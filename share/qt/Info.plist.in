--- conflicted
+++ resolved
@@ -17,11 +17,7 @@
   <string>APPL</string>
 
   <key>NSHumanReadableCopyright</key>
-<<<<<<< HEAD
-  <string>@CLIENT_VERSION_MAJOR@.@CLIENT_VERSION_MINOR@.@.@CLIENT_VERSION_BUILD@, Copyright © 2009-@COPYRIGHT_YEAR@ @COPYRIGHT_HOLDERS_FINAL@</string>
-=======
   <string>@CLIENT_VERSION_MAJOR@.@CLIENT_VERSION_MINOR@.@CLIENT_VERSION_BUILD@, Copyright © 2009-@COPYRIGHT_YEAR@ @COPYRIGHT_HOLDERS_FINAL@</string>
->>>>>>> 61646189
 
   <key>CFBundleShortVersionString</key>
   <string>@CLIENT_VERSION_MAJOR@.@CLIENT_VERSION_MINOR@.@CLIENT_VERSION_BUILD@</string>
@@ -33,11 +29,7 @@
   <string>????</string>
 
   <key>CFBundleExecutable</key>
-<<<<<<< HEAD
   <string>Blackmore-Qt</string>
-=======
-  <string>Bitcoin-Qt</string>
->>>>>>> 61646189
 
   <key>CFBundleName</key>
   <string>Blackmore-Qt</string>
@@ -62,46 +54,6 @@
     </dict>
   </array>
 
-<<<<<<< HEAD
-  <key>UTExportedTypeDeclarations</key>
-  <array>
-    <dict>
-      <key>UTTypeIdentifier</key>
-      <string>org.blackcoin.paymentrequest</string>
-      <key>UTTypeDescription</key>
-      <string>Bitcoin payment request</string>
-      <key>UTTypeConformsTo</key>
-      <array>
-        <string>public.data</string>
-      </array>
-      <key>UTTypeTagSpecification</key>
-      <dict>
-        <key>public.mime-type</key>
-        <string>application/x-blackcoin-payment-request</string>
-        <key>public.filename-extension</key>
-        <array>
-          <string>bitcoinpaymentrequest</string>
-        </array>
-      </dict>
-    </dict>
-  </array>
-
-  <key>CFBundleDocumentTypes</key>
-  <array>
-    <dict>
-      <key>CFBundleTypeRole</key>
-      <string>Editor</string>
-      <key>LSItemContentTypes</key>
-      <array>
-        <string>org.blackcoin.paymentrequest</string>
-      </array>
-      <key>LSHandlerRank</key>
-      <string>Owner</string>
-    </dict>
-  </array>
-
-=======
->>>>>>> 61646189
   <key>NSPrincipalClass</key>
     <string>NSApplication</string>
 
