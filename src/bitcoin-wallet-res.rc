#include <windows.h>             // needed for VERSIONINFO
#include "clientversion.h"       // holds the needed client version information

#define VER_PRODUCTVERSION     CLIENT_VERSION_MAJOR,CLIENT_VERSION_MINOR,CLIENT_VERSION_BUILD
#define VER_FILEVERSION        VER_PRODUCTVERSION

VS_VERSION_INFO VERSIONINFO
FILEVERSION     VER_FILEVERSION
PRODUCTVERSION  VER_PRODUCTVERSION
FILEOS          VOS_NT_WINDOWS32
FILETYPE        VFT_APP
BEGIN
    BLOCK "StringFileInfo"
    BEGIN
        BLOCK "040904E4" // U.S. English - multilingual (hex)
        BEGIN
<<<<<<< HEAD
            VALUE "CompanyName",        "Blackcoin"
            VALUE "FileDescription",    "blackmore-wallet (CLI tool for " PACKAGE_NAME " wallets)"
            VALUE "FileVersion",        VER_FILEVERSION_STR
            VALUE "InternalName",       "blackmore-wallet"
            VALUE "LegalCopyright",     COPYRIGHT_STR
            VALUE "LegalTrademarks1",   "Distributed under the MIT software license, see the accompanying file COPYING or http://www.opensource.org/licenses/mit-license.php."
            VALUE "OriginalFilename",   "blackmore-wallet.exe"
            VALUE "ProductName",        "blackmore-wallet"
            VALUE "ProductVersion",     VER_PRODUCTVERSION_STR
=======
            VALUE "CompanyName",        "Bitcoin"
            VALUE "FileDescription",    "bitcoin-wallet (CLI tool for " PACKAGE_NAME " wallets)"
            VALUE "FileVersion",        PACKAGE_VERSION
            VALUE "InternalName",       "bitcoin-wallet"
            VALUE "LegalCopyright",     COPYRIGHT_STR
            VALUE "LegalTrademarks1",   "Distributed under the MIT software license, see the accompanying file COPYING or http://www.opensource.org/licenses/mit-license.php."
            VALUE "OriginalFilename",   "bitcoin-wallet.exe"
            VALUE "ProductName",        "bitcoin-wallet"
            VALUE "ProductVersion",     PACKAGE_VERSION
>>>>>>> dd04f2dd
        END
    END

    BLOCK "VarFileInfo"
    BEGIN
        VALUE "Translation", 0x0, 1252 // language neutral - multilingual (decimal)
    END
END<|MERGE_RESOLUTION|>--- conflicted
+++ resolved
@@ -14,27 +14,15 @@
     BEGIN
         BLOCK "040904E4" // U.S. English - multilingual (hex)
         BEGIN
-<<<<<<< HEAD
             VALUE "CompanyName",        "Blackcoin"
             VALUE "FileDescription",    "blackmore-wallet (CLI tool for " PACKAGE_NAME " wallets)"
-            VALUE "FileVersion",        VER_FILEVERSION_STR
+            VALUE "FileVersion",        PACKAGE_VERSION
             VALUE "InternalName",       "blackmore-wallet"
             VALUE "LegalCopyright",     COPYRIGHT_STR
             VALUE "LegalTrademarks1",   "Distributed under the MIT software license, see the accompanying file COPYING or http://www.opensource.org/licenses/mit-license.php."
             VALUE "OriginalFilename",   "blackmore-wallet.exe"
             VALUE "ProductName",        "blackmore-wallet"
-            VALUE "ProductVersion",     VER_PRODUCTVERSION_STR
-=======
-            VALUE "CompanyName",        "Bitcoin"
-            VALUE "FileDescription",    "bitcoin-wallet (CLI tool for " PACKAGE_NAME " wallets)"
-            VALUE "FileVersion",        PACKAGE_VERSION
-            VALUE "InternalName",       "bitcoin-wallet"
-            VALUE "LegalCopyright",     COPYRIGHT_STR
-            VALUE "LegalTrademarks1",   "Distributed under the MIT software license, see the accompanying file COPYING or http://www.opensource.org/licenses/mit-license.php."
-            VALUE "OriginalFilename",   "bitcoin-wallet.exe"
-            VALUE "ProductName",        "bitcoin-wallet"
             VALUE "ProductVersion",     PACKAGE_VERSION
->>>>>>> dd04f2dd
         END
     END
 
