--- conflicted
+++ resolved
@@ -15,18 +15,6 @@
 class CTxMemPool;
 
 namespace node {
-<<<<<<< HEAD
-enum class ChainstateLoadingError {
-    ERROR_LOADING_BLOCK_DB,
-    ERROR_BAD_GENESIS_BLOCK,
-    ERROR_LOAD_GENESIS_BLOCK_FAILED,
-    ERROR_CHAINSTATE_UPGRADE_FAILED,
-    ERROR_REPLAYBLOCKS_FAILED,
-    ERROR_LOADCHAINTIP_FAILED,
-    ERROR_GENERIC_BLOCKDB_OPEN_FAILED,
-    ERROR_BLOCKS_WITNESS_INSUFFICIENTLY_VALIDATED,
-    SHUTDOWN_PROBED,
-=======
 
 struct CacheSizes;
 
@@ -46,7 +34,6 @@
     int64_t check_level{DEFAULT_CHECKLEVEL};
     std::function<bool()> check_interrupt;
     std::function<void()> coins_error_cb;
->>>>>>> 88259837
 };
 
 //! Chainstate load status. Simple applications can just check for the success
@@ -77,38 +64,9 @@
  *
  *  LoadChainstate returns a (status code, error string) tuple.
  */
-<<<<<<< HEAD
-std::optional<ChainstateLoadingError> LoadChainstate(bool fReset,
-                                                     ChainstateManager& chainman,
-                                                     CTxMemPool* mempool,
-                                                     const Consensus::Params& consensus_params,
-                                                     bool fReindexChainState,
-                                                     int64_t nBlockTreeDBCache,
-                                                     int64_t nCoinDBCache,
-                                                     int64_t nCoinCacheUsage,
-                                                     bool block_tree_db_in_memory,
-                                                     bool coins_db_in_memory,
-                                                     std::function<bool()> shutdown_requested = nullptr,
-                                                     std::function<void()> coins_error_cb = nullptr);
-
-enum class ChainstateLoadVerifyError {
-    ERROR_BLOCK_FROM_FUTURE,
-    ERROR_CORRUPTED_BLOCK_DB,
-    ERROR_GENERIC_FAILURE,
-};
-
-std::optional<ChainstateLoadVerifyError> VerifyLoadedChainstate(ChainstateManager& chainman,
-                                                                bool fReset,
-                                                                bool fReindexChainState,
-                                                                const Consensus::Params& consensus_params,
-                                                                int check_blocks,
-                                                                int check_level,
-                                                                std::function<int64_t()> get_unix_time_seconds);
-=======
 ChainstateLoadResult LoadChainstate(ChainstateManager& chainman, const CacheSizes& cache_sizes,
                                     const ChainstateLoadOptions& options);
 ChainstateLoadResult VerifyLoadedChainstate(ChainstateManager& chainman, const ChainstateLoadOptions& options);
->>>>>>> 88259837
 } // namespace node
 
 #endif // BITCOIN_NODE_CHAINSTATE_H