// Copyright (c) 2011-2022 The Bitcoin Core developers
// Distributed under the MIT software license, see the accompanying
// file COPYING or http://www.opensource.org/licenses/mit-license.php.

#include <node/blockstorage.h>

#include <arith_uint256.h>
#include <chain.h>
#include <consensus/params.h>
#include <consensus/validation.h>
#include <dbwrapper.h>
#include <flatfile.h>
#include <hash.h>
#include <kernel/blockmanager_opts.h>
#include <kernel/chainparams.h>
#include <kernel/messagestartchars.h>
#include <kernel/notifications_interface.h>
#include <logging.h>
#include <pow.h>
#include <primitives/block.h>
#include <primitives/transaction.h>
#include <random.h>
#include <serialize.h>
#include <signet.h>
#include <span.h>
#include <streams.h>
#include <sync.h>
#include <tinyformat.h>
#include <uint256.h>
#include <undo.h>
#include <util/batchpriority.h>
#include <util/check.h>
#include <util/fs.h>
#include <util/signalinterrupt.h>
#include <util/strencodings.h>
#include <util/translation.h>
#include <validation.h>
#ifdef ENABLE_WALLET
#include <wallet/wallet.h>
#endif

#include <map>
#include <ranges>
#include <unordered_map>

namespace kernel {
static constexpr uint8_t DB_BLOCK_FILES{'f'};
static constexpr uint8_t DB_BLOCK_INDEX{'b'};
static constexpr uint8_t DB_FLAG{'F'};
static constexpr uint8_t DB_REINDEX_FLAG{'R'};
static constexpr uint8_t DB_LAST_BLOCK{'l'};
// Keys used in previous version that might still be found in the DB:
// BlockTreeDB::DB_TXINDEX_BLOCK{'T'};
// BlockTreeDB::DB_TXINDEX{'t'}
// BlockTreeDB::ReadFlag("txindex")

bool BlockTreeDB::ReadBlockFileInfo(int nFile, CBlockFileInfo& info)
{
    return Read(std::make_pair(DB_BLOCK_FILES, nFile), info);
}

bool BlockTreeDB::WriteReindexing(bool fReindexing)
{
    if (fReindexing) {
        return Write(DB_REINDEX_FLAG, uint8_t{'1'});
    } else {
        return Erase(DB_REINDEX_FLAG);
    }
}

void BlockTreeDB::ReadReindexing(bool& fReindexing)
{
    fReindexing = Exists(DB_REINDEX_FLAG);
}

bool BlockTreeDB::ReadLastBlockFile(int& nFile)
{
    return Read(DB_LAST_BLOCK, nFile);
}

bool BlockTreeDB::WriteBatchSync(const std::vector<std::pair<int, const CBlockFileInfo*>>& fileInfo, int nLastFile, const std::vector<const CBlockIndex*>& blockinfo)
{
    CDBBatch batch(*this);
    for (const auto& [file, info] : fileInfo) {
        batch.Write(std::make_pair(DB_BLOCK_FILES, file), *info);
    }
    batch.Write(DB_LAST_BLOCK, nLastFile);
    for (const CBlockIndex* bi : blockinfo) {
        batch.Write(std::make_pair(DB_BLOCK_INDEX, bi->GetBlockHash()), CDiskBlockIndex{bi});
    }
    return WriteBatch(batch, true);
}

bool BlockTreeDB::WriteFlag(const std::string& name, bool fValue)
{
    return Write(std::make_pair(DB_FLAG, name), fValue ? uint8_t{'1'} : uint8_t{'0'});
}

bool BlockTreeDB::ReadFlag(const std::string& name, bool& fValue)
{
    uint8_t ch;
    if (!Read(std::make_pair(DB_FLAG, name), ch)) {
        return false;
    }
    fValue = ch == uint8_t{'1'};
    return true;
}

bool BlockTreeDB::LoadBlockIndexGuts(const Consensus::Params& consensusParams, std::function<CBlockIndex*(const uint256&)> insertBlockIndex, const util::SignalInterrupt& interrupt)
{
    AssertLockHeld(::cs_main);
    std::unique_ptr<CDBIterator> pcursor(NewIterator());
    pcursor->Seek(std::make_pair(DB_BLOCK_INDEX, uint256()));

    // Load m_block_index
    while (pcursor->Valid()) {
        if (interrupt) return false;
        std::pair<uint8_t, uint256> key;
        if (pcursor->GetKey(key) && key.first == DB_BLOCK_INDEX) {
            CDiskBlockIndex diskindex;
            if (pcursor->GetValue(diskindex)) {
                // Construct block index object
                CBlockIndex* pindexNew = insertBlockIndex(diskindex.ConstructBlockHash());
                pindexNew->pprev          = insertBlockIndex(diskindex.hashPrev);
                pindexNew->nHeight        = diskindex.nHeight;
                pindexNew->nFile          = diskindex.nFile;
                pindexNew->nDataPos       = diskindex.nDataPos;
                pindexNew->nUndoPos       = diskindex.nUndoPos;
                pindexNew->nVersion       = diskindex.nVersion;
                pindexNew->hashMerkleRoot = diskindex.hashMerkleRoot;
                pindexNew->nTime          = diskindex.nTime;
                pindexNew->nBits          = diskindex.nBits;
                pindexNew->nNonce         = diskindex.nNonce;
                pindexNew->nStatus        = diskindex.nStatus;
                pindexNew->nTx            = diskindex.nTx;

                // peercoin/blackcoin related block index fields
                pindexNew->nFlags         = diskindex.nFlags;
                pindexNew->nStakeModifier = diskindex.nStakeModifier;

                // Litecoin: Disable PoW Sanity check while loading block index from disk.
                // We use the sha256 hash for the block index for performance reasons, which is recorded for later use.
                // CheckProofOfWork() uses the scrypt hash which is discarded after a block is accepted.
                // While it is technically feasible to verify the PoW, doing so takes several minutes as it
                // requires recomputing every PoW hash during every Litecoin startup.
                // We opt instead to simply trust the data that is on your local disk.
				/*
                if (!CheckProofOfWork(pindexNew->GetBlockHash(), pindexNew->nBits, consensusParams)) {
                    LogError("%s: CheckProofOfWork failed: %s\n", __func__, pindexNew->ToString());
                    return false;
                }
                */

                pcursor->Next();
            } else {
                LogError("%s: failed to read value\n", __func__);
                return false;
            }
        } else {
            break;
        }
    }

    return true;
}
} // namespace kernel

namespace node {

bool CBlockIndexWorkComparator::operator()(const CBlockIndex* pa, const CBlockIndex* pb) const
{
    // First sort by most total work, ...
    if (pa->nChainWork > pb->nChainWork) return false;
    if (pa->nChainWork < pb->nChainWork) return true;

    // ... then by earliest time received, ...
    if (pa->nSequenceId < pb->nSequenceId) return false;
    if (pa->nSequenceId > pb->nSequenceId) return true;

    // Use pointer address as tie breaker (should only happen with blocks
    // loaded from disk, as those all have id 0).
    if (pa < pb) return false;
    if (pa > pb) return true;

    // Identical blocks.
    return false;
}

bool CBlockIndexHeightOnlyComparator::operator()(const CBlockIndex* pa, const CBlockIndex* pb) const
{
    return pa->nHeight < pb->nHeight;
}

std::vector<CBlockIndex*> BlockManager::GetAllBlockIndices()
{
    AssertLockHeld(cs_main);
    std::vector<CBlockIndex*> rv;
    rv.reserve(m_block_index.size());
    for (auto& [_, block_index] : m_block_index) {
        rv.push_back(&block_index);
    }
    return rv;
}

CBlockIndex* BlockManager::LookupBlockIndex(const uint256& hash)
{
    AssertLockHeld(cs_main);
    BlockMap::iterator it = m_block_index.find(hash);
    return it == m_block_index.end() ? nullptr : &it->second;
}

const CBlockIndex* BlockManager::LookupBlockIndex(const uint256& hash) const
{
    AssertLockHeld(cs_main);
    BlockMap::const_iterator it = m_block_index.find(hash);
    return it == m_block_index.end() ? nullptr : &it->second;
}

CBlockIndex* BlockManager::AddToBlockIndex(const CBlockHeader& block, CBlockIndex*& best_header, bool fSetAsProofOfStake)
{
    AssertLockHeld(cs_main);

    auto [mi, inserted] = m_block_index.try_emplace(block.GetHash(), block);
    if (!inserted) {
        return &mi->second;
    }
    CBlockIndex* pindexNew = &(*mi).second;

    // We assign the sequence id to blocks only when the full data is available,
    // to avoid miners withholding blocks but broadcasting headers, to get a
    // competitive advantage.
    pindexNew->nSequenceId = 0;

    pindexNew->phashBlock = &((*mi).first);
    BlockMap::iterator miPrev = m_block_index.find(block.hashPrevBlock);
    if (miPrev != m_block_index.end()) {
        pindexNew->pprev = &(*miPrev).second;
        pindexNew->nHeight = pindexNew->pprev->nHeight + 1;
        pindexNew->BuildSkip();
    }
    if (fSetAsProofOfStake)
        pindexNew->SetProofOfStake();
    pindexNew->nTimeMax = (pindexNew->pprev ? std::max(pindexNew->pprev->nTimeMax, pindexNew->nTime) : pindexNew->nTime);
    pindexNew->nChainWork = (pindexNew->pprev ? pindexNew->pprev->nChainWork : 0) + GetBlockProof(*pindexNew);
    pindexNew->RaiseValidity(BLOCK_VALID_TREE);
    if (best_header == nullptr || best_header->nChainWork < pindexNew->nChainWork) {
        best_header = pindexNew;
    }

    m_dirty_blockindex.insert(pindexNew);

    return pindexNew;
}

CBlockIndex* BlockManager::InsertBlockIndex(const uint256& hash)
{
    AssertLockHeld(cs_main);

    if (hash.IsNull()) {
        return nullptr;
    }

    const auto [mi, inserted]{m_block_index.try_emplace(hash)};
    CBlockIndex* pindex = &(*mi).second;
    if (inserted) {
        pindex->phashBlock = &((*mi).first);
    }
    return pindex;
}

bool BlockManager::LoadBlockIndex(const std::optional<uint256>& snapshot_blockhash)
{
    if (!m_block_tree_db->LoadBlockIndexGuts(
            GetConsensus(), [this](const uint256& hash) EXCLUSIVE_LOCKS_REQUIRED(cs_main) { return this->InsertBlockIndex(hash); }, m_interrupt)) {
        return false;
    }

    if (snapshot_blockhash) {
        const std::optional<AssumeutxoData> maybe_au_data = GetParams().AssumeutxoForBlockhash(*snapshot_blockhash);
        if (!maybe_au_data) {
            m_opts.notifications.fatalError(strprintf(_("Assumeutxo data not found for the given blockhash '%s'."), snapshot_blockhash->ToString()));
            return false;
        }
        const AssumeutxoData& au_data = *Assert(maybe_au_data);
        m_snapshot_height = au_data.height;
        CBlockIndex* base{LookupBlockIndex(*snapshot_blockhash)};

        // Since m_chain_tx_count (responsible for estimated progress) isn't persisted
        // to disk, we must bootstrap the value for assumedvalid chainstates
        // from the hardcoded assumeutxo chainparams.
        base->m_chain_tx_count = au_data.m_chain_tx_count;
        LogPrintf("[snapshot] set m_chain_tx_count=%d for %s\n", au_data.m_chain_tx_count, snapshot_blockhash->ToString());
    } else {
        // If this isn't called with a snapshot blockhash, make sure the cached snapshot height
        // is null. This is relevant during snapshot completion, when the blockman may be loaded
        // with a height that then needs to be cleared after the snapshot is fully validated.
        m_snapshot_height.reset();
    }

    Assert(m_snapshot_height.has_value() == snapshot_blockhash.has_value());

    // Calculate nChainWork
    std::vector<CBlockIndex*> vSortedByHeight{GetAllBlockIndices()};
    std::sort(vSortedByHeight.begin(), vSortedByHeight.end(),
              CBlockIndexHeightOnlyComparator());

    CBlockIndex* previous_index{nullptr};
    for (CBlockIndex* pindex : vSortedByHeight) {
        if (m_interrupt) return false;
        if (previous_index && pindex->nHeight > previous_index->nHeight + 1) {
            LogError("%s: block index is non-contiguous, index of height %d missing\n", __func__, previous_index->nHeight + 1);
            return false;
        }
        previous_index = pindex;
        pindex->nChainWork = (pindex->pprev ? pindex->pprev->nChainWork : 0) + GetBlockProof(*pindex);
        pindex->nTimeMax = (pindex->pprev ? std::max(pindex->pprev->nTimeMax, pindex->nTime) : pindex->nTime);

        // We can link the chain of blocks for which we've received transactions at some point, or
        // blocks that are assumed-valid on the basis of snapshot load (see
        // PopulateAndValidateSnapshot()).
        if (pindex->nTx > 0) {
            if (pindex->pprev) {
                if (m_snapshot_height && pindex->nHeight == *m_snapshot_height &&
                        pindex->GetBlockHash() == *snapshot_blockhash) {
                    // Should have been set above; don't disturb it with code below.
                    Assert(pindex->m_chain_tx_count > 0);
                } else if (pindex->pprev->m_chain_tx_count > 0) {
                    pindex->m_chain_tx_count = pindex->pprev->m_chain_tx_count + pindex->nTx;
                } else {
                    pindex->m_chain_tx_count = 0;
                    m_blocks_unlinked.insert(std::make_pair(pindex->pprev, pindex));
                }
            } else {
                pindex->m_chain_tx_count = pindex->nTx;
            }
        }
        if (!(pindex->nStatus & BLOCK_FAILED_MASK) && pindex->pprev && (pindex->pprev->nStatus & BLOCK_FAILED_MASK)) {
            pindex->nStatus |= BLOCK_FAILED_CHILD;
            m_dirty_blockindex.insert(pindex);
        }
        if (pindex->pprev) {
            pindex->BuildSkip();
        }
    }

    return true;
}

bool BlockManager::WriteBlockIndexDB()
{
    AssertLockHeld(::cs_main);
    std::vector<std::pair<int, const CBlockFileInfo*>> vFiles;
    vFiles.reserve(m_dirty_fileinfo.size());
    for (std::set<int>::iterator it = m_dirty_fileinfo.begin(); it != m_dirty_fileinfo.end();) {
        vFiles.emplace_back(*it, &m_blockfile_info[*it]);
        m_dirty_fileinfo.erase(it++);
    }
    std::vector<const CBlockIndex*> vBlocks;
    vBlocks.reserve(m_dirty_blockindex.size());
    for (std::set<CBlockIndex*>::iterator it = m_dirty_blockindex.begin(); it != m_dirty_blockindex.end();) {
        vBlocks.push_back(*it);
        m_dirty_blockindex.erase(it++);
    }
    int max_blockfile = WITH_LOCK(cs_LastBlockFile, return this->MaxBlockfileNum());
    if (!m_block_tree_db->WriteBatchSync(vFiles, max_blockfile, vBlocks)) {
        return false;
    }
    return true;
}

bool BlockManager::LoadBlockIndexDB(const std::optional<uint256>& snapshot_blockhash)
{
    if (!LoadBlockIndex(snapshot_blockhash)) {
        return false;
    }
    int max_blockfile_num{0};

    // Load block file info
    m_block_tree_db->ReadLastBlockFile(max_blockfile_num);
    m_blockfile_info.resize(max_blockfile_num + 1);
    LogPrintf("%s: last block file = %i\n", __func__, max_blockfile_num);
    for (int nFile = 0; nFile <= max_blockfile_num; nFile++) {
        m_block_tree_db->ReadBlockFileInfo(nFile, m_blockfile_info[nFile]);
    }
    LogPrintf("%s: last block file info: %s\n", __func__, m_blockfile_info[max_blockfile_num].ToString());
    for (int nFile = max_blockfile_num + 1; true; nFile++) {
        CBlockFileInfo info;
        if (m_block_tree_db->ReadBlockFileInfo(nFile, info)) {
            m_blockfile_info.push_back(info);
        } else {
            break;
        }
    }

    // Check presence of blk files
    LogPrintf("Checking all blk files are present...\n");
    std::set<int> setBlkDataFiles;
    for (const auto& [_, block_index] : m_block_index) {
        if (block_index.nStatus & BLOCK_HAVE_DATA) {
            setBlkDataFiles.insert(block_index.nFile);
        }
    }
    for (std::set<int>::iterator it = setBlkDataFiles.begin(); it != setBlkDataFiles.end(); it++) {
        FlatFilePos pos(*it, 0);
        if (OpenBlockFile(pos, true).IsNull()) {
            return false;
        }
    }

    {
        // Initialize the blockfile cursors.
        LOCK(cs_LastBlockFile);
        for (size_t i = 0; i < m_blockfile_info.size(); ++i) {
            const auto last_height_in_file = m_blockfile_info[i].nHeightLast;
            m_blockfile_cursors[BlockfileTypeForHeight(last_height_in_file)] = {static_cast<int>(i), 0};
        }
    }

    // Check whether we need to continue reindexing
    bool fReindexing = false;
    m_block_tree_db->ReadReindexing(fReindexing);
    if (fReindexing) m_blockfiles_indexed = false;

    return true;
}

const CBlockIndex* BlockManager::GetLastCheckpoint(const CCheckpointData& data)
{
    const MapCheckpoints& checkpoints = data.mapCheckpoints;

    for (const MapCheckpoints::value_type& i : checkpoints | std::views::reverse) {
        const uint256& hash = i.second;
        const CBlockIndex* pindex = LookupBlockIndex(hash);
        if (pindex) {
            return pindex;
        }
    }
    return nullptr;
}

<<<<<<< HEAD
bool BlockManager::CheckHardened(int nHeight, const uint256& hash, const CCheckpointData& data)
=======
bool BlockManager::IsBlockPruned(const CBlockIndex& block) const
>>>>>>> 89522379
{
    const MapCheckpoints& checkpoints = data.mapCheckpoints;

    MapCheckpoints::const_iterator i = checkpoints.find(nHeight);
    if (i == checkpoints.end()) return true;
    return hash == i->second;
}

// Automatically select a suitable sync-checkpoint 
const CBlockIndex* BlockManager::AutoSelectSyncCheckpoint(const CBlockIndex *pindexBest)
{
    const CBlockIndex *pindex = pindexBest;
    // Search backward for a block within max span and maturity window
    int checkpointSpan = Params().GetConsensus().nCoinbaseMaturity;
    while (pindex->pprev && pindex->nHeight + checkpointSpan > pindexBest->nHeight)
        pindex = pindex->pprev;
    return pindex;
}

// Check against synchronized checkpoint
bool BlockManager::CheckSyncCheckpoint(int nHeight, const CBlockIndex *pindexBest)
{
    const CBlockIndex* pindexSync = nullptr;
    if(nHeight)
        pindexSync = AutoSelectSyncCheckpoint(pindexBest);

    if(nHeight && nHeight <= pindexSync->nHeight)
        return false;
    return true;
}

const CBlockIndex* BlockManager::GetFirstBlock(const CBlockIndex& upper_block, uint32_t status_mask, const CBlockIndex* lower_block) const
{
    AssertLockHeld(::cs_main);
    const CBlockIndex* last_block = &upper_block;
    assert((last_block->nStatus & status_mask) == status_mask); // 'upper_block' must satisfy the status mask
    while (last_block->pprev && ((last_block->pprev->nStatus & status_mask) == status_mask)) {
        if (lower_block) {
            // Return if we reached the lower_block
            if (last_block == lower_block) return lower_block;
            // if range was surpassed, means that 'lower_block' is not part of the 'upper_block' chain
            // and so far this is not allowed.
            assert(last_block->nHeight >= lower_block->nHeight);
        }
        last_block = last_block->pprev;
    }
    assert(last_block != nullptr);
    return last_block;
}

bool BlockManager::CheckBlockDataAvailability(const CBlockIndex& upper_block, const CBlockIndex& lower_block)
{
    if (!(upper_block.nStatus & BLOCK_HAVE_DATA)) return false;
    return GetFirstBlock(upper_block, BLOCK_HAVE_DATA, &lower_block) == &lower_block;
}

CBlockFileInfo* BlockManager::GetBlockFileInfo(size_t n)
{
    LOCK(cs_LastBlockFile);

    return &m_blockfile_info.at(n);
}

bool BlockManager::UndoWriteToDisk(const CBlockUndo& blockundo, FlatFilePos& pos, const uint256& hashBlock) const
{
    // Open history file to append
    CAutoFile fileout{OpenUndoFile(pos)};
    if (fileout.IsNull()) {
        LogError("%s: OpenUndoFile failed\n", __func__);
        return false;
    }

    // Write index header
    unsigned int nSize = GetSerializeSize(blockundo);
    fileout << GetParams().MessageStart() << nSize;

    // Write undo data
    long fileOutPos = fileout.tell();
    if (fileOutPos < 0) {
        LogError("%s: ftell failed\n", __func__);
        return false;
    }
    pos.nPos = (unsigned int)fileOutPos;
    fileout << blockundo;

    // calculate & write checksum
    HashWriter hasher{};
    hasher << hashBlock;
    hasher << blockundo;
    fileout << hasher.GetHash();

    return true;
}

bool BlockManager::UndoReadFromDisk(CBlockUndo& blockundo, const CBlockIndex& index) const
{
    const FlatFilePos pos{WITH_LOCK(::cs_main, return index.GetUndoPos())};

    // Open history file to read
    CAutoFile filein{OpenUndoFile(pos, true)};
    if (filein.IsNull()) {
        LogError("%s: OpenUndoFile failed for %s\n", __func__, pos.ToString());
        return false;
    }

    // Read block
    uint256 hashChecksum;
    HashVerifier verifier{filein}; // Use HashVerifier as reserializing may lose data, c.f. commit d342424301013ec47dc146a4beb49d5c9319d80a
    try {
        verifier << index.pprev->GetBlockHash();
        verifier >> blockundo;
        filein >> hashChecksum;
    } catch (const std::exception& e) {
        LogError("%s: Deserialize or I/O error - %s at %s\n", __func__, e.what(), pos.ToString());
        return false;
    }

    // Verify checksum
    if (hashChecksum != verifier.GetHash()) {
        LogError("%s: Checksum mismatch at %s\n", __func__, pos.ToString());
        return false;
    }

    return true;
}

bool BlockManager::FlushUndoFile(int block_file, bool finalize)
{
    FlatFilePos undo_pos_old(block_file, m_blockfile_info[block_file].nUndoSize);
    if (!m_undo_file_seq.Flush(undo_pos_old, finalize)) {
        m_opts.notifications.flushError(_("Flushing undo file to disk failed. This is likely the result of an I/O error."));
        return false;
    }
    return true;
}

bool BlockManager::FlushBlockFile(int blockfile_num, bool fFinalize, bool finalize_undo)
{
    bool success = true;

    if (m_blockfile_info.size() < 1) {
        // Return if we haven't loaded any blockfiles yet. This happens during
        // chainstate init, when we call ChainstateManager::MaybeRebalanceCaches() (which
        // then calls FlushStateToDisk()), resulting in a call to this function before we
        // have populated `m_blockfile_info` via LoadBlockIndexDB().
        return true;
    }
    assert(static_cast<int>(m_blockfile_info.size()) > blockfile_num);

    FlatFilePos block_pos_old(blockfile_num, m_blockfile_info[blockfile_num].nSize);
    if (!m_block_file_seq.Flush(block_pos_old, fFinalize)) {
        m_opts.notifications.flushError(_("Flushing block file to disk failed. This is likely the result of an I/O error."));
        success = false;
    }
    // we do not always flush the undo file, as the chain tip may be lagging behind the incoming blocks,
    // e.g. during IBD or a sync after a node going offline
    if (!fFinalize || finalize_undo) {
        if (!FlushUndoFile(blockfile_num, finalize_undo)) {
            success = false;
        }
    }
    return success;
}

BlockfileType BlockManager::BlockfileTypeForHeight(int height)
{
    if (!m_snapshot_height) {
        return BlockfileType::NORMAL;
    }
    return (height >= *m_snapshot_height) ? BlockfileType::ASSUMED : BlockfileType::NORMAL;
}

bool BlockManager::FlushChainstateBlockFile(int tip_height)
{
    LOCK(cs_LastBlockFile);
    auto& cursor = m_blockfile_cursors[BlockfileTypeForHeight(tip_height)];
    // If the cursor does not exist, it means an assumeutxo snapshot is loaded,
    // but no blocks past the snapshot height have been written yet, so there
    // is no data associated with the chainstate, and it is safe not to flush.
    if (cursor) {
        return FlushBlockFile(cursor->file_num, /*fFinalize=*/false, /*finalize_undo=*/false);
    }
    // No need to log warnings in this case.
    return true;
}

uint64_t BlockManager::CalculateCurrentUsage()
{
    LOCK(cs_LastBlockFile);

    uint64_t retval = 0;
    for (const CBlockFileInfo& file : m_blockfile_info) {
        retval += file.nSize + file.nUndoSize;
    }
    return retval;
}

<<<<<<< HEAD
FlatFileSeq BlockManager::BlockFileSeq() const
{
    return FlatFileSeq(m_opts.blocks_dir, "blk", BLOCKFILE_CHUNK_SIZE);
}

FlatFileSeq BlockManager::UndoFileSeq() const
{
    return FlatFileSeq(m_opts.blocks_dir, "rev", UNDOFILE_CHUNK_SIZE);
}

CAutoFile BlockManager::OpenBlockFile(const FlatFilePos& pos, bool fReadOnly) const
{
    return CAutoFile{BlockFileSeq().Open(pos, fReadOnly)};
=======
void BlockManager::UnlinkPrunedFiles(const std::set<int>& setFilesToPrune) const
{
    std::error_code ec;
    for (std::set<int>::iterator it = setFilesToPrune.begin(); it != setFilesToPrune.end(); ++it) {
        FlatFilePos pos(*it, 0);
        const bool removed_blockfile{fs::remove(m_block_file_seq.FileName(pos), ec)};
        const bool removed_undofile{fs::remove(m_undo_file_seq.FileName(pos), ec)};
        if (removed_blockfile || removed_undofile) {
            LogPrint(BCLog::BLOCKSTORAGE, "Prune: %s deleted blk/rev (%05u)\n", __func__, *it);
        }
    }
}

AutoFile BlockManager::OpenBlockFile(const FlatFilePos& pos, bool fReadOnly) const
{
    return AutoFile{m_block_file_seq.Open(pos, fReadOnly), m_xor_key};
>>>>>>> 89522379
}

/** Open an undo file (rev?????.dat) */
CAutoFile BlockManager::OpenUndoFile(const FlatFilePos& pos, bool fReadOnly) const
{
<<<<<<< HEAD
    return CAutoFile{UndoFileSeq().Open(pos, fReadOnly)};
=======
    return AutoFile{m_undo_file_seq.Open(pos, fReadOnly), m_xor_key};
>>>>>>> 89522379
}

fs::path BlockManager::GetBlockPosFilename(const FlatFilePos& pos) const
{
    return m_block_file_seq.FileName(pos);
}

FlatFilePos BlockManager::FindNextBlockPos(unsigned int nAddSize, unsigned int nHeight, uint64_t nTime)
{
    LOCK(cs_LastBlockFile);

    const BlockfileType chain_type = BlockfileTypeForHeight(nHeight);

    if (!m_blockfile_cursors[chain_type]) {
        // If a snapshot is loaded during runtime, we may not have initialized this cursor yet.
        assert(chain_type == BlockfileType::ASSUMED);
        const auto new_cursor = BlockfileCursor{this->MaxBlockfileNum() + 1};
        m_blockfile_cursors[chain_type] = new_cursor;
        LogPrint(BCLog::BLOCKSTORAGE, "[%s] initializing blockfile cursor to %s\n", chain_type, new_cursor);
    }
    const int last_blockfile = m_blockfile_cursors[chain_type]->file_num;

    int nFile = last_blockfile;
    if (static_cast<int>(m_blockfile_info.size()) <= nFile) {
        m_blockfile_info.resize(nFile + 1);
    }

    bool finalize_undo = false;
<<<<<<< HEAD
    if (!fKnown) {
        unsigned int max_blockfile_size{MAX_BLOCKFILE_SIZE};
        assert(nAddSize < max_blockfile_size);

        while (m_blockfile_info[nFile].nSize + nAddSize >= max_blockfile_size) {
            // when the undo file is keeping up with the block file, we want to flush it explicitly
            // when it is lagging behind (more blocks arrive than are being connected), we let the
            // undo block write case handle it
            finalize_undo = (static_cast<int>(m_blockfile_info[nFile].nHeightLast) ==
                    Assert(m_blockfile_cursors[chain_type])->undo_height);

            // Try the next unclaimed blockfile number
            nFile = this->MaxBlockfileNum() + 1;
            // Set to increment MaxBlockfileNum() for next iteration
            m_blockfile_cursors[chain_type] = BlockfileCursor{nFile};

            if (static_cast<int>(m_blockfile_info.size()) <= nFile) {
                m_blockfile_info.resize(nFile + 1);
            }
=======
    unsigned int max_blockfile_size{MAX_BLOCKFILE_SIZE};
    // Use smaller blockfiles in test-only -fastprune mode - but avoid
    // the possibility of having a block not fit into the block file.
    if (m_opts.fast_prune) {
        max_blockfile_size = 0x10000; // 64kiB
        if (nAddSize >= max_blockfile_size) {
            // dynamically adjust the blockfile size to be larger than the added size
            max_blockfile_size = nAddSize + 1;
        }
    }
    assert(nAddSize < max_blockfile_size);

    while (m_blockfile_info[nFile].nSize + nAddSize >= max_blockfile_size) {
        // when the undo file is keeping up with the block file, we want to flush it explicitly
        // when it is lagging behind (more blocks arrive than are being connected), we let the
        // undo block write case handle it
        finalize_undo = (static_cast<int>(m_blockfile_info[nFile].nHeightLast) ==
                         Assert(m_blockfile_cursors[chain_type])->undo_height);

        // Try the next unclaimed blockfile number
        nFile = this->MaxBlockfileNum() + 1;
        // Set to increment MaxBlockfileNum() for next iteration
        m_blockfile_cursors[chain_type] = BlockfileCursor{nFile};

        if (static_cast<int>(m_blockfile_info.size()) <= nFile) {
            m_blockfile_info.resize(nFile + 1);
>>>>>>> 89522379
        }
    }
    FlatFilePos pos;
    pos.nFile = nFile;
    pos.nPos = m_blockfile_info[nFile].nSize;

    if (nFile != last_blockfile) {
        LogPrint(BCLog::BLOCKSTORAGE, "Leaving block file %i: %s (onto %i) (height %i)\n",
                 last_blockfile, m_blockfile_info[last_blockfile].ToString(), nFile, nHeight);

        // Do not propagate the return code. The flush concerns a previous block
        // and undo file that has already been written to. If a flush fails
        // here, and we crash, there is no expected additional block data
        // inconsistency arising from the flush failure here. However, the undo
        // data may be inconsistent after a crash if the flush is called during
        // a reindex. A flush error might also leave some of the data files
        // untrimmed.
        if (!FlushBlockFile(last_blockfile, /*fFinalize=*/true, finalize_undo)) {
            LogPrintLevel(BCLog::BLOCKSTORAGE, BCLog::Level::Warning,
                          "Failed to flush previous block file %05i (finalize=1, finalize_undo=%i) before opening new block file %05i\n",
                          last_blockfile, finalize_undo, nFile);
        }
        // No undo data yet in the new file, so reset our undo-height tracking.
        m_blockfile_cursors[chain_type] = BlockfileCursor{nFile};
    }

    m_blockfile_info[nFile].AddBlock(nHeight, nTime);
    m_blockfile_info[nFile].nSize += nAddSize;

    bool out_of_space;
    size_t bytes_allocated = m_block_file_seq.Allocate(pos, nAddSize, out_of_space);
    if (out_of_space) {
        m_opts.notifications.fatalError(_("Disk space is too low!"));
        return {};
    }
    if (bytes_allocated != 0 && IsPruneMode()) {
        m_check_for_pruning = true;
    }

<<<<<<< HEAD
    if (!fKnown) {
        bool out_of_space;
        size_t bytes_allocated = BlockFileSeq().Allocate(pos, nAddSize, out_of_space);
        // Blackcoin: unused variable intentionally, used for setting out_of_space value
        static_cast<void>(bytes_allocated);
        if (out_of_space) {
            m_opts.notifications.fatalError("Disk space is too low!", _("Disk space is too low!"));
            return false;
        }
=======
    m_dirty_fileinfo.insert(nFile);
    return pos;
}

void BlockManager::UpdateBlockInfo(const CBlock& block, unsigned int nHeight, const FlatFilePos& pos)
{
    LOCK(cs_LastBlockFile);

    // Update the cursor so it points to the last file.
    const BlockfileType chain_type{BlockfileTypeForHeight(nHeight)};
    auto& cursor{m_blockfile_cursors[chain_type]};
    if (!cursor || cursor->file_num < pos.nFile) {
        m_blockfile_cursors[chain_type] = BlockfileCursor{pos.nFile};
>>>>>>> 89522379
    }

    // Update the file information with the current block.
    const unsigned int added_size = ::GetSerializeSize(TX_WITH_WITNESS(block));
    const int nFile = pos.nFile;
    if (static_cast<int>(m_blockfile_info.size()) <= nFile) {
        m_blockfile_info.resize(nFile + 1);
    }
    m_blockfile_info[nFile].AddBlock(nHeight, block.GetBlockTime());
    m_blockfile_info[nFile].nSize = std::max(pos.nPos + added_size, m_blockfile_info[nFile].nSize);
    m_dirty_fileinfo.insert(nFile);
}

bool BlockManager::FindUndoPos(BlockValidationState& state, int nFile, FlatFilePos& pos, unsigned int nAddSize)
{
    pos.nFile = nFile;

    LOCK(cs_LastBlockFile);

    pos.nPos = m_blockfile_info[nFile].nUndoSize;
    m_blockfile_info[nFile].nUndoSize += nAddSize;
    m_dirty_fileinfo.insert(nFile);

    bool out_of_space;
<<<<<<< HEAD
    size_t bytes_allocated = UndoFileSeq().Allocate(pos, nAddSize, out_of_space);
    // Blackcoin: unused variable intentionally, used for setting out_of_space value
    static_cast<void>(bytes_allocated);
=======
    size_t bytes_allocated = m_undo_file_seq.Allocate(pos, nAddSize, out_of_space);
>>>>>>> 89522379
    if (out_of_space) {
        return FatalError(m_opts.notifications, state, _("Disk space is too low!"));
    }

    return true;
}

bool BlockManager::WriteBlockToDisk(const CBlock& block, FlatFilePos& pos) const
{
    // Open history file to append
    CAutoFile fileout{OpenBlockFile(pos)};
    if (fileout.IsNull()) {
        LogError("%s: OpenBlockFile failed\n", __func__);
        return false;
    }

    // Write index header
    unsigned int nSize = GetSerializeSize(TX_WITH_WITNESS(block));
    fileout << GetParams().MessageStart() << nSize;

    // Write block
    long fileOutPos = fileout.tell();
    if (fileOutPos < 0) {
        LogError("%s: ftell failed\n", __func__);
        return false;
    }
    pos.nPos = (unsigned int)fileOutPos;
    fileout << TX_WITH_WITNESS(block);

    return true;
}

bool BlockManager::WriteUndoDataForBlock(const CBlockUndo& blockundo, BlockValidationState& state, CBlockIndex& block)
{
    AssertLockHeld(::cs_main);
    const BlockfileType type = BlockfileTypeForHeight(block.nHeight);
    auto& cursor = *Assert(WITH_LOCK(cs_LastBlockFile, return m_blockfile_cursors[type]));

    // Write undo information to disk
    if (block.GetUndoPos().IsNull()) {
        FlatFilePos _pos;
        if (!FindUndoPos(state, block.nFile, _pos, ::GetSerializeSize(blockundo) + 40)) {
            LogError("%s: FindUndoPos failed\n", __func__);
            return false;
        }
        if (!UndoWriteToDisk(blockundo, _pos, block.pprev->GetBlockHash())) {
            return FatalError(m_opts.notifications, state, _("Failed to write undo data."));
        }
        // rev files are written in block height order, whereas blk files are written as blocks come in (often out of order)
        // we want to flush the rev (undo) file once we've written the last block, which is indicated by the last height
        // in the block file info as below; note that this does not catch the case where the undo writes are keeping up
        // with the block writes (usually when a synced up node is getting newly mined blocks) -- this case is caught in
        // the FindNextBlockPos function
        if (_pos.nFile < cursor.file_num && static_cast<uint32_t>(block.nHeight) == m_blockfile_info[_pos.nFile].nHeightLast) {
            // Do not propagate the return code, a failed flush here should not
            // be an indication for a failed write. If it were propagated here,
            // the caller would assume the undo data not to be written, when in
            // fact it is. Note though, that a failed flush might leave the data
            // file untrimmed.
            if (!FlushUndoFile(_pos.nFile, true)) {
                LogPrintLevel(BCLog::BLOCKSTORAGE, BCLog::Level::Warning, "Failed to flush undo file %05i\n", _pos.nFile);
            }
        } else if (_pos.nFile == cursor.file_num && block.nHeight > cursor.undo_height) {
            cursor.undo_height = block.nHeight;
        }
        // update nUndoPos in block index
        block.nUndoPos = _pos.nPos;
        block.nStatus |= BLOCK_HAVE_UNDO;
        m_dirty_blockindex.insert(&block);
    }

    return true;
}

bool BlockManager::ReadBlockFromDisk(CBlock& block, const FlatFilePos& pos) const
{
    block.SetNull();

    // Open history file to read
    CAutoFile filein{OpenBlockFile(pos, true)};
    if (filein.IsNull()) {
        LogError("%s: OpenBlockFile failed for %s\n", __func__, pos.ToString());
        return false;
    }

    // Read block
    try {
        filein >> TX_WITH_WITNESS(block);
    } catch (const std::exception& e) {
        LogError("%s: Deserialize or I/O error - %s at %s\n", __func__, e.what(), pos.ToString());
        return false;
    }

<<<<<<< HEAD
    // Check headers for proof-of-work blocks
    if (block.GetHash() != GetConsensus().hashGenesisBlock && block.IsProofOfWork()) {
        if (!CheckProofOfWork(block.GetPoWHash(), block.nBits, GetConsensus())) {
            return error("ReadBlockFromDisk: Errors in block header at %s", pos.ToString());
        }
=======
    // Check the header
    if (!CheckProofOfWork(block.GetHash(), block.nBits, GetConsensus())) {
        LogError("%s: Errors in block header at %s\n", __func__, pos.ToString());
        return false;
>>>>>>> 89522379
    }

    // Signet only: check block solution
    if (GetConsensus().signet_blocks && !CheckSignetBlockSolution(block, GetConsensus())) {
        LogError("%s: Errors in block solution at %s\n", __func__, pos.ToString());
        return false;
    }

     // Set nFlags in case of proof of stake block
     if (block.IsProofOfStake())
        block.nFlags |= CBlockIndex::BLOCK_PROOF_OF_STAKE;

    return true;
}

bool BlockManager::ReadBlockFromDisk(CBlock& block, const CBlockIndex& index) const
{
    const FlatFilePos block_pos{WITH_LOCK(cs_main, return index.GetBlockPos())};

    if (!ReadBlockFromDisk(block, block_pos)) {
        return false;
    }
    if (block.GetHash() != index.GetBlockHash()) {
        LogError("%s: GetHash() doesn't match index for %s at %s\n", __func__, index.ToString(), block_pos.ToString());
        return false;
    }
    return true;
}

bool BlockManager::ReadRawBlockFromDisk(std::vector<uint8_t>& block, const FlatFilePos& pos) const
{
    FlatFilePos hpos = pos;
    // If nPos is less than 8 the pos is null and we don't have the block data
    // Return early to prevent undefined behavior of unsigned int underflow
    if (hpos.nPos < 8) {
        LogError("%s: OpenBlockFile failed for %s\n", __func__, pos.ToString());
        return false;
    }
    hpos.nPos -= 8; // Seek back 8 bytes for meta header
    CAutoFile filein{OpenBlockFile(hpos, true)};
    if (filein.IsNull()) {
        LogError("%s: OpenBlockFile failed for %s\n", __func__, pos.ToString());
        return false;
    }

    try {
        MessageStartChars blk_start;
        unsigned int blk_size;

        filein >> blk_start >> blk_size;

        if (blk_start != GetParams().MessageStart()) {
            LogError("%s: Block magic mismatch for %s: %s versus expected %s\n", __func__, pos.ToString(),
                         HexStr(blk_start),
                         HexStr(GetParams().MessageStart()));
            return false;
        }

        if (blk_size > MAX_SIZE) {
            LogError("%s: Block data is larger than maximum deserialization size for %s: %s versus %s\n", __func__, pos.ToString(),
                         blk_size, MAX_SIZE);
            return false;
        }

        block.resize(blk_size); // Zeroing of memory is intentional here
        filein.read(MakeWritableByteSpan(block));
    } catch (const std::exception& e) {
        LogError("%s: Read from block file failed: %s for %s\n", __func__, e.what(), pos.ToString());
        return false;
    }

    return true;
}

FlatFilePos BlockManager::SaveBlockToDisk(const CBlock& block, int nHeight)
{
    unsigned int nBlockSize = ::GetSerializeSize(TX_WITH_WITNESS(block));
    // Account for the 4 magic message start bytes + the 4 length bytes (8 bytes total,
    // defined as BLOCK_SERIALIZATION_HEADER_SIZE)
    nBlockSize += static_cast<unsigned int>(BLOCK_SERIALIZATION_HEADER_SIZE);
    FlatFilePos blockPos{FindNextBlockPos(nBlockSize, nHeight, block.GetBlockTime())};
    if (blockPos.IsNull()) {
        LogError("%s: FindNextBlockPos failed\n", __func__);
        return FlatFilePos();
    }
    if (!WriteBlockToDisk(block, blockPos)) {
        m_opts.notifications.fatalError(_("Failed to write block."));
        return FlatFilePos();
    }
    return blockPos;
}

static auto InitBlocksdirXorKey(const BlockManager::Options& opts)
{
    // Bytes are serialized without length indicator, so this is also the exact
    // size of the XOR-key file.
    std::array<std::byte, 8> xor_key{};

    if (opts.use_xor && fs::is_empty(opts.blocks_dir)) {
        // Only use random fresh key when the boolean option is set and on the
        // very first start of the program.
        FastRandomContext{}.fillrand(xor_key);
    }

    const fs::path xor_key_path{opts.blocks_dir / "xor.dat"};
    if (fs::exists(xor_key_path)) {
        // A pre-existing xor key file has priority.
        AutoFile xor_key_file{fsbridge::fopen(xor_key_path, "rb")};
        xor_key_file >> xor_key;
    } else {
        // Create initial or missing xor key file
        AutoFile xor_key_file{fsbridge::fopen(xor_key_path,
#ifdef __MINGW64__
            "wb" // Temporary workaround for https://github.com/bitcoin/bitcoin/issues/30210
#else
            "wbx"
#endif
        )};
        xor_key_file << xor_key;
    }
    // If the user disabled the key, it must be zero.
    if (!opts.use_xor && xor_key != decltype(xor_key){}) {
        throw std::runtime_error{
            strprintf("The blocksdir XOR-key can not be disabled when a random key was already stored! "
                      "Stored key: '%s', stored path: '%s'.",
                      HexStr(xor_key), fs::PathToString(xor_key_path)),
        };
    }
    LogInfo("Using obfuscation key for blocksdir *.dat files (%s): '%s'\n", fs::PathToString(opts.blocks_dir), HexStr(xor_key));
    return std::vector<std::byte>{xor_key.begin(), xor_key.end()};
}

BlockManager::BlockManager(const util::SignalInterrupt& interrupt, Options opts)
    : m_prune_mode{opts.prune_target > 0},
      m_xor_key{InitBlocksdirXorKey(opts)},
      m_opts{std::move(opts)},
      m_block_file_seq{FlatFileSeq{m_opts.blocks_dir, "blk", m_opts.fast_prune ? 0x4000 /* 16kB */ : BLOCKFILE_CHUNK_SIZE}},
      m_undo_file_seq{FlatFileSeq{m_opts.blocks_dir, "rev", UNDOFILE_CHUNK_SIZE}},
      m_interrupt{interrupt} {}

class ImportingNow
{
    std::atomic<bool>& m_importing;

public:
    ImportingNow(std::atomic<bool>& importing) : m_importing{importing}
    {
        assert(m_importing == false);
        m_importing = true;
    }
    ~ImportingNow()
    {
        assert(m_importing == true);
        m_importing = false;
    }
};

void ImportBlocks(ChainstateManager& chainman, std::vector<fs::path> vImportFiles)
{
<<<<<<< HEAD
    ScheduleBatchPriority();

    {
        ImportingNow imp{chainman.m_blockman.m_importing};

        // -reindex
        if (fReindex) {
            int nFile = 0;
            // Map of disk positions for blocks with unknown parent (only used for reindex);
            // parent hash -> child disk position, multiple children can have the same parent.
            std::multimap<uint256, FlatFilePos> blocks_with_unknown_parent;
            while (true) {
                FlatFilePos pos(nFile, 0);
                if (!fs::exists(chainman.m_blockman.GetBlockPosFilename(pos))) {
                    break; // No block files left to reindex
                }
                CAutoFile file{chainman.m_blockman.OpenBlockFile(pos, true)};
                if (file.IsNull()) {
                    break; // This error is logged in OpenBlockFile
                }
                LogPrintf("Reindexing block file blk%05u.dat...\n", (unsigned int)nFile);
                chainman.LoadExternalBlockFile(file, &pos, &blocks_with_unknown_parent);
                if (chainman.m_interrupt) {
                    LogPrintf("Interrupt requested. Exit %s\n", __func__);
                    return;
                }
                nFile++;
=======
    ImportingNow imp{chainman.m_blockman.m_importing};

    // -reindex
    if (!chainman.m_blockman.m_blockfiles_indexed) {
        int nFile = 0;
        // Map of disk positions for blocks with unknown parent (only used for reindex);
        // parent hash -> child disk position, multiple children can have the same parent.
        std::multimap<uint256, FlatFilePos> blocks_with_unknown_parent;
        while (true) {
            FlatFilePos pos(nFile, 0);
            if (!fs::exists(chainman.m_blockman.GetBlockPosFilename(pos))) {
                break; // No block files left to reindex
>>>>>>> 89522379
            }
            AutoFile file{chainman.m_blockman.OpenBlockFile(pos, true)};
            if (file.IsNull()) {
                break; // This error is logged in OpenBlockFile
            }
            LogPrintf("Reindexing block file blk%05u.dat...\n", (unsigned int)nFile);
            chainman.LoadExternalBlockFile(file, &pos, &blocks_with_unknown_parent);
            if (chainman.m_interrupt) {
                LogPrintf("Interrupt requested. Exit %s\n", __func__);
                return;
            }
            nFile++;
        }
<<<<<<< HEAD

        // -loadblock=
        for (const fs::path& path : vImportFiles) {
            CAutoFile file{fsbridge::fopen(path, "rb")};
            if (!file.IsNull()) {
                LogPrintf("Importing blocks file %s...\n", fs::PathToString(path));
                chainman.LoadExternalBlockFile(file);
                if (chainman.m_interrupt) {
                    LogPrintf("Interrupt requested. Exit %s\n", __func__);
                    return;
                }
            } else {
                LogPrintf("Warning: Could not open blocks file %s\n", fs::PathToString(path));
=======
        WITH_LOCK(::cs_main, chainman.m_blockman.m_block_tree_db->WriteReindexing(false));
        chainman.m_blockman.m_blockfiles_indexed = true;
        LogPrintf("Reindexing finished\n");
        // To avoid ending up in a situation without genesis block, re-try initializing (no-op if reindexing worked):
        chainman.ActiveChainstate().LoadGenesisBlock();
    }

    // -loadblock=
    for (const fs::path& path : vImportFiles) {
        AutoFile file{fsbridge::fopen(path, "rb")};
        if (!file.IsNull()) {
            LogPrintf("Importing blocks file %s...\n", fs::PathToString(path));
            chainman.LoadExternalBlockFile(file);
            if (chainman.m_interrupt) {
                LogPrintf("Interrupt requested. Exit %s\n", __func__);
                return;
>>>>>>> 89522379
            }
        } else {
            LogPrintf("Warning: Could not open blocks file %s\n", fs::PathToString(path));
        }
    }

    // scan for better chains in the block chain database, that are not yet connected in the active best chain

    // We can't hold cs_main during ActivateBestChain even though we're accessing
    // the chainman unique_ptrs since ABC requires us not to be holding cs_main, so retrieve
    // the relevant pointers before the ABC call.
    for (Chainstate* chainstate : WITH_LOCK(::cs_main, return chainman.GetAll())) {
        BlockValidationState state;
        if (!chainstate->ActivateBestChain(state, nullptr)) {
            chainman.GetNotifications().fatalError(strprintf(_("Failed to connect best block (%s)."), state.ToString()));
            return;
        }
    }
    // End scope of ImportingNow
}

std::ostream& operator<<(std::ostream& os, const BlockfileType& type) {
    switch(type) {
        case BlockfileType::NORMAL: os << "normal"; break;
        case BlockfileType::ASSUMED: os << "assumed"; break;
        default: os.setstate(std::ios_base::failbit);
    }
    return os;
}

std::ostream& operator<<(std::ostream& os, const BlockfileCursor& cursor) {
    os << strprintf("BlockfileCursor(file_num=%d, undo_height=%d)", cursor.file_num, cursor.undo_height);
    return os;
}
} // namespace node<|MERGE_RESOLUTION|>--- conflicted
+++ resolved
@@ -438,11 +438,7 @@
     return nullptr;
 }
 
-<<<<<<< HEAD
 bool BlockManager::CheckHardened(int nHeight, const uint256& hash, const CCheckpointData& data)
-=======
-bool BlockManager::IsBlockPruned(const CBlockIndex& block) const
->>>>>>> 89522379
 {
     const MapCheckpoints& checkpoints = data.mapCheckpoints;
 
@@ -639,49 +635,15 @@
     }
     return retval;
 }
-
-<<<<<<< HEAD
-FlatFileSeq BlockManager::BlockFileSeq() const
-{
-    return FlatFileSeq(m_opts.blocks_dir, "blk", BLOCKFILE_CHUNK_SIZE);
-}
-
-FlatFileSeq BlockManager::UndoFileSeq() const
-{
-    return FlatFileSeq(m_opts.blocks_dir, "rev", UNDOFILE_CHUNK_SIZE);
-}
-
 CAutoFile BlockManager::OpenBlockFile(const FlatFilePos& pos, bool fReadOnly) const
 {
-    return CAutoFile{BlockFileSeq().Open(pos, fReadOnly)};
-=======
-void BlockManager::UnlinkPrunedFiles(const std::set<int>& setFilesToPrune) const
-{
-    std::error_code ec;
-    for (std::set<int>::iterator it = setFilesToPrune.begin(); it != setFilesToPrune.end(); ++it) {
-        FlatFilePos pos(*it, 0);
-        const bool removed_blockfile{fs::remove(m_block_file_seq.FileName(pos), ec)};
-        const bool removed_undofile{fs::remove(m_undo_file_seq.FileName(pos), ec)};
-        if (removed_blockfile || removed_undofile) {
-            LogPrint(BCLog::BLOCKSTORAGE, "Prune: %s deleted blk/rev (%05u)\n", __func__, *it);
-        }
-    }
-}
-
-AutoFile BlockManager::OpenBlockFile(const FlatFilePos& pos, bool fReadOnly) const
-{
-    return AutoFile{m_block_file_seq.Open(pos, fReadOnly), m_xor_key};
->>>>>>> 89522379
+    return CAutoFile{m_block_file_seq.Open(pos, fReadOnly), m_xor_key};
 }
 
 /** Open an undo file (rev?????.dat) */
 CAutoFile BlockManager::OpenUndoFile(const FlatFilePos& pos, bool fReadOnly) const
 {
-<<<<<<< HEAD
-    return CAutoFile{UndoFileSeq().Open(pos, fReadOnly)};
-=======
-    return AutoFile{m_undo_file_seq.Open(pos, fReadOnly), m_xor_key};
->>>>>>> 89522379
+    return CAutoFile{m_undo_file_seq.Open(pos, fReadOnly), m_xor_key};
 }
 
 fs::path BlockManager::GetBlockPosFilename(const FlatFilePos& pos) const
@@ -710,37 +672,7 @@
     }
 
     bool finalize_undo = false;
-<<<<<<< HEAD
-    if (!fKnown) {
-        unsigned int max_blockfile_size{MAX_BLOCKFILE_SIZE};
-        assert(nAddSize < max_blockfile_size);
-
-        while (m_blockfile_info[nFile].nSize + nAddSize >= max_blockfile_size) {
-            // when the undo file is keeping up with the block file, we want to flush it explicitly
-            // when it is lagging behind (more blocks arrive than are being connected), we let the
-            // undo block write case handle it
-            finalize_undo = (static_cast<int>(m_blockfile_info[nFile].nHeightLast) ==
-                    Assert(m_blockfile_cursors[chain_type])->undo_height);
-
-            // Try the next unclaimed blockfile number
-            nFile = this->MaxBlockfileNum() + 1;
-            // Set to increment MaxBlockfileNum() for next iteration
-            m_blockfile_cursors[chain_type] = BlockfileCursor{nFile};
-
-            if (static_cast<int>(m_blockfile_info.size()) <= nFile) {
-                m_blockfile_info.resize(nFile + 1);
-            }
-=======
     unsigned int max_blockfile_size{MAX_BLOCKFILE_SIZE};
-    // Use smaller blockfiles in test-only -fastprune mode - but avoid
-    // the possibility of having a block not fit into the block file.
-    if (m_opts.fast_prune) {
-        max_blockfile_size = 0x10000; // 64kiB
-        if (nAddSize >= max_blockfile_size) {
-            // dynamically adjust the blockfile size to be larger than the added size
-            max_blockfile_size = nAddSize + 1;
-        }
-    }
     assert(nAddSize < max_blockfile_size);
 
     while (m_blockfile_info[nFile].nSize + nAddSize >= max_blockfile_size) {
@@ -757,7 +689,6 @@
 
         if (static_cast<int>(m_blockfile_info.size()) <= nFile) {
             m_blockfile_info.resize(nFile + 1);
->>>>>>> 89522379
         }
     }
     FlatFilePos pos;
@@ -789,25 +720,13 @@
 
     bool out_of_space;
     size_t bytes_allocated = m_block_file_seq.Allocate(pos, nAddSize, out_of_space);
+    // Blackcoin: unused variable intentionally, used for setting out_of_space value
+    static_cast<void>(bytes_allocated);
     if (out_of_space) {
         m_opts.notifications.fatalError(_("Disk space is too low!"));
         return {};
     }
-    if (bytes_allocated != 0 && IsPruneMode()) {
-        m_check_for_pruning = true;
-    }
-
-<<<<<<< HEAD
-    if (!fKnown) {
-        bool out_of_space;
-        size_t bytes_allocated = BlockFileSeq().Allocate(pos, nAddSize, out_of_space);
-        // Blackcoin: unused variable intentionally, used for setting out_of_space value
-        static_cast<void>(bytes_allocated);
-        if (out_of_space) {
-            m_opts.notifications.fatalError("Disk space is too low!", _("Disk space is too low!"));
-            return false;
-        }
-=======
+
     m_dirty_fileinfo.insert(nFile);
     return pos;
 }
@@ -821,7 +740,6 @@
     auto& cursor{m_blockfile_cursors[chain_type]};
     if (!cursor || cursor->file_num < pos.nFile) {
         m_blockfile_cursors[chain_type] = BlockfileCursor{pos.nFile};
->>>>>>> 89522379
     }
 
     // Update the file information with the current block.
@@ -846,13 +764,9 @@
     m_dirty_fileinfo.insert(nFile);
 
     bool out_of_space;
-<<<<<<< HEAD
-    size_t bytes_allocated = UndoFileSeq().Allocate(pos, nAddSize, out_of_space);
+    size_t bytes_allocated = m_undo_file_seq.Allocate(pos, nAddSize, out_of_space);
     // Blackcoin: unused variable intentionally, used for setting out_of_space value
     static_cast<void>(bytes_allocated);
-=======
-    size_t bytes_allocated = m_undo_file_seq.Allocate(pos, nAddSize, out_of_space);
->>>>>>> 89522379
     if (out_of_space) {
         return FatalError(m_opts.notifications, state, _("Disk space is too low!"));
     }
@@ -946,18 +860,12 @@
         return false;
     }
 
-<<<<<<< HEAD
-    // Check headers for proof-of-work blocks
+    // Blackcoin: check the header for a proof-of-work block
     if (block.GetHash() != GetConsensus().hashGenesisBlock && block.IsProofOfWork()) {
-        if (!CheckProofOfWork(block.GetPoWHash(), block.nBits, GetConsensus())) {
-            return error("ReadBlockFromDisk: Errors in block header at %s", pos.ToString());
-        }
-=======
-    // Check the header
-    if (!CheckProofOfWork(block.GetHash(), block.nBits, GetConsensus())) {
-        LogError("%s: Errors in block header at %s\n", __func__, pos.ToString());
-        return false;
->>>>>>> 89522379
+        if (!CheckProofOfWork(block.GetHash(), block.nBits, GetConsensus())) {
+            LogError("%s: Errors in block header at %s\n", __func__, pos.ToString());
+            return false;
+        }
     }
 
     // Signet only: check block solution
@@ -1117,35 +1025,6 @@
 
 void ImportBlocks(ChainstateManager& chainman, std::vector<fs::path> vImportFiles)
 {
-<<<<<<< HEAD
-    ScheduleBatchPriority();
-
-    {
-        ImportingNow imp{chainman.m_blockman.m_importing};
-
-        // -reindex
-        if (fReindex) {
-            int nFile = 0;
-            // Map of disk positions for blocks with unknown parent (only used for reindex);
-            // parent hash -> child disk position, multiple children can have the same parent.
-            std::multimap<uint256, FlatFilePos> blocks_with_unknown_parent;
-            while (true) {
-                FlatFilePos pos(nFile, 0);
-                if (!fs::exists(chainman.m_blockman.GetBlockPosFilename(pos))) {
-                    break; // No block files left to reindex
-                }
-                CAutoFile file{chainman.m_blockman.OpenBlockFile(pos, true)};
-                if (file.IsNull()) {
-                    break; // This error is logged in OpenBlockFile
-                }
-                LogPrintf("Reindexing block file blk%05u.dat...\n", (unsigned int)nFile);
-                chainman.LoadExternalBlockFile(file, &pos, &blocks_with_unknown_parent);
-                if (chainman.m_interrupt) {
-                    LogPrintf("Interrupt requested. Exit %s\n", __func__);
-                    return;
-                }
-                nFile++;
-=======
     ImportingNow imp{chainman.m_blockman.m_importing};
 
     // -reindex
@@ -1158,9 +1037,8 @@
             FlatFilePos pos(nFile, 0);
             if (!fs::exists(chainman.m_blockman.GetBlockPosFilename(pos))) {
                 break; // No block files left to reindex
->>>>>>> 89522379
             }
-            AutoFile file{chainman.m_blockman.OpenBlockFile(pos, true)};
+            CAutoFile file{chainman.m_blockman.OpenBlockFile(pos, true)};
             if (file.IsNull()) {
                 break; // This error is logged in OpenBlockFile
             }
@@ -1172,21 +1050,6 @@
             }
             nFile++;
         }
-<<<<<<< HEAD
-
-        // -loadblock=
-        for (const fs::path& path : vImportFiles) {
-            CAutoFile file{fsbridge::fopen(path, "rb")};
-            if (!file.IsNull()) {
-                LogPrintf("Importing blocks file %s...\n", fs::PathToString(path));
-                chainman.LoadExternalBlockFile(file);
-                if (chainman.m_interrupt) {
-                    LogPrintf("Interrupt requested. Exit %s\n", __func__);
-                    return;
-                }
-            } else {
-                LogPrintf("Warning: Could not open blocks file %s\n", fs::PathToString(path));
-=======
         WITH_LOCK(::cs_main, chainman.m_blockman.m_block_tree_db->WriteReindexing(false));
         chainman.m_blockman.m_blockfiles_indexed = true;
         LogPrintf("Reindexing finished\n");
@@ -1196,14 +1059,13 @@
 
     // -loadblock=
     for (const fs::path& path : vImportFiles) {
-        AutoFile file{fsbridge::fopen(path, "rb")};
+        CAutoFile file{fsbridge::fopen(path, "rb")};
         if (!file.IsNull()) {
             LogPrintf("Importing blocks file %s...\n", fs::PathToString(path));
             chainman.LoadExternalBlockFile(file);
             if (chainman.m_interrupt) {
                 LogPrintf("Interrupt requested. Exit %s\n", __func__);
                 return;
->>>>>>> 89522379
             }
         } else {
             LogPrintf("Warning: Could not open blocks file %s\n", fs::PathToString(path));
