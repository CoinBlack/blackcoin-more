--- conflicted
+++ resolved
@@ -124,9 +124,21 @@
                 pindexNew->nStatus        = diskindex.nStatus;
                 pindexNew->nTx            = diskindex.nTx;
 
+                // peercoin/blackcoin related block index fields
+                pindexNew->nFlags         = diskindex.nFlags;
+                pindexNew->nStakeModifier = diskindex.nStakeModifier;
+
+                // Litecoin: Disable PoW Sanity check while loading block index from disk.
+                // We use the sha256 hash for the block index for performance reasons, which is recorded for later use.
+                // CheckProofOfWork() uses the scrypt hash which is discarded after a block is accepted.
+                // While it is technically feasible to verify the PoW, doing so takes several minutes as it
+                // requires recomputing every PoW hash during every Litecoin startup.
+                // We opt instead to simply trust the data that is on your local disk.
+				/*
                 if (!CheckProofOfWork(pindexNew->GetBlockHash(), pindexNew->nBits, consensusParams)) {
                     return error("%s: CheckProofOfWork failed: %s", __func__, pindexNew->ToString());
                 }
+                */
 
                 pcursor->Next();
             } else {
@@ -229,148 +241,6 @@
     return pindexNew;
 }
 
-<<<<<<< HEAD
-=======
-void BlockManager::PruneOneBlockFile(const int fileNumber)
-{
-    AssertLockHeld(cs_main);
-    LOCK(cs_LastBlockFile);
-
-    for (auto& entry : m_block_index) {
-        CBlockIndex* pindex = &entry.second;
-        if (pindex->nFile == fileNumber) {
-            pindex->nStatus &= ~BLOCK_HAVE_DATA;
-            pindex->nStatus &= ~BLOCK_HAVE_UNDO;
-            pindex->nFile = 0;
-            pindex->nDataPos = 0;
-            pindex->nUndoPos = 0;
-            m_dirty_blockindex.insert(pindex);
-
-            // Prune from m_blocks_unlinked -- any block we prune would have
-            // to be downloaded again in order to consider its chain, at which
-            // point it would be considered as a candidate for
-            // m_blocks_unlinked or setBlockIndexCandidates.
-            auto range = m_blocks_unlinked.equal_range(pindex->pprev);
-            while (range.first != range.second) {
-                std::multimap<CBlockIndex*, CBlockIndex*>::iterator _it = range.first;
-                range.first++;
-                if (_it->second == pindex) {
-                    m_blocks_unlinked.erase(_it);
-                }
-            }
-        }
-    }
-
-    m_blockfile_info.at(fileNumber) = CBlockFileInfo{};
-    m_dirty_fileinfo.insert(fileNumber);
-}
-
-void BlockManager::FindFilesToPruneManual(
-    std::set<int>& setFilesToPrune,
-    int nManualPruneHeight,
-    const Chainstate& chain,
-    ChainstateManager& chainman)
-{
-    assert(IsPruneMode() && nManualPruneHeight > 0);
-
-    LOCK2(cs_main, cs_LastBlockFile);
-    if (chain.m_chain.Height() < 0) {
-        return;
-    }
-
-    const auto [min_block_to_prune, last_block_can_prune] = chainman.GetPruneRange(chain, nManualPruneHeight);
-
-    int count = 0;
-    for (int fileNumber = 0; fileNumber < this->MaxBlockfileNum(); fileNumber++) {
-        const auto& fileinfo = m_blockfile_info[fileNumber];
-        if (fileinfo.nSize == 0 || fileinfo.nHeightLast > (unsigned)last_block_can_prune || fileinfo.nHeightFirst < (unsigned)min_block_to_prune) {
-            continue;
-        }
-
-        PruneOneBlockFile(fileNumber);
-        setFilesToPrune.insert(fileNumber);
-        count++;
-    }
-    LogPrintf("[%s] Prune (Manual): prune_height=%d removed %d blk/rev pairs\n",
-        chain.GetRole(), last_block_can_prune, count);
-}
-
-void BlockManager::FindFilesToPrune(
-    std::set<int>& setFilesToPrune,
-    int last_prune,
-    const Chainstate& chain,
-    ChainstateManager& chainman)
-{
-    LOCK2(cs_main, cs_LastBlockFile);
-    // Distribute our -prune budget over all chainstates.
-    const auto target = std::max(
-        MIN_DISK_SPACE_FOR_BLOCK_FILES, GetPruneTarget() / chainman.GetAll().size());
-
-    if (chain.m_chain.Height() < 0 || target == 0) {
-        return;
-    }
-    if (static_cast<uint64_t>(chain.m_chain.Height()) <= chainman.GetParams().PruneAfterHeight()) {
-        return;
-    }
-
-    const auto [min_block_to_prune, last_block_can_prune] = chainman.GetPruneRange(chain, last_prune);
-
-    uint64_t nCurrentUsage = CalculateCurrentUsage();
-    // We don't check to prune until after we've allocated new space for files
-    // So we should leave a buffer under our target to account for another allocation
-    // before the next pruning.
-    uint64_t nBuffer = BLOCKFILE_CHUNK_SIZE + UNDOFILE_CHUNK_SIZE;
-    uint64_t nBytesToPrune;
-    int count = 0;
-
-    if (nCurrentUsage + nBuffer >= target) {
-        // On a prune event, the chainstate DB is flushed.
-        // To avoid excessive prune events negating the benefit of high dbcache
-        // values, we should not prune too rapidly.
-        // So when pruning in IBD, increase the buffer a bit to avoid a re-prune too soon.
-        if (chainman.IsInitialBlockDownload()) {
-            // Since this is only relevant during IBD, we use a fixed 10%
-            nBuffer += target / 10;
-        }
-
-        for (int fileNumber = 0; fileNumber < this->MaxBlockfileNum(); fileNumber++) {
-            const auto& fileinfo = m_blockfile_info[fileNumber];
-            nBytesToPrune = fileinfo.nSize + fileinfo.nUndoSize;
-
-            if (fileinfo.nSize == 0) {
-                continue;
-            }
-
-            if (nCurrentUsage + nBuffer < target) { // are we below our target?
-                break;
-            }
-
-            // don't prune files that could have a block that's not within the allowable
-            // prune range for the chain being pruned.
-            if (fileinfo.nHeightLast > (unsigned)last_block_can_prune || fileinfo.nHeightFirst < (unsigned)min_block_to_prune) {
-                continue;
-            }
-
-            PruneOneBlockFile(fileNumber);
-            // Queue up the files for removal
-            setFilesToPrune.insert(fileNumber);
-            nCurrentUsage -= nBytesToPrune;
-            count++;
-        }
-    }
-
-    LogPrint(BCLog::PRUNE, "[%s] target=%dMiB actual=%dMiB diff=%dMiB min_height=%d max_prune_height=%d removed %d blk/rev pairs\n",
-             chain.GetRole(), target / 1024 / 1024, nCurrentUsage / 1024 / 1024,
-             (int64_t(target) - int64_t(nCurrentUsage)) / 1024 / 1024,
-             min_block_to_prune, last_block_can_prune, count);
-}
-
-void BlockManager::UpdatePruneLock(const std::string& name, const PruneLockInfo& lock_info) {
-    AssertLockHeld(::cs_main);
-    m_prune_locks[name] = lock_info;
-}
-
->>>>>>> 44d8b13c
 CBlockIndex* BlockManager::InsertBlockIndex(const uint256& hash)
 {
     AssertLockHeld(cs_main);
@@ -525,8 +395,6 @@
         }
     }
 
-<<<<<<< HEAD
-=======
     {
         // Initialize the blockfile cursors.
         LOCK(cs_LastBlockFile);
@@ -536,13 +404,6 @@
         }
     }
 
-    // Check whether we have ever pruned block & undo files
-    m_block_tree_db->ReadFlag("prunedblockfiles", m_have_pruned);
-    if (m_have_pruned) {
-        LogPrintf("LoadBlockIndexDB(): Block files have previously been pruned\n");
-    }
-
->>>>>>> 44d8b13c
     // Check whether we need to continue reindexing
     bool fReindexing = false;
     m_block_tree_db->ReadReindexing(fReindexing);
@@ -551,27 +412,6 @@
     return true;
 }
 
-<<<<<<< HEAD
-=======
-void BlockManager::ScanAndUnlinkAlreadyPrunedFiles()
-{
-    AssertLockHeld(::cs_main);
-    int max_blockfile = WITH_LOCK(cs_LastBlockFile, return this->MaxBlockfileNum());
-    if (!m_have_pruned) {
-        return;
-    }
-
-    std::set<int> block_files_to_prune;
-    for (int file_number = 0; file_number < max_blockfile; file_number++) {
-        if (m_blockfile_info[file_number].nSize == 0) {
-            block_files_to_prune.insert(file_number);
-        }
-    }
-
-    UnlinkPrunedFiles(block_files_to_prune);
-}
-
->>>>>>> 44d8b13c
 const CBlockIndex* BlockManager::GetLastCheckpoint(const CCheckpointData& data)
 {
     const MapCheckpoints& checkpoints = data.mapCheckpoints;
@@ -637,56 +477,11 @@
     return last_block;
 }
 
-<<<<<<< HEAD
-=======
 bool BlockManager::CheckBlockDataAvailability(const CBlockIndex& upper_block, const CBlockIndex& lower_block)
 {
     if (!(upper_block.nStatus & BLOCK_HAVE_DATA)) return false;
     return GetFirstStoredBlock(upper_block, &lower_block) == &lower_block;
 }
-
-// If we're using -prune with -reindex, then delete block files that will be ignored by the
-// reindex.  Since reindexing works by starting at block file 0 and looping until a blockfile
-// is missing, do the same here to delete any later block files after a gap.  Also delete all
-// rev files since they'll be rewritten by the reindex anyway.  This ensures that m_blockfile_info
-// is in sync with what's actually on disk by the time we start downloading, so that pruning
-// works correctly.
-void BlockManager::CleanupBlockRevFiles() const
-{
-    std::map<std::string, fs::path> mapBlockFiles;
-
-    // Glob all blk?????.dat and rev?????.dat files from the blocks directory.
-    // Remove the rev files immediately and insert the blk file paths into an
-    // ordered map keyed by block file index.
-    LogPrintf("Removing unusable blk?????.dat and rev?????.dat files for -reindex with -prune\n");
-    for (fs::directory_iterator it(m_opts.blocks_dir); it != fs::directory_iterator(); it++) {
-        const std::string path = fs::PathToString(it->path().filename());
-        if (fs::is_regular_file(*it) &&
-            path.length() == 12 &&
-            path.substr(8,4) == ".dat")
-        {
-            if (path.substr(0, 3) == "blk") {
-                mapBlockFiles[path.substr(3, 5)] = it->path();
-            } else if (path.substr(0, 3) == "rev") {
-                remove(it->path());
-            }
-        }
-    }
-
-    // Remove all block files that aren't part of a contiguous set starting at
-    // zero by walking the ordered map (keys are block file indices) by
-    // keeping a separate counter.  Once we hit a gap (or if 0 doesn't exist)
-    // start removing block files.
-    int nContigCounter = 0;
-    for (const std::pair<const std::string, fs::path>& item : mapBlockFiles) {
-        if (LocaleIndependentAtoi<int>(item.first) == nContigCounter) {
-            nContigCounter++;
-            continue;
-        }
-        remove(item.second);
-    }
-}
->>>>>>> 44d8b13c
 
 CBlockFileInfo* BlockManager::GetBlockFileInfo(size_t n)
 {
@@ -829,28 +624,9 @@
     return retval;
 }
 
-<<<<<<< HEAD
-static FlatFileSeq BlockFileSeq()
-{
-    return FlatFileSeq(gArgs.GetBlocksDirPath(), "blk", BLOCKFILE_CHUNK_SIZE);
-=======
-void BlockManager::UnlinkPrunedFiles(const std::set<int>& setFilesToPrune) const
-{
-    std::error_code ec;
-    for (std::set<int>::iterator it = setFilesToPrune.begin(); it != setFilesToPrune.end(); ++it) {
-        FlatFilePos pos(*it, 0);
-        const bool removed_blockfile{fs::remove(BlockFileSeq().FileName(pos), ec)};
-        const bool removed_undofile{fs::remove(UndoFileSeq().FileName(pos), ec)};
-        if (removed_blockfile || removed_undofile) {
-            LogPrint(BCLog::BLOCKSTORAGE, "Prune: %s deleted blk/rev (%05u)\n", __func__, *it);
-        }
-    }
-}
-
 FlatFileSeq BlockManager::BlockFileSeq() const
 {
-    return FlatFileSeq(m_opts.blocks_dir, "blk", m_opts.fast_prune ? 0x4000 /* 16kb */ : BLOCKFILE_CHUNK_SIZE);
->>>>>>> 44d8b13c
+    return FlatFileSeq(m_opts.blocks_dir, "blk", BLOCKFILE_CHUNK_SIZE);
 }
 
 FlatFileSeq BlockManager::UndoFileSeq() const
@@ -896,23 +672,10 @@
 
     bool finalize_undo = false;
     if (!fKnown) {
-<<<<<<< HEAD
-        while (m_blockfile_info[nFile].nSize + nAddSize >= MAX_BLOCKFILE_SIZE) {
-=======
         unsigned int max_blockfile_size{MAX_BLOCKFILE_SIZE};
-        // Use smaller blockfiles in test-only -fastprune mode - but avoid
-        // the possibility of having a block not fit into the block file.
-        if (m_opts.fast_prune) {
-            max_blockfile_size = 0x10000; // 64kiB
-            if (nAddSize >= max_blockfile_size) {
-                // dynamically adjust the blockfile size to be larger than the added size
-                max_blockfile_size = nAddSize + 1;
-            }
-        }
         assert(nAddSize < max_blockfile_size);
 
         while (m_blockfile_info[nFile].nSize + nAddSize >= max_blockfile_size) {
->>>>>>> 44d8b13c
             // when the undo file is keeping up with the block file, we want to flush it explicitly
             // when it is lagging behind (more blocks arrive than are being connected), we let the
             // undo block write case handle it
@@ -1078,16 +841,11 @@
         return error("%s: Deserialize or I/O error - %s at %s", __func__, e.what(), pos.ToString());
     }
 
-<<<<<<< HEAD
     // Check headers for proof-of-work blocks
-    if (block.GetHash() != consensusParams.hashGenesisBlock && block.IsProofOfWork()) {
-        if (!CheckProofOfWork(block.GetPoWHash(), block.nBits, consensusParams))
+    if (block.GetHash() != GetConsensus().hashGenesisBlock && block.IsProofOfWork()) {
+        if (!CheckProofOfWork(block.GetHash(), block.nBits, GetConsensus())) {
             return error("ReadBlockFromDisk: Errors in block header at %s", pos.ToString());
-=======
-    // Check the header
-    if (!CheckProofOfWork(block.GetHash(), block.nBits, GetConsensus())) {
-        return error("ReadBlockFromDisk: Errors in block header at %s", pos.ToString());
->>>>>>> 44d8b13c
+        }
     }
 
     // Signet only: check block solution
