// Copyright (c) 2011-2022 The Bitcoin Core developers
// Distributed under the MIT software license, see the accompanying
// file COPYING or http://www.opensource.org/licenses/mit-license.php.

#include <node/blockstorage.h>

#include <chain.h>
#include <clientversion.h>
#include <consensus/validation.h>
#include <flatfile.h>
#include <hash.h>
#include <logging.h>
#include <kernel/chainparams.h>
#include <pow.h>
#include <reverse_iterator.h>
#include <shutdown.h>
#include <signet.h>
#include <streams.h>
#include <undo.h>
#include <util/fs.h>
#include <util/syscall_sandbox.h>
#include <util/system.h>
#include <validation.h>
#ifdef ENABLE_WALLET
#include <wallet/wallet.h>
#endif

#include <map>
#include <unordered_map>

namespace node {
std::atomic_bool fReindex(false);
<<<<<<< HEAD
=======

bool CBlockIndexWorkComparator::operator()(const CBlockIndex* pa, const CBlockIndex* pb) const
{
    // First sort by most total work, ...
    if (pa->nChainWork > pb->nChainWork) return false;
    if (pa->nChainWork < pb->nChainWork) return true;

    // ... then by earliest time received, ...
    if (pa->nSequenceId < pb->nSequenceId) return false;
    if (pa->nSequenceId > pb->nSequenceId) return true;

    // Use pointer address as tie breaker (should only happen with blocks
    // loaded from disk, as those all have id 0).
    if (pa < pb) return false;
    if (pa > pb) return true;

    // Identical blocks.
    return false;
}

bool CBlockIndexHeightOnlyComparator::operator()(const CBlockIndex* pa, const CBlockIndex* pb) const
{
    return pa->nHeight < pb->nHeight;
}
>>>>>>> 88259837

static FILE* OpenUndoFile(const FlatFilePos& pos, bool fReadOnly = false);
static FlatFileSeq BlockFileSeq();
static FlatFileSeq UndoFileSeq();

std::vector<CBlockIndex*> BlockManager::GetAllBlockIndices()
{
    AssertLockHeld(cs_main);
    std::vector<CBlockIndex*> rv;
    rv.reserve(m_block_index.size());
    for (auto& [_, block_index] : m_block_index) {
        rv.push_back(&block_index);
    }
    return rv;
}

CBlockIndex* BlockManager::LookupBlockIndex(const uint256& hash)
{
    AssertLockHeld(cs_main);
    BlockMap::iterator it = m_block_index.find(hash);
    return it == m_block_index.end() ? nullptr : &it->second;
}

const CBlockIndex* BlockManager::LookupBlockIndex(const uint256& hash) const
{
    AssertLockHeld(cs_main);
    BlockMap::const_iterator it = m_block_index.find(hash);
    return it == m_block_index.end() ? nullptr : &it->second;
}

<<<<<<< HEAD
CBlockIndex* BlockManager::AddToBlockIndex(const CBlockHeader& block, bool fSetAsProofOfStake)
=======
CBlockIndex* BlockManager::AddToBlockIndex(const CBlockHeader& block, CBlockIndex*& best_header)
>>>>>>> 88259837
{
    AssertLockHeld(cs_main);

    auto [mi, inserted] = m_block_index.try_emplace(block.GetHash(), block);
    if (!inserted) {
        return &mi->second;
    }
    CBlockIndex* pindexNew = &(*mi).second;

    // We assign the sequence id to blocks only when the full data is available,
    // to avoid miners withholding blocks but broadcasting headers, to get a
    // competitive advantage.
    pindexNew->nSequenceId = 0;

    pindexNew->phashBlock = &((*mi).first);
    BlockMap::iterator miPrev = m_block_index.find(block.hashPrevBlock);
    if (miPrev != m_block_index.end()) {
        pindexNew->pprev = &(*miPrev).second;
        pindexNew->nHeight = pindexNew->pprev->nHeight + 1;
        pindexNew->BuildSkip();
    }
    if (fSetAsProofOfStake)
        pindexNew->SetProofOfStake();
    pindexNew->nTimeMax = (pindexNew->pprev ? std::max(pindexNew->pprev->nTimeMax, pindexNew->nTime) : pindexNew->nTime);
    pindexNew->nChainWork = (pindexNew->pprev ? pindexNew->pprev->nChainWork : 0) + GetBlockProof(*pindexNew);
    pindexNew->RaiseValidity(BLOCK_VALID_TREE);
    if (best_header == nullptr || best_header->nChainWork < pindexNew->nChainWork) {
        best_header = pindexNew;
    }

    m_dirty_blockindex.insert(pindexNew);

    return pindexNew;
}

<<<<<<< HEAD
=======
void BlockManager::PruneOneBlockFile(const int fileNumber)
{
    AssertLockHeld(cs_main);
    LOCK(cs_LastBlockFile);

    for (auto& entry : m_block_index) {
        CBlockIndex* pindex = &entry.second;
        if (pindex->nFile == fileNumber) {
            pindex->nStatus &= ~BLOCK_HAVE_DATA;
            pindex->nStatus &= ~BLOCK_HAVE_UNDO;
            pindex->nFile = 0;
            pindex->nDataPos = 0;
            pindex->nUndoPos = 0;
            m_dirty_blockindex.insert(pindex);

            // Prune from m_blocks_unlinked -- any block we prune would have
            // to be downloaded again in order to consider its chain, at which
            // point it would be considered as a candidate for
            // m_blocks_unlinked or setBlockIndexCandidates.
            auto range = m_blocks_unlinked.equal_range(pindex->pprev);
            while (range.first != range.second) {
                std::multimap<CBlockIndex*, CBlockIndex*>::iterator _it = range.first;
                range.first++;
                if (_it->second == pindex) {
                    m_blocks_unlinked.erase(_it);
                }
            }
        }
    }

    m_blockfile_info[fileNumber].SetNull();
    m_dirty_fileinfo.insert(fileNumber);
}

void BlockManager::FindFilesToPruneManual(std::set<int>& setFilesToPrune, int nManualPruneHeight, int chain_tip_height)
{
    assert(IsPruneMode() && nManualPruneHeight > 0);

    LOCK2(cs_main, cs_LastBlockFile);
    if (chain_tip_height < 0) {
        return;
    }

    // last block to prune is the lesser of (user-specified height, MIN_BLOCKS_TO_KEEP from the tip)
    unsigned int nLastBlockWeCanPrune = std::min((unsigned)nManualPruneHeight, chain_tip_height - MIN_BLOCKS_TO_KEEP);
    int count = 0;
    for (int fileNumber = 0; fileNumber < m_last_blockfile; fileNumber++) {
        if (m_blockfile_info[fileNumber].nSize == 0 || m_blockfile_info[fileNumber].nHeightLast > nLastBlockWeCanPrune) {
            continue;
        }
        PruneOneBlockFile(fileNumber);
        setFilesToPrune.insert(fileNumber);
        count++;
    }
    LogPrintf("Prune (Manual): prune_height=%d removed %d blk/rev pairs\n", nLastBlockWeCanPrune, count);
}

void BlockManager::FindFilesToPrune(std::set<int>& setFilesToPrune, uint64_t nPruneAfterHeight, int chain_tip_height, int prune_height, bool is_ibd)
{
    LOCK2(cs_main, cs_LastBlockFile);
    if (chain_tip_height < 0 || GetPruneTarget() == 0) {
        return;
    }
    if ((uint64_t)chain_tip_height <= nPruneAfterHeight) {
        return;
    }

    unsigned int nLastBlockWeCanPrune{(unsigned)std::min(prune_height, chain_tip_height - static_cast<int>(MIN_BLOCKS_TO_KEEP))};
    uint64_t nCurrentUsage = CalculateCurrentUsage();
    // We don't check to prune until after we've allocated new space for files
    // So we should leave a buffer under our target to account for another allocation
    // before the next pruning.
    uint64_t nBuffer = BLOCKFILE_CHUNK_SIZE + UNDOFILE_CHUNK_SIZE;
    uint64_t nBytesToPrune;
    int count = 0;

    if (nCurrentUsage + nBuffer >= GetPruneTarget()) {
        // On a prune event, the chainstate DB is flushed.
        // To avoid excessive prune events negating the benefit of high dbcache
        // values, we should not prune too rapidly.
        // So when pruning in IBD, increase the buffer a bit to avoid a re-prune too soon.
        if (is_ibd) {
            // Since this is only relevant during IBD, we use a fixed 10%
            nBuffer += GetPruneTarget() / 10;
        }

        for (int fileNumber = 0; fileNumber < m_last_blockfile; fileNumber++) {
            nBytesToPrune = m_blockfile_info[fileNumber].nSize + m_blockfile_info[fileNumber].nUndoSize;

            if (m_blockfile_info[fileNumber].nSize == 0) {
                continue;
            }

            if (nCurrentUsage + nBuffer < GetPruneTarget()) { // are we below our target?
                break;
            }

            // don't prune files that could have a block within MIN_BLOCKS_TO_KEEP of the main chain's tip but keep scanning
            if (m_blockfile_info[fileNumber].nHeightLast > nLastBlockWeCanPrune) {
                continue;
            }

            PruneOneBlockFile(fileNumber);
            // Queue up the files for removal
            setFilesToPrune.insert(fileNumber);
            nCurrentUsage -= nBytesToPrune;
            count++;
        }
    }

    LogPrint(BCLog::PRUNE, "target=%dMiB actual=%dMiB diff=%dMiB max_prune_height=%d removed %d blk/rev pairs\n",
             GetPruneTarget() / 1024 / 1024, nCurrentUsage / 1024 / 1024,
             (int64_t(GetPruneTarget()) - int64_t(nCurrentUsage)) / 1024 / 1024,
             nLastBlockWeCanPrune, count);
}

void BlockManager::UpdatePruneLock(const std::string& name, const PruneLockInfo& lock_info) {
    AssertLockHeld(::cs_main);
    m_prune_locks[name] = lock_info;
}

>>>>>>> 88259837
CBlockIndex* BlockManager::InsertBlockIndex(const uint256& hash)
{
    AssertLockHeld(cs_main);

    if (hash.IsNull()) {
        return nullptr;
    }

    const auto [mi, inserted]{m_block_index.try_emplace(hash)};
    CBlockIndex* pindex = &(*mi).second;
    if (inserted) {
        pindex->phashBlock = &((*mi).first);
    }
    return pindex;
}

bool BlockManager::LoadBlockIndex(const Consensus::Params& consensus_params)
{
    if (!m_block_tree_db->LoadBlockIndexGuts(consensus_params, [this](const uint256& hash) EXCLUSIVE_LOCKS_REQUIRED(cs_main) { return this->InsertBlockIndex(hash); })) {
        return false;
    }

    // Calculate nChainWork
    std::vector<CBlockIndex*> vSortedByHeight{GetAllBlockIndices()};
    std::sort(vSortedByHeight.begin(), vSortedByHeight.end(),
              CBlockIndexHeightOnlyComparator());

    for (CBlockIndex* pindex : vSortedByHeight) {
        if (ShutdownRequested()) return false;
        pindex->nChainWork = (pindex->pprev ? pindex->pprev->nChainWork : 0) + GetBlockProof(*pindex);
        pindex->nTimeMax = (pindex->pprev ? std::max(pindex->pprev->nTimeMax, pindex->nTime) : pindex->nTime);

        // We can link the chain of blocks for which we've received transactions at some point, or
        // blocks that are assumed-valid on the basis of snapshot load (see
        // PopulateAndValidateSnapshot()).
        if (pindex->nTx > 0) {
            if (pindex->pprev) {
                if (pindex->pprev->nChainTx > 0) {
                    pindex->nChainTx = pindex->pprev->nChainTx + pindex->nTx;
                } else {
                    pindex->nChainTx = 0;
                    m_blocks_unlinked.insert(std::make_pair(pindex->pprev, pindex));
                }
            } else {
                pindex->nChainTx = pindex->nTx;
            }
        }
        if (!(pindex->nStatus & BLOCK_FAILED_MASK) && pindex->pprev && (pindex->pprev->nStatus & BLOCK_FAILED_MASK)) {
            pindex->nStatus |= BLOCK_FAILED_CHILD;
            m_dirty_blockindex.insert(pindex);
        }
        if (pindex->pprev) {
            pindex->BuildSkip();
        }
    }

    return true;
}

bool BlockManager::WriteBlockIndexDB()
{
    AssertLockHeld(::cs_main);
    std::vector<std::pair<int, const CBlockFileInfo*>> vFiles;
    vFiles.reserve(m_dirty_fileinfo.size());
    for (std::set<int>::iterator it = m_dirty_fileinfo.begin(); it != m_dirty_fileinfo.end();) {
        vFiles.push_back(std::make_pair(*it, &m_blockfile_info[*it]));
        m_dirty_fileinfo.erase(it++);
    }
    std::vector<const CBlockIndex*> vBlocks;
    vBlocks.reserve(m_dirty_blockindex.size());
    for (std::set<CBlockIndex*>::iterator it = m_dirty_blockindex.begin(); it != m_dirty_blockindex.end();) {
        vBlocks.push_back(*it);
        m_dirty_blockindex.erase(it++);
    }
    if (!m_block_tree_db->WriteBatchSync(vFiles, m_last_blockfile, vBlocks)) {
        return false;
    }
    return true;
}

bool BlockManager::LoadBlockIndexDB(const Consensus::Params& consensus_params)
{
    if (!LoadBlockIndex(consensus_params)) {
        return false;
    }

    // Load block file info
    m_block_tree_db->ReadLastBlockFile(m_last_blockfile);
    m_blockfile_info.resize(m_last_blockfile + 1);
    LogPrintf("%s: last block file = %i\n", __func__, m_last_blockfile);
    for (int nFile = 0; nFile <= m_last_blockfile; nFile++) {
        m_block_tree_db->ReadBlockFileInfo(nFile, m_blockfile_info[nFile]);
    }
    LogPrintf("%s: last block file info: %s\n", __func__, m_blockfile_info[m_last_blockfile].ToString());
    for (int nFile = m_last_blockfile + 1; true; nFile++) {
        CBlockFileInfo info;
        if (m_block_tree_db->ReadBlockFileInfo(nFile, info)) {
            m_blockfile_info.push_back(info);
        } else {
            break;
        }
    }

    // Check presence of blk files
    LogPrintf("Checking all blk files are present...\n");
    std::set<int> setBlkDataFiles;
    for (const auto& [_, block_index] : m_block_index) {
        if (block_index.nStatus & BLOCK_HAVE_DATA) {
            setBlkDataFiles.insert(block_index.nFile);
        }
    }
    for (std::set<int>::iterator it = setBlkDataFiles.begin(); it != setBlkDataFiles.end(); it++) {
        FlatFilePos pos(*it, 0);
        if (AutoFile{OpenBlockFile(pos, true)}.IsNull()) {
            return false;
        }
    }

<<<<<<< HEAD
=======
    // Check whether we have ever pruned block & undo files
    m_block_tree_db->ReadFlag("prunedblockfiles", m_have_pruned);
    if (m_have_pruned) {
        LogPrintf("LoadBlockIndexDB(): Block files have previously been pruned\n");
    }

>>>>>>> 88259837
    // Check whether we need to continue reindexing
    bool fReindexing = false;
    m_block_tree_db->ReadReindexing(fReindexing);
    if (fReindexing) fReindex = true;

    return true;
}

void BlockManager::ScanAndUnlinkAlreadyPrunedFiles()
{
    AssertLockHeld(::cs_main);
    if (!m_have_pruned) {
        return;
    }

    std::set<int> block_files_to_prune;
    for (int file_number = 0; file_number < m_last_blockfile; file_number++) {
        if (m_blockfile_info[file_number].nSize == 0) {
            block_files_to_prune.insert(file_number);
        }
    }

    UnlinkPrunedFiles(block_files_to_prune);
}

const CBlockIndex* BlockManager::GetLastCheckpoint(const CCheckpointData& data)
{
    const MapCheckpoints& checkpoints = data.mapCheckpoints;

    for (const MapCheckpoints::value_type& i : reverse_iterate(checkpoints)) {
        const uint256& hash = i.second;
        const CBlockIndex* pindex = LookupBlockIndex(hash);
        if (pindex) {
            return pindex;
        }
    }
    return nullptr;
}

<<<<<<< HEAD
bool BlockManager::CheckHardened(int nHeight, const uint256& hash, const CCheckpointData& data)
{
    const MapCheckpoints& checkpoints = data.mapCheckpoints;

    MapCheckpoints::const_iterator i = checkpoints.find(nHeight);
    if (i == checkpoints.end()) return true;
    return hash == i->second;
=======
bool BlockManager::IsBlockPruned(const CBlockIndex* pblockindex)
{
    AssertLockHeld(::cs_main);
    return (m_have_pruned && !(pblockindex->nStatus & BLOCK_HAVE_DATA) && pblockindex->nTx > 0);
}

const CBlockIndex* BlockManager::GetFirstStoredBlock(const CBlockIndex& start_block)
{
    AssertLockHeld(::cs_main);
    const CBlockIndex* last_block = &start_block;
    while (last_block->pprev && (last_block->pprev->nStatus & BLOCK_HAVE_DATA)) {
        last_block = last_block->pprev;
    }
    return last_block;
>>>>>>> 88259837
}

// Automatically select a suitable sync-checkpoint 
const CBlockIndex* BlockManager::AutoSelectSyncCheckpoint(const CBlockIndex *pindexBest)
{
<<<<<<< HEAD
    const CBlockIndex *pindex = pindexBest;
    // Search backward for a block within max span and maturity window
    int checkpointSpan = Params().GetConsensus().nCoinbaseMaturity;
    while (pindex->pprev && pindex->nHeight + checkpointSpan > pindexBest->nHeight)
        pindex = pindex->pprev;
    return pindex;
}
=======
    std::map<std::string, fs::path> mapBlockFiles;

    // Glob all blk?????.dat and rev?????.dat files from the blocks directory.
    // Remove the rev files immediately and insert the blk file paths into an
    // ordered map keyed by block file index.
    LogPrintf("Removing unusable blk?????.dat and rev?????.dat files for -reindex with -prune\n");
    const fs::path& blocksdir = gArgs.GetBlocksDirPath();
    for (fs::directory_iterator it(blocksdir); it != fs::directory_iterator(); it++) {
        const std::string path = fs::PathToString(it->path().filename());
        if (fs::is_regular_file(*it) &&
            path.length() == 12 &&
            path.substr(8,4) == ".dat")
        {
            if (path.substr(0, 3) == "blk") {
                mapBlockFiles[path.substr(3, 5)] = it->path();
            } else if (path.substr(0, 3) == "rev") {
                remove(it->path());
            }
        }
    }
>>>>>>> 88259837

// Check against synchronized checkpoint
bool BlockManager::CheckSyncCheckpoint(int nHeight, const CBlockIndex *pindexBest)
{
    const CBlockIndex* pindexSync = nullptr;
    if(nHeight)
        pindexSync = AutoSelectSyncCheckpoint(pindexBest);

    if(nHeight && nHeight <= pindexSync->nHeight)
        return false;
    return true;
}

CBlockFileInfo* BlockManager::GetBlockFileInfo(size_t n)
{
    LOCK(cs_LastBlockFile);

    return &m_blockfile_info.at(n);
}

static bool UndoWriteToDisk(const CBlockUndo& blockundo, FlatFilePos& pos, const uint256& hashBlock, const CMessageHeader::MessageStartChars& messageStart)
{
    // Open history file to append
    AutoFile fileout{OpenUndoFile(pos)};
    if (fileout.IsNull()) {
        return error("%s: OpenUndoFile failed", __func__);
    }

    // Write index header
    unsigned int nSize = GetSerializeSize(blockundo, CLIENT_VERSION);
    fileout << messageStart << nSize;

    // Write undo data
    long fileOutPos = ftell(fileout.Get());
    if (fileOutPos < 0) {
        return error("%s: ftell failed", __func__);
    }
    pos.nPos = (unsigned int)fileOutPos;
    fileout << blockundo;

    // calculate & write checksum
    HashWriter hasher{};
    hasher << hashBlock;
    hasher << blockundo;
    fileout << hasher.GetHash();

    return true;
}

bool UndoReadFromDisk(CBlockUndo& blockundo, const CBlockIndex* pindex)
{
    const FlatFilePos pos{WITH_LOCK(::cs_main, return pindex->GetUndoPos())};

    if (pos.IsNull()) {
        return error("%s: no undo data available", __func__);
    }

    // Open history file to read
    AutoFile filein{OpenUndoFile(pos, true)};
    if (filein.IsNull()) {
        return error("%s: OpenUndoFile failed", __func__);
    }

    // Read block
    uint256 hashChecksum;
    HashVerifier verifier{filein}; // Use HashVerifier as reserializing may lose data, c.f. commit d342424301013ec47dc146a4beb49d5c9319d80a
    try {
        verifier << pindex->pprev->GetBlockHash();
        verifier >> blockundo;
        filein >> hashChecksum;
    } catch (const std::exception& e) {
        return error("%s: Deserialize or I/O error - %s", __func__, e.what());
    }

    // Verify checksum
    if (hashChecksum != verifier.GetHash()) {
        return error("%s: Checksum mismatch", __func__);
    }

    return true;
}

void BlockManager::FlushUndoFile(int block_file, bool finalize)
{
    FlatFilePos undo_pos_old(block_file, m_blockfile_info[block_file].nUndoSize);
    if (!UndoFileSeq().Flush(undo_pos_old, finalize)) {
        AbortNode("Flushing undo file to disk failed. This is likely the result of an I/O error.");
    }
}

void BlockManager::FlushBlockFile(bool fFinalize, bool finalize_undo)
{
    LOCK(cs_LastBlockFile);

    if (m_blockfile_info.size() < 1) {
        // Return if we haven't loaded any blockfiles yet. This happens during
        // chainstate init, when we call ChainstateManager::MaybeRebalanceCaches() (which
        // then calls FlushStateToDisk()), resulting in a call to this function before we
        // have populated `m_blockfile_info` via LoadBlockIndexDB().
        return;
    }
    assert(static_cast<int>(m_blockfile_info.size()) > m_last_blockfile);

    FlatFilePos block_pos_old(m_last_blockfile, m_blockfile_info[m_last_blockfile].nSize);
    if (!BlockFileSeq().Flush(block_pos_old, fFinalize)) {
        AbortNode("Flushing block file to disk failed. This is likely the result of an I/O error.");
    }
    // we do not always flush the undo file, as the chain tip may be lagging behind the incoming blocks,
    // e.g. during IBD or a sync after a node going offline
    if (!fFinalize || finalize_undo) FlushUndoFile(m_last_blockfile, finalize_undo);
}

uint64_t BlockManager::CalculateCurrentUsage()
{
    LOCK(cs_LastBlockFile);

    uint64_t retval = 0;
    for (const CBlockFileInfo& file : m_blockfile_info) {
        retval += file.nSize + file.nUndoSize;
    }
    return retval;
}

<<<<<<< HEAD
=======
void UnlinkPrunedFiles(const std::set<int>& setFilesToPrune)
{
    std::error_code ec;
    for (std::set<int>::iterator it = setFilesToPrune.begin(); it != setFilesToPrune.end(); ++it) {
        FlatFilePos pos(*it, 0);
        const bool removed_blockfile{fs::remove(BlockFileSeq().FileName(pos), ec)};
        const bool removed_undofile{fs::remove(UndoFileSeq().FileName(pos), ec)};
        if (removed_blockfile || removed_undofile) {
            LogPrint(BCLog::BLOCKSTORE, "Prune: %s deleted blk/rev (%05u)\n", __func__, *it);
        }
    }
}

>>>>>>> 88259837
static FlatFileSeq BlockFileSeq()
{
    return FlatFileSeq(gArgs.GetBlocksDirPath(), "blk", gArgs.GetBoolArg("-fastprune", false) ? 0x4000 /* 16kb */ : BLOCKFILE_CHUNK_SIZE);
}

static FlatFileSeq UndoFileSeq()
{
    return FlatFileSeq(gArgs.GetBlocksDirPath(), "rev", UNDOFILE_CHUNK_SIZE);
}

FILE* OpenBlockFile(const FlatFilePos& pos, bool fReadOnly)
{
    return BlockFileSeq().Open(pos, fReadOnly);
}

/** Open an undo file (rev?????.dat) */
static FILE* OpenUndoFile(const FlatFilePos& pos, bool fReadOnly)
{
    return UndoFileSeq().Open(pos, fReadOnly);
}

fs::path GetBlockPosFilename(const FlatFilePos& pos)
{
    return BlockFileSeq().FileName(pos);
}

bool BlockManager::FindBlockPos(FlatFilePos& pos, unsigned int nAddSize, unsigned int nHeight, CChain& active_chain, uint64_t nTime, bool fKnown)
{
    LOCK(cs_LastBlockFile);

    unsigned int nFile = fKnown ? pos.nFile : m_last_blockfile;
    if (m_blockfile_info.size() <= nFile) {
        m_blockfile_info.resize(nFile + 1);
    }

    bool finalize_undo = false;
    if (!fKnown) {
        while (m_blockfile_info[nFile].nSize + nAddSize >= (gArgs.GetBoolArg("-fastprune", false) ? 0x10000 /* 64kb */ : MAX_BLOCKFILE_SIZE)) {
            // when the undo file is keeping up with the block file, we want to flush it explicitly
            // when it is lagging behind (more blocks arrive than are being connected), we let the
            // undo block write case handle it
            finalize_undo = (m_blockfile_info[nFile].nHeightLast == (unsigned int)active_chain.Tip()->nHeight);
            nFile++;
            if (m_blockfile_info.size() <= nFile) {
                m_blockfile_info.resize(nFile + 1);
            }
        }
        pos.nFile = nFile;
        pos.nPos = m_blockfile_info[nFile].nSize;
    }

    if ((int)nFile != m_last_blockfile) {
        if (!fKnown) {
            LogPrint(BCLog::BLOCKSTORE, "Leaving block file %i: %s\n", m_last_blockfile, m_blockfile_info[m_last_blockfile].ToString());
        }
        FlushBlockFile(!fKnown, finalize_undo);
        m_last_blockfile = nFile;
    }

    m_blockfile_info[nFile].AddBlock(nHeight, nTime);
    if (fKnown) {
        m_blockfile_info[nFile].nSize = std::max(pos.nPos + nAddSize, m_blockfile_info[nFile].nSize);
    } else {
        m_blockfile_info[nFile].nSize += nAddSize;
    }

    if (!fKnown) {
        bool out_of_space;
        size_t bytes_allocated = BlockFileSeq().Allocate(pos, nAddSize, out_of_space);
        if (out_of_space) {
            return AbortNode("Disk space is too low!", _("Disk space is too low!"));
        }
<<<<<<< HEAD
=======
        if (bytes_allocated != 0 && IsPruneMode()) {
            m_check_for_pruning = true;
        }
>>>>>>> 88259837
    }

    m_dirty_fileinfo.insert(nFile);
    return true;
}

bool BlockManager::FindUndoPos(BlockValidationState& state, int nFile, FlatFilePos& pos, unsigned int nAddSize)
{
    pos.nFile = nFile;

    LOCK(cs_LastBlockFile);

    pos.nPos = m_blockfile_info[nFile].nUndoSize;
    m_blockfile_info[nFile].nUndoSize += nAddSize;
    m_dirty_fileinfo.insert(nFile);

    bool out_of_space;
    size_t bytes_allocated = UndoFileSeq().Allocate(pos, nAddSize, out_of_space);
    if (out_of_space) {
        return AbortNode(state, "Disk space is too low!", _("Disk space is too low!"));
    }
<<<<<<< HEAD
=======
    if (bytes_allocated != 0 && IsPruneMode()) {
        m_check_for_pruning = true;
    }
>>>>>>> 88259837

    return true;
}

static bool WriteBlockToDisk(const CBlock& block, FlatFilePos& pos, const CMessageHeader::MessageStartChars& messageStart)
{
    // Open history file to append
    CAutoFile fileout(OpenBlockFile(pos), SER_DISK, CLIENT_VERSION);
    if (fileout.IsNull()) {
        return error("WriteBlockToDisk: OpenBlockFile failed");
    }

    // Write index header
    unsigned int nSize = GetSerializeSize(block, fileout.GetVersion());
    fileout << messageStart << nSize;

    // Write block
    long fileOutPos = ftell(fileout.Get());
    if (fileOutPos < 0) {
        return error("WriteBlockToDisk: ftell failed");
    }
    pos.nPos = (unsigned int)fileOutPos;
    fileout << block;

    return true;
}

bool BlockManager::WriteUndoDataForBlock(const CBlockUndo& blockundo, BlockValidationState& state, CBlockIndex* pindex, const CChainParams& chainparams)
{
    AssertLockHeld(::cs_main);
    // Write undo information to disk
    if (pindex->GetUndoPos().IsNull()) {
        FlatFilePos _pos;
        if (!FindUndoPos(state, pindex->nFile, _pos, ::GetSerializeSize(blockundo, CLIENT_VERSION) + 40)) {
            return error("ConnectBlock(): FindUndoPos failed");
        }
        if (!UndoWriteToDisk(blockundo, _pos, pindex->pprev->GetBlockHash(), chainparams.MessageStart())) {
            return AbortNode(state, "Failed to write undo data");
        }
        // rev files are written in block height order, whereas blk files are written as blocks come in (often out of order)
        // we want to flush the rev (undo) file once we've written the last block, which is indicated by the last height
        // in the block file info as below; note that this does not catch the case where the undo writes are keeping up
        // with the block writes (usually when a synced up node is getting newly mined blocks) -- this case is caught in
        // the FindBlockPos function
        if (_pos.nFile < m_last_blockfile && static_cast<uint32_t>(pindex->nHeight) == m_blockfile_info[_pos.nFile].nHeightLast) {
            FlushUndoFile(_pos.nFile, true);
        }

        // update nUndoPos in block index
        pindex->nUndoPos = _pos.nPos;
        pindex->nStatus |= BLOCK_HAVE_UNDO;
        m_dirty_blockindex.insert(pindex);
    }

    return true;
}

bool ReadBlockFromDisk(CBlock& block, const FlatFilePos& pos, const Consensus::Params& consensusParams)
{
    block.SetNull();

    // Open history file to read
    CAutoFile filein(OpenBlockFile(pos, true), SER_DISK, CLIENT_VERSION);
    if (filein.IsNull()) {
        return error("ReadBlockFromDisk: OpenBlockFile failed for %s", pos.ToString());
    }

    // Read block
    try {
        filein >> block;
    } catch (const std::exception& e) {
        return error("%s: Deserialize or I/O error - %s at %s", __func__, e.what(), pos.ToString());
    }

    // Check headers for proof-of-work blocks
    if (block.GetHash() != consensusParams.hashGenesisBlock && block.IsProofOfWork()) {
        if (!CheckProofOfWork(block.GetPoWHash(), block.nBits, consensusParams))
            return error("ReadBlockFromDisk: Errors in block header at %s", pos.ToString());
    }

    // Signet only: check block solution
    if (consensusParams.signet_blocks && !CheckSignetBlockSolution(block, consensusParams)) {
        return error("ReadBlockFromDisk: Errors in block solution at %s", pos.ToString());
    }

     // Set nFlags in case of proof of stake block
     if (block.IsProofOfStake())
        block.nFlags |= CBlockIndex::BLOCK_PROOF_OF_STAKE;

    return true;
}

bool ReadBlockFromDisk(CBlock& block, const CBlockIndex* pindex, const Consensus::Params& consensusParams)
{
    const FlatFilePos block_pos{WITH_LOCK(cs_main, return pindex->GetBlockPos())};

    if (!ReadBlockFromDisk(block, block_pos, consensusParams)) {
        return false;
    }
    if (block.GetHash() != pindex->GetBlockHash()) {
        return error("ReadBlockFromDisk(CBlock&, CBlockIndex*): GetHash() doesn't match index for %s at %s",
                     pindex->ToString(), block_pos.ToString());
    }
    return true;
}

bool ReadRawBlockFromDisk(std::vector<uint8_t>& block, const FlatFilePos& pos, const CMessageHeader::MessageStartChars& message_start)
{
    FlatFilePos hpos = pos;
    hpos.nPos -= 8; // Seek back 8 bytes for meta header
    AutoFile filein{OpenBlockFile(hpos, true)};
    if (filein.IsNull()) {
        return error("%s: OpenBlockFile failed for %s", __func__, pos.ToString());
    }

    try {
        CMessageHeader::MessageStartChars blk_start;
        unsigned int blk_size;

        filein >> blk_start >> blk_size;

        if (memcmp(blk_start, message_start, CMessageHeader::MESSAGE_START_SIZE)) {
            return error("%s: Block magic mismatch for %s: %s versus expected %s", __func__, pos.ToString(),
                         HexStr(blk_start),
                         HexStr(message_start));
        }

        if (blk_size > MAX_SIZE) {
            return error("%s: Block data is larger than maximum deserialization size for %s: %s versus %s", __func__, pos.ToString(),
                         blk_size, MAX_SIZE);
        }

        block.resize(blk_size); // Zeroing of memory is intentional here
        filein.read(MakeWritableByteSpan(block));
    } catch (const std::exception& e) {
        return error("%s: Read from block file failed: %s for %s", __func__, e.what(), pos.ToString());
    }

    return true;
}

FlatFilePos BlockManager::SaveBlockToDisk(const CBlock& block, int nHeight, CChain& active_chain, const CChainParams& chainparams, const FlatFilePos* dbp)
{
    unsigned int nBlockSize = ::GetSerializeSize(block, CLIENT_VERSION);
    FlatFilePos blockPos;
    const auto position_known {dbp != nullptr};
    if (position_known) {
        blockPos = *dbp;
    } else {
        // when known, blockPos.nPos points at the offset of the block data in the blk file. that already accounts for
        // the serialization header present in the file (the 4 magic message start bytes + the 4 length bytes = 8 bytes = BLOCK_SERIALIZATION_HEADER_SIZE).
        // we add BLOCK_SERIALIZATION_HEADER_SIZE only for new blocks since they will have the serialization header added when written to disk.
        nBlockSize += static_cast<unsigned int>(BLOCK_SERIALIZATION_HEADER_SIZE);
    }
    if (!FindBlockPos(blockPos, nBlockSize, nHeight, active_chain, block.GetBlockTime(), position_known)) {
        error("%s: FindBlockPos failed", __func__);
        return FlatFilePos();
    }
    if (!position_known) {
        if (!WriteBlockToDisk(block, blockPos, chainparams.MessageStart())) {
            AbortNode("Failed to write block");
            return FlatFilePos();
        }
    }
    return blockPos;
}

class ImportingNow
{
    std::atomic<bool>& m_importing;

public:
    ImportingNow(std::atomic<bool>& importing) : m_importing{importing}
    {
        assert(m_importing == false);
        m_importing = true;
    }
    ~ImportingNow()
    {
        assert(m_importing == true);
        m_importing = false;
    }
};

void ThreadImport(ChainstateManager& chainman, std::vector<fs::path> vImportFiles, const ArgsManager& args, const fs::path& mempool_path)
{
    SetSyscallSandboxPolicy(SyscallSandboxPolicy::INITIALIZATION_LOAD_BLOCKS);
    ScheduleBatchPriority();

    {
        ImportingNow imp{chainman.m_blockman.m_importing};

        // -reindex
        if (fReindex) {
            int nFile = 0;
            // Map of disk positions for blocks with unknown parent (only used for reindex);
            // parent hash -> child disk position, multiple children can have the same parent.
            std::multimap<uint256, FlatFilePos> blocks_with_unknown_parent;
            while (true) {
                FlatFilePos pos(nFile, 0);
                if (!fs::exists(GetBlockPosFilename(pos))) {
                    break; // No block files left to reindex
                }
                FILE* file = OpenBlockFile(pos, true);
                if (!file) {
                    break; // This error is logged in OpenBlockFile
                }
                LogPrintf("Reindexing block file blk%05u.dat...\n", (unsigned int)nFile);
                chainman.ActiveChainstate().LoadExternalBlockFile(file, &pos, &blocks_with_unknown_parent);
                if (ShutdownRequested()) {
                    LogPrintf("Shutdown requested. Exit %s\n", __func__);
                    return;
                }
                nFile++;
            }
            WITH_LOCK(::cs_main, chainman.m_blockman.m_block_tree_db->WriteReindexing(false));
            fReindex = false;
            LogPrintf("Reindexing finished\n");
            // To avoid ending up in a situation without genesis block, re-try initializing (no-op if reindexing worked):
            chainman.ActiveChainstate().LoadGenesisBlock();

/*
// TEMP: Blackcoin ToDo: enable/disable!
#ifdef ENABLE_WALLET
            // Clean not reverted coinstake transactions
            for (const std::shared_ptr<CWallet>& pwallet : GetWallets()) {
                pwallet->CleanCoinStake();
            }
#endif
*/
        }

        // -loadblock=
        for (const fs::path& path : vImportFiles) {
            FILE* file = fsbridge::fopen(path, "rb");
            if (file) {
                LogPrintf("Importing blocks file %s...\n", fs::PathToString(path));
                chainman.ActiveChainstate().LoadExternalBlockFile(file);
                if (ShutdownRequested()) {
                    LogPrintf("Shutdown requested. Exit %s\n", __func__);
                    return;
                }
            } else {
                LogPrintf("Warning: Could not open blocks file %s\n", fs::PathToString(path));
            }
        }

        // scan for better chains in the block chain database, that are not yet connected in the active best chain

        // We can't hold cs_main during ActivateBestChain even though we're accessing
        // the chainman unique_ptrs since ABC requires us not to be holding cs_main, so retrieve
        // the relevant pointers before the ABC call.
        for (Chainstate* chainstate : WITH_LOCK(::cs_main, return chainman.GetAll())) {
            BlockValidationState state;
            if (!chainstate->ActivateBestChain(state, nullptr)) {
                LogPrintf("Failed to connect best block (%s)\n", state.ToString());
                StartShutdown();
                return;
            }
        }

        if (args.GetBoolArg("-stopafterblockimport", DEFAULT_STOPAFTERBLOCKIMPORT)) {
            LogPrintf("Stopping after block import\n");
            StartShutdown();
            return;
        }
    } // End scope of ImportingNow
    chainman.ActiveChainstate().LoadMempool(mempool_path);
}
} // namespace node<|MERGE_RESOLUTION|>--- conflicted
+++ resolved
@@ -30,8 +30,6 @@
 
 namespace node {
 std::atomic_bool fReindex(false);
-<<<<<<< HEAD
-=======
 
 bool CBlockIndexWorkComparator::operator()(const CBlockIndex* pa, const CBlockIndex* pb) const
 {
@@ -56,7 +54,6 @@
 {
     return pa->nHeight < pb->nHeight;
 }
->>>>>>> 88259837
 
 static FILE* OpenUndoFile(const FlatFilePos& pos, bool fReadOnly = false);
 static FlatFileSeq BlockFileSeq();
@@ -87,11 +84,7 @@
     return it == m_block_index.end() ? nullptr : &it->second;
 }
 
-<<<<<<< HEAD
-CBlockIndex* BlockManager::AddToBlockIndex(const CBlockHeader& block, bool fSetAsProofOfStake)
-=======
-CBlockIndex* BlockManager::AddToBlockIndex(const CBlockHeader& block, CBlockIndex*& best_header)
->>>>>>> 88259837
+CBlockIndex* BlockManager::AddToBlockIndex(const CBlockHeader& block, CBlockIndex*& best_header, bool fSetAsProofOfStake)
 {
     AssertLockHeld(cs_main);
 
@@ -127,130 +120,6 @@
     return pindexNew;
 }
 
-<<<<<<< HEAD
-=======
-void BlockManager::PruneOneBlockFile(const int fileNumber)
-{
-    AssertLockHeld(cs_main);
-    LOCK(cs_LastBlockFile);
-
-    for (auto& entry : m_block_index) {
-        CBlockIndex* pindex = &entry.second;
-        if (pindex->nFile == fileNumber) {
-            pindex->nStatus &= ~BLOCK_HAVE_DATA;
-            pindex->nStatus &= ~BLOCK_HAVE_UNDO;
-            pindex->nFile = 0;
-            pindex->nDataPos = 0;
-            pindex->nUndoPos = 0;
-            m_dirty_blockindex.insert(pindex);
-
-            // Prune from m_blocks_unlinked -- any block we prune would have
-            // to be downloaded again in order to consider its chain, at which
-            // point it would be considered as a candidate for
-            // m_blocks_unlinked or setBlockIndexCandidates.
-            auto range = m_blocks_unlinked.equal_range(pindex->pprev);
-            while (range.first != range.second) {
-                std::multimap<CBlockIndex*, CBlockIndex*>::iterator _it = range.first;
-                range.first++;
-                if (_it->second == pindex) {
-                    m_blocks_unlinked.erase(_it);
-                }
-            }
-        }
-    }
-
-    m_blockfile_info[fileNumber].SetNull();
-    m_dirty_fileinfo.insert(fileNumber);
-}
-
-void BlockManager::FindFilesToPruneManual(std::set<int>& setFilesToPrune, int nManualPruneHeight, int chain_tip_height)
-{
-    assert(IsPruneMode() && nManualPruneHeight > 0);
-
-    LOCK2(cs_main, cs_LastBlockFile);
-    if (chain_tip_height < 0) {
-        return;
-    }
-
-    // last block to prune is the lesser of (user-specified height, MIN_BLOCKS_TO_KEEP from the tip)
-    unsigned int nLastBlockWeCanPrune = std::min((unsigned)nManualPruneHeight, chain_tip_height - MIN_BLOCKS_TO_KEEP);
-    int count = 0;
-    for (int fileNumber = 0; fileNumber < m_last_blockfile; fileNumber++) {
-        if (m_blockfile_info[fileNumber].nSize == 0 || m_blockfile_info[fileNumber].nHeightLast > nLastBlockWeCanPrune) {
-            continue;
-        }
-        PruneOneBlockFile(fileNumber);
-        setFilesToPrune.insert(fileNumber);
-        count++;
-    }
-    LogPrintf("Prune (Manual): prune_height=%d removed %d blk/rev pairs\n", nLastBlockWeCanPrune, count);
-}
-
-void BlockManager::FindFilesToPrune(std::set<int>& setFilesToPrune, uint64_t nPruneAfterHeight, int chain_tip_height, int prune_height, bool is_ibd)
-{
-    LOCK2(cs_main, cs_LastBlockFile);
-    if (chain_tip_height < 0 || GetPruneTarget() == 0) {
-        return;
-    }
-    if ((uint64_t)chain_tip_height <= nPruneAfterHeight) {
-        return;
-    }
-
-    unsigned int nLastBlockWeCanPrune{(unsigned)std::min(prune_height, chain_tip_height - static_cast<int>(MIN_BLOCKS_TO_KEEP))};
-    uint64_t nCurrentUsage = CalculateCurrentUsage();
-    // We don't check to prune until after we've allocated new space for files
-    // So we should leave a buffer under our target to account for another allocation
-    // before the next pruning.
-    uint64_t nBuffer = BLOCKFILE_CHUNK_SIZE + UNDOFILE_CHUNK_SIZE;
-    uint64_t nBytesToPrune;
-    int count = 0;
-
-    if (nCurrentUsage + nBuffer >= GetPruneTarget()) {
-        // On a prune event, the chainstate DB is flushed.
-        // To avoid excessive prune events negating the benefit of high dbcache
-        // values, we should not prune too rapidly.
-        // So when pruning in IBD, increase the buffer a bit to avoid a re-prune too soon.
-        if (is_ibd) {
-            // Since this is only relevant during IBD, we use a fixed 10%
-            nBuffer += GetPruneTarget() / 10;
-        }
-
-        for (int fileNumber = 0; fileNumber < m_last_blockfile; fileNumber++) {
-            nBytesToPrune = m_blockfile_info[fileNumber].nSize + m_blockfile_info[fileNumber].nUndoSize;
-
-            if (m_blockfile_info[fileNumber].nSize == 0) {
-                continue;
-            }
-
-            if (nCurrentUsage + nBuffer < GetPruneTarget()) { // are we below our target?
-                break;
-            }
-
-            // don't prune files that could have a block within MIN_BLOCKS_TO_KEEP of the main chain's tip but keep scanning
-            if (m_blockfile_info[fileNumber].nHeightLast > nLastBlockWeCanPrune) {
-                continue;
-            }
-
-            PruneOneBlockFile(fileNumber);
-            // Queue up the files for removal
-            setFilesToPrune.insert(fileNumber);
-            nCurrentUsage -= nBytesToPrune;
-            count++;
-        }
-    }
-
-    LogPrint(BCLog::PRUNE, "target=%dMiB actual=%dMiB diff=%dMiB max_prune_height=%d removed %d blk/rev pairs\n",
-             GetPruneTarget() / 1024 / 1024, nCurrentUsage / 1024 / 1024,
-             (int64_t(GetPruneTarget()) - int64_t(nCurrentUsage)) / 1024 / 1024,
-             nLastBlockWeCanPrune, count);
-}
-
-void BlockManager::UpdatePruneLock(const std::string& name, const PruneLockInfo& lock_info) {
-    AssertLockHeld(::cs_main);
-    m_prune_locks[name] = lock_info;
-}
-
->>>>>>> 88259837
 CBlockIndex* BlockManager::InsertBlockIndex(const uint256& hash)
 {
     AssertLockHeld(cs_main);
@@ -369,38 +238,12 @@
         }
     }
 
-<<<<<<< HEAD
-=======
-    // Check whether we have ever pruned block & undo files
-    m_block_tree_db->ReadFlag("prunedblockfiles", m_have_pruned);
-    if (m_have_pruned) {
-        LogPrintf("LoadBlockIndexDB(): Block files have previously been pruned\n");
-    }
-
->>>>>>> 88259837
     // Check whether we need to continue reindexing
     bool fReindexing = false;
     m_block_tree_db->ReadReindexing(fReindexing);
     if (fReindexing) fReindex = true;
 
     return true;
-}
-
-void BlockManager::ScanAndUnlinkAlreadyPrunedFiles()
-{
-    AssertLockHeld(::cs_main);
-    if (!m_have_pruned) {
-        return;
-    }
-
-    std::set<int> block_files_to_prune;
-    for (int file_number = 0; file_number < m_last_blockfile; file_number++) {
-        if (m_blockfile_info[file_number].nSize == 0) {
-            block_files_to_prune.insert(file_number);
-        }
-    }
-
-    UnlinkPrunedFiles(block_files_to_prune);
 }
 
 const CBlockIndex* BlockManager::GetLastCheckpoint(const CCheckpointData& data)
@@ -417,7 +260,6 @@
     return nullptr;
 }
 
-<<<<<<< HEAD
 bool BlockManager::CheckHardened(int nHeight, const uint256& hash, const CCheckpointData& data)
 {
     const MapCheckpoints& checkpoints = data.mapCheckpoints;
@@ -425,28 +267,11 @@
     MapCheckpoints::const_iterator i = checkpoints.find(nHeight);
     if (i == checkpoints.end()) return true;
     return hash == i->second;
-=======
-bool BlockManager::IsBlockPruned(const CBlockIndex* pblockindex)
-{
-    AssertLockHeld(::cs_main);
-    return (m_have_pruned && !(pblockindex->nStatus & BLOCK_HAVE_DATA) && pblockindex->nTx > 0);
-}
-
-const CBlockIndex* BlockManager::GetFirstStoredBlock(const CBlockIndex& start_block)
-{
-    AssertLockHeld(::cs_main);
-    const CBlockIndex* last_block = &start_block;
-    while (last_block->pprev && (last_block->pprev->nStatus & BLOCK_HAVE_DATA)) {
-        last_block = last_block->pprev;
-    }
-    return last_block;
->>>>>>> 88259837
 }
 
 // Automatically select a suitable sync-checkpoint 
 const CBlockIndex* BlockManager::AutoSelectSyncCheckpoint(const CBlockIndex *pindexBest)
 {
-<<<<<<< HEAD
     const CBlockIndex *pindex = pindexBest;
     // Search backward for a block within max span and maturity window
     int checkpointSpan = Params().GetConsensus().nCoinbaseMaturity;
@@ -454,28 +279,6 @@
         pindex = pindex->pprev;
     return pindex;
 }
-=======
-    std::map<std::string, fs::path> mapBlockFiles;
-
-    // Glob all blk?????.dat and rev?????.dat files from the blocks directory.
-    // Remove the rev files immediately and insert the blk file paths into an
-    // ordered map keyed by block file index.
-    LogPrintf("Removing unusable blk?????.dat and rev?????.dat files for -reindex with -prune\n");
-    const fs::path& blocksdir = gArgs.GetBlocksDirPath();
-    for (fs::directory_iterator it(blocksdir); it != fs::directory_iterator(); it++) {
-        const std::string path = fs::PathToString(it->path().filename());
-        if (fs::is_regular_file(*it) &&
-            path.length() == 12 &&
-            path.substr(8,4) == ".dat")
-        {
-            if (path.substr(0, 3) == "blk") {
-                mapBlockFiles[path.substr(3, 5)] = it->path();
-            } else if (path.substr(0, 3) == "rev") {
-                remove(it->path());
-            }
-        }
-    }
->>>>>>> 88259837
 
 // Check against synchronized checkpoint
 bool BlockManager::CheckSyncCheckpoint(int nHeight, const CBlockIndex *pindexBest)
@@ -488,6 +291,17 @@
         return false;
     return true;
 }
+
+const CBlockIndex* BlockManager::GetFirstStoredBlock(const CBlockIndex& start_block)
+{
+    AssertLockHeld(::cs_main);
+    const CBlockIndex* last_block = &start_block;
+    while (last_block->pprev && (last_block->pprev->nStatus & BLOCK_HAVE_DATA)) {
+        last_block = last_block->pprev;
+    }
+    return last_block;
+}
+
 
 CBlockFileInfo* BlockManager::GetBlockFileInfo(size_t n)
 {
@@ -599,25 +413,9 @@
     return retval;
 }
 
-<<<<<<< HEAD
-=======
-void UnlinkPrunedFiles(const std::set<int>& setFilesToPrune)
-{
-    std::error_code ec;
-    for (std::set<int>::iterator it = setFilesToPrune.begin(); it != setFilesToPrune.end(); ++it) {
-        FlatFilePos pos(*it, 0);
-        const bool removed_blockfile{fs::remove(BlockFileSeq().FileName(pos), ec)};
-        const bool removed_undofile{fs::remove(UndoFileSeq().FileName(pos), ec)};
-        if (removed_blockfile || removed_undofile) {
-            LogPrint(BCLog::BLOCKSTORE, "Prune: %s deleted blk/rev (%05u)\n", __func__, *it);
-        }
-    }
-}
-
->>>>>>> 88259837
 static FlatFileSeq BlockFileSeq()
 {
-    return FlatFileSeq(gArgs.GetBlocksDirPath(), "blk", gArgs.GetBoolArg("-fastprune", false) ? 0x4000 /* 16kb */ : BLOCKFILE_CHUNK_SIZE);
+    return FlatFileSeq(gArgs.GetBlocksDirPath(), "blk", BLOCKFILE_CHUNK_SIZE);
 }
 
 static FlatFileSeq UndoFileSeq()
@@ -652,7 +450,7 @@
 
     bool finalize_undo = false;
     if (!fKnown) {
-        while (m_blockfile_info[nFile].nSize + nAddSize >= (gArgs.GetBoolArg("-fastprune", false) ? 0x10000 /* 64kb */ : MAX_BLOCKFILE_SIZE)) {
+        while (m_blockfile_info[nFile].nSize + nAddSize >= MAX_BLOCKFILE_SIZE) {
             // when the undo file is keeping up with the block file, we want to flush it explicitly
             // when it is lagging behind (more blocks arrive than are being connected), we let the
             // undo block write case handle it
@@ -687,12 +485,6 @@
         if (out_of_space) {
             return AbortNode("Disk space is too low!", _("Disk space is too low!"));
         }
-<<<<<<< HEAD
-=======
-        if (bytes_allocated != 0 && IsPruneMode()) {
-            m_check_for_pruning = true;
-        }
->>>>>>> 88259837
     }
 
     m_dirty_fileinfo.insert(nFile);
@@ -714,12 +506,6 @@
     if (out_of_space) {
         return AbortNode(state, "Disk space is too low!", _("Disk space is too low!"));
     }
-<<<<<<< HEAD
-=======
-    if (bytes_allocated != 0 && IsPruneMode()) {
-        m_check_for_pruning = true;
-    }
->>>>>>> 88259837
 
     return true;
 }
