// Copyright (c) 2009-2010 Satoshi Nakamoto
// Copyright (c) 2009-2022 The Bitcoin Core developers
// Distributed under the MIT software license, see the accompanying
// file COPYING or http://www.opensource.org/licenses/mit-license.php.

// PoSMiner by Peercoin
// Copyright (c) 2020-2022 The Peercoin developers

// Staking start/stop algos by Qtum
// Copyright (c) 2016-2023 The Qtum developers

#include <node/miner.h>

#include <chain.h>
#include <chainparams.h>
#include <coins.h>
#include <common/args.h>
#include <consensus/amount.h>
#include <consensus/consensus.h>
#include <consensus/merkle.h>
#include <consensus/tx_verify.h>
#include <consensus/validation.h>
#include <deploymentstatus.h>
#include <logging.h>
#include <policy/feerate.h>
#include <policy/policy.h>
#include <pos.h>
#include <pow.h>
#include <primitives/transaction.h>
#include <timedata.h>
#include <util/exception.h>
#include <util/moneystr.h>
#include <util/thread.h>
#include <util/threadnames.h>
#include <warnings.h>
#include <wallet/coincontrol.h>
#include <wallet/spend.h>
#include <wallet/wallet.h>
#ifdef ENABLE_WALLET
#include <wallet/staking.h>
#endif

#include <algorithm>
#include <thread>
#include <utility>

using wallet::CWallet;
using wallet::CWalletTx;
using wallet::COutput;
using wallet::CCoinControl;
using wallet::ReserveDestination;

namespace node {

int64_t UpdateTime(CBlock* pblock, const Consensus::Params& consensusParams, const CBlockIndex* pindexPrev)
{
    int64_t nOldTime = pblock->nTime;
    int64_t nNewTime{std::max<int64_t>(pindexPrev->GetMedianTimePast() + 1, GetAdjustedTimeSeconds())};

    if (consensusParams.enforce_BIP94) {
        // Height of block to be mined.
        const int height{pindexPrev->nHeight + 1};
        if (height % consensusParams.DifficultyAdjustmentInterval() == 0) {
            nNewTime = std::max<int64_t>(nNewTime, pindexPrev->GetBlockTime() - MAX_TIMEWARP);
        }
    }

    if (nOldTime < nNewTime) {
        pblock->nTime = nNewTime;
    }

    // Updating time can change work required on testnet:
    if (consensusParams.fPowAllowMinDifficultyBlocks) {
        pblock->nBits = GetNextTargetRequired(pindexPrev, consensusParams, pblock->IsProofOfStake());
    }

    return nNewTime - nOldTime;
}

int64_t GetMaxTransactionTime(CBlock* pblock)
{
    int64_t maxTransactionTime = 0;
    for (std::vector<CTransactionRef>::const_iterator it(pblock->vtx.begin()); it != pblock->vtx.end(); ++it)
        maxTransactionTime = std::max(maxTransactionTime, (int64_t)it->get()->nTime);
    return maxTransactionTime;
}

void RegenerateCommitments(CBlock& block, ChainstateManager& chainman)
{
    CMutableTransaction tx{*block.vtx.at(0)};
    tx.vout.erase(tx.vout.begin() + GetWitnessCommitmentIndex(block));
    block.vtx.at(0) = MakeTransactionRef(tx);

    const CBlockIndex* prev_block = WITH_LOCK(::cs_main, return chainman.m_blockman.LookupBlockIndex(block.hashPrevBlock));
    chainman.GenerateCoinbaseCommitment(block, prev_block);

    block.hashMerkleRoot = BlockMerkleRoot(block);
}

static BlockAssembler::Options ClampOptions(BlockAssembler::Options options)
{
    Assert(options.coinbase_max_additional_weight <= DEFAULT_BLOCK_MAX_WEIGHT);
    Assert(options.coinbase_output_max_additional_sigops <= MAX_BLOCK_SIGOPS_COST);
    // Limit weight to between coinbase_max_additional_weight and DEFAULT_BLOCK_MAX_WEIGHT for sanity:
    // Coinbase (reserved) outputs can safely exceed -blockmaxweight, but the rest of the block template will be empty.
    options.nBlockMaxWeight = std::clamp<size_t>(options.nBlockMaxWeight, options.coinbase_max_additional_weight, DEFAULT_BLOCK_MAX_WEIGHT);
    return options;
}

BlockAssembler::BlockAssembler(Chainstate& chainstate, const CTxMemPool* mempool, const Options& options)
    : chainparams{chainstate.m_chainman.GetParams()},
      m_mempool{options.use_mempool ? mempool : nullptr},
      m_chainstate{chainstate},
      m_options{ClampOptions(options)}
{
}

void ApplyArgsManOptions(const ArgsManager& args, BlockAssembler::Options& options)
{
    // Block resource limits
    options.nBlockMaxWeight = args.GetIntArg("-blockmaxweight", options.nBlockMaxWeight);
    if (const auto blockmintxfee{args.GetArg("-blockmintxfee")}) {
        if (const auto parsed{ParseMoney(*blockmintxfee)}) options.blockMinFeeRate = CFeeRate{*parsed};
    }
    options.print_modified_fee = args.GetBoolArg("-printpriority", options.print_modified_fee);
}

void BlockAssembler::resetBlock()
{
    inBlock.clear();

    // Reserve space for coinbase tx
<<<<<<< HEAD
    nBlockWeight = 4000;
    nBlockSigOpsCost = 400;
    fIncludeWitness = false;
=======
    nBlockWeight = m_options.coinbase_max_additional_weight;
    nBlockSigOpsCost = m_options.coinbase_output_max_additional_sigops;
>>>>>>> 89522379

    // These counters do not include coinbase tx
    nBlockTx = 0;
    nFees = 0;
}

std::unique_ptr<CBlockTemplate> BlockAssembler::CreateNewBlock(const CScript& scriptPubKeyIn, CWallet* pwallet, bool* pfPoSCancel, int64_t* pFees, CTxDestination destination)
{
    const auto time_start{SteadyClock::now()};

    resetBlock();

    pblocktemplate.reset(new CBlockTemplate());

    if (!pblocktemplate.get()) {
        return nullptr;
    }
    CBlock* const pblock = &pblocktemplate->block; // pointer for convenience

    // Add dummy coinbase tx as first transaction
    pblock->vtx.emplace_back();
    pblocktemplate->vTxFees.push_back(-1); // updated at end
    pblocktemplate->vTxSigOpsCost.push_back(-1); // updated at end

    LOCK(::cs_main);
    CBlockIndex* pindexPrev = m_chainstate.m_chain.Tip();
    assert(pindexPrev != nullptr);
    nHeight = pindexPrev->nHeight + 1;

    pblock->nVersion = m_chainstate.m_chainman.m_versionbitscache.ComputeBlockVersion(pindexPrev, chainparams.GetConsensus());
    // -regtest only: allow overriding block.nVersion with
    // -blockversion=N to test forking scenarios
    if (chainparams.MineBlocksOnDemand()) {
        pblock->nVersion = gArgs.GetIntArg("-blockversion", pblock->nVersion);
    }

    pblock->nTime = GetAdjustedTimeSeconds();
    m_lock_time_cutoff = pindexPrev->GetMedianTimePast();

    // Decide whether to include witness transactions
    // This is only needed in case the witness softfork activation is reverted
    // (which would require a very deep reorganization).
    // Note that the mempool would accept transactions with witness data before
    // the deployment is active, but we would only ever mine blocks after activation
    // unless there is a massive block reorganization with the witness softfork
    // not activated.
    // TODO: replace this with a call to main to assess validity of a mempool
    // transaction (which in most cases can be a no-op).
    fIncludeWitness = DeploymentActiveAfter(pindexPrev, m_chainstate.m_chainman, Consensus::DEPLOYMENT_SEGWIT);

    int nPackagesSelected = 0;
    int nDescendantsUpdated = 0;
    if (m_mempool) {
        LOCK(m_mempool->cs);
        addPackageTxs(*m_mempool, nPackagesSelected, nDescendantsUpdated, pblock->nTime);
    }

    const auto time_1{SteadyClock::now()};

    m_last_block_num_txs = nBlockTx;
    m_last_block_weight = nBlockWeight;

    // Create coinbase transaction.
    CMutableTransaction coinbaseTx;
    coinbaseTx.vin.resize(1);
    coinbaseTx.vin[0].prevout.SetNull();
    coinbaseTx.vout.resize(1);

    // Proof-of-work block
    if (!pwallet) {
        pblock->nBits = GetNextTargetRequired(pindexPrev, chainparams.GetConsensus(), false);
        coinbaseTx.vout[0].scriptPubKey = scriptPubKeyIn;
        coinbaseTx.vout[0].nValue = nFees + GetBlockSubsidy(nHeight, chainparams.GetConsensus());
    }

    // Proof-of-stake block
#ifdef ENABLE_WALLET
    // peercoin: if coinstake available add coinstake tx
    static int64_t nLastCoinStakeSearchTime = GetAdjustedTimeSeconds();  // only initialized at startup

    if (pwallet) {
        // attempt to find a coinstake
        *pfPoSCancel = true;
        pblock->nBits = GetNextTargetRequired(pindexPrev, chainparams.GetConsensus(), true);
        CMutableTransaction txCoinStake;
        txCoinStake.nTime &= ~chainparams.GetConsensus().nStakeTimestampMask;

        int64_t nSearchTime = txCoinStake.nTime; // search to current time

        if (nSearchTime > nLastCoinStakeSearchTime) {
            if (wallet::CreateCoinStake(*pwallet, pblock->nBits, 1, txCoinStake, nFees, destination)) {
                if (txCoinStake.nTime >= pindexPrev->GetMedianTimePast()+1) {
                    // Make the coinbase tx empty in case of proof of stake
                    coinbaseTx.vout[0].SetEmpty();
                    pblock->nTime = coinbaseTx.nTime = txCoinStake.nTime;
                    pblock->vtx.insert(pblock->vtx.begin() + 1, MakeTransactionRef(CTransaction(txCoinStake)));
                    *pfPoSCancel = false;
                }
            }
            pwallet->m_last_coin_stake_search_interval = nSearchTime - nLastCoinStakeSearchTime;
            nLastCoinStakeSearchTime = nSearchTime;
        }
        if (*pfPoSCancel)
            return nullptr; // peercoin: there is no point to continue if we failed to create coinstake
        pblock->nFlags = CBlockIndex::BLOCK_PROOF_OF_STAKE;
    }
#endif

    coinbaseTx.vin[0].scriptSig = CScript() << nHeight << OP_0;
    pblock->vtx[0] = MakeTransactionRef(std::move(coinbaseTx));
    if (fIncludeWitness)
        pblocktemplate->vchCoinbaseCommitment = m_chainstate.m_chainman.GenerateCoinbaseCommitment(*pblock, pindexPrev);
    pblocktemplate->vTxFees[0] = -nFees;

    LogPrintf("CreateNewBlock(): block weight: %u txs: %u fees: %ld sigops %d\n", GetBlockWeight(*pblock), nBlockTx, nFees, nBlockSigOpsCost);

    if (pFees)
        *pFees = nFees;

    // Fill in header
    pblock->hashPrevBlock  = pindexPrev->GetBlockHash();
    pblock->nTime = std::max(pindexPrev->GetMedianTimePast()+1, GetMaxTransactionTime(pblock));
    if (!pblock->IsProofOfStake())
        UpdateTime(pblock, chainparams.GetConsensus(), pindexPrev);
    pblock->nNonce         = 0;
    pblocktemplate->vTxSigOpsCost[0] = WITNESS_SCALE_FACTOR * GetLegacySigOpCount(*pblock->vtx[0]);

    BlockValidationState state;
    if (!pblock->IsProofOfStake() && m_options.test_block_validity && !TestBlockValidity(state, chainparams, m_chainstate, *pblock, pindexPrev,
                                                            /*fCheckPOW=*/false, /*fCheckMerkleRoot=*/false)) {
        throw std::runtime_error(strprintf("%s: TestBlockValidity failed: %s", __func__, state.ToString()));
    }
    const auto time_2{SteadyClock::now()};

    LogPrint(BCLog::BENCH, "CreateNewBlock() packages: %.2fms (%d packages, %d updated descendants), validity: %.2fms (total %.2fms)\n",
             Ticks<MillisecondsDouble>(time_1 - time_start), nPackagesSelected, nDescendantsUpdated,
             Ticks<MillisecondsDouble>(time_2 - time_1),
             Ticks<MillisecondsDouble>(time_2 - time_start));

    return std::move(pblocktemplate);
}

void BlockAssembler::onlyUnconfirmed(CTxMemPool::setEntries& testSet)
{
    for (CTxMemPool::setEntries::iterator iit = testSet.begin(); iit != testSet.end(); ) {
        // Only test txs not already in the block
        if (inBlock.count((*iit)->GetSharedTx()->GetHash())) {
            testSet.erase(iit++);
        } else {
            iit++;
        }
    }
}

bool BlockAssembler::TestPackage(uint64_t packageSize, int64_t packageSigOpsCost) const
{
    // TODO: switch to weight-based accounting for packages instead of vsize-based accounting.
    if (nBlockWeight + WITNESS_SCALE_FACTOR * packageSize >= m_options.nBlockMaxWeight) {
        return false;
    }
    if (nBlockSigOpsCost + packageSigOpsCost >= MAX_BLOCK_SIGOPS_COST) {
        return false;
    }
    return true;
}

// Perform transaction-level checks before adding to block:
// - transaction finality (locktime)
// - premature witness (in case segwit transactions are added to mempool before
//   segwit activation)
// - transaction timestamp limit
bool BlockAssembler::TestPackageTransactions(const CTxMemPool::setEntries& package, uint32_t nTime) const
{
    for (CTxMemPool::txiter it : package) {
        if (!IsFinalTx(it->GetTx(), nHeight, m_lock_time_cutoff)) {
            return false;
        }
        if (!fIncludeWitness && it->GetTx().HasWitness()) {
            return false;
        }
        // peercoin: timestamp limit
        if (it->GetTx().nTime > GetAdjustedTimeSeconds() || (nTime && it->GetTx().nTime > nTime)) {
            return false;
        }
    }
    return true;
}

void BlockAssembler::AddToBlock(CTxMemPool::txiter iter)
{
    pblocktemplate->block.vtx.emplace_back(iter->GetSharedTx());
    pblocktemplate->vTxFees.push_back(iter->GetFee());
    pblocktemplate->vTxSigOpsCost.push_back(iter->GetSigOpCost());
    nBlockWeight += iter->GetTxWeight();
    ++nBlockTx;
    nBlockSigOpsCost += iter->GetSigOpCost();
    nFees += iter->GetFee();
    inBlock.insert(iter->GetSharedTx()->GetHash());

    if (m_options.print_modified_fee) {
        LogPrintf("fee rate %s txid %s\n",
                  CFeeRate(iter->GetModifiedFee(), iter->GetTxSize()).ToString(),
                  iter->GetTx().GetHash().ToString());
    }
}

/** Add descendants of given transactions to mapModifiedTx with ancestor
 * state updated assuming given transactions are inBlock. Returns number
 * of updated descendants. */
static int UpdatePackagesForAdded(const CTxMemPool& mempool,
                                  const CTxMemPool::setEntries& alreadyAdded,
                                  indexed_modified_transaction_set& mapModifiedTx) EXCLUSIVE_LOCKS_REQUIRED(mempool.cs)
{
    AssertLockHeld(mempool.cs);

    int nDescendantsUpdated = 0;
    for (CTxMemPool::txiter it : alreadyAdded) {
        CTxMemPool::setEntries descendants;
        mempool.CalculateDescendants(it, descendants);
        // Insert all descendants (not yet in block) into the modified set
        for (CTxMemPool::txiter desc : descendants) {
            if (alreadyAdded.count(desc)) {
                continue;
            }
            ++nDescendantsUpdated;
            modtxiter mit = mapModifiedTx.find(desc);
            if (mit == mapModifiedTx.end()) {
                CTxMemPoolModifiedEntry modEntry(desc);
                mit = mapModifiedTx.insert(modEntry).first;
            }
            mapModifiedTx.modify(mit, update_for_parent_inclusion(it));
        }
    }
    return nDescendantsUpdated;
}

void BlockAssembler::SortForBlock(const CTxMemPool::setEntries& package, std::vector<CTxMemPool::txiter>& sortedEntries)
{
    // Sort package by ancestor count
    // If a transaction A depends on transaction B, then A's ancestor count
    // must be greater than B's.  So this is sufficient to validly order the
    // transactions for block inclusion.
    sortedEntries.clear();
    sortedEntries.insert(sortedEntries.begin(), package.begin(), package.end());
    std::sort(sortedEntries.begin(), sortedEntries.end(), CompareTxIterByAncestorCount());
}

// This transaction selection algorithm orders the mempool based
// on feerate of a transaction including all unconfirmed ancestors.
// Since we don't remove transactions from the mempool as we select them
// for block inclusion, we need an alternate method of updating the feerate
// of a transaction with its not-yet-selected ancestors as we go.
// This is accomplished by walking the in-mempool descendants of selected
// transactions and storing a temporary modified state in mapModifiedTxs.
// Each time through the loop, we compare the best transaction in
// mapModifiedTxs with the next transaction in the mempool to decide what
// transaction package to work on next.
void BlockAssembler::addPackageTxs(const CTxMemPool& mempool, int& nPackagesSelected, int& nDescendantsUpdated, uint32_t nTime)
{
    AssertLockHeld(mempool.cs);

    // mapModifiedTx will store sorted packages after they are modified
    // because some of their txs are already in the block
    indexed_modified_transaction_set mapModifiedTx;
    // Keep track of entries that failed inclusion, to avoid duplicate work
    std::set<Txid> failedTx;

    CTxMemPool::indexed_transaction_set::index<ancestor_score>::type::iterator mi = mempool.mapTx.get<ancestor_score>().begin();
    CTxMemPool::txiter iter;

    // Limit the number of attempts to add transactions to the block when it is
    // close to full; this is just a simple heuristic to finish quickly if the
    // mempool has a lot of entries.
    const int64_t MAX_CONSECUTIVE_FAILURES = 1000;
    int64_t nConsecutiveFailed = 0;

    while (mi != mempool.mapTx.get<ancestor_score>().end() || !mapModifiedTx.empty()) {
        // First try to find a new transaction in mapTx to evaluate.
        //
        // Skip entries in mapTx that are already in a block or are present
        // in mapModifiedTx (which implies that the mapTx ancestor state is
        // stale due to ancestor inclusion in the block)
        // Also skip transactions that we've already failed to add. This can happen if
        // we consider a transaction in mapModifiedTx and it fails: we can then
        // potentially consider it again while walking mapTx.  It's currently
        // guaranteed to fail again, but as a belt-and-suspenders check we put it in
        // failedTx and avoid re-evaluation, since the re-evaluation would be using
        // cached size/sigops/fee values that are not actually correct.
        /** Return true if given transaction from mapTx has already been evaluated,
         * or if the transaction's cached data in mapTx is incorrect. */
        if (mi != mempool.mapTx.get<ancestor_score>().end()) {
            auto it = mempool.mapTx.project<0>(mi);
            assert(it != mempool.mapTx.end());
            if (mapModifiedTx.count(it) || inBlock.count(it->GetSharedTx()->GetHash()) || failedTx.count(it->GetSharedTx()->GetHash())) {
                ++mi;
                continue;
            }
        }

        // Now that mi is not stale, determine which transaction to evaluate:
        // the next entry from mapTx, or the best from mapModifiedTx?
        bool fUsingModified = false;

        modtxscoreiter modit = mapModifiedTx.get<ancestor_score>().begin();
        if (mi == mempool.mapTx.get<ancestor_score>().end()) {
            // We're out of entries in mapTx; use the entry from mapModifiedTx
            iter = modit->iter;
            fUsingModified = true;
        } else {
            // Try to compare the mapTx entry to the mapModifiedTx entry
            iter = mempool.mapTx.project<0>(mi);
            if (modit != mapModifiedTx.get<ancestor_score>().end() &&
                    CompareTxMemPoolEntryByAncestorFee()(*modit, CTxMemPoolModifiedEntry(iter))) {
                // The best entry in mapModifiedTx has higher score
                // than the one from mapTx.
                // Switch which transaction (package) to consider
                iter = modit->iter;
                fUsingModified = true;
            } else {
                // Either no entry in mapModifiedTx, or it's worse than mapTx.
                // Increment mi for the next loop iteration.
                ++mi;
            }
        }

        // We skip mapTx entries that are inBlock, and mapModifiedTx shouldn't
        // contain anything that is inBlock.
        assert(!inBlock.count(iter->GetSharedTx()->GetHash()));

        uint64_t packageSize = iter->GetSizeWithAncestors();
        CAmount packageFees = iter->GetModFeesWithAncestors();
        int64_t packageSigOpsCost = iter->GetSigOpCostWithAncestors();
        if (fUsingModified) {
            packageSize = modit->nSizeWithAncestors;
            packageFees = modit->nModFeesWithAncestors;
            packageSigOpsCost = modit->nSigOpCostWithAncestors;
        }

        if (packageFees < m_options.blockMinFeeRate.GetFee(packageSize)) {
            // Everything else we might consider has a lower fee rate
            return;
        }

        if (!TestPackage(packageSize, packageSigOpsCost)) {
            if (fUsingModified) {
                // Since we always look at the best entry in mapModifiedTx,
                // we must erase failed entries so that we can consider the
                // next best entry on the next loop iteration
                mapModifiedTx.get<ancestor_score>().erase(modit);
                failedTx.insert(iter->GetSharedTx()->GetHash());
            }

            ++nConsecutiveFailed;

            if (nConsecutiveFailed > MAX_CONSECUTIVE_FAILURES && nBlockWeight >
                    m_options.nBlockMaxWeight - m_options.coinbase_max_additional_weight) {
                // Give up if we're close to full and haven't succeeded in a while
                break;
            }
            continue;
        }

        auto ancestors{mempool.AssumeCalculateMemPoolAncestors(__func__, *iter, CTxMemPool::Limits::NoLimits(), /*fSearchForParents=*/false)};

        onlyUnconfirmed(ancestors);
        ancestors.insert(iter);

        // Test if all tx's are Final
        if (!TestPackageTransactions(ancestors, nTime)) {
            if (fUsingModified) {
                mapModifiedTx.get<ancestor_score>().erase(modit);
                failedTx.insert(iter->GetSharedTx()->GetHash());
            }
            continue;
        }

        // This transaction will make it in; reset the failed counter.
        nConsecutiveFailed = 0;

        // Package can be added. Sort the entries in a valid order.
        std::vector<CTxMemPool::txiter> sortedEntries;
        SortForBlock(ancestors, sortedEntries);

        for (size_t i = 0; i < sortedEntries.size(); ++i) {
            AddToBlock(sortedEntries[i]);
            // Erase from the modified set, if present
            mapModifiedTx.erase(sortedEntries[i]);
        }

        ++nPackagesSelected;

        // Update transactions that depend on each of these
        nDescendantsUpdated += UpdatePackagesForAdded(mempool, ancestors, mapModifiedTx);
    }
}

void IncrementExtraNonce(CBlock* pblock, const CBlockIndex* pindexPrev, unsigned int& nExtraNonce)
{
    // Update nExtraNonce
    static uint256 hashPrevBlock;
    if (hashPrevBlock != pblock->hashPrevBlock) {
        nExtraNonce = 0;
        hashPrevBlock = pblock->hashPrevBlock;
    }
    ++nExtraNonce;
    unsigned int nHeight = pindexPrev->nHeight + 1; // Height first in coinbase required for block.version=2
    CMutableTransaction txCoinbase(*pblock->vtx[0]);
    txCoinbase.vin[0].scriptSig = (CScript() << nHeight << CScriptNum(nExtraNonce));
    assert(txCoinbase.vin[0].scriptSig.size() <= 100);

    pblock->vtx[0] = MakeTransactionRef(std::move(txCoinbase));
    pblock->hashMerkleRoot = BlockMerkleRoot(*pblock);
}

// Peercoin/Blackcoin
static bool ProcessBlockFound(const CBlock* pblock, ChainstateManager& chainman)
{
    LogPrintf("%s", pblock->ToString());

    // Found a solution
    {
        LOCK(cs_main);
        BlockValidationState state;
        if (!CheckProofOfStake(&chainman.BlockIndex()[pblock->hashPrevBlock], *pblock->vtx[1], pblock->nBits, state, chainman.ActiveChainstate().CoinsTip(), pblock->vtx[1]->nTime ? pblock->vtx[1]->nTime : pblock->nTime))
            return error("ProcessBlockFound(): proof-of-stake checking failed");
        
        if (pblock->hashPrevBlock != chainman.ActiveChain().Tip()->GetBlockHash())
            return error("ProcessBlockFound(): generated block is stale");
    }

    // Process this block the same as if we had received it from another node
    std::shared_ptr<const CBlock> shared_pblock = std::make_shared<const CBlock>(*pblock);
    if (!chainman.ProcessNewBlock(shared_pblock, true, true, nullptr))
        return error("ProcessBlockFound(): block not accepted");

    return true;
}

#ifdef ENABLE_WALLET
// qtum
bool SleepStaker(CWallet *pwallet, uint64_t milliseconds) {
    uint64_t seconds = milliseconds / 1000;
    milliseconds %= 1000;

    for (unsigned int i = 0; i < seconds; i++) {
        if(!pwallet->IsStakeClosing())
            UninterruptibleSleep(std::chrono::seconds{1});
        else
            return false;
    }

    if (milliseconds) {
        if(!pwallet->IsStakeClosing())
            UninterruptibleSleep(std::chrono::milliseconds{milliseconds});
        else
            return false;
    }

    return !pwallet->IsStakeClosing();
}

// qtum
bool CanStake() {
    bool canStake = gArgs.GetBoolArg("-staking", DEFAULT_STAKE);

    if (canStake) {
        // Signet is for creating PoW blocks by an authorized signer
        canStake = !Params().GetConsensus().signet_blocks;
    }

    return canStake;
}

// peercoin: sign block
typedef std::vector<unsigned char> valtype;
bool SignBlock(CBlock& block, const CWallet& keystore)
{
    std::vector<valtype> vSolutions;
    const CTxOut& txout = block.IsProofOfStake() ? block.vtx[1]->vout[1] : block.vtx[0]->vout[0];

    if (Solver(txout.scriptPubKey, vSolutions) != TxoutType::PUBKEY)
        return false;

    // Sign
    if (keystore.IsLegacy())
    {
        const valtype& vchPubKey = vSolutions[0];
        CKey key;
        if (!keystore.GetLegacyScriptPubKeyMan()->GetKey(CKeyID(Hash160(vchPubKey)), key))
            return false;
        if (key.GetPubKey() != CPubKey(vchPubKey))
            return false;
        return key.Sign(block.GetHash(), block.vchBlockSig, 0);
    }
    else
    {
        CTxDestination address;
        CPubKey pubKey(vSolutions[0]);
        address = PKHash(pubKey);
        PKHash* pkhash = std::get_if<PKHash>(&address);
        SigningResult res = keystore.SignBlockHash(block.GetHash(), *pkhash, block.vchBlockSig);
        if (res == SigningResult::OK)
            return true;
        return false;
    }
}

// peercoin
void PoSMiner(CWallet *pwallet)
{
    pwallet->WalletLogPrintf("PoSMiner started for proof-of-stake\n");
    util::ThreadRename(strprintf("blackcoin-stake-miner-%s", pwallet->GetName()));

    unsigned int nExtraNonce = 0;

    CTxDestination dest;

    // Compute timeout for pos as sqrt(numUTXO)
    unsigned int pos_timio;
    {
        LOCK2(pwallet->cs_wallet, cs_main);
        const std::string label = "Staking Legacy Address";
        pwallet->ForEachAddrBookEntry([&](const CTxDestination& _dest, const std::string& _label, bool _is_change, const std::optional<wallet::AddressPurpose>& _purpose) {
            if (_is_change) return;
            if (_label == label)
                dest = _dest;
        });

        if (std::get_if<CNoDestination>(&dest)) {
            // create mintkey address
            auto op_dest = pwallet->GetNewDestination(OutputType::LEGACY, label);
            if (!op_dest)
                throw std::runtime_error("Error: Keypool ran out, please call keypoolrefill first.");
            dest = *op_dest;
        }

        std::vector<std::pair<const CWalletTx*, unsigned int> > vCoins;
        CCoinControl coincontrol;
        AvailableCoinsForStaking(*pwallet, vCoins, &coincontrol);
        pos_timio = gArgs.GetIntArg("-staketimio", DEFAULT_STAKETIMIO) + 30 * sqrt(vCoins.size());
        pwallet->WalletLogPrintf("Set proof-of-stake timeout: %ums for %u UTXOs\n", pos_timio, vCoins.size());
    }

    try {
        while (true)
        {
            while (pwallet->IsLocked() || !pwallet->m_enabled_staking || fReindex || pwallet->chain().chainman().m_blockman.m_importing) {
                pwallet->m_last_coin_stake_search_interval = 0;
                if (!SleepStaker(pwallet, 5000))
                    return;
            }

            // Busy-wait for the network to come online so we don't waste time mining
            // on an obsolete chain. In regtest mode we expect to fly solo.
            if (!Params().MineBlocksOnDemand()) {
                while (pwallet->chain().getNodeCount(ConnectionDirection::Both) == 0 || pwallet->chain().isInitialBlockDownload()) {
                    pwallet->m_last_coin_stake_search_interval = 0;
                    if (!SleepStaker(pwallet, 10000))
                        return;
                }
            }

            while (GuessVerificationProgress(Params().TxData(), pwallet->chain().getTip()) < 0.996) {
                pwallet->m_last_coin_stake_search_interval = 0;
                pwallet->WalletLogPrintf("Staker thread sleeps while sync at %f\n", GuessVerificationProgress(Params().TxData(), pwallet->chain().getTip()));
                if (!SleepStaker(pwallet, 10000))
                    return;
            }

            //
            // Create new block
            //
            CBlockIndex* pindexPrev = pwallet->chain().getTip();
            bool fPoSCancel{false};
            int64_t pFees{0};
            CBlock *pblock;
            std::unique_ptr<CBlockTemplate> pblocktemplate;

            {
                LOCK2(pwallet->cs_wallet, cs_main);
                try {
                    pblocktemplate = BlockAssembler{pwallet->chain().chainman().ActiveChainstate(), &pwallet->chain().mempool()}.CreateNewBlock(GetScriptForDestination(dest), pwallet, &fPoSCancel, &pFees, dest);
                }
                catch (const std::runtime_error &e)
                {
                    pwallet->WalletLogPrintf("PoSMiner runtime error: %s\n", e.what());
                    continue;
                }
            }

            if (!pblocktemplate.get())
            {
                if (fPoSCancel == true)
                {
                    if (!SleepStaker(pwallet, pos_timio))
                        return;
                    continue;
                }
                pwallet->WalletLogPrintf("Error in PoSMiner: Keypool ran out, please call keypoolrefill before restarting the mining thread\n");
                if (!SleepStaker(pwallet, 10000))
                   return;

                return;
            }
            pblock = &pblocktemplate->block;
            IncrementExtraNonce(pblock, pindexPrev, nExtraNonce);

            // peercoin: if proof-of-stake block found then process block
            if (pblock->IsProofOfStake())
            {
                {
                    LOCK2(pwallet->cs_wallet, cs_main);
                    if (!SignBlock(*pblock, *pwallet))
                    {
                        pwallet->WalletLogPrintf("PoSMiner: failed to sign PoS block\n");
                        continue;
                    }
                }
                pwallet->WalletLogPrintf("PoSMiner: proof-of-stake block found %s\n", pblock->GetHash().ToString());
                ProcessBlockFound(pblock, pwallet->chain().chainman());
                // Rest for ~16 seconds after successful block to preserve close quick
                uint64_t stakerRestTime = (16 + GetRand(4)) * 1000;
                if (!SleepStaker(pwallet, stakerRestTime))
                    return;
            }
            if (!SleepStaker(pwallet, pos_timio))
                return;

            continue;
        }
    }
    catch (const std::runtime_error &e)
    {
        pwallet->WalletLogPrintf("PoSMiner: runtime error: %s\n", e.what());
        return;
    }
}

// peercoin: stake miner thread
void static ThreadStakeMiner(CWallet *pwallet)
{
    pwallet->WalletLogPrintf("ThreadStakeMiner started\n");
    while (true) {
        try {
            PoSMiner(pwallet);
            break;
        }
        catch (std::exception& e) {
            PrintExceptionContinue(&e, "ThreadStakeMiner()");
        } catch (...) {
            PrintExceptionContinue(nullptr, "ThreadStakeMiner()");
        }
    }
    pwallet->WalletLogPrintf("ThreadStakeMiner stopped\n");
}

// qtum
void StakeCoins(bool fStake, CWallet *pwallet, std::unique_ptr<std::vector<std::thread>>& threadStakeMinerGroup)
{
    // If threadStakeMinerGroup is initialized join all threads and clear the vector
    if (threadStakeMinerGroup) {
        for (std::thread& thread : *threadStakeMinerGroup)
            if (thread.joinable()) thread.join();
        threadStakeMinerGroup->clear();
    }

    if (fStake) {
        threadStakeMinerGroup = std::make_unique<std::vector<std::thread>>();
        threadStakeMinerGroup->emplace_back(std::thread(&ThreadStakeMiner, pwallet));
    }
}
#endif

} // namespace node<|MERGE_RESOLUTION|>--- conflicted
+++ resolved
@@ -27,12 +27,11 @@
 #include <pos.h>
 #include <pow.h>
 #include <primitives/transaction.h>
-#include <timedata.h>
+#include <util/time.h>
 #include <util/exception.h>
 #include <util/moneystr.h>
 #include <util/thread.h>
 #include <util/threadnames.h>
-#include <warnings.h>
 #include <wallet/coincontrol.h>
 #include <wallet/spend.h>
 #include <wallet/wallet.h>
@@ -130,14 +129,9 @@
     inBlock.clear();
 
     // Reserve space for coinbase tx
-<<<<<<< HEAD
-    nBlockWeight = 4000;
-    nBlockSigOpsCost = 400;
-    fIncludeWitness = false;
-=======
     nBlockWeight = m_options.coinbase_max_additional_weight;
     nBlockSigOpsCost = m_options.coinbase_output_max_additional_sigops;
->>>>>>> 89522379
+    fIncludeWitness = false;
 
     // These counters do not include coinbase tx
     nBlockTx = 0;
@@ -561,17 +555,23 @@
     {
         LOCK(cs_main);
         BlockValidationState state;
-        if (!CheckProofOfStake(&chainman.BlockIndex()[pblock->hashPrevBlock], *pblock->vtx[1], pblock->nBits, state, chainman.ActiveChainstate().CoinsTip(), pblock->vtx[1]->nTime ? pblock->vtx[1]->nTime : pblock->nTime))
-            return error("ProcessBlockFound(): proof-of-stake checking failed");
+        if (!CheckProofOfStake(&chainman.BlockIndex()[pblock->hashPrevBlock], *pblock->vtx[1], pblock->nBits, state, chainman.ActiveChainstate().CoinsTip(), pblock->vtx[1]->nTime ? pblock->vtx[1]->nTime : pblock->nTime)) {
+            LogError("%s: proof-of-stake checking failed", __func__);
+            return false;
+        }
         
-        if (pblock->hashPrevBlock != chainman.ActiveChain().Tip()->GetBlockHash())
-            return error("ProcessBlockFound(): generated block is stale");
+        if (pblock->hashPrevBlock != chainman.ActiveChain().Tip()->GetBlockHash()) {
+            LogError("%s: generated block is stale", __func__);
+            return false;
+        }
     }
 
     // Process this block the same as if we had received it from another node
     std::shared_ptr<const CBlock> shared_pblock = std::make_shared<const CBlock>(*pblock);
-    if (!chainman.ProcessNewBlock(shared_pblock, true, true, nullptr))
-        return error("ProcessBlockFound(): block not accepted");
+    if (!chainman.ProcessNewBlock(shared_pblock, true, true, nullptr)) {
+        LogError("%s: block not accepted", __func__);
+        return false;
+    }
 
     return true;
 }
@@ -684,7 +684,7 @@
     try {
         while (true)
         {
-            while (pwallet->IsLocked() || !pwallet->m_enabled_staking || fReindex || pwallet->chain().chainman().m_blockman.m_importing) {
+            while (pwallet->IsLocked() || !pwallet->m_enabled_staking || pwallet->chain().chainman().m_blockman.m_blockfiles_indexed || pwallet->chain().chainman().m_blockman.m_importing) {
                 pwallet->m_last_coin_stake_search_interval = 0;
                 if (!SleepStaker(pwallet, 5000))
                     return;
@@ -719,7 +719,8 @@
             {
                 LOCK2(pwallet->cs_wallet, cs_main);
                 try {
-                    pblocktemplate = BlockAssembler{pwallet->chain().chainman().ActiveChainstate(), &pwallet->chain().mempool()}.CreateNewBlock(GetScriptForDestination(dest), pwallet, &fPoSCancel, &pFees, dest);
+                    BlockAssembler::Options options;
+                    pblocktemplate = BlockAssembler{pwallet->chain().chainman().ActiveChainstate(), &pwallet->chain().mempool(), options}.CreateNewBlock(GetScriptForDestination(dest), pwallet, &fPoSCancel, &pFees, dest);
                 }
                 catch (const std::runtime_error &e)
                 {
@@ -759,7 +760,7 @@
                 pwallet->WalletLogPrintf("PoSMiner: proof-of-stake block found %s\n", pblock->GetHash().ToString());
                 ProcessBlockFound(pblock, pwallet->chain().chainman());
                 // Rest for ~16 seconds after successful block to preserve close quick
-                uint64_t stakerRestTime = (16 + GetRand(4)) * 1000;
+                uint64_t stakerRestTime = (16 + FastRandomContext().randrange(4)) * 1000;
                 if (!SleepStaker(pwallet, stakerRestTime))
                     return;
             }
