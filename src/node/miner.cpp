// Copyright (c) 2009-2010 Satoshi Nakamoto
// Copyright (c) 2009-2022 The Bitcoin Core developers
// Distributed under the MIT software license, see the accompanying
// file COPYING or http://www.opensource.org/licenses/mit-license.php.

// PoSMiner by Peercoin
// Copyright (c) 2020-2022 The Peercoin developers

// Staking start/stop algos by Qtum
// Copyright (c) 2016-2023 The Qtum developers

#include <node/miner.h>

#include <chain.h>
#include <chainparams.h>
#include <coins.h>
#include <common/args.h>
#include <consensus/amount.h>
#include <consensus/consensus.h>
#include <consensus/merkle.h>
#include <consensus/tx_verify.h>
#include <consensus/validation.h>
#include <deploymentstatus.h>
#include <logging.h>
#include <policy/feerate.h>
#include <policy/policy.h>
#include <pos.h>
#include <pow.h>
#include <primitives/transaction.h>
<<<<<<< HEAD
#include <shutdown.h> // ShutdownRequested()
#include <timedata.h>
#include <util/exception.h>
#include <util/moneystr.h>
#include <util/thread.h>
#include <util/threadnames.h>
=======
#include <util/moneystr.h>
#include <util/time.h>
>>>>>>> c7885ecd
#include <validation.h>
#include <warnings.h>
#include <wallet/coincontrol.h>
#include <wallet/spend.h>
#include <wallet/wallet.h>
#ifdef ENABLE_WALLET
#include <wallet/staking.h>
#endif

#include <algorithm>
#include <thread>
#include <utility>

using wallet::CWallet;
using wallet::CWalletTx;
using wallet::COutput;
using wallet::CCoinControl;
using wallet::ReserveDestination;

namespace node {

int64_t UpdateTime(CBlock* pblock, const Consensus::Params& consensusParams, const CBlockIndex* pindexPrev)
{
    int64_t nOldTime = pblock->nTime;
<<<<<<< HEAD
    int64_t nNewTime{std::max<int64_t>(pindexPrev->GetMedianTimePast() + 1, GetAdjustedTimeSeconds())};
=======
    int64_t nNewTime{std::max<int64_t>(pindexPrev->GetMedianTimePast() + 1, TicksSinceEpoch<std::chrono::seconds>(NodeClock::now()))};
>>>>>>> c7885ecd

    if (nOldTime < nNewTime) {
        pblock->nTime = nNewTime;
    }

    // Updating time can change work required on testnet:
    if (consensusParams.fPowAllowMinDifficultyBlocks) {
        pblock->nBits = GetNextTargetRequired(pindexPrev, consensusParams, pblock->IsProofOfStake());
    }

    return nNewTime - nOldTime;
}

int64_t GetMaxTransactionTime(CBlock* pblock)
{
    int64_t maxTransactionTime = 0;
    for (std::vector<CTransactionRef>::const_iterator it(pblock->vtx.begin()); it != pblock->vtx.end(); ++it)
        maxTransactionTime = std::max(maxTransactionTime, (int64_t)it->get()->nTime);
    return maxTransactionTime;
}

void RegenerateCommitments(CBlock& block, ChainstateManager& chainman)
{
    CMutableTransaction tx{*block.vtx.at(0)};
    tx.vout.erase(tx.vout.begin() + GetWitnessCommitmentIndex(block));
    block.vtx.at(0) = MakeTransactionRef(tx);

    const CBlockIndex* prev_block = WITH_LOCK(::cs_main, return chainman.m_blockman.LookupBlockIndex(block.hashPrevBlock));
    chainman.GenerateCoinbaseCommitment(block, prev_block);

    block.hashMerkleRoot = BlockMerkleRoot(block);
}

static BlockAssembler::Options ClampOptions(BlockAssembler::Options options)
{
    // Limit weight to between 4K and DEFAULT_BLOCK_MAX_WEIGHT for sanity:
    options.nBlockMaxWeight = std::clamp<size_t>(options.nBlockMaxWeight, 4000, DEFAULT_BLOCK_MAX_WEIGHT);
    return options;
}

BlockAssembler::BlockAssembler(Chainstate& chainstate, const CTxMemPool* mempool, const Options& options)
    : chainparams{chainstate.m_chainman.GetParams()},
      m_mempool{mempool},
      m_chainstate{chainstate},
      m_options{ClampOptions(options)}
{
}

void ApplyArgsManOptions(const ArgsManager& args, BlockAssembler::Options& options)
{
    // Block resource limits
    options.nBlockMaxWeight = args.GetIntArg("-blockmaxweight", options.nBlockMaxWeight);
    if (const auto blockmintxfee{args.GetArg("-blockmintxfee")}) {
        if (const auto parsed{ParseMoney(*blockmintxfee)}) options.blockMinFeeRate = CFeeRate{*parsed};
    }
}
static BlockAssembler::Options ConfiguredOptions()
{
    BlockAssembler::Options options;
    ApplyArgsManOptions(gArgs, options);
    return options;
}

BlockAssembler::BlockAssembler(Chainstate& chainstate, const CTxMemPool* mempool)
    : BlockAssembler(chainstate, mempool, ConfiguredOptions()) {}

void BlockAssembler::resetBlock()
{
    inBlock.clear();

    // Reserve space for coinbase tx
    nBlockWeight = 4000;
    nBlockSigOpsCost = 400;
    fIncludeWitness = false;

    // These counters do not include coinbase tx
    nBlockTx = 0;
    nFees = 0;
}

std::unique_ptr<CBlockTemplate> BlockAssembler::CreateNewBlock(const CScript& scriptPubKeyIn, CWallet* pwallet, bool* pfPoSCancel, int64_t* pFees)
{
    const auto time_start{SteadyClock::now()};

    resetBlock();

    pblocktemplate.reset(new CBlockTemplate());

    if (!pblocktemplate.get()) {
        return nullptr;
    }
    CBlock* const pblock = &pblocktemplate->block; // pointer for convenience

    // Add dummy coinbase tx as first transaction
    pblock->vtx.emplace_back();
    pblocktemplate->vTxFees.push_back(-1); // updated at end
    pblocktemplate->vTxSigOpsCost.push_back(-1); // updated at end

    LOCK(::cs_main);
    CBlockIndex* pindexPrev = m_chainstate.m_chain.Tip();
    assert(pindexPrev != nullptr);
    nHeight = pindexPrev->nHeight + 1;

    pblock->nVersion = m_chainstate.m_chainman.m_versionbitscache.ComputeBlockVersion(pindexPrev, chainparams.GetConsensus());
    // -regtest only: allow overriding block.nVersion with
    // -blockversion=N to test forking scenarios
    if (chainparams.MineBlocksOnDemand()) {
        pblock->nVersion = gArgs.GetIntArg("-blockversion", pblock->nVersion);
    }

<<<<<<< HEAD
    pblock->nTime = GetAdjustedTimeSeconds();

    const int64_t nMedianTimePast = pindexPrev->GetMedianTimePast();

    bool enforce_locktime_median_time_past{false};
    if (chainparams.GetConsensus().IsProtocolV3_1(pblock->nTime)) {
        enforce_locktime_median_time_past = true;
    }

    m_lock_time_cutoff = enforce_locktime_median_time_past ?
                            nMedianTimePast :
                            pblock->GetBlockTime();

    // Decide whether to include witness transactions
    // This is only needed in case the witness softfork activation is reverted
    // (which would require a very deep reorganization).
    // Note that the mempool would accept transactions with witness data before
    // the deployment is active, but we would only ever mine blocks after activation
    // unless there is a massive block reorganization with the witness softfork
    // not activated.
    // TODO: replace this with a call to main to assess validity of a mempool
    // transaction (which in most cases can be a no-op).
    fIncludeWitness = DeploymentActiveAfter(pindexPrev, m_chainstate.m_chainman, Consensus::DEPLOYMENT_SEGWIT);
=======
    pblock->nTime = TicksSinceEpoch<std::chrono::seconds>(NodeClock::now());
    m_lock_time_cutoff = pindexPrev->GetMedianTimePast();
>>>>>>> c7885ecd

    int nPackagesSelected = 0;
    int nDescendantsUpdated = 0;
    if (m_mempool) {
        LOCK(m_mempool->cs);
        addPackageTxs(*m_mempool, nPackagesSelected, nDescendantsUpdated, pblock->nTime);
    }

    const auto time_1{SteadyClock::now()};

    m_last_block_num_txs = nBlockTx;
    m_last_block_weight = nBlockWeight;

    // Create coinbase transaction.
    CMutableTransaction coinbaseTx;
    coinbaseTx.vin.resize(1);
    coinbaseTx.vin[0].prevout.SetNull();
    coinbaseTx.vout.resize(1);

    // Proof-of-work block
    if (!pwallet) {
        pblock->nBits = GetNextTargetRequired(pindexPrev, chainparams.GetConsensus(), false);
        coinbaseTx.vout[0].scriptPubKey = scriptPubKeyIn;
        coinbaseTx.vout[0].nValue = nFees + GetBlockSubsidy(nHeight, chainparams.GetConsensus());
    }

    // Proof-of-stake block
#ifdef ENABLE_WALLET
    // peercoin: if coinstake available add coinstake tx
    static int64_t nLastCoinStakeSearchTime = GetAdjustedTimeSeconds();  // only initialized at startup

    if (pwallet) {
        // flush orphaned coinstakes
        pwallet->AbandonOrphanedCoinstakes();

        // attempt to find a coinstake
        *pfPoSCancel = true;
        pblock->nBits = GetNextTargetRequired(pindexPrev, chainparams.GetConsensus(), true);
        CMutableTransaction txCoinStake;
        txCoinStake.nTime &= ~chainparams.GetConsensus().nStakeTimestampMask;

        int64_t nSearchTime = txCoinStake.nTime; // search to current time

        if (nSearchTime > nLastCoinStakeSearchTime) {
            if (wallet::CreateCoinStake(*pwallet, pblock->nBits, 1, txCoinStake, nFees)) {
                if (txCoinStake.nTime >= pindexPrev->GetMedianTimePast()+1) {
                    // Make the coinbase tx empty in case of proof of stake
                    coinbaseTx.vout[0].SetEmpty();
                    pblock->nTime = coinbaseTx.nTime = txCoinStake.nTime;
                    pblock->vtx.insert(pblock->vtx.begin() + 1, MakeTransactionRef(CTransaction(txCoinStake)));
                    *pfPoSCancel = false;
                }
            }
            pwallet->m_last_coin_stake_search_interval = nSearchTime - nLastCoinStakeSearchTime;
            nLastCoinStakeSearchTime = nSearchTime;
        }
        if (*pfPoSCancel)
            return nullptr; // peercoin: there is no point to continue if we failed to create coinstake
        pblock->nFlags = CBlockIndex::BLOCK_PROOF_OF_STAKE;
    }
#endif

    coinbaseTx.vin[0].scriptSig = CScript() << nHeight << OP_0;
    pblock->vtx[0] = MakeTransactionRef(std::move(coinbaseTx));
    if (fIncludeWitness)
        pblocktemplate->vchCoinbaseCommitment = m_chainstate.m_chainman.GenerateCoinbaseCommitment(*pblock, pindexPrev);
    pblocktemplate->vTxFees[0] = -nFees;

    LogPrintf("CreateNewBlock(): block weight: %u txs: %u fees: %ld sigops %d\n", GetBlockWeight(*pblock), nBlockTx, nFees, nBlockSigOpsCost);

    if (pFees)
        *pFees = nFees;

    // Fill in header
    pblock->hashPrevBlock  = pindexPrev->GetBlockHash();
    pblock->nTime = std::max(pindexPrev->GetMedianTimePast()+1, GetMaxTransactionTime(pblock));
    if (!pblock->IsProofOfStake())
        UpdateTime(pblock, chainparams.GetConsensus(), pindexPrev);
    pblock->nNonce         = 0;
    pblocktemplate->vTxSigOpsCost[0] = WITNESS_SCALE_FACTOR * GetLegacySigOpCount(*pblock->vtx[0]);

    BlockValidationState state;
<<<<<<< HEAD
    if (!pblock->IsProofOfStake() && m_options.test_block_validity && !TestBlockValidity(state, chainparams, m_chainstate, *pblock, pindexPrev,
                                                  GetAdjustedTime, /*fCheckPOW=*/false, /*fCheckMerkleRoot=*/false)) {
=======
    if (m_options.test_block_validity && !TestBlockValidity(state, chainparams, m_chainstate, *pblock, pindexPrev,
                                                            /*fCheckPOW=*/false, /*fCheckMerkleRoot=*/false)) {
>>>>>>> c7885ecd
        throw std::runtime_error(strprintf("%s: TestBlockValidity failed: %s", __func__, state.ToString()));
    }
    const auto time_2{SteadyClock::now()};

    LogPrint(BCLog::BENCH, "CreateNewBlock() packages: %.2fms (%d packages, %d updated descendants), validity: %.2fms (total %.2fms)\n",
             Ticks<MillisecondsDouble>(time_1 - time_start), nPackagesSelected, nDescendantsUpdated,
             Ticks<MillisecondsDouble>(time_2 - time_1),
             Ticks<MillisecondsDouble>(time_2 - time_start));

    return std::move(pblocktemplate);
}

void BlockAssembler::onlyUnconfirmed(CTxMemPool::setEntries& testSet)
{
    for (CTxMemPool::setEntries::iterator iit = testSet.begin(); iit != testSet.end(); ) {
        // Only test txs not already in the block
        if (inBlock.count((*iit)->GetSharedTx()->GetHash())) {
            testSet.erase(iit++);
        } else {
            iit++;
        }
    }
}

bool BlockAssembler::TestPackage(uint64_t packageSize, int64_t packageSigOpsCost) const
{
    // TODO: switch to weight-based accounting for packages instead of vsize-based accounting.
    if (nBlockWeight + WITNESS_SCALE_FACTOR * packageSize >= m_options.nBlockMaxWeight) {
        return false;
    }
    if (nBlockSigOpsCost + packageSigOpsCost >= MAX_BLOCK_SIGOPS_COST) {
        return false;
    }
    return true;
}

// Perform transaction-level checks before adding to block:
// - transaction finality (locktime)
// - premature witness (in case segwit transactions are added to mempool before
//   segwit activation)
// - transaction timestamp limit
bool BlockAssembler::TestPackageTransactions(const CTxMemPool::setEntries& package, uint32_t nTime) const
{
    for (CTxMemPool::txiter it : package) {
        if (!IsFinalTx(it->GetTx(), nHeight, m_lock_time_cutoff)) {
            return false;
        }
        if (!fIncludeWitness && it->GetTx().HasWitness()) {
            return false;
        }
        // peercoin: timestamp limit
        if (it->GetTx().nTime > GetAdjustedTimeSeconds() || (nTime && it->GetTx().nTime > nTime)) {
            return false;
        }
    }
    return true;
}

void BlockAssembler::AddToBlock(CTxMemPool::txiter iter)
{
    pblocktemplate->block.vtx.emplace_back(iter->GetSharedTx());
    pblocktemplate->vTxFees.push_back(iter->GetFee());
    pblocktemplate->vTxSigOpsCost.push_back(iter->GetSigOpCost());
    nBlockWeight += iter->GetTxWeight();
    ++nBlockTx;
    nBlockSigOpsCost += iter->GetSigOpCost();
    nFees += iter->GetFee();
    inBlock.insert(iter->GetSharedTx()->GetHash());

    bool fPrintPriority = gArgs.GetBoolArg("-printpriority", DEFAULT_PRINTPRIORITY);
    if (fPrintPriority) {
        LogPrintf("fee rate %s txid %s\n",
                  CFeeRate(iter->GetModifiedFee(), iter->GetTxSize()).ToString(),
                  iter->GetTx().GetHash().ToString());
    }
}

/** Add descendants of given transactions to mapModifiedTx with ancestor
 * state updated assuming given transactions are inBlock. Returns number
 * of updated descendants. */
static int UpdatePackagesForAdded(const CTxMemPool& mempool,
                                  const CTxMemPool::setEntries& alreadyAdded,
                                  indexed_modified_transaction_set& mapModifiedTx) EXCLUSIVE_LOCKS_REQUIRED(mempool.cs)
{
    AssertLockHeld(mempool.cs);

    int nDescendantsUpdated = 0;
    for (CTxMemPool::txiter it : alreadyAdded) {
        CTxMemPool::setEntries descendants;
        mempool.CalculateDescendants(it, descendants);
        // Insert all descendants (not yet in block) into the modified set
        for (CTxMemPool::txiter desc : descendants) {
            if (alreadyAdded.count(desc)) {
                continue;
            }
            ++nDescendantsUpdated;
            modtxiter mit = mapModifiedTx.find(desc);
            if (mit == mapModifiedTx.end()) {
                CTxMemPoolModifiedEntry modEntry(desc);
                mit = mapModifiedTx.insert(modEntry).first;
            }
            mapModifiedTx.modify(mit, update_for_parent_inclusion(it));
        }
    }
    return nDescendantsUpdated;
}

void BlockAssembler::SortForBlock(const CTxMemPool::setEntries& package, std::vector<CTxMemPool::txiter>& sortedEntries)
{
    // Sort package by ancestor count
    // If a transaction A depends on transaction B, then A's ancestor count
    // must be greater than B's.  So this is sufficient to validly order the
    // transactions for block inclusion.
    sortedEntries.clear();
    sortedEntries.insert(sortedEntries.begin(), package.begin(), package.end());
    std::sort(sortedEntries.begin(), sortedEntries.end(), CompareTxIterByAncestorCount());
}

// This transaction selection algorithm orders the mempool based
// on feerate of a transaction including all unconfirmed ancestors.
// Since we don't remove transactions from the mempool as we select them
// for block inclusion, we need an alternate method of updating the feerate
// of a transaction with its not-yet-selected ancestors as we go.
// This is accomplished by walking the in-mempool descendants of selected
// transactions and storing a temporary modified state in mapModifiedTxs.
// Each time through the loop, we compare the best transaction in
// mapModifiedTxs with the next transaction in the mempool to decide what
// transaction package to work on next.
void BlockAssembler::addPackageTxs(const CTxMemPool& mempool, int& nPackagesSelected, int& nDescendantsUpdated, uint32_t nTime)
{
    AssertLockHeld(mempool.cs);

    // mapModifiedTx will store sorted packages after they are modified
    // because some of their txs are already in the block
    indexed_modified_transaction_set mapModifiedTx;
    // Keep track of entries that failed inclusion, to avoid duplicate work
    std::set<Txid> failedTx;

    CTxMemPool::indexed_transaction_set::index<ancestor_score>::type::iterator mi = mempool.mapTx.get<ancestor_score>().begin();
    CTxMemPool::txiter iter;

    // Limit the number of attempts to add transactions to the block when it is
    // close to full; this is just a simple heuristic to finish quickly if the
    // mempool has a lot of entries.
    const int64_t MAX_CONSECUTIVE_FAILURES = 1000;
    int64_t nConsecutiveFailed = 0;

    while (mi != mempool.mapTx.get<ancestor_score>().end() || !mapModifiedTx.empty()) {
        // First try to find a new transaction in mapTx to evaluate.
        //
        // Skip entries in mapTx that are already in a block or are present
        // in mapModifiedTx (which implies that the mapTx ancestor state is
        // stale due to ancestor inclusion in the block)
        // Also skip transactions that we've already failed to add. This can happen if
        // we consider a transaction in mapModifiedTx and it fails: we can then
        // potentially consider it again while walking mapTx.  It's currently
        // guaranteed to fail again, but as a belt-and-suspenders check we put it in
        // failedTx and avoid re-evaluation, since the re-evaluation would be using
        // cached size/sigops/fee values that are not actually correct.
        /** Return true if given transaction from mapTx has already been evaluated,
         * or if the transaction's cached data in mapTx is incorrect. */
        if (mi != mempool.mapTx.get<ancestor_score>().end()) {
            auto it = mempool.mapTx.project<0>(mi);
            assert(it != mempool.mapTx.end());
            if (mapModifiedTx.count(it) || inBlock.count(it->GetSharedTx()->GetHash()) || failedTx.count(it->GetSharedTx()->GetHash())) {
                ++mi;
                continue;
            }
        }

        // Now that mi is not stale, determine which transaction to evaluate:
        // the next entry from mapTx, or the best from mapModifiedTx?
        bool fUsingModified = false;

        modtxscoreiter modit = mapModifiedTx.get<ancestor_score>().begin();
        if (mi == mempool.mapTx.get<ancestor_score>().end()) {
            // We're out of entries in mapTx; use the entry from mapModifiedTx
            iter = modit->iter;
            fUsingModified = true;
        } else {
            // Try to compare the mapTx entry to the mapModifiedTx entry
            iter = mempool.mapTx.project<0>(mi);
            if (modit != mapModifiedTx.get<ancestor_score>().end() &&
                    CompareTxMemPoolEntryByAncestorFee()(*modit, CTxMemPoolModifiedEntry(iter))) {
                // The best entry in mapModifiedTx has higher score
                // than the one from mapTx.
                // Switch which transaction (package) to consider
                iter = modit->iter;
                fUsingModified = true;
            } else {
                // Either no entry in mapModifiedTx, or it's worse than mapTx.
                // Increment mi for the next loop iteration.
                ++mi;
            }
        }

        // We skip mapTx entries that are inBlock, and mapModifiedTx shouldn't
        // contain anything that is inBlock.
        assert(!inBlock.count(iter->GetSharedTx()->GetHash()));

        uint64_t packageSize = iter->GetSizeWithAncestors();
        CAmount packageFees = iter->GetModFeesWithAncestors();
        int64_t packageSigOpsCost = iter->GetSigOpCostWithAncestors();
        if (fUsingModified) {
            packageSize = modit->nSizeWithAncestors;
            packageFees = modit->nModFeesWithAncestors;
            packageSigOpsCost = modit->nSigOpCostWithAncestors;
        }

        if (packageFees < m_options.blockMinFeeRate.GetFee(packageSize)) {
            // Everything else we might consider has a lower fee rate
            return;
        }

        if (!TestPackage(packageSize, packageSigOpsCost)) {
            if (fUsingModified) {
                // Since we always look at the best entry in mapModifiedTx,
                // we must erase failed entries so that we can consider the
                // next best entry on the next loop iteration
                mapModifiedTx.get<ancestor_score>().erase(modit);
                failedTx.insert(iter->GetSharedTx()->GetHash());
            }

            ++nConsecutiveFailed;

            if (nConsecutiveFailed > MAX_CONSECUTIVE_FAILURES && nBlockWeight >
                    m_options.nBlockMaxWeight - 4000) {
                // Give up if we're close to full and haven't succeeded in a while
                break;
            }
            continue;
        }

        auto ancestors{mempool.AssumeCalculateMemPoolAncestors(__func__, *iter, CTxMemPool::Limits::NoLimits(), /*fSearchForParents=*/false)};

        onlyUnconfirmed(ancestors);
        ancestors.insert(iter);

        // Test if all tx's are Final
        if (!TestPackageTransactions(ancestors, nTime)) {
            if (fUsingModified) {
                mapModifiedTx.get<ancestor_score>().erase(modit);
                failedTx.insert(iter->GetSharedTx()->GetHash());
            }
            continue;
        }

        // This transaction will make it in; reset the failed counter.
        nConsecutiveFailed = 0;

        // Package can be added. Sort the entries in a valid order.
        std::vector<CTxMemPool::txiter> sortedEntries;
        SortForBlock(ancestors, sortedEntries);

        for (size_t i = 0; i < sortedEntries.size(); ++i) {
            AddToBlock(sortedEntries[i]);
            // Erase from the modified set, if present
            mapModifiedTx.erase(sortedEntries[i]);
        }

        ++nPackagesSelected;

        // Update transactions that depend on each of these
        nDescendantsUpdated += UpdatePackagesForAdded(mempool, ancestors, mapModifiedTx);
    }
}

void IncrementExtraNonce(CBlock* pblock, const CBlockIndex* pindexPrev, unsigned int& nExtraNonce)
{
    // Update nExtraNonce
    static uint256 hashPrevBlock;
    if (hashPrevBlock != pblock->hashPrevBlock) {
        nExtraNonce = 0;
        hashPrevBlock = pblock->hashPrevBlock;
    }
    ++nExtraNonce;
    unsigned int nHeight = pindexPrev->nHeight + 1; // Height first in coinbase required for block.version=2
    CMutableTransaction txCoinbase(*pblock->vtx[0]);
    txCoinbase.vin[0].scriptSig = (CScript() << nHeight << CScriptNum(nExtraNonce));
    assert(txCoinbase.vin[0].scriptSig.size() <= 100);

    pblock->vtx[0] = MakeTransactionRef(std::move(txCoinbase));
    pblock->hashMerkleRoot = BlockMerkleRoot(*pblock);
}

// Peercoin/Blackcoin
static bool ProcessBlockFound(const CBlock* pblock, ChainstateManager& chainman)
{
    LogPrintf("%s", pblock->ToString());

    // Found a solution
    {
        LOCK(cs_main);
        BlockValidationState state;
        if (!CheckProofOfStake(&chainman.BlockIndex()[pblock->hashPrevBlock], *pblock->vtx[1], pblock->nBits, state, chainman.ActiveChainstate().CoinsTip(), pblock->vtx[1]->nTime ? pblock->vtx[1]->nTime : pblock->nTime))
            return error("ProcessBlockFound(): proof-of-stake checking failed");
        
        if (pblock->hashPrevBlock != chainman.ActiveChain().Tip()->GetBlockHash())
            return error("ProcessBlockFound(): generated block is stale");
    }

    // Process this block the same as if we had received it from another node
    std::shared_ptr<const CBlock> shared_pblock = std::make_shared<const CBlock>(*pblock);
    if (!chainman.ProcessNewBlock(shared_pblock, true, true, nullptr))
        return error("ProcessBlockFound(): block not accepted");

    return true;
}

#ifdef ENABLE_WALLET
// qtum
bool SleepStaker(CWallet *pwallet, uint64_t milliseconds) {
    uint64_t seconds = milliseconds / 1000;
    milliseconds %= 1000;

    for (unsigned int i = 0; i < seconds; i++) {
        if(!pwallet->IsStakeClosing())
            UninterruptibleSleep(std::chrono::seconds{1});
        else
            return false;
    }

    if (milliseconds) {
        if(!pwallet->IsStakeClosing())
            UninterruptibleSleep(std::chrono::milliseconds{milliseconds});
        else
            return false;
    }

    return !pwallet->IsStakeClosing();
}

// qtum
bool CanStake() {
    bool canStake = gArgs.GetBoolArg("-staking", DEFAULT_STAKE);

    if (canStake) {
        // Signet is for creating PoW blocks by an authorized signer
        canStake = !Params().GetConsensus().signet_blocks;
    }

    return canStake;
}

// peercoin: sign block
typedef std::vector<unsigned char> valtype;
bool SignBlock(CBlock& block, const CWallet& keystore)
{
    std::vector<valtype> vSolutions;
    const CTxOut& txout = block.IsProofOfStake() ? block.vtx[1]->vout[1] : block.vtx[0]->vout[0];

    if (Solver(txout.scriptPubKey, vSolutions) != TxoutType::PUBKEY)
        return false;

    // Sign
    if (keystore.IsLegacy())
    {
        const valtype& vchPubKey = vSolutions[0];
        CKey key;
        if (!keystore.GetLegacyScriptPubKeyMan()->GetKey(CKeyID(Hash160(vchPubKey)), key))
            return false;
        if (key.GetPubKey() != CPubKey(vchPubKey))
            return false;
        return key.Sign(block.GetHash(), block.vchBlockSig, 0);
    }
    else
    {
        CTxDestination address;
        CPubKey pubKey(vSolutions[0]);
        address = PKHash(pubKey);
        PKHash* pkhash = std::get_if<PKHash>(&address);
        SigningResult res = keystore.SignBlockHash(block.GetHash(), *pkhash, block.vchBlockSig);
        if (res == SigningResult::OK)
            return true;
        return false;
    }
}

// peercoin
void PoSMiner(CWallet *pwallet)
{
    pwallet->WalletLogPrintf("PoSMiner started for proof-of-stake\n");
    util::ThreadRename(strprintf("blackcoin-stake-miner-%s", pwallet->GetName()));

    unsigned int nExtraNonce = 0;

    OutputType output_type = pwallet->m_default_change_type ? *pwallet->m_default_change_type : pwallet->m_default_address_type;
    ReserveDestination reservedest(pwallet, output_type);
    CTxDestination dest;

    // Compute timeout for pos as sqrt(numUTXO)
    unsigned int pos_timio;
    {
        LOCK2(pwallet->cs_wallet, cs_main);
        auto op_dest = reservedest.GetReservedDestination(true);

        if (!op_dest)
            throw std::runtime_error("Error: Keypool ran out, please call keypoolrefill first.");

        dest = *op_dest;

        std::vector<std::pair<const CWalletTx*, unsigned int> > vCoins;
        CCoinControl coincontrol;
        AvailableCoinsForStaking(*pwallet, vCoins, &coincontrol);
        pos_timio = gArgs.GetIntArg("-staketimio", DEFAULT_STAKETIMIO) + 30 * sqrt(vCoins.size());
        pwallet->WalletLogPrintf("Set proof-of-stake timeout: %ums for %u UTXOs\n", pos_timio, vCoins.size());
    }

    try {
        while (true)
        {
            while (pwallet->IsLocked() || !pwallet->m_enabled_staking || fReindex || pwallet->chain().chainman().m_blockman.m_importing) {
                pwallet->m_last_coin_stake_search_interval = 0;
                if (!SleepStaker(pwallet, 5000))
                    return;
            }

            // Busy-wait for the network to come online so we don't waste time mining
            // on an obsolete chain. In regtest mode we expect to fly solo.
            if (!Params().MineBlocksOnDemand()) {
                while (pwallet->chain().getNodeCount(ConnectionDirection::Both) == 0 || pwallet->chain().isInitialBlockDownload()) {
                    pwallet->m_last_coin_stake_search_interval = 0;
                    if (!SleepStaker(pwallet, 10000))
                        return;
                }
            }

            while (GuessVerificationProgress(Params().TxData(), pwallet->chain().getTip()) < 0.996) {
                pwallet->m_last_coin_stake_search_interval = 0;
                pwallet->WalletLogPrintf("Staker thread sleeps while sync at %f\n", GuessVerificationProgress(Params().TxData(), pwallet->chain().getTip()));
                if (!SleepStaker(pwallet, 10000))
                    return;
            }

            //
            // Create new block
            //
            CBlockIndex* pindexPrev = pwallet->chain().getTip();
            bool fPoSCancel = false;
            CScript scriptPubKey = GetScriptForDestination(dest);
            CBlock *pblock;
            std::unique_ptr<CBlockTemplate> pblocktemplate;

            {
                LOCK2(pwallet->cs_wallet, cs_main);
                try {
                    pblocktemplate = BlockAssembler{pwallet->chain().chainman().ActiveChainstate(), &pwallet->chain().mempool()}.CreateNewBlock(scriptPubKey, pwallet, &fPoSCancel);
                }
                catch (const std::runtime_error &e)
                {
                    pwallet->WalletLogPrintf("PoSMiner runtime error: %s\n", e.what());
                    continue;
                }
            }

            if (!pblocktemplate.get())
            {
                if (fPoSCancel == true)
                {
                    if (!SleepStaker(pwallet, pos_timio))
                        return;
                    continue;
                }
                pwallet->WalletLogPrintf("Error in PoSMiner: Keypool ran out, please call keypoolrefill before restarting the mining thread\n");
                if (!SleepStaker(pwallet, 10000))
                   return;

                return;
            }
            pblock = &pblocktemplate->block;
            IncrementExtraNonce(pblock, pindexPrev, nExtraNonce);

            // peercoin: if proof-of-stake block found then process block
            if (pblock->IsProofOfStake())
            {
                {
                    LOCK2(pwallet->cs_wallet, cs_main);
                    if (!SignBlock(*pblock, *pwallet))
                    {
                        pwallet->WalletLogPrintf("PoSMiner: failed to sign PoS block\n");
                        continue;
                    }
                }
                pwallet->WalletLogPrintf("PoSMiner: proof-of-stake block found %s\n", pblock->GetHash().ToString());
                ProcessBlockFound(pblock, pwallet->chain().chainman());
                // Rest for ~16 seconds after successful block to preserve close quick
                uint64_t stakerRestTime = (16 + GetRand(4)) * 1000;
                if (!SleepStaker(pwallet, stakerRestTime))
                    return;
            }
            if (!SleepStaker(pwallet, pos_timio))
                return;

            continue;
        }
    }
    catch (const std::runtime_error &e)
    {
        pwallet->WalletLogPrintf("PoSMiner: runtime error: %s\n", e.what());
        return;
    }
}

// peercoin: stake miner thread
void static ThreadStakeMiner(CWallet *pwallet)
{
    pwallet->WalletLogPrintf("ThreadStakeMiner started\n");
    while (true) {
        try {
            PoSMiner(pwallet);
            break;
        }
        catch (std::exception& e) {
            PrintExceptionContinue(&e, "ThreadStakeMiner()");
        } catch (...) {
            PrintExceptionContinue(nullptr, "ThreadStakeMiner()");
        }
    }
    pwallet->WalletLogPrintf("ThreadStakeMiner stopped\n");
}

// qtum
void StakeCoins(bool fStake, CWallet *pwallet, std::unique_ptr<std::vector<std::thread>>& threadStakeMinerGroup)
{
    // If threadStakeMinerGroup is initialized join all threads and clear the vector
    if (threadStakeMinerGroup) {
        for (std::thread& thread : *threadStakeMinerGroup)
            if (thread.joinable()) thread.join();
        threadStakeMinerGroup->clear();
    }

    if (fStake) {
        threadStakeMinerGroup = std::make_unique<std::vector<std::thread>>();
        threadStakeMinerGroup->emplace_back(std::thread(&ThreadStakeMiner, pwallet));
    }
}
#endif

} // namespace node<|MERGE_RESOLUTION|>--- conflicted
+++ resolved
@@ -27,18 +27,11 @@
 #include <pos.h>
 #include <pow.h>
 #include <primitives/transaction.h>
-<<<<<<< HEAD
-#include <shutdown.h> // ShutdownRequested()
 #include <timedata.h>
 #include <util/exception.h>
 #include <util/moneystr.h>
 #include <util/thread.h>
 #include <util/threadnames.h>
-=======
-#include <util/moneystr.h>
-#include <util/time.h>
->>>>>>> c7885ecd
-#include <validation.h>
 #include <warnings.h>
 #include <wallet/coincontrol.h>
 #include <wallet/spend.h>
@@ -62,11 +55,7 @@
 int64_t UpdateTime(CBlock* pblock, const Consensus::Params& consensusParams, const CBlockIndex* pindexPrev)
 {
     int64_t nOldTime = pblock->nTime;
-<<<<<<< HEAD
     int64_t nNewTime{std::max<int64_t>(pindexPrev->GetMedianTimePast() + 1, GetAdjustedTimeSeconds())};
-=======
-    int64_t nNewTime{std::max<int64_t>(pindexPrev->GetMedianTimePast() + 1, TicksSinceEpoch<std::chrono::seconds>(NodeClock::now()))};
->>>>>>> c7885ecd
 
     if (nOldTime < nNewTime) {
         pblock->nTime = nNewTime;
@@ -177,19 +166,8 @@
         pblock->nVersion = gArgs.GetIntArg("-blockversion", pblock->nVersion);
     }
 
-<<<<<<< HEAD
     pblock->nTime = GetAdjustedTimeSeconds();
-
-    const int64_t nMedianTimePast = pindexPrev->GetMedianTimePast();
-
-    bool enforce_locktime_median_time_past{false};
-    if (chainparams.GetConsensus().IsProtocolV3_1(pblock->nTime)) {
-        enforce_locktime_median_time_past = true;
-    }
-
-    m_lock_time_cutoff = enforce_locktime_median_time_past ?
-                            nMedianTimePast :
-                            pblock->GetBlockTime();
+    m_lock_time_cutoff = pindexPrev->GetMedianTimePast();
 
     // Decide whether to include witness transactions
     // This is only needed in case the witness softfork activation is reverted
@@ -201,10 +179,6 @@
     // TODO: replace this with a call to main to assess validity of a mempool
     // transaction (which in most cases can be a no-op).
     fIncludeWitness = DeploymentActiveAfter(pindexPrev, m_chainstate.m_chainman, Consensus::DEPLOYMENT_SEGWIT);
-=======
-    pblock->nTime = TicksSinceEpoch<std::chrono::seconds>(NodeClock::now());
-    m_lock_time_cutoff = pindexPrev->GetMedianTimePast();
->>>>>>> c7885ecd
 
     int nPackagesSelected = 0;
     int nDescendantsUpdated = 0;
@@ -287,13 +261,8 @@
     pblocktemplate->vTxSigOpsCost[0] = WITNESS_SCALE_FACTOR * GetLegacySigOpCount(*pblock->vtx[0]);
 
     BlockValidationState state;
-<<<<<<< HEAD
     if (!pblock->IsProofOfStake() && m_options.test_block_validity && !TestBlockValidity(state, chainparams, m_chainstate, *pblock, pindexPrev,
-                                                  GetAdjustedTime, /*fCheckPOW=*/false, /*fCheckMerkleRoot=*/false)) {
-=======
-    if (m_options.test_block_validity && !TestBlockValidity(state, chainparams, m_chainstate, *pblock, pindexPrev,
                                                             /*fCheckPOW=*/false, /*fCheckMerkleRoot=*/false)) {
->>>>>>> c7885ecd
         throw std::runtime_error(strprintf("%s: TestBlockValidity failed: %s", __func__, state.ToString()));
     }
     const auto time_2{SteadyClock::now()};
