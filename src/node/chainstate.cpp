// Copyright (c) 2021-2022 The Bitcoin Core developers
// Distributed under the MIT software license, see the accompanying
// file COPYING or http://www.opensource.org/licenses/mit-license.php.

#include <node/chainstate.h>

#include <arith_uint256.h>
#include <chain.h>
#include <coins.h>
#include <consensus/params.h>
#include <logging.h>
#include <node/blockstorage.h>
#include <node/caches.h>
#include <sync.h>
#include <threadsafety.h>
#include <tinyformat.h>
#include <txdb.h>
#include <uint256.h>
#include <util/fs.h>
#include <util/signalinterrupt.h>
#include <util/time.h>
#include <util/translation.h>
#include <validation.h>

#include <algorithm>
#include <atomic>
#include <cassert>
#include <limits>
#include <memory>
#include <vector>

namespace node {
// Complete initialization of chainstates after the initial call has been made
// to ChainstateManager::InitializeChainstate().
static ChainstateLoadResult CompleteChainstateInitialization(
    ChainstateManager& chainman,
    const CacheSizes& cache_sizes,
    const ChainstateLoadOptions& options) EXCLUSIVE_LOCKS_REQUIRED(::cs_main)
{
    auto& pblocktree{chainman.m_blockman.m_block_tree_db};
    // new BlockTreeDB tries to delete the existing file, which
    // fails if it's still open from the previous loop. Close it first:
    pblocktree.reset();
    pblocktree = std::make_unique<BlockTreeDB>(DBParams{
        .path = chainman.m_options.datadir / "blocks" / "index",
        .cache_bytes = static_cast<size_t>(cache_sizes.block_tree_db),
        .memory_only = options.block_tree_db_in_memory,
        .wipe_data = options.wipe_block_tree_db,
        .options = chainman.m_options.block_tree_db});

    if (options.wipe_block_tree_db) {
        pblocktree->WriteReindexing(true);
<<<<<<< HEAD
=======
        chainman.m_blockman.m_blockfiles_indexed = false;
        //If we're reindexing in prune mode, wipe away unusable block files and all undo data files
        if (options.prune) {
            chainman.m_blockman.CleanupBlockRevFiles();
        }
>>>>>>> 89522379
    }

    if (chainman.m_interrupt) return {ChainstateLoadStatus::INTERRUPTED, {}};

<<<<<<< HEAD
    // Note that LoadBlockIndex sets fReindex global based on the disk flag!
    // From here on, fReindex and options.reindex values may be different!
=======
    // LoadBlockIndex will load m_have_pruned if we've ever removed a
    // block file from disk.
    // Note that it also sets m_blockfiles_indexed based on the disk flag!
>>>>>>> 89522379
    if (!chainman.LoadBlockIndex()) {
        if (chainman.m_interrupt) return {ChainstateLoadStatus::INTERRUPTED, {}};
        return {ChainstateLoadStatus::FAILURE, _("Error loading block database")};
    }

    if (!chainman.BlockIndex().empty() &&
            !chainman.m_blockman.LookupBlockIndex(chainman.GetConsensus().hashGenesisBlock)) {
        // If the loaded chain has a wrong genesis, bail out immediately
        // (we're likely using a testnet datadir, or the other way around).
        return {ChainstateLoadStatus::FAILURE_INCOMPATIBLE_DB, _("Incorrect or no genesis block found. Wrong datadir for network?")};
    }

    // At this point blocktree args are consistent with what's on disk.
    // If we're not mid-reindex (based on disk + args), add a genesis block on disk
    // (otherwise we use the one already on disk).
    // This is called again in ImportBlocks after the reindex completes.
    if (chainman.m_blockman.m_blockfiles_indexed && !chainman.ActiveChainstate().LoadGenesisBlock()) {
        return {ChainstateLoadStatus::FAILURE, _("Error initializing block database")};
    }

    auto is_coinsview_empty = [&](Chainstate* chainstate) EXCLUSIVE_LOCKS_REQUIRED(::cs_main) {
        return options.wipe_chainstate_db || chainstate->CoinsTip().GetBestBlock().IsNull();
    };

    assert(chainman.m_total_coinstip_cache > 0);
    assert(chainman.m_total_coinsdb_cache > 0);

    // Conservative value which is arbitrarily chosen, as it will ultimately be changed
    // by a call to `chainman.MaybeRebalanceCaches()`. We just need to make sure
    // that the sum of the two caches (40%) does not exceed the allowable amount
    // during this temporary initialization state.
    double init_cache_fraction = 0.2;

    // At this point we're either in reindex or we've loaded a useful
    // block tree into BlockIndex()!

    for (Chainstate* chainstate : chainman.GetAll()) {
        LogPrintf("Initializing chainstate %s\n", chainstate->ToString());

        chainstate->InitCoinsDB(
            /*cache_size_bytes=*/chainman.m_total_coinsdb_cache * init_cache_fraction,
            /*in_memory=*/options.coins_db_in_memory,
            /*should_wipe=*/options.wipe_chainstate_db);

        if (options.coins_error_cb) {
            chainstate->CoinsErrorCatcher().AddReadErrCallback(options.coins_error_cb);
        }

        // Refuse to load unsupported database format.
        // This is a no-op if we cleared the coinsviewdb with -reindex or -reindex-chainstate
        if (chainstate->CoinsDB().NeedsUpgrade()) {
            return {ChainstateLoadStatus::FAILURE_INCOMPATIBLE_DB, _("Unsupported chainstate database format found. "
                                                                     "Please restart with -reindex-chainstate. This will "
                                                                     "rebuild the chainstate database.")};
        }

        // ReplayBlocks is a no-op if we cleared the coinsviewdb with -reindex or -reindex-chainstate
        if (!chainstate->ReplayBlocks()) {
            return {ChainstateLoadStatus::FAILURE, _("Unable to replay blocks. You will need to rebuild the database using -reindex-chainstate.")};
        }

        // The on-disk coinsdb is now in a good state, create the cache
        chainstate->InitCoinsCache(chainman.m_total_coinstip_cache * init_cache_fraction);
        assert(chainstate->CanFlushToDisk());

        if (!is_coinsview_empty(chainstate)) {
            // LoadChainTip initializes the chain based on CoinsTip()'s best block
            if (!chainstate->LoadChainTip()) {
                return {ChainstateLoadStatus::FAILURE, _("Error initializing block database")};
            }
            assert(chainstate->m_chain.Tip() != nullptr);
        }
    }

    if (!options.wipe_block_tree_db) {
        auto chainstates{chainman.GetAll()};
        if (std::any_of(chainstates.begin(), chainstates.end(),
                        [](const Chainstate* cs) EXCLUSIVE_LOCKS_REQUIRED(cs_main) { return cs->NeedsRedownload(); })) {
            return {ChainstateLoadStatus::FAILURE, strprintf(_("Witness data for blocks after height %d requires validation. Please restart with -reindex."),
                                                             chainman.GetConsensus().SegwitHeight)};
        };
    }

    // Now that chainstates are loaded and we're able to flush to
    // disk, rebalance the coins caches to desired levels based
    // on the condition of each chainstate.
    chainman.MaybeRebalanceCaches();

    return {ChainstateLoadStatus::SUCCESS, {}};
}

ChainstateLoadResult LoadChainstate(ChainstateManager& chainman, const CacheSizes& cache_sizes,
                                    const ChainstateLoadOptions& options)
{
    if (!chainman.AssumedValidBlock().IsNull()) {
        LogPrintf("Assuming ancestors of block %s have valid signatures.\n", chainman.AssumedValidBlock().GetHex());
    } else {
        LogPrintf("Validating signatures for all blocks.\n");
    }
    LogPrintf("Setting nMinimumChainWork=%s\n", chainman.MinimumChainWork().GetHex());
    if (chainman.MinimumChainWork() < UintToArith256(chainman.GetConsensus().nMinimumChainWork)) {
        LogPrintf("Warning: nMinimumChainWork set below default value of %s\n", chainman.GetConsensus().nMinimumChainWork.GetHex());
    }
    if (chainman.m_blockman.GetPruneTarget() == BlockManager::PRUNE_TARGET_MANUAL) {
        LogPrintf("Block pruning enabled.  Use RPC call pruneblockchain(height) to manually prune block and undo files.\n");
    } else if (chainman.m_blockman.GetPruneTarget()) {
        LogPrintf("Prune configured to target %u MiB on disk for block and undo files.\n", chainman.m_blockman.GetPruneTarget() / 1024 / 1024);
    }

    LOCK(cs_main);

    chainman.m_total_coinstip_cache = cache_sizes.coins;
    chainman.m_total_coinsdb_cache = cache_sizes.coins_db;

    // Load the fully validated chainstate.
    chainman.InitializeChainstate(options.mempool);

    // Load a chain created from a UTXO snapshot, if any exist.
    bool has_snapshot = chainman.DetectSnapshotChainstate();

    if (has_snapshot && options.wipe_chainstate_db) {
        LogPrintf("[snapshot] deleting snapshot chainstate due to reindexing\n");
        if (!chainman.DeleteSnapshotChainstate()) {
            return {ChainstateLoadStatus::FAILURE_FATAL, Untranslated("Couldn't remove snapshot chainstate.")};
        }
    }

    auto [init_status, init_error] = CompleteChainstateInitialization(chainman, cache_sizes, options);
    if (init_status != ChainstateLoadStatus::SUCCESS) {
        return {init_status, init_error};
    }

    // If a snapshot chainstate was fully validated by a background chainstate during
    // the last run, detect it here and clean up the now-unneeded background
    // chainstate.
    //
    // Why is this cleanup done here (on subsequent restart) and not just when the
    // snapshot is actually validated? Because this entails unusual
    // filesystem operations to move leveldb data directories around, and that seems
    // too risky to do in the middle of normal runtime.
    auto snapshot_completion = chainman.MaybeCompleteSnapshotValidation();

    if (snapshot_completion == SnapshotCompletionResult::SKIPPED) {
        // do nothing; expected case
    } else if (snapshot_completion == SnapshotCompletionResult::SUCCESS) {
        LogPrintf("[snapshot] cleaning up unneeded background chainstate, then reinitializing\n");
        if (!chainman.ValidatedSnapshotCleanup()) {
            return {ChainstateLoadStatus::FAILURE_FATAL, Untranslated("Background chainstate cleanup failed unexpectedly.")};
        }

        // Because ValidatedSnapshotCleanup() has torn down chainstates with
        // ChainstateManager::ResetChainstates(), reinitialize them here without
        // duplicating the blockindex work above.
        assert(chainman.GetAll().empty());
        assert(!chainman.IsSnapshotActive());
        assert(!chainman.IsSnapshotValidated());

        chainman.InitializeChainstate(options.mempool);

        // A reload of the block index is required to recompute setBlockIndexCandidates
        // for the fully validated chainstate.
        chainman.ActiveChainstate().ClearBlockIndexCandidates();

        auto [init_status, init_error] = CompleteChainstateInitialization(chainman, cache_sizes, options);
        if (init_status != ChainstateLoadStatus::SUCCESS) {
            return {init_status, init_error};
        }
    } else {
        return {ChainstateLoadStatus::FAILURE, _(
           "UTXO snapshot failed to validate. "
           "Restart to resume normal initial block download, or try loading a different snapshot.")};
    }

    return {ChainstateLoadStatus::SUCCESS, {}};
}

ChainstateLoadResult VerifyLoadedChainstate(ChainstateManager& chainman, const ChainstateLoadOptions& options)
{
    auto is_coinsview_empty = [&](Chainstate* chainstate) EXCLUSIVE_LOCKS_REQUIRED(::cs_main) {
        return options.wipe_chainstate_db || chainstate->CoinsTip().GetBestBlock().IsNull();
    };

    LOCK(cs_main);

    for (Chainstate* chainstate : chainman.GetAll()) {
        if (!is_coinsview_empty(chainstate)) {
            const CBlockIndex* tip = chainstate->m_chain.Tip();
            if (tip && tip->nTime > GetTime() + MAX_FUTURE_BLOCK_TIME) {
                return {ChainstateLoadStatus::FAILURE, _("The block database contains a block which appears to be from the future. "
                                                         "This may be due to your computer's date and time being set incorrectly. "
                                                         "Only rebuild the block database if you are sure that your computer's date and time are correct")};
            }

            VerifyDBResult result = CVerifyDB(chainman.GetNotifications()).VerifyDB(
                *chainstate, chainman.GetConsensus(), chainstate->CoinsDB(),
                options.check_level,
                options.check_blocks);
            switch (result) {
            case VerifyDBResult::SUCCESS:
            case VerifyDBResult::SKIPPED_MISSING_BLOCKS:
                break;
            case VerifyDBResult::INTERRUPTED:
                return {ChainstateLoadStatus::INTERRUPTED, _("Block verification was interrupted")};
            case VerifyDBResult::CORRUPTED_BLOCK_DB:
                return {ChainstateLoadStatus::FAILURE, _("Corrupted block database detected")};
            case VerifyDBResult::SKIPPED_L3_CHECKS:
                if (options.require_full_verification) {
                    return {ChainstateLoadStatus::FAILURE_INSUFFICIENT_DBCACHE, _("Insufficient dbcache for block verification")};
                }
                break;
            } // no default case, so the compiler can warn about missing cases
        }
    }

    return {ChainstateLoadStatus::SUCCESS, {}};
}
} // namespace node<|MERGE_RESOLUTION|>--- conflicted
+++ resolved
@@ -50,26 +50,14 @@
 
     if (options.wipe_block_tree_db) {
         pblocktree->WriteReindexing(true);
-<<<<<<< HEAD
-=======
         chainman.m_blockman.m_blockfiles_indexed = false;
-        //If we're reindexing in prune mode, wipe away unusable block files and all undo data files
-        if (options.prune) {
-            chainman.m_blockman.CleanupBlockRevFiles();
-        }
->>>>>>> 89522379
     }
 
     if (chainman.m_interrupt) return {ChainstateLoadStatus::INTERRUPTED, {}};
 
-<<<<<<< HEAD
-    // Note that LoadBlockIndex sets fReindex global based on the disk flag!
-    // From here on, fReindex and options.reindex values may be different!
-=======
     // LoadBlockIndex will load m_have_pruned if we've ever removed a
     // block file from disk.
     // Note that it also sets m_blockfiles_indexed based on the disk flag!
->>>>>>> 89522379
     if (!chainman.LoadBlockIndex()) {
         if (chainman.m_interrupt) return {ChainstateLoadStatus::INTERRUPTED, {}};
         return {ChainstateLoadStatus::FAILURE, _("Error loading block database")};
