--- conflicted
+++ resolved
@@ -97,14 +97,6 @@
         return util::Error{strprintf(Untranslated("acceptnonstdtxn is not currently supported for %s chain"), chainparams.GetChainTypeString())};
     }
 
-<<<<<<< HEAD
-=======
-    mempool_opts.full_rbf = argsman.GetBoolArg("-mempoolfullrbf", mempool_opts.full_rbf);
-    if (!mempool_opts.full_rbf) {
-        LogInfo("Warning: mempoolfullrbf=0 set but deprecated and will be removed in a future release\n");
-    }
-
->>>>>>> 89522379
     mempool_opts.persist_v1_dat = argsman.GetBoolArg("-persistmempoolv1", mempool_opts.persist_v1_dat);
 
     ApplyArgsManOptions(argsman, mempool_opts.limits);
