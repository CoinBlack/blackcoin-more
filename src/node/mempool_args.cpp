--- conflicted
+++ resolved
@@ -96,13 +96,8 @@
         return util::Error{strprintf(Untranslated("acceptnonstdtxn is not currently supported for %s chain"), chainparams.GetChainTypeString())};
     }
 
-<<<<<<< HEAD
-=======
-    mempool_opts.full_rbf = argsman.GetBoolArg("-mempoolfullrbf", mempool_opts.full_rbf);
-
     mempool_opts.persist_v1_dat = argsman.GetBoolArg("-persistmempoolv1", mempool_opts.persist_v1_dat);
 
->>>>>>> c7885ecd
     ApplyArgsManOptions(argsman, mempool_opts.limits);
 
     return {};
