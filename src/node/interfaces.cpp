--- conflicted
+++ resolved
@@ -763,14 +763,6 @@
         if (!m_node.mempool) return CFeeRate{DEFAULT_MIN_RELAY_TX_FEE};
         return m_node.mempool->m_opts.min_relay_feerate;
     }
-<<<<<<< HEAD
-=======
-    CFeeRate relayIncrementalFee() override
-    {
-        if (!m_node.mempool) return CFeeRate{DEFAULT_INCREMENTAL_RELAY_FEE};
-        return m_node.mempool->m_opts.incremental_relay_feerate;
-    }
->>>>>>> 89522379
     CFeeRate relayDustFee() override
     {
         if (!m_node.mempool) return CFeeRate{DUST_RELAY_TX_FEE};
@@ -913,9 +905,7 @@
     NodeContext* context() override { return &m_node; }
     ArgsManager& args() { return *Assert(m_node.args); }
     ChainstateManager& chainman() { return *Assert(m_node.chainman); }
-<<<<<<< HEAD
     const CTxMemPool& mempool() { return *Assert(m_node.mempool); }
-=======
     ValidationSignals& validation_signals() { return *Assert(m_node.validation_signals); }
     NodeContext& m_node;
 };
@@ -970,12 +960,11 @@
     {
         BlockAssembler::Options assemble_options{options};
         ApplyArgsManOptions(*Assert(m_node.args), assemble_options);
-        return BlockAssembler{chainman().ActiveChainstate(), context()->mempool.get(), assemble_options}.CreateNewBlock(script_pub_key);
+        return BlockAssembler{chainman().ActiveChainstate(), context()->mempool.get(), assemble_options}.CreateNewBlock(script_pub_key, nullptr, nullptr);
     }
 
     NodeContext* context() override { return &m_node; }
     ChainstateManager& chainman() { return *Assert(m_node.chainman); }
->>>>>>> 89522379
     NodeContext& m_node;
 };
 } // namespace
