--- conflicted
+++ resolved
@@ -362,6 +362,10 @@
     {
         return *Assert(m_context->wallet_loader);
     }
+    double getPoSKernelPS() override
+    {
+        return GetPoSKernelPS(chainman());
+    }
     std::unique_ptr<Handler> handleInitMessage(InitMessageFn fn) override
     {
         return MakeSignalHandler(::uiInterface.InitMessage_connect(fn));
@@ -533,10 +537,6 @@
 {
 public:
     explicit ChainImpl(NodeContext& node) : m_node(node) {}
-
-    ChainstateManager& chainman() { return *Assert(m_node.chainman); }
-    const CTxMemPool& mempool() override { return *Assert(m_node.mempool); }
-
     std::optional<int> getHeight() override
     {
         const int height{WITH_LOCK(::cs_main, return chainman().ActiveChain().Height())};
@@ -703,52 +703,19 @@
         LOCK(m_node.mempool->cs);
         return m_node.mempool->CalculateMemPoolAncestors(entry, limits).has_value();
     }
-<<<<<<< HEAD
-    CFeeRate relayMinFee() override { return ::minRelayTxFee; }
-    CFeeRate relayDustFee() override { return ::dustRelayFee; }
-
-    bool isReadyToBroadcast() override { return !node::fImporting && !node::fReindex && !isInitialBlockDownload(); }
-    bool isInitialBlockDownload() override {
-=======
-    CFeeRate estimateSmartFee(int num_blocks, bool conservative, FeeCalculation* calc) override
-    {
-        if (!m_node.fee_estimator) return {};
-        return m_node.fee_estimator->estimateSmartFee(num_blocks, calc, conservative);
-    }
-    unsigned int estimateMaxBlocks() override
-    {
-        if (!m_node.fee_estimator) return 0;
-        return m_node.fee_estimator->HighestTargetTracked(FeeEstimateHorizon::LONG_HALFLIFE);
-    }
-    CFeeRate mempoolMinFee() override
-    {
-        if (!m_node.mempool) return {};
-        return m_node.mempool->GetMinFee();
-    }
     CFeeRate relayMinFee() override
     {
         if (!m_node.mempool) return CFeeRate{DEFAULT_MIN_RELAY_TX_FEE};
         return m_node.mempool->m_min_relay_feerate;
     }
-    CFeeRate relayIncrementalFee() override
-    {
-        if (!m_node.mempool) return CFeeRate{DEFAULT_INCREMENTAL_RELAY_FEE};
-        return m_node.mempool->m_incremental_relay_feerate;
-    }
     CFeeRate relayDustFee() override
     {
         if (!m_node.mempool) return CFeeRate{DUST_RELAY_TX_FEE};
         return m_node.mempool->m_dust_relay_feerate;
     }
-    bool havePruned() override
-    {
-        LOCK(::cs_main);
-        return chainman().m_blockman.m_have_pruned;
-    }
     bool isReadyToBroadcast() override { return !chainman().m_blockman.LoadingBlocks() && !isInitialBlockDownload(); }
     bool isInitialBlockDownload() override
     {
->>>>>>> 88259837
         return chainman().ActiveChainstate().IsInitialBlockDownload();
     }
     bool shutdownRequested() override { return ShutdownRequested(); }
@@ -815,12 +782,11 @@
             notifications.transactionAddedToMempool(entry.GetSharedTx());
         }
     }
-<<<<<<< HEAD
     bool isTaprootActive() const override
     {
         LOCK(::cs_main);
         const CBlockIndex* tip = Assert(m_node.chainman)->ActiveChain().Tip();
-        return DeploymentActiveAfter(tip, Params().GetConsensus(), Consensus::DEPLOYMENT_TAPROOT);
+        return DeploymentActiveAfter(tip, *m_node.chainman, Consensus::DEPLOYMENT_TAPROOT);
     }
 
 #ifdef ENABLE_WALLET
@@ -829,8 +795,7 @@
         return wallet::GetStakingRPCCommands();
     }
 #endif
-
-=======
+    
     bool hasAssumedValidChain() override
     {
         return chainman().IsSnapshotActive();
@@ -839,7 +804,7 @@
     NodeContext* context() override { return &m_node; }
     ArgsManager& args() { return *Assert(m_node.args); }
     ChainstateManager& chainman() { return *Assert(m_node.chainman); }
->>>>>>> 88259837
+    const CTxMemPool& mempool() { return *Assert(m_node.mempool); }
     NodeContext& m_node;
 };
 } // namespace
