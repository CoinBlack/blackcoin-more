--- conflicted
+++ resolved
@@ -111,7 +111,10 @@
      * @note Internally, only blocks at height (height_first - PRUNE_LOCK_BUFFER - 1) and
      * below will be pruned, but callers should avoid assuming any particular buffer size.
      */
+    /*
+    // Blackcoin
     std::unordered_map<std::string, PruneLockInfo> m_prune_locks GUARDED_BY(::cs_main);
+    */
 
     const kernel::BlockManagerOpts m_opts;
 
@@ -138,33 +141,12 @@
     bool WriteBlockIndexDB() EXCLUSIVE_LOCKS_REQUIRED(::cs_main);
     bool LoadBlockIndexDB(const Consensus::Params& consensus_params) EXCLUSIVE_LOCKS_REQUIRED(::cs_main);
 
-    /**
-     * Remove any pruned block & undo files that are still on disk.
-     * This could happen on some systems if the file was still being read while unlinked,
-     * or if we crash before unlinking.
-     */
-    void ScanAndUnlinkAlreadyPrunedFiles() EXCLUSIVE_LOCKS_REQUIRED(::cs_main);
-
-<<<<<<< HEAD
-    /** Clear all data members. */
-    void Unload() EXCLUSIVE_LOCKS_REQUIRED(cs_main);
-
-    CBlockIndex* AddToBlockIndex(const CBlockHeader& block, bool fSetAsProofOfStake) EXCLUSIVE_LOCKS_REQUIRED(cs_main);
+    CBlockIndex* AddToBlockIndex(const CBlockHeader& block, CBlockIndex*& best_header, bool fSetAsProofOfStake) EXCLUSIVE_LOCKS_REQUIRED(cs_main);
     /** Create a new block index entry for a given block hash */
     CBlockIndex* InsertBlockIndex(const uint256& hash) EXCLUSIVE_LOCKS_REQUIRED(cs_main);
 
-    CBlockIndex* LookupBlockIndex(const uint256& hash) const EXCLUSIVE_LOCKS_REQUIRED(cs_main);
-=======
-    CBlockIndex* AddToBlockIndex(const CBlockHeader& block, CBlockIndex*& best_header) EXCLUSIVE_LOCKS_REQUIRED(cs_main);
-    /** Create a new block index entry for a given block hash */
-    CBlockIndex* InsertBlockIndex(const uint256& hash) EXCLUSIVE_LOCKS_REQUIRED(cs_main);
-
-    //! Mark one block file as pruned (modify associated database entries)
-    void PruneOneBlockFile(const int fileNumber) EXCLUSIVE_LOCKS_REQUIRED(cs_main);
-
     CBlockIndex* LookupBlockIndex(const uint256& hash) EXCLUSIVE_LOCKS_REQUIRED(cs_main);
     const CBlockIndex* LookupBlockIndex(const uint256& hash) const EXCLUSIVE_LOCKS_REQUIRED(cs_main);
->>>>>>> 88259837
 
     /** Get block file info entry for one block file */
     CBlockFileInfo* GetBlockFileInfo(size_t n);
@@ -190,7 +172,6 @@
     //! Returns last CBlockIndex* that is a checkpoint
     const CBlockIndex* GetLastCheckpoint(const CCheckpointData& data) EXCLUSIVE_LOCKS_REQUIRED(cs_main);
 
-<<<<<<< HEAD
     //! Checks that the block hash at height nHeight matches the expected hardened checkpoint
     bool CheckHardened(int nHeight, const uint256& hash, const CCheckpointData& data) EXCLUSIVE_LOCKS_REQUIRED(cs_main);
 
@@ -200,29 +181,12 @@
     //! Check against automatically selected checkpoint
     bool CheckSyncCheckpoint(int nHeight, const CBlockIndex *pindexBest) EXCLUSIVE_LOCKS_REQUIRED(cs_main);
 
-    ~BlockManager()
-    {
-        Unload();
-    }
-};
-
-=======
-    //! Find the first block that is not pruned
+    //! Find the first block
     const CBlockIndex* GetFirstStoredBlock(const CBlockIndex& start_block LIFETIMEBOUND) EXCLUSIVE_LOCKS_REQUIRED(::cs_main);
-
-    /** True if any block files have ever been pruned. */
-    bool m_have_pruned = false;
-
-    //! Check whether the block associated with this index entry is pruned or not.
-    bool IsBlockPruned(const CBlockIndex* pblockindex) EXCLUSIVE_LOCKS_REQUIRED(::cs_main);
-
-    //! Create or update a prune lock identified by its name
-    void UpdatePruneLock(const std::string& name, const PruneLockInfo& lock_info) EXCLUSIVE_LOCKS_REQUIRED(::cs_main);
 };
 
 void CleanupBlockRevFiles();
 
->>>>>>> 88259837
 /** Open a block file (blk?????.dat) */
 FILE* OpenBlockFile(const FlatFilePos& pos, bool fReadOnly = false);
 /** Translation to a filesystem path */
