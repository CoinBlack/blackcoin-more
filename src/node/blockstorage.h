// Copyright (c) 2011-2022 The Bitcoin Core developers
// Distributed under the MIT software license, see the accompanying
// file COPYING or http://www.opensource.org/licenses/mit-license.php.

#ifndef BITCOIN_NODE_BLOCKSTORAGE_H
#define BITCOIN_NODE_BLOCKSTORAGE_H

#include <attributes.h>
#include <chain.h>
#include <dbwrapper.h>
#include <flatfile.h>
#include <kernel/blockmanager_opts.h>
#include <kernel/chainparams.h>
#include <kernel/cs_main.h>
#include <kernel/messagestartchars.h>
#include <primitives/block.h>
#include <streams.h>
#include <sync.h>
#include <uint256.h>
#include <util/fs.h>
#include <util/hasher.h>

#include <array>
#include <atomic>
#include <cstdint>
#include <functional>
#include <limits>
#include <map>
#include <memory>
#include <optional>
#include <set>
#include <string>
#include <unordered_map>
#include <utility>
#include <vector>

class BlockValidationState;
class CBlockUndo;
class Chainstate;
class ChainstateManager;
namespace Consensus {
struct Params;
}
namespace util {
class SignalInterrupt;
} // namespace util

namespace kernel {
/** Access to the block database (blocks/index/) */
class BlockTreeDB : public CDBWrapper
{
public:
    using CDBWrapper::CDBWrapper;
    bool WriteBatchSync(const std::vector<std::pair<int, const CBlockFileInfo*>>& fileInfo, int nLastFile, const std::vector<const CBlockIndex*>& blockinfo);
    bool ReadBlockFileInfo(int nFile, CBlockFileInfo& info);
    bool ReadLastBlockFile(int& nFile);
    bool WriteReindexing(bool fReindexing);
    void ReadReindexing(bool& fReindexing);
    bool WriteFlag(const std::string& name, bool fValue);
    bool ReadFlag(const std::string& name, bool& fValue);
    bool LoadBlockIndexGuts(const Consensus::Params& consensusParams, std::function<CBlockIndex*(const uint256&)> insertBlockIndex, const util::SignalInterrupt& interrupt)
        EXCLUSIVE_LOCKS_REQUIRED(::cs_main);
};
} // namespace kernel

namespace node {
using kernel::BlockTreeDB;

/** The pre-allocation chunk size for blk?????.dat files (since 0.8) */
static const unsigned int BLOCKFILE_CHUNK_SIZE = 0x1000000; // 16 MiB
/** The pre-allocation chunk size for rev?????.dat files (since 0.8) */
static const unsigned int UNDOFILE_CHUNK_SIZE = 0x100000; // 1 MiB
/** The maximum size of a blk?????.dat file (since 0.8) */
static const unsigned int MAX_BLOCKFILE_SIZE = 0x8000000; // 128 MiB

/** Size of header written by WriteBlockToDisk before a serialized CBlock */
static constexpr size_t BLOCK_SERIALIZATION_HEADER_SIZE = std::tuple_size_v<MessageStartChars> + sizeof(unsigned int);

// Because validation code takes pointers to the map's CBlockIndex objects, if
// we ever switch to another associative container, we need to either use a
// container that has stable addressing (true of all std associative
// containers), or make the key a `std::unique_ptr<CBlockIndex>`
using BlockMap = std::unordered_map<uint256, CBlockIndex, BlockHasher>;

struct CBlockIndexWorkComparator {
    bool operator()(const CBlockIndex* pa, const CBlockIndex* pb) const;
};

struct CBlockIndexHeightOnlyComparator {
    /* Only compares the height of two block indices, doesn't try to tie-break */
    bool operator()(const CBlockIndex* pa, const CBlockIndex* pb) const;
};

struct PruneLockInfo {
    int height_first{std::numeric_limits<int>::max()}; //! Height of earliest block that should be kept and not pruned
};

enum BlockfileType {
    // Values used as array indexes - do not change carelessly.
    NORMAL = 0,
    ASSUMED = 1,
    NUM_TYPES = 2,
};

std::ostream& operator<<(std::ostream& os, const BlockfileType& type);

struct BlockfileCursor {
    // The latest blockfile number.
    int file_num{0};

    // Track the height of the highest block in file_num whose undo
    // data has been written. Block data is written to block files in download
    // order, but is written to undo files in validation order, which is
    // usually in order by height. To avoid wasting disk space, undo files will
    // be trimmed whenever the corresponding block file is finalized and
    // the height of the highest block written to the block file equals the
    // height of the highest block written to the undo file. This is a
    // heuristic and can sometimes preemptively trim undo files that will write
    // more data later, and sometimes fail to trim undo files that can't have
    // more data written later.
    int undo_height{0};
};

std::ostream& operator<<(std::ostream& os, const BlockfileCursor& cursor);


/**
 * Maintains a tree of blocks (stored in `m_block_index`) which is consulted
 * to determine where the most-work tip is.
 *
 * This data is used mostly in `Chainstate` - information about, e.g.,
 * candidate tips is not maintained here.
 */
class BlockManager
{
    friend Chainstate;
    friend ChainstateManager;

private:
    const CChainParams& GetParams() const { return m_opts.chainparams; }
    const Consensus::Params& GetConsensus() const { return m_opts.chainparams.GetConsensus(); }
    /**
     * Load the blocktree off disk and into memory. Populate certain metadata
     * per index entry (nStatus, nChainWork, nTimeMax, etc.) as well as peripheral
     * collections like m_dirty_blockindex.
     */
    bool LoadBlockIndex(const std::optional<uint256>& snapshot_blockhash)
        EXCLUSIVE_LOCKS_REQUIRED(cs_main);

    /** Return false if block file or undo file flushing fails. */
    [[nodiscard]] bool FlushBlockFile(int blockfile_num, bool fFinalize, bool finalize_undo);

    /** Return false if undo file flushing fails. */
    [[nodiscard]] bool FlushUndoFile(int block_file, bool finalize = false);

    /**
     * Helper function performing various preparations before a block can be saved to disk:
     * Returns the correct position for the block to be saved, which may be in the current or a new
     * block file depending on nAddSize. May flush the previous blockfile to disk if full, updates
     * blockfile info, and checks if there is enough disk space to save the block.
     *
     * The nAddSize argument passed to this function should include not just the size of the serialized CBlock, but also the size of
     * separator fields which are written before it by WriteBlockToDisk (BLOCK_SERIALIZATION_HEADER_SIZE).
     */
    [[nodiscard]] FlatFilePos FindNextBlockPos(unsigned int nAddSize, unsigned int nHeight, uint64_t nTime);
    [[nodiscard]] bool FlushChainstateBlockFile(int tip_height);
    bool FindUndoPos(BlockValidationState& state, int nFile, FlatFilePos& pos, unsigned int nAddSize);

<<<<<<< HEAD
    FlatFileSeq BlockFileSeq() const;
    FlatFileSeq UndoFileSeq() const;

    CAutoFile OpenUndoFile(const FlatFilePos& pos, bool fReadOnly = false) const;
=======
    AutoFile OpenUndoFile(const FlatFilePos& pos, bool fReadOnly = false) const;
>>>>>>> 89522379

    /**
     * Write a block to disk. The pos argument passed to this function is modified by this call. Before this call, it should
     * point to an unused file location where separator fields will be written, followed by the serialized CBlock data.
     * After this call, it will point to the beginning of the serialized CBlock data, after the separator fields
     * (BLOCK_SERIALIZATION_HEADER_SIZE)
     */
    bool WriteBlockToDisk(const CBlock& block, FlatFilePos& pos) const;
    bool UndoWriteToDisk(const CBlockUndo& blockundo, FlatFilePos& pos, const uint256& hashBlock) const;

    RecursiveMutex cs_LastBlockFile;
    std::vector<CBlockFileInfo> m_blockfile_info;

    //! Since assumedvalid chainstates may be syncing a range of the chain that is very
    //! far away from the normal/background validation process, we should segment blockfiles
    //! for assumed chainstates. Otherwise, we might have wildly different height ranges
    //! mixed into the same block files, which would impair our ability to prune
    //! effectively.
    //!
    //! This data structure maintains separate blockfile number cursors for each
    //! BlockfileType. The ASSUMED state is initialized, when necessary, in FindNextBlockPos().
    //!
    //! The first element is the NORMAL cursor, second is ASSUMED.
    std::array<std::optional<BlockfileCursor>, BlockfileType::NUM_TYPES>
        m_blockfile_cursors GUARDED_BY(cs_LastBlockFile) = {
            BlockfileCursor{},
            std::nullopt,
    };
    int MaxBlockfileNum() const EXCLUSIVE_LOCKS_REQUIRED(cs_LastBlockFile)
    {
        static const BlockfileCursor empty_cursor;
        const auto& normal = m_blockfile_cursors[BlockfileType::NORMAL].value_or(empty_cursor);
        const auto& assumed = m_blockfile_cursors[BlockfileType::ASSUMED].value_or(empty_cursor);
        return std::max(normal.file_num, assumed.file_num);
    }

    /** Global flag to indicate we should check to see if there are
     *  block/undo files that should be deleted.  Set on startup
     *  or if we allocate more file space when we're in prune mode
     */
    bool m_check_for_pruning = false;

    const bool m_prune_mode;

    const std::vector<std::byte> m_xor_key;

    /** Dirty block index entries. */
    std::set<CBlockIndex*> m_dirty_blockindex;

    /** Dirty block file entries. */
    std::set<int> m_dirty_fileinfo;

    /**
     * Map from external index name to oldest block that must not be pruned.
     *
     * @note Internally, only blocks at height (height_first - PRUNE_LOCK_BUFFER - 1) and
     * below will be pruned, but callers should avoid assuming any particular buffer size.
     */
    /*
    // Blackcoin
    std::unordered_map<std::string, PruneLockInfo> m_prune_locks GUARDED_BY(::cs_main);
    */

    BlockfileType BlockfileTypeForHeight(int height);

    const kernel::BlockManagerOpts m_opts;

    const FlatFileSeq m_block_file_seq;
    const FlatFileSeq m_undo_file_seq;

public:
    using Options = kernel::BlockManagerOpts;

    explicit BlockManager(const util::SignalInterrupt& interrupt, Options opts);

    const util::SignalInterrupt& m_interrupt;
    std::atomic<bool> m_importing{false};

    /**
     * Whether all blockfiles have been added to the block tree database.
     * Normally true, but set to false when a reindex is requested and the
     * database is wiped. The value is persisted in the database across restarts
     * and will be false until reindexing completes.
     */
    std::atomic_bool m_blockfiles_indexed{true};

    BlockMap m_block_index GUARDED_BY(cs_main);

    /**
     * The height of the base block of an assumeutxo snapshot, if one is in use.
     *
     * This controls how blockfiles are segmented by chainstate type to avoid
     * comingling different height regions of the chain when an assumedvalid chainstate
     * is in use. If heights are drastically different in the same blockfile, pruning
     * suffers.
     *
     * This is set during ActivateSnapshot() or upon LoadBlockIndex() if a snapshot
     * had been previously loaded. After the snapshot is validated, this is unset to
     * restore normal LoadBlockIndex behavior.
     */
    std::optional<int> m_snapshot_height;

    std::vector<CBlockIndex*> GetAllBlockIndices() EXCLUSIVE_LOCKS_REQUIRED(::cs_main);

    /**
     * All pairs A->B, where A (or one of its ancestors) misses transactions, but B has transactions.
     */
    std::multimap<CBlockIndex*, CBlockIndex*> m_blocks_unlinked;

    std::unique_ptr<BlockTreeDB> m_block_tree_db GUARDED_BY(::cs_main);

    bool WriteBlockIndexDB() EXCLUSIVE_LOCKS_REQUIRED(::cs_main);
    bool LoadBlockIndexDB(const std::optional<uint256>& snapshot_blockhash)
        EXCLUSIVE_LOCKS_REQUIRED(::cs_main);

    CBlockIndex* AddToBlockIndex(const CBlockHeader& block, CBlockIndex*& best_header, bool fSetAsProofOfStake) EXCLUSIVE_LOCKS_REQUIRED(cs_main);
    /** Create a new block index entry for a given block hash */
    CBlockIndex* InsertBlockIndex(const uint256& hash) EXCLUSIVE_LOCKS_REQUIRED(cs_main);

    CBlockIndex* LookupBlockIndex(const uint256& hash) EXCLUSIVE_LOCKS_REQUIRED(cs_main);
    const CBlockIndex* LookupBlockIndex(const uint256& hash) const EXCLUSIVE_LOCKS_REQUIRED(cs_main);

    /** Get block file info entry for one block file */
    CBlockFileInfo* GetBlockFileInfo(size_t n);

    bool WriteUndoDataForBlock(const CBlockUndo& blockundo, BlockValidationState& state, CBlockIndex& block)
        EXCLUSIVE_LOCKS_REQUIRED(::cs_main);

    /** Store block on disk and update block file statistics.
     *
     * @param[in]  block        the block to be stored
     * @param[in]  nHeight      the height of the block
     *
     * @returns in case of success, the position to which the block was written to
     *          in case of an error, an empty FlatFilePos
     */
    FlatFilePos SaveBlockToDisk(const CBlock& block, int nHeight);

    /** Update blockfile info while processing a block during reindex. The block must be available on disk.
     *
     * @param[in]  block        the block being processed
     * @param[in]  nHeight      the height of the block
     * @param[in]  pos          the position of the serialized CBlock on disk. This is the position returned
     *                          by WriteBlockToDisk pointing at the CBlock, not the separator fields before it
     */
    void UpdateBlockInfo(const CBlock& block, unsigned int nHeight, const FlatFilePos& pos);

    /** Whether running in -prune mode. */
    [[nodiscard]] bool IsPruneMode() const { return m_prune_mode; }

    /** Attempt to stay below this number of bytes of block files. */
    [[nodiscard]] uint64_t GetPruneTarget() const { return m_opts.prune_target; }
    static constexpr auto PRUNE_TARGET_MANUAL{std::numeric_limits<uint64_t>::max()};

    [[nodiscard]] bool LoadingBlocks() const { return m_importing || !m_blockfiles_indexed; }

    /** Calculate the amount of disk space the block & undo files currently use */
    uint64_t CalculateCurrentUsage();

    //! Returns last CBlockIndex* that is a checkpoint
    const CBlockIndex* GetLastCheckpoint(const CCheckpointData& data) EXCLUSIVE_LOCKS_REQUIRED(cs_main);

    //! Checks that the block hash at height nHeight matches the expected hardened checkpoint
    bool CheckHardened(int nHeight, const uint256& hash, const CCheckpointData& data) EXCLUSIVE_LOCKS_REQUIRED(cs_main);

    //! Returns last CBlockIndex* from the auto selected checkpoint
    const CBlockIndex* AutoSelectSyncCheckpoint(const CBlockIndex *pindexBest) EXCLUSIVE_LOCKS_REQUIRED(cs_main);

    //! Check against automatically selected checkpoint
    bool CheckSyncCheckpoint(int nHeight, const CBlockIndex *pindexBest) EXCLUSIVE_LOCKS_REQUIRED(cs_main);
    
    //! Check if all blocks in the [upper_block, lower_block] range have data available.
    //! The caller is responsible for ensuring that lower_block is an ancestor of upper_block
    //! (part of the same chain).
    bool CheckBlockDataAvailability(const CBlockIndex& upper_block LIFETIMEBOUND, const CBlockIndex& lower_block LIFETIMEBOUND) EXCLUSIVE_LOCKS_REQUIRED(::cs_main);

    /**
     * @brief Returns the earliest block with specified `status_mask` flags set after
     * the latest block _not_ having those flags.
     *
     * This function starts from `upper_block`, which must have all
     * `status_mask` flags set, and iterates backwards through its ancestors. It
     * continues as long as each block has all `status_mask` flags set, until
     * reaching the oldest ancestor or `lower_block`.
     *
     * @pre `upper_block` must have all `status_mask` flags set.
     * @pre `lower_block` must be null or an ancestor of `upper_block`
     *
     * @param upper_block The starting block for the search, which must have all
     *                    `status_mask` flags set.
     * @param status_mask Bitmask specifying required status flags.
     * @param lower_block The earliest possible block to return. If null, the
     *                    search can extend to the genesis block.
     *
     * @return A non-null pointer to the earliest block between `upper_block`
     *         and `lower_block`, inclusive, such that every block between the
     *         returned block and `upper_block` has `status_mask` flags set.
     */
    const CBlockIndex* GetFirstBlock(
        const CBlockIndex& upper_block LIFETIMEBOUND,
        uint32_t status_mask,
        const CBlockIndex* lower_block = nullptr
    ) const EXCLUSIVE_LOCKS_REQUIRED(::cs_main);

<<<<<<< HEAD
=======
    /** True if any block files have ever been pruned. */
    bool m_have_pruned = false;

    //! Check whether the block associated with this index entry is pruned or not.
    bool IsBlockPruned(const CBlockIndex& block) const EXCLUSIVE_LOCKS_REQUIRED(::cs_main);

    //! Create or update a prune lock identified by its name
    void UpdatePruneLock(const std::string& name, const PruneLockInfo& lock_info) EXCLUSIVE_LOCKS_REQUIRED(::cs_main);

>>>>>>> 89522379
    /** Open a block file (blk?????.dat) */
    CAutoFile OpenBlockFile(const FlatFilePos& pos, bool fReadOnly = false) const;

    /** Translation to a filesystem path */
    fs::path GetBlockPosFilename(const FlatFilePos& pos) const;

    /** Functions for disk access for blocks */
    bool ReadBlockFromDisk(CBlock& block, const FlatFilePos& pos) const;
    bool ReadBlockFromDisk(CBlock& block, const CBlockIndex& index) const;
    bool ReadRawBlockFromDisk(std::vector<uint8_t>& block, const FlatFilePos& pos) const;

    bool UndoReadFromDisk(CBlockUndo& blockundo, const CBlockIndex& index) const;

    void CleanupBlockRevFiles() const;
};

void ImportBlocks(ChainstateManager& chainman, std::vector<fs::path> vImportFiles);

} // namespace node

#endif // BITCOIN_NODE_BLOCKSTORAGE_H<|MERGE_RESOLUTION|>--- conflicted
+++ resolved
@@ -166,14 +166,7 @@
     [[nodiscard]] bool FlushChainstateBlockFile(int tip_height);
     bool FindUndoPos(BlockValidationState& state, int nFile, FlatFilePos& pos, unsigned int nAddSize);
 
-<<<<<<< HEAD
-    FlatFileSeq BlockFileSeq() const;
-    FlatFileSeq UndoFileSeq() const;
-
     CAutoFile OpenUndoFile(const FlatFilePos& pos, bool fReadOnly = false) const;
-=======
-    AutoFile OpenUndoFile(const FlatFilePos& pos, bool fReadOnly = false) const;
->>>>>>> 89522379
 
     /**
      * Write a block to disk. The pos argument passed to this function is modified by this call. Before this call, it should
@@ -378,18 +371,6 @@
         const CBlockIndex* lower_block = nullptr
     ) const EXCLUSIVE_LOCKS_REQUIRED(::cs_main);
 
-<<<<<<< HEAD
-=======
-    /** True if any block files have ever been pruned. */
-    bool m_have_pruned = false;
-
-    //! Check whether the block associated with this index entry is pruned or not.
-    bool IsBlockPruned(const CBlockIndex& block) const EXCLUSIVE_LOCKS_REQUIRED(::cs_main);
-
-    //! Create or update a prune lock identified by its name
-    void UpdatePruneLock(const std::string& name, const PruneLockInfo& lock_info) EXCLUSIVE_LOCKS_REQUIRED(::cs_main);
-
->>>>>>> 89522379
     /** Open a block file (blk?????.dat) */
     CAutoFile OpenBlockFile(const FlatFilePos& pos, bool fReadOnly = false) const;
 
