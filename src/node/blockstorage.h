--- conflicted
+++ resolved
@@ -159,11 +159,6 @@
     [[nodiscard]] bool FlushChainstateBlockFile(int tip_height);
     bool FindUndoPos(BlockValidationState& state, int nFile, FlatFilePos& pos, unsigned int nAddSize);
 
-<<<<<<< HEAD
-    RecursiveMutex cs_LastBlockFile;
-    std::vector<CBlockFileInfo> m_blockfile_info;
-    int m_last_blockfile = 0;
-=======
     FlatFileSeq BlockFileSeq() const;
     FlatFileSeq UndoFileSeq() const;
 
@@ -171,35 +166,6 @@
 
     bool WriteBlockToDisk(const CBlock& block, FlatFilePos& pos) const;
     bool UndoWriteToDisk(const CBlockUndo& blockundo, FlatFilePos& pos, const uint256& hashBlock) const;
-
-    /* Calculate the block/rev files to delete based on height specified by user with RPC command pruneblockchain */
-    void FindFilesToPruneManual(
-        std::set<int>& setFilesToPrune,
-        int nManualPruneHeight,
-        const Chainstate& chain,
-        ChainstateManager& chainman);
-
-    /**
-     * Prune block and undo files (blk???.dat and rev???.dat) so that the disk space used is less than a user-defined target.
-     * The user sets the target (in MB) on the command line or in config file.  This will be run on startup and whenever new
-     * space is allocated in a block or undo file, staying below the target. Changing back to unpruned requires a reindex
-     * (which in this case means the blockchain must be re-downloaded.)
-     *
-     * Pruning functions are called from FlushStateToDisk when the m_check_for_pruning flag has been set.
-     * Block and undo files are deleted in lock-step (when blk00003.dat is deleted, so is rev00003.dat.)
-     * Pruning cannot take place until the longest chain is at least a certain length (CChainParams::nPruneAfterHeight).
-     * Pruning will never delete a block within a defined distance (currently 288) from the active chain's tip.
-     * The block index is updated by unsetting HAVE_DATA and HAVE_UNDO for any blocks that were stored in the deleted files.
-     * A db flag records the fact that at least some block files have been pruned.
-     *
-     * @param[out]   setFilesToPrune   The set of file indices that can be unlinked will be returned
-     * @param        last_prune        The last height we're able to prune, according to the prune locks
-     */
-    void FindFilesToPrune(
-        std::set<int>& setFilesToPrune,
-        int last_prune,
-        const Chainstate& chain,
-        ChainstateManager& chainman);
 
     RecursiveMutex cs_LastBlockFile;
     std::vector<CBlockFileInfo> m_blockfile_info;
@@ -232,7 +198,6 @@
      *  or if we allocate more file space when we're in prune mode
      */
     bool m_check_for_pruning = false;
->>>>>>> 44d8b13c
 
     const bool m_prune_mode;
 
@@ -328,10 +293,15 @@
     //! Returns last CBlockIndex* that is a checkpoint
     const CBlockIndex* GetLastCheckpoint(const CCheckpointData& data) EXCLUSIVE_LOCKS_REQUIRED(cs_main);
 
-<<<<<<< HEAD
     //! Checks that the block hash at height nHeight matches the expected hardened checkpoint
     bool CheckHardened(int nHeight, const uint256& hash, const CCheckpointData& data) EXCLUSIVE_LOCKS_REQUIRED(cs_main);
-=======
+
+    //! Returns last CBlockIndex* from the auto selected checkpoint
+    const CBlockIndex* AutoSelectSyncCheckpoint(const CBlockIndex *pindexBest) EXCLUSIVE_LOCKS_REQUIRED(cs_main);
+
+    //! Check against automatically selected checkpoint
+    bool CheckSyncCheckpoint(int nHeight, const CBlockIndex *pindexBest) EXCLUSIVE_LOCKS_REQUIRED(cs_main);
+    
     //! Check if all blocks in the [upper_block, lower_block] range have data available.
     //! The caller is responsible for ensuring that lower_block is an ancestor of upper_block
     //! (part of the same chain).
@@ -341,45 +311,17 @@
     //! pruned ancestor. Return value will never be null. Caller is responsible
     //! for ensuring that start_block has data is not pruned.
     const CBlockIndex* GetFirstStoredBlock(const CBlockIndex& start_block LIFETIMEBOUND, const CBlockIndex* lower_block=nullptr) EXCLUSIVE_LOCKS_REQUIRED(::cs_main);
->>>>>>> 44d8b13c
-
-    //! Returns last CBlockIndex* from the auto selected checkpoint
-    const CBlockIndex* AutoSelectSyncCheckpoint(const CBlockIndex *pindexBest) EXCLUSIVE_LOCKS_REQUIRED(cs_main);
-
-    //! Check against automatically selected checkpoint
-    bool CheckSyncCheckpoint(int nHeight, const CBlockIndex *pindexBest) EXCLUSIVE_LOCKS_REQUIRED(cs_main);
-
-<<<<<<< HEAD
-    //! Find the first block
-    const CBlockIndex* GetFirstStoredBlock(const CBlockIndex& start_block LIFETIMEBOUND) EXCLUSIVE_LOCKS_REQUIRED(::cs_main);
-};
-=======
-    //! Create or update a prune lock identified by its name
-    void UpdatePruneLock(const std::string& name, const PruneLockInfo& lock_info) EXCLUSIVE_LOCKS_REQUIRED(::cs_main);
->>>>>>> 44d8b13c
 
     /** Open a block file (blk?????.dat) */
     CAutoFile OpenBlockFile(const FlatFilePos& pos, bool fReadOnly = false) const;
 
     /** Translation to a filesystem path */
     fs::path GetBlockPosFilename(const FlatFilePos& pos) const;
-
-<<<<<<< HEAD
-/** Functions for disk access for blocks */
-bool ReadBlockFromDisk(CBlock& block, const FlatFilePos& pos, const Consensus::Params& consensusParams);
-bool ReadBlockFromDisk(CBlock& block, const CBlockIndex* pindex, const Consensus::Params& consensusParams);
-bool ReadRawBlockFromDisk(std::vector<uint8_t>& block, const FlatFilePos& pos, const CMessageHeader::MessageStartChars& message_start);
-=======
-    /**
-     *  Actually unlink the specified files
-     */
-    void UnlinkPrunedFiles(const std::set<int>& setFilesToPrune) const;
 
     /** Functions for disk access for blocks */
     bool ReadBlockFromDisk(CBlock& block, const FlatFilePos& pos) const;
     bool ReadBlockFromDisk(CBlock& block, const CBlockIndex& index) const;
     bool ReadRawBlockFromDisk(std::vector<uint8_t>& block, const FlatFilePos& pos) const;
->>>>>>> 44d8b13c
 
     bool UndoReadFromDisk(CBlockUndo& blockundo, const CBlockIndex& index) const;
 
@@ -387,6 +329,7 @@
 };
 
 void ImportBlocks(ChainstateManager& chainman, std::vector<fs::path> vImportFiles);
+
 } // namespace node
 
 #endif // BITCOIN_NODE_BLOCKSTORAGE_H