--- conflicted
+++ resolved
@@ -10,19 +10,19 @@
 #include <memory>
 #include <vector>
 
+#include <interfaces/init.h>
+#include <interfaces/chain.h>
+#include <interfaces/wallet.h>
+
 class ArgsManager;
 class BanMan;
-<<<<<<< HEAD
-class CAddrMan;
-=======
 class AddrMan;
-class CBlockPolicyEstimator;
->>>>>>> dd04f2dd
 class CConnman;
 class CScheduler;
 class CTxMemPool;
 class ChainstateManager;
 class PeerManager;
+
 namespace interfaces {
 class Chain;
 class ChainClient;
