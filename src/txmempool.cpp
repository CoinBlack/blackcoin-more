// Copyright (c) 2009-2010 Satoshi Nakamoto
// Copyright (c) 2009-2022 The Bitcoin Core developers
// Distributed under the MIT software license, see the accompanying
// file COPYING or http://www.opensource.org/licenses/mit-license.php.

#include <txmempool.h>

#include <chain.h>
#include <coins.h>
#include <common/system.h>
#include <consensus/consensus.h>
#include <consensus/tx_verify.h>
#include <consensus/validation.h>
#include <logging.h>
#include <policy/fees.h>
#include <policy/policy.h>
#include <policy/settings.h>
#include <reverse_iterator.h>
#include <util/check.h>
#include <util/moneystr.h>
#include <util/overflow.h>
#include <util/result.h>
#include <util/time.h>
#include <util/trace.h>
#include <util/translation.h>
#include <validationinterface.h>

#include <cmath>
#include <numeric>
#include <optional>
#include <string_view>
#include <utility>

bool TestLockPointValidity(CChain& active_chain, const LockPoints& lp)
{
    AssertLockHeld(cs_main);
    // If there are relative lock times then the maxInputBlock will be set
    // If there are no relative lock times, the LockPoints don't depend on the chain
    if (lp.maxInputBlock) {
        // Check whether active_chain is an extension of the block at which the LockPoints
        // calculation was valid.  If not LockPoints are no longer valid
        if (!active_chain.Contains(lp.maxInputBlock)) {
            return false;
        }
    }

    // LockPoints still valid
    return true;
}

void CTxMemPool::UpdateForDescendants(txiter updateIt, cacheMap& cachedDescendants,
                                      const std::set<uint256>& setExclude, std::set<uint256>& descendants_to_remove)
{
    CTxMemPoolEntry::Children stageEntries, descendants;
    stageEntries = updateIt->GetMemPoolChildrenConst();

    while (!stageEntries.empty()) {
        const CTxMemPoolEntry& descendant = *stageEntries.begin();
        descendants.insert(descendant);
        stageEntries.erase(descendant);
        const CTxMemPoolEntry::Children& children = descendant.GetMemPoolChildrenConst();
        for (const CTxMemPoolEntry& childEntry : children) {
            cacheMap::iterator cacheIt = cachedDescendants.find(mapTx.iterator_to(childEntry));
            if (cacheIt != cachedDescendants.end()) {
                // We've already calculated this one, just add the entries for this set
                // but don't traverse again.
                for (txiter cacheEntry : cacheIt->second) {
                    descendants.insert(*cacheEntry);
                }
            } else if (!descendants.count(childEntry)) {
                // Schedule for later processing
                stageEntries.insert(childEntry);
            }
        }
    }
    // descendants now contains all in-mempool descendants of updateIt.
    // Update and add to cached descendant map
    int32_t modifySize = 0;
    CAmount modifyFee = 0;
    int64_t modifyCount = 0;
    for (const CTxMemPoolEntry& descendant : descendants) {
        if (!setExclude.count(descendant.GetTx().GetHash())) {
            modifySize += descendant.GetTxSize();
            modifyFee += descendant.GetModifiedFee();
            modifyCount++;
            cachedDescendants[updateIt].insert(mapTx.iterator_to(descendant));
            // Update ancestor state for each descendant
            mapTx.modify(mapTx.iterator_to(descendant), [=](CTxMemPoolEntry& e) {
              e.UpdateAncestorState(updateIt->GetTxSize(), updateIt->GetModifiedFee(), 1, updateIt->GetSigOpCost());
            });
            // Don't directly remove the transaction here -- doing so would
            // invalidate iterators in cachedDescendants. Mark it for removal
            // by inserting into descendants_to_remove.
            if (descendant.GetCountWithAncestors() > uint64_t(m_limits.ancestor_count) || descendant.GetSizeWithAncestors() > m_limits.ancestor_size_vbytes) {
                descendants_to_remove.insert(descendant.GetTx().GetHash());
            }
        }
    }
    mapTx.modify(updateIt, [=](CTxMemPoolEntry& e) { e.UpdateDescendantState(modifySize, modifyFee, modifyCount); });
}

void CTxMemPool::UpdateTransactionsFromBlock(const std::vector<uint256>& vHashesToUpdate)
{
    AssertLockHeld(cs);
    // For each entry in vHashesToUpdate, store the set of in-mempool, but not
    // in-vHashesToUpdate transactions, so that we don't have to recalculate
    // descendants when we come across a previously seen entry.
    cacheMap mapMemPoolDescendantsToUpdate;

    // Use a set for lookups into vHashesToUpdate (these entries are already
    // accounted for in the state of their ancestors)
    std::set<uint256> setAlreadyIncluded(vHashesToUpdate.begin(), vHashesToUpdate.end());

    std::set<uint256> descendants_to_remove;

    // Iterate in reverse, so that whenever we are looking at a transaction
    // we are sure that all in-mempool descendants have already been processed.
    // This maximizes the benefit of the descendant cache and guarantees that
    // CTxMemPoolEntry::m_children will be updated, an assumption made in
    // UpdateForDescendants.
    for (const uint256 &hash : reverse_iterate(vHashesToUpdate)) {
        // calculate children from mapNextTx
        txiter it = mapTx.find(hash);
        if (it == mapTx.end()) {
            continue;
        }
        auto iter = mapNextTx.lower_bound(COutPoint(hash, 0));
        // First calculate the children, and update CTxMemPoolEntry::m_children to
        // include them, and update their CTxMemPoolEntry::m_parents to include this tx.
        // we cache the in-mempool children to avoid duplicate updates
        {
            WITH_FRESH_EPOCH(m_epoch);
            for (; iter != mapNextTx.end() && iter->first->hash == hash; ++iter) {
                const uint256 &childHash = iter->second->GetHash();
                txiter childIter = mapTx.find(childHash);
                assert(childIter != mapTx.end());
                // We can skip updating entries we've encountered before or that
                // are in the block (which are already accounted for).
                if (!visited(childIter) && !setAlreadyIncluded.count(childHash)) {
                    UpdateChild(it, childIter, true);
                    UpdateParent(childIter, it, true);
                }
            }
        } // release epoch guard for UpdateForDescendants
        UpdateForDescendants(it, mapMemPoolDescendantsToUpdate, setAlreadyIncluded, descendants_to_remove);
    }

    for (const auto& txid : descendants_to_remove) {
        // This txid may have been removed already in a prior call to removeRecursive.
        // Therefore we ensure it is not yet removed already.
        if (const std::optional<txiter> txiter = GetIter(txid)) {
            removeRecursive((*txiter)->GetTx(), MemPoolRemovalReason::SIZELIMIT);
        }
    }
}

util::Result<CTxMemPool::setEntries> CTxMemPool::CalculateAncestorsAndCheckLimits(
    int64_t entry_size,
    size_t entry_count,
    CTxMemPoolEntry::Parents& staged_ancestors,
    const Limits& limits) const
{
    int64_t totalSizeWithAncestors = entry_size;
    setEntries ancestors;

    while (!staged_ancestors.empty()) {
        const CTxMemPoolEntry& stage = staged_ancestors.begin()->get();
        txiter stageit = mapTx.iterator_to(stage);

        ancestors.insert(stageit);
        staged_ancestors.erase(stage);
        totalSizeWithAncestors += stageit->GetTxSize();

        if (stageit->GetSizeWithDescendants() + entry_size > limits.descendant_size_vbytes) {
            return util::Error{Untranslated(strprintf("exceeds descendant size limit for tx %s [limit: %u]", stageit->GetTx().GetHash().ToString(), limits.descendant_size_vbytes))};
        } else if (stageit->GetCountWithDescendants() + entry_count > static_cast<uint64_t>(limits.descendant_count)) {
            return util::Error{Untranslated(strprintf("too many descendants for tx %s [limit: %u]", stageit->GetTx().GetHash().ToString(), limits.descendant_count))};
        } else if (totalSizeWithAncestors > limits.ancestor_size_vbytes) {
            return util::Error{Untranslated(strprintf("exceeds ancestor size limit [limit: %u]", limits.ancestor_size_vbytes))};
        }

        const CTxMemPoolEntry::Parents& parents = stageit->GetMemPoolParentsConst();
        for (const CTxMemPoolEntry& parent : parents) {
            txiter parent_it = mapTx.iterator_to(parent);

            // If this is a new ancestor, add it.
            if (ancestors.count(parent_it) == 0) {
                staged_ancestors.insert(parent);
            }
            if (staged_ancestors.size() + ancestors.size() + entry_count > static_cast<uint64_t>(limits.ancestor_count)) {
                return util::Error{Untranslated(strprintf("too many unconfirmed ancestors [limit: %u]", limits.ancestor_count))};
            }
        }
    }

    return ancestors;
}

bool CTxMemPool::CheckPackageLimits(const Package& package,
                                    const int64_t total_vsize,
                                    std::string &errString) const
{
    size_t pack_count = package.size();

    // Package itself is busting mempool limits; should be rejected even if no staged_ancestors exist
    if (pack_count > static_cast<uint64_t>(m_limits.ancestor_count)) {
        errString = strprintf("package count %u exceeds ancestor count limit [limit: %u]", pack_count, m_limits.ancestor_count);
        return false;
    } else if (pack_count > static_cast<uint64_t>(m_limits.descendant_count)) {
        errString = strprintf("package count %u exceeds descendant count limit [limit: %u]", pack_count, m_limits.descendant_count);
        return false;
    } else if (total_vsize > m_limits.ancestor_size_vbytes) {
        errString = strprintf("package size %u exceeds ancestor size limit [limit: %u]", total_vsize, m_limits.ancestor_size_vbytes);
        return false;
    } else if (total_vsize > m_limits.descendant_size_vbytes) {
        errString = strprintf("package size %u exceeds descendant size limit [limit: %u]", total_vsize, m_limits.descendant_size_vbytes);
        return false;
    }

    CTxMemPoolEntry::Parents staged_ancestors;
    for (const auto& tx : package) {
        for (const auto& input : tx->vin) {
            std::optional<txiter> piter = GetIter(input.prevout.hash);
            if (piter) {
                staged_ancestors.insert(**piter);
                if (staged_ancestors.size() + package.size() > static_cast<uint64_t>(m_limits.ancestor_count)) {
                    errString = strprintf("too many unconfirmed parents [limit: %u]", m_limits.ancestor_count);
                    return false;
                }
            }
        }
    }
    // When multiple transactions are passed in, the ancestors and descendants of all transactions
    // considered together must be within limits even if they are not interdependent. This may be
    // stricter than the limits for each individual transaction.
    const auto ancestors{CalculateAncestorsAndCheckLimits(total_vsize, package.size(),
                                                          staged_ancestors, m_limits)};
    // It's possible to overestimate the ancestor/descendant totals.
    if (!ancestors.has_value()) errString = "possibly " + util::ErrorString(ancestors).original;
    return ancestors.has_value();
}

util::Result<CTxMemPool::setEntries> CTxMemPool::CalculateMemPoolAncestors(
    const CTxMemPoolEntry &entry,
    const Limits& limits,
    bool fSearchForParents /* = true */) const
{
    CTxMemPoolEntry::Parents staged_ancestors;
    const CTransaction &tx = entry.GetTx();

    if (fSearchForParents) {
        // Get parents of this transaction that are in the mempool
        // GetMemPoolParents() is only valid for entries in the mempool, so we
        // iterate mapTx to find parents.
        for (unsigned int i = 0; i < tx.vin.size(); i++) {
            std::optional<txiter> piter = GetIter(tx.vin[i].prevout.hash);
            if (piter) {
                staged_ancestors.insert(**piter);
                if (staged_ancestors.size() + 1 > static_cast<uint64_t>(limits.ancestor_count)) {
                    return util::Error{Untranslated(strprintf("too many unconfirmed parents [limit: %u]", limits.ancestor_count))};
                }
            }
        }
    } else {
        // If we're not searching for parents, we require this to already be an
        // entry in the mempool and use the entry's cached parents.
        txiter it = mapTx.iterator_to(entry);
        staged_ancestors = it->GetMemPoolParentsConst();
    }

    return CalculateAncestorsAndCheckLimits(entry.GetTxSize(), /*entry_count=*/1, staged_ancestors,
                                            limits);
}

CTxMemPool::setEntries CTxMemPool::AssumeCalculateMemPoolAncestors(
    std::string_view calling_fn_name,
    const CTxMemPoolEntry &entry,
    const Limits& limits,
    bool fSearchForParents /* = true */) const
{
    auto result{CalculateMemPoolAncestors(entry, limits, fSearchForParents)};
    if (!Assume(result)) {
        LogPrintLevel(BCLog::MEMPOOL, BCLog::Level::Error, "%s: CalculateMemPoolAncestors failed unexpectedly, continuing with empty ancestor set (%s)\n",
                      calling_fn_name, util::ErrorString(result).original);
    }
    return std::move(result).value_or(CTxMemPool::setEntries{});
}

void CTxMemPool::UpdateAncestorsOf(bool add, txiter it, setEntries &setAncestors)
{
    const CTxMemPoolEntry::Parents& parents = it->GetMemPoolParentsConst();
    // add or remove this tx as a child of each parent
    for (const CTxMemPoolEntry& parent : parents) {
        UpdateChild(mapTx.iterator_to(parent), it, add);
    }
    const int32_t updateCount = (add ? 1 : -1);
    const int32_t updateSize{updateCount * it->GetTxSize()};
    const CAmount updateFee = updateCount * it->GetModifiedFee();
    for (txiter ancestorIt : setAncestors) {
        mapTx.modify(ancestorIt, [=](CTxMemPoolEntry& e) { e.UpdateDescendantState(updateSize, updateFee, updateCount); });
    }
}

void CTxMemPool::UpdateEntryForAncestors(txiter it, const setEntries &setAncestors)
{
    int64_t updateCount = setAncestors.size();
    int64_t updateSize = 0;
    CAmount updateFee = 0;
    int64_t updateSigOpsCost = 0;
    for (txiter ancestorIt : setAncestors) {
        updateSize += ancestorIt->GetTxSize();
        updateFee += ancestorIt->GetModifiedFee();
        updateSigOpsCost += ancestorIt->GetSigOpCost();
    }
    mapTx.modify(it, [=](CTxMemPoolEntry& e){ e.UpdateAncestorState(updateSize, updateFee, updateCount, updateSigOpsCost); });
}

void CTxMemPool::UpdateChildrenForRemoval(txiter it)
{
    const CTxMemPoolEntry::Children& children = it->GetMemPoolChildrenConst();
    for (const CTxMemPoolEntry& updateIt : children) {
        UpdateParent(mapTx.iterator_to(updateIt), it, false);
    }
}

void CTxMemPool::UpdateForRemoveFromMempool(const setEntries &entriesToRemove, bool updateDescendants)
{
    // For each entry, walk back all ancestors and decrement size associated with this
    // transaction
    if (updateDescendants) {
        // updateDescendants should be true whenever we're not recursively
        // removing a tx and all its descendants, eg when a transaction is
        // confirmed in a block.
        // Here we only update statistics and not data in CTxMemPool::Parents
        // and CTxMemPoolEntry::Children (which we need to preserve until we're
        // finished with all operations that need to traverse the mempool).
        for (txiter removeIt : entriesToRemove) {
            setEntries setDescendants;
            CalculateDescendants(removeIt, setDescendants);
            setDescendants.erase(removeIt); // don't update state for self
            int32_t modifySize = -removeIt->GetTxSize();
            CAmount modifyFee = -removeIt->GetModifiedFee();
            int modifySigOps = -removeIt->GetSigOpCost();
            for (txiter dit : setDescendants) {
                mapTx.modify(dit, [=](CTxMemPoolEntry& e){ e.UpdateAncestorState(modifySize, modifyFee, -1, modifySigOps); });
            }
        }
    }
    for (txiter removeIt : entriesToRemove) {
        const CTxMemPoolEntry &entry = *removeIt;
        // Since this is a tx that is already in the mempool, we can call CMPA
        // with fSearchForParents = false.  If the mempool is in a consistent
        // state, then using true or false should both be correct, though false
        // should be a bit faster.
        // However, if we happen to be in the middle of processing a reorg, then
        // the mempool can be in an inconsistent state.  In this case, the set
        // of ancestors reachable via GetMemPoolParents()/GetMemPoolChildren()
        // will be the same as the set of ancestors whose packages include this
        // transaction, because when we add a new transaction to the mempool in
        // addUnchecked(), we assume it has no children, and in the case of a
        // reorg where that assumption is false, the in-mempool children aren't
        // linked to the in-block tx's until UpdateTransactionsFromBlock() is
        // called.
        // So if we're being called during a reorg, ie before
        // UpdateTransactionsFromBlock() has been called, then
        // GetMemPoolParents()/GetMemPoolChildren() will differ from the set of
        // mempool parents we'd calculate by searching, and it's important that
        // we use the cached notion of ancestor transactions as the set of
        // things to update for removal.
        auto ancestors{AssumeCalculateMemPoolAncestors(__func__, entry, Limits::NoLimits(), /*fSearchForParents=*/false)};
        // Note that UpdateAncestorsOf severs the child links that point to
        // removeIt in the entries for the parents of removeIt.
        UpdateAncestorsOf(false, removeIt, ancestors);
    }
    // After updating all the ancestor sizes, we can now sever the link between each
    // transaction being removed and any mempool children (ie, update CTxMemPoolEntry::m_parents
    // for each direct child of a transaction being removed).
    for (txiter removeIt : entriesToRemove) {
        UpdateChildrenForRemoval(removeIt);
    }
}

void CTxMemPoolEntry::UpdateDescendantState(int32_t modifySize, CAmount modifyFee, int64_t modifyCount)
{
    nSizeWithDescendants += modifySize;
    assert(nSizeWithDescendants > 0);
    nModFeesWithDescendants = SaturatingAdd(nModFeesWithDescendants, modifyFee);
    m_count_with_descendants += modifyCount;
    assert(m_count_with_descendants > 0);
}

void CTxMemPoolEntry::UpdateAncestorState(int32_t modifySize, CAmount modifyFee, int64_t modifyCount, int64_t modifySigOps)
{
    nSizeWithAncestors += modifySize;
    assert(nSizeWithAncestors > 0);
    nModFeesWithAncestors = SaturatingAdd(nModFeesWithAncestors, modifyFee);
    m_count_with_ancestors += modifyCount;
    assert(m_count_with_ancestors > 0);
    nSigOpCostWithAncestors += modifySigOps;
    assert(int(nSigOpCostWithAncestors) >= 0);
}

CTxMemPool::CTxMemPool(const Options& opts)
    : m_check_ratio{opts.check_ratio},
      // Blackcoin
      // minerPolicyEstimator{opts.estimator},
      m_max_size_bytes{opts.max_size_bytes},
      m_expiry{opts.expiry},
      // Blackcoin
      // m_incremental_relay_feerate{opts.incremental_relay_feerate},
      m_min_relay_feerate{opts.min_relay_feerate},
      m_dust_relay_feerate{opts.dust_relay_feerate},
      m_permit_bare_multisig{opts.permit_bare_multisig},
      m_max_datacarrier_bytes{opts.max_datacarrier_bytes},
      m_require_standard{opts.require_standard},
      // Blackcoin
      // m_full_rbf{opts.full_rbf},
      m_limits{opts.limits}
{
}

bool CTxMemPool::isSpent(const COutPoint& outpoint) const
{
    LOCK(cs);
    return mapNextTx.count(outpoint);
}

unsigned int CTxMemPool::GetTransactionsUpdated() const
{
    return nTransactionsUpdated;
}

void CTxMemPool::AddTransactionsUpdated(unsigned int n)
{
    nTransactionsUpdated += n;
}

void CTxMemPool::addUnchecked(const CTxMemPoolEntry &entry, setEntries &setAncestors, bool validFeeEstimate)
{
    // Add to memory pool without checking anything.
    // Used by AcceptToMemoryPool(), which DOES do
    // all the appropriate checks.
    indexed_transaction_set::iterator newit = mapTx.insert(entry).first;

    // Update transaction for any feeDelta created by PrioritiseTransaction
    CAmount delta{0};
    ApplyDelta(entry.GetTx().GetHash(), delta);
    // The following call to UpdateModifiedFee assumes no previous fee modifications
    Assume(entry.GetFee() == entry.GetModifiedFee());
    if (delta) {
        mapTx.modify(newit, [&delta](CTxMemPoolEntry& e) { e.UpdateModifiedFee(delta); });
    }

    // Update cachedInnerUsage to include contained transaction's usage.
    // (When we update the entry for in-mempool parents, memory usage will be
    // further updated.)
    cachedInnerUsage += entry.DynamicMemoryUsage();

    const CTransaction& tx = newit->GetTx();
    std::set<uint256> setParentTransactions;
    for (unsigned int i = 0; i < tx.vin.size(); i++) {
        mapNextTx.insert(std::make_pair(&tx.vin[i].prevout, &tx));
        setParentTransactions.insert(tx.vin[i].prevout.hash);
    }
    // Don't bother worrying about child transactions of this one.
    // Normal case of a new transaction arriving is that there can't be any
    // children, because such children would be orphans.
    // An exception to that is if a transaction enters that used to be in a block.
    // In that case, our disconnect block logic will call UpdateTransactionsFromBlock
    // to clean up the mess we're leaving here.

    // Update ancestors with information about this tx
    for (const auto& pit : GetIterSet(setParentTransactions)) {
            UpdateParent(newit, pit, true);
    }
    UpdateAncestorsOf(true, newit, setAncestors);
    UpdateEntryForAncestors(newit, setAncestors);

    nTransactionsUpdated++;
    totalTxSize += entry.GetTxSize();
    m_total_fee += entry.GetFee();
    // Blackcoin
    /*
    if (minerPolicyEstimator) {
        minerPolicyEstimator->processTransaction(entry, validFeeEstimate);
    }
    */

    vTxHashes.emplace_back(tx.GetWitnessHash(), newit);
    newit->vTxHashesIdx = vTxHashes.size() - 1;

    TRACE3(mempool, added,
        entry.GetTx().GetHash().data(),
        entry.GetTxSize(),
        entry.GetFee()
    );
}

void CTxMemPool::removeUnchecked(txiter it, MemPoolRemovalReason reason)
{
    // We increment mempool sequence value no matter removal reason
    // even if not directly reported below.
    uint64_t mempool_sequence = GetAndIncrementSequence();

    if (reason != MemPoolRemovalReason::BLOCK) {
        // Notify clients that a transaction has been removed from the mempool
        // for any reason except being included in a block. Clients interested
        // in transactions included in blocks can subscribe to the BlockConnected
        // notification.
        GetMainSignals().TransactionRemovedFromMempool(it->GetSharedTx(), reason, mempool_sequence);
    }
    TRACE5(mempool, removed,
        it->GetTx().GetHash().data(),
        RemovalReasonToString(reason).c_str(),
        it->GetTxSize(),
        it->GetFee(),
        std::chrono::duration_cast<std::chrono::duration<std::uint64_t>>(it->GetTime()).count()
    );

    const uint256 hash = it->GetTx().GetHash();
    for (const CTxIn& txin : it->GetTx().vin)
        mapNextTx.erase(txin.prevout);

    RemoveUnbroadcastTx(hash, true /* add logging because unchecked */ );

    if (vTxHashes.size() > 1) {
        vTxHashes[it->vTxHashesIdx] = std::move(vTxHashes.back());
        vTxHashes[it->vTxHashesIdx].second->vTxHashesIdx = it->vTxHashesIdx;
        vTxHashes.pop_back();
        if (vTxHashes.size() * 2 < vTxHashes.capacity())
            vTxHashes.shrink_to_fit();
    } else
        vTxHashes.clear();

    totalTxSize -= it->GetTxSize();
    m_total_fee -= it->GetFee();
    cachedInnerUsage -= it->DynamicMemoryUsage();
    cachedInnerUsage -= memusage::DynamicUsage(it->GetMemPoolParentsConst()) + memusage::DynamicUsage(it->GetMemPoolChildrenConst());
    mapTx.erase(it);
    nTransactionsUpdated++;
    // Blackcoin
    // if (minerPolicyEstimator) {minerPolicyEstimator->removeTx(hash, false);}
}

// Calculates descendants of entry that are not already in setDescendants, and adds to
// setDescendants. Assumes entryit is already a tx in the mempool and CTxMemPoolEntry::m_children
// is correct for tx and all descendants.
// Also assumes that if an entry is in setDescendants already, then all
// in-mempool descendants of it are already in setDescendants as well, so that we
// can save time by not iterating over those entries.
void CTxMemPool::CalculateDescendants(txiter entryit, setEntries& setDescendants) const
{
    setEntries stage;
    if (setDescendants.count(entryit) == 0) {
        stage.insert(entryit);
    }
    // Traverse down the children of entry, only adding children that are not
    // accounted for in setDescendants already (because those children have either
    // already been walked, or will be walked in this iteration).
    while (!stage.empty()) {
        txiter it = *stage.begin();
        setDescendants.insert(it);
        stage.erase(it);

        const CTxMemPoolEntry::Children& children = it->GetMemPoolChildrenConst();
        for (const CTxMemPoolEntry& child : children) {
            txiter childiter = mapTx.iterator_to(child);
            if (!setDescendants.count(childiter)) {
                stage.insert(childiter);
            }
        }
    }
}

void CTxMemPool::removeRecursive(const CTransaction &origTx, MemPoolRemovalReason reason)
{
    // Remove transaction from memory pool
    AssertLockHeld(cs);
        setEntries txToRemove;
        txiter origit = mapTx.find(origTx.GetHash());
        if (origit != mapTx.end()) {
            txToRemove.insert(origit);
        } else {
            // When recursively removing but origTx isn't in the mempool
            // be sure to remove any children that are in the pool. This can
            // happen during chain re-orgs if origTx isn't re-accepted into
            // the mempool for any reason.
            for (unsigned int i = 0; i < origTx.vout.size(); i++) {
                auto it = mapNextTx.find(COutPoint(origTx.GetHash(), i));
                if (it == mapNextTx.end())
                    continue;
                txiter nextit = mapTx.find(it->second->GetHash());
                assert(nextit != mapTx.end());
                txToRemove.insert(nextit);
            }
        }
        setEntries setAllRemoves;
        for (txiter it : txToRemove) {
            CalculateDescendants(it, setAllRemoves);
        }

        RemoveStaged(setAllRemoves, false, reason);
}

void CTxMemPool::removeForReorg(CChain& chain, std::function<bool(txiter)> check_final_and_mature)
{
    // Remove transactions spending a coinbase or coinstake which are now immature and no-longer-final transactions
    AssertLockHeld(cs);
    AssertLockHeld(::cs_main);

    setEntries txToRemove;
    for (indexed_transaction_set::const_iterator it = mapTx.begin(); it != mapTx.end(); it++) {
        if (check_final_and_mature(it)) txToRemove.insert(it);
    }
    setEntries setAllRemoves;
    for (txiter it : txToRemove) {
        CalculateDescendants(it, setAllRemoves);
    }
    RemoveStaged(setAllRemoves, false, MemPoolRemovalReason::REORG);
    for (indexed_transaction_set::const_iterator it = mapTx.begin(); it != mapTx.end(); it++) {
        assert(TestLockPointValidity(chain, it->GetLockPoints()));
    }
}

void CTxMemPool::removeConflicts(const CTransaction &tx)
{
    // Remove transactions which depend on inputs of tx, recursively
    AssertLockHeld(cs);
    for (const CTxIn &txin : tx.vin) {
        auto it = mapNextTx.find(txin.prevout);
        if (it != mapNextTx.end()) {
            const CTransaction &txConflict = *it->second;
            if (txConflict != tx)
            {
                ClearPrioritisation(txConflict.GetHash());
                removeRecursive(txConflict, MemPoolRemovalReason::CONFLICT);
            }
        }
    }
}

/**
 * Called when a block is connected. Removes from mempool.
 */
void CTxMemPool::removeForBlock(const std::vector<CTransactionRef>& vtx, unsigned int nBlockHeight)
{
    AssertLockHeld(cs);
    std::vector<const CTxMemPoolEntry*> entries;
    for (const auto& tx : vtx)
    {
        uint256 hash = tx->GetHash();

        indexed_transaction_set::iterator i = mapTx.find(hash);
        if (i != mapTx.end())
            entries.push_back(&*i);
    }
    // Blackcoin
    // Before the txs in the new block have been removed from the mempool, update policy estimates
    // if (minerPolicyEstimator) {minerPolicyEstimator->processBlock(nBlockHeight, entries);}
    for (const auto& tx : vtx)
    {
        txiter it = mapTx.find(tx->GetHash());
        if (it != mapTx.end()) {
            setEntries stage;
            stage.insert(it);
            RemoveStaged(stage, true, MemPoolRemovalReason::BLOCK);
        }
        removeConflicts(*tx);
        ClearPrioritisation(tx->GetHash());
    }
    lastRollingFeeUpdate = GetTime();
    // Blackcoin
    // blockSinceLastRollingFeeBump = true;
}

void CTxMemPool::check(const CCoinsViewCache& active_coins_tip, int64_t spendheight) const
{
    if (m_check_ratio == 0) return;

    if (GetRand(m_check_ratio) >= 1) return;

    AssertLockHeld(::cs_main);
    LOCK(cs);
    LogPrint(BCLog::MEMPOOL, "Checking mempool with %u transactions and %u inputs\n", (unsigned int)mapTx.size(), (unsigned int)mapNextTx.size());

    uint64_t checkTotal = 0;
    CAmount check_total_fee{0};
    uint64_t innerUsage = 0;
    uint64_t prev_ancestor_count{0};

    CCoinsViewCache mempoolDuplicate(const_cast<CCoinsViewCache*>(&active_coins_tip));

    for (const auto& it : GetSortedDepthAndScore()) {
        checkTotal += it->GetTxSize();
        check_total_fee += it->GetFee();
        innerUsage += it->DynamicMemoryUsage();
        const CTransaction& tx = it->GetTx();
        innerUsage += memusage::DynamicUsage(it->GetMemPoolParentsConst()) + memusage::DynamicUsage(it->GetMemPoolChildrenConst());
        CTxMemPoolEntry::Parents setParentCheck;
        for (const CTxIn &txin : tx.vin) {
            // Check that every mempool transaction's inputs refer to available coins, or other mempool tx's.
            indexed_transaction_set::const_iterator it2 = mapTx.find(txin.prevout.hash);
            if (it2 != mapTx.end()) {
                const CTransaction& tx2 = it2->GetTx();
                assert(tx2.vout.size() > txin.prevout.n && !tx2.vout[txin.prevout.n].IsNull());
                setParentCheck.insert(*it2);
            }
            // We are iterating through the mempool entries sorted in order by ancestor count.
            // All parents must have been checked before their children and their coins added to
            // the mempoolDuplicate coins cache.
            assert(mempoolDuplicate.HaveCoin(txin.prevout));
            // Check whether its inputs are marked in mapNextTx.
            auto it3 = mapNextTx.find(txin.prevout);
            assert(it3 != mapNextTx.end());
            assert(it3->first == &txin.prevout);
            assert(it3->second == &tx);
        }
        auto comp = [](const CTxMemPoolEntry& a, const CTxMemPoolEntry& b) -> bool {
            return a.GetTx().GetHash() == b.GetTx().GetHash();
        };
        assert(setParentCheck.size() == it->GetMemPoolParentsConst().size());
        assert(std::equal(setParentCheck.begin(), setParentCheck.end(), it->GetMemPoolParentsConst().begin(), comp));
        // Verify ancestor state is correct.
        auto ancestors{AssumeCalculateMemPoolAncestors(__func__, *it, Limits::NoLimits())};
        uint64_t nCountCheck = ancestors.size() + 1;
        int32_t nSizeCheck = it->GetTxSize();
        CAmount nFeesCheck = it->GetModifiedFee();
        int64_t nSigOpCheck = it->GetSigOpCost();

        for (txiter ancestorIt : ancestors) {
            nSizeCheck += ancestorIt->GetTxSize();
            nFeesCheck += ancestorIt->GetModifiedFee();
            nSigOpCheck += ancestorIt->GetSigOpCost();
        }

        assert(it->GetCountWithAncestors() == nCountCheck);
        assert(it->GetSizeWithAncestors() == nSizeCheck);
        assert(it->GetSigOpCostWithAncestors() == nSigOpCheck);
        assert(it->GetModFeesWithAncestors() == nFeesCheck);
        // Sanity check: we are walking in ascending ancestor count order.
        assert(prev_ancestor_count <= it->GetCountWithAncestors());
        prev_ancestor_count = it->GetCountWithAncestors();

        // Check children against mapNextTx
        CTxMemPoolEntry::Children setChildrenCheck;
        auto iter = mapNextTx.lower_bound(COutPoint(it->GetTx().GetHash(), 0));
        int32_t child_sizes{0};
        for (; iter != mapNextTx.end() && iter->first->hash == it->GetTx().GetHash(); ++iter) {
            txiter childit = mapTx.find(iter->second->GetHash());
            assert(childit != mapTx.end()); // mapNextTx points to in-mempool transactions
            if (setChildrenCheck.insert(*childit).second) {
                child_sizes += childit->GetTxSize();
            }
        }
        assert(setChildrenCheck.size() == it->GetMemPoolChildrenConst().size());
        assert(std::equal(setChildrenCheck.begin(), setChildrenCheck.end(), it->GetMemPoolChildrenConst().begin(), comp));
        // Also check to make sure size is greater than sum with immediate children.
        // just a sanity check, not definitive that this calc is correct...
        assert(it->GetSizeWithDescendants() >= child_sizes + it->GetTxSize());

        TxValidationState dummy_state; // Not used. CheckTxInputs() should always pass
        CAmount txfee = 0;
        assert(!tx.IsCoinBase());
        assert(Consensus::CheckTxInputs(tx, dummy_state, mempoolDuplicate, spendheight, txfee));
        for (const auto& input: tx.vin) mempoolDuplicate.SpendCoin(input.prevout);
        AddCoins(mempoolDuplicate, tx, std::numeric_limits<int>::max());
    }
    for (auto it = mapNextTx.cbegin(); it != mapNextTx.cend(); it++) {
        uint256 hash = it->second->GetHash();
        indexed_transaction_set::const_iterator it2 = mapTx.find(hash);
        const CTransaction& tx = it2->GetTx();
        assert(it2 != mapTx.end());
        assert(&tx == it->second);
    }

    assert(totalTxSize == checkTotal);
    assert(m_total_fee == check_total_fee);
    assert(innerUsage == cachedInnerUsage);
}

bool CTxMemPool::CompareDepthAndScore(const uint256& hasha, const uint256& hashb, bool wtxid)
{
    /* Return `true` if hasha should be considered sooner than hashb. Namely when:
     *   a is not in the mempool, but b is
     *   both are in the mempool and a has fewer ancestors than b
     *   both are in the mempool and a has a higher score than b
     */
    LOCK(cs);
    indexed_transaction_set::const_iterator j = wtxid ? get_iter_from_wtxid(hashb) : mapTx.find(hashb);
    if (j == mapTx.end()) return false;
    indexed_transaction_set::const_iterator i = wtxid ? get_iter_from_wtxid(hasha) : mapTx.find(hasha);
    if (i == mapTx.end()) return true;
    uint64_t counta = i->GetCountWithAncestors();
    uint64_t countb = j->GetCountWithAncestors();
    if (counta == countb) {
        return CompareTxMemPoolEntryByScore()(*i, *j);
    }
    return counta < countb;
}

namespace {
class DepthAndScoreComparator
{
public:
    bool operator()(const CTxMemPool::indexed_transaction_set::const_iterator& a, const CTxMemPool::indexed_transaction_set::const_iterator& b)
    {
        uint64_t counta = a->GetCountWithAncestors();
        uint64_t countb = b->GetCountWithAncestors();
        if (counta == countb) {
            return CompareTxMemPoolEntryByScore()(*a, *b);
        }
        return counta < countb;
    }
};
} // namespace

std::vector<CTxMemPool::indexed_transaction_set::const_iterator> CTxMemPool::GetSortedDepthAndScore() const
{
    std::vector<indexed_transaction_set::const_iterator> iters;
    AssertLockHeld(cs);

    iters.reserve(mapTx.size());

    for (indexed_transaction_set::iterator mi = mapTx.begin(); mi != mapTx.end(); ++mi) {
        iters.push_back(mi);
    }
    std::sort(iters.begin(), iters.end(), DepthAndScoreComparator());
    return iters;
}

void CTxMemPool::queryHashes(std::vector<uint256>& vtxid) const
{
    LOCK(cs);
    auto iters = GetSortedDepthAndScore();

    vtxid.clear();
    vtxid.reserve(mapTx.size());

    for (auto it : iters) {
        vtxid.push_back(it->GetTx().GetHash());
    }
}

static TxMempoolInfo GetInfo(CTxMemPool::indexed_transaction_set::const_iterator it) {
    return TxMempoolInfo{it->GetSharedTx(), it->GetTime(), it->GetFee(), it->GetTxSize(), it->GetModifiedFee() - it->GetFee()};
}

std::vector<TxMempoolInfo> CTxMemPool::infoAll() const
{
    LOCK(cs);
    auto iters = GetSortedDepthAndScore();

    std::vector<TxMempoolInfo> ret;
    ret.reserve(mapTx.size());
    for (auto it : iters) {
        ret.push_back(GetInfo(it));
    }

    return ret;
}

CTransactionRef CTxMemPool::get(const uint256& hash) const
{
    LOCK(cs);
    indexed_transaction_set::const_iterator i = mapTx.find(hash);
    if (i == mapTx.end())
        return nullptr;
    return i->GetSharedTx();
}

TxMempoolInfo CTxMemPool::info(const GenTxid& gtxid) const
{
    LOCK(cs);
    indexed_transaction_set::const_iterator i = (gtxid.IsWtxid() ? get_iter_from_wtxid(gtxid.GetHash()) : mapTx.find(gtxid.GetHash()));
    if (i == mapTx.end())
        return TxMempoolInfo();
    return GetInfo(i);
}

TxMempoolInfo CTxMemPool::info_for_relay(const GenTxid& gtxid, uint64_t last_sequence) const
{
    LOCK(cs);
    indexed_transaction_set::const_iterator i = (gtxid.IsWtxid() ? get_iter_from_wtxid(gtxid.GetHash()) : mapTx.find(gtxid.GetHash()));
    if (i != mapTx.end() && i->GetSequence() < last_sequence) {
        return GetInfo(i);
    } else {
        return TxMempoolInfo();
    }
}

void CTxMemPool::PrioritiseTransaction(const uint256& hash, const CAmount& nFeeDelta)
{
    {
        LOCK(cs);
        CAmount &delta = mapDeltas[hash];
        delta = SaturatingAdd(delta, nFeeDelta);
        txiter it = mapTx.find(hash);
        if (it != mapTx.end()) {
            mapTx.modify(it, [&nFeeDelta](CTxMemPoolEntry& e) { e.UpdateModifiedFee(nFeeDelta); });
            // Now update all ancestors' modified fees with descendants
            auto ancestors{AssumeCalculateMemPoolAncestors(__func__, *it, Limits::NoLimits(), /*fSearchForParents=*/false)};
            for (txiter ancestorIt : ancestors) {
                mapTx.modify(ancestorIt, [=](CTxMemPoolEntry& e){ e.UpdateDescendantState(0, nFeeDelta, 0);});
            }
            // Now update all descendants' modified fees with ancestors
            setEntries setDescendants;
            CalculateDescendants(it, setDescendants);
            setDescendants.erase(it);
            for (txiter descendantIt : setDescendants) {
                mapTx.modify(descendantIt, [=](CTxMemPoolEntry& e){ e.UpdateAncestorState(0, nFeeDelta, 0, 0); });
            }
            ++nTransactionsUpdated;
        }
        if (delta == 0) {
            mapDeltas.erase(hash);
            LogPrintf("PrioritiseTransaction: %s (%sin mempool) delta cleared\n", hash.ToString(), it == mapTx.end() ? "not " : "");
        } else {
            LogPrintf("PrioritiseTransaction: %s (%sin mempool) fee += %s, new delta=%s\n",
                      hash.ToString(),
                      it == mapTx.end() ? "not " : "",
                      FormatMoney(nFeeDelta),
                      FormatMoney(delta));
        }
    }
}

void CTxMemPool::ApplyDelta(const uint256& hash, CAmount &nFeeDelta) const
{
    AssertLockHeld(cs);
    std::map<uint256, CAmount>::const_iterator pos = mapDeltas.find(hash);
    if (pos == mapDeltas.end())
        return;
    const CAmount &delta = pos->second;
    nFeeDelta += delta;
}

void CTxMemPool::ClearPrioritisation(const uint256& hash)
{
    AssertLockHeld(cs);
    mapDeltas.erase(hash);
}

std::vector<CTxMemPool::delta_info> CTxMemPool::GetPrioritisedTransactions() const
{
    AssertLockNotHeld(cs);
    LOCK(cs);
    std::vector<delta_info> result;
    result.reserve(mapDeltas.size());
    for (const auto& [txid, delta] : mapDeltas) {
        const auto iter{mapTx.find(txid)};
        const bool in_mempool{iter != mapTx.end()};
        std::optional<CAmount> modified_fee;
        if (in_mempool) modified_fee = iter->GetModifiedFee();
        result.emplace_back(delta_info{in_mempool, delta, modified_fee, txid});
    }
    return result;
}

const CTransaction* CTxMemPool::GetConflictTx(const COutPoint& prevout) const
{
    const auto it = mapNextTx.find(prevout);
    return it == mapNextTx.end() ? nullptr : it->second;
}

std::optional<CTxMemPool::txiter> CTxMemPool::GetIter(const uint256& txid) const
{
    auto it = mapTx.find(txid);
    if (it != mapTx.end()) return it;
    return std::nullopt;
}

CTxMemPool::setEntries CTxMemPool::GetIterSet(const std::set<uint256>& hashes) const
{
    CTxMemPool::setEntries ret;
    for (const auto& h : hashes) {
        const auto mi = GetIter(h);
        if (mi) ret.insert(*mi);
    }
    return ret;
}

std::vector<CTxMemPool::txiter> CTxMemPool::GetIterVec(const std::vector<uint256>& txids) const
{
    AssertLockHeld(cs);
    std::vector<txiter> ret;
    ret.reserve(txids.size());
    for (const auto& txid : txids) {
        const auto it{GetIter(txid)};
        if (!it) return {};
        ret.push_back(*it);
    }
    return ret;
}

bool CTxMemPool::HasNoInputsOf(const CTransaction &tx) const
{
    for (unsigned int i = 0; i < tx.vin.size(); i++)
        if (exists(GenTxid::Txid(tx.vin[i].prevout.hash)))
            return false;
    return true;
}

CCoinsViewMemPool::CCoinsViewMemPool(CCoinsView* baseIn, const CTxMemPool& mempoolIn) : CCoinsViewBacked(baseIn), mempool(mempoolIn) { }

bool CCoinsViewMemPool::GetCoin(const COutPoint &outpoint, Coin &coin) const {
    // Check to see if the inputs are made available by another tx in the package.
    // These Coins would not be available in the underlying CoinsView.
    if (auto it = m_temp_added.find(outpoint); it != m_temp_added.end()) {
        coin = it->second;
        return true;
    }

    // If an entry in the mempool exists, always return that one, as it's guaranteed to never
    // conflict with the underlying cache, and it cannot have pruned entries (as it contains full)
    // transactions. First checking the underlying cache risks returning a pruned entry instead.
    CTransactionRef ptx = mempool.get(outpoint.hash);
    if (ptx) {
        if (outpoint.n < ptx->vout.size()) {
<<<<<<< HEAD
            coin = Coin(ptx->vout[outpoint.n], MEMPOOL_HEIGHT, false, false, ptx->nTime);
=======
            coin = Coin(ptx->vout[outpoint.n], MEMPOOL_HEIGHT, false);
            m_non_base_coins.emplace(outpoint);
>>>>>>> 44d8b13c
            return true;
        } else {
            return false;
        }
    }
    return (base->GetCoin(outpoint, coin) && !coin.IsSpent());
}

void CCoinsViewMemPool::PackageAddTransaction(const CTransactionRef& tx)
{
    for (unsigned int n = 0; n < tx->vout.size(); ++n) {
<<<<<<< HEAD
        m_temp_added.emplace(COutPoint(tx->GetHash(), n), Coin(tx->vout[n], MEMPOOL_HEIGHT, false, false, tx->nTime));
=======
        m_temp_added.emplace(COutPoint(tx->GetHash(), n), Coin(tx->vout[n], MEMPOOL_HEIGHT, false));
        m_non_base_coins.emplace(tx->GetHash(), n);
>>>>>>> 44d8b13c
    }
}
void CCoinsViewMemPool::Reset()
{
    m_temp_added.clear();
    m_non_base_coins.clear();
}

size_t CTxMemPool::DynamicMemoryUsage() const {
    LOCK(cs);
    // Estimate the overhead of mapTx to be 15 pointers + an allocation, as no exact formula for boost::multi_index_contained is implemented.
    return memusage::MallocUsage(sizeof(CTxMemPoolEntry) + 15 * sizeof(void*)) * mapTx.size() + memusage::DynamicUsage(mapNextTx) + memusage::DynamicUsage(mapDeltas) + memusage::DynamicUsage(vTxHashes) + cachedInnerUsage;
}

void CTxMemPool::RemoveUnbroadcastTx(const uint256& txid, const bool unchecked) {
    LOCK(cs);

    if (m_unbroadcast_txids.erase(txid))
    {
        LogPrint(BCLog::MEMPOOL, "Removed %i from set of unbroadcast txns%s\n", txid.GetHex(), (unchecked ? " before confirmation that txn was sent out" : ""));
    }
}

void CTxMemPool::RemoveStaged(setEntries &stage, bool updateDescendants, MemPoolRemovalReason reason) {
    AssertLockHeld(cs);
    UpdateForRemoveFromMempool(stage, updateDescendants);
    for (txiter it : stage) {
        removeUnchecked(it, reason);
    }
}

int CTxMemPool::Expire(std::chrono::seconds time)
{
    AssertLockHeld(cs);
    indexed_transaction_set::index<entry_time>::type::iterator it = mapTx.get<entry_time>().begin();
    setEntries toremove;
    while (it != mapTx.get<entry_time>().end() && it->GetTime() < time) {
        toremove.insert(mapTx.project<0>(it));
        it++;
    }
    setEntries stage;
    for (txiter removeit : toremove) {
        CalculateDescendants(removeit, stage);
    }
    RemoveStaged(stage, false, MemPoolRemovalReason::EXPIRY);
    return stage.size();
}

void CTxMemPool::addUnchecked(const CTxMemPoolEntry &entry, bool validFeeEstimate)
{
    auto ancestors{AssumeCalculateMemPoolAncestors(__func__, entry, Limits::NoLimits())};
    return addUnchecked(entry, ancestors, validFeeEstimate);
}

void CTxMemPool::UpdateChild(txiter entry, txiter child, bool add)
{
    AssertLockHeld(cs);
    CTxMemPoolEntry::Children s;
    if (add && entry->GetMemPoolChildren().insert(*child).second) {
        cachedInnerUsage += memusage::IncrementalDynamicUsage(s);
    } else if (!add && entry->GetMemPoolChildren().erase(*child)) {
        cachedInnerUsage -= memusage::IncrementalDynamicUsage(s);
    }
}

void CTxMemPool::UpdateParent(txiter entry, txiter parent, bool add)
{
    AssertLockHeld(cs);
    CTxMemPoolEntry::Parents s;
    if (add && entry->GetMemPoolParents().insert(*parent).second) {
        cachedInnerUsage += memusage::IncrementalDynamicUsage(s);
    } else if (!add && entry->GetMemPoolParents().erase(*parent)) {
        cachedInnerUsage -= memusage::IncrementalDynamicUsage(s);
    }
}

/*
// Blackcoin
CFeeRate CTxMemPool::GetMinFee(size_t sizelimit) const {
    LOCK(cs);
    if (!blockSinceLastRollingFeeBump || rollingMinimumFeeRate == 0)
        return CFeeRate(llround(rollingMinimumFeeRate));

    int64_t time = GetTime();
    if (time > lastRollingFeeUpdate + 10) {
        double halflife = ROLLING_FEE_HALFLIFE;
        if (DynamicMemoryUsage() < sizelimit / 4)
            halflife /= 4;
        else if (DynamicMemoryUsage() < sizelimit / 2)
            halflife /= 2;

        rollingMinimumFeeRate = rollingMinimumFeeRate / pow(2.0, (time - lastRollingFeeUpdate) / halflife);
        lastRollingFeeUpdate = time;

        if (rollingMinimumFeeRate < (double)m_incremental_relay_feerate.GetFeePerK() / 2) {
            rollingMinimumFeeRate = 0;
            return CFeeRate(0);
        }
    }
    return std::max(CFeeRate(llround(rollingMinimumFeeRate)), m_incremental_relay_feerate);
}

void CTxMemPool::trackPackageRemoved(const CFeeRate& rate) {
    AssertLockHeld(cs);
    if (rate.GetFeePerK() > rollingMinimumFeeRate) {
        rollingMinimumFeeRate = rate.GetFeePerK();
        blockSinceLastRollingFeeBump = false;
    }
}
*/

void CTxMemPool::TrimToSize(size_t sizelimit, std::vector<COutPoint>* pvNoSpendsRemaining) {
    AssertLockHeld(cs);

    unsigned nTxnRemoved = 0;
    // Blackcoin
    // CFeeRate maxFeeRateRemoved(0);
    while (!mapTx.empty() && DynamicMemoryUsage() > sizelimit) {
        indexed_transaction_set::index<descendant_score>::type::iterator it = mapTx.get<descendant_score>().begin();

        // We set the new mempool min fee to the feerate of the removed set, plus the
        // "minimum reasonable fee rate" (ie some value under which we consider txn
        // to have 0 fee). This way, we don't allow txn to enter mempool with feerate
        // equal to txn which were removed with no block in between.
        CFeeRate removed(it->GetModFeesWithDescendants(), it->GetSizeWithDescendants());
        // Blackcoin
        /*
        removed += m_incremental_relay_feerate;
        trackPackageRemoved(removed);
        maxFeeRateRemoved = std::max(maxFeeRateRemoved, removed);
        */

        setEntries stage;
        CalculateDescendants(mapTx.project<0>(it), stage);
        nTxnRemoved += stage.size();

        std::vector<CTransaction> txn;
        if (pvNoSpendsRemaining) {
            txn.reserve(stage.size());
            for (txiter iter : stage)
                txn.push_back(iter->GetTx());
        }
        RemoveStaged(stage, false, MemPoolRemovalReason::SIZELIMIT);
        if (pvNoSpendsRemaining) {
            for (const CTransaction& tx : txn) {
                for (const CTxIn& txin : tx.vin) {
                    if (exists(GenTxid::Txid(txin.prevout.hash))) continue;
                    pvNoSpendsRemaining->push_back(txin.prevout);
                }
            }
        }
    }

    // Blackcoin
    /*
    if (maxFeeRateRemoved > CFeeRate(0)) {
        LogPrint(BCLog::MEMPOOL, "Removed %u txn, rolling minimum fee bumped to %s\n", nTxnRemoved, maxFeeRateRemoved.ToString());
    }
    */
}

uint64_t CTxMemPool::CalculateDescendantMaximum(txiter entry) const {
    // find parent with highest descendant count
    std::vector<txiter> candidates;
    setEntries counted;
    candidates.push_back(entry);
    uint64_t maximum = 0;
    while (candidates.size()) {
        txiter candidate = candidates.back();
        candidates.pop_back();
        if (!counted.insert(candidate).second) continue;
        const CTxMemPoolEntry::Parents& parents = candidate->GetMemPoolParentsConst();
        if (parents.size() == 0) {
            maximum = std::max(maximum, candidate->GetCountWithDescendants());
        } else {
            for (const CTxMemPoolEntry& i : parents) {
                candidates.push_back(mapTx.iterator_to(i));
            }
        }
    }
    return maximum;
}

void CTxMemPool::GetTransactionAncestry(const uint256& txid, size_t& ancestors, size_t& descendants, size_t* const ancestorsize, CAmount* const ancestorfees) const {
    LOCK(cs);
    auto it = mapTx.find(txid);
    ancestors = descendants = 0;
    if (it != mapTx.end()) {
        ancestors = it->GetCountWithAncestors();
        if (ancestorsize) *ancestorsize = it->GetSizeWithAncestors();
        if (ancestorfees) *ancestorfees = it->GetModFeesWithAncestors();
        descendants = CalculateDescendantMaximum(it);
    }
}

bool CTxMemPool::GetLoadTried() const
{
    LOCK(cs);
    return m_load_tried;
}

void CTxMemPool::SetLoadTried(bool load_tried)
{
    LOCK(cs);
    m_load_tried = load_tried;
}

std::vector<CTxMemPool::txiter> CTxMemPool::GatherClusters(const std::vector<uint256>& txids) const
{
    AssertLockHeld(cs);
    std::vector<txiter> clustered_txs{GetIterVec(txids)};
    // Use epoch: visiting an entry means we have added it to the clustered_txs vector. It does not
    // necessarily mean the entry has been processed.
    WITH_FRESH_EPOCH(m_epoch);
    for (const auto& it : clustered_txs) {
        visited(it);
    }
    // i = index of where the list of entries to process starts
    for (size_t i{0}; i < clustered_txs.size(); ++i) {
        // DoS protection: if there are 500 or more entries to process, just quit.
        if (clustered_txs.size() > 500) return {};
        const txiter& tx_iter = clustered_txs.at(i);
        for (const auto& entries : {tx_iter->GetMemPoolParentsConst(), tx_iter->GetMemPoolChildrenConst()}) {
            for (const CTxMemPoolEntry& entry : entries) {
                const auto entry_it = mapTx.iterator_to(entry);
                if (!visited(entry_it)) {
                    clustered_txs.push_back(entry_it);
                }
            }
        }
    }
    return clustered_txs;
}<|MERGE_RESOLUTION|>--- conflicted
+++ resolved
@@ -1016,12 +1016,8 @@
     CTransactionRef ptx = mempool.get(outpoint.hash);
     if (ptx) {
         if (outpoint.n < ptx->vout.size()) {
-<<<<<<< HEAD
             coin = Coin(ptx->vout[outpoint.n], MEMPOOL_HEIGHT, false, false, ptx->nTime);
-=======
-            coin = Coin(ptx->vout[outpoint.n], MEMPOOL_HEIGHT, false);
             m_non_base_coins.emplace(outpoint);
->>>>>>> 44d8b13c
             return true;
         } else {
             return false;
@@ -1033,12 +1029,8 @@
 void CCoinsViewMemPool::PackageAddTransaction(const CTransactionRef& tx)
 {
     for (unsigned int n = 0; n < tx->vout.size(); ++n) {
-<<<<<<< HEAD
         m_temp_added.emplace(COutPoint(tx->GetHash(), n), Coin(tx->vout[n], MEMPOOL_HEIGHT, false, false, tx->nTime));
-=======
-        m_temp_added.emplace(COutPoint(tx->GetHash(), n), Coin(tx->vout[n], MEMPOOL_HEIGHT, false));
         m_non_base_coins.emplace(tx->GetHash(), n);
->>>>>>> 44d8b13c
     }
 }
 void CCoinsViewMemPool::Reset()
