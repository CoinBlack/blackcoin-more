// Copyright (c) 2009-2010 Satoshi Nakamoto
// Copyright (c) 2009-2022 The Bitcoin Core developers
// Distributed under the MIT software license, see the accompanying
// file COPYING or http://www.opensource.org/licenses/mit-license.php.

#include <txmempool.h>

#include <chain.h>
#include <coins.h>
#include <common/system.h>
#include <consensus/consensus.h>
#include <consensus/tx_verify.h>
#include <consensus/validation.h>
#include <logging.h>
#include <policy/policy.h>
#include <policy/settings.h>
#include <random.h>
#include <tinyformat.h>
#include <util/check.h>
#include <util/feefrac.h>
#include <util/moneystr.h>
#include <util/overflow.h>
#include <util/result.h>
#include <util/time.h>
#include <util/trace.h>
#include <util/translation.h>
#include <validationinterface.h>

#include <algorithm>
#include <cmath>
#include <numeric>
#include <optional>
#include <ranges>
#include <string_view>
#include <utility>

bool TestLockPointValidity(CChain& active_chain, const LockPoints& lp)
{
    AssertLockHeld(cs_main);
    // If there are relative lock times then the maxInputBlock will be set
    // If there are no relative lock times, the LockPoints don't depend on the chain
    if (lp.maxInputBlock) {
        // Check whether active_chain is an extension of the block at which the LockPoints
        // calculation was valid.  If not LockPoints are no longer valid
        if (!active_chain.Contains(lp.maxInputBlock)) {
            return false;
        }
    }

    // LockPoints still valid
    return true;
}

void CTxMemPool::UpdateForDescendants(txiter updateIt, cacheMap& cachedDescendants,
                                      const std::set<uint256>& setExclude, std::set<uint256>& descendants_to_remove)
{
    CTxMemPoolEntry::Children stageEntries, descendants;
    stageEntries = updateIt->GetMemPoolChildrenConst();

    while (!stageEntries.empty()) {
        const CTxMemPoolEntry& descendant = *stageEntries.begin();
        descendants.insert(descendant);
        stageEntries.erase(descendant);
        const CTxMemPoolEntry::Children& children = descendant.GetMemPoolChildrenConst();
        for (const CTxMemPoolEntry& childEntry : children) {
            cacheMap::iterator cacheIt = cachedDescendants.find(mapTx.iterator_to(childEntry));
            if (cacheIt != cachedDescendants.end()) {
                // We've already calculated this one, just add the entries for this set
                // but don't traverse again.
                for (txiter cacheEntry : cacheIt->second) {
                    descendants.insert(*cacheEntry);
                }
            } else if (!descendants.count(childEntry)) {
                // Schedule for later processing
                stageEntries.insert(childEntry);
            }
        }
    }
    // descendants now contains all in-mempool descendants of updateIt.
    // Update and add to cached descendant map
    int32_t modifySize = 0;
    CAmount modifyFee = 0;
    int64_t modifyCount = 0;
    for (const CTxMemPoolEntry& descendant : descendants) {
        if (!setExclude.count(descendant.GetTx().GetHash())) {
            modifySize += descendant.GetTxSize();
            modifyFee += descendant.GetModifiedFee();
            modifyCount++;
            cachedDescendants[updateIt].insert(mapTx.iterator_to(descendant));
            // Update ancestor state for each descendant
            mapTx.modify(mapTx.iterator_to(descendant), [=](CTxMemPoolEntry& e) {
              e.UpdateAncestorState(updateIt->GetTxSize(), updateIt->GetModifiedFee(), 1, updateIt->GetSigOpCost());
            });
            // Don't directly remove the transaction here -- doing so would
            // invalidate iterators in cachedDescendants. Mark it for removal
            // by inserting into descendants_to_remove.
            if (descendant.GetCountWithAncestors() > uint64_t(m_opts.limits.ancestor_count) || descendant.GetSizeWithAncestors() > m_opts.limits.ancestor_size_vbytes) {
                descendants_to_remove.insert(descendant.GetTx().GetHash());
            }
        }
    }
    mapTx.modify(updateIt, [=](CTxMemPoolEntry& e) { e.UpdateDescendantState(modifySize, modifyFee, modifyCount); });
}

void CTxMemPool::UpdateTransactionsFromBlock(const std::vector<uint256>& vHashesToUpdate)
{
    AssertLockHeld(cs);
    // For each entry in vHashesToUpdate, store the set of in-mempool, but not
    // in-vHashesToUpdate transactions, so that we don't have to recalculate
    // descendants when we come across a previously seen entry.
    cacheMap mapMemPoolDescendantsToUpdate;

    // Use a set for lookups into vHashesToUpdate (these entries are already
    // accounted for in the state of their ancestors)
    std::set<uint256> setAlreadyIncluded(vHashesToUpdate.begin(), vHashesToUpdate.end());

    std::set<uint256> descendants_to_remove;

    // Iterate in reverse, so that whenever we are looking at a transaction
    // we are sure that all in-mempool descendants have already been processed.
    // This maximizes the benefit of the descendant cache and guarantees that
    // CTxMemPoolEntry::m_children will be updated, an assumption made in
    // UpdateForDescendants.
    for (const uint256& hash : vHashesToUpdate | std::views::reverse) {
        // calculate children from mapNextTx
        txiter it = mapTx.find(hash);
        if (it == mapTx.end()) {
            continue;
        }
        auto iter = mapNextTx.lower_bound(COutPoint(Txid::FromUint256(hash), 0));
        // First calculate the children, and update CTxMemPoolEntry::m_children to
        // include them, and update their CTxMemPoolEntry::m_parents to include this tx.
        // we cache the in-mempool children to avoid duplicate updates
        {
            WITH_FRESH_EPOCH(m_epoch);
            for (; iter != mapNextTx.end() && iter->first->hash == hash; ++iter) {
                const uint256 &childHash = iter->second->GetHash();
                txiter childIter = mapTx.find(childHash);
                assert(childIter != mapTx.end());
                // We can skip updating entries we've encountered before or that
                // are in the block (which are already accounted for).
                if (!visited(childIter) && !setAlreadyIncluded.count(childHash)) {
                    UpdateChild(it, childIter, true);
                    UpdateParent(childIter, it, true);
                }
            }
        } // release epoch guard for UpdateForDescendants
        UpdateForDescendants(it, mapMemPoolDescendantsToUpdate, setAlreadyIncluded, descendants_to_remove);
    }

    for (const auto& txid : descendants_to_remove) {
        // This txid may have been removed already in a prior call to removeRecursive.
        // Therefore we ensure it is not yet removed already.
        if (const std::optional<txiter> txiter = GetIter(txid)) {
            removeRecursive((*txiter)->GetTx(), MemPoolRemovalReason::SIZELIMIT);
        }
    }
}

util::Result<CTxMemPool::setEntries> CTxMemPool::CalculateAncestorsAndCheckLimits(
    int64_t entry_size,
    size_t entry_count,
    CTxMemPoolEntry::Parents& staged_ancestors,
    const Limits& limits) const
{
    int64_t totalSizeWithAncestors = entry_size;
    setEntries ancestors;

    while (!staged_ancestors.empty()) {
        const CTxMemPoolEntry& stage = staged_ancestors.begin()->get();
        txiter stageit = mapTx.iterator_to(stage);

        ancestors.insert(stageit);
        staged_ancestors.erase(stage);
        totalSizeWithAncestors += stageit->GetTxSize();

        if (stageit->GetSizeWithDescendants() + entry_size > limits.descendant_size_vbytes) {
            return util::Error{Untranslated(strprintf("exceeds descendant size limit for tx %s [limit: %u]", stageit->GetTx().GetHash().ToString(), limits.descendant_size_vbytes))};
        } else if (stageit->GetCountWithDescendants() + entry_count > static_cast<uint64_t>(limits.descendant_count)) {
            return util::Error{Untranslated(strprintf("too many descendants for tx %s [limit: %u]", stageit->GetTx().GetHash().ToString(), limits.descendant_count))};
        } else if (totalSizeWithAncestors > limits.ancestor_size_vbytes) {
            return util::Error{Untranslated(strprintf("exceeds ancestor size limit [limit: %u]", limits.ancestor_size_vbytes))};
        }

        const CTxMemPoolEntry::Parents& parents = stageit->GetMemPoolParentsConst();
        for (const CTxMemPoolEntry& parent : parents) {
            txiter parent_it = mapTx.iterator_to(parent);

            // If this is a new ancestor, add it.
            if (ancestors.count(parent_it) == 0) {
                staged_ancestors.insert(parent);
            }
            if (staged_ancestors.size() + ancestors.size() + entry_count > static_cast<uint64_t>(limits.ancestor_count)) {
                return util::Error{Untranslated(strprintf("too many unconfirmed ancestors [limit: %u]", limits.ancestor_count))};
            }
        }
    }

    return ancestors;
}

util::Result<void> CTxMemPool::CheckPackageLimits(const Package& package,
                                                  const int64_t total_vsize) const
{
    size_t pack_count = package.size();

    // Package itself is busting mempool limits; should be rejected even if no staged_ancestors exist
    if (pack_count > static_cast<uint64_t>(m_opts.limits.ancestor_count)) {
        return util::Error{Untranslated(strprintf("package count %u exceeds ancestor count limit [limit: %u]", pack_count, m_opts.limits.ancestor_count))};
    } else if (pack_count > static_cast<uint64_t>(m_opts.limits.descendant_count)) {
        return util::Error{Untranslated(strprintf("package count %u exceeds descendant count limit [limit: %u]", pack_count, m_opts.limits.descendant_count))};
    } else if (total_vsize > m_opts.limits.ancestor_size_vbytes) {
        return util::Error{Untranslated(strprintf("package size %u exceeds ancestor size limit [limit: %u]", total_vsize, m_opts.limits.ancestor_size_vbytes))};
    } else if (total_vsize > m_opts.limits.descendant_size_vbytes) {
        return util::Error{Untranslated(strprintf("package size %u exceeds descendant size limit [limit: %u]", total_vsize, m_opts.limits.descendant_size_vbytes))};
    }

    CTxMemPoolEntry::Parents staged_ancestors;
    for (const auto& tx : package) {
        for (const auto& input : tx->vin) {
            std::optional<txiter> piter = GetIter(input.prevout.hash);
            if (piter) {
                staged_ancestors.insert(**piter);
                if (staged_ancestors.size() + package.size() > static_cast<uint64_t>(m_opts.limits.ancestor_count)) {
                    return util::Error{Untranslated(strprintf("too many unconfirmed parents [limit: %u]", m_opts.limits.ancestor_count))};
                }
            }
        }
    }
    // When multiple transactions are passed in, the ancestors and descendants of all transactions
    // considered together must be within limits even if they are not interdependent. This may be
    // stricter than the limits for each individual transaction.
    const auto ancestors{CalculateAncestorsAndCheckLimits(total_vsize, package.size(),
                                                          staged_ancestors, m_opts.limits)};
    // It's possible to overestimate the ancestor/descendant totals.
    if (!ancestors.has_value()) return util::Error{Untranslated("possibly " + util::ErrorString(ancestors).original)};
    return {};
}

util::Result<CTxMemPool::setEntries> CTxMemPool::CalculateMemPoolAncestors(
    const CTxMemPoolEntry &entry,
    const Limits& limits,
    bool fSearchForParents /* = true */) const
{
    CTxMemPoolEntry::Parents staged_ancestors;
    const CTransaction &tx = entry.GetTx();

    if (fSearchForParents) {
        // Get parents of this transaction that are in the mempool
        // GetMemPoolParents() is only valid for entries in the mempool, so we
        // iterate mapTx to find parents.
        for (unsigned int i = 0; i < tx.vin.size(); i++) {
            std::optional<txiter> piter = GetIter(tx.vin[i].prevout.hash);
            if (piter) {
                staged_ancestors.insert(**piter);
                if (staged_ancestors.size() + 1 > static_cast<uint64_t>(limits.ancestor_count)) {
                    return util::Error{Untranslated(strprintf("too many unconfirmed parents [limit: %u]", limits.ancestor_count))};
                }
            }
        }
    } else {
        // If we're not searching for parents, we require this to already be an
        // entry in the mempool and use the entry's cached parents.
        txiter it = mapTx.iterator_to(entry);
        staged_ancestors = it->GetMemPoolParentsConst();
    }

    return CalculateAncestorsAndCheckLimits(entry.GetTxSize(), /*entry_count=*/1, staged_ancestors,
                                            limits);
}

CTxMemPool::setEntries CTxMemPool::AssumeCalculateMemPoolAncestors(
    std::string_view calling_fn_name,
    const CTxMemPoolEntry &entry,
    const Limits& limits,
    bool fSearchForParents /* = true */) const
{
    auto result{CalculateMemPoolAncestors(entry, limits, fSearchForParents)};
    if (!Assume(result)) {
        LogPrintLevel(BCLog::MEMPOOL, BCLog::Level::Error, "%s: CalculateMemPoolAncestors failed unexpectedly, continuing with empty ancestor set (%s)\n",
                      calling_fn_name, util::ErrorString(result).original);
    }
    return std::move(result).value_or(CTxMemPool::setEntries{});
}

void CTxMemPool::UpdateAncestorsOf(bool add, txiter it, setEntries &setAncestors)
{
    const CTxMemPoolEntry::Parents& parents = it->GetMemPoolParentsConst();
    // add or remove this tx as a child of each parent
    for (const CTxMemPoolEntry& parent : parents) {
        UpdateChild(mapTx.iterator_to(parent), it, add);
    }
    const int32_t updateCount = (add ? 1 : -1);
    const int32_t updateSize{updateCount * it->GetTxSize()};
    const CAmount updateFee = updateCount * it->GetModifiedFee();
    for (txiter ancestorIt : setAncestors) {
        mapTx.modify(ancestorIt, [=](CTxMemPoolEntry& e) { e.UpdateDescendantState(updateSize, updateFee, updateCount); });
    }
}

void CTxMemPool::UpdateEntryForAncestors(txiter it, const setEntries &setAncestors)
{
    int64_t updateCount = setAncestors.size();
    int64_t updateSize = 0;
    CAmount updateFee = 0;
    int64_t updateSigOpsCost = 0;
    for (txiter ancestorIt : setAncestors) {
        updateSize += ancestorIt->GetTxSize();
        updateFee += ancestorIt->GetModifiedFee();
        updateSigOpsCost += ancestorIt->GetSigOpCost();
    }
    mapTx.modify(it, [=](CTxMemPoolEntry& e){ e.UpdateAncestorState(updateSize, updateFee, updateCount, updateSigOpsCost); });
}

void CTxMemPool::UpdateChildrenForRemoval(txiter it)
{
    const CTxMemPoolEntry::Children& children = it->GetMemPoolChildrenConst();
    for (const CTxMemPoolEntry& updateIt : children) {
        UpdateParent(mapTx.iterator_to(updateIt), it, false);
    }
}

void CTxMemPool::UpdateForRemoveFromMempool(const setEntries &entriesToRemove, bool updateDescendants)
{
    // For each entry, walk back all ancestors and decrement size associated with this
    // transaction
    if (updateDescendants) {
        // updateDescendants should be true whenever we're not recursively
        // removing a tx and all its descendants, eg when a transaction is
        // confirmed in a block.
        // Here we only update statistics and not data in CTxMemPool::Parents
        // and CTxMemPoolEntry::Children (which we need to preserve until we're
        // finished with all operations that need to traverse the mempool).
        for (txiter removeIt : entriesToRemove) {
            setEntries setDescendants;
            CalculateDescendants(removeIt, setDescendants);
            setDescendants.erase(removeIt); // don't update state for self
            int32_t modifySize = -removeIt->GetTxSize();
            CAmount modifyFee = -removeIt->GetModifiedFee();
            int modifySigOps = -removeIt->GetSigOpCost();
            for (txiter dit : setDescendants) {
                mapTx.modify(dit, [=](CTxMemPoolEntry& e){ e.UpdateAncestorState(modifySize, modifyFee, -1, modifySigOps); });
            }
        }
    }
    for (txiter removeIt : entriesToRemove) {
        const CTxMemPoolEntry &entry = *removeIt;
        // Since this is a tx that is already in the mempool, we can call CMPA
        // with fSearchForParents = false.  If the mempool is in a consistent
        // state, then using true or false should both be correct, though false
        // should be a bit faster.
        // However, if we happen to be in the middle of processing a reorg, then
        // the mempool can be in an inconsistent state.  In this case, the set
        // of ancestors reachable via GetMemPoolParents()/GetMemPoolChildren()
        // will be the same as the set of ancestors whose packages include this
        // transaction, because when we add a new transaction to the mempool in
        // addUnchecked(), we assume it has no children, and in the case of a
        // reorg where that assumption is false, the in-mempool children aren't
        // linked to the in-block tx's until UpdateTransactionsFromBlock() is
        // called.
        // So if we're being called during a reorg, ie before
        // UpdateTransactionsFromBlock() has been called, then
        // GetMemPoolParents()/GetMemPoolChildren() will differ from the set of
        // mempool parents we'd calculate by searching, and it's important that
        // we use the cached notion of ancestor transactions as the set of
        // things to update for removal.
        auto ancestors{AssumeCalculateMemPoolAncestors(__func__, entry, Limits::NoLimits(), /*fSearchForParents=*/false)};
        // Note that UpdateAncestorsOf severs the child links that point to
        // removeIt in the entries for the parents of removeIt.
        UpdateAncestorsOf(false, removeIt, ancestors);
    }
    // After updating all the ancestor sizes, we can now sever the link between each
    // transaction being removed and any mempool children (ie, update CTxMemPoolEntry::m_parents
    // for each direct child of a transaction being removed).
    for (txiter removeIt : entriesToRemove) {
        UpdateChildrenForRemoval(removeIt);
    }
}

void CTxMemPoolEntry::UpdateDescendantState(int32_t modifySize, CAmount modifyFee, int64_t modifyCount)
{
    nSizeWithDescendants += modifySize;
    assert(nSizeWithDescendants > 0);
    nModFeesWithDescendants = SaturatingAdd(nModFeesWithDescendants, modifyFee);
    m_count_with_descendants += modifyCount;
    assert(m_count_with_descendants > 0);
}

void CTxMemPoolEntry::UpdateAncestorState(int32_t modifySize, CAmount modifyFee, int64_t modifyCount, int64_t modifySigOps)
{
    nSizeWithAncestors += modifySize;
    assert(nSizeWithAncestors > 0);
    nModFeesWithAncestors = SaturatingAdd(nModFeesWithAncestors, modifyFee);
    m_count_with_ancestors += modifyCount;
    assert(m_count_with_ancestors > 0);
    nSigOpCostWithAncestors += modifySigOps;
    assert(int(nSigOpCostWithAncestors) >= 0);
}

<<<<<<< HEAD
CTxMemPool::CTxMemPool(const Options& opts)
    : m_check_ratio{opts.check_ratio},
      m_max_size_bytes{opts.max_size_bytes},
      m_expiry{opts.expiry},
      // Blackcoin
      // m_incremental_relay_feerate{opts.incremental_relay_feerate},
      m_min_relay_feerate{opts.min_relay_feerate},
      m_dust_relay_feerate{opts.dust_relay_feerate},
      m_permit_bare_multisig{opts.permit_bare_multisig},
      m_max_datacarrier_bytes{opts.max_datacarrier_bytes},
      m_require_standard{opts.require_standard},
      m_persist_v1_dat{opts.persist_v1_dat},
      m_limits{opts.limits}
=======
//! Clamp option values and populate the error if options are not valid.
static CTxMemPool::Options&& Flatten(CTxMemPool::Options&& opts, bilingual_str& error)
{
    opts.check_ratio = std::clamp<int>(opts.check_ratio, 0, 1'000'000);
    int64_t descendant_limit_bytes = opts.limits.descendant_size_vbytes * 40;
    if (opts.max_size_bytes < 0 || opts.max_size_bytes < descendant_limit_bytes) {
        error = strprintf(_("-maxmempool must be at least %d MB"), std::ceil(descendant_limit_bytes / 1'000'000.0));
    }
    return std::move(opts);
}

CTxMemPool::CTxMemPool(Options opts, bilingual_str& error)
    : m_opts{Flatten(std::move(opts), error)}
>>>>>>> 89522379
{
}

bool CTxMemPool::isSpent(const COutPoint& outpoint) const
{
    LOCK(cs);
    return mapNextTx.count(outpoint);
}

unsigned int CTxMemPool::GetTransactionsUpdated() const
{
    return nTransactionsUpdated;
}

void CTxMemPool::AddTransactionsUpdated(unsigned int n)
{
    nTransactionsUpdated += n;
}

void CTxMemPool::addUnchecked(const CTxMemPoolEntry &entry, setEntries &setAncestors)
{
    // Add to memory pool without checking anything.
    // Used by AcceptToMemoryPool(), which DOES do
    // all the appropriate checks.
    indexed_transaction_set::iterator newit = mapTx.emplace(CTxMemPoolEntry::ExplicitCopy, entry).first;

    // Update transaction for any feeDelta created by PrioritiseTransaction
    CAmount delta{0};
    ApplyDelta(entry.GetTx().GetHash(), delta);
    // The following call to UpdateModifiedFee assumes no previous fee modifications
    Assume(entry.GetFee() == entry.GetModifiedFee());
    if (delta) {
        mapTx.modify(newit, [&delta](CTxMemPoolEntry& e) { e.UpdateModifiedFee(delta); });
    }

    // Update cachedInnerUsage to include contained transaction's usage.
    // (When we update the entry for in-mempool parents, memory usage will be
    // further updated.)
    cachedInnerUsage += entry.DynamicMemoryUsage();

    const CTransaction& tx = newit->GetTx();
    std::set<Txid> setParentTransactions;
    for (unsigned int i = 0; i < tx.vin.size(); i++) {
        mapNextTx.insert(std::make_pair(&tx.vin[i].prevout, &tx));
        setParentTransactions.insert(tx.vin[i].prevout.hash);
    }
    // Don't bother worrying about child transactions of this one.
    // Normal case of a new transaction arriving is that there can't be any
    // children, because such children would be orphans.
    // An exception to that is if a transaction enters that used to be in a block.
    // In that case, our disconnect block logic will call UpdateTransactionsFromBlock
    // to clean up the mess we're leaving here.

    // Update ancestors with information about this tx
    for (const auto& pit : GetIterSet(setParentTransactions)) {
            UpdateParent(newit, pit, true);
    }
    UpdateAncestorsOf(true, newit, setAncestors);
    UpdateEntryForAncestors(newit, setAncestors);

    nTransactionsUpdated++;
    totalTxSize += entry.GetTxSize();
    m_total_fee += entry.GetFee();

    txns_randomized.emplace_back(newit->GetSharedTx());
    newit->idx_randomized = txns_randomized.size() - 1;

    TRACE3(mempool, added,
        entry.GetTx().GetHash().data(),
        entry.GetTxSize(),
        entry.GetFee()
    );
}

void CTxMemPool::removeUnchecked(txiter it, MemPoolRemovalReason reason)
{
    // We increment mempool sequence value no matter removal reason
    // even if not directly reported below.
    uint64_t mempool_sequence = GetAndIncrementSequence();

    if (reason != MemPoolRemovalReason::BLOCK && m_opts.signals) {
        // Notify clients that a transaction has been removed from the mempool
        // for any reason except being included in a block. Clients interested
        // in transactions included in blocks can subscribe to the BlockConnected
        // notification.
        m_opts.signals->TransactionRemovedFromMempool(it->GetSharedTx(), reason, mempool_sequence);
    }
    TRACE5(mempool, removed,
        it->GetTx().GetHash().data(),
        RemovalReasonToString(reason).c_str(),
        it->GetTxSize(),
        it->GetFee(),
        std::chrono::duration_cast<std::chrono::duration<std::uint64_t>>(it->GetTime()).count()
    );

    for (const CTxIn& txin : it->GetTx().vin)
        mapNextTx.erase(txin.prevout);

    RemoveUnbroadcastTx(it->GetTx().GetHash(), true /* add logging because unchecked */);

    if (txns_randomized.size() > 1) {
        // Update idx_randomized of the to-be-moved entry.
        Assert(GetEntry(txns_randomized.back()->GetHash()))->idx_randomized = it->idx_randomized;
        // Remove entry from txns_randomized by replacing it with the back and deleting the back.
        txns_randomized[it->idx_randomized] = std::move(txns_randomized.back());
        txns_randomized.pop_back();
        if (txns_randomized.size() * 2 < txns_randomized.capacity())
            txns_randomized.shrink_to_fit();
    } else
        txns_randomized.clear();

    totalTxSize -= it->GetTxSize();
    m_total_fee -= it->GetFee();
    cachedInnerUsage -= it->DynamicMemoryUsage();
    cachedInnerUsage -= memusage::DynamicUsage(it->GetMemPoolParentsConst()) + memusage::DynamicUsage(it->GetMemPoolChildrenConst());
    mapTx.erase(it);
    nTransactionsUpdated++;
}

// Calculates descendants of entry that are not already in setDescendants, and adds to
// setDescendants. Assumes entryit is already a tx in the mempool and CTxMemPoolEntry::m_children
// is correct for tx and all descendants.
// Also assumes that if an entry is in setDescendants already, then all
// in-mempool descendants of it are already in setDescendants as well, so that we
// can save time by not iterating over those entries.
void CTxMemPool::CalculateDescendants(txiter entryit, setEntries& setDescendants) const
{
    setEntries stage;
    if (setDescendants.count(entryit) == 0) {
        stage.insert(entryit);
    }
    // Traverse down the children of entry, only adding children that are not
    // accounted for in setDescendants already (because those children have either
    // already been walked, or will be walked in this iteration).
    while (!stage.empty()) {
        txiter it = *stage.begin();
        setDescendants.insert(it);
        stage.erase(it);

        const CTxMemPoolEntry::Children& children = it->GetMemPoolChildrenConst();
        for (const CTxMemPoolEntry& child : children) {
            txiter childiter = mapTx.iterator_to(child);
            if (!setDescendants.count(childiter)) {
                stage.insert(childiter);
            }
        }
    }
}

void CTxMemPool::removeRecursive(const CTransaction &origTx, MemPoolRemovalReason reason)
{
    // Remove transaction from memory pool
    AssertLockHeld(cs);
        setEntries txToRemove;
        txiter origit = mapTx.find(origTx.GetHash());
        if (origit != mapTx.end()) {
            txToRemove.insert(origit);
        } else {
            // When recursively removing but origTx isn't in the mempool
            // be sure to remove any children that are in the pool. This can
            // happen during chain re-orgs if origTx isn't re-accepted into
            // the mempool for any reason.
            for (unsigned int i = 0; i < origTx.vout.size(); i++) {
                auto it = mapNextTx.find(COutPoint(origTx.GetHash(), i));
                if (it == mapNextTx.end())
                    continue;
                txiter nextit = mapTx.find(it->second->GetHash());
                assert(nextit != mapTx.end());
                txToRemove.insert(nextit);
            }
        }
        setEntries setAllRemoves;
        for (txiter it : txToRemove) {
            CalculateDescendants(it, setAllRemoves);
        }

        RemoveStaged(setAllRemoves, false, reason);
}

void CTxMemPool::removeForReorg(CChain& chain, std::function<bool(txiter)> check_final_and_mature)
{
    // Remove transactions spending a coinbase or coinstake which are now immature and no-longer-final transactions
    AssertLockHeld(cs);
    AssertLockHeld(::cs_main);

    setEntries txToRemove;
    for (indexed_transaction_set::const_iterator it = mapTx.begin(); it != mapTx.end(); it++) {
        if (check_final_and_mature(it)) txToRemove.insert(it);
    }
    setEntries setAllRemoves;
    for (txiter it : txToRemove) {
        CalculateDescendants(it, setAllRemoves);
    }
    RemoveStaged(setAllRemoves, false, MemPoolRemovalReason::REORG);
    for (indexed_transaction_set::const_iterator it = mapTx.begin(); it != mapTx.end(); it++) {
        assert(TestLockPointValidity(chain, it->GetLockPoints()));
    }
}

void CTxMemPool::removeConflicts(const CTransaction &tx)
{
    // Remove transactions which depend on inputs of tx, recursively
    AssertLockHeld(cs);
    for (const CTxIn &txin : tx.vin) {
        auto it = mapNextTx.find(txin.prevout);
        if (it != mapNextTx.end()) {
            const CTransaction &txConflict = *it->second;
            if (txConflict != tx)
            {
                ClearPrioritisation(txConflict.GetHash());
                removeRecursive(txConflict, MemPoolRemovalReason::CONFLICT);
            }
        }
    }
}

/**
 * Called when a block is connected. Removes from mempool.
 */
void CTxMemPool::removeForBlock(const std::vector<CTransactionRef>& vtx, unsigned int nBlockHeight)
{
    AssertLockHeld(cs);
    std::vector<RemovedMempoolTransactionInfo> txs_removed_for_block;
    txs_removed_for_block.reserve(vtx.size());
    for (const auto& tx : vtx)
    {
        txiter it = mapTx.find(tx->GetHash());
        if (it != mapTx.end()) {
            setEntries stage;
            stage.insert(it);
            txs_removed_for_block.emplace_back(*it);
            RemoveStaged(stage, true, MemPoolRemovalReason::BLOCK);
        }
        removeConflicts(*tx);
        ClearPrioritisation(tx->GetHash());
    }
    if (m_opts.signals) {
        m_opts.signals->MempoolTransactionsRemovedForBlock(txs_removed_for_block, nBlockHeight);
    }
    lastRollingFeeUpdate = GetTime();
    // Blackcoin
    // blockSinceLastRollingFeeBump = true;
}

void CTxMemPool::check(const CCoinsViewCache& active_coins_tip, int64_t spendheight) const
{
    if (m_opts.check_ratio == 0) return;

    if (FastRandomContext().randrange(m_opts.check_ratio) >= 1) return;

    AssertLockHeld(::cs_main);
    LOCK(cs);
    LogPrint(BCLog::MEMPOOL, "Checking mempool with %u transactions and %u inputs\n", (unsigned int)mapTx.size(), (unsigned int)mapNextTx.size());

    uint64_t checkTotal = 0;
    CAmount check_total_fee{0};
    uint64_t innerUsage = 0;
    uint64_t prev_ancestor_count{0};

    CCoinsViewCache mempoolDuplicate(const_cast<CCoinsViewCache*>(&active_coins_tip));

    for (const auto& it : GetSortedDepthAndScore()) {
        checkTotal += it->GetTxSize();
        check_total_fee += it->GetFee();
        innerUsage += it->DynamicMemoryUsage();
        const CTransaction& tx = it->GetTx();
        innerUsage += memusage::DynamicUsage(it->GetMemPoolParentsConst()) + memusage::DynamicUsage(it->GetMemPoolChildrenConst());
        CTxMemPoolEntry::Parents setParentCheck;
        for (const CTxIn &txin : tx.vin) {
            // Check that every mempool transaction's inputs refer to available coins, or other mempool tx's.
            indexed_transaction_set::const_iterator it2 = mapTx.find(txin.prevout.hash);
            if (it2 != mapTx.end()) {
                const CTransaction& tx2 = it2->GetTx();
                assert(tx2.vout.size() > txin.prevout.n && !tx2.vout[txin.prevout.n].IsNull());
                setParentCheck.insert(*it2);
            }
            // We are iterating through the mempool entries sorted in order by ancestor count.
            // All parents must have been checked before their children and their coins added to
            // the mempoolDuplicate coins cache.
            assert(mempoolDuplicate.HaveCoin(txin.prevout));
            // Check whether its inputs are marked in mapNextTx.
            auto it3 = mapNextTx.find(txin.prevout);
            assert(it3 != mapNextTx.end());
            assert(it3->first == &txin.prevout);
            assert(it3->second == &tx);
        }
        auto comp = [](const CTxMemPoolEntry& a, const CTxMemPoolEntry& b) -> bool {
            return a.GetTx().GetHash() == b.GetTx().GetHash();
        };
        assert(setParentCheck.size() == it->GetMemPoolParentsConst().size());
        assert(std::equal(setParentCheck.begin(), setParentCheck.end(), it->GetMemPoolParentsConst().begin(), comp));
        // Verify ancestor state is correct.
        auto ancestors{AssumeCalculateMemPoolAncestors(__func__, *it, Limits::NoLimits())};
        uint64_t nCountCheck = ancestors.size() + 1;
        int32_t nSizeCheck = it->GetTxSize();
        CAmount nFeesCheck = it->GetModifiedFee();
        int64_t nSigOpCheck = it->GetSigOpCost();

        for (txiter ancestorIt : ancestors) {
            nSizeCheck += ancestorIt->GetTxSize();
            nFeesCheck += ancestorIt->GetModifiedFee();
            nSigOpCheck += ancestorIt->GetSigOpCost();
        }

        assert(it->GetCountWithAncestors() == nCountCheck);
        assert(it->GetSizeWithAncestors() == nSizeCheck);
        assert(it->GetSigOpCostWithAncestors() == nSigOpCheck);
        assert(it->GetModFeesWithAncestors() == nFeesCheck);
        // Sanity check: we are walking in ascending ancestor count order.
        assert(prev_ancestor_count <= it->GetCountWithAncestors());
        prev_ancestor_count = it->GetCountWithAncestors();

        // Check children against mapNextTx
        CTxMemPoolEntry::Children setChildrenCheck;
        auto iter = mapNextTx.lower_bound(COutPoint(it->GetTx().GetHash(), 0));
        int32_t child_sizes{0};
        for (; iter != mapNextTx.end() && iter->first->hash == it->GetTx().GetHash(); ++iter) {
            txiter childit = mapTx.find(iter->second->GetHash());
            assert(childit != mapTx.end()); // mapNextTx points to in-mempool transactions
            if (setChildrenCheck.insert(*childit).second) {
                child_sizes += childit->GetTxSize();
            }
        }
        assert(setChildrenCheck.size() == it->GetMemPoolChildrenConst().size());
        assert(std::equal(setChildrenCheck.begin(), setChildrenCheck.end(), it->GetMemPoolChildrenConst().begin(), comp));
        // Also check to make sure size is greater than sum with immediate children.
        // just a sanity check, not definitive that this calc is correct...
        assert(it->GetSizeWithDescendants() >= child_sizes + it->GetTxSize());

        TxValidationState dummy_state; // Not used. CheckTxInputs() should always pass
        CAmount txfee = 0;
        assert(!tx.IsCoinBase());
        assert(Consensus::CheckTxInputs(tx, dummy_state, mempoolDuplicate, spendheight, txfee));
        for (const auto& input: tx.vin) mempoolDuplicate.SpendCoin(input.prevout);
        AddCoins(mempoolDuplicate, tx, std::numeric_limits<int>::max());
    }
    for (auto it = mapNextTx.cbegin(); it != mapNextTx.cend(); it++) {
        uint256 hash = it->second->GetHash();
        indexed_transaction_set::const_iterator it2 = mapTx.find(hash);
        const CTransaction& tx = it2->GetTx();
        assert(it2 != mapTx.end());
        assert(&tx == it->second);
    }

    assert(totalTxSize == checkTotal);
    assert(m_total_fee == check_total_fee);
    assert(innerUsage == cachedInnerUsage);
}

bool CTxMemPool::CompareDepthAndScore(const uint256& hasha, const uint256& hashb, bool wtxid)
{
    /* Return `true` if hasha should be considered sooner than hashb. Namely when:
     *   a is not in the mempool, but b is
     *   both are in the mempool and a has fewer ancestors than b
     *   both are in the mempool and a has a higher score than b
     */
    LOCK(cs);
    indexed_transaction_set::const_iterator j = wtxid ? get_iter_from_wtxid(hashb) : mapTx.find(hashb);
    if (j == mapTx.end()) return false;
    indexed_transaction_set::const_iterator i = wtxid ? get_iter_from_wtxid(hasha) : mapTx.find(hasha);
    if (i == mapTx.end()) return true;
    uint64_t counta = i->GetCountWithAncestors();
    uint64_t countb = j->GetCountWithAncestors();
    if (counta == countb) {
        return CompareTxMemPoolEntryByScore()(*i, *j);
    }
    return counta < countb;
}

namespace {
class DepthAndScoreComparator
{
public:
    bool operator()(const CTxMemPool::indexed_transaction_set::const_iterator& a, const CTxMemPool::indexed_transaction_set::const_iterator& b)
    {
        uint64_t counta = a->GetCountWithAncestors();
        uint64_t countb = b->GetCountWithAncestors();
        if (counta == countb) {
            return CompareTxMemPoolEntryByScore()(*a, *b);
        }
        return counta < countb;
    }
};
} // namespace

std::vector<CTxMemPool::indexed_transaction_set::const_iterator> CTxMemPool::GetSortedDepthAndScore() const
{
    std::vector<indexed_transaction_set::const_iterator> iters;
    AssertLockHeld(cs);

    iters.reserve(mapTx.size());

    for (indexed_transaction_set::iterator mi = mapTx.begin(); mi != mapTx.end(); ++mi) {
        iters.push_back(mi);
    }
    std::sort(iters.begin(), iters.end(), DepthAndScoreComparator());
    return iters;
}

static TxMempoolInfo GetInfo(CTxMemPool::indexed_transaction_set::const_iterator it) {
    return TxMempoolInfo{it->GetSharedTx(), it->GetTime(), it->GetFee(), it->GetTxSize(), it->GetModifiedFee() - it->GetFee()};
}

std::vector<CTxMemPoolEntryRef> CTxMemPool::entryAll() const
{
    AssertLockHeld(cs);

    std::vector<CTxMemPoolEntryRef> ret;
    ret.reserve(mapTx.size());
    for (const auto& it : GetSortedDepthAndScore()) {
        ret.emplace_back(*it);
    }
    return ret;
}

std::vector<TxMempoolInfo> CTxMemPool::infoAll() const
{
    LOCK(cs);
    auto iters = GetSortedDepthAndScore();

    std::vector<TxMempoolInfo> ret;
    ret.reserve(mapTx.size());
    for (auto it : iters) {
        ret.push_back(GetInfo(it));
    }

    return ret;
}

const CTxMemPoolEntry* CTxMemPool::GetEntry(const Txid& txid) const
{
    AssertLockHeld(cs);
    const auto i = mapTx.find(txid);
    return i == mapTx.end() ? nullptr : &(*i);
}

CTransactionRef CTxMemPool::get(const uint256& hash) const
{
    LOCK(cs);
    indexed_transaction_set::const_iterator i = mapTx.find(hash);
    if (i == mapTx.end())
        return nullptr;
    return i->GetSharedTx();
}

TxMempoolInfo CTxMemPool::info(const GenTxid& gtxid) const
{
    LOCK(cs);
    indexed_transaction_set::const_iterator i = (gtxid.IsWtxid() ? get_iter_from_wtxid(gtxid.GetHash()) : mapTx.find(gtxid.GetHash()));
    if (i == mapTx.end())
        return TxMempoolInfo();
    return GetInfo(i);
}

TxMempoolInfo CTxMemPool::info_for_relay(const GenTxid& gtxid, uint64_t last_sequence) const
{
    LOCK(cs);
    indexed_transaction_set::const_iterator i = (gtxid.IsWtxid() ? get_iter_from_wtxid(gtxid.GetHash()) : mapTx.find(gtxid.GetHash()));
    if (i != mapTx.end() && i->GetSequence() < last_sequence) {
        return GetInfo(i);
    } else {
        return TxMempoolInfo();
    }
}

void CTxMemPool::PrioritiseTransaction(const uint256& hash, const CAmount& nFeeDelta)
{
    {
        LOCK(cs);
        CAmount &delta = mapDeltas[hash];
        delta = SaturatingAdd(delta, nFeeDelta);
        txiter it = mapTx.find(hash);
        if (it != mapTx.end()) {
            mapTx.modify(it, [&nFeeDelta](CTxMemPoolEntry& e) { e.UpdateModifiedFee(nFeeDelta); });
            // Now update all ancestors' modified fees with descendants
            auto ancestors{AssumeCalculateMemPoolAncestors(__func__, *it, Limits::NoLimits(), /*fSearchForParents=*/false)};
            for (txiter ancestorIt : ancestors) {
                mapTx.modify(ancestorIt, [=](CTxMemPoolEntry& e){ e.UpdateDescendantState(0, nFeeDelta, 0);});
            }
            // Now update all descendants' modified fees with ancestors
            setEntries setDescendants;
            CalculateDescendants(it, setDescendants);
            setDescendants.erase(it);
            for (txiter descendantIt : setDescendants) {
                mapTx.modify(descendantIt, [=](CTxMemPoolEntry& e){ e.UpdateAncestorState(0, nFeeDelta, 0, 0); });
            }
            ++nTransactionsUpdated;
        }
        if (delta == 0) {
            mapDeltas.erase(hash);
            LogPrintf("PrioritiseTransaction: %s (%sin mempool) delta cleared\n", hash.ToString(), it == mapTx.end() ? "not " : "");
        } else {
            LogPrintf("PrioritiseTransaction: %s (%sin mempool) fee += %s, new delta=%s\n",
                      hash.ToString(),
                      it == mapTx.end() ? "not " : "",
                      FormatMoney(nFeeDelta),
                      FormatMoney(delta));
        }
    }
}

void CTxMemPool::ApplyDelta(const uint256& hash, CAmount &nFeeDelta) const
{
    AssertLockHeld(cs);
    std::map<uint256, CAmount>::const_iterator pos = mapDeltas.find(hash);
    if (pos == mapDeltas.end())
        return;
    const CAmount &delta = pos->second;
    nFeeDelta += delta;
}

void CTxMemPool::ClearPrioritisation(const uint256& hash)
{
    AssertLockHeld(cs);
    mapDeltas.erase(hash);
}

std::vector<CTxMemPool::delta_info> CTxMemPool::GetPrioritisedTransactions() const
{
    AssertLockNotHeld(cs);
    LOCK(cs);
    std::vector<delta_info> result;
    result.reserve(mapDeltas.size());
    for (const auto& [txid, delta] : mapDeltas) {
        const auto iter{mapTx.find(txid)};
        const bool in_mempool{iter != mapTx.end()};
        std::optional<CAmount> modified_fee;
        if (in_mempool) modified_fee = iter->GetModifiedFee();
        result.emplace_back(delta_info{in_mempool, delta, modified_fee, txid});
    }
    return result;
}

const CTransaction* CTxMemPool::GetConflictTx(const COutPoint& prevout) const
{
    const auto it = mapNextTx.find(prevout);
    return it == mapNextTx.end() ? nullptr : it->second;
}

std::optional<CTxMemPool::txiter> CTxMemPool::GetIter(const uint256& txid) const
{
    auto it = mapTx.find(txid);
    if (it != mapTx.end()) return it;
    return std::nullopt;
}

CTxMemPool::setEntries CTxMemPool::GetIterSet(const std::set<Txid>& hashes) const
{
    CTxMemPool::setEntries ret;
    for (const auto& h : hashes) {
        const auto mi = GetIter(h);
        if (mi) ret.insert(*mi);
    }
    return ret;
}

std::vector<CTxMemPool::txiter> CTxMemPool::GetIterVec(const std::vector<uint256>& txids) const
{
    AssertLockHeld(cs);
    std::vector<txiter> ret;
    ret.reserve(txids.size());
    for (const auto& txid : txids) {
        const auto it{GetIter(txid)};
        if (!it) return {};
        ret.push_back(*it);
    }
    return ret;
}

bool CTxMemPool::HasNoInputsOf(const CTransaction &tx) const
{
    for (unsigned int i = 0; i < tx.vin.size(); i++)
        if (exists(GenTxid::Txid(tx.vin[i].prevout.hash)))
            return false;
    return true;
}

CCoinsViewMemPool::CCoinsViewMemPool(CCoinsView* baseIn, const CTxMemPool& mempoolIn) : CCoinsViewBacked(baseIn), mempool(mempoolIn) { }

bool CCoinsViewMemPool::GetCoin(const COutPoint &outpoint, Coin &coin) const {
    // Check to see if the inputs are made available by another tx in the package.
    // These Coins would not be available in the underlying CoinsView.
    if (auto it = m_temp_added.find(outpoint); it != m_temp_added.end()) {
        coin = it->second;
        return true;
    }

    // If an entry in the mempool exists, always return that one, as it's guaranteed to never
    // conflict with the underlying cache, and it cannot have pruned entries (as it contains full)
    // transactions. First checking the underlying cache risks returning a pruned entry instead.
    CTransactionRef ptx = mempool.get(outpoint.hash);
    if (ptx) {
        if (outpoint.n < ptx->vout.size()) {
            coin = Coin(ptx->vout[outpoint.n], MEMPOOL_HEIGHT, false, false, ptx->nTime);
            m_non_base_coins.emplace(outpoint);
            return true;
        } else {
            return false;
        }
    }
    return (base->GetCoin(outpoint, coin) && !coin.IsSpent());
}

void CCoinsViewMemPool::PackageAddTransaction(const CTransactionRef& tx)
{
    for (unsigned int n = 0; n < tx->vout.size(); ++n) {
        m_temp_added.emplace(COutPoint(tx->GetHash(), n), Coin(tx->vout[n], MEMPOOL_HEIGHT, false, false, tx->nTime));
        m_non_base_coins.emplace(tx->GetHash(), n);
    }
}
void CCoinsViewMemPool::Reset()
{
    m_temp_added.clear();
    m_non_base_coins.clear();
}

size_t CTxMemPool::DynamicMemoryUsage() const {
    LOCK(cs);
    // Estimate the overhead of mapTx to be 15 pointers + an allocation, as no exact formula for boost::multi_index_contained is implemented.
    return memusage::MallocUsage(sizeof(CTxMemPoolEntry) + 15 * sizeof(void*)) * mapTx.size() + memusage::DynamicUsage(mapNextTx) + memusage::DynamicUsage(mapDeltas) + memusage::DynamicUsage(txns_randomized) + cachedInnerUsage;
}

void CTxMemPool::RemoveUnbroadcastTx(const uint256& txid, const bool unchecked) {
    LOCK(cs);

    if (m_unbroadcast_txids.erase(txid))
    {
        LogPrint(BCLog::MEMPOOL, "Removed %i from set of unbroadcast txns%s\n", txid.GetHex(), (unchecked ? " before confirmation that txn was sent out" : ""));
    }
}

void CTxMemPool::RemoveStaged(setEntries &stage, bool updateDescendants, MemPoolRemovalReason reason) {
    AssertLockHeld(cs);
    UpdateForRemoveFromMempool(stage, updateDescendants);
    for (txiter it : stage) {
        removeUnchecked(it, reason);
    }
}

int CTxMemPool::Expire(std::chrono::seconds time)
{
    AssertLockHeld(cs);
    indexed_transaction_set::index<entry_time>::type::iterator it = mapTx.get<entry_time>().begin();
    setEntries toremove;
    while (it != mapTx.get<entry_time>().end() && it->GetTime() < time) {
        toremove.insert(mapTx.project<0>(it));
        it++;
    }
    setEntries stage;
    for (txiter removeit : toremove) {
        CalculateDescendants(removeit, stage);
    }
    RemoveStaged(stage, false, MemPoolRemovalReason::EXPIRY);
    return stage.size();
}

void CTxMemPool::addUnchecked(const CTxMemPoolEntry &entry)
{
    auto ancestors{AssumeCalculateMemPoolAncestors(__func__, entry, Limits::NoLimits())};
    return addUnchecked(entry, ancestors);
}

void CTxMemPool::UpdateChild(txiter entry, txiter child, bool add)
{
    AssertLockHeld(cs);
    CTxMemPoolEntry::Children s;
    if (add && entry->GetMemPoolChildren().insert(*child).second) {
        cachedInnerUsage += memusage::IncrementalDynamicUsage(s);
    } else if (!add && entry->GetMemPoolChildren().erase(*child)) {
        cachedInnerUsage -= memusage::IncrementalDynamicUsage(s);
    }
}

void CTxMemPool::UpdateParent(txiter entry, txiter parent, bool add)
{
    AssertLockHeld(cs);
    CTxMemPoolEntry::Parents s;
    if (add && entry->GetMemPoolParents().insert(*parent).second) {
        cachedInnerUsage += memusage::IncrementalDynamicUsage(s);
    } else if (!add && entry->GetMemPoolParents().erase(*parent)) {
        cachedInnerUsage -= memusage::IncrementalDynamicUsage(s);
    }
}

/*
// Blackcoin
CFeeRate CTxMemPool::GetMinFee(size_t sizelimit) const {
    LOCK(cs);
    if (!blockSinceLastRollingFeeBump || rollingMinimumFeeRate == 0)
        return CFeeRate(llround(rollingMinimumFeeRate));

    int64_t time = GetTime();
    if (time > lastRollingFeeUpdate + 10) {
        double halflife = ROLLING_FEE_HALFLIFE;
        if (DynamicMemoryUsage() < sizelimit / 4)
            halflife /= 4;
        else if (DynamicMemoryUsage() < sizelimit / 2)
            halflife /= 2;

        rollingMinimumFeeRate = rollingMinimumFeeRate / pow(2.0, (time - lastRollingFeeUpdate) / halflife);
        lastRollingFeeUpdate = time;

        if (rollingMinimumFeeRate < (double)m_opts.incremental_relay_feerate.GetFeePerK() / 2) {
            rollingMinimumFeeRate = 0;
            return CFeeRate(0);
        }
    }
    return std::max(CFeeRate(llround(rollingMinimumFeeRate)), m_opts.incremental_relay_feerate);
}

void CTxMemPool::trackPackageRemoved(const CFeeRate& rate) {
    AssertLockHeld(cs);
    if (rate.GetFeePerK() > rollingMinimumFeeRate) {
        rollingMinimumFeeRate = rate.GetFeePerK();
        blockSinceLastRollingFeeBump = false;
    }
}
*/

void CTxMemPool::TrimToSize(size_t sizelimit, std::vector<COutPoint>* pvNoSpendsRemaining) {
    AssertLockHeld(cs);

    /*
    // Blackcoin
    unsigned nTxnRemoved = 0;
    CFeeRate maxFeeRateRemoved(0);
    */
    while (!mapTx.empty() && DynamicMemoryUsage() > sizelimit) {
        indexed_transaction_set::index<descendant_score>::type::iterator it = mapTx.get<descendant_score>().begin();

        // We set the new mempool min fee to the feerate of the removed set, plus the
        // "minimum reasonable fee rate" (ie some value under which we consider txn
        // to have 0 fee). This way, we don't allow txn to enter mempool with feerate
        // equal to txn which were removed with no block in between.
        CFeeRate removed(it->GetModFeesWithDescendants(), it->GetSizeWithDescendants());
<<<<<<< HEAD
        /*
        // Blackcoin
        removed += m_incremental_relay_feerate;
=======
        removed += m_opts.incremental_relay_feerate;
>>>>>>> 89522379
        trackPackageRemoved(removed);
        maxFeeRateRemoved = std::max(maxFeeRateRemoved, removed);
        */

        setEntries stage;
        CalculateDescendants(mapTx.project<0>(it), stage);
        /*
        // Blackcoin
        nTxnRemoved += stage.size();
        */

        std::vector<CTransaction> txn;
        if (pvNoSpendsRemaining) {
            txn.reserve(stage.size());
            for (txiter iter : stage)
                txn.push_back(iter->GetTx());
        }
        RemoveStaged(stage, false, MemPoolRemovalReason::SIZELIMIT);
        if (pvNoSpendsRemaining) {
            for (const CTransaction& tx : txn) {
                for (const CTxIn& txin : tx.vin) {
                    if (exists(GenTxid::Txid(txin.prevout.hash))) continue;
                    pvNoSpendsRemaining->push_back(txin.prevout);
                }
            }
        }
    }

    /*
    // Blackcoin
    if (maxFeeRateRemoved > CFeeRate(0)) {
        LogPrint(BCLog::MEMPOOL, "Removed %u txn, rolling minimum fee bumped to %s\n", nTxnRemoved, maxFeeRateRemoved.ToString());
    }
    */
}

uint64_t CTxMemPool::CalculateDescendantMaximum(txiter entry) const {
    // find parent with highest descendant count
    std::vector<txiter> candidates;
    setEntries counted;
    candidates.push_back(entry);
    uint64_t maximum = 0;
    while (candidates.size()) {
        txiter candidate = candidates.back();
        candidates.pop_back();
        if (!counted.insert(candidate).second) continue;
        const CTxMemPoolEntry::Parents& parents = candidate->GetMemPoolParentsConst();
        if (parents.size() == 0) {
            maximum = std::max(maximum, candidate->GetCountWithDescendants());
        } else {
            for (const CTxMemPoolEntry& i : parents) {
                candidates.push_back(mapTx.iterator_to(i));
            }
        }
    }
    return maximum;
}

void CTxMemPool::GetTransactionAncestry(const uint256& txid, size_t& ancestors, size_t& descendants, size_t* const ancestorsize, CAmount* const ancestorfees) const {
    LOCK(cs);
    auto it = mapTx.find(txid);
    ancestors = descendants = 0;
    if (it != mapTx.end()) {
        ancestors = it->GetCountWithAncestors();
        if (ancestorsize) *ancestorsize = it->GetSizeWithAncestors();
        if (ancestorfees) *ancestorfees = it->GetModFeesWithAncestors();
        descendants = CalculateDescendantMaximum(it);
    }
}

bool CTxMemPool::GetLoadTried() const
{
    LOCK(cs);
    return m_load_tried;
}

void CTxMemPool::SetLoadTried(bool load_tried)
{
    LOCK(cs);
    m_load_tried = load_tried;
}

std::vector<CTxMemPool::txiter> CTxMemPool::GatherClusters(const std::vector<uint256>& txids) const
{
    AssertLockHeld(cs);
    std::vector<txiter> clustered_txs{GetIterVec(txids)};
    // Use epoch: visiting an entry means we have added it to the clustered_txs vector. It does not
    // necessarily mean the entry has been processed.
    WITH_FRESH_EPOCH(m_epoch);
    for (const auto& it : clustered_txs) {
        visited(it);
    }
    // i = index of where the list of entries to process starts
    for (size_t i{0}; i < clustered_txs.size(); ++i) {
        // DoS protection: if there are 500 or more entries to process, just quit.
        if (clustered_txs.size() > 500) return {};
        const txiter& tx_iter = clustered_txs.at(i);
        for (const auto& entries : {tx_iter->GetMemPoolParentsConst(), tx_iter->GetMemPoolChildrenConst()}) {
            for (const CTxMemPoolEntry& entry : entries) {
                const auto entry_it = mapTx.iterator_to(entry);
                if (!visited(entry_it)) {
                    clustered_txs.push_back(entry_it);
                }
            }
        }
    }
    return clustered_txs;
}

std::optional<std::string> CTxMemPool::CheckConflictTopology(const setEntries& direct_conflicts)
{
    for (const auto& direct_conflict : direct_conflicts) {
        // Ancestor and descendant counts are inclusive of the tx itself.
        const auto ancestor_count{direct_conflict->GetCountWithAncestors()};
        const auto descendant_count{direct_conflict->GetCountWithDescendants()};
        const bool has_ancestor{ancestor_count > 1};
        const bool has_descendant{descendant_count > 1};
        const auto& txid_string{direct_conflict->GetSharedTx()->GetHash().ToString()};
        // The only allowed configurations are:
        // 1 ancestor and 0 descendant
        // 0 ancestor and 1 descendant
        // 0 ancestor and 0 descendant
        if (ancestor_count > 2) {
            return strprintf("%s has %u ancestors, max 1 allowed", txid_string, ancestor_count - 1);
        } else if (descendant_count > 2) {
            return strprintf("%s has %u descendants, max 1 allowed", txid_string, descendant_count - 1);
        } else if (has_ancestor && has_descendant) {
            return strprintf("%s has both ancestor and descendant, exceeding cluster limit of 2", txid_string);
        }
        // Additionally enforce that:
        // If we have a child,  we are its only parent.
        // If we have a parent, we are its only child.
        if (has_descendant) {
            const auto& our_child = direct_conflict->GetMemPoolChildrenConst().begin();
            if (our_child->get().GetCountWithAncestors() > 2) {
                return strprintf("%s is not the only parent of child %s",
                                 txid_string, our_child->get().GetSharedTx()->GetHash().ToString());
            }
        } else if (has_ancestor) {
            const auto& our_parent = direct_conflict->GetMemPoolParentsConst().begin();
            if (our_parent->get().GetCountWithDescendants() > 2) {
                return strprintf("%s is not the only child of parent %s",
                                 txid_string, our_parent->get().GetSharedTx()->GetHash().ToString());
            }
        }
    }
    return std::nullopt;
}

util::Result<std::pair<std::vector<FeeFrac>, std::vector<FeeFrac>>> CTxMemPool::CalculateChunksForRBF(CAmount replacement_fees, int64_t replacement_vsize, const setEntries& direct_conflicts, const setEntries& all_conflicts)
{
    Assume(replacement_vsize > 0);

    auto err_string{CheckConflictTopology(direct_conflicts)};
    if (err_string.has_value()) {
        // Unsupported topology for calculating a feerate diagram
        return util::Error{Untranslated(err_string.value())};
    }

    // new diagram will have chunks that consist of each ancestor of
    // direct_conflicts that is at its own fee/size, along with the replacement
    // tx/package at its own fee/size

    // old diagram will consist of the ancestors and descendants of each element of
    // all_conflicts.  every such transaction will either be at its own feerate (followed
    // by any descendant at its own feerate), or as a single chunk at the descendant's
    // ancestor feerate.

    std::vector<FeeFrac> old_chunks;
    // Step 1: build the old diagram.

    // The above clusters are all trivially linearized;
    // they have a strict topology of 1 or two connected transactions.

    // OLD: Compute existing chunks from all affected clusters
    for (auto txiter : all_conflicts) {
        // Does this transaction have descendants?
        if (txiter->GetCountWithDescendants() > 1) {
            // Consider this tx when we consider the descendant.
            continue;
        }
        // Does this transaction have ancestors?
        FeeFrac individual{txiter->GetModifiedFee(), txiter->GetTxSize()};
        if (txiter->GetCountWithAncestors() > 1) {
            // We'll add chunks for either the ancestor by itself and this tx
            // by itself, or for a combined package.
            FeeFrac package{txiter->GetModFeesWithAncestors(), static_cast<int32_t>(txiter->GetSizeWithAncestors())};
            if (individual >> package) {
                // The individual feerate is higher than the package, and
                // therefore higher than the parent's fee. Chunk these
                // together.
                old_chunks.emplace_back(package);
            } else {
                // Add two points, one for the parent and one for this child.
                old_chunks.emplace_back(package - individual);
                old_chunks.emplace_back(individual);
            }
        } else {
            old_chunks.emplace_back(individual);
        }
    }

    // No topology restrictions post-chunking; sort
    std::sort(old_chunks.begin(), old_chunks.end(), std::greater());

    std::vector<FeeFrac> new_chunks;

    /* Step 2: build the NEW diagram
     * CON = Conflicts of proposed chunk
     * CNK = Proposed chunk
     * NEW = OLD - CON + CNK: New diagram includes all chunks in OLD, minus
     * the conflicts, plus the proposed chunk
     */

    // OLD - CON: Add any parents of direct conflicts that are not conflicted themselves
    for (auto direct_conflict : direct_conflicts) {
        // If a direct conflict has an ancestor that is not in all_conflicts,
        // it can be affected by the replacement of the child.
        if (direct_conflict->GetMemPoolParentsConst().size() > 0) {
            // Grab the parent.
            const CTxMemPoolEntry& parent = direct_conflict->GetMemPoolParentsConst().begin()->get();
            if (!all_conflicts.count(mapTx.iterator_to(parent))) {
                // This transaction would be left over, so add to the NEW
                // diagram.
                new_chunks.emplace_back(parent.GetModifiedFee(), parent.GetTxSize());
            }
        }
    }
    // + CNK: Add the proposed chunk itself
    new_chunks.emplace_back(replacement_fees, int32_t(replacement_vsize));

    // No topology restrictions post-chunking; sort
    std::sort(new_chunks.begin(), new_chunks.end(), std::greater());
    return std::make_pair(old_chunks, new_chunks);
}<|MERGE_RESOLUTION|>--- conflicted
+++ resolved
@@ -397,21 +397,6 @@
     assert(int(nSigOpCostWithAncestors) >= 0);
 }
 
-<<<<<<< HEAD
-CTxMemPool::CTxMemPool(const Options& opts)
-    : m_check_ratio{opts.check_ratio},
-      m_max_size_bytes{opts.max_size_bytes},
-      m_expiry{opts.expiry},
-      // Blackcoin
-      // m_incremental_relay_feerate{opts.incremental_relay_feerate},
-      m_min_relay_feerate{opts.min_relay_feerate},
-      m_dust_relay_feerate{opts.dust_relay_feerate},
-      m_permit_bare_multisig{opts.permit_bare_multisig},
-      m_max_datacarrier_bytes{opts.max_datacarrier_bytes},
-      m_require_standard{opts.require_standard},
-      m_persist_v1_dat{opts.persist_v1_dat},
-      m_limits{opts.limits}
-=======
 //! Clamp option values and populate the error if options are not valid.
 static CTxMemPool::Options&& Flatten(CTxMemPool::Options&& opts, bilingual_str& error)
 {
@@ -425,7 +410,6 @@
 
 CTxMemPool::CTxMemPool(Options opts, bilingual_str& error)
     : m_opts{Flatten(std::move(opts), error)}
->>>>>>> 89522379
 {
 }
 
@@ -1161,13 +1145,9 @@
         // to have 0 fee). This way, we don't allow txn to enter mempool with feerate
         // equal to txn which were removed with no block in between.
         CFeeRate removed(it->GetModFeesWithDescendants(), it->GetSizeWithDescendants());
-<<<<<<< HEAD
         /*
         // Blackcoin
-        removed += m_incremental_relay_feerate;
-=======
         removed += m_opts.incremental_relay_feerate;
->>>>>>> 89522379
         trackPackageRemoved(removed);
         maxFeeRateRemoved = std::max(maxFeeRateRemoved, removed);
         */
