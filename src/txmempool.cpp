// Copyright (c) 2009-2010 Satoshi Nakamoto
// Copyright (c) 2009-2020 The Bitcoin Core developers
// Distributed under the MIT software license, see the accompanying
// file COPYING or http://www.opensource.org/licenses/mit-license.php.

<<<<<<< HEAD
#include "txmempool.h"

#include "clientversion.h"
#include "consensus/consensus.h"
#include "consensus/validation.h"
#include "main.h"
#include "policy/policy.h"
#include "policy/fees.h"
#include "streams.h"
#include "timedata.h"
#include "util.h"
#include "utilmoneystr.h"
#include "utiltime.h"
#include "version.h"

using namespace std;

CTxMemPoolEntry::CTxMemPoolEntry(const CTransaction& _tx, const CAmount& _nFee,
                                 int64_t _nTime, double _entryPriority, unsigned int _entryHeight,
                                 bool poolHasNoInputsOf, CAmount _inChainInputValue,
                                 bool _spendsCoinbase, int64_t _sigOpsCount, LockPoints lp):
    tx(std::make_shared<CTransaction>(_tx)), nFee(_nFee), nTime(_nTime), entryPriority(_entryPriority), entryHeight(_entryHeight),
    hadNoDependencies(poolHasNoInputsOf), inChainInputValue(_inChainInputValue),
    spendsCoinbase(_spendsCoinbase), sigOpCount(_sigOpsCount), lockPoints(lp)
{
    nTxSize = ::GetSerializeSize(_tx, SER_NETWORK, PROTOCOL_VERSION);
    nModSize = _tx.CalculateModifiedSize(nTxSize);
    nUsageSize = RecursiveDynamicUsage(*tx) + memusage::DynamicUsage(tx);

=======
#include <txmempool.h>

#include <consensus/consensus.h>
#include <consensus/tx_verify.h>
#include <consensus/validation.h>
#include <policy/fees.h>
#include <policy/policy.h>
#include <policy/settings.h>
#include <reverse_iterator.h>
#include <util/moneystr.h>
#include <util/system.h>
#include <util/time.h>
#include <validation.h>
#include <validationinterface.h>

#include <cmath>
#include <optional>

CTxMemPoolEntry::CTxMemPoolEntry(const CTransactionRef& _tx, const CAmount& _nFee,
                                 int64_t _nTime, unsigned int _entryHeight,
                                 bool _spendsCoinbase, int64_t _sigOpsCost, LockPoints lp)
    : tx(_tx), nFee(_nFee), nTxWeight(GetTransactionWeight(*tx)), nUsageSize(RecursiveDynamicUsage(tx)), nTime(_nTime), entryHeight(_entryHeight),
    spendsCoinbase(_spendsCoinbase), sigOpCost(_sigOpsCost), lockPoints(lp)
{
>>>>>>> 61646189
    nCountWithDescendants = 1;
    nSizeWithDescendants = nTxSize;
    nModFeesWithDescendants = nFee;

    feeDelta = 0;

    nCountWithAncestors = 1;
    nSizeWithAncestors = nTxSize;
    nModFeesWithAncestors = nFee;
    nSigOpCountWithAncestors = sigOpCount;
}

void CTxMemPoolEntry::UpdateFeeDelta(int64_t newFeeDelta)
{
    nModFeesWithDescendants += newFeeDelta - feeDelta;
    nModFeesWithAncestors += newFeeDelta - feeDelta;
    feeDelta = newFeeDelta;
}

void CTxMemPoolEntry::UpdateLockPoints(const LockPoints& lp)
{
    lockPoints = lp;
}

<<<<<<< HEAD
=======
size_t CTxMemPoolEntry::GetTxSize() const
{
    return GetVirtualTransactionSize(nTxWeight, sigOpCost);
}

>>>>>>> 61646189
// Update the given tx for any in-mempool descendants.
// Assumes that CTxMemPool::m_children is correct for the given tx and all
// descendants.
void CTxMemPool::UpdateForDescendants(txiter updateIt, cacheMap &cachedDescendants, const std::set<uint256> &setExclude)
{
    CTxMemPoolEntry::Children stageEntries, descendants;
    stageEntries = updateIt->GetMemPoolChildrenConst();

    while (!stageEntries.empty()) {
        const CTxMemPoolEntry& descendant = *stageEntries.begin();
        descendants.insert(descendant);
        stageEntries.erase(descendant);
        const CTxMemPoolEntry::Children& children = descendant.GetMemPoolChildrenConst();
        for (const CTxMemPoolEntry& childEntry : children) {
            cacheMap::iterator cacheIt = cachedDescendants.find(mapTx.iterator_to(childEntry));
            if (cacheIt != cachedDescendants.end()) {
                // We've already calculated this one, just add the entries for this set
                // but don't traverse again.
                for (txiter cacheEntry : cacheIt->second) {
                    descendants.insert(*cacheEntry);
                }
            } else if (!descendants.count(childEntry)) {
                // Schedule for later processing
                stageEntries.insert(childEntry);
            }
        }
    }
    // descendants now contains all in-mempool descendants of updateIt.
    // Update and add to cached descendant map
    int64_t modifySize = 0;
    CAmount modifyFee = 0;
    int64_t modifyCount = 0;
    for (const CTxMemPoolEntry& descendant : descendants) {
        if (!setExclude.count(descendant.GetTx().GetHash())) {
            modifySize += descendant.GetTxSize();
            modifyFee += descendant.GetModifiedFee();
            modifyCount++;
            cachedDescendants[updateIt].insert(mapTx.iterator_to(descendant));
            // Update ancestor state for each descendant
<<<<<<< HEAD
            mapTx.modify(cit, update_ancestor_state(updateIt->GetTxSize(), updateIt->GetModifiedFee(), 1, updateIt->GetSigOpCount()));
=======
            mapTx.modify(mapTx.iterator_to(descendant), update_ancestor_state(updateIt->GetTxSize(), updateIt->GetModifiedFee(), 1, updateIt->GetSigOpCost()));
>>>>>>> 61646189
        }
    }
    mapTx.modify(updateIt, update_descendant_state(modifySize, modifyFee, modifyCount));
}

// vHashesToUpdate is the set of transaction hashes from a disconnected block
// which has been re-added to the mempool.
// for each entry, look for descendants that are outside vHashesToUpdate, and
// add fee/size information for such descendants to the parent.
// for each such descendant, also update the ancestor state to include the parent.
void CTxMemPool::UpdateTransactionsFromBlock(const std::vector<uint256> &vHashesToUpdate)
{
    AssertLockHeld(cs);
    // For each entry in vHashesToUpdate, store the set of in-mempool, but not
    // in-vHashesToUpdate transactions, so that we don't have to recalculate
    // descendants when we come across a previously seen entry.
    cacheMap mapMemPoolDescendantsToUpdate;

    // Use a set for lookups into vHashesToUpdate (these entries are already
    // accounted for in the state of their ancestors)
    std::set<uint256> setAlreadyIncluded(vHashesToUpdate.begin(), vHashesToUpdate.end());

    // Iterate in reverse, so that whenever we are looking at a transaction
    // we are sure that all in-mempool descendants have already been processed.
    // This maximizes the benefit of the descendant cache and guarantees that
    // CTxMemPool::m_children will be updated, an assumption made in
    // UpdateForDescendants.
    for (const uint256 &hash : reverse_iterate(vHashesToUpdate)) {
        // calculate children from mapNextTx
        txiter it = mapTx.find(hash);
        if (it == mapTx.end()) {
            continue;
        }
        auto iter = mapNextTx.lower_bound(COutPoint(hash, 0));
        // First calculate the children, and update CTxMemPool::m_children to
        // include them, and update their CTxMemPoolEntry::m_parents to include this tx.
        // we cache the in-mempool children to avoid duplicate updates
        {
            WITH_FRESH_EPOCH(m_epoch);
            for (; iter != mapNextTx.end() && iter->first->hash == hash; ++iter) {
                const uint256 &childHash = iter->second->GetHash();
                txiter childIter = mapTx.find(childHash);
                assert(childIter != mapTx.end());
                // We can skip updating entries we've encountered before or that
                // are in the block (which are already accounted for).
                if (!visited(childIter) && !setAlreadyIncluded.count(childHash)) {
                    UpdateChild(it, childIter, true);
                    UpdateParent(childIter, it, true);
                }
            }
        } // release epoch guard for UpdateForDescendants
        UpdateForDescendants(it, mapMemPoolDescendantsToUpdate, setAlreadyIncluded);
    }
}

bool CTxMemPool::CalculateMemPoolAncestors(const CTxMemPoolEntry &entry, setEntries &setAncestors, uint64_t limitAncestorCount, uint64_t limitAncestorSize, uint64_t limitDescendantCount, uint64_t limitDescendantSize, std::string &errString, bool fSearchForParents /* = true */) const
{
    CTxMemPoolEntry::Parents staged_ancestors;
    const CTransaction &tx = entry.GetTx();

    if (fSearchForParents) {
        // Get parents of this transaction that are in the mempool
        // GetMemPoolParents() is only valid for entries in the mempool, so we
        // iterate mapTx to find parents.
        for (unsigned int i = 0; i < tx.vin.size(); i++) {
            std::optional<txiter> piter = GetIter(tx.vin[i].prevout.hash);
            if (piter) {
                staged_ancestors.insert(**piter);
                if (staged_ancestors.size() + 1 > limitAncestorCount) {
                    errString = strprintf("too many unconfirmed parents [limit: %u]", limitAncestorCount);
                    return false;
                }
            }
        }
    } else {
        // If we're not searching for parents, we require this to be an
        // entry in the mempool already.
        txiter it = mapTx.iterator_to(entry);
        staged_ancestors = it->GetMemPoolParentsConst();
    }

    size_t totalSizeWithAncestors = entry.GetTxSize();

    while (!staged_ancestors.empty()) {
        const CTxMemPoolEntry& stage = staged_ancestors.begin()->get();
        txiter stageit = mapTx.iterator_to(stage);

        setAncestors.insert(stageit);
        staged_ancestors.erase(stage);
        totalSizeWithAncestors += stageit->GetTxSize();

        if (stageit->GetSizeWithDescendants() + entry.GetTxSize() > limitDescendantSize) {
            errString = strprintf("exceeds descendant size limit for tx %s [limit: %u]", stageit->GetTx().GetHash().ToString(), limitDescendantSize);
            return false;
        } else if (stageit->GetCountWithDescendants() + 1 > limitDescendantCount) {
            errString = strprintf("too many descendants for tx %s [limit: %u]", stageit->GetTx().GetHash().ToString(), limitDescendantCount);
            return false;
        } else if (totalSizeWithAncestors > limitAncestorSize) {
            errString = strprintf("exceeds ancestor size limit [limit: %u]", limitAncestorSize);
            return false;
        }

        const CTxMemPoolEntry::Parents& parents = stageit->GetMemPoolParentsConst();
        for (const CTxMemPoolEntry& parent : parents) {
            txiter parent_it = mapTx.iterator_to(parent);

            // If this is a new ancestor, add it.
            if (setAncestors.count(parent_it) == 0) {
                staged_ancestors.insert(parent);
            }
            if (staged_ancestors.size() + setAncestors.size() + 1 > limitAncestorCount) {
                errString = strprintf("too many unconfirmed ancestors [limit: %u]", limitAncestorCount);
                return false;
            }
        }
    }

    return true;
}

void CTxMemPool::UpdateAncestorsOf(bool add, txiter it, setEntries &setAncestors)
{
    CTxMemPoolEntry::Parents parents = it->GetMemPoolParents();
    // add or remove this tx as a child of each parent
    for (const CTxMemPoolEntry& parent : parents) {
        UpdateChild(mapTx.iterator_to(parent), it, add);
    }
    const int64_t updateCount = (add ? 1 : -1);
    const int64_t updateSize = updateCount * it->GetTxSize();
    const CAmount updateFee = updateCount * it->GetModifiedFee();
    for (txiter ancestorIt : setAncestors) {
        mapTx.modify(ancestorIt, update_descendant_state(updateSize, updateFee, updateCount));
    }
}

void CTxMemPool::UpdateEntryForAncestors(txiter it, const setEntries &setAncestors)
{
    int64_t updateCount = setAncestors.size();
    int64_t updateSize = 0;
    CAmount updateFee = 0;
<<<<<<< HEAD
    int64_t updateSigOpsCount = 0;
    BOOST_FOREACH(txiter ancestorIt, setAncestors) {
=======
    int64_t updateSigOpsCost = 0;
    for (txiter ancestorIt : setAncestors) {
>>>>>>> 61646189
        updateSize += ancestorIt->GetTxSize();
        updateFee += ancestorIt->GetModifiedFee();
        updateSigOpsCount += ancestorIt->GetSigOpCount();
    }
    mapTx.modify(it, update_ancestor_state(updateSize, updateFee, updateCount, updateSigOpsCount));
}

void CTxMemPool::UpdateChildrenForRemoval(txiter it)
{
    const CTxMemPoolEntry::Children& children = it->GetMemPoolChildrenConst();
    for (const CTxMemPoolEntry& updateIt : children) {
        UpdateParent(mapTx.iterator_to(updateIt), it, false);
    }
}

void CTxMemPool::UpdateForRemoveFromMempool(const setEntries &entriesToRemove, bool updateDescendants)
{
    // For each entry, walk back all ancestors and decrement size associated with this
    // transaction
    const uint64_t nNoLimit = std::numeric_limits<uint64_t>::max();
    if (updateDescendants) {
        // updateDescendants should be true whenever we're not recursively
        // removing a tx and all its descendants, eg when a transaction is
        // confirmed in a block.
        // Here we only update statistics and not data in CTxMemPool::Parents
        // and CTxMemPoolEntry::Children (which we need to preserve until we're
        // finished with all operations that need to traverse the mempool).
        for (txiter removeIt : entriesToRemove) {
            setEntries setDescendants;
            CalculateDescendants(removeIt, setDescendants);
            setDescendants.erase(removeIt); // don't update state for self
            int64_t modifySize = -((int64_t)removeIt->GetTxSize());
            CAmount modifyFee = -removeIt->GetModifiedFee();
<<<<<<< HEAD
            int modifySigOps = -removeIt->GetSigOpCount();
            BOOST_FOREACH(txiter dit, setDescendants) {
=======
            int modifySigOps = -removeIt->GetSigOpCost();
            for (txiter dit : setDescendants) {
>>>>>>> 61646189
                mapTx.modify(dit, update_ancestor_state(modifySize, modifyFee, -1, modifySigOps));
            }
        }
    }
    for (txiter removeIt : entriesToRemove) {
        setEntries setAncestors;
        const CTxMemPoolEntry &entry = *removeIt;
        std::string dummy;
        // Since this is a tx that is already in the mempool, we can call CMPA
        // with fSearchForParents = false.  If the mempool is in a consistent
        // state, then using true or false should both be correct, though false
        // should be a bit faster.
        // However, if we happen to be in the middle of processing a reorg, then
        // the mempool can be in an inconsistent state.  In this case, the set
        // of ancestors reachable via GetMemPoolParents()/GetMemPoolChildren()
        // will be the same as the set of ancestors whose packages include this
        // transaction, because when we add a new transaction to the mempool in
        // addUnchecked(), we assume it has no children, and in the case of a
        // reorg where that assumption is false, the in-mempool children aren't
        // linked to the in-block tx's until UpdateTransactionsFromBlock() is
        // called.
        // So if we're being called during a reorg, ie before
        // UpdateTransactionsFromBlock() has been called, then
        // GetMemPoolParents()/GetMemPoolChildren() will differ from the set of
        // mempool parents we'd calculate by searching, and it's important that
        // we use the cached notion of ancestor transactions as the set of
        // things to update for removal.
        CalculateMemPoolAncestors(entry, setAncestors, nNoLimit, nNoLimit, nNoLimit, nNoLimit, dummy, false);
        // Note that UpdateAncestorsOf severs the child links that point to
        // removeIt in the entries for the parents of removeIt.
        UpdateAncestorsOf(false, removeIt, setAncestors);
    }
    // After updating all the ancestor sizes, we can now sever the link between each
    // transaction being removed and any mempool children (ie, update CTxMemPoolEntry::m_parents
    // for each direct child of a transaction being removed).
    for (txiter removeIt : entriesToRemove) {
        UpdateChildrenForRemoval(removeIt);
    }
}

void CTxMemPoolEntry::UpdateDescendantState(int64_t modifySize, CAmount modifyFee, int64_t modifyCount)
{
    nSizeWithDescendants += modifySize;
    assert(int64_t(nSizeWithDescendants) > 0);
    nModFeesWithDescendants += modifyFee;
    nCountWithDescendants += modifyCount;
    assert(int64_t(nCountWithDescendants) > 0);
}

void CTxMemPoolEntry::UpdateAncestorState(int64_t modifySize, CAmount modifyFee, int64_t modifyCount, int64_t modifySigOps)
{
    nSizeWithAncestors += modifySize;
    assert(int64_t(nSizeWithAncestors) > 0);
    nModFeesWithAncestors += modifyFee;
    nCountWithAncestors += modifyCount;
    assert(int64_t(nCountWithAncestors) > 0);
    nSigOpCountWithAncestors += modifySigOps;
    assert(int(nSigOpCountWithAncestors) >= 0);
}

CTxMemPool::CTxMemPool(CBlockPolicyEstimator* estimator, int check_ratio)
    : m_check_ratio(check_ratio), minerPolicyEstimator(estimator)
{
    _clear(); //lock free clear
}

bool CTxMemPool::isSpent(const COutPoint& outpoint) const
{
    LOCK(cs);
    return mapNextTx.count(outpoint);
}

unsigned int CTxMemPool::GetTransactionsUpdated() const
{
    return nTransactionsUpdated;
}

void CTxMemPool::AddTransactionsUpdated(unsigned int n)
{
    nTransactionsUpdated += n;
}

void CTxMemPool::addUnchecked(const CTxMemPoolEntry &entry, setEntries &setAncestors, bool validFeeEstimate)
{
    // Add to memory pool without checking anything.
    // Used by AcceptToMemoryPool(), which DOES do
    // all the appropriate checks.
    indexed_transaction_set::iterator newit = mapTx.insert(entry).first;

    // Update transaction for any feeDelta created by PrioritiseTransaction
    // TODO: refactor so that the fee delta is calculated before inserting
    // into mapTx.
    CAmount delta{0};
    ApplyDelta(entry.GetTx().GetHash(), delta);
    if (delta) {
            mapTx.modify(newit, update_fee_delta(delta));
    }

    // Update cachedInnerUsage to include contained transaction's usage.
    // (When we update the entry for in-mempool parents, memory usage will be
    // further updated.)
    cachedInnerUsage += entry.DynamicMemoryUsage();

    const CTransaction& tx = newit->GetTx();
    std::set<uint256> setParentTransactions;
    for (unsigned int i = 0; i < tx.vin.size(); i++) {
        mapNextTx.insert(std::make_pair(&tx.vin[i].prevout, &tx));
        setParentTransactions.insert(tx.vin[i].prevout.hash);
    }
    // Don't bother worrying about child transactions of this one.
    // Normal case of a new transaction arriving is that there can't be any
    // children, because such children would be orphans.
    // An exception to that is if a transaction enters that used to be in a block.
    // In that case, our disconnect block logic will call UpdateTransactionsFromBlock
    // to clean up the mess we're leaving here.

    // Update ancestors with information about this tx
    for (const auto& pit : GetIterSet(setParentTransactions)) {
            UpdateParent(newit, pit, true);
    }
    UpdateAncestorsOf(true, newit, setAncestors);
    UpdateEntryForAncestors(newit, setAncestors);

    nTransactionsUpdated++;
    totalTxSize += entry.GetTxSize();
    m_total_fee += entry.GetFee();
    if (minerPolicyEstimator) {
        minerPolicyEstimator->processTransaction(entry, validFeeEstimate);
    }

    vTxHashes.emplace_back(tx.GetWitnessHash(), newit);
    newit->vTxHashesIdx = vTxHashes.size() - 1;
}

void CTxMemPool::removeUnchecked(txiter it, MemPoolRemovalReason reason)
{
    // We increment mempool sequence value no matter removal reason
    // even if not directly reported below.
    uint64_t mempool_sequence = GetAndIncrementSequence();

    if (reason != MemPoolRemovalReason::BLOCK) {
        // Notify clients that a transaction has been removed from the mempool
        // for any reason except being included in a block. Clients interested
        // in transactions included in blocks can subscribe to the BlockConnected
        // notification.
        GetMainSignals().TransactionRemovedFromMempool(it->GetSharedTx(), reason, mempool_sequence);
    }

    const uint256 hash = it->GetTx().GetHash();
    for (const CTxIn& txin : it->GetTx().vin)
        mapNextTx.erase(txin.prevout);

    RemoveUnbroadcastTx(hash, true /* add logging because unchecked */ );

    if (vTxHashes.size() > 1) {
        vTxHashes[it->vTxHashesIdx] = std::move(vTxHashes.back());
        vTxHashes[it->vTxHashesIdx].second->vTxHashesIdx = it->vTxHashesIdx;
        vTxHashes.pop_back();
        if (vTxHashes.size() * 2 < vTxHashes.capacity())
            vTxHashes.shrink_to_fit();
    } else
        vTxHashes.clear();

    totalTxSize -= it->GetTxSize();
    m_total_fee -= it->GetFee();
    cachedInnerUsage -= it->DynamicMemoryUsage();
    cachedInnerUsage -= memusage::DynamicUsage(it->GetMemPoolParentsConst()) + memusage::DynamicUsage(it->GetMemPoolChildrenConst());
    mapTx.erase(it);
    nTransactionsUpdated++;
    if (minerPolicyEstimator) {minerPolicyEstimator->removeTx(hash, false);}
}

// Calculates descendants of entry that are not already in setDescendants, and adds to
// setDescendants. Assumes entryit is already a tx in the mempool and CTxMemPoolEntry::m_children
// is correct for tx and all descendants.
// Also assumes that if an entry is in setDescendants already, then all
// in-mempool descendants of it are already in setDescendants as well, so that we
// can save time by not iterating over those entries.
void CTxMemPool::CalculateDescendants(txiter entryit, setEntries& setDescendants) const
{
    setEntries stage;
    if (setDescendants.count(entryit) == 0) {
        stage.insert(entryit);
    }
    // Traverse down the children of entry, only adding children that are not
    // accounted for in setDescendants already (because those children have either
    // already been walked, or will be walked in this iteration).
    while (!stage.empty()) {
        txiter it = *stage.begin();
        setDescendants.insert(it);
        stage.erase(it);

        const CTxMemPoolEntry::Children& children = it->GetMemPoolChildrenConst();
        for (const CTxMemPoolEntry& child : children) {
            txiter childiter = mapTx.iterator_to(child);
            if (!setDescendants.count(childiter)) {
                stage.insert(childiter);
            }
        }
    }
}

void CTxMemPool::removeRecursive(const CTransaction &origTx, MemPoolRemovalReason reason)
{
    // Remove transaction from memory pool
    AssertLockHeld(cs);
        setEntries txToRemove;
        txiter origit = mapTx.find(origTx.GetHash());
        if (origit != mapTx.end()) {
            txToRemove.insert(origit);
        } else {
            // When recursively removing but origTx isn't in the mempool
            // be sure to remove any children that are in the pool. This can
            // happen during chain re-orgs if origTx isn't re-accepted into
            // the mempool for any reason.
            for (unsigned int i = 0; i < origTx.vout.size(); i++) {
                auto it = mapNextTx.find(COutPoint(origTx.GetHash(), i));
                if (it == mapNextTx.end())
                    continue;
                txiter nextit = mapTx.find(it->second->GetHash());
                assert(nextit != mapTx.end());
                txToRemove.insert(nextit);
            }
        }
        setEntries setAllRemoves;
        for (txiter it : txToRemove) {
            CalculateDescendants(it, setAllRemoves);
        }

        RemoveStaged(setAllRemoves, false, reason);
}

void CTxMemPool::removeForReorg(CChainState& active_chainstate, int flags)
{
<<<<<<< HEAD
    // Remove transactions spending a coinbase or coinstake which are now immature and no-longer-final transactions
    LOCK(cs);
    list<CTransaction> transactionsToRemove;
=======
    // Remove transactions spending a coinbase which are now immature and no-longer-final transactions
    AssertLockHeld(cs);
    setEntries txToRemove;
>>>>>>> 61646189
    for (indexed_transaction_set::const_iterator it = mapTx.begin(); it != mapTx.end(); it++) {
        const CTransaction& tx = it->GetTx();
        LockPoints lp = it->GetLockPoints();
        bool validLP =  TestLockPointValidity(active_chainstate.m_chain, &lp);
        CCoinsViewMemPool view_mempool(&active_chainstate.CoinsTip(), *this);
        if (!CheckFinalTx(active_chainstate.m_chain.Tip(), tx, flags)
            || !CheckSequenceLocks(active_chainstate.m_chain.Tip(), view_mempool, tx, flags, &lp, validLP)) {
            // Note if CheckSequenceLocks fails the LockPoints may still be invalid
            // So it's critical that we remove the tx and not depend on the LockPoints.
            txToRemove.insert(it);
        } else if (it->GetSpendsCoinbase()) {
            for (const CTxIn& txin : tx.vin) {
                indexed_transaction_set::const_iterator it2 = mapTx.find(txin.prevout.hash);
                if (it2 != mapTx.end())
                    continue;
<<<<<<< HEAD
                const CCoins *coins = pcoins->AccessCoins(txin.prevout.hash);
                if (nCheckFrequency != 0) assert(coins);
                if (!coins || ((coins->IsCoinBase() || coins->IsCoinStake()) && ((signed long)nMemPoolHeight) - coins->nHeight < Params().GetConsensus().nCoinbaseMaturity)) {
                    transactionsToRemove.push_back(tx);
=======
                const Coin &coin = active_chainstate.CoinsTip().AccessCoin(txin.prevout);
                if (m_check_ratio != 0) assert(!coin.IsSpent());
                unsigned int nMemPoolHeight = active_chainstate.m_chain.Tip()->nHeight + 1;
                if (coin.IsSpent() || (coin.IsCoinBase() && ((signed long)nMemPoolHeight) - coin.nHeight < COINBASE_MATURITY)) {
                    txToRemove.insert(it);
>>>>>>> 61646189
                    break;
                }
            }
        }
        if (!validLP) {
            mapTx.modify(it, update_lock_points(lp));
        }
    }
    setEntries setAllRemoves;
    for (txiter it : txToRemove) {
        CalculateDescendants(it, setAllRemoves);
    }
    RemoveStaged(setAllRemoves, false, MemPoolRemovalReason::REORG);
}

void CTxMemPool::removeConflicts(const CTransaction &tx)
{
    // Remove transactions which depend on inputs of tx, recursively
    AssertLockHeld(cs);
    for (const CTxIn &txin : tx.vin) {
        auto it = mapNextTx.find(txin.prevout);
        if (it != mapNextTx.end()) {
            const CTransaction &txConflict = *it->second;
            if (txConflict != tx)
            {
                ClearPrioritisation(txConflict.GetHash());
                removeRecursive(txConflict, MemPoolRemovalReason::CONFLICT);
            }
        }
    }
}

/**
 * Called when a block is connected. Removes from mempool and updates the miner fee estimator.
 */
void CTxMemPool::removeForBlock(const std::vector<CTransactionRef>& vtx, unsigned int nBlockHeight)
{
    AssertLockHeld(cs);
    std::vector<const CTxMemPoolEntry*> entries;
    for (const auto& tx : vtx)
    {
        uint256 hash = tx->GetHash();

        indexed_transaction_set::iterator i = mapTx.find(hash);
        if (i != mapTx.end())
            entries.push_back(&*i);
    }
    // Before the txs in the new block have been removed from the mempool, update policy estimates
    if (minerPolicyEstimator) {minerPolicyEstimator->processBlock(nBlockHeight, entries);}
    for (const auto& tx : vtx)
    {
        txiter it = mapTx.find(tx->GetHash());
        if (it != mapTx.end()) {
            setEntries stage;
            stage.insert(it);
            RemoveStaged(stage, true, MemPoolRemovalReason::BLOCK);
        }
        removeConflicts(*tx);
        ClearPrioritisation(tx->GetHash());
    }
    lastRollingFeeUpdate = GetTime();
    blockSinceLastRollingFeeBump = true;
}

void CTxMemPool::_clear()
{
    mapTx.clear();
    mapNextTx.clear();
    totalTxSize = 0;
    m_total_fee = 0;
    cachedInnerUsage = 0;
    lastRollingFeeUpdate = GetTime();
    blockSinceLastRollingFeeBump = false;
    rollingMinimumFeeRate = 0;
    ++nTransactionsUpdated;
}

void CTxMemPool::clear()
{
    LOCK(cs);
    _clear();
}

static void CheckInputsAndUpdateCoins(const CTransaction& tx, CCoinsViewCache& mempoolDuplicate, const int64_t spendheight)
{
    TxValidationState dummy_state; // Not used. CheckTxInputs() should always pass
    CAmount txfee = 0;
    bool fCheckResult = tx.IsCoinBase() || Consensus::CheckTxInputs(tx, dummy_state, mempoolDuplicate, spendheight, txfee);
    assert(fCheckResult);
    UpdateCoins(tx, mempoolDuplicate, std::numeric_limits<int>::max());
}

void CTxMemPool::check(CChainState& active_chainstate) const
{
    if (m_check_ratio == 0) return;

    if (GetRand(m_check_ratio) >= 1) return;

    AssertLockHeld(::cs_main);
    LOCK(cs);
    LogPrint(BCLog::MEMPOOL, "Checking mempool with %u transactions and %u inputs\n", (unsigned int)mapTx.size(), (unsigned int)mapNextTx.size());

    uint64_t checkTotal = 0;
    CAmount check_total_fee{0};
    uint64_t innerUsage = 0;

    CCoinsViewCache& active_coins_tip = active_chainstate.CoinsTip();
    CCoinsViewCache mempoolDuplicate(const_cast<CCoinsViewCache*>(&active_coins_tip));
    const int64_t spendheight = active_chainstate.m_chain.Height() + 1;

    std::list<const CTxMemPoolEntry*> waitingOnDependants;
    for (indexed_transaction_set::const_iterator it = mapTx.begin(); it != mapTx.end(); it++) {
        unsigned int i = 0;
        checkTotal += it->GetTxSize();
        check_total_fee += it->GetFee();
        innerUsage += it->DynamicMemoryUsage();
        const CTransaction& tx = it->GetTx();
        innerUsage += memusage::DynamicUsage(it->GetMemPoolParentsConst()) + memusage::DynamicUsage(it->GetMemPoolChildrenConst());
        bool fDependsWait = false;
<<<<<<< HEAD
        setEntries setParentCheck;
        int64_t parentSizes = 0;
        int64_t parentSigOpCount = 0;
        BOOST_FOREACH(const CTxIn &txin, tx.vin) {
=======
        CTxMemPoolEntry::Parents setParentCheck;
        for (const CTxIn &txin : tx.vin) {
>>>>>>> 61646189
            // Check that every mempool transaction's inputs refer to available coins, or other mempool tx's.
            indexed_transaction_set::const_iterator it2 = mapTx.find(txin.prevout.hash);
            if (it2 != mapTx.end()) {
                const CTransaction& tx2 = it2->GetTx();
                assert(tx2.vout.size() > txin.prevout.n && !tx2.vout[txin.prevout.n].IsNull());
                fDependsWait = true;
<<<<<<< HEAD
                if (setParentCheck.insert(it2).second) {
                    parentSizes += it2->GetTxSize();
                    parentSigOpCount += it2->GetSigOpCount();
                }
=======
                setParentCheck.insert(*it2);
>>>>>>> 61646189
            } else {
                assert(active_coins_tip.HaveCoin(txin.prevout));
            }
            // Check whether its inputs are marked in mapNextTx.
            auto it3 = mapNextTx.find(txin.prevout);
            assert(it3 != mapNextTx.end());
            assert(it3->first == &txin.prevout);
            assert(it3->second == &tx);
            i++;
        }
        auto comp = [](const CTxMemPoolEntry& a, const CTxMemPoolEntry& b) -> bool {
            return a.GetTx().GetHash() == b.GetTx().GetHash();
        };
        assert(setParentCheck.size() == it->GetMemPoolParentsConst().size());
        assert(std::equal(setParentCheck.begin(), setParentCheck.end(), it->GetMemPoolParentsConst().begin(), comp));
        // Verify ancestor state is correct.
        setEntries setAncestors;
        uint64_t nNoLimit = std::numeric_limits<uint64_t>::max();
        std::string dummy;
        CalculateMemPoolAncestors(*it, setAncestors, nNoLimit, nNoLimit, nNoLimit, nNoLimit, dummy);
        uint64_t nCountCheck = setAncestors.size() + 1;
        uint64_t nSizeCheck = it->GetTxSize();
        CAmount nFeesCheck = it->GetModifiedFee();
        int64_t nSigOpCheck = it->GetSigOpCount();

        for (txiter ancestorIt : setAncestors) {
            nSizeCheck += ancestorIt->GetTxSize();
            nFeesCheck += ancestorIt->GetModifiedFee();
            nSigOpCheck += ancestorIt->GetSigOpCount();
        }

        assert(it->GetCountWithAncestors() == nCountCheck);
        assert(it->GetSizeWithAncestors() == nSizeCheck);
        assert(it->GetSigOpCountWithAncestors() == nSigOpCheck);
        assert(it->GetModFeesWithAncestors() == nFeesCheck);

        // Check children against mapNextTx
        CTxMemPoolEntry::Children setChildrenCheck;
        auto iter = mapNextTx.lower_bound(COutPoint(it->GetTx().GetHash(), 0));
        uint64_t child_sizes = 0;
        for (; iter != mapNextTx.end() && iter->first->hash == it->GetTx().GetHash(); ++iter) {
            txiter childit = mapTx.find(iter->second->GetHash());
            assert(childit != mapTx.end()); // mapNextTx points to in-mempool transactions
            if (setChildrenCheck.insert(*childit).second) {
                child_sizes += childit->GetTxSize();
            }
        }
        assert(setChildrenCheck.size() == it->GetMemPoolChildrenConst().size());
        assert(std::equal(setChildrenCheck.begin(), setChildrenCheck.end(), it->GetMemPoolChildrenConst().begin(), comp));
        // Also check to make sure size is greater than sum with immediate children.
        // just a sanity check, not definitive that this calc is correct...
        assert(it->GetSizeWithDescendants() >= child_sizes + it->GetTxSize());

        if (fDependsWait)
            waitingOnDependants.push_back(&(*it));
        else {
<<<<<<< HEAD
            CValidationState state;
            PrecomputedTransactionData txdata(tx);
            assert(CheckInputs(tx, state, mempoolDuplicate, false, 0, false, txdata, NULL));
            UpdateCoins(tx, mempoolDuplicate, 1000000);
=======
            CheckInputsAndUpdateCoins(tx, mempoolDuplicate, spendheight);
>>>>>>> 61646189
        }
    }
    unsigned int stepsSinceLastRemove = 0;
    while (!waitingOnDependants.empty()) {
        const CTxMemPoolEntry* entry = waitingOnDependants.front();
        waitingOnDependants.pop_front();
        if (!mempoolDuplicate.HaveInputs(entry->GetTx())) {
            waitingOnDependants.push_back(entry);
            stepsSinceLastRemove++;
            assert(stepsSinceLastRemove < waitingOnDependants.size());
        } else {
<<<<<<< HEAD
            PrecomputedTransactionData txdata(entry->GetTx());
            assert(CheckInputs(entry->GetTx(), state, mempoolDuplicate, false, 0, false, txdata, NULL));
            UpdateCoins(entry->GetTx(), mempoolDuplicate, 1000000);
=======
            CheckInputsAndUpdateCoins(entry->GetTx(), mempoolDuplicate, spendheight);
>>>>>>> 61646189
            stepsSinceLastRemove = 0;
        }
    }
    for (auto it = mapNextTx.cbegin(); it != mapNextTx.cend(); it++) {
        uint256 hash = it->second->GetHash();
        indexed_transaction_set::const_iterator it2 = mapTx.find(hash);
        const CTransaction& tx = it2->GetTx();
        assert(it2 != mapTx.end());
        assert(&tx == it->second);
    }

    assert(totalTxSize == checkTotal);
    assert(m_total_fee == check_total_fee);
    assert(innerUsage == cachedInnerUsage);
}

bool CTxMemPool::CompareDepthAndScore(const uint256& hasha, const uint256& hashb, bool wtxid)
{
    LOCK(cs);
    indexed_transaction_set::const_iterator i = wtxid ? get_iter_from_wtxid(hasha) : mapTx.find(hasha);
    if (i == mapTx.end()) return false;
    indexed_transaction_set::const_iterator j = wtxid ? get_iter_from_wtxid(hashb) : mapTx.find(hashb);
    if (j == mapTx.end()) return true;
    uint64_t counta = i->GetCountWithAncestors();
    uint64_t countb = j->GetCountWithAncestors();
    if (counta == countb) {
        return CompareTxMemPoolEntryByScore()(*i, *j);
    }
    return counta < countb;
}

namespace {
class DepthAndScoreComparator
{
public:
    bool operator()(const CTxMemPool::indexed_transaction_set::const_iterator& a, const CTxMemPool::indexed_transaction_set::const_iterator& b)
    {
        uint64_t counta = a->GetCountWithAncestors();
        uint64_t countb = b->GetCountWithAncestors();
        if (counta == countb) {
            return CompareTxMemPoolEntryByScore()(*a, *b);
        }
        return counta < countb;
    }
};
} // namespace

std::vector<CTxMemPool::indexed_transaction_set::const_iterator> CTxMemPool::GetSortedDepthAndScore() const
{
    std::vector<indexed_transaction_set::const_iterator> iters;
    AssertLockHeld(cs);

    iters.reserve(mapTx.size());

    for (indexed_transaction_set::iterator mi = mapTx.begin(); mi != mapTx.end(); ++mi) {
        iters.push_back(mi);
    }
    std::sort(iters.begin(), iters.end(), DepthAndScoreComparator());
    return iters;
}

void CTxMemPool::queryHashes(std::vector<uint256>& vtxid) const
{
    LOCK(cs);
    auto iters = GetSortedDepthAndScore();

    vtxid.clear();
    vtxid.reserve(mapTx.size());

    for (auto it : iters) {
        vtxid.push_back(it->GetTx().GetHash());
    }
}

static TxMempoolInfo GetInfo(CTxMemPool::indexed_transaction_set::const_iterator it) {
    return TxMempoolInfo{it->GetSharedTx(), it->GetTime(), it->GetFee(), it->GetTxSize(), it->GetModifiedFee() - it->GetFee()};
}

std::vector<TxMempoolInfo> CTxMemPool::infoAll() const
{
    LOCK(cs);
    auto iters = GetSortedDepthAndScore();

    std::vector<TxMempoolInfo> ret;
    ret.reserve(mapTx.size());
    for (auto it : iters) {
        ret.push_back(GetInfo(it));
    }

    return ret;
}

CTransactionRef CTxMemPool::get(const uint256& hash) const
{
    LOCK(cs);
    indexed_transaction_set::const_iterator i = mapTx.find(hash);
    if (i == mapTx.end())
        return nullptr;
    return i->GetSharedTx();
}

TxMempoolInfo CTxMemPool::info(const GenTxid& gtxid) const
{
    LOCK(cs);
    indexed_transaction_set::const_iterator i = (gtxid.IsWtxid() ? get_iter_from_wtxid(gtxid.GetHash()) : mapTx.find(gtxid.GetHash()));
    if (i == mapTx.end())
        return TxMempoolInfo();
    return GetInfo(i);
}

TxMempoolInfo CTxMemPool::info(const uint256& txid) const { return info(GenTxid{false, txid}); }

void CTxMemPool::PrioritiseTransaction(const uint256& hash, const CAmount& nFeeDelta)
{
    {
        LOCK(cs);
        CAmount &delta = mapDeltas[hash];
        delta += nFeeDelta;
        txiter it = mapTx.find(hash);
        if (it != mapTx.end()) {
            mapTx.modify(it, update_fee_delta(delta));
            // Now update all ancestors' modified fees with descendants
            setEntries setAncestors;
            uint64_t nNoLimit = std::numeric_limits<uint64_t>::max();
            std::string dummy;
            CalculateMemPoolAncestors(*it, setAncestors, nNoLimit, nNoLimit, nNoLimit, nNoLimit, dummy, false);
            for (txiter ancestorIt : setAncestors) {
                mapTx.modify(ancestorIt, update_descendant_state(0, nFeeDelta, 0));
            }
            // Now update all descendants' modified fees with ancestors
            setEntries setDescendants;
            CalculateDescendants(it, setDescendants);
            setDescendants.erase(it);
            for (txiter descendantIt : setDescendants) {
                mapTx.modify(descendantIt, update_ancestor_state(0, nFeeDelta, 0, 0));
            }
            ++nTransactionsUpdated;
        }
    }
    LogPrintf("PrioritiseTransaction: %s feerate += %s\n", hash.ToString(), FormatMoney(nFeeDelta));
}

void CTxMemPool::ApplyDelta(const uint256& hash, CAmount &nFeeDelta) const
{
    AssertLockHeld(cs);
    std::map<uint256, CAmount>::const_iterator pos = mapDeltas.find(hash);
    if (pos == mapDeltas.end())
        return;
    const CAmount &delta = pos->second;
    nFeeDelta += delta;
}

void CTxMemPool::ClearPrioritisation(const uint256& hash)
{
    AssertLockHeld(cs);
    mapDeltas.erase(hash);
}

const CTransaction* CTxMemPool::GetConflictTx(const COutPoint& prevout) const
{
    const auto it = mapNextTx.find(prevout);
    return it == mapNextTx.end() ? nullptr : it->second;
}

std::optional<CTxMemPool::txiter> CTxMemPool::GetIter(const uint256& txid) const
{
    auto it = mapTx.find(txid);
    if (it != mapTx.end()) return it;
    return std::nullopt;
}

CTxMemPool::setEntries CTxMemPool::GetIterSet(const std::set<uint256>& hashes) const
{
    CTxMemPool::setEntries ret;
    for (const auto& h : hashes) {
        const auto mi = GetIter(h);
        if (mi) ret.insert(*mi);
    }
    return ret;
}

bool CTxMemPool::HasNoInputsOf(const CTransaction &tx) const
{
    for (unsigned int i = 0; i < tx.vin.size(); i++)
        if (exists(tx.vin[i].prevout.hash))
            return false;
    return true;
}

CCoinsViewMemPool::CCoinsViewMemPool(CCoinsView* baseIn, const CTxMemPool& mempoolIn) : CCoinsViewBacked(baseIn), mempool(mempoolIn) { }

bool CCoinsViewMemPool::GetCoin(const COutPoint &outpoint, Coin &coin) const {
    // Check to see if the inputs are made available by another tx in the package.
    // These Coins would not be available in the underlying CoinsView.
    if (auto it = m_temp_added.find(outpoint); it != m_temp_added.end()) {
        coin = it->second;
        return true;
    }

    // If an entry in the mempool exists, always return that one, as it's guaranteed to never
    // conflict with the underlying cache, and it cannot have pruned entries (as it contains full)
    // transactions. First checking the underlying cache risks returning a pruned entry instead.
    CTransactionRef ptx = mempool.get(outpoint.hash);
    if (ptx) {
        if (outpoint.n < ptx->vout.size()) {
            coin = Coin(ptx->vout[outpoint.n], MEMPOOL_HEIGHT, false);
            return true;
        } else {
            return false;
        }
    }
    return base->GetCoin(outpoint, coin);
}

void CCoinsViewMemPool::PackageAddTransaction(const CTransactionRef& tx)
{
    for (unsigned int n = 0; n < tx->vout.size(); ++n) {
        m_temp_added.emplace(COutPoint(tx->GetHash(), n), Coin(tx->vout[n], MEMPOOL_HEIGHT, false));
    }
}

size_t CTxMemPool::DynamicMemoryUsage() const {
    LOCK(cs);
    // Estimate the overhead of mapTx to be 15 pointers + an allocation, as no exact formula for boost::multi_index_contained is implemented.
    return memusage::MallocUsage(sizeof(CTxMemPoolEntry) + 15 * sizeof(void*)) * mapTx.size() + memusage::DynamicUsage(mapNextTx) + memusage::DynamicUsage(mapDeltas) + memusage::DynamicUsage(vTxHashes) + cachedInnerUsage;
}

void CTxMemPool::RemoveUnbroadcastTx(const uint256& txid, const bool unchecked) {
    LOCK(cs);

    if (m_unbroadcast_txids.erase(txid))
    {
        LogPrint(BCLog::MEMPOOL, "Removed %i from set of unbroadcast txns%s\n", txid.GetHex(), (unchecked ? " before confirmation that txn was sent out" : ""));
    }
}

void CTxMemPool::RemoveStaged(setEntries &stage, bool updateDescendants, MemPoolRemovalReason reason) {
    AssertLockHeld(cs);
    UpdateForRemoveFromMempool(stage, updateDescendants);
    for (txiter it : stage) {
        removeUnchecked(it, reason);
    }
}

int CTxMemPool::Expire(std::chrono::seconds time)
{
    AssertLockHeld(cs);
    indexed_transaction_set::index<entry_time>::type::iterator it = mapTx.get<entry_time>().begin();
    setEntries toremove;
    while (it != mapTx.get<entry_time>().end() && it->GetTime() < time) {
        toremove.insert(mapTx.project<0>(it));
        it++;
    }
    setEntries stage;
    for (txiter removeit : toremove) {
        CalculateDescendants(removeit, stage);
    }
    RemoveStaged(stage, false, MemPoolRemovalReason::EXPIRY);
    return stage.size();
}

void CTxMemPool::addUnchecked(const CTxMemPoolEntry &entry, bool validFeeEstimate)
{
    setEntries setAncestors;
    uint64_t nNoLimit = std::numeric_limits<uint64_t>::max();
    std::string dummy;
    CalculateMemPoolAncestors(entry, setAncestors, nNoLimit, nNoLimit, nNoLimit, nNoLimit, dummy);
    return addUnchecked(entry, setAncestors, validFeeEstimate);
}

void CTxMemPool::UpdateChild(txiter entry, txiter child, bool add)
{
    AssertLockHeld(cs);
    CTxMemPoolEntry::Children s;
    if (add && entry->GetMemPoolChildren().insert(*child).second) {
        cachedInnerUsage += memusage::IncrementalDynamicUsage(s);
    } else if (!add && entry->GetMemPoolChildren().erase(*child)) {
        cachedInnerUsage -= memusage::IncrementalDynamicUsage(s);
    }
}

void CTxMemPool::UpdateParent(txiter entry, txiter parent, bool add)
{
    AssertLockHeld(cs);
    CTxMemPoolEntry::Parents s;
    if (add && entry->GetMemPoolParents().insert(*parent).second) {
        cachedInnerUsage += memusage::IncrementalDynamicUsage(s);
    } else if (!add && entry->GetMemPoolParents().erase(*parent)) {
        cachedInnerUsage -= memusage::IncrementalDynamicUsage(s);
    }
}

CFeeRate CTxMemPool::GetMinFee(size_t sizelimit) const {
    LOCK(cs);
    if (!blockSinceLastRollingFeeBump || rollingMinimumFeeRate == 0)
        return CFeeRate(llround(rollingMinimumFeeRate));

    int64_t time = GetTime();
    if (time > lastRollingFeeUpdate + 10) {
        double halflife = ROLLING_FEE_HALFLIFE;
        if (DynamicMemoryUsage() < sizelimit / 4)
            halflife /= 4;
        else if (DynamicMemoryUsage() < sizelimit / 2)
            halflife /= 2;

        rollingMinimumFeeRate = rollingMinimumFeeRate / pow(2.0, (time - lastRollingFeeUpdate) / halflife);
        lastRollingFeeUpdate = time;

        if (rollingMinimumFeeRate < (double)incrementalRelayFee.GetFeePerK() / 2) {
            rollingMinimumFeeRate = 0;
            return CFeeRate(0);
        }
    }
    return std::max(CFeeRate(llround(rollingMinimumFeeRate)), incrementalRelayFee);
}

void CTxMemPool::trackPackageRemoved(const CFeeRate& rate) {
    AssertLockHeld(cs);
    if (rate.GetFeePerK() > rollingMinimumFeeRate) {
        rollingMinimumFeeRate = rate.GetFeePerK();
        blockSinceLastRollingFeeBump = false;
    }
}

void CTxMemPool::TrimToSize(size_t sizelimit, std::vector<COutPoint>* pvNoSpendsRemaining) {
    AssertLockHeld(cs);

    unsigned nTxnRemoved = 0;
    CFeeRate maxFeeRateRemoved(0);
    while (!mapTx.empty() && DynamicMemoryUsage() > sizelimit) {
        indexed_transaction_set::index<descendant_score>::type::iterator it = mapTx.get<descendant_score>().begin();

        // We set the new mempool min fee to the feerate of the removed set, plus the
        // "minimum reasonable fee rate" (ie some value under which we consider txn
        // to have 0 fee). This way, we don't allow txn to enter mempool with feerate
        // equal to txn which were removed with no block in between.
        CFeeRate removed(it->GetModFeesWithDescendants(), it->GetSizeWithDescendants());
        removed += incrementalRelayFee;
        trackPackageRemoved(removed);
        maxFeeRateRemoved = std::max(maxFeeRateRemoved, removed);

        setEntries stage;
        CalculateDescendants(mapTx.project<0>(it), stage);
        nTxnRemoved += stage.size();

        std::vector<CTransaction> txn;
        if (pvNoSpendsRemaining) {
            txn.reserve(stage.size());
            for (txiter iter : stage)
                txn.push_back(iter->GetTx());
        }
        RemoveStaged(stage, false, MemPoolRemovalReason::SIZELIMIT);
        if (pvNoSpendsRemaining) {
            for (const CTransaction& tx : txn) {
                for (const CTxIn& txin : tx.vin) {
                    if (exists(txin.prevout.hash)) continue;
                    pvNoSpendsRemaining->push_back(txin.prevout);
                }
            }
        }
    }

<<<<<<< HEAD
    if (maxFeeRateRemoved > CFeeRate(0))
        LogPrint("mempool", "Removed %u txn, rolling minimum fee bumped to %s\n", nTxnRemoved, maxFeeRateRemoved.ToString());
}

bool CTxMemPool::TransactionWithinChainLimit(const uint256& txid, size_t chainLimit) const {
    LOCK(cs);
    auto it = mapTx.find(txid);
    return it == mapTx.end() || (it->GetCountWithAncestors() < chainLimit &&
       it->GetCountWithDescendants() < chainLimit);
=======
    if (maxFeeRateRemoved > CFeeRate(0)) {
        LogPrint(BCLog::MEMPOOL, "Removed %u txn, rolling minimum fee bumped to %s\n", nTxnRemoved, maxFeeRateRemoved.ToString());
    }
}

uint64_t CTxMemPool::CalculateDescendantMaximum(txiter entry) const {
    // find parent with highest descendant count
    std::vector<txiter> candidates;
    setEntries counted;
    candidates.push_back(entry);
    uint64_t maximum = 0;
    while (candidates.size()) {
        txiter candidate = candidates.back();
        candidates.pop_back();
        if (!counted.insert(candidate).second) continue;
        const CTxMemPoolEntry::Parents& parents = candidate->GetMemPoolParentsConst();
        if (parents.size() == 0) {
            maximum = std::max(maximum, candidate->GetCountWithDescendants());
        } else {
            for (const CTxMemPoolEntry& i : parents) {
                candidates.push_back(mapTx.iterator_to(i));
            }
        }
    }
    return maximum;
}

void CTxMemPool::GetTransactionAncestry(const uint256& txid, size_t& ancestors, size_t& descendants) const {
    LOCK(cs);
    auto it = mapTx.find(txid);
    ancestors = descendants = 0;
    if (it != mapTx.end()) {
        ancestors = it->GetCountWithAncestors();
        descendants = CalculateDescendantMaximum(it);
    }
}

bool CTxMemPool::IsLoaded() const
{
    LOCK(cs);
    return m_is_loaded;
}

void CTxMemPool::SetIsLoaded(bool loaded)
{
    LOCK(cs);
    m_is_loaded = loaded;
>>>>>>> 61646189
}<|MERGE_RESOLUTION|>--- conflicted
+++ resolved
@@ -3,37 +3,6 @@
 // Distributed under the MIT software license, see the accompanying
 // file COPYING or http://www.opensource.org/licenses/mit-license.php.
 
-<<<<<<< HEAD
-#include "txmempool.h"
-
-#include "clientversion.h"
-#include "consensus/consensus.h"
-#include "consensus/validation.h"
-#include "main.h"
-#include "policy/policy.h"
-#include "policy/fees.h"
-#include "streams.h"
-#include "timedata.h"
-#include "util.h"
-#include "utilmoneystr.h"
-#include "utiltime.h"
-#include "version.h"
-
-using namespace std;
-
-CTxMemPoolEntry::CTxMemPoolEntry(const CTransaction& _tx, const CAmount& _nFee,
-                                 int64_t _nTime, double _entryPriority, unsigned int _entryHeight,
-                                 bool poolHasNoInputsOf, CAmount _inChainInputValue,
-                                 bool _spendsCoinbase, int64_t _sigOpsCount, LockPoints lp):
-    tx(std::make_shared<CTransaction>(_tx)), nFee(_nFee), nTime(_nTime), entryPriority(_entryPriority), entryHeight(_entryHeight),
-    hadNoDependencies(poolHasNoInputsOf), inChainInputValue(_inChainInputValue),
-    spendsCoinbase(_spendsCoinbase), sigOpCount(_sigOpsCount), lockPoints(lp)
-{
-    nTxSize = ::GetSerializeSize(_tx, SER_NETWORK, PROTOCOL_VERSION);
-    nModSize = _tx.CalculateModifiedSize(nTxSize);
-    nUsageSize = RecursiveDynamicUsage(*tx) + memusage::DynamicUsage(tx);
-
-=======
 #include <txmempool.h>
 
 #include <consensus/consensus.h>
@@ -43,6 +12,7 @@
 #include <policy/policy.h>
 #include <policy/settings.h>
 #include <reverse_iterator.h>
+#include <timedata.h>
 #include <util/moneystr.h>
 #include <util/system.h>
 #include <util/time.h>
@@ -58,17 +28,16 @@
     : tx(_tx), nFee(_nFee), nTxWeight(GetTransactionWeight(*tx)), nUsageSize(RecursiveDynamicUsage(tx)), nTime(_nTime), entryHeight(_entryHeight),
     spendsCoinbase(_spendsCoinbase), sigOpCost(_sigOpsCost), lockPoints(lp)
 {
->>>>>>> 61646189
     nCountWithDescendants = 1;
-    nSizeWithDescendants = nTxSize;
+    nSizeWithDescendants = GetTxSize();
     nModFeesWithDescendants = nFee;
 
     feeDelta = 0;
 
     nCountWithAncestors = 1;
-    nSizeWithAncestors = nTxSize;
+    nSizeWithAncestors = GetTxSize();
     nModFeesWithAncestors = nFee;
-    nSigOpCountWithAncestors = sigOpCount;
+    nSigOpCostWithAncestors = sigOpCost;
 }
 
 void CTxMemPoolEntry::UpdateFeeDelta(int64_t newFeeDelta)
@@ -83,14 +52,11 @@
     lockPoints = lp;
 }
 
-<<<<<<< HEAD
-=======
 size_t CTxMemPoolEntry::GetTxSize() const
 {
     return GetVirtualTransactionSize(nTxWeight, sigOpCost);
 }
 
->>>>>>> 61646189
 // Update the given tx for any in-mempool descendants.
 // Assumes that CTxMemPool::m_children is correct for the given tx and all
 // descendants.
@@ -130,11 +96,7 @@
             modifyCount++;
             cachedDescendants[updateIt].insert(mapTx.iterator_to(descendant));
             // Update ancestor state for each descendant
-<<<<<<< HEAD
-            mapTx.modify(cit, update_ancestor_state(updateIt->GetTxSize(), updateIt->GetModifiedFee(), 1, updateIt->GetSigOpCount()));
-=======
             mapTx.modify(mapTx.iterator_to(descendant), update_ancestor_state(updateIt->GetTxSize(), updateIt->GetModifiedFee(), 1, updateIt->GetSigOpCost()));
->>>>>>> 61646189
         }
     }
     mapTx.modify(updateIt, update_descendant_state(modifySize, modifyFee, modifyCount));
@@ -275,18 +237,13 @@
     int64_t updateCount = setAncestors.size();
     int64_t updateSize = 0;
     CAmount updateFee = 0;
-<<<<<<< HEAD
-    int64_t updateSigOpsCount = 0;
-    BOOST_FOREACH(txiter ancestorIt, setAncestors) {
-=======
     int64_t updateSigOpsCost = 0;
     for (txiter ancestorIt : setAncestors) {
->>>>>>> 61646189
         updateSize += ancestorIt->GetTxSize();
         updateFee += ancestorIt->GetModifiedFee();
-        updateSigOpsCount += ancestorIt->GetSigOpCount();
-    }
-    mapTx.modify(it, update_ancestor_state(updateSize, updateFee, updateCount, updateSigOpsCount));
+        updateSigOpsCost += ancestorIt->GetSigOpCost();
+    }
+    mapTx.modify(it, update_ancestor_state(updateSize, updateFee, updateCount, updateSigOpsCost));
 }
 
 void CTxMemPool::UpdateChildrenForRemoval(txiter it)
@@ -315,13 +272,8 @@
             setDescendants.erase(removeIt); // don't update state for self
             int64_t modifySize = -((int64_t)removeIt->GetTxSize());
             CAmount modifyFee = -removeIt->GetModifiedFee();
-<<<<<<< HEAD
-            int modifySigOps = -removeIt->GetSigOpCount();
-            BOOST_FOREACH(txiter dit, setDescendants) {
-=======
             int modifySigOps = -removeIt->GetSigOpCost();
             for (txiter dit : setDescendants) {
->>>>>>> 61646189
                 mapTx.modify(dit, update_ancestor_state(modifySize, modifyFee, -1, modifySigOps));
             }
         }
@@ -378,12 +330,12 @@
     nModFeesWithAncestors += modifyFee;
     nCountWithAncestors += modifyCount;
     assert(int64_t(nCountWithAncestors) > 0);
-    nSigOpCountWithAncestors += modifySigOps;
-    assert(int(nSigOpCountWithAncestors) >= 0);
-}
-
-CTxMemPool::CTxMemPool(CBlockPolicyEstimator* estimator, int check_ratio)
-    : m_check_ratio(check_ratio), minerPolicyEstimator(estimator)
+    nSigOpCostWithAncestors += modifySigOps;
+    assert(int(nSigOpCostWithAncestors) >= 0);
+}
+
+CTxMemPool::CTxMemPool(int check_ratio)
+    : m_check_ratio(check_ratio)
 {
     _clear(); //lock free clear
 }
@@ -448,9 +400,6 @@
     nTransactionsUpdated++;
     totalTxSize += entry.GetTxSize();
     m_total_fee += entry.GetFee();
-    if (minerPolicyEstimator) {
-        minerPolicyEstimator->processTransaction(entry, validFeeEstimate);
-    }
 
     vTxHashes.emplace_back(tx.GetWitnessHash(), newit);
     newit->vTxHashesIdx = vTxHashes.size() - 1;
@@ -491,7 +440,6 @@
     cachedInnerUsage -= memusage::DynamicUsage(it->GetMemPoolParentsConst()) + memusage::DynamicUsage(it->GetMemPoolChildrenConst());
     mapTx.erase(it);
     nTransactionsUpdated++;
-    if (minerPolicyEstimator) {minerPolicyEstimator->removeTx(hash, false);}
 }
 
 // Calculates descendants of entry that are not already in setDescendants, and adds to
@@ -556,15 +504,9 @@
 
 void CTxMemPool::removeForReorg(CChainState& active_chainstate, int flags)
 {
-<<<<<<< HEAD
     // Remove transactions spending a coinbase or coinstake which are now immature and no-longer-final transactions
-    LOCK(cs);
-    list<CTransaction> transactionsToRemove;
-=======
-    // Remove transactions spending a coinbase which are now immature and no-longer-final transactions
     AssertLockHeld(cs);
     setEntries txToRemove;
->>>>>>> 61646189
     for (indexed_transaction_set::const_iterator it = mapTx.begin(); it != mapTx.end(); it++) {
         const CTransaction& tx = it->GetTx();
         LockPoints lp = it->GetLockPoints();
@@ -580,18 +522,11 @@
                 indexed_transaction_set::const_iterator it2 = mapTx.find(txin.prevout.hash);
                 if (it2 != mapTx.end())
                     continue;
-<<<<<<< HEAD
-                const CCoins *coins = pcoins->AccessCoins(txin.prevout.hash);
-                if (nCheckFrequency != 0) assert(coins);
-                if (!coins || ((coins->IsCoinBase() || coins->IsCoinStake()) && ((signed long)nMemPoolHeight) - coins->nHeight < Params().GetConsensus().nCoinbaseMaturity)) {
-                    transactionsToRemove.push_back(tx);
-=======
                 const Coin &coin = active_chainstate.CoinsTip().AccessCoin(txin.prevout);
                 if (m_check_ratio != 0) assert(!coin.IsSpent());
                 unsigned int nMemPoolHeight = active_chainstate.m_chain.Tip()->nHeight + 1;
-                if (coin.IsSpent() || (coin.IsCoinBase() && ((signed long)nMemPoolHeight) - coin.nHeight < COINBASE_MATURITY)) {
+                if (coin.IsSpent() || (coin.IsCoinBase() && ((signed long)nMemPoolHeight) - coin.nHeight < Params().GetConsensus().nCoinbaseMaturity)) {
                     txToRemove.insert(it);
->>>>>>> 61646189
                     break;
                 }
             }
@@ -625,7 +560,7 @@
 }
 
 /**
- * Called when a block is connected. Removes from mempool and updates the miner fee estimator.
+ * Called when a block is connected. Removes from mempool.
  */
 void CTxMemPool::removeForBlock(const std::vector<CTransactionRef>& vtx, unsigned int nBlockHeight)
 {
@@ -640,7 +575,6 @@
             entries.push_back(&*i);
     }
     // Before the txs in the new block have been removed from the mempool, update policy estimates
-    if (minerPolicyEstimator) {minerPolicyEstimator->processBlock(nBlockHeight, entries);}
     for (const auto& tx : vtx)
     {
         txiter it = mapTx.find(tx->GetHash());
@@ -653,7 +587,6 @@
         ClearPrioritisation(tx->GetHash());
     }
     lastRollingFeeUpdate = GetTime();
-    blockSinceLastRollingFeeBump = true;
 }
 
 void CTxMemPool::_clear()
@@ -664,7 +597,6 @@
     m_total_fee = 0;
     cachedInnerUsage = 0;
     lastRollingFeeUpdate = GetTime();
-    blockSinceLastRollingFeeBump = false;
     rollingMinimumFeeRate = 0;
     ++nTransactionsUpdated;
 }
@@ -679,7 +611,7 @@
 {
     TxValidationState dummy_state; // Not used. CheckTxInputs() should always pass
     CAmount txfee = 0;
-    bool fCheckResult = tx.IsCoinBase() || Consensus::CheckTxInputs(tx, dummy_state, mempoolDuplicate, spendheight, txfee);
+    bool fCheckResult = tx.IsCoinBase() || Consensus::CheckTxInputs(tx, dummy_state, mempoolDuplicate, spendheight, txfee, tx.nTime ? tx.nTime : GetAdjustedTime());
     assert(fCheckResult);
     UpdateCoins(tx, mempoolDuplicate, std::numeric_limits<int>::max());
 }
@@ -711,29 +643,15 @@
         const CTransaction& tx = it->GetTx();
         innerUsage += memusage::DynamicUsage(it->GetMemPoolParentsConst()) + memusage::DynamicUsage(it->GetMemPoolChildrenConst());
         bool fDependsWait = false;
-<<<<<<< HEAD
-        setEntries setParentCheck;
-        int64_t parentSizes = 0;
-        int64_t parentSigOpCount = 0;
-        BOOST_FOREACH(const CTxIn &txin, tx.vin) {
-=======
         CTxMemPoolEntry::Parents setParentCheck;
         for (const CTxIn &txin : tx.vin) {
->>>>>>> 61646189
             // Check that every mempool transaction's inputs refer to available coins, or other mempool tx's.
             indexed_transaction_set::const_iterator it2 = mapTx.find(txin.prevout.hash);
             if (it2 != mapTx.end()) {
                 const CTransaction& tx2 = it2->GetTx();
                 assert(tx2.vout.size() > txin.prevout.n && !tx2.vout[txin.prevout.n].IsNull());
                 fDependsWait = true;
-<<<<<<< HEAD
-                if (setParentCheck.insert(it2).second) {
-                    parentSizes += it2->GetTxSize();
-                    parentSigOpCount += it2->GetSigOpCount();
-                }
-=======
                 setParentCheck.insert(*it2);
->>>>>>> 61646189
             } else {
                 assert(active_coins_tip.HaveCoin(txin.prevout));
             }
@@ -757,17 +675,17 @@
         uint64_t nCountCheck = setAncestors.size() + 1;
         uint64_t nSizeCheck = it->GetTxSize();
         CAmount nFeesCheck = it->GetModifiedFee();
-        int64_t nSigOpCheck = it->GetSigOpCount();
+        int64_t nSigOpCheck = it->GetSigOpCost();
 
         for (txiter ancestorIt : setAncestors) {
             nSizeCheck += ancestorIt->GetTxSize();
             nFeesCheck += ancestorIt->GetModifiedFee();
-            nSigOpCheck += ancestorIt->GetSigOpCount();
+            nSigOpCheck += ancestorIt->GetSigOpCost();
         }
 
         assert(it->GetCountWithAncestors() == nCountCheck);
         assert(it->GetSizeWithAncestors() == nSizeCheck);
-        assert(it->GetSigOpCountWithAncestors() == nSigOpCheck);
+        assert(it->GetSigOpCostWithAncestors() == nSigOpCheck);
         assert(it->GetModFeesWithAncestors() == nFeesCheck);
 
         // Check children against mapNextTx
@@ -790,14 +708,7 @@
         if (fDependsWait)
             waitingOnDependants.push_back(&(*it));
         else {
-<<<<<<< HEAD
-            CValidationState state;
-            PrecomputedTransactionData txdata(tx);
-            assert(CheckInputs(tx, state, mempoolDuplicate, false, 0, false, txdata, NULL));
-            UpdateCoins(tx, mempoolDuplicate, 1000000);
-=======
             CheckInputsAndUpdateCoins(tx, mempoolDuplicate, spendheight);
->>>>>>> 61646189
         }
     }
     unsigned int stepsSinceLastRemove = 0;
@@ -809,13 +720,7 @@
             stepsSinceLastRemove++;
             assert(stepsSinceLastRemove < waitingOnDependants.size());
         } else {
-<<<<<<< HEAD
-            PrecomputedTransactionData txdata(entry->GetTx());
-            assert(CheckInputs(entry->GetTx(), state, mempoolDuplicate, false, 0, false, txdata, NULL));
-            UpdateCoins(entry->GetTx(), mempoolDuplicate, 1000000);
-=======
             CheckInputsAndUpdateCoins(entry->GetTx(), mempoolDuplicate, spendheight);
->>>>>>> 61646189
             stepsSinceLastRemove = 0;
         }
     }
@@ -1021,19 +926,19 @@
     CTransactionRef ptx = mempool.get(outpoint.hash);
     if (ptx) {
         if (outpoint.n < ptx->vout.size()) {
-            coin = Coin(ptx->vout[outpoint.n], MEMPOOL_HEIGHT, false);
+            coin = Coin(ptx->vout[outpoint.n], MEMPOOL_HEIGHT, false, ptx->IsCoinStake(), ptx->nTime);
             return true;
         } else {
             return false;
         }
     }
-    return base->GetCoin(outpoint, coin);
+    return (base->GetCoin(outpoint, coin) && !coin.IsSpent());
 }
 
 void CCoinsViewMemPool::PackageAddTransaction(const CTransactionRef& tx)
 {
     for (unsigned int n = 0; n < tx->vout.size(); ++n) {
-        m_temp_added.emplace(COutPoint(tx->GetHash(), n), Coin(tx->vout[n], MEMPOOL_HEIGHT, false));
+        m_temp_added.emplace(COutPoint(tx->GetHash(), n), Coin(tx->vout[n], MEMPOOL_HEIGHT, false, tx->IsCoinStake(), tx->nTime));
     }
 }
 
@@ -1108,35 +1013,10 @@
     }
 }
 
-CFeeRate CTxMemPool::GetMinFee(size_t sizelimit) const {
-    LOCK(cs);
-    if (!blockSinceLastRollingFeeBump || rollingMinimumFeeRate == 0)
-        return CFeeRate(llround(rollingMinimumFeeRate));
-
-    int64_t time = GetTime();
-    if (time > lastRollingFeeUpdate + 10) {
-        double halflife = ROLLING_FEE_HALFLIFE;
-        if (DynamicMemoryUsage() < sizelimit / 4)
-            halflife /= 4;
-        else if (DynamicMemoryUsage() < sizelimit / 2)
-            halflife /= 2;
-
-        rollingMinimumFeeRate = rollingMinimumFeeRate / pow(2.0, (time - lastRollingFeeUpdate) / halflife);
-        lastRollingFeeUpdate = time;
-
-        if (rollingMinimumFeeRate < (double)incrementalRelayFee.GetFeePerK() / 2) {
-            rollingMinimumFeeRate = 0;
-            return CFeeRate(0);
-        }
-    }
-    return std::max(CFeeRate(llround(rollingMinimumFeeRate)), incrementalRelayFee);
-}
-
 void CTxMemPool::trackPackageRemoved(const CFeeRate& rate) {
     AssertLockHeld(cs);
     if (rate.GetFeePerK() > rollingMinimumFeeRate) {
         rollingMinimumFeeRate = rate.GetFeePerK();
-        blockSinceLastRollingFeeBump = false;
     }
 }
 
@@ -1153,7 +1033,7 @@
         // to have 0 fee). This way, we don't allow txn to enter mempool with feerate
         // equal to txn which were removed with no block in between.
         CFeeRate removed(it->GetModFeesWithDescendants(), it->GetSizeWithDescendants());
-        removed += incrementalRelayFee;
+        removed += dustRelayFee;
         trackPackageRemoved(removed);
         maxFeeRateRemoved = std::max(maxFeeRateRemoved, removed);
 
@@ -1178,17 +1058,6 @@
         }
     }
 
-<<<<<<< HEAD
-    if (maxFeeRateRemoved > CFeeRate(0))
-        LogPrint("mempool", "Removed %u txn, rolling minimum fee bumped to %s\n", nTxnRemoved, maxFeeRateRemoved.ToString());
-}
-
-bool CTxMemPool::TransactionWithinChainLimit(const uint256& txid, size_t chainLimit) const {
-    LOCK(cs);
-    auto it = mapTx.find(txid);
-    return it == mapTx.end() || (it->GetCountWithAncestors() < chainLimit &&
-       it->GetCountWithDescendants() < chainLimit);
-=======
     if (maxFeeRateRemoved > CFeeRate(0)) {
         LogPrint(BCLog::MEMPOOL, "Removed %u txn, rolling minimum fee bumped to %s\n", nTxnRemoved, maxFeeRateRemoved.ToString());
     }
@@ -1236,5 +1105,4 @@
 {
     LOCK(cs);
     m_is_loaded = loaded;
->>>>>>> 61646189
 }