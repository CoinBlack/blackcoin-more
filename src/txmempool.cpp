--- conflicted
+++ resolved
@@ -14,11 +14,7 @@
 #include <policy/policy.h>
 #include <policy/settings.h>
 #include <reverse_iterator.h>
-<<<<<<< HEAD
-#include <timedata.h>
-=======
 #include <util/check.h>
->>>>>>> 88259837
 #include <util/moneystr.h>
 #include <util/overflow.h>
 #include <util/result.h>
@@ -387,24 +383,16 @@
     assert(int(nSigOpCostWithAncestors) >= 0);
 }
 
-<<<<<<< HEAD
-CTxMemPool::CTxMemPool(int check_ratio)
-    : m_check_ratio(check_ratio)
-=======
 CTxMemPool::CTxMemPool(const Options& opts)
     : m_check_ratio{opts.check_ratio},
-      minerPolicyEstimator{opts.estimator},
       m_max_size_bytes{opts.max_size_bytes},
       m_expiry{opts.expiry},
-      m_incremental_relay_feerate{opts.incremental_relay_feerate},
       m_min_relay_feerate{opts.min_relay_feerate},
       m_dust_relay_feerate{opts.dust_relay_feerate},
       m_permit_bare_multisig{opts.permit_bare_multisig},
       m_max_datacarrier_bytes{opts.max_datacarrier_bytes},
       m_require_standard{opts.require_standard},
-      m_full_rbf{opts.full_rbf},
       m_limits{opts.limits}
->>>>>>> 88259837
 {
 }
 
@@ -650,27 +638,6 @@
     lastRollingFeeUpdate = GetTime();
 }
 
-<<<<<<< HEAD
-void CTxMemPool::_clear()
-{
-    mapTx.clear();
-    mapNextTx.clear();
-    totalTxSize = 0;
-    m_total_fee = 0;
-    cachedInnerUsage = 0;
-    lastRollingFeeUpdate = GetTime();
-    rollingMinimumFeeRate = 0;
-    ++nTransactionsUpdated;
-}
-
-void CTxMemPool::clear()
-{
-    LOCK(cs);
-    _clear();
-}
-
-=======
->>>>>>> 88259837
 void CTxMemPool::check(const CCoinsViewCache& active_coins_tip, int64_t spendheight) const
 {
     if (m_check_ratio == 0) return;
@@ -1049,8 +1016,8 @@
     }
 }
 
-<<<<<<< HEAD
-=======
+/*
+// Blackcoin
 CFeeRate CTxMemPool::GetMinFee(size_t sizelimit) const {
     LOCK(cs);
     if (!blockSinceLastRollingFeeBump || rollingMinimumFeeRate == 0)
@@ -1074,8 +1041,8 @@
     }
     return std::max(CFeeRate(llround(rollingMinimumFeeRate)), m_incremental_relay_feerate);
 }
-
->>>>>>> 88259837
+*/
+
 void CTxMemPool::trackPackageRemoved(const CFeeRate& rate) {
     AssertLockHeld(cs);
     if (rate.GetFeePerK() > rollingMinimumFeeRate) {
@@ -1096,11 +1063,7 @@
         // to have 0 fee). This way, we don't allow txn to enter mempool with feerate
         // equal to txn which were removed with no block in between.
         CFeeRate removed(it->GetModFeesWithDescendants(), it->GetSizeWithDescendants());
-<<<<<<< HEAD
-        removed += dustRelayFee;
-=======
-        removed += m_incremental_relay_feerate;
->>>>>>> 88259837
+        removed += m_min_relay_feerate;
         trackPackageRemoved(removed);
         maxFeeRateRemoved = std::max(maxFeeRateRemoved, removed);
 
