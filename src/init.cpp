// Copyright (c) 2009-2010 Satoshi Nakamoto
// Copyright (c) 2009-2022 The Bitcoin Core developers
// Distributed under the MIT software license, see the accompanying
// file COPYING or http://www.opensource.org/licenses/mit-license.php.

#if defined(HAVE_CONFIG_H)
#include <config/bitcoin-config.h>
#endif

#include <init.h>

#include <kernel/checks.h>
#include <kernel/mempool_persist.h>
#include <kernel/validation_cache_sizes.h>

#include <addrman.h>
#include <banman.h>
#include <blockfilter.h>
#include <chain.h>
#include <chainparams.h>
#include <chainparamsbase.h>
#include <clientversion.h>
#include <common/args.h>
#include <common/system.h>
#include <consensus/amount.h>
#include <deploymentstatus.h>
#include <hash.h>
#include <httprpc.h>
#include <httpserver.h>
#include <index/blockfilterindex.h>
#include <index/coinstatsindex.h>
#include <index/txindex.h>
#include <init/common.h>
#include <interfaces/chain.h>
#include <interfaces/init.h>
#include <interfaces/node.h>
#include <logging.h>
#include <mapport.h>
#include <net.h>
#include <net_permissions.h>
#include <net_processing.h>
#include <netbase.h>
#include <netgroup.h>
#include <node/blockmanager_args.h>
#include <node/blockstorage.h>
#include <node/caches.h>
#include <node/chainstate.h>
#include <node/chainstatemanager_args.h>
#include <node/context.h>
#include <node/interface_ui.h>
#include <node/kernel_notifications.h>
#include <node/mempool_args.h>
#include <node/mempool_persist_args.h>
#include <node/miner.h>
#include <node/peerman_args.h>
#include <node/validation_cache_args.h>
#include <policy/feerate.h>
#include <policy/fees.h>
#include <policy/fees_args.h>
#include <policy/policy.h>
#include <policy/settings.h>
#include <protocol.h>
#include <rpc/blockchain.h>
#include <rpc/register.h>
#include <rpc/server.h>
#include <rpc/util.h>
#include <scheduler.h>
#include <script/sigcache.h>
#include <sync.h>
#include <timedata.h>
#include <torcontrol.h>
#include <txdb.h>
#include <txmempool.h>
#include <util/asmap.h>
#include <util/chaintype.h>
#include <util/check.h>
#include <util/fs.h>
#include <util/fs_helpers.h>
#include <util/moneystr.h>
#include <util/result.h>
#include <util/strencodings.h>
#include <util/string.h>
#include <util/syserror.h>
#include <util/thread.h>
#include <util/threadnames.h>
#include <util/time.h>
#include <util/translation.h>
#include <validation.h>
#include <validationinterface.h>
#include <wallet/wallet.h>
#include <walletinitinterface.h>

#include <algorithm>
#include <condition_variable>
#include <cstdint>
#include <cstdio>
#include <fstream>
#include <functional>
#include <set>
#include <string>
#include <thread>
#include <vector>

#ifndef WIN32
#include <cerrno>
#include <signal.h>
#include <sys/stat.h>
#endif

#include <boost/signals2/signal.hpp>

#if ENABLE_ZMQ
#include <zmq/zmqabstractnotifier.h>
#include <zmq/zmqnotificationinterface.h>
#include <zmq/zmqrpc.h>
#endif

#ifdef USE_SSE2
#include <crypto/scrypt.h>
#endif

using kernel::DumpMempool;
using kernel::LoadMempool;
using kernel::ValidationCacheSizes;

using node::ApplyArgsManOptions;
using node::BlockManager;
using node::CacheSizes;
using node::CalculateCacheSizes;
using node::DEFAULT_PERSIST_MEMPOOL;
using node::DEFAULT_PRINTPRIORITY;
using node::DEFAULT_STOPATHEIGHT;
using node::fReindex;
using node::KernelNotifications;
using node::LoadChainstate;
using node::MempoolPath;
using node::NodeContext;
using node::ShouldPersistMempool;
using node::ImportBlocks;
using node::VerifyLoadedChainstate;

static constexpr bool DEFAULT_PROXYRANDOMIZE{true};
static constexpr bool DEFAULT_REST_ENABLE{false};
static constexpr bool DEFAULT_I2P_ACCEPT_INCOMING{true};
static constexpr bool DEFAULT_STOPAFTERBLOCKIMPORT{false};

#ifdef WIN32
// Win32 LevelDB doesn't use filedescriptors, and the ones used for
// accessing block files don't count towards the fd_set size limit
// anyway.
#define MIN_CORE_FILEDESCRIPTORS 0
#else
#define MIN_CORE_FILEDESCRIPTORS 150
#endif

static const char* DEFAULT_ASMAP_FILENAME="ip_asn.map";

/**
 * The PID file facilities.
 */
static const char* BITCOIN_PID_FILENAME = "blackmored.pid";
/**
 * True if this process has created a PID file.
 * Used to determine whether we should remove the PID file on shutdown.
 */
static bool g_generated_pid{false};

static fs::path GetPidFile(const ArgsManager& args)
{
    return AbsPathForConfigVal(args, args.GetPathArg("-pid", BITCOIN_PID_FILENAME));
}

[[nodiscard]] static bool CreatePidFile(const ArgsManager& args)
{
    std::ofstream file{GetPidFile(args)};
    if (file) {
#ifdef WIN32
        tfm::format(file, "%d\n", GetCurrentProcessId());
#else
        tfm::format(file, "%d\n", getpid());
#endif
        g_generated_pid = true;
        return true;
    } else {
        return InitError(strprintf(_("Unable to create the PID file '%s': %s"), fs::PathToString(GetPidFile(args)), SysErrorString(errno)));
    }
}

static void RemovePidFile(const ArgsManager& args)
{
    if (!g_generated_pid) return;
    const auto pid_path{GetPidFile(args)};
    if (std::error_code error; !fs::remove(pid_path, error)) {
        std::string msg{error ? error.message() : "File does not exist"};
        LogPrintf("Unable to remove PID file (%s): %s\n", fs::PathToString(pid_path), msg);
    }
}

static std::optional<util::SignalInterrupt> g_shutdown;

void InitContext(NodeContext& node)
{
    assert(!g_shutdown);
    g_shutdown.emplace();

    node.args = &gArgs;
    node.shutdown = &*g_shutdown;
}

//////////////////////////////////////////////////////////////////////////////
//
// Shutdown
//

//
// Thread management and startup/shutdown:
//
// The network-processing threads are all part of a thread group
// created by AppInit() or the Qt main() function.
//
// A clean exit happens when the SignalInterrupt object is triggered, which
// makes the main thread's SignalInterrupt::wait() call return, and join all
// other ongoing threads in the thread group to the main thread.
// Shutdown() is then called to clean up database connections, and stop other
// threads that should only be stopped after the main network-processing
// threads have exited.
//
// Shutdown for Qt is very similar, only it uses a QTimer to detect
// ShutdownRequested() getting set, and then does the normal Qt
// shutdown thing.
//

bool ShutdownRequested(node::NodeContext& node)
{
    return bool{*Assert(node.shutdown)};
}

#if HAVE_SYSTEM
static void ShutdownNotify(const ArgsManager& args)
{
    std::vector<std::thread> threads;
    for (const auto& cmd : args.GetArgs("-shutdownnotify")) {
        threads.emplace_back(runCommand, cmd);
    }
    for (auto& t : threads) {
        t.join();
    }
}
#endif

void Interrupt(NodeContext& node)
{
#if HAVE_SYSTEM
    ShutdownNotify(*node.args);
#endif
    InterruptHTTPServer();
    InterruptHTTPRPC();
    InterruptRPC();
    InterruptREST();
    InterruptTorControl();
    InterruptMapPort();
    if (node.connman)
        node.connman->Interrupt();
    if (g_txindex) {
        g_txindex->Interrupt();
    }
    ForEachBlockFilterIndex([](BlockFilterIndex& index) { index.Interrupt(); });
    if (g_coin_stats_index) {
        g_coin_stats_index->Interrupt();
    }
}

void Shutdown(NodeContext& node)
{
    static Mutex g_shutdown_mutex;
    TRY_LOCK(g_shutdown_mutex, lock_shutdown);
    if (!lock_shutdown) return;
    LogPrintf("%s: In progress...\n", __func__);
    Assert(node.args);

    /// Note: Shutdown() must be able to handle cases in which initialization failed part of the way,
    /// for example if the data directory was found to be locked.
    /// Be sure that anything that writes files or flushes caches only does this if the respective
    /// module was initialized.
    util::ThreadRename("shutoff");

#ifdef ENABLE_WALLET
    if (node.wallet_loader && node.wallet_loader->context()) {
        // Force stop the stakers before any other components
        for (const std::shared_ptr<wallet::CWallet>& pwallet : GetWallets(*node.wallet_loader->context())) {
            pwallet->StopStake();
        }
    }
#endif

    if (node.mempool) node.mempool->AddTransactionsUpdated(1);

    StopHTTPRPC();
    StopREST();
    StopRPC();
    StopHTTPServer();
    for (const auto& client : node.chain_clients) {
        client->flush();
    }
    StopMapPort();

    // Because these depend on each-other, we make sure that neither can be
    // using the other before destroying them.
    if (node.peerman) UnregisterValidationInterface(node.peerman.get());
    if (node.connman) node.connman->Stop();

    StopTorControl();

    if (node.chainman && node.chainman->m_thread_load.joinable()) node.chainman->m_thread_load.join();
    // After everything has been shut down, but before things get flushed, stop the
    // the scheduler. After this point, SyncWithValidationInterfaceQueue() should not be called anymore
    // as this would prevent the shutdown from completing.
    if (node.scheduler) node.scheduler->stop();

    // After the threads that potentially access these pointers have been stopped,
    // destruct and reset all to nullptr.
    node.peerman.reset();
    node.connman.reset();
    node.banman.reset();
    node.addrman.reset();
    node.netgroupman.reset();

    if (node.mempool && node.mempool->GetLoadTried() && ShouldPersistMempool(*node.args)) {
        DumpMempool(*node.mempool, MempoolPath(*node.args));
    }

    // FlushStateToDisk generates a ChainStateFlushed callback, which we should avoid missing
    if (node.chainman) {
        LOCK(cs_main);
        for (Chainstate* chainstate : node.chainman->GetAll()) {
            if (chainstate->CanFlushToDisk()) {
                chainstate->ForceFlushStateToDisk();
            }
        }
    }

    // After there are no more peers/RPC left to give us new data which may generate
    // CValidationInterface callbacks, flush them...
    GetMainSignals().FlushBackgroundCallbacks();

    // Stop and delete all indexes only after flushing background callbacks.
    if (g_txindex) {
        g_txindex->Stop();
        g_txindex.reset();
    }
    if (g_coin_stats_index) {
        g_coin_stats_index->Stop();
        g_coin_stats_index.reset();
    }
    ForEachBlockFilterIndex([](BlockFilterIndex& index) { index.Stop(); });
    DestroyAllBlockFilterIndexes();

    // Any future callbacks will be dropped. This should absolutely be safe - if
    // missing a callback results in an unrecoverable situation, unclean shutdown
    // would too. The only reason to do the above flushes is to let the wallet catch
    // up with our current chain to avoid any strange pruning edge cases and make
    // next startup faster by avoiding rescan.

    if (node.chainman) {
        LOCK(cs_main);
        for (Chainstate* chainstate : node.chainman->GetAll()) {
            if (chainstate->CanFlushToDisk()) {
                chainstate->ForceFlushStateToDisk();
                chainstate->ResetCoinsViews();
            }
        }
    }
    for (const auto& client : node.chain_clients) {
        client->stop();
    }

#if ENABLE_ZMQ
    if (g_zmq_notification_interface) {
        UnregisterValidationInterface(g_zmq_notification_interface.get());
        g_zmq_notification_interface.reset();
    }
#endif

    node.chain_clients.clear();
    UnregisterAllValidationInterfaces();
    GetMainSignals().UnregisterBackgroundSignalScheduler();
    node.mempool.reset();
    node.chainman.reset();
    node.scheduler.reset();
    node.kernel.reset();

    RemovePidFile(*node.args);

    LogPrintf("%s: done\n", __func__);
}

/**
 * Signal handlers are very limited in what they are allowed to do.
 * The execution context the handler is invoked in is not guaranteed,
 * so we restrict handler operations to just touching variables:
 */
#ifndef WIN32
static void HandleSIGTERM(int)
{
    // Return value is intentionally ignored because there is not a better way
    // of handling this failure in a signal handler.
    (void)(*Assert(g_shutdown))();
}

static void HandleSIGHUP(int)
{
    LogInstance().m_reopen_file = true;
}
#else
static BOOL WINAPI consoleCtrlHandler(DWORD dwCtrlType)
{
    if (!(*Assert(g_shutdown))()) {
        LogPrintf("Error: failed to send shutdown signal on Ctrl-C\n");
        return false;
    }
    Sleep(INFINITE);
    return true;
}
#endif

#ifndef WIN32
static void registerSignalHandler(int signal, void(*handler)(int))
{
    struct sigaction sa;
    sa.sa_handler = handler;
    sigemptyset(&sa.sa_mask);
    sa.sa_flags = 0;
    sigaction(signal, &sa, nullptr);
}
#endif

static boost::signals2::connection rpc_notify_block_change_connection;
static void OnRPCStarted()
{
    rpc_notify_block_change_connection = uiInterface.NotifyBlockTip_connect(std::bind(RPCNotifyBlockChange, std::placeholders::_2));
}

static void OnRPCStopped()
{
    rpc_notify_block_change_connection.disconnect();
    RPCNotifyBlockChange(nullptr);
    g_best_block_cv.notify_all();
    LogPrint(BCLog::RPC, "RPC stopped.\n");
}

void SetupServerArgs(ArgsManager& argsman)
{
    SetupHelpOptions(argsman);
    argsman.AddArg("-help-debug", "Print help message with debugging options and exit", ArgsManager::ALLOW_ANY, OptionsCategory::DEBUG_TEST); // server-only for now

    init::AddLoggingArgs(argsman);

    const auto defaultBaseParams = CreateBaseChainParams(ChainType::MAIN);
    const auto testnetBaseParams = CreateBaseChainParams(ChainType::TESTNET);
    const auto signetBaseParams = CreateBaseChainParams(ChainType::SIGNET);
    const auto regtestBaseParams = CreateBaseChainParams(ChainType::REGTEST);
    const auto defaultChainParams = CreateChainParams(argsman, ChainType::MAIN);
    const auto testnetChainParams = CreateChainParams(argsman, ChainType::TESTNET);
    const auto signetChainParams = CreateChainParams(argsman, ChainType::SIGNET);
    const auto regtestChainParams = CreateChainParams(argsman, ChainType::REGTEST);

    // Hidden Options
    std::vector<std::string> hidden_args = {
        "-dbcrashratio", "-forcecompactdb",
        // GUI args. These will be overwritten by SetupUIArgs for the GUI
        "-choosedatadir", "-lang=<lang>", "-min", "-resetguisettings", "-splash", "-uiplatform"};

    argsman.AddArg("-version", "Print version and exit", ArgsManager::ALLOW_ANY, OptionsCategory::OPTIONS);
#if HAVE_SYSTEM
    argsman.AddArg("-alertnotify=<cmd>", "Execute command when an alert is raised (%s in cmd is replaced by message)", ArgsManager::ALLOW_ANY, OptionsCategory::OPTIONS);
#endif
    argsman.AddArg("-assumevalid=<hex>", strprintf("If this block is in the chain assume that it and its ancestors are valid and potentially skip their script verification (0 to verify all, default: %s, testnet: %s, signet: %s)", defaultChainParams->GetConsensus().defaultAssumeValid.GetHex(), testnetChainParams->GetConsensus().defaultAssumeValid.GetHex(), signetChainParams->GetConsensus().defaultAssumeValid.GetHex()), ArgsManager::ALLOW_ANY, OptionsCategory::OPTIONS);
    argsman.AddArg("-blocksdir=<dir>", "Specify directory to hold blocks subdirectory for *.dat files (default: <datadir>)", ArgsManager::ALLOW_ANY, OptionsCategory::OPTIONS);
#if HAVE_SYSTEM
    argsman.AddArg("-blocknotify=<cmd>", "Execute command when the best block changes (%s in cmd is replaced by block hash)", ArgsManager::ALLOW_ANY, OptionsCategory::OPTIONS);
#endif
    argsman.AddArg("-blockreconstructionextratxn=<n>", strprintf("Extra transactions to keep in memory for compact block reconstructions (default: %u)", DEFAULT_BLOCK_RECONSTRUCTION_EXTRA_TXN), ArgsManager::ALLOW_ANY, OptionsCategory::OPTIONS);
    argsman.AddArg("-blocksonly", strprintf("Whether to reject transactions from network peers. Automatic broadcast and rebroadcast of any transactions from inbound peers is disabled, unless the peer has the 'forcerelay' permission. RPC transactions are not affected. (default: %u)", DEFAULT_BLOCKSONLY), ArgsManager::ALLOW_ANY, OptionsCategory::OPTIONS);
    argsman.AddArg("-coinstatsindex", strprintf("Maintain coinstats index used by the gettxoutsetinfo RPC (default: %u)", DEFAULT_COINSTATSINDEX), ArgsManager::ALLOW_ANY, OptionsCategory::OPTIONS);
    argsman.AddArg("-conf=<file>", strprintf("Specify path to read-only configuration file. Relative paths will be prefixed by datadir location (only useable from command line, not configuration file) (default: %s)", BITCOIN_CONF_FILENAME), ArgsManager::ALLOW_ANY, OptionsCategory::OPTIONS);
    argsman.AddArg("-datadir=<dir>", "Specify data directory", ArgsManager::ALLOW_ANY, OptionsCategory::OPTIONS);
    argsman.AddArg("-dbbatchsize", strprintf("Maximum database write batch size in bytes (default: %u)", nDefaultDbBatchSize), ArgsManager::ALLOW_ANY | ArgsManager::DEBUG_ONLY, OptionsCategory::OPTIONS);
    argsman.AddArg("-dbcache=<n>", strprintf("Maximum database cache size <n> MiB (%d to %d, default: %d). In addition, unused mempool memory is shared for this cache (see -maxmempool).", nMinDbCache, nMaxDbCache, nDefaultDbCache), ArgsManager::ALLOW_ANY, OptionsCategory::OPTIONS);
    argsman.AddArg("-includeconf=<file>", "Specify additional configuration file, relative to the -datadir path (only useable from configuration file, not command line)", ArgsManager::ALLOW_ANY, OptionsCategory::OPTIONS);
    argsman.AddArg("-allowignoredconf", strprintf("For backwards compatibility, treat an unused %s file in the datadir as a warning, not an error.", BITCOIN_CONF_FILENAME), ArgsManager::ALLOW_ANY, OptionsCategory::OPTIONS);
    argsman.AddArg("-loadblock=<file>", "Imports blocks from external file on startup", ArgsManager::ALLOW_ANY, OptionsCategory::OPTIONS);
    argsman.AddArg("-maxmempool=<n>", strprintf("Keep the transaction memory pool below <n> megabytes (default: %u)", DEFAULT_MAX_MEMPOOL_SIZE_MB), ArgsManager::ALLOW_ANY, OptionsCategory::OPTIONS);
    argsman.AddArg("-maxorphantx=<n>", strprintf("Keep at most <n> unconnectable transactions in memory (default: %u)", DEFAULT_MAX_ORPHAN_TRANSACTIONS), ArgsManager::ALLOW_ANY, OptionsCategory::OPTIONS);
    argsman.AddArg("-mempoolexpiry=<n>", strprintf("Do not keep transactions in the mempool longer than <n> hours (default: %u)", DEFAULT_MEMPOOL_EXPIRY_HOURS), ArgsManager::ALLOW_ANY, OptionsCategory::OPTIONS);
    argsman.AddArg("-minimumchainwork=<hex>", strprintf("Minimum work assumed to exist on a valid chain in hex (default: %s, testnet: %s, signet: %s)", defaultChainParams->GetConsensus().nMinimumChainWork.GetHex(), testnetChainParams->GetConsensus().nMinimumChainWork.GetHex(), signetChainParams->GetConsensus().nMinimumChainWork.GetHex()), ArgsManager::ALLOW_ANY | ArgsManager::DEBUG_ONLY, OptionsCategory::OPTIONS);
    argsman.AddArg("-par=<n>", strprintf("Set the number of script verification threads (0 = auto, up to %d, <0 = leave that many cores free, default: %d)",
        MAX_SCRIPTCHECK_THREADS, DEFAULT_SCRIPTCHECK_THREADS), ArgsManager::ALLOW_ANY, OptionsCategory::OPTIONS);
    argsman.AddArg("-persistmempool", strprintf("Whether to save the mempool on shutdown and load on restart (default: %u)", DEFAULT_PERSIST_MEMPOOL), ArgsManager::ALLOW_ANY, OptionsCategory::OPTIONS);
    argsman.AddArg("-persistmempoolv1",
                   strprintf("Whether a mempool.dat file created by -persistmempool or the savemempool RPC will be written in the legacy format "
                             "(version 1) or the current format (version 2). This temporary option will be removed in the future. (default: %u)",
                             DEFAULT_PERSIST_V1_DAT),
                   ArgsManager::ALLOW_ANY, OptionsCategory::OPTIONS);
    argsman.AddArg("-pid=<file>", strprintf("Specify pid file. Relative paths will be prefixed by a net-specific datadir location. (default: %s)", BITCOIN_PID_FILENAME), ArgsManager::ALLOW_ANY, OptionsCategory::OPTIONS);
    argsman.AddArg("-reindex", "If enabled, wipe chain state and block index, and rebuild them from blk*.dat files on disk. Also wipe and rebuild other optional indexes that are active. If an assumeutxo snapshot was loaded, its chainstate will be wiped as well. The snapshot can then be reloaded via RPC.", ArgsManager::ALLOW_ANY, OptionsCategory::OPTIONS);
    argsman.AddArg("-reindex-chainstate", "If enabled, wipe chain state, and rebuild it from blk*.dat files on disk. If an assumeutxo snapshot was loaded, its chainstate will be wiped as well. The snapshot can then be reloaded via RPC.", ArgsManager::ALLOW_ANY, OptionsCategory::OPTIONS);
    argsman.AddArg("-settings=<file>", strprintf("Specify path to dynamic settings data file. Can be disabled with -nosettings. File is written at runtime and not meant to be edited by users (use %s instead for custom settings). Relative paths will be prefixed by datadir location. (default: %s)", BITCOIN_CONF_FILENAME, BITCOIN_SETTINGS_FILENAME), ArgsManager::ALLOW_ANY, OptionsCategory::OPTIONS);
#if HAVE_SYSTEM
    argsman.AddArg("-startupnotify=<cmd>", "Execute command on startup.", ArgsManager::ALLOW_ANY, OptionsCategory::OPTIONS);
    argsman.AddArg("-shutdownnotify=<cmd>", "Execute command immediately before beginning shutdown. The need for shutdown may be urgent, so be careful not to delay it long (if the command doesn't require interaction with the server, consider having it fork into the background).", ArgsManager::ALLOW_ANY, OptionsCategory::OPTIONS);
#endif
    argsman.AddArg("-txindex", strprintf("Maintain a full transaction index, used by the getrawtransaction rpc call (default: %u)", DEFAULT_TXINDEX), ArgsManager::ALLOW_ANY, OptionsCategory::OPTIONS);
    argsman.AddArg("-blockfilterindex=<type>",
                 strprintf("Maintain an index of compact filters by block (default: %s, values: %s).", DEFAULT_BLOCKFILTERINDEX, ListBlockFilterTypes()) +
                 " If <type> is not supplied or if <type> = 1, indexes for all known types are enabled.",
                 ArgsManager::ALLOW_ANY, OptionsCategory::OPTIONS);

    argsman.AddArg("-addnode=<ip>", strprintf("Add a node to connect to and attempt to keep the connection open (see the addnode RPC help for more info). This option can be specified multiple times to add multiple nodes; connections are limited to %u at a time and are counted separately from the -maxconnections limit.", MAX_ADDNODE_CONNECTIONS), ArgsManager::ALLOW_ANY | ArgsManager::NETWORK_ONLY, OptionsCategory::CONNECTION);
    argsman.AddArg("-asmap=<file>", strprintf("Specify asn mapping used for bucketing of the peers (default: %s). Relative paths will be prefixed by the net-specific datadir location.", DEFAULT_ASMAP_FILENAME), ArgsManager::ALLOW_ANY, OptionsCategory::CONNECTION);
    argsman.AddArg("-bantime=<n>", strprintf("Default duration (in seconds) of manually configured bans (default: %u)", DEFAULT_MISBEHAVING_BANTIME), ArgsManager::ALLOW_ANY, OptionsCategory::CONNECTION);
    argsman.AddArg("-bind=<addr>[:<port>][=onion]", strprintf("Bind to given address and always listen on it (default: 0.0.0.0). Use [host]:port notation for IPv6. Append =onion to tag any incoming connections to that address and port as incoming Tor connections (default: 127.0.0.1:%u=onion, testnet: 127.0.0.1:%u=onion, signet: 127.0.0.1:%u=onion, regtest: 127.0.0.1:%u=onion)", defaultBaseParams->OnionServiceTargetPort(), testnetBaseParams->OnionServiceTargetPort(), signetBaseParams->OnionServiceTargetPort(), regtestBaseParams->OnionServiceTargetPort()), ArgsManager::ALLOW_ANY | ArgsManager::NETWORK_ONLY, OptionsCategory::CONNECTION);
    argsman.AddArg("-cjdnsreachable", "If set, then this host is configured for CJDNS (connecting to fc00::/8 addresses would lead us to the CJDNS network, see doc/cjdns.md) (default: 0)", ArgsManager::ALLOW_ANY, OptionsCategory::CONNECTION);
    argsman.AddArg("-connect=<ip>", "Connect only to the specified node; -noconnect disables automatic connections (the rules for this peer are the same as for -addnode). This option can be specified multiple times to connect to multiple nodes.", ArgsManager::ALLOW_ANY | ArgsManager::NETWORK_ONLY, OptionsCategory::CONNECTION);
    argsman.AddArg("-discover", "Discover own IP addresses (default: 1 when listening and no -externalip or -proxy)", ArgsManager::ALLOW_ANY, OptionsCategory::CONNECTION);
    argsman.AddArg("-dns", strprintf("Allow DNS lookups for -addnode, -seednode and -connect (default: %u)", DEFAULT_NAME_LOOKUP), ArgsManager::ALLOW_ANY, OptionsCategory::CONNECTION);
    argsman.AddArg("-dnsseed", strprintf("Query for peer addresses via DNS lookup, if low on addresses (default: %u unless -connect used or -maxconnections=0)", DEFAULT_DNSSEED), ArgsManager::ALLOW_ANY, OptionsCategory::CONNECTION);
    argsman.AddArg("-externalip=<ip>", "Specify your own public address", ArgsManager::ALLOW_ANY, OptionsCategory::CONNECTION);
    argsman.AddArg("-fixedseeds", strprintf("Allow fixed seeds if DNS seeds don't provide peers (default: %u)", DEFAULT_FIXEDSEEDS), ArgsManager::ALLOW_ANY, OptionsCategory::CONNECTION);
    argsman.AddArg("-forcednsseed", strprintf("Always query for peer addresses via DNS lookup (default: %u)", DEFAULT_FORCEDNSSEED), ArgsManager::ALLOW_ANY, OptionsCategory::CONNECTION);
    argsman.AddArg("-listen", strprintf("Accept connections from outside (default: %u if no -proxy, -connect or -maxconnections=0)", DEFAULT_LISTEN), ArgsManager::ALLOW_ANY, OptionsCategory::CONNECTION);
    argsman.AddArg("-listenonion", strprintf("Automatically create Tor onion service (default: %d)", DEFAULT_LISTEN_ONION), ArgsManager::ALLOW_ANY, OptionsCategory::CONNECTION);
    argsman.AddArg("-maxconnections=<n>", strprintf("Maintain at most <n> automatic connections to peers (default: %u). This limit does not apply to connections manually added via -addnode or the addnode RPC, which have a separate limit of %u.", DEFAULT_MAX_PEER_CONNECTIONS, MAX_ADDNODE_CONNECTIONS), ArgsManager::ALLOW_ANY, OptionsCategory::CONNECTION);
    argsman.AddArg("-maxreceivebuffer=<n>", strprintf("Maximum per-connection receive buffer, <n>*1000 bytes (default: %u)", DEFAULT_MAXRECEIVEBUFFER), ArgsManager::ALLOW_ANY, OptionsCategory::CONNECTION);
    argsman.AddArg("-maxsendbuffer=<n>", strprintf("Maximum per-connection memory usage for the send buffer, <n>*1000 bytes (default: %u)", DEFAULT_MAXSENDBUFFER), ArgsManager::ALLOW_ANY, OptionsCategory::CONNECTION);
    argsman.AddArg("-maxtimeadjustment", strprintf("Maximum allowed median peer time offset adjustment. Local perspective of time may be influenced by outbound peers forward or backward by this amount (default: %u seconds).", DEFAULT_MAX_TIME_ADJUSTMENT), ArgsManager::ALLOW_ANY, OptionsCategory::CONNECTION);
    argsman.AddArg("-maxuploadtarget=<n>", strprintf("Tries to keep outbound traffic under the given target per 24h. Limit does not apply to peers with 'download' permission or blocks created within past week. 0 = no limit (default: %s). Optional suffix units [k|K|m|M|g|G|t|T] (default: M). Lowercase is 1000 base while uppercase is 1024 base", DEFAULT_MAX_UPLOAD_TARGET), ArgsManager::ALLOW_ANY, OptionsCategory::CONNECTION);
    argsman.AddArg("-onion=<ip:port>", "Use separate SOCKS5 proxy to reach peers via Tor onion services, set -noonion to disable (default: -proxy)", ArgsManager::ALLOW_ANY, OptionsCategory::CONNECTION);
    argsman.AddArg("-i2psam=<ip:port>", "I2P SAM proxy to reach I2P peers and accept I2P connections (default: none)", ArgsManager::ALLOW_ANY, OptionsCategory::CONNECTION);
    argsman.AddArg("-i2pacceptincoming", strprintf("Whether to accept inbound I2P connections (default: %i). Ignored if -i2psam is not set. Listening for inbound I2P connections is done through the SAM proxy, not by binding to a local address and port.", DEFAULT_I2P_ACCEPT_INCOMING), ArgsManager::ALLOW_ANY, OptionsCategory::CONNECTION);
    argsman.AddArg("-onlynet=<net>", "Make automatic outbound connections only to network <net> (" + Join(GetNetworkNames(), ", ") + "). Inbound and manual connections are not affected by this option. It can be specified multiple times to allow multiple networks.", ArgsManager::ALLOW_ANY, OptionsCategory::CONNECTION);
    argsman.AddArg("-v2transport", strprintf("Support v2 transport (default: %u)", DEFAULT_V2_TRANSPORT), ArgsManager::ALLOW_ANY, OptionsCategory::CONNECTION);
    argsman.AddArg("-peerbloomfilters", strprintf("Support filtering of blocks and transaction with bloom filters (default: %u)", DEFAULT_PEERBLOOMFILTERS), ArgsManager::ALLOW_ANY, OptionsCategory::CONNECTION);
    argsman.AddArg("-peerblockfilters", strprintf("Serve compact block filters to peers per BIP 157 (default: %u)", DEFAULT_PEERBLOCKFILTERS), ArgsManager::ALLOW_ANY, OptionsCategory::CONNECTION);
    argsman.AddArg("-txreconciliation", strprintf("Enable transaction reconciliations per BIP 330 (default: %d)", DEFAULT_TXRECONCILIATION_ENABLE), ArgsManager::ALLOW_ANY | ArgsManager::DEBUG_ONLY, OptionsCategory::CONNECTION);
    // TODO: remove the sentence "Nodes not using ... incoming connections." once the changes from
    // https://github.com/bitcoin/bitcoin/pull/23542 have become widespread.
    argsman.AddArg("-port=<port>", strprintf("Listen for connections on <port>. Nodes not using the default ports (default: %u, testnet: %u, signet: %u, regtest: %u) are unlikely to get incoming connections. Not relevant for I2P (see doc/i2p.md).", defaultChainParams->GetDefaultPort(), testnetChainParams->GetDefaultPort(), signetChainParams->GetDefaultPort(), regtestChainParams->GetDefaultPort()), ArgsManager::ALLOW_ANY | ArgsManager::NETWORK_ONLY, OptionsCategory::CONNECTION);
    argsman.AddArg("-proxy=<ip:port>", "Connect through SOCKS5 proxy, set -noproxy to disable (default: disabled)", ArgsManager::ALLOW_ANY | ArgsManager::DISALLOW_ELISION, OptionsCategory::CONNECTION);
    argsman.AddArg("-proxyrandomize", strprintf("Randomize credentials for every proxy connection. This enables Tor stream isolation (default: %u)", DEFAULT_PROXYRANDOMIZE), ArgsManager::ALLOW_ANY, OptionsCategory::CONNECTION);
    argsman.AddArg("-seednode=<ip>", "Connect to a node to retrieve peer addresses, and disconnect. This option can be specified multiple times to connect to multiple nodes.", ArgsManager::ALLOW_ANY, OptionsCategory::CONNECTION);
    argsman.AddArg("-networkactive", "Enable all P2P network activity (default: 1). Can be changed by the setnetworkactive RPC command", ArgsManager::ALLOW_ANY, OptionsCategory::CONNECTION);
    argsman.AddArg("-timeout=<n>", strprintf("Specify socket connection timeout in milliseconds. If an initial attempt to connect is unsuccessful after this amount of time, drop it (minimum: 1, default: %d)", DEFAULT_CONNECT_TIMEOUT), ArgsManager::ALLOW_ANY, OptionsCategory::CONNECTION);
    argsman.AddArg("-peertimeout=<n>", strprintf("Specify a p2p connection timeout delay in seconds. After connecting to a peer, wait this amount of time before considering disconnection based on inactivity (minimum: 1, default: %d)", DEFAULT_PEER_CONNECT_TIMEOUT), ArgsManager::ALLOW_ANY | ArgsManager::DEBUG_ONLY, OptionsCategory::CONNECTION);
    argsman.AddArg("-torcontrol=<ip>:<port>", strprintf("Tor control host and port to use if onion listening enabled (default: %s). If no port is specified, the default port of %i will be used.", DEFAULT_TOR_CONTROL, DEFAULT_TOR_CONTROL_PORT), ArgsManager::ALLOW_ANY, OptionsCategory::CONNECTION);
    argsman.AddArg("-torpassword=<pass>", "Tor control port password (default: empty)", ArgsManager::ALLOW_ANY | ArgsManager::SENSITIVE, OptionsCategory::CONNECTION);
#ifdef USE_UPNP
#if USE_UPNP
    argsman.AddArg("-upnp", "Use UPnP to map the listening port (default: 1 when listening and no -proxy)", ArgsManager::ALLOW_ANY, OptionsCategory::CONNECTION);
#else
    argsman.AddArg("-upnp", strprintf("Use UPnP to map the listening port (default: %u)", 0), ArgsManager::ALLOW_ANY, OptionsCategory::CONNECTION);
#endif
#else
    hidden_args.emplace_back("-upnp");
#endif
#ifdef USE_NATPMP
    argsman.AddArg("-natpmp", strprintf("Use NAT-PMP to map the listening port (default: %s)", DEFAULT_NATPMP ? "1 when listening and no -proxy" : "0"), ArgsManager::ALLOW_ANY, OptionsCategory::CONNECTION);
#else
    hidden_args.emplace_back("-natpmp");
#endif // USE_NATPMP
    argsman.AddArg("-whitebind=<[permissions@]addr>", "Bind to the given address and add permission flags to the peers connecting to it. "
        "Use [host]:port notation for IPv6. Allowed permissions: " + Join(NET_PERMISSIONS_DOC, ", ") + ". "
        "Specify multiple permissions separated by commas (default: download,noban,mempool,relay). Can be specified multiple times.", ArgsManager::ALLOW_ANY, OptionsCategory::CONNECTION);

    argsman.AddArg("-whitelist=<[permissions@]IP address or network>", "Add permission flags to the peers connecting from the given IP address (e.g. 1.2.3.4) or "
        "CIDR-notated network (e.g. 1.2.3.0/24). Uses the same permissions as "
        "-whitebind. Can be specified multiple times." , ArgsManager::ALLOW_ANY, OptionsCategory::CONNECTION);

    g_wallet_init_interface.AddWalletOptions(argsman);

#if ENABLE_ZMQ
    argsman.AddArg("-zmqpubhashblock=<address>", "Enable publish hash block in <address>", ArgsManager::ALLOW_ANY, OptionsCategory::ZMQ);
    argsman.AddArg("-zmqpubhashtx=<address>", "Enable publish hash transaction in <address>", ArgsManager::ALLOW_ANY, OptionsCategory::ZMQ);
    argsman.AddArg("-zmqpubrawblock=<address>", "Enable publish raw block in <address>", ArgsManager::ALLOW_ANY, OptionsCategory::ZMQ);
    argsman.AddArg("-zmqpubrawtx=<address>", "Enable publish raw transaction in <address>", ArgsManager::ALLOW_ANY, OptionsCategory::ZMQ);
    argsman.AddArg("-zmqpubsequence=<address>", "Enable publish hash block and tx sequence in <address>", ArgsManager::ALLOW_ANY, OptionsCategory::ZMQ);
    argsman.AddArg("-zmqpubhashblockhwm=<n>", strprintf("Set publish hash block outbound message high water mark (default: %d)", CZMQAbstractNotifier::DEFAULT_ZMQ_SNDHWM), ArgsManager::ALLOW_ANY, OptionsCategory::ZMQ);
    argsman.AddArg("-zmqpubhashtxhwm=<n>", strprintf("Set publish hash transaction outbound message high water mark (default: %d)", CZMQAbstractNotifier::DEFAULT_ZMQ_SNDHWM), ArgsManager::ALLOW_ANY, OptionsCategory::ZMQ);
    argsman.AddArg("-zmqpubrawblockhwm=<n>", strprintf("Set publish raw block outbound message high water mark (default: %d)", CZMQAbstractNotifier::DEFAULT_ZMQ_SNDHWM), ArgsManager::ALLOW_ANY, OptionsCategory::ZMQ);
    argsman.AddArg("-zmqpubrawtxhwm=<n>", strprintf("Set publish raw transaction outbound message high water mark (default: %d)", CZMQAbstractNotifier::DEFAULT_ZMQ_SNDHWM), ArgsManager::ALLOW_ANY, OptionsCategory::ZMQ);
    argsman.AddArg("-zmqpubsequencehwm=<n>", strprintf("Set publish hash sequence message high water mark (default: %d)", CZMQAbstractNotifier::DEFAULT_ZMQ_SNDHWM), ArgsManager::ALLOW_ANY, OptionsCategory::ZMQ);
#else
    hidden_args.emplace_back("-zmqpubhashblock=<address>");
    hidden_args.emplace_back("-zmqpubhashtx=<address>");
    hidden_args.emplace_back("-zmqpubrawblock=<address>");
    hidden_args.emplace_back("-zmqpubrawtx=<address>");
    hidden_args.emplace_back("-zmqpubsequence=<n>");
    hidden_args.emplace_back("-zmqpubhashblockhwm=<n>");
    hidden_args.emplace_back("-zmqpubhashtxhwm=<n>");
    hidden_args.emplace_back("-zmqpubrawblockhwm=<n>");
    hidden_args.emplace_back("-zmqpubrawtxhwm=<n>");
    hidden_args.emplace_back("-zmqpubsequencehwm=<n>");
#endif

    argsman.AddArg("-checkblocks=<n>", strprintf("How many blocks to check at startup (default: %u, 0 = all)", DEFAULT_CHECKBLOCKS), ArgsManager::ALLOW_ANY | ArgsManager::DEBUG_ONLY, OptionsCategory::DEBUG_TEST);
    argsman.AddArg("-checklevel=<n>", strprintf("How thorough the block verification of -checkblocks is: %s (0-4, default: %u)", Join(CHECKLEVEL_DOC, ", "), DEFAULT_CHECKLEVEL), ArgsManager::ALLOW_ANY | ArgsManager::DEBUG_ONLY, OptionsCategory::DEBUG_TEST);
    argsman.AddArg("-checkblockindex", strprintf("Do a consistency check for the block tree, chainstate, and other validation data structures occasionally. (default: %u, regtest: %u)", defaultChainParams->DefaultConsistencyChecks(), regtestChainParams->DefaultConsistencyChecks()), ArgsManager::ALLOW_ANY | ArgsManager::DEBUG_ONLY, OptionsCategory::DEBUG_TEST);
    argsman.AddArg("-checkaddrman=<n>", strprintf("Run addrman consistency checks every <n> operations. Use 0 to disable. (default: %u)", DEFAULT_ADDRMAN_CONSISTENCY_CHECKS), ArgsManager::ALLOW_ANY | ArgsManager::DEBUG_ONLY, OptionsCategory::DEBUG_TEST);
    argsman.AddArg("-checkmempool=<n>", strprintf("Run mempool consistency checks every <n> transactions. Use 0 to disable. (default: %u, regtest: %u)", defaultChainParams->DefaultConsistencyChecks(), regtestChainParams->DefaultConsistencyChecks()), ArgsManager::ALLOW_ANY | ArgsManager::DEBUG_ONLY, OptionsCategory::DEBUG_TEST);
    argsman.AddArg("-checkpoints", strprintf("Enable rejection of any forks from the known historical chain until block %s (default: %u)", defaultChainParams->Checkpoints().GetHeight(), DEFAULT_CHECKPOINTS_ENABLED), ArgsManager::ALLOW_ANY | ArgsManager::DEBUG_ONLY, OptionsCategory::DEBUG_TEST);
    argsman.AddArg("-deprecatedrpc=<method>", "Allows deprecated RPC method(s) to be used", ArgsManager::ALLOW_ANY | ArgsManager::DEBUG_ONLY, OptionsCategory::DEBUG_TEST);
    argsman.AddArg("-stopafterblockimport", strprintf("Stop running after importing blocks from disk (default: %u)", DEFAULT_STOPAFTERBLOCKIMPORT), ArgsManager::ALLOW_ANY | ArgsManager::DEBUG_ONLY, OptionsCategory::DEBUG_TEST);
    argsman.AddArg("-stopatheight", strprintf("Stop running after reaching the given height in the main chain (default: %u)", DEFAULT_STOPATHEIGHT), ArgsManager::ALLOW_ANY | ArgsManager::DEBUG_ONLY, OptionsCategory::DEBUG_TEST);
    argsman.AddArg("-limitancestorcount=<n>", strprintf("Do not accept transactions if number of in-mempool ancestors is <n> or more (default: %u)", DEFAULT_ANCESTOR_LIMIT), ArgsManager::ALLOW_ANY | ArgsManager::DEBUG_ONLY, OptionsCategory::DEBUG_TEST);
    argsman.AddArg("-limitancestorsize=<n>", strprintf("Do not accept transactions whose size with all in-mempool ancestors exceeds <n> kilobytes (default: %u)", DEFAULT_ANCESTOR_SIZE_LIMIT_KVB), ArgsManager::ALLOW_ANY | ArgsManager::DEBUG_ONLY, OptionsCategory::DEBUG_TEST);
    argsman.AddArg("-limitdescendantcount=<n>", strprintf("Do not accept transactions if any ancestor would have <n> or more in-mempool descendants (default: %u)", DEFAULT_DESCENDANT_LIMIT), ArgsManager::ALLOW_ANY | ArgsManager::DEBUG_ONLY, OptionsCategory::DEBUG_TEST);
    argsman.AddArg("-limitdescendantsize=<n>", strprintf("Do not accept transactions if any ancestor would have more than <n> kilobytes of in-mempool descendants (default: %u).", DEFAULT_DESCENDANT_SIZE_LIMIT_KVB), ArgsManager::ALLOW_ANY | ArgsManager::DEBUG_ONLY, OptionsCategory::DEBUG_TEST);
    argsman.AddArg("-addrmantest", "Allows to test address relay on localhost", ArgsManager::ALLOW_ANY | ArgsManager::DEBUG_ONLY, OptionsCategory::DEBUG_TEST);
    argsman.AddArg("-capturemessages", "Capture all P2P messages to disk", ArgsManager::ALLOW_ANY | ArgsManager::DEBUG_ONLY, OptionsCategory::DEBUG_TEST);
    argsman.AddArg("-mocktime=<n>", "Replace actual time with " + UNIX_EPOCH_TIME + " (default: 0)", ArgsManager::ALLOW_ANY | ArgsManager::DEBUG_ONLY, OptionsCategory::DEBUG_TEST);
    argsman.AddArg("-maxsigcachesize=<n>", strprintf("Limit sum of signature cache and script execution cache sizes to <n> MiB (default: %u)", DEFAULT_MAX_SIG_CACHE_BYTES >> 20), ArgsManager::ALLOW_ANY | ArgsManager::DEBUG_ONLY, OptionsCategory::DEBUG_TEST);
    argsman.AddArg("-maxtipage=<n>",
                   strprintf("Maximum tip age in seconds to consider node in initial block download (default: %u)",
                             Ticks<std::chrono::seconds>(DEFAULT_MAX_TIP_AGE)),
                   ArgsManager::ALLOW_ANY | ArgsManager::DEBUG_ONLY, OptionsCategory::DEBUG_TEST);
    argsman.AddArg("-printpriority", strprintf("Log transaction fee rate in " + CURRENCY_UNIT + "/kvB when mining blocks (default: %u)", DEFAULT_PRINTPRIORITY), ArgsManager::ALLOW_ANY | ArgsManager::DEBUG_ONLY, OptionsCategory::DEBUG_TEST);
    argsman.AddArg("-uacomment=<cmt>", "Append comment to the user agent string", ArgsManager::ALLOW_ANY, OptionsCategory::DEBUG_TEST);

    SetupChainParamsBaseOptions(argsman);

    argsman.AddArg("-acceptnonstdtxn", strprintf("Relay and mine \"non-standard\" transactions (test networks only; default: %u)", DEFAULT_ACCEPT_NON_STD_TXN), ArgsManager::ALLOW_ANY | ArgsManager::DEBUG_ONLY, OptionsCategory::NODE_RELAY);
    argsman.AddArg("-dustrelayfee=<amt>", strprintf("Fee rate (in %s/kvB) used to define dust, the value of an output such that it will cost more than its value in fees at this fee rate to spend it. (default: %s)", CURRENCY_UNIT, FormatMoney(DUST_RELAY_TX_FEE)), ArgsManager::ALLOW_ANY | ArgsManager::DEBUG_ONLY, OptionsCategory::NODE_RELAY);
    /*
    // Blackcoin
    argsman.AddArg("-acceptstalefeeestimates", strprintf("Read fee estimates even if they are stale (%sdefault: %u) fee estimates are considered stale if they are %s hours old", "regtest only; ", DEFAULT_ACCEPT_STALE_FEE_ESTIMATES, Ticks<std::chrono::hours>(MAX_FILE_AGE)), ArgsManager::ALLOW_ANY | ArgsManager::DEBUG_ONLY, OptionsCategory::DEBUG_TEST);
    */
    argsman.AddArg("-bytespersigop", strprintf("Equivalent bytes per sigop in transactions for relay and mining (default: %u)", DEFAULT_BYTES_PER_SIGOP), ArgsManager::ALLOW_ANY, OptionsCategory::NODE_RELAY);
    argsman.AddArg("-datacarrier", strprintf("Relay and mine data carrier transactions (default: %u)", DEFAULT_ACCEPT_DATACARRIER), ArgsManager::ALLOW_ANY, OptionsCategory::NODE_RELAY);
    argsman.AddArg("-datacarriersize",
                   strprintf("Relay and mine transactions whose data-carrying raw scriptPubKey "
                             "is of this size or less (default: %u)",
                             MAX_OP_RETURN_RELAY),
                   ArgsManager::ALLOW_ANY, OptionsCategory::NODE_RELAY);
    argsman.AddArg("-permitbaremultisig", strprintf("Relay non-P2SH multisig (default: %u)", DEFAULT_PERMIT_BAREMULTISIG), ArgsManager::ALLOW_ANY,
                   OptionsCategory::NODE_RELAY);
    argsman.AddArg("-minrelaytxfee=<amt>", strprintf("Fees (in %s/kvB) smaller than this are considered zero fee for relaying, mining and transaction creation (default: %s)",
        CURRENCY_UNIT, FormatMoney(DEFAULT_MIN_RELAY_TX_FEE)), ArgsManager::ALLOW_ANY, OptionsCategory::NODE_RELAY);
    argsman.AddArg("-whitelistforcerelay", strprintf("Add 'forcerelay' permission to whitelisted inbound peers with default permissions. This will relay transactions even if the transactions were already in the mempool. (default: %d)", DEFAULT_WHITELISTFORCERELAY), ArgsManager::ALLOW_ANY, OptionsCategory::NODE_RELAY);
    argsman.AddArg("-whitelistrelay", strprintf("Add 'relay' permission to whitelisted inbound peers with default permissions. This will accept relayed transactions even when not relaying transactions (default: %d)", DEFAULT_WHITELISTRELAY), ArgsManager::ALLOW_ANY, OptionsCategory::NODE_RELAY);


    argsman.AddArg("-blockmaxweight=<n>", strprintf("Set maximum BIP141 block weight (default: %d)", DEFAULT_BLOCK_MAX_WEIGHT), ArgsManager::ALLOW_ANY, OptionsCategory::BLOCK_CREATION);
    argsman.AddArg("-blockmintxfee=<amt>", strprintf("Set lowest fee rate (in %s/kvB) for transactions to be included in block creation. (default: %s)", CURRENCY_UNIT, FormatMoney(DEFAULT_BLOCK_MIN_TX_FEE)), ArgsManager::ALLOW_ANY, OptionsCategory::BLOCK_CREATION);
    argsman.AddArg("-blockversion=<n>", "Override block version to test forking scenarios", ArgsManager::ALLOW_ANY | ArgsManager::DEBUG_ONLY, OptionsCategory::BLOCK_CREATION);

    argsman.AddArg("-rest", strprintf("Accept public REST requests (default: %u)", DEFAULT_REST_ENABLE), ArgsManager::ALLOW_ANY, OptionsCategory::RPC);
    argsman.AddArg("-rpcallowip=<ip>", "Allow JSON-RPC connections from specified source. Valid values for <ip> are a single IP (e.g. 1.2.3.4), a network/netmask (e.g. 1.2.3.4/255.255.255.0), a network/CIDR (e.g. 1.2.3.4/24), all ipv4 (0.0.0.0/0), or all ipv6 (::/0). This option can be specified multiple times", ArgsManager::ALLOW_ANY, OptionsCategory::RPC);
    argsman.AddArg("-rpcauth=<userpw>", "Username and HMAC-SHA-256 hashed password for JSON-RPC connections. The field <userpw> comes in the format: <USERNAME>:<SALT>$<HASH>. A canonical python script is included in share/rpcauth. The client then connects normally using the rpcuser=<USERNAME>/rpcpassword=<PASSWORD> pair of arguments. This option can be specified multiple times", ArgsManager::ALLOW_ANY | ArgsManager::SENSITIVE, OptionsCategory::RPC);
    argsman.AddArg("-rpcbind=<addr>[:port]", "Bind to given address to listen for JSON-RPC connections. Do not expose the RPC server to untrusted networks such as the public internet! This option is ignored unless -rpcallowip is also passed. Port is optional and overrides -rpcport. Use [host]:port notation for IPv6. This option can be specified multiple times (default: 127.0.0.1 and ::1 i.e., localhost)", ArgsManager::ALLOW_ANY | ArgsManager::NETWORK_ONLY, OptionsCategory::RPC);
    argsman.AddArg("-rpcdoccheck", strprintf("Throw a non-fatal error at runtime if the documentation for an RPC is incorrect (default: %u)", DEFAULT_RPC_DOC_CHECK), ArgsManager::ALLOW_ANY | ArgsManager::DEBUG_ONLY, OptionsCategory::RPC);
    argsman.AddArg("-rpccookiefile=<loc>", "Location of the auth cookie. Relative paths will be prefixed by a net-specific datadir location. (default: data dir)", ArgsManager::ALLOW_ANY, OptionsCategory::RPC);
    argsman.AddArg("-rpcpassword=<pw>", "Password for JSON-RPC connections", ArgsManager::ALLOW_ANY | ArgsManager::SENSITIVE, OptionsCategory::RPC);
    argsman.AddArg("-rpcport=<port>", strprintf("Listen for JSON-RPC connections on <port> (default: %u, testnet: %u, signet: %u, regtest: %u)", defaultBaseParams->RPCPort(), testnetBaseParams->RPCPort(), signetBaseParams->RPCPort(), regtestBaseParams->RPCPort()), ArgsManager::ALLOW_ANY | ArgsManager::NETWORK_ONLY, OptionsCategory::RPC);
    argsman.AddArg("-rpcservertimeout=<n>", strprintf("Timeout during HTTP requests (default: %d)", DEFAULT_HTTP_SERVER_TIMEOUT), ArgsManager::ALLOW_ANY | ArgsManager::DEBUG_ONLY, OptionsCategory::RPC);
    argsman.AddArg("-rpcthreads=<n>", strprintf("Set the number of threads to service RPC calls (default: %d)", DEFAULT_HTTP_THREADS), ArgsManager::ALLOW_ANY, OptionsCategory::RPC);
    argsman.AddArg("-rpcuser=<user>", "Username for JSON-RPC connections", ArgsManager::ALLOW_ANY | ArgsManager::SENSITIVE, OptionsCategory::RPC);
    argsman.AddArg("-rpcwhitelist=<whitelist>", "Set a whitelist to filter incoming RPC calls for a specific user. The field <whitelist> comes in the format: <USERNAME>:<rpc 1>,<rpc 2>,...,<rpc n>. If multiple whitelists are set for a given user, they are set-intersected. See -rpcwhitelistdefault documentation for information on default whitelist behavior.", ArgsManager::ALLOW_ANY, OptionsCategory::RPC);
    argsman.AddArg("-rpcwhitelistdefault", "Sets default behavior for rpc whitelisting. Unless rpcwhitelistdefault is set to 0, if any -rpcwhitelist is set, the rpc server acts as if all rpc users are subject to empty-unless-otherwise-specified whitelists. If rpcwhitelistdefault is set to 1 and no -rpcwhitelist is set, rpc server acts as if all rpc users are subject to empty whitelists.", ArgsManager::ALLOW_ANY, OptionsCategory::RPC);
    argsman.AddArg("-rpcworkqueue=<n>", strprintf("Set the depth of the work queue to service RPC calls (default: %d)", DEFAULT_HTTP_WORKQUEUE), ArgsManager::ALLOW_ANY | ArgsManager::DEBUG_ONLY, OptionsCategory::RPC);
    argsman.AddArg("-server", "Accept command line and JSON-RPC commands", ArgsManager::ALLOW_ANY, OptionsCategory::RPC);

#if HAVE_DECL_FORK
    argsman.AddArg("-daemon", strprintf("Run in the background as a daemon and accept commands (default: %d)", DEFAULT_DAEMON), ArgsManager::ALLOW_ANY, OptionsCategory::OPTIONS);
    argsman.AddArg("-daemonwait", strprintf("Wait for initialization to be finished before exiting. This implies -daemon (default: %d)", DEFAULT_DAEMONWAIT), ArgsManager::ALLOW_ANY, OptionsCategory::OPTIONS);
#else
    hidden_args.emplace_back("-daemon");
    hidden_args.emplace_back("-daemonwait");
#endif

    // Header spam filter
    argsman.AddArg("-headerspamfilter=<n>", strprintf("Use header spam filter (default: %u)", DEFAULT_HEADER_SPAM_FILTER), false, OptionsCategory::OPTIONS);
    argsman.AddArg("-headerspamfiltermaxsize=<n>", strprintf("Maximum size of the list of indexes in the header spam filter (default: %u)", DEFAULT_HEADER_SPAM_FILTER_MAX_SIZE), false, OptionsCategory::OPTIONS);
    argsman.AddArg("-headerspamfiltermaxavg=<n>", strprintf("Maximum average size of an index occurrence in the header spam filter (default: %u)", DEFAULT_HEADER_SPAM_FILTER_MAX_AVG), false, OptionsCategory::OPTIONS);
    argsman.AddArg("-headerspamfilterignoreport=<n>", strprintf("Ignore the port in the ip address when looking for header spam, determine whether or not multiple nodes can be on the same IP (default: %u)", DEFAULT_HEADER_SPAM_FILTER_IGNORE_PORT), false, OptionsCategory::OPTIONS);
    argsman.AddArg("-headerspamfilterduringibd=<n>", strprintf("Enable header spam filter during IBD (default: %u)", DEFAULT_HEADER_SPAM_FILTER_DURING_IBD), false, OptionsCategory::OPTIONS);

    // Add the hidden options
    argsman.AddHiddenArgs(hidden_args);
}

static bool fHaveGenesis = false;
static GlobalMutex g_genesis_wait_mutex;
static std::condition_variable g_genesis_wait_cv;

static void BlockNotifyGenesisWait(const CBlockIndex* pBlockIndex)
{
    if (pBlockIndex != nullptr) {
        {
            LOCK(g_genesis_wait_mutex);
            fHaveGenesis = true;
        }
        g_genesis_wait_cv.notify_all();
    }
}

#if HAVE_SYSTEM
static void StartupNotify(const ArgsManager& args)
{
    std::string cmd = args.GetArg("-startupnotify", "");
    if (!cmd.empty()) {
        std::thread t(runCommand, cmd);
        t.detach(); // thread runs free
    }
}
#endif

static bool AppInitServers(NodeContext& node)
{
    const ArgsManager& args = *Assert(node.args);
    RPCServer::OnStarted(&OnRPCStarted);
    RPCServer::OnStopped(&OnRPCStopped);
    if (!InitHTTPServer(*Assert(node.shutdown))) {
        return false;
    }
    StartRPC();
    node.rpc_interruption_point = RpcInterruptionPoint;
    if (!StartHTTPRPC(&node))
        return false;
    if (args.GetBoolArg("-rest", DEFAULT_REST_ENABLE)) StartREST(&node);
    StartHTTPServer();
    return true;
}

// Parameter interaction based on rules
void InitParameterInteraction(ArgsManager& args)
{
    // when specifying an explicit binding address, you want to listen on it
    // even when -connect or -proxy is specified
    if (args.IsArgSet("-bind")) {
        if (args.SoftSetBoolArg("-listen", true))
            LogPrintf("%s: parameter interaction: -bind set -> setting -listen=1\n", __func__);
    }
    if (args.IsArgSet("-whitebind")) {
        if (args.SoftSetBoolArg("-listen", true))
            LogPrintf("%s: parameter interaction: -whitebind set -> setting -listen=1\n", __func__);
    }

    if (args.IsArgSet("-connect") || args.GetIntArg("-maxconnections", DEFAULT_MAX_PEER_CONNECTIONS) <= 0) {
        // when only connecting to trusted nodes, do not seed via DNS, or listen by default
        if (args.SoftSetBoolArg("-dnsseed", false))
            LogPrintf("%s: parameter interaction: -connect or -maxconnections=0 set -> setting -dnsseed=0\n", __func__);
        if (args.SoftSetBoolArg("-listen", false))
            LogPrintf("%s: parameter interaction: -connect or -maxconnections=0 set -> setting -listen=0\n", __func__);
    }

    std::string proxy_arg = args.GetArg("-proxy", "");
    if (proxy_arg != "" && proxy_arg != "0") {
        // to protect privacy, do not listen by default if a default proxy server is specified
        if (args.SoftSetBoolArg("-listen", false))
            LogPrintf("%s: parameter interaction: -proxy set -> setting -listen=0\n", __func__);
        // to protect privacy, do not map ports when a proxy is set. The user may still specify -listen=1
        // to listen locally, so don't rely on this happening through -listen below.
        if (args.SoftSetBoolArg("-upnp", false))
            LogPrintf("%s: parameter interaction: -proxy set -> setting -upnp=0\n", __func__);
        if (args.SoftSetBoolArg("-natpmp", false)) {
            LogPrintf("%s: parameter interaction: -proxy set -> setting -natpmp=0\n", __func__);
        }
        // to protect privacy, do not discover addresses by default
        if (args.SoftSetBoolArg("-discover", false))
            LogPrintf("%s: parameter interaction: -proxy set -> setting -discover=0\n", __func__);
    }

    if (!args.GetBoolArg("-listen", DEFAULT_LISTEN)) {
        // do not map ports or try to retrieve public IP when not listening (pointless)
        if (args.SoftSetBoolArg("-upnp", false))
            LogPrintf("%s: parameter interaction: -listen=0 -> setting -upnp=0\n", __func__);
        if (args.SoftSetBoolArg("-natpmp", false)) {
            LogPrintf("%s: parameter interaction: -listen=0 -> setting -natpmp=0\n", __func__);
        }
        if (args.SoftSetBoolArg("-discover", false))
            LogPrintf("%s: parameter interaction: -listen=0 -> setting -discover=0\n", __func__);
        if (args.SoftSetBoolArg("-listenonion", false))
            LogPrintf("%s: parameter interaction: -listen=0 -> setting -listenonion=0\n", __func__);
        if (args.SoftSetBoolArg("-i2pacceptincoming", false)) {
            LogPrintf("%s: parameter interaction: -listen=0 -> setting -i2pacceptincoming=0\n", __func__);
        }
    }

    if (args.IsArgSet("-externalip")) {
        // if an explicit public IP is specified, do not try to find others
        if (args.SoftSetBoolArg("-discover", false))
            LogPrintf("%s: parameter interaction: -externalip set -> setting -discover=0\n", __func__);
    }

    if (args.GetBoolArg("-blocksonly", DEFAULT_BLOCKSONLY)) {
        // disable whitelistrelay in blocksonly mode
        if (args.SoftSetBoolArg("-whitelistrelay", false))
            LogPrintf("%s: parameter interaction: -blocksonly=1 -> setting -whitelistrelay=0\n", __func__);
        // Reduce default mempool size in blocksonly mode to avoid unexpected resource usage
        if (args.SoftSetArg("-maxmempool", ToString(DEFAULT_BLOCKSONLY_MAX_MEMPOOL_SIZE_MB)))
            LogPrintf("%s: parameter interaction: -blocksonly=1 -> setting -maxmempool=%d\n", __func__, DEFAULT_BLOCKSONLY_MAX_MEMPOOL_SIZE_MB);
    }

    // Forcing relay from whitelisted hosts implies we will accept relays from them in the first place.
    if (args.GetBoolArg("-whitelistforcerelay", DEFAULT_WHITELISTFORCERELAY)) {
        if (args.SoftSetBoolArg("-whitelistrelay", true))
            LogPrintf("%s: parameter interaction: -whitelistforcerelay=1 -> setting -whitelistrelay=1\n", __func__);
    }
    if (args.IsArgSet("-onlynet")) {
        const auto onlynets = args.GetArgs("-onlynet");
        bool clearnet_reachable = std::any_of(onlynets.begin(), onlynets.end(), [](const auto& net) {
            const auto n = ParseNetwork(net);
            return n == NET_IPV4 || n == NET_IPV6;
        });
        if (!clearnet_reachable && args.SoftSetBoolArg("-dnsseed", false)) {
            LogPrintf("%s: parameter interaction: -onlynet excludes IPv4 and IPv6 -> setting -dnsseed=0\n", __func__);
        }
    }
}

/**
 * Initialize global loggers.
 *
 * Note that this is called very early in the process lifetime, so you should be
 * careful about what global state you rely on here.
 */
void InitLogging(const ArgsManager& args)
{
    init::SetLoggingOptions(args);
    init::LogPackageVersion();
}

namespace { // Variables internal to initialization process only

int nMaxConnections;
int nUserMaxConnections;
int nFD;
ServiceFlags nLocalServices = ServiceFlags(NODE_NETWORK_LIMITED | NODE_WITNESS);
int64_t peer_connect_timeout;
std::set<BlockFilterType> g_enabled_filter_types;

} // namespace

[[noreturn]] static void new_handler_terminate()
{
    // Rather than throwing std::bad-alloc if allocation fails, terminate
    // immediately to (try to) avoid chain corruption.
    // Since LogPrintf may itself allocate memory, set the handler directly
    // to terminate first.
    std::set_new_handler(std::terminate);
    LogPrintf("Error: Out of memory. Terminating.\n");

    // The log was successful, terminate now.
    std::terminate();
};

bool AppInitBasicSetup(const ArgsManager& args, std::atomic<int>& exit_status)
{
    // ********************************************************* Step 1: setup
#ifdef _MSC_VER
    // Turn off Microsoft heap dump noise
    _CrtSetReportMode(_CRT_WARN, _CRTDBG_MODE_FILE);
    _CrtSetReportFile(_CRT_WARN, CreateFileA("NUL", GENERIC_WRITE, 0, nullptr, OPEN_EXISTING, 0, 0));
    // Disable confusing "helpful" text message on abort, Ctrl-C
    _set_abort_behavior(0, _WRITE_ABORT_MSG | _CALL_REPORTFAULT);
#endif
#ifdef WIN32
    // Enable heap terminate-on-corruption
    HeapSetInformation(nullptr, HeapEnableTerminationOnCorruption, nullptr, 0);
#endif
    if (!SetupNetworking()) {
        return InitError(Untranslated("Initializing networking failed."));
    }

#ifndef WIN32
    // Clean shutdown on SIGTERM
    registerSignalHandler(SIGTERM, HandleSIGTERM);
    registerSignalHandler(SIGINT, HandleSIGTERM);

    // Reopen debug.log on SIGHUP
    registerSignalHandler(SIGHUP, HandleSIGHUP);

    // Ignore SIGPIPE, otherwise it will bring the daemon down if the client closes unexpectedly
    signal(SIGPIPE, SIG_IGN);
#else
    SetConsoleCtrlHandler(consoleCtrlHandler, true);
#endif

    std::set_new_handler(new_handler_terminate);

    return true;
}

bool AppInitParameterInteraction(const ArgsManager& args)
{
    const CChainParams& chainparams = Params();
    // ********************************************************* Step 2: parameter interactions

    // also see: InitParameterInteraction()

    // Error if network-specific options (-addnode, -connect, etc) are
    // specified in default section of config file, but not overridden
    // on the command line or in this chain's section of the config file.
    ChainType chain = args.GetChainType();
    if (chain == ChainType::SIGNET) {
        LogPrintf("Signet derived magic (message start): %s\n", HexStr(chainparams.MessageStart()));
    }
    bilingual_str errors;
    for (const auto& arg : args.GetUnsuitableSectionOnlyArgs()) {
        errors += strprintf(_("Config setting for %s only applied on %s network when in [%s] section.") + Untranslated("\n"), arg, ChainTypeToString(chain), ChainTypeToString(chain));
    }

    if (!errors.empty()) {
        return InitError(errors);
    }

    // Warn if unrecognized section name are present in the config file.
    bilingual_str warnings;
    for (const auto& section : args.GetUnrecognizedSections()) {
        warnings += strprintf(Untranslated("%s:%i ") + _("Section [%s] is not recognized.") + Untranslated("\n"), section.m_file, section.m_line, section.m_name);
    }

    if (!warnings.empty()) {
        InitWarning(warnings);
    }

    if (!fs::is_directory(args.GetBlocksDirPath())) {
        return InitError(strprintf(_("Specified blocks directory \"%s\" does not exist."), args.GetArg("-blocksdir", "")));
    }

    // parse and validate enabled filter types
    std::string blockfilterindex_value = args.GetArg("-blockfilterindex", DEFAULT_BLOCKFILTERINDEX);
    if (blockfilterindex_value == "" || blockfilterindex_value == "1") {
        g_enabled_filter_types = AllBlockFilterTypes();
    } else if (blockfilterindex_value != "0") {
        const std::vector<std::string> names = args.GetArgs("-blockfilterindex");
        for (const auto& name : names) {
            BlockFilterType filter_type;
            if (!BlockFilterTypeByName(name, filter_type)) {
                return InitError(strprintf(_("Unknown -blockfilterindex value %s."), name));
            }
            g_enabled_filter_types.insert(filter_type);
        }
    }

    // Signal NODE_P2P_V2 if BIP324 v2 transport is enabled.
    if (args.GetBoolArg("-v2transport", DEFAULT_V2_TRANSPORT)) {
        nLocalServices = ServiceFlags(nLocalServices | NODE_P2P_V2);
    }

    // Signal NODE_COMPACT_FILTERS if peerblockfilters and basic filters index are both enabled.
    if (args.GetBoolArg("-peerblockfilters", DEFAULT_PEERBLOCKFILTERS)) {
        if (g_enabled_filter_types.count(BlockFilterType::BASIC) != 1) {
            return InitError(_("Cannot set -peerblockfilters without -blockfilterindex."));
        }

        nLocalServices = ServiceFlags(nLocalServices | NODE_COMPACT_FILTERS);
    }

    // If -forcednsseed is set to true, ensure -dnsseed has not been set to false
    if (args.GetBoolArg("-forcednsseed", DEFAULT_FORCEDNSSEED) && !args.GetBoolArg("-dnsseed", DEFAULT_DNSSEED)){
        return InitError(_("Cannot set -forcednsseed to true when setting -dnsseed to false."));
    }

    // -bind and -whitebind can't be set when not listening
    size_t nUserBind = args.GetArgs("-bind").size() + args.GetArgs("-whitebind").size();
    if (nUserBind != 0 && !args.GetBoolArg("-listen", DEFAULT_LISTEN)) {
        return InitError(Untranslated("Cannot set -bind or -whitebind together with -listen=0"));
    }

    // if listen=0, then disallow listenonion=1
    if (!args.GetBoolArg("-listen", DEFAULT_LISTEN) && args.GetBoolArg("-listenonion", DEFAULT_LISTEN_ONION)) {
        return InitError(Untranslated("Cannot set -listen=0 together with -listenonion=1"));
    }

    // Make sure enough file descriptors are available
    int nBind = std::max(nUserBind, size_t(1));
    nUserMaxConnections = args.GetIntArg("-maxconnections", DEFAULT_MAX_PEER_CONNECTIONS);
    nMaxConnections = std::max(nUserMaxConnections, 0);

    nFD = RaiseFileDescriptorLimit(nMaxConnections + MIN_CORE_FILEDESCRIPTORS + MAX_ADDNODE_CONNECTIONS + nBind + NUM_FDS_MESSAGE_CAPTURE);

#ifdef USE_POLL
    int fd_max = nFD;
#else
    int fd_max = FD_SETSIZE;
#endif
    // Trim requested connection counts, to fit into system limitations
    // <int> in std::min<int>(...) to work around FreeBSD compilation issue described in #2695
    nMaxConnections = std::max(std::min<int>(nMaxConnections, fd_max - nBind - MIN_CORE_FILEDESCRIPTORS - MAX_ADDNODE_CONNECTIONS - NUM_FDS_MESSAGE_CAPTURE), 0);
    if (nFD < MIN_CORE_FILEDESCRIPTORS)
        return InitError(_("Not enough file descriptors available."));
    nMaxConnections = std::min(nFD - MIN_CORE_FILEDESCRIPTORS - MAX_ADDNODE_CONNECTIONS - NUM_FDS_MESSAGE_CAPTURE, nMaxConnections);

    if (nMaxConnections < nUserMaxConnections)
        InitWarning(strprintf(_("Reducing -maxconnections from %d to %d, because of system limitations."), nUserMaxConnections, nMaxConnections));

    // ********************************************************* Step 3: parameter-to-internal-flags
    auto result = init::SetLoggingCategories(args);
    if (!result) return InitError(util::ErrorString(result));
    result = init::SetLoggingLevel(args);
    if (!result) return InitError(util::ErrorString(result));

    nConnectTimeout = args.GetIntArg("-timeout", DEFAULT_CONNECT_TIMEOUT);
    if (nConnectTimeout <= 0) {
        nConnectTimeout = DEFAULT_CONNECT_TIMEOUT;
    }

    peer_connect_timeout = args.GetIntArg("-peertimeout", DEFAULT_PEER_CONNECT_TIMEOUT);
    if (peer_connect_timeout <= 0) {
        return InitError(Untranslated("peertimeout must be a positive integer."));
    }

    // Sanity check argument for min fee for including tx in block
    // TODO: Harmonize which arguments need sanity checking and where that happens
    if (args.IsArgSet("-blockmintxfee")) {
        if (!ParseMoney(args.GetArg("-blockmintxfee", ""))) {
            return InitError(AmountErrMsg("blockmintxfee", args.GetArg("-blockmintxfee", "")));
        }
    }

    nBytesPerSigOp = args.GetIntArg("-bytespersigop", nBytesPerSigOp);

    if (!g_wallet_init_interface.ParameterInteraction()) return false;

    // Option to startup with mocktime set (used for regression testing):
    SetMockTime(args.GetIntArg("-mocktime", 0)); // SetMockTime(0) is a no-op

    if (args.GetBoolArg("-peerbloomfilters", DEFAULT_PEERBLOOMFILTERS))
        nLocalServices = ServiceFlags(nLocalServices | NODE_BLOOM);

<<<<<<< HEAD
=======
    if (args.GetIntArg("-rpcserialversion", DEFAULT_RPC_SERIALIZE_VERSION) < 0)
        return InitError(Untranslated("rpcserialversion must be non-negative."));

    if (args.GetIntArg("-rpcserialversion", DEFAULT_RPC_SERIALIZE_VERSION) > 1)
        return InitError(Untranslated("Unknown rpcserialversion requested."));

    /* Blackcoin Todo
    if (args.GetIntArg("-rpcserialversion", DEFAULT_RPC_SERIALIZE_VERSION) == 0 && !IsDeprecatedRPCEnabled("serialversion")) {
        return InitError(Untranslated("-rpcserialversion=0 is deprecated and will be removed in the future. Specify -deprecatedrpc=serialversion to allow anyway."));
    }
    */

>>>>>>> de3e0738
    // Also report errors from parsing before daemonization
    {
        kernel::Notifications notifications{};
        ChainstateManager::Options chainman_opts_dummy{
            .chainparams = chainparams,
            .datadir = args.GetDataDirNet(),
            .notifications = notifications,
        };
        auto chainman_result{ApplyArgsManOptions(args, chainman_opts_dummy)};
        if (!chainman_result) {
            return InitError(util::ErrorString(chainman_result));
        }
        BlockManager::Options blockman_opts_dummy{
            .chainparams = chainman_opts_dummy.chainparams,
            .blocks_dir = args.GetBlocksDirPath(),
            .notifications = chainman_opts_dummy.notifications,
        };
        auto blockman_result{ApplyArgsManOptions(args, blockman_opts_dummy)};
        if (!blockman_result) {
            return InitError(util::ErrorString(blockman_result));
        }
    }

    return true;
}

static bool LockDataDirectory(bool probeOnly)
{
    // Make sure only a single Bitcoin process is using the data directory.
    const fs::path& datadir = gArgs.GetDataDirNet();
    switch (util::LockDirectory(datadir, ".lock", probeOnly)) {
    case util::LockResult::ErrorWrite:
        return InitError(strprintf(_("Cannot write to data directory '%s'; check permissions."), fs::PathToString(datadir)));
    case util::LockResult::ErrorLock:
        return InitError(strprintf(_("Cannot obtain a lock on data directory %s. %s is probably already running."), fs::PathToString(datadir), PACKAGE_NAME));
    case util::LockResult::Success: return true;
    } // no default case, so the compiler can warn about missing cases
    assert(false);
}

bool AppInitSanityChecks(const kernel::Context& kernel)
{
    // ********************************************************* Step 4: sanity checks
    auto result{kernel::SanityChecks(kernel)};
    if (!result) {
        InitError(util::ErrorString(result));
        return InitError(strprintf(_("Initialization sanity check failed. %s is shutting down."), PACKAGE_NAME));
    }

    // Probe the data directory lock to give an early error message, if possible
    // We cannot hold the data directory lock here, as the forking for daemon() hasn't yet happened,
    // and a fork will cause weird behavior to it.
    return LockDataDirectory(true);
}

bool AppInitLockDataDirectory()
{
    // After daemonization get the data directory lock again and hold on to it until exit
    // This creates a slight window for a race condition to happen, however this condition is harmless: it
    // will at most make us exit without printing a message to console.
    if (!LockDataDirectory(false)) {
        // Detailed error printed inside LockDataDirectory
        return false;
    }
    return true;
}

bool AppInitInterfaces(NodeContext& node)
{
    node.chain = node.init->makeChain();
    return true;
}

bool AppInitMain(NodeContext& node, interfaces::BlockAndHeaderTipInfo* tip_info)
{
    const ArgsManager& args = *Assert(node.args);
    const CChainParams& chainparams = Params();

    auto opt_max_upload = ParseByteUnits(args.GetArg("-maxuploadtarget", DEFAULT_MAX_UPLOAD_TARGET), ByteUnit::M);
    if (!opt_max_upload) {
        return InitError(strprintf(_("Unable to parse -maxuploadtarget: '%s'"), args.GetArg("-maxuploadtarget", "")));
    }

    // ********************************************************* Step 4a: application initialization
    if (!CreatePidFile(args)) {
        // Detailed error printed inside CreatePidFile().
        return false;
    }
    if (!init::StartLogging(args)) {
        // Detailed error printed inside StartLogging().
        return false;
    }

    LogPrintf("Using at most %i automatic connections (%i file descriptors available)\n", nMaxConnections, nFD);

    // Warn about relative -datadir path.
    if (args.IsArgSet("-datadir") && !args.GetPathArg("-datadir").is_absolute()) {
        LogPrintf("Warning: relative datadir option '%s' specified, which will be interpreted relative to the "
                  "current working directory '%s'. This is fragile, because if bitcoin is started in the future "
                  "from a different location, it will be unable to locate the current data files. There could "
                  "also be data loss if bitcoin is started while in a temporary directory.\n",
                  args.GetArg("-datadir", ""), fs::PathToString(fs::current_path()));
    }

    ValidationCacheSizes validation_cache_sizes{};
    ApplyArgsManOptions(args, validation_cache_sizes);
    if (!InitSignatureCache(validation_cache_sizes.signature_cache_bytes)
        || !InitScriptExecutionCache(validation_cache_sizes.script_execution_cache_bytes))
    {
        return InitError(strprintf(_("Unable to allocate memory for -maxsigcachesize: '%s' MiB"), args.GetIntArg("-maxsigcachesize", DEFAULT_MAX_SIG_CACHE_BYTES >> 20)));
    }

    assert(!node.scheduler);
    node.scheduler = std::make_unique<CScheduler>();

    // Start the lightweight task scheduler thread
    node.scheduler->m_service_thread = std::thread(util::TraceThread, "scheduler", [&] { node.scheduler->serviceQueue(); });

    // Gather some entropy once per minute.
    node.scheduler->scheduleEvery([]{
        RandAddPeriodic();
    }, std::chrono::minutes{1});

    // Check disk space every 5 minutes to avoid db corruption.
    node.scheduler->scheduleEvery([&args, &node]{
        constexpr uint64_t min_disk_space = 50 << 20; // 50 MB
        if (!CheckDiskSpace(args.GetBlocksDirPath(), min_disk_space)) {
            LogPrintf("Shutting down due to lack of disk space!\n");
            if (!(*Assert(node.shutdown))()) {
                LogPrintf("Error: failed to send shutdown signal after disk space check\n");
            }
        }
    }, std::chrono::minutes{5});

    GetMainSignals().RegisterBackgroundSignalScheduler(*node.scheduler);

    // Create client interfaces for wallets that are supposed to be loaded
    // according to -wallet and -disablewallet options. This only constructs
    // the interfaces, it doesn't load wallet data. Wallets actually get loaded
    // when load() and start() interface methods are called below.
    g_wallet_init_interface.Construct(node);
    uiInterface.InitWallet();

    /* Register RPC commands regardless of -server setting so they will be
     * available in the GUI RPC console even if external calls are disabled.
     */
    RegisterAllCoreRPCCommands(tableRPC);
    for (const auto& client : node.chain_clients) {
        client->registerRpcs();
    }
#if ENABLE_ZMQ
    RegisterZMQRPCCommands(tableRPC);
#endif

    /* Start the RPC server already.  It will be started in "warmup" mode
     * and not really process calls already (but it will signify connections
     * that the server is there and will be ready later).  Warmup mode will
     * be disabled when initialisation is finished.
     */
    if (args.GetBoolArg("-server", false)) {
        uiInterface.InitMessage_connect(SetRPCWarmupStatus);
        if (!AppInitServers(node))
            return InitError(_("Unable to start HTTP server. See debug log for details."));
    }

#if defined(USE_SSE2)
    std::string sse2detect = scrypt_detect_sse2();
    LogPrintf("%s\n", sse2detect);
#endif

    // ********************************************************* Step 5: verify wallet database integrity
    for (const auto& client : node.chain_clients) {
        if (!client->verify()) {
            return false;
        }
    }

    // ********************************************************* Step 6: network initialization
    // Note that we absolutely cannot open any actual connections
    // until the very end ("start node") as the UTXO/block state
    // is not yet setup and may end up being set up twice if we
    // need to reindex later.

    fListen = args.GetBoolArg("-listen", DEFAULT_LISTEN);
    fDiscover = args.GetBoolArg("-discover", true);

    PeerManager::Options peerman_opts{};
    ApplyArgsManOptions(args, peerman_opts);

    {

        // Read asmap file if configured
        std::vector<bool> asmap;
        if (args.IsArgSet("-asmap")) {
            fs::path asmap_path = args.GetPathArg("-asmap", DEFAULT_ASMAP_FILENAME);
            if (!asmap_path.is_absolute()) {
                asmap_path = args.GetDataDirNet() / asmap_path;
            }
            if (!fs::exists(asmap_path)) {
                InitError(strprintf(_("Could not find asmap file %s"), fs::quoted(fs::PathToString(asmap_path))));
                return false;
            }
            asmap = DecodeAsmap(asmap_path);
            if (asmap.size() == 0) {
                InitError(strprintf(_("Could not parse asmap file %s"), fs::quoted(fs::PathToString(asmap_path))));
                return false;
            }
            const uint256 asmap_version = (HashWriter{} << asmap).GetHash();
            LogPrintf("Using asmap version %s for IP bucketing\n", asmap_version.ToString());
        } else {
            LogPrintf("Using /16 prefix for IP bucketing\n");
        }

        // Initialize netgroup manager
        assert(!node.netgroupman);
        node.netgroupman = std::make_unique<NetGroupManager>(std::move(asmap));

        // Initialize addrman
        assert(!node.addrman);
        uiInterface.InitMessage(_("Loading P2P addresses…").translated);
        auto addrman{LoadAddrman(*node.netgroupman, args)};
        if (!addrman) return InitError(util::ErrorString(addrman));
        node.addrman = std::move(*addrman);
    }

    assert(!node.banman);
    node.banman = std::make_unique<BanMan>(args.GetDataDirNet() / "banlist", &uiInterface, args.GetIntArg("-bantime", DEFAULT_MISBEHAVING_BANTIME));
    assert(!node.connman);
    node.connman = std::make_unique<CConnman>(GetRand<uint64_t>(),
                                              GetRand<uint64_t>(),
                                              *node.addrman, *node.netgroupman, chainparams, args.GetBoolArg("-networkactive", true));

    /*
    // Blackcoin
    assert(!node.fee_estimator);
    // Don't initialize fee estimation with old data if we don't relay transactions,
    // as they would never get updated.
    if (!peerman_opts.ignore_incoming_txs) {
        bool read_stale_estimates = args.GetBoolArg("-acceptstalefeeestimates", DEFAULT_ACCEPT_STALE_FEE_ESTIMATES);
        if (read_stale_estimates && (chainparams.GetChainType() != ChainType::REGTEST)) {
            return InitError(strprintf(_("acceptstalefeeestimates is not supported on %s chain."), chainparams.GetChainTypeString()));
        }
        node.fee_estimator = std::make_unique<CBlockPolicyEstimator>(FeeestPath(args), read_stale_estimates);

        // Flush estimates to disk periodically
        CBlockPolicyEstimator* fee_estimator = node.fee_estimator.get();
        node.scheduler->scheduleEvery([fee_estimator] { fee_estimator->FlushFeeEstimates(); }, FEE_FLUSH_INTERVAL);
        RegisterValidationInterface(fee_estimator);
    }
    */

    // Check port numbers
    for (const std::string port_option : {
        "-port",
        "-rpcport",
    }) {
        if (args.IsArgSet(port_option)) {
            const std::string port = args.GetArg(port_option, "");
            uint16_t n;
            if (!ParseUInt16(port, &n) || n == 0) {
                return InitError(InvalidPortErrMsg(port_option, port));
            }
        }
    }

    for (const std::string port_option : {
        "-i2psam",
        "-onion",
        "-proxy",
        "-rpcbind",
        "-torcontrol",
        "-whitebind",
        "-zmqpubhashblock",
        "-zmqpubhashtx",
        "-zmqpubrawblock",
        "-zmqpubrawtx",
        "-zmqpubsequence",
    }) {
        for (const std::string& socket_addr : args.GetArgs(port_option)) {
            std::string host_out;
            uint16_t port_out{0};
            if (!SplitHostPort(socket_addr, port_out, host_out)) {
                return InitError(InvalidPortErrMsg(port_option, socket_addr));
            }
        }
    }

    for (const std::string& socket_addr : args.GetArgs("-bind")) {
        std::string host_out;
        uint16_t port_out{0};
        std::string bind_socket_addr = socket_addr.substr(0, socket_addr.rfind('='));
        if (!SplitHostPort(bind_socket_addr, port_out, host_out)) {
            return InitError(InvalidPortErrMsg("-bind", socket_addr));
        }
    }

    // sanitize comments per BIP-0014, format user agent and check total size
    std::vector<std::string> uacomments;
    for (const std::string& cmt : args.GetArgs("-uacomment")) {
        if (cmt != SanitizeString(cmt, SAFE_CHARS_UA_COMMENT))
            return InitError(strprintf(_("User Agent comment (%s) contains unsafe characters."), cmt));
        uacomments.push_back(cmt);
    }
    strSubVersion = FormatSubVersion(CLIENT_NAME, CLIENT_VERSION, uacomments);
    if (strSubVersion.size() > MAX_SUBVERSION_LENGTH) {
        return InitError(strprintf(_("Total length of network version string (%i) exceeds maximum length (%i). Reduce the number or size of uacomments."),
            strSubVersion.size(), MAX_SUBVERSION_LENGTH));
    }

    if (args.IsArgSet("-onlynet")) {
        g_reachable_nets.RemoveAll();
        for (const std::string& snet : args.GetArgs("-onlynet")) {
            enum Network net = ParseNetwork(snet);
            if (net == NET_UNROUTABLE)
                return InitError(strprintf(_("Unknown network specified in -onlynet: '%s'"), snet));
            g_reachable_nets.Add(net);
        }
    }

    if (!args.IsArgSet("-cjdnsreachable")) {
        if (args.IsArgSet("-onlynet") && g_reachable_nets.Contains(NET_CJDNS)) {
            return InitError(
                _("Outbound connections restricted to CJDNS (-onlynet=cjdns) but "
                  "-cjdnsreachable is not provided"));
        }
        g_reachable_nets.Remove(NET_CJDNS);
    }
    // Now g_reachable_nets.Contains(NET_CJDNS) is true if:
    // 1. -cjdnsreachable is given and
    // 2.1. -onlynet is not given or
    // 2.2. -onlynet=cjdns is given

    // Requesting DNS seeds entails connecting to IPv4/IPv6, which -onlynet options may prohibit:
    // If -dnsseed=1 is explicitly specified, abort. If it's left unspecified by the user, we skip
    // the DNS seeds by adjusting -dnsseed in InitParameterInteraction.
    if (args.GetBoolArg("-dnsseed") == true && !g_reachable_nets.Contains(NET_IPV4) && !g_reachable_nets.Contains(NET_IPV6)) {
        return InitError(strprintf(_("Incompatible options: -dnsseed=1 was explicitly specified, but -onlynet forbids connections to IPv4/IPv6")));
    };

    // Check for host lookup allowed before parsing any network related parameters
    fNameLookup = args.GetBoolArg("-dns", DEFAULT_NAME_LOOKUP);

    Proxy onion_proxy;

    bool proxyRandomize = args.GetBoolArg("-proxyrandomize", DEFAULT_PROXYRANDOMIZE);
    // -proxy sets a proxy for all outgoing network traffic
    // -noproxy (or -proxy=0) as well as the empty string can be used to not set a proxy, this is the default
    std::string proxyArg = args.GetArg("-proxy", "");
    if (proxyArg != "" && proxyArg != "0") {
        const std::optional<CService> proxyAddr{Lookup(proxyArg, 9050, fNameLookup)};
        if (!proxyAddr.has_value()) {
            return InitError(strprintf(_("Invalid -proxy address or hostname: '%s'"), proxyArg));
        }

        Proxy addrProxy = Proxy(proxyAddr.value(), proxyRandomize);
        if (!addrProxy.IsValid())
            return InitError(strprintf(_("Invalid -proxy address or hostname: '%s'"), proxyArg));

        SetProxy(NET_IPV4, addrProxy);
        SetProxy(NET_IPV6, addrProxy);
        SetProxy(NET_CJDNS, addrProxy);
        SetNameProxy(addrProxy);
        onion_proxy = addrProxy;
    }

    const bool onlynet_used_with_onion{args.IsArgSet("-onlynet") && g_reachable_nets.Contains(NET_ONION)};

    // -onion can be used to set only a proxy for .onion, or override normal proxy for .onion addresses
    // -noonion (or -onion=0) disables connecting to .onion entirely
    // An empty string is used to not override the onion proxy (in which case it defaults to -proxy set above, or none)
    std::string onionArg = args.GetArg("-onion", "");
    if (onionArg != "") {
        if (onionArg == "0") { // Handle -noonion/-onion=0
            onion_proxy = Proxy{};
            if (onlynet_used_with_onion) {
                return InitError(
                    _("Outbound connections restricted to Tor (-onlynet=onion) but the proxy for "
                      "reaching the Tor network is explicitly forbidden: -onion=0"));
            }
        } else {
            const std::optional<CService> addr{Lookup(onionArg, 9050, fNameLookup)};
            if (!addr.has_value() || !addr->IsValid()) {
                return InitError(strprintf(_("Invalid -onion address or hostname: '%s'"), onionArg));
            }
            onion_proxy = Proxy{addr.value(), proxyRandomize};
        }
    }

    if (onion_proxy.IsValid()) {
        SetProxy(NET_ONION, onion_proxy);
    } else {
        // If -listenonion is set, then we will (try to) connect to the Tor control port
        // later from the torcontrol thread and may retrieve the onion proxy from there.
        const bool listenonion_disabled{!args.GetBoolArg("-listenonion", DEFAULT_LISTEN_ONION)};
        if (onlynet_used_with_onion && listenonion_disabled) {
            return InitError(
                _("Outbound connections restricted to Tor (-onlynet=onion) but the proxy for "
                  "reaching the Tor network is not provided: none of -proxy, -onion or "
                  "-listenonion is given"));
        }
        g_reachable_nets.Remove(NET_ONION);
    }

    for (const std::string& strAddr : args.GetArgs("-externalip")) {
        const std::optional<CService> addrLocal{Lookup(strAddr, GetListenPort(), fNameLookup)};
        if (addrLocal.has_value() && addrLocal->IsValid())
            AddLocal(addrLocal.value(), LOCAL_MANUAL);
        else
            return InitError(ResolveErrMsg("externalip", strAddr));
    }

#if ENABLE_ZMQ
    g_zmq_notification_interface = CZMQNotificationInterface::Create(
        [&chainman = node.chainman](CBlock& block, const CBlockIndex& index) {
            assert(chainman);
            return chainman->m_blockman.ReadBlockFromDisk(block, index);
        });

    if (g_zmq_notification_interface) {
        RegisterValidationInterface(g_zmq_notification_interface.get());
    }
#endif

    // ********************************************************* Step 7: load block chain

    node.notifications = std::make_unique<KernelNotifications>(*Assert(node.shutdown), node.exit_status);
    ReadNotificationArgs(args, *node.notifications);
    fReindex = args.GetBoolArg("-reindex", false);
    bool fReindexChainState = args.GetBoolArg("-reindex-chainstate", false);
    ChainstateManager::Options chainman_opts{
        .chainparams = chainparams,
        .datadir = args.GetDataDirNet(),
        .notifications = *node.notifications,
    };
    Assert(ApplyArgsManOptions(args, chainman_opts)); // no error can happen, already checked in AppInitParameterInteraction

    BlockManager::Options blockman_opts{
        .chainparams = chainman_opts.chainparams,
        .blocks_dir = args.GetBlocksDirPath(),
        .notifications = chainman_opts.notifications,
    };
    Assert(ApplyArgsManOptions(args, blockman_opts)); // no error can happen, already checked in AppInitParameterInteraction

    // cache size calculations
    CacheSizes cache_sizes = CalculateCacheSizes(args, g_enabled_filter_types.size());

    LogPrintf("Cache configuration:\n");
    LogPrintf("* Using %.1f MiB for block index database\n", cache_sizes.block_tree_db * (1.0 / 1024 / 1024));
    if (args.GetBoolArg("-txindex", DEFAULT_TXINDEX)) {
        LogPrintf("* Using %.1f MiB for transaction index database\n", cache_sizes.tx_index * (1.0 / 1024 / 1024));
    }
    for (BlockFilterType filter_type : g_enabled_filter_types) {
        LogPrintf("* Using %.1f MiB for %s block filter index database\n",
                  cache_sizes.filter_index * (1.0 / 1024 / 1024), BlockFilterTypeName(filter_type));
    }
    LogPrintf("* Using %.1f MiB for chain state database\n", cache_sizes.coins_db * (1.0 / 1024 / 1024));

    assert(!node.mempool);
    assert(!node.chainman);

    CTxMemPool::Options mempool_opts{
        .check_ratio = chainparams.DefaultConsistencyChecks() ? 1 : 0,
    };
    auto result{ApplyArgsManOptions(args, chainparams, mempool_opts)};
    if (!result) {
        return InitError(util::ErrorString(result));
    }
    mempool_opts.check_ratio = std::clamp<int>(mempool_opts.check_ratio, 0, 1'000'000);

    int64_t descendant_limit_bytes = mempool_opts.limits.descendant_size_vbytes * 40;
    if (mempool_opts.max_size_bytes < 0 || mempool_opts.max_size_bytes < descendant_limit_bytes) {
        return InitError(strprintf(_("-maxmempool must be at least %d MB"), std::ceil(descendant_limit_bytes / 1'000'000.0)));
    }
    LogPrintf("* Using %.1f MiB for in-memory UTXO set (plus up to %.1f MiB of unused mempool space)\n", cache_sizes.coins * (1.0 / 1024 / 1024), mempool_opts.max_size_bytes * (1.0 / 1024 / 1024));

    for (bool fLoaded = false; !fLoaded && !ShutdownRequested(node);) {
        node.mempool = std::make_unique<CTxMemPool>(mempool_opts);

        node.chainman = std::make_unique<ChainstateManager>(*Assert(node.shutdown), chainman_opts, blockman_opts);
        ChainstateManager& chainman = *node.chainman;

        // This is defined and set here instead of inline in validation.h to avoid a hard
        // dependency between validation and index/base, since the latter is not in
        // libbitcoinkernel.
        chainman.restart_indexes = [&node]() {
            LogPrintf("[snapshot] restarting indexes\n");

            // Drain the validation interface queue to ensure that the old indexes
            // don't have any pending work.
            SyncWithValidationInterfaceQueue();

            for (auto* index : node.indexes) {
                index->Interrupt();
                index->Stop();
                if (!(index->Init() && index->StartBackgroundSync())) {
                    LogPrintf("[snapshot] WARNING failed to restart index %s on snapshot chain\n", index->GetName());
                }
            }
        };

        node::ChainstateLoadOptions options;
        options.mempool = Assert(node.mempool.get());
        options.reindex = node::fReindex;
        options.reindex_chainstate = fReindexChainState;
        options.check_blocks = args.GetIntArg("-checkblocks", DEFAULT_CHECKBLOCKS);
        options.check_level = args.GetIntArg("-checklevel", DEFAULT_CHECKLEVEL);
        options.require_full_verification = args.IsArgSet("-checkblocks") || args.IsArgSet("-checklevel");
        options.coins_error_cb = [] {
            uiInterface.ThreadSafeMessageBox(
                _("Error reading from database, shutting down."),
                "", CClientUIInterface::MSG_ERROR);
        };

        uiInterface.InitMessage(_("Loading block index…").translated);
        const auto load_block_index_start_time{SteadyClock::now()};
        auto catch_exceptions = [](auto&& f) {
            try {
                return f();
            } catch (const std::exception& e) {
                LogPrintf("%s\n", e.what());
                return std::make_tuple(node::ChainstateLoadStatus::FAILURE, _("Error opening block database"));
            }
        };
        auto [status, error] = catch_exceptions([&]{ return LoadChainstate(chainman, cache_sizes, options); });
        if (status == node::ChainstateLoadStatus::SUCCESS) {
            uiInterface.InitMessage(_("Verifying blocks…").translated);
            /*
            // Blackcoin
            if (chainman.m_blockman.m_have_pruned && options.check_blocks > MIN_BLOCKS_TO_KEEP) {
                LogWarning("pruned datadir may not have more than %d blocks; only checking available blocks\n",
                                  MIN_BLOCKS_TO_KEEP);
            }
            */
            std::tie(status, error) = catch_exceptions([&]{ return VerifyLoadedChainstate(chainman, options);});
            if (status == node::ChainstateLoadStatus::SUCCESS) {
                fLoaded = true;
                LogPrintf(" block index %15dms\n", Ticks<std::chrono::milliseconds>(SteadyClock::now() - load_block_index_start_time));
            }
        }

        if (status == node::ChainstateLoadStatus::FAILURE_FATAL || status == node::ChainstateLoadStatus::FAILURE_INCOMPATIBLE_DB || status == node::ChainstateLoadStatus::FAILURE_INSUFFICIENT_DBCACHE) {
            return InitError(error);
        }

        if (!fLoaded && !ShutdownRequested(node)) {
            // first suggest a reindex
            if (!options.reindex) {
                bool fRet = uiInterface.ThreadSafeQuestion(
                    error + Untranslated(".\n\n") + _("Do you want to rebuild the block database now?"),
                    error.original + ".\nPlease restart with -reindex or -reindex-chainstate to recover.",
                    "", CClientUIInterface::MSG_ERROR | CClientUIInterface::BTN_ABORT);
                if (fRet) {
                    fReindex = true;
                    if (!Assert(node.shutdown)->reset()) {
                        LogPrintf("Internal error: failed to reset shutdown signal.\n");
                    }
                } else {
                    LogPrintf("Aborted block database rebuild. Exiting.\n");
                    return false;
                }
            } else {
                return InitError(error);
            }
        }
    }

    // As LoadBlockIndex can take several minutes, it's possible the user
    // requested to kill the GUI during the last operation. If so, exit.
    // As the program has not fully started yet, Shutdown() is possibly overkill.
    if (ShutdownRequested(node)) {
        LogPrintf("Shutdown requested. Exiting.\n");
        return false;
    }

    ChainstateManager& chainman = *Assert(node.chainman);

    assert(!node.peerman);
    node.peerman = PeerManager::make(*node.connman, *node.addrman,
                                     node.banman.get(), chainman,
                                     *node.mempool, peerman_opts);
    RegisterValidationInterface(node.peerman.get());

    // ********************************************************* Step 8: start indexers

    if (args.GetBoolArg("-txindex", DEFAULT_TXINDEX)) {
        g_txindex = std::make_unique<TxIndex>(interfaces::MakeChain(node), cache_sizes.tx_index, false, fReindex);
        node.indexes.emplace_back(g_txindex.get());
    }

    for (const auto& filter_type : g_enabled_filter_types) {
        InitBlockFilterIndex([&]{ return interfaces::MakeChain(node); }, filter_type, cache_sizes.filter_index, false, fReindex);
        node.indexes.emplace_back(GetBlockFilterIndex(filter_type));
    }

    if (args.GetBoolArg("-coinstatsindex", DEFAULT_COINSTATSINDEX)) {
        g_coin_stats_index = std::make_unique<CoinStatsIndex>(interfaces::MakeChain(node), /*cache_size=*/0, false, fReindex);
        node.indexes.emplace_back(g_coin_stats_index.get());
    }

    // Init indexes
    for (auto index : node.indexes) if (!index->Init()) return false;

    // ********************************************************* Step 9: load wallet
    for (const auto& client : node.chain_clients) {
        if (!client->load()) {
            return false;
        }
    }

    // ********************************************************* Step 10: data directory maintenance

    LogPrintf("Setting NODE_NETWORK\n");
    nLocalServices = ServiceFlags(nLocalServices | NODE_NETWORK);

    // ********************************************************* Step 11: import blocks

    if (!CheckDiskSpace(args.GetDataDirNet())) {
        InitError(strprintf(_("Error: Disk space is low for %s"), fs::quoted(fs::PathToString(args.GetDataDirNet()))));
        return false;
    }
    if (!CheckDiskSpace(args.GetBlocksDirPath())) {
        InitError(strprintf(_("Error: Disk space is low for %s"), fs::quoted(fs::PathToString(args.GetBlocksDirPath()))));
        return false;
    }

    int chain_active_height = WITH_LOCK(cs_main, return chainman.ActiveChain().Height());

    // On first startup, warn on low block storage space
    if (!fReindex && !fReindexChainState && chain_active_height <= 1) {
        uint64_t assumed_chain_bytes{chainparams.AssumedBlockchainSize() * 1024 * 1024 * 1024};
        uint64_t additional_bytes_needed{assumed_chain_bytes};

        if (!CheckDiskSpace(args.GetBlocksDirPath(), additional_bytes_needed)) {
            InitWarning(strprintf(_(
                    "Disk space for %s may not accommodate the block files. " \
                    "Approximately %u GB of data will be stored in this directory."
                ),
                fs::quoted(fs::PathToString(args.GetBlocksDirPath())),
                chainparams.AssumedBlockchainSize()
            ));
        }
    }

    // Either install a handler to notify us when genesis activates, or set fHaveGenesis directly.
    // No locking, as this happens before any background thread is started.
    boost::signals2::connection block_notify_genesis_wait_connection;
    if (WITH_LOCK(chainman.GetMutex(), return chainman.ActiveChain().Tip() == nullptr)) {
        block_notify_genesis_wait_connection = uiInterface.NotifyBlockTip_connect(std::bind(BlockNotifyGenesisWait, std::placeholders::_2));
    } else {
        fHaveGenesis = true;
    }

#if HAVE_SYSTEM
    const std::string block_notify = args.GetArg("-blocknotify", "");
    if (!block_notify.empty()) {
        uiInterface.NotifyBlockTip_connect([block_notify](SynchronizationState sync_state, const CBlockIndex* pBlockIndex) {
            if (sync_state != SynchronizationState::POST_INIT || !pBlockIndex) return;
            std::string command = block_notify;
            ReplaceAll(command, "%s", pBlockIndex->GetBlockHash().GetHex());
            std::thread t(runCommand, command);
            t.detach(); // thread runs free
        });
    }
#endif

    std::vector<fs::path> vImportFiles;
    for (const std::string& strFile : args.GetArgs("-loadblock")) {
        vImportFiles.push_back(fs::PathFromString(strFile));
    }

    chainman.m_thread_load = std::thread(&util::TraceThread, "initload", [=, &chainman, &args, &node] {
        // Import blocks
        ImportBlocks(chainman, vImportFiles);
        if (args.GetBoolArg("-stopafterblockimport", DEFAULT_STOPAFTERBLOCKIMPORT)) {
            LogPrintf("Stopping after block import\n");
            if (!(*Assert(node.shutdown))()) {
                LogPrintf("Error: failed to send shutdown signal after finishing block import\n");
            }
            return;
        }

        // Start indexes initial sync
        if (!StartIndexBackgroundSync(node)) {
            bilingual_str err_str = _("Failed to start indexes, shutting down..");
            chainman.GetNotifications().fatalError(err_str.original, err_str);
            return;
        }
        // Load mempool from disk
        if (auto* pool{chainman.ActiveChainstate().GetMempool()}) {
            LoadMempool(*pool, ShouldPersistMempool(args) ? MempoolPath(args) : fs::path{}, chainman.ActiveChainstate(), {});
            pool->SetLoadTried(!chainman.m_interrupt);
        }
    });

    // Wait for genesis block to be processed
    {
        WAIT_LOCK(g_genesis_wait_mutex, lock);
        // We previously could hang here if shutdown was requested prior to
        // ImportBlocks getting started, so instead we just wait on a timer to
        // check ShutdownRequested() regularly.
        while (!fHaveGenesis && !ShutdownRequested(node)) {
            g_genesis_wait_cv.wait_for(lock, std::chrono::milliseconds(500));
        }
        block_notify_genesis_wait_connection.disconnect();
    }

    if (ShutdownRequested(node)) {
        return false;
    }

    // ********************************************************* Step 12: start node

    //// debug print
    int64_t best_block_time{};
    {
        LOCK(cs_main);
        LogPrintf("block tree size = %u\n", chainman.BlockIndex().size());
        chain_active_height = chainman.ActiveChain().Height();
        best_block_time = chainman.ActiveChain().Tip() ? chainman.ActiveChain().Tip()->GetBlockTime() : chainman.GetParams().GenesisBlock().GetBlockTime();
        if (tip_info) {
            tip_info->block_height = chain_active_height;
            tip_info->block_time = best_block_time;
            tip_info->verification_progress = GuessVerificationProgress(chainman.GetParams().TxData(), chainman.ActiveChain().Tip());
        }
        if (tip_info && chainman.m_best_header) {
            tip_info->header_height = chainman.m_best_header->nHeight;
            tip_info->header_time = chainman.m_best_header->GetBlockTime();
        }
    }
    LogPrintf("nBestHeight = %d\n", chain_active_height);
    if (node.peerman) node.peerman->SetBestBlock(chain_active_height, std::chrono::seconds{best_block_time});

    // Map ports with UPnP or NAT-PMP.
    StartMapPort(args.GetBoolArg("-upnp", DEFAULT_UPNP), args.GetBoolArg("-natpmp", DEFAULT_NATPMP));

    CConnman::Options connOptions;
    connOptions.nLocalServices = nLocalServices;
    connOptions.m_max_automatic_connections = nMaxConnections;
    connOptions.uiInterface = &uiInterface;
    connOptions.m_banman = node.banman.get();
    connOptions.m_msgproc = node.peerman.get();
    connOptions.nSendBufferMaxSize = 1000 * args.GetIntArg("-maxsendbuffer", DEFAULT_MAXSENDBUFFER);
    connOptions.nReceiveFloodSize = 1000 * args.GetIntArg("-maxreceivebuffer", DEFAULT_MAXRECEIVEBUFFER);
    connOptions.m_added_nodes = args.GetArgs("-addnode");
    connOptions.nMaxOutboundLimit = *opt_max_upload;
    connOptions.m_peer_connect_timeout = peer_connect_timeout;

    // Port to bind to if `-bind=addr` is provided without a `:port` suffix.
    const uint16_t default_bind_port =
        static_cast<uint16_t>(args.GetIntArg("-port", Params().GetDefaultPort()));

    const auto BadPortWarning = [](const char* prefix, uint16_t port) {
        return strprintf(_("%s request to listen on port %u. This port is considered \"bad\" and "
                           "thus it is unlikely that any peer will connect to it. See "
                           "doc/p2p-bad-ports.md for details and a full list."),
                         prefix,
                         port);
    };

    for (const std::string& bind_arg : args.GetArgs("-bind")) {
        std::optional<CService> bind_addr;
        const size_t index = bind_arg.rfind('=');
        if (index == std::string::npos) {
            bind_addr = Lookup(bind_arg, default_bind_port, /*fAllowLookup=*/false);
            if (bind_addr.has_value()) {
                connOptions.vBinds.push_back(bind_addr.value());
                if (IsBadPort(bind_addr.value().GetPort())) {
                    InitWarning(BadPortWarning("-bind", bind_addr.value().GetPort()));
                }
                continue;
            }
        } else {
            const std::string network_type = bind_arg.substr(index + 1);
            if (network_type == "onion") {
                const std::string truncated_bind_arg = bind_arg.substr(0, index);
                bind_addr = Lookup(truncated_bind_arg, BaseParams().OnionServiceTargetPort(), false);
                if (bind_addr.has_value()) {
                    connOptions.onion_binds.push_back(bind_addr.value());
                    continue;
                }
            }
        }
        return InitError(ResolveErrMsg("bind", bind_arg));
    }

    for (const std::string& strBind : args.GetArgs("-whitebind")) {
        NetWhitebindPermissions whitebind;
        bilingual_str error;
        if (!NetWhitebindPermissions::TryParse(strBind, whitebind, error)) return InitError(error);
        connOptions.vWhiteBinds.push_back(whitebind);
    }

    // If the user did not specify -bind= or -whitebind= then we bind
    // on any address - 0.0.0.0 (IPv4) and :: (IPv6).
    connOptions.bind_on_any = args.GetArgs("-bind").empty() && args.GetArgs("-whitebind").empty();

    // Emit a warning if a bad port is given to -port= but only if -bind and -whitebind are not
    // given, because if they are, then -port= is ignored.
    if (connOptions.bind_on_any && args.IsArgSet("-port")) {
        const uint16_t port_arg = args.GetIntArg("-port", 0);
        if (IsBadPort(port_arg)) {
            InitWarning(BadPortWarning("-port", port_arg));
        }
    }

    CService onion_service_target;
    if (!connOptions.onion_binds.empty()) {
        onion_service_target = connOptions.onion_binds.front();
    } else {
        onion_service_target = DefaultOnionServiceTarget();
        connOptions.onion_binds.push_back(onion_service_target);
    }

    if (args.GetBoolArg("-listenonion", DEFAULT_LISTEN_ONION)) {
        if (connOptions.onion_binds.size() > 1) {
            InitWarning(strprintf(_("More than one onion bind address is provided. Using %s "
                                    "for the automatically created Tor onion service."),
                                  onion_service_target.ToStringAddrPort()));
        }
        StartTorControl(onion_service_target);
    }

    if (connOptions.bind_on_any) {
        // Only add all IP addresses of the machine if we would be listening on
        // any address - 0.0.0.0 (IPv4) and :: (IPv6).
        Discover();
    }

    for (const auto& net : args.GetArgs("-whitelist")) {
        NetWhitelistPermissions subnet;
        bilingual_str error;
        if (!NetWhitelistPermissions::TryParse(net, subnet, error)) return InitError(error);
        connOptions.vWhitelistedRange.push_back(subnet);
    }

    connOptions.vSeedNodes = args.GetArgs("-seednode");

    // Initiate outbound connections unless connect=0
    connOptions.m_use_addrman_outgoing = !args.IsArgSet("-connect");
    if (!connOptions.m_use_addrman_outgoing) {
        const auto connect = args.GetArgs("-connect");
        if (connect.size() != 1 || connect[0] != "0") {
            connOptions.m_specified_outgoing = connect;
        }
        if (!connOptions.m_specified_outgoing.empty() && !connOptions.vSeedNodes.empty()) {
            LogPrintf("-seednode is ignored when -connect is used\n");
        }

        if (args.IsArgSet("-dnsseed") && args.GetBoolArg("-dnsseed", DEFAULT_DNSSEED) && args.IsArgSet("-proxy")) {
            LogPrintf("-dnsseed is ignored when -connect is used and -proxy is specified\n");
        }
    }

    const std::string& i2psam_arg = args.GetArg("-i2psam", "");
    if (!i2psam_arg.empty()) {
        const std::optional<CService> addr{Lookup(i2psam_arg, 7656, fNameLookup)};
        if (!addr.has_value() || !addr->IsValid()) {
            return InitError(strprintf(_("Invalid -i2psam address or hostname: '%s'"), i2psam_arg));
        }
        SetProxy(NET_I2P, Proxy{addr.value()});
    } else {
        if (args.IsArgSet("-onlynet") && g_reachable_nets.Contains(NET_I2P)) {
            return InitError(
                _("Outbound connections restricted to i2p (-onlynet=i2p) but "
                  "-i2psam is not provided"));
        }
        g_reachable_nets.Remove(NET_I2P);
    }

    connOptions.m_i2p_accept_incoming = args.GetBoolArg("-i2pacceptincoming", DEFAULT_I2P_ACCEPT_INCOMING);

    if (!node.connman->Start(*node.scheduler, connOptions)) {
        return false;
    }

    // ********************************************************* Step 13: finished

    // At this point, the RPC is "started", but still in warmup, which means it
    // cannot yet be called. Before we make it callable, we need to make sure
    // that the RPC's view of the best block is valid and consistent with
    // ChainstateManager's active tip.
    //
    // If we do not do this, RPC's view of the best block will be height=0 and
    // hash=0x0. This will lead to erroroneous responses for things like
    // waitforblockheight.
    RPCNotifyBlockChange(WITH_LOCK(chainman.GetMutex(), return chainman.ActiveTip()));
    SetRPCWarmupFinished();

    uiInterface.InitMessage(_("Done loading").translated);

    for (const auto& client : node.chain_clients) {
        client->start(*node.scheduler);
    }

    BanMan* banman = node.banman.get();
    node.scheduler->scheduleEvery([banman]{
        banman->DumpBanlist();
    }, DUMP_BANS_INTERVAL);

    if (node.peerman) node.peerman->StartScheduledTasks(*node.scheduler);

#if HAVE_SYSTEM
    StartupNotify(args);
#endif

    return true;
}

bool StartIndexBackgroundSync(NodeContext& node)
{
    // Find the oldest block among all indexes.
    // This block is used to verify that we have the required blocks' data stored on disk,
    // starting from that point up to the current tip.
    // indexes_start_block='nullptr' means "start from height 0".
    std::optional<const CBlockIndex*> indexes_start_block;
    std::string older_index_name;
    ChainstateManager& chainman = *Assert(node.chainman);
    const Chainstate& chainstate = WITH_LOCK(::cs_main, return chainman.GetChainstateForIndexing());
    const CChain& index_chain = chainstate.m_chain;

    for (auto index : node.indexes) {
        const IndexSummary& summary = index->GetSummary();
        if (summary.synced) continue;

        // Get the last common block between the index best block and the active chain
        LOCK(::cs_main);
        const CBlockIndex* pindex = chainman.m_blockman.LookupBlockIndex(summary.best_block_hash);
        if (!index_chain.Contains(pindex)) {
            pindex = index_chain.FindFork(pindex);
        }

        if (!indexes_start_block || !pindex || pindex->nHeight < indexes_start_block.value()->nHeight) {
            indexes_start_block = pindex;
            older_index_name = summary.name;
            if (!pindex) break; // Starting from genesis so no need to look for earlier block.
        }
    };

    // Verify all blocks needed to sync to current tip are present.
    if (indexes_start_block) {
        LOCK(::cs_main);
        const CBlockIndex* start_block = *indexes_start_block;
        if (!start_block) start_block = chainman.ActiveChain().Genesis();
        if (!chainman.m_blockman.CheckBlockDataAvailability(*index_chain.Tip(), *Assert(start_block))) {
            return InitError(strprintf(Untranslated("%s best block of the index goes beyond pruned data. Please disable the index or reindex (which will download the whole blockchain again)"), older_index_name));
        }
    }

    // Start threads
    for (auto index : node.indexes) if (!index->StartBackgroundSync()) return false;
    return true;
}<|MERGE_RESOLUTION|>--- conflicted
+++ resolved
@@ -1028,21 +1028,6 @@
     if (args.GetBoolArg("-peerbloomfilters", DEFAULT_PEERBLOOMFILTERS))
         nLocalServices = ServiceFlags(nLocalServices | NODE_BLOOM);
 
-<<<<<<< HEAD
-=======
-    if (args.GetIntArg("-rpcserialversion", DEFAULT_RPC_SERIALIZE_VERSION) < 0)
-        return InitError(Untranslated("rpcserialversion must be non-negative."));
-
-    if (args.GetIntArg("-rpcserialversion", DEFAULT_RPC_SERIALIZE_VERSION) > 1)
-        return InitError(Untranslated("Unknown rpcserialversion requested."));
-
-    /* Blackcoin Todo
-    if (args.GetIntArg("-rpcserialversion", DEFAULT_RPC_SERIALIZE_VERSION) == 0 && !IsDeprecatedRPCEnabled("serialversion")) {
-        return InitError(Untranslated("-rpcserialversion=0 is deprecated and will be removed in the future. Specify -deprecatedrpc=serialversion to allow anyway."));
-    }
-    */
-
->>>>>>> de3e0738
     // Also report errors from parsing before daemonization
     {
         kernel::Notifications notifications{};
