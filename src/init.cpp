// Copyright (c) 2009-2010 Satoshi Nakamoto
// Copyright (c) 2009-2022 The Bitcoin Core developers
// Distributed under the MIT software license, see the accompanying
// file COPYING or http://www.opensource.org/licenses/mit-license.php.

#if defined(HAVE_CONFIG_H)
#include <config/bitcoin-config.h>
#endif

#include <init.h>

#include <kernel/checks.h>
#include <kernel/mempool_persist.h>
#include <kernel/validation_cache_sizes.h>

#include <addrman.h>
#include <banman.h>
#include <blockfilter.h>
#include <chain.h>
#include <chainparams.h>
#include <consensus/amount.h>
#include <deploymentstatus.h>
#include <hash.h>
#include <httprpc.h>
#include <httpserver.h>
#include <index/blockfilterindex.h>
#include <index/coinstatsindex.h>
#include <index/txindex.h>
#include <init/common.h>
#include <interfaces/chain.h>
#include <interfaces/init.h>
#include <interfaces/node.h>
#include <mapport.h>
#include <net.h>
#include <net_permissions.h>
#include <net_processing.h>
#include <netbase.h>
#include <netgroup.h>
#include <node/blockmanager_args.h>
#include <node/blockstorage.h>
#include <node/caches.h>
#include <node/chainstate.h>
#include <node/chainstatemanager_args.h>
#include <node/context.h>
#include <node/interface_ui.h>
#include <node/mempool_args.h>
#include <node/mempool_persist_args.h>
#include <node/miner.h>
#include <node/txreconciliation.h>
#include <node/validation_cache_args.h>
#include <policy/feerate.h>
#include <policy/fees.h>
#include <policy/fees_args.h>
#include <policy/policy.h>
#include <policy/settings.h>
#include <protocol.h>
#include <rpc/blockchain.h>
#include <rpc/register.h>
#include <rpc/server.h>
#include <rpc/util.h>
#include <scheduler.h>
#include <script/sigcache.h>
#include <script/standard.h>
#include <shutdown.h>
#include <sync.h>
#include <timedata.h>
#include <torcontrol.h>
#include <txdb.h>
#include <txmempool.h>
#include <util/asmap.h>
#include <util/check.h>
#include <util/fs.h>
#include <util/fs_helpers.h>
#include <util/moneystr.h>
#include <util/strencodings.h>
#include <util/string.h>
#include <util/syscall_sandbox.h>
#include <util/syserror.h>
#include <util/system.h>
#include <util/thread.h>
#include <util/threadnames.h>
#include <util/time.h>
#include <util/translation.h>
#include <validation.h>
#include <validationinterface.h>
#include <wallet/wallet.h>
#include <walletinitinterface.h>

#include <algorithm>
#include <condition_variable>
#include <cstdint>
#include <cstdio>
#include <fstream>
#include <functional>
#include <set>
#include <string>
#include <thread>
#include <vector>

#ifndef WIN32
#include <cerrno>
#include <signal.h>
#include <sys/stat.h>
#endif

#include <boost/signals2/signal.hpp>

#if ENABLE_ZMQ
#include <zmq/zmqabstractnotifier.h>
#include <zmq/zmqnotificationinterface.h>
#include <zmq/zmqrpc.h>
#endif

#ifdef USE_SSE2
#include <crypto/scrypt.h>
#endif

using kernel::DumpMempool;
using kernel::ValidationCacheSizes;

using node::ApplyArgsManOptions;
using node::CacheSizes;
using node::CalculateCacheSizes;
using node::DEFAULT_PERSIST_MEMPOOL;
using node::DEFAULT_PRINTPRIORITY;
using node::DEFAULT_STOPAFTERBLOCKIMPORT;
using node::LoadChainstate;
using node::MempoolPath;
using node::ShouldPersistMempool;
using node::NodeContext;
using node::ThreadImport;
using node::VerifyLoadedChainstate;
using node::fReindex;

static constexpr bool DEFAULT_PROXYRANDOMIZE{true};
static constexpr bool DEFAULT_REST_ENABLE{false};
static constexpr bool DEFAULT_I2P_ACCEPT_INCOMING{true};

#ifdef WIN32
// Win32 LevelDB doesn't use filedescriptors, and the ones used for
// accessing block files don't count towards the fd_set size limit
// anyway.
#define MIN_CORE_FILEDESCRIPTORS 0
#else
#define MIN_CORE_FILEDESCRIPTORS 150
#endif

static const char* DEFAULT_ASMAP_FILENAME="ip_asn.map";

/**
 * The PID file facilities.
 */
static const char* BITCOIN_PID_FILENAME = "blackmored.pid";

static std::shared_ptr<CWallet> walletTmp;

static fs::path GetPidFile(const ArgsManager& args)
{
    return AbsPathForConfigVal(args, args.GetPathArg("-pid", BITCOIN_PID_FILENAME));
}

[[nodiscard]] static bool CreatePidFile(const ArgsManager& args)
{
    std::ofstream file{GetPidFile(args)};
    if (file) {
#ifdef WIN32
        tfm::format(file, "%d\n", GetCurrentProcessId());
#else
        tfm::format(file, "%d\n", getpid());
#endif
        return true;
    } else {
        return InitError(strprintf(_("Unable to create the PID file '%s': %s"), fs::PathToString(GetPidFile(args)), SysErrorString(errno)));
    }
}

//////////////////////////////////////////////////////////////////////////////
//
// Shutdown
//

//
// Thread management and startup/shutdown:
//
// The network-processing threads are all part of a thread group
// created by AppInit() or the Qt main() function.
//
// A clean exit happens when StartShutdown() or the SIGTERM
// signal handler sets ShutdownRequested(), which makes main thread's
// WaitForShutdown() interrupts the thread group.
// And then, WaitForShutdown() makes all other on-going threads
// in the thread group join the main thread.
// Shutdown() is then called to clean up database connections, and stop other
// threads that should only be stopped after the main network-processing
// threads have exited.
//
// Shutdown for Qt is very similar, only it uses a QTimer to detect
// ShutdownRequested() getting set, and then does the normal Qt
// shutdown thing.
//

#if HAVE_SYSTEM
static void ShutdownNotify(const ArgsManager& args)
{
    std::vector<std::thread> threads;
    for (const auto& cmd : args.GetArgs("-shutdownnotify")) {
        threads.emplace_back(runCommand, cmd);
    }
    for (auto& t : threads) {
        t.join();
    }
}
#endif

void Interrupt(NodeContext& node)
{
#if HAVE_SYSTEM
    ShutdownNotify(*node.args);
#endif
    InterruptHTTPServer();
    InterruptHTTPRPC();
    InterruptRPC();
    InterruptREST();
    InterruptTorControl();
    InterruptMapPort();
#ifdef ENABLE_WALLET
    node::InterruptStaking();
#endif
    if (node.connman)
        node.connman->Interrupt();
    if (g_txindex) {
        g_txindex->Interrupt();
    }
    ForEachBlockFilterIndex([](BlockFilterIndex& index) { index.Interrupt(); });
    if (g_coin_stats_index) {
        g_coin_stats_index->Interrupt();
    }
}

void Shutdown(NodeContext& node)
{
    static Mutex g_shutdown_mutex;
    TRY_LOCK(g_shutdown_mutex, lock_shutdown);
    if (!lock_shutdown) return;
    LogPrintf("%s: In progress...\n", __func__);
    Assert(node.args);

    /// Note: Shutdown() must be able to handle cases in which initialization failed part of the way,
    /// for example if the data directory was found to be locked.
    /// Be sure that anything that writes files or flushes caches only does this if the respective
    /// module was initialized.
    util::ThreadRename("shutoff");
    if (node.mempool) node.mempool->AddTransactionsUpdated(1);

    StopHTTPRPC();
    StopREST();
    StopRPC();
    StopHTTPServer();
    for (const auto& client : node.chain_clients) {
        client->flush();
    }
    StopMapPort();
#ifdef ENABLE_WALLET
    node::StopStaking();
#endif

    // Because these depend on each-other, we make sure that neither can be
    // using the other before destroying them.
    if (node.peerman) UnregisterValidationInterface(node.peerman.get());
    if (node.connman) node.connman->Stop();

    StopTorControl();

    // After everything has been shut down, but before things get flushed, stop the
    // CScheduler/checkqueue, scheduler and load block thread.
    if (node.scheduler) node.scheduler->stop();
    if (node.chainman && node.chainman->m_load_block.joinable()) node.chainman->m_load_block.join();
    StopScriptCheckWorkerThreads();

    // After the threads that potentially access these pointers have been stopped,
    // destruct and reset all to nullptr.
    node.peerman.reset();
    node.connman.reset();
    node.banman.reset();
    node.addrman.reset();
    node.netgroupman.reset();

    if (node.mempool && node.mempool->GetLoadTried() && ShouldPersistMempool(*node.args)) {
        DumpMempool(*node.mempool, MempoolPath(*node.args));
    }

    // FlushStateToDisk generates a ChainStateFlushed callback, which we should avoid missing
    if (node.chainman) {
        LOCK(cs_main);
        for (Chainstate* chainstate : node.chainman->GetAll()) {
            if (chainstate->CanFlushToDisk()) {
                chainstate->ForceFlushStateToDisk();
            }
        }
    }

    // After there are no more peers/RPC left to give us new data which may generate
    // CValidationInterface callbacks, flush them...
    GetMainSignals().FlushBackgroundCallbacks();

    // Stop and delete all indexes only after flushing background callbacks.
    if (g_txindex) {
        g_txindex->Stop();
        g_txindex.reset();
    }
    if (g_coin_stats_index) {
        g_coin_stats_index->Stop();
        g_coin_stats_index.reset();
    }
    ForEachBlockFilterIndex([](BlockFilterIndex& index) { index.Stop(); });
    DestroyAllBlockFilterIndexes();

    // Any future callbacks will be dropped. This should absolutely be safe - if
    // missing a callback results in an unrecoverable situation, unclean shutdown
    // would too. The only reason to do the above flushes is to let the wallet catch
    // up with our current chain to avoid any strange pruning edge cases and make
    // next startup faster by avoiding rescan.

    if (node.chainman) {
        LOCK(cs_main);
        for (Chainstate* chainstate : node.chainman->GetAll()) {
            if (chainstate->CanFlushToDisk()) {
                chainstate->ForceFlushStateToDisk();
                chainstate->ResetCoinsViews();
            }
        }
    }
    for (const auto& client : node.chain_clients) {
        client->stop();
    }

#if ENABLE_ZMQ
    if (g_zmq_notification_interface) {
        UnregisterValidationInterface(g_zmq_notification_interface);
        delete g_zmq_notification_interface;
        g_zmq_notification_interface = nullptr;
    }
#endif

    node.chain_clients.clear();
    UnregisterAllValidationInterfaces();
    GetMainSignals().UnregisterBackgroundSignalScheduler();
    node.kernel.reset();
    node.mempool.reset();
    node.chainman.reset();
    node.scheduler.reset();

    try {
        if (!fs::remove(GetPidFile(*node.args))) {
            LogPrintf("%s: Unable to remove PID file: File does not exist\n", __func__);
        }
    } catch (const fs::filesystem_error& e) {
        LogPrintf("%s: Unable to remove PID file: %s\n", __func__, fsbridge::get_filesystem_error_message(e));
    }

    LogPrintf("%s: done\n", __func__);
}

/**
 * Signal handlers are very limited in what they are allowed to do.
 * The execution context the handler is invoked in is not guaranteed,
 * so we restrict handler operations to just touching variables:
 */
#ifndef WIN32
static void HandleSIGTERM(int)
{
    StartShutdown();
}

static void HandleSIGHUP(int)
{
    LogInstance().m_reopen_file = true;
}
#else
static BOOL WINAPI consoleCtrlHandler(DWORD dwCtrlType)
{
    StartShutdown();
    Sleep(INFINITE);
    return true;
}
#endif

#ifndef WIN32
static void registerSignalHandler(int signal, void(*handler)(int))
{
    struct sigaction sa;
    sa.sa_handler = handler;
    sigemptyset(&sa.sa_mask);
    sa.sa_flags = 0;
    sigaction(signal, &sa, nullptr);
}
#endif

static boost::signals2::connection rpc_notify_block_change_connection;
static void OnRPCStarted()
{
    rpc_notify_block_change_connection = uiInterface.NotifyBlockTip_connect(std::bind(RPCNotifyBlockChange, std::placeholders::_2));
}

static void OnRPCStopped()
{
    rpc_notify_block_change_connection.disconnect();
    RPCNotifyBlockChange(nullptr);
    g_best_block_cv.notify_all();
    LogPrint(BCLog::RPC, "RPC stopped.\n");
}

void SetupServerArgs(ArgsManager& argsman)
{
    SetupHelpOptions(argsman);
    argsman.AddArg("-help-debug", "Print help message with debugging options and exit", ArgsManager::ALLOW_ANY, OptionsCategory::DEBUG_TEST); // server-only for now

    init::AddLoggingArgs(argsman);

    const auto defaultBaseParams = CreateBaseChainParams(CBaseChainParams::MAIN);
    const auto testnetBaseParams = CreateBaseChainParams(CBaseChainParams::TESTNET);
    const auto signetBaseParams = CreateBaseChainParams(CBaseChainParams::SIGNET);
    const auto regtestBaseParams = CreateBaseChainParams(CBaseChainParams::REGTEST);
    const auto defaultChainParams = CreateChainParams(argsman, CBaseChainParams::MAIN);
    const auto testnetChainParams = CreateChainParams(argsman, CBaseChainParams::TESTNET);
    const auto signetChainParams = CreateChainParams(argsman, CBaseChainParams::SIGNET);
    const auto regtestChainParams = CreateChainParams(argsman, CBaseChainParams::REGTEST);

    // Hidden Options
    std::vector<std::string> hidden_args = {
        "-dbcrashratio", "-forcecompactdb",
        // GUI args. These will be overwritten by SetupUIArgs for the GUI
        "-choosedatadir", "-lang=<lang>", "-min", "-resetguisettings", "-splash", "-uiplatform"};

    argsman.AddArg("-version", "Print version and exit", ArgsManager::ALLOW_ANY, OptionsCategory::OPTIONS);
#if HAVE_SYSTEM
    argsman.AddArg("-alertnotify=<cmd>", "Execute command when an alert is raised (%s in cmd is replaced by message)", ArgsManager::ALLOW_ANY, OptionsCategory::OPTIONS);
#endif
    argsman.AddArg("-assumevalid=<hex>", strprintf("If this block is in the chain assume that it and its ancestors are valid and potentially skip their script verification (0 to verify all, default: %s, testnet: %s, signet: %s)", defaultChainParams->GetConsensus().defaultAssumeValid.GetHex(), testnetChainParams->GetConsensus().defaultAssumeValid.GetHex(), signetChainParams->GetConsensus().defaultAssumeValid.GetHex()), ArgsManager::ALLOW_ANY, OptionsCategory::OPTIONS);
    argsman.AddArg("-blocksdir=<dir>", "Specify directory to hold blocks subdirectory for *.dat files (default: <datadir>)", ArgsManager::ALLOW_ANY, OptionsCategory::OPTIONS);
#if HAVE_SYSTEM
    argsman.AddArg("-blocknotify=<cmd>", "Execute command when the best block changes (%s in cmd is replaced by block hash)", ArgsManager::ALLOW_ANY, OptionsCategory::OPTIONS);
#endif
    argsman.AddArg("-blockreconstructionextratxn=<n>", strprintf("Extra transactions to keep in memory for compact block reconstructions (default: %u)", DEFAULT_BLOCK_RECONSTRUCTION_EXTRA_TXN), ArgsManager::ALLOW_ANY, OptionsCategory::OPTIONS);
    argsman.AddArg("-blocksonly", strprintf("Whether to reject transactions from network peers. Automatic broadcast and rebroadcast of any transactions from inbound peers is disabled, unless the peer has the 'forcerelay' permission. RPC transactions are not affected. (default: %u)", DEFAULT_BLOCKSONLY), ArgsManager::ALLOW_ANY, OptionsCategory::OPTIONS);
    argsman.AddArg("-coinstatsindex", strprintf("Maintain coinstats index used by the gettxoutsetinfo RPC (default: %u)", DEFAULT_COINSTATSINDEX), ArgsManager::ALLOW_ANY, OptionsCategory::OPTIONS);
    argsman.AddArg("-conf=<file>", strprintf("Specify path to read-only configuration file. Relative paths will be prefixed by datadir location (only useable from command line, not configuration file) (default: %s)", BITCOIN_CONF_FILENAME), ArgsManager::ALLOW_ANY, OptionsCategory::OPTIONS);
    argsman.AddArg("-datadir=<dir>", "Specify data directory", ArgsManager::ALLOW_ANY, OptionsCategory::OPTIONS);
    argsman.AddArg("-dbbatchsize", strprintf("Maximum database write batch size in bytes (default: %u)", nDefaultDbBatchSize), ArgsManager::ALLOW_ANY | ArgsManager::DEBUG_ONLY, OptionsCategory::OPTIONS);
    argsman.AddArg("-dbcache=<n>", strprintf("Maximum database cache size <n> MiB (%d to %d, default: %d). In addition, unused mempool memory is shared for this cache (see -maxmempool).", nMinDbCache, nMaxDbCache, nDefaultDbCache), ArgsManager::ALLOW_ANY, OptionsCategory::OPTIONS);
    argsman.AddArg("-includeconf=<file>", "Specify additional configuration file, relative to the -datadir path (only useable from configuration file, not command line)", ArgsManager::ALLOW_ANY, OptionsCategory::OPTIONS);
    argsman.AddArg("-loadblock=<file>", "Imports blocks from external file on startup", ArgsManager::ALLOW_ANY, OptionsCategory::OPTIONS);
    argsman.AddArg("-maxmempool=<n>", strprintf("Keep the transaction memory pool below <n> megabytes (default: %u)", DEFAULT_MAX_MEMPOOL_SIZE_MB), ArgsManager::ALLOW_ANY, OptionsCategory::OPTIONS);
    argsman.AddArg("-maxorphantx=<n>", strprintf("Keep at most <n> unconnectable transactions in memory (default: %u)", DEFAULT_MAX_ORPHAN_TRANSACTIONS), ArgsManager::ALLOW_ANY, OptionsCategory::OPTIONS);
    argsman.AddArg("-mempoolexpiry=<n>", strprintf("Do not keep transactions in the mempool longer than <n> hours (default: %u)", DEFAULT_MEMPOOL_EXPIRY_HOURS), ArgsManager::ALLOW_ANY, OptionsCategory::OPTIONS);
    argsman.AddArg("-minimumchainwork=<hex>", strprintf("Minimum work assumed to exist on a valid chain in hex (default: %s, testnet: %s, signet: %s)", defaultChainParams->GetConsensus().nMinimumChainWork.GetHex(), testnetChainParams->GetConsensus().nMinimumChainWork.GetHex(), signetChainParams->GetConsensus().nMinimumChainWork.GetHex()), ArgsManager::ALLOW_ANY | ArgsManager::DEBUG_ONLY, OptionsCategory::OPTIONS);
    argsman.AddArg("-par=<n>", strprintf("Set the number of script verification threads (%u to %d, 0 = auto, <0 = leave that many cores free, default: %d)",
        -GetNumCores(), MAX_SCRIPTCHECK_THREADS, DEFAULT_SCRIPTCHECK_THREADS), ArgsManager::ALLOW_ANY, OptionsCategory::OPTIONS);
    argsman.AddArg("-persistmempool", strprintf("Whether to save the mempool on shutdown and load on restart (default: %u)", DEFAULT_PERSIST_MEMPOOL), ArgsManager::ALLOW_ANY, OptionsCategory::OPTIONS);
    argsman.AddArg("-pid=<file>", strprintf("Specify pid file. Relative paths will be prefixed by a net-specific datadir location. (default: %s)", BITCOIN_PID_FILENAME), ArgsManager::ALLOW_ANY, OptionsCategory::OPTIONS);
    argsman.AddArg("-reindex", "Rebuild chain state and block index from the blk*.dat files on disk. This will also rebuild active optional indexes.", ArgsManager::ALLOW_ANY, OptionsCategory::OPTIONS);
    argsman.AddArg("-reindex-chainstate", "Rebuild chain state from the currently indexed blocks. When in pruning mode or if blocks on disk might be corrupted, use full -reindex instead. Deactivate all optional indexes before running this.", ArgsManager::ALLOW_ANY, OptionsCategory::OPTIONS);
    argsman.AddArg("-settings=<file>", strprintf("Specify path to dynamic settings data file. Can be disabled with -nosettings. File is written at runtime and not meant to be edited by users (use %s instead for custom settings). Relative paths will be prefixed by datadir location. (default: %s)", BITCOIN_CONF_FILENAME, BITCOIN_SETTINGS_FILENAME), ArgsManager::ALLOW_ANY, OptionsCategory::OPTIONS);
#if HAVE_SYSTEM
    argsman.AddArg("-startupnotify=<cmd>", "Execute command on startup.", ArgsManager::ALLOW_ANY, OptionsCategory::OPTIONS);
    argsman.AddArg("-shutdownnotify=<cmd>", "Execute command immediately before beginning shutdown. The need for shutdown may be urgent, so be careful not to delay it long (if the command doesn't require interaction with the server, consider having it fork into the background).", ArgsManager::ALLOW_ANY, OptionsCategory::OPTIONS);
#endif
    argsman.AddArg("-txindex", strprintf("Maintain a full transaction index, used by the getrawtransaction rpc call (default: %u)", DEFAULT_TXINDEX), ArgsManager::ALLOW_ANY, OptionsCategory::OPTIONS);
    argsman.AddArg("-blockfilterindex=<type>",
                 strprintf("Maintain an index of compact filters by block (default: %s, values: %s).", DEFAULT_BLOCKFILTERINDEX, ListBlockFilterTypes()) +
                 " If <type> is not supplied or if <type> = 1, indexes for all known types are enabled.",
                 ArgsManager::ALLOW_ANY, OptionsCategory::OPTIONS);

    argsman.AddArg("-addnode=<ip>", strprintf("Add a node to connect to and attempt to keep the connection open (see the addnode RPC help for more info). This option can be specified multiple times to add multiple nodes; connections are limited to %u at a time and are counted separately from the -maxconnections limit.", MAX_ADDNODE_CONNECTIONS), ArgsManager::ALLOW_ANY | ArgsManager::NETWORK_ONLY, OptionsCategory::CONNECTION);
    argsman.AddArg("-asmap=<file>", strprintf("Specify asn mapping used for bucketing of the peers (default: %s). Relative paths will be prefixed by the net-specific datadir location.", DEFAULT_ASMAP_FILENAME), ArgsManager::ALLOW_ANY, OptionsCategory::CONNECTION);
    argsman.AddArg("-bantime=<n>", strprintf("Default duration (in seconds) of manually configured bans (default: %u)", DEFAULT_MISBEHAVING_BANTIME), ArgsManager::ALLOW_ANY, OptionsCategory::CONNECTION);
    argsman.AddArg("-bind=<addr>[:<port>][=onion]", strprintf("Bind to given address and always listen on it (default: 0.0.0.0). Use [host]:port notation for IPv6. Append =onion to tag any incoming connections to that address and port as incoming Tor connections (default: 127.0.0.1:%u=onion, testnet: 127.0.0.1:%u=onion, signet: 127.0.0.1:%u=onion, regtest: 127.0.0.1:%u=onion)", defaultBaseParams->OnionServiceTargetPort(), testnetBaseParams->OnionServiceTargetPort(), signetBaseParams->OnionServiceTargetPort(), regtestBaseParams->OnionServiceTargetPort()), ArgsManager::ALLOW_ANY | ArgsManager::NETWORK_ONLY, OptionsCategory::CONNECTION);
    argsman.AddArg("-cjdnsreachable", "If set, then this host is configured for CJDNS (connecting to fc00::/8 addresses would lead us to the CJDNS network, see doc/cjdns.md) (default: 0)", ArgsManager::ALLOW_ANY, OptionsCategory::CONNECTION);
    argsman.AddArg("-connect=<ip>", "Connect only to the specified node; -noconnect disables automatic connections (the rules for this peer are the same as for -addnode). This option can be specified multiple times to connect to multiple nodes.", ArgsManager::ALLOW_ANY | ArgsManager::NETWORK_ONLY, OptionsCategory::CONNECTION);
    argsman.AddArg("-discover", "Discover own IP addresses (default: 1 when listening and no -externalip or -proxy)", ArgsManager::ALLOW_ANY, OptionsCategory::CONNECTION);
    argsman.AddArg("-dns", strprintf("Allow DNS lookups for -addnode, -seednode and -connect (default: %u)", DEFAULT_NAME_LOOKUP), ArgsManager::ALLOW_ANY, OptionsCategory::CONNECTION);
    argsman.AddArg("-dnsseed", strprintf("Query for peer addresses via DNS lookup, if low on addresses (default: %u unless -connect used or -maxconnections=0)", DEFAULT_DNSSEED), ArgsManager::ALLOW_ANY, OptionsCategory::CONNECTION);
    argsman.AddArg("-externalip=<ip>", "Specify your own public address", ArgsManager::ALLOW_ANY, OptionsCategory::CONNECTION);
    argsman.AddArg("-fixedseeds", strprintf("Allow fixed seeds if DNS seeds don't provide peers (default: %u)", DEFAULT_FIXEDSEEDS), ArgsManager::ALLOW_ANY, OptionsCategory::CONNECTION);
    argsman.AddArg("-forcednsseed", strprintf("Always query for peer addresses via DNS lookup (default: %u)", DEFAULT_FORCEDNSSEED), ArgsManager::ALLOW_ANY, OptionsCategory::CONNECTION);
    argsman.AddArg("-listen", strprintf("Accept connections from outside (default: %u if no -proxy, -connect or -maxconnections=0)", DEFAULT_LISTEN), ArgsManager::ALLOW_ANY, OptionsCategory::CONNECTION);
    argsman.AddArg("-listenonion", strprintf("Automatically create Tor onion service (default: %d)", DEFAULT_LISTEN_ONION), ArgsManager::ALLOW_ANY, OptionsCategory::CONNECTION);
    argsman.AddArg("-maxconnections=<n>", strprintf("Maintain at most <n> connections to peers (default: %u). This limit does not apply to connections manually added via -addnode or the addnode RPC, which have a separate limit of %u.", DEFAULT_MAX_PEER_CONNECTIONS, MAX_ADDNODE_CONNECTIONS), ArgsManager::ALLOW_ANY, OptionsCategory::CONNECTION);
    argsman.AddArg("-maxreceivebuffer=<n>", strprintf("Maximum per-connection receive buffer, <n>*1000 bytes (default: %u)", DEFAULT_MAXRECEIVEBUFFER), ArgsManager::ALLOW_ANY, OptionsCategory::CONNECTION);
    argsman.AddArg("-maxsendbuffer=<n>", strprintf("Maximum per-connection send buffer, <n>*1000 bytes (default: %u)", DEFAULT_MAXSENDBUFFER), ArgsManager::ALLOW_ANY, OptionsCategory::CONNECTION);
    argsman.AddArg("-maxtimeadjustment", strprintf("Maximum allowed median peer time offset adjustment. Local perspective of time may be influenced by outbound peers forward or backward by this amount (default: %u seconds).", DEFAULT_MAX_TIME_ADJUSTMENT), ArgsManager::ALLOW_ANY, OptionsCategory::CONNECTION);
    argsman.AddArg("-maxuploadtarget=<n>", strprintf("Tries to keep outbound traffic under the given target per 24h. Limit does not apply to peers with 'download' permission or blocks created within past week. 0 = no limit (default: %s). Optional suffix units [k|K|m|M|g|G|t|T] (default: M). Lowercase is 1000 base while uppercase is 1024 base", DEFAULT_MAX_UPLOAD_TARGET), ArgsManager::ALLOW_ANY, OptionsCategory::CONNECTION);
    argsman.AddArg("-onion=<ip:port>", "Use separate SOCKS5 proxy to reach peers via Tor onion services, set -noonion to disable (default: -proxy)", ArgsManager::ALLOW_ANY, OptionsCategory::CONNECTION);
    argsman.AddArg("-i2psam=<ip:port>", "I2P SAM proxy to reach I2P peers and accept I2P connections (default: none)", ArgsManager::ALLOW_ANY, OptionsCategory::CONNECTION);
    argsman.AddArg("-i2pacceptincoming", strprintf("Whether to accept inbound I2P connections (default: %i). Ignored if -i2psam is not set. Listening for inbound I2P connections is done through the SAM proxy, not by binding to a local address and port.", DEFAULT_I2P_ACCEPT_INCOMING), ArgsManager::ALLOW_ANY, OptionsCategory::CONNECTION);
    argsman.AddArg("-onlynet=<net>", "Make automatic outbound connections only to network <net> (" + Join(GetNetworkNames(), ", ") + "). Inbound and manual connections are not affected by this option. It can be specified multiple times to allow multiple networks.", ArgsManager::ALLOW_ANY, OptionsCategory::CONNECTION);
    argsman.AddArg("-peerbloomfilters", strprintf("Support filtering of blocks and transaction with bloom filters (default: %u)", DEFAULT_PEERBLOOMFILTERS), ArgsManager::ALLOW_ANY, OptionsCategory::CONNECTION);
    argsman.AddArg("-peerblockfilters", strprintf("Serve compact block filters to peers per BIP 157 (default: %u)", DEFAULT_PEERBLOCKFILTERS), ArgsManager::ALLOW_ANY, OptionsCategory::CONNECTION);
    argsman.AddArg("-txreconciliation", strprintf("Enable transaction reconciliations per BIP 330 (default: %d)", DEFAULT_TXRECONCILIATION_ENABLE), ArgsManager::ALLOW_ANY | ArgsManager::DEBUG_ONLY, OptionsCategory::CONNECTION);
    // TODO: remove the sentence "Nodes not using ... incoming connections." once the changes from
    // https://github.com/bitcoin/bitcoin/pull/23542 have become widespread.
    argsman.AddArg("-port=<port>", strprintf("Listen for connections on <port>. Nodes not using the default ports (default: %u, testnet: %u, signet: %u, regtest: %u) are unlikely to get incoming connections. Not relevant for I2P (see doc/i2p.md).", defaultChainParams->GetDefaultPort(), testnetChainParams->GetDefaultPort(), signetChainParams->GetDefaultPort(), regtestChainParams->GetDefaultPort()), ArgsManager::ALLOW_ANY | ArgsManager::NETWORK_ONLY, OptionsCategory::CONNECTION);
    argsman.AddArg("-proxy=<ip:port>", "Connect through SOCKS5 proxy, set -noproxy to disable (default: disabled)", ArgsManager::ALLOW_ANY | ArgsManager::DISALLOW_ELISION, OptionsCategory::CONNECTION);
    argsman.AddArg("-proxyrandomize", strprintf("Randomize credentials for every proxy connection. This enables Tor stream isolation (default: %u)", DEFAULT_PROXYRANDOMIZE), ArgsManager::ALLOW_ANY, OptionsCategory::CONNECTION);
    argsman.AddArg("-seednode=<ip>", "Connect to a node to retrieve peer addresses, and disconnect. This option can be specified multiple times to connect to multiple nodes.", ArgsManager::ALLOW_ANY, OptionsCategory::CONNECTION);
    argsman.AddArg("-networkactive", "Enable all P2P network activity (default: 1). Can be changed by the setnetworkactive RPC command", ArgsManager::ALLOW_ANY, OptionsCategory::CONNECTION);
    argsman.AddArg("-timeout=<n>", strprintf("Specify socket connection timeout in milliseconds. If an initial attempt to connect is unsuccessful after this amount of time, drop it (minimum: 1, default: %d)", DEFAULT_CONNECT_TIMEOUT), ArgsManager::ALLOW_ANY, OptionsCategory::CONNECTION);
    argsman.AddArg("-peertimeout=<n>", strprintf("Specify a p2p connection timeout delay in seconds. After connecting to a peer, wait this amount of time before considering disconnection based on inactivity (minimum: 1, default: %d)", DEFAULT_PEER_CONNECT_TIMEOUT), ArgsManager::ALLOW_ANY | ArgsManager::DEBUG_ONLY, OptionsCategory::CONNECTION);
    argsman.AddArg("-torcontrol=<ip>:<port>", strprintf("Tor control port to use if onion listening enabled (default: %s)", DEFAULT_TOR_CONTROL), ArgsManager::ALLOW_ANY, OptionsCategory::CONNECTION);
    argsman.AddArg("-torpassword=<pass>", "Tor control port password (default: empty)", ArgsManager::ALLOW_ANY | ArgsManager::SENSITIVE, OptionsCategory::CONNECTION);
#ifdef USE_UPNP
#if USE_UPNP
    argsman.AddArg("-upnp", "Use UPnP to map the listening port (default: 1 when listening and no -proxy)", ArgsManager::ALLOW_ANY, OptionsCategory::CONNECTION);
#else
    argsman.AddArg("-upnp", strprintf("Use UPnP to map the listening port (default: %u)", 0), ArgsManager::ALLOW_ANY, OptionsCategory::CONNECTION);
#endif
#else
    hidden_args.emplace_back("-upnp");
#endif
#ifdef USE_NATPMP
    argsman.AddArg("-natpmp", strprintf("Use NAT-PMP to map the listening port (default: %s)", DEFAULT_NATPMP ? "1 when listening and no -proxy" : "0"), ArgsManager::ALLOW_ANY, OptionsCategory::CONNECTION);
#else
    hidden_args.emplace_back("-natpmp");
#endif // USE_NATPMP
    argsman.AddArg("-whitebind=<[permissions@]addr>", "Bind to the given address and add permission flags to the peers connecting to it. "
        "Use [host]:port notation for IPv6. Allowed permissions: " + Join(NET_PERMISSIONS_DOC, ", ") + ". "
        "Specify multiple permissions separated by commas (default: download,noban,mempool,relay). Can be specified multiple times.", ArgsManager::ALLOW_ANY, OptionsCategory::CONNECTION);

    argsman.AddArg("-whitelist=<[permissions@]IP address or network>", "Add permission flags to the peers connecting from the given IP address (e.g. 1.2.3.4) or "
        "CIDR-notated network (e.g. 1.2.3.0/24). Uses the same permissions as "
        "-whitebind. Can be specified multiple times." , ArgsManager::ALLOW_ANY, OptionsCategory::CONNECTION);

    g_wallet_init_interface.AddWalletOptions(argsman);

#if ENABLE_ZMQ
    argsman.AddArg("-zmqpubhashblock=<address>", "Enable publish hash block in <address>", ArgsManager::ALLOW_ANY, OptionsCategory::ZMQ);
    argsman.AddArg("-zmqpubhashtx=<address>", "Enable publish hash transaction in <address>", ArgsManager::ALLOW_ANY, OptionsCategory::ZMQ);
    argsman.AddArg("-zmqpubrawblock=<address>", "Enable publish raw block in <address>", ArgsManager::ALLOW_ANY, OptionsCategory::ZMQ);
    argsman.AddArg("-zmqpubrawtx=<address>", "Enable publish raw transaction in <address>", ArgsManager::ALLOW_ANY, OptionsCategory::ZMQ);
    argsman.AddArg("-zmqpubsequence=<address>", "Enable publish hash block and tx sequence in <address>", ArgsManager::ALLOW_ANY, OptionsCategory::ZMQ);
    argsman.AddArg("-zmqpubhashblockhwm=<n>", strprintf("Set publish hash block outbound message high water mark (default: %d)", CZMQAbstractNotifier::DEFAULT_ZMQ_SNDHWM), ArgsManager::ALLOW_ANY, OptionsCategory::ZMQ);
    argsman.AddArg("-zmqpubhashtxhwm=<n>", strprintf("Set publish hash transaction outbound message high water mark (default: %d)", CZMQAbstractNotifier::DEFAULT_ZMQ_SNDHWM), ArgsManager::ALLOW_ANY, OptionsCategory::ZMQ);
    argsman.AddArg("-zmqpubrawblockhwm=<n>", strprintf("Set publish raw block outbound message high water mark (default: %d)", CZMQAbstractNotifier::DEFAULT_ZMQ_SNDHWM), ArgsManager::ALLOW_ANY, OptionsCategory::ZMQ);
    argsman.AddArg("-zmqpubrawtxhwm=<n>", strprintf("Set publish raw transaction outbound message high water mark (default: %d)", CZMQAbstractNotifier::DEFAULT_ZMQ_SNDHWM), ArgsManager::ALLOW_ANY, OptionsCategory::ZMQ);
    argsman.AddArg("-zmqpubsequencehwm=<n>", strprintf("Set publish hash sequence message high water mark (default: %d)", CZMQAbstractNotifier::DEFAULT_ZMQ_SNDHWM), ArgsManager::ALLOW_ANY, OptionsCategory::ZMQ);
#else
    hidden_args.emplace_back("-zmqpubhashblock=<address>");
    hidden_args.emplace_back("-zmqpubhashtx=<address>");
    hidden_args.emplace_back("-zmqpubrawblock=<address>");
    hidden_args.emplace_back("-zmqpubrawtx=<address>");
    hidden_args.emplace_back("-zmqpubsequence=<n>");
    hidden_args.emplace_back("-zmqpubhashblockhwm=<n>");
    hidden_args.emplace_back("-zmqpubhashtxhwm=<n>");
    hidden_args.emplace_back("-zmqpubrawblockhwm=<n>");
    hidden_args.emplace_back("-zmqpubrawtxhwm=<n>");
    hidden_args.emplace_back("-zmqpubsequencehwm=<n>");
#endif

    argsman.AddArg("-checkblocks=<n>", strprintf("How many blocks to check at startup (default: %u, 0 = all)", DEFAULT_CHECKBLOCKS), ArgsManager::ALLOW_ANY | ArgsManager::DEBUG_ONLY, OptionsCategory::DEBUG_TEST);
    argsman.AddArg("-checklevel=<n>", strprintf("How thorough the block verification of -checkblocks is: %s (0-4, default: %u)", Join(CHECKLEVEL_DOC, ", "), DEFAULT_CHECKLEVEL), ArgsManager::ALLOW_ANY | ArgsManager::DEBUG_ONLY, OptionsCategory::DEBUG_TEST);
    argsman.AddArg("-checkblockindex", strprintf("Do a consistency check for the block tree, chainstate, and other validation data structures occasionally. (default: %u, regtest: %u)", defaultChainParams->DefaultConsistencyChecks(), regtestChainParams->DefaultConsistencyChecks()), ArgsManager::ALLOW_ANY | ArgsManager::DEBUG_ONLY, OptionsCategory::DEBUG_TEST);
    argsman.AddArg("-checkaddrman=<n>", strprintf("Run addrman consistency checks every <n> operations. Use 0 to disable. (default: %u)", DEFAULT_ADDRMAN_CONSISTENCY_CHECKS), ArgsManager::ALLOW_ANY | ArgsManager::DEBUG_ONLY, OptionsCategory::DEBUG_TEST);
    argsman.AddArg("-checkmempool=<n>", strprintf("Run mempool consistency checks every <n> transactions. Use 0 to disable. (default: %u, regtest: %u)", defaultChainParams->DefaultConsistencyChecks(), regtestChainParams->DefaultConsistencyChecks()), ArgsManager::ALLOW_ANY | ArgsManager::DEBUG_ONLY, OptionsCategory::DEBUG_TEST);
    argsman.AddArg("-checkpoints", strprintf("Enable rejection of any forks from the known historical chain until block %s (default: %u)", defaultChainParams->Checkpoints().GetHeight(), DEFAULT_CHECKPOINTS_ENABLED), ArgsManager::ALLOW_ANY | ArgsManager::DEBUG_ONLY, OptionsCategory::DEBUG_TEST);
    argsman.AddArg("-deprecatedrpc=<method>", "Allows deprecated RPC method(s) to be used", ArgsManager::ALLOW_ANY | ArgsManager::DEBUG_ONLY, OptionsCategory::DEBUG_TEST);
    argsman.AddArg("-stopafterblockimport", strprintf("Stop running after importing blocks from disk (default: %u)", DEFAULT_STOPAFTERBLOCKIMPORT), ArgsManager::ALLOW_ANY | ArgsManager::DEBUG_ONLY, OptionsCategory::DEBUG_TEST);
    argsman.AddArg("-stopatheight", strprintf("Stop running after reaching the given height in the main chain (default: %u)", DEFAULT_STOPATHEIGHT), ArgsManager::ALLOW_ANY | ArgsManager::DEBUG_ONLY, OptionsCategory::DEBUG_TEST);
    argsman.AddArg("-limitancestorcount=<n>", strprintf("Do not accept transactions if number of in-mempool ancestors is <n> or more (default: %u)", DEFAULT_ANCESTOR_LIMIT), ArgsManager::ALLOW_ANY | ArgsManager::DEBUG_ONLY, OptionsCategory::DEBUG_TEST);
    argsman.AddArg("-limitancestorsize=<n>", strprintf("Do not accept transactions whose size with all in-mempool ancestors exceeds <n> kilobytes (default: %u)", DEFAULT_ANCESTOR_SIZE_LIMIT_KVB), ArgsManager::ALLOW_ANY | ArgsManager::DEBUG_ONLY, OptionsCategory::DEBUG_TEST);
    argsman.AddArg("-limitdescendantcount=<n>", strprintf("Do not accept transactions if any ancestor would have <n> or more in-mempool descendants (default: %u)", DEFAULT_DESCENDANT_LIMIT), ArgsManager::ALLOW_ANY | ArgsManager::DEBUG_ONLY, OptionsCategory::DEBUG_TEST);
    argsman.AddArg("-limitdescendantsize=<n>", strprintf("Do not accept transactions if any ancestor would have more than <n> kilobytes of in-mempool descendants (default: %u).", DEFAULT_DESCENDANT_SIZE_LIMIT_KVB), ArgsManager::ALLOW_ANY | ArgsManager::DEBUG_ONLY, OptionsCategory::DEBUG_TEST);
    argsman.AddArg("-addrmantest", "Allows to test address relay on localhost", ArgsManager::ALLOW_ANY | ArgsManager::DEBUG_ONLY, OptionsCategory::DEBUG_TEST);
    argsman.AddArg("-capturemessages", "Capture all P2P messages to disk", ArgsManager::ALLOW_ANY | ArgsManager::DEBUG_ONLY, OptionsCategory::DEBUG_TEST);
    argsman.AddArg("-mocktime=<n>", "Replace actual time with " + UNIX_EPOCH_TIME + " (default: 0)", ArgsManager::ALLOW_ANY | ArgsManager::DEBUG_ONLY, OptionsCategory::DEBUG_TEST);
    argsman.AddArg("-maxsigcachesize=<n>", strprintf("Limit sum of signature cache and script execution cache sizes to <n> MiB (default: %u)", DEFAULT_MAX_SIG_CACHE_BYTES >> 20), ArgsManager::ALLOW_ANY | ArgsManager::DEBUG_ONLY, OptionsCategory::DEBUG_TEST);
    argsman.AddArg("-maxtipage=<n>",
                   strprintf("Maximum tip age in seconds to consider node in initial block download (default: %u)",
                             Ticks<std::chrono::seconds>(DEFAULT_MAX_TIP_AGE)),
                   ArgsManager::ALLOW_ANY | ArgsManager::DEBUG_ONLY, OptionsCategory::DEBUG_TEST);
    argsman.AddArg("-printpriority", strprintf("Log transaction fee rate in " + CURRENCY_UNIT + "/kvB when mining blocks (default: %u)", DEFAULT_PRINTPRIORITY), ArgsManager::ALLOW_ANY | ArgsManager::DEBUG_ONLY, OptionsCategory::DEBUG_TEST);
    argsman.AddArg("-uacomment=<cmt>", "Append comment to the user agent string", ArgsManager::ALLOW_ANY, OptionsCategory::DEBUG_TEST);

    SetupChainParamsBaseOptions(argsman);

    argsman.AddArg("-acceptnonstdtxn", strprintf("Relay and mine \"non-standard\" transactions (%sdefault: %u)", "testnet/regtest only; ", !testnetChainParams->RequireStandard()), ArgsManager::ALLOW_ANY | ArgsManager::DEBUG_ONLY, OptionsCategory::NODE_RELAY);
    argsman.AddArg("-dustrelayfee=<amt>", strprintf("Fee rate (in %s/kvB) used to define dust, the value of an output such that it will cost more than its value in fees at this fee rate to spend it. (default: %s)", CURRENCY_UNIT, FormatMoney(DUST_RELAY_TX_FEE)), ArgsManager::ALLOW_ANY | ArgsManager::DEBUG_ONLY, OptionsCategory::NODE_RELAY);
    argsman.AddArg("-acceptstalefeeestimates", strprintf("Read fee estimates even if they are stale (%sdefault: %u) fee estimates are considered stale if they are %s hours old", "regtest only; ", DEFAULT_ACCEPT_STALE_FEE_ESTIMATES, Ticks<std::chrono::hours>(MAX_FILE_AGE)), ArgsManager::ALLOW_ANY | ArgsManager::DEBUG_ONLY, OptionsCategory::DEBUG_TEST);
    argsman.AddArg("-bytespersigop", strprintf("Equivalent bytes per sigop in transactions for relay and mining (default: %u)", DEFAULT_BYTES_PER_SIGOP), ArgsManager::ALLOW_ANY, OptionsCategory::NODE_RELAY);
    argsman.AddArg("-datacarrier", strprintf("Relay and mine data carrier transactions (default: %u)", DEFAULT_ACCEPT_DATACARRIER), ArgsManager::ALLOW_ANY, OptionsCategory::NODE_RELAY);
    argsman.AddArg("-datacarriersize", strprintf("Maximum size of data in data carrier transactions we relay and mine (default: %u)", MAX_OP_RETURN_RELAY), ArgsManager::ALLOW_ANY, OptionsCategory::NODE_RELAY);
    argsman.AddArg("-permitbaremultisig", strprintf("Relay non-P2SH multisig (default: %u)", DEFAULT_PERMIT_BAREMULTISIG), ArgsManager::ALLOW_ANY,
                   OptionsCategory::NODE_RELAY);
    argsman.AddArg("-minrelaytxfee=<amt>", strprintf("Fees (in %s/kvB) smaller than this are considered zero fee for relaying, mining and transaction creation (default: %s)",
        CURRENCY_UNIT, FormatMoney(DEFAULT_MIN_RELAY_TX_FEE)), ArgsManager::ALLOW_ANY, OptionsCategory::NODE_RELAY);
    argsman.AddArg("-whitelistforcerelay", strprintf("Add 'forcerelay' permission to whitelisted inbound peers with default permissions. This will relay transactions even if the transactions were already in the mempool. (default: %d)", DEFAULT_WHITELISTFORCERELAY), ArgsManager::ALLOW_ANY, OptionsCategory::NODE_RELAY);
    argsman.AddArg("-whitelistrelay", strprintf("Add 'relay' permission to whitelisted inbound peers with default permissions. This will accept relayed transactions even when not relaying transactions (default: %d)", DEFAULT_WHITELISTRELAY), ArgsManager::ALLOW_ANY, OptionsCategory::NODE_RELAY);


    argsman.AddArg("-blockmaxweight=<n>", strprintf("Set maximum BIP141 block weight (default: %d)", DEFAULT_BLOCK_MAX_WEIGHT), ArgsManager::ALLOW_ANY, OptionsCategory::BLOCK_CREATION);
    argsman.AddArg("-blockmintxfee=<amt>", strprintf("Set lowest fee rate (in %s/kvB) for transactions to be included in block creation. (default: %s)", CURRENCY_UNIT, FormatMoney(DEFAULT_BLOCK_MIN_TX_FEE)), ArgsManager::ALLOW_ANY, OptionsCategory::BLOCK_CREATION);
    argsman.AddArg("-blockversion=<n>", "Override block version to test forking scenarios", ArgsManager::ALLOW_ANY | ArgsManager::DEBUG_ONLY, OptionsCategory::BLOCK_CREATION);

    argsman.AddArg("-rest", strprintf("Accept public REST requests (default: %u)", DEFAULT_REST_ENABLE), ArgsManager::ALLOW_ANY, OptionsCategory::RPC);
    argsman.AddArg("-rpcallowip=<ip>", "Allow JSON-RPC connections from specified source. Valid for <ip> are a single IP (e.g. 1.2.3.4), a network/netmask (e.g. 1.2.3.4/255.255.255.0) or a network/CIDR (e.g. 1.2.3.4/24). This option can be specified multiple times", ArgsManager::ALLOW_ANY, OptionsCategory::RPC);
    argsman.AddArg("-rpcauth=<userpw>", "Username and HMAC-SHA-256 hashed password for JSON-RPC connections. The field <userpw> comes in the format: <USERNAME>:<SALT>$<HASH>. A canonical python script is included in share/rpcauth. The client then connects normally using the rpcuser=<USERNAME>/rpcpassword=<PASSWORD> pair of arguments. This option can be specified multiple times", ArgsManager::ALLOW_ANY | ArgsManager::SENSITIVE, OptionsCategory::RPC);
    argsman.AddArg("-rpcbind=<addr>[:port]", "Bind to given address to listen for JSON-RPC connections. Do not expose the RPC server to untrusted networks such as the public internet! This option is ignored unless -rpcallowip is also passed. Port is optional and overrides -rpcport. Use [host]:port notation for IPv6. This option can be specified multiple times (default: 127.0.0.1 and ::1 i.e., localhost)", ArgsManager::ALLOW_ANY | ArgsManager::NETWORK_ONLY, OptionsCategory::RPC);
    argsman.AddArg("-rpcdoccheck", strprintf("Throw a non-fatal error at runtime if the documentation for an RPC is incorrect (default: %u)", DEFAULT_RPC_DOC_CHECK), ArgsManager::ALLOW_ANY | ArgsManager::DEBUG_ONLY, OptionsCategory::RPC);
    argsman.AddArg("-rpccookiefile=<loc>", "Location of the auth cookie. Relative paths will be prefixed by a net-specific datadir location. (default: data dir)", ArgsManager::ALLOW_ANY, OptionsCategory::RPC);
    argsman.AddArg("-rpcpassword=<pw>", "Password for JSON-RPC connections", ArgsManager::ALLOW_ANY | ArgsManager::SENSITIVE, OptionsCategory::RPC);
    argsman.AddArg("-rpcport=<port>", strprintf("Listen for JSON-RPC connections on <port> (default: %u, testnet: %u, signet: %u, regtest: %u)", defaultBaseParams->RPCPort(), testnetBaseParams->RPCPort(), signetBaseParams->RPCPort(), regtestBaseParams->RPCPort()), ArgsManager::ALLOW_ANY | ArgsManager::NETWORK_ONLY, OptionsCategory::RPC);
    argsman.AddArg("-rpcserialversion", strprintf("Sets the serialization of raw transaction or block hex returned in non-verbose mode, non-segwit(0) or segwit(1) (default: %d)", DEFAULT_RPC_SERIALIZE_VERSION), ArgsManager::ALLOW_ANY, OptionsCategory::RPC);
    argsman.AddArg("-rpcservertimeout=<n>", strprintf("Timeout during HTTP requests (default: %d)", DEFAULT_HTTP_SERVER_TIMEOUT), ArgsManager::ALLOW_ANY | ArgsManager::DEBUG_ONLY, OptionsCategory::RPC);
    argsman.AddArg("-rpcthreads=<n>", strprintf("Set the number of threads to service RPC calls (default: %d)", DEFAULT_HTTP_THREADS), ArgsManager::ALLOW_ANY, OptionsCategory::RPC);
    argsman.AddArg("-rpcuser=<user>", "Username for JSON-RPC connections", ArgsManager::ALLOW_ANY | ArgsManager::SENSITIVE, OptionsCategory::RPC);
    argsman.AddArg("-rpcwhitelist=<whitelist>", "Set a whitelist to filter incoming RPC calls for a specific user. The field <whitelist> comes in the format: <USERNAME>:<rpc 1>,<rpc 2>,...,<rpc n>. If multiple whitelists are set for a given user, they are set-intersected. See -rpcwhitelistdefault documentation for information on default whitelist behavior.", ArgsManager::ALLOW_ANY, OptionsCategory::RPC);
    argsman.AddArg("-rpcwhitelistdefault", "Sets default behavior for rpc whitelisting. Unless rpcwhitelistdefault is set to 0, if any -rpcwhitelist is set, the rpc server acts as if all rpc users are subject to empty-unless-otherwise-specified whitelists. If rpcwhitelistdefault is set to 1 and no -rpcwhitelist is set, rpc server acts as if all rpc users are subject to empty whitelists.", ArgsManager::ALLOW_ANY, OptionsCategory::RPC);
    argsman.AddArg("-rpcworkqueue=<n>", strprintf("Set the depth of the work queue to service RPC calls (default: %d)", DEFAULT_HTTP_WORKQUEUE), ArgsManager::ALLOW_ANY | ArgsManager::DEBUG_ONLY, OptionsCategory::RPC);
    argsman.AddArg("-server", "Accept command line and JSON-RPC commands", ArgsManager::ALLOW_ANY, OptionsCategory::RPC);

#if HAVE_DECL_FORK
    argsman.AddArg("-daemon", strprintf("Run in the background as a daemon and accept commands (default: %d)", DEFAULT_DAEMON), ArgsManager::ALLOW_ANY, OptionsCategory::OPTIONS);
    argsman.AddArg("-daemonwait", strprintf("Wait for initialization to be finished before exiting. This implies -daemon (default: %d)", DEFAULT_DAEMONWAIT), ArgsManager::ALLOW_ANY, OptionsCategory::OPTIONS);
#else
    hidden_args.emplace_back("-daemon");
    hidden_args.emplace_back("-daemonwait");
#endif

    // Header spam filter
    gArgs.AddArg("-headerspamfilter=<n>", strprintf("Use header spam filter (default: %u)", DEFAULT_HEADER_SPAM_FILTER), false, OptionsCategory::OPTIONS);
    gArgs.AddArg("-headerspamfiltermaxsize=<n>", strprintf("Maximum size of the list of indexes in the header spam filter (default: %u)", DEFAULT_HEADER_SPAM_FILTER_MAX_SIZE), false, OptionsCategory::OPTIONS);
    gArgs.AddArg("-headerspamfiltermaxavg=<n>", strprintf("Maximum average size of an index occurrence in the header spam filter (default: %u)", DEFAULT_HEADER_SPAM_FILTER_MAX_AVG), false, OptionsCategory::OPTIONS);
    gArgs.AddArg("-headerspamfilterignoreport=<n>", strprintf("Ignore the port in the ip address when looking for header spam, determine whether or not multiple nodes can be on the same IP (default: %u)", DEFAULT_HEADER_SPAM_FILTER_IGNORE_PORT), false, OptionsCategory::OPTIONS);
    gArgs.AddArg("-headerspamfilterduringibd=<n>", strprintf("Enable header spam filter during IBD (default: %u)", DEFAULT_HEADER_SPAM_FILTER_DURING_IBD), false, OptionsCategory::OPTIONS);

#if defined(USE_SYSCALL_SANDBOX)
    argsman.AddArg("-sandbox=<mode>", "Use the experimental syscall sandbox in the specified mode (-sandbox=log-and-abort or -sandbox=abort). Allow only expected syscalls to be used by bitcoind. Note that this is an experimental new feature that may cause bitcoind to exit or crash unexpectedly: use with caution. In the \"log-and-abort\" mode the invocation of an unexpected syscall results in a debug handler being invoked which will log the incident and terminate the program (without executing the unexpected syscall). In the \"abort\" mode the invocation of an unexpected syscall results in the entire process being killed immediately by the kernel without executing the unexpected syscall.", ArgsManager::ALLOW_ANY, OptionsCategory::OPTIONS);
#endif // USE_SYSCALL_SANDBOX

    // Add the hidden options
    argsman.AddHiddenArgs(hidden_args);
}

static bool fHaveGenesis = false;
static GlobalMutex g_genesis_wait_mutex;
static std::condition_variable g_genesis_wait_cv;

static void BlockNotifyGenesisWait(const CBlockIndex* pBlockIndex)
{
    if (pBlockIndex != nullptr) {
        {
            LOCK(g_genesis_wait_mutex);
            fHaveGenesis = true;
        }
        g_genesis_wait_cv.notify_all();
    }
}

#if HAVE_SYSTEM
static void StartupNotify(const ArgsManager& args)
{
    std::string cmd = args.GetArg("-startupnotify", "");
    if (!cmd.empty()) {
        std::thread t(runCommand, cmd);
        t.detach(); // thread runs free
    }
}
#endif

static bool AppInitServers(NodeContext& node)
{
    const ArgsManager& args = *Assert(node.args);
    RPCServer::OnStarted(&OnRPCStarted);
    RPCServer::OnStopped(&OnRPCStopped);
    if (!InitHTTPServer())
        return false;
    StartRPC();
    node.rpc_interruption_point = RpcInterruptionPoint;
    if (!StartHTTPRPC(&node))
        return false;
    if (args.GetBoolArg("-rest", DEFAULT_REST_ENABLE)) StartREST(&node);
    StartHTTPServer();
    return true;
}

// Parameter interaction based on rules
void InitParameterInteraction(ArgsManager& args)
{
    // when specifying an explicit binding address, you want to listen on it
    // even when -connect or -proxy is specified
    if (args.IsArgSet("-bind")) {
        if (args.SoftSetBoolArg("-listen", true))
            LogPrintf("%s: parameter interaction: -bind set -> setting -listen=1\n", __func__);
    }
    if (args.IsArgSet("-whitebind")) {
        if (args.SoftSetBoolArg("-listen", true))
            LogPrintf("%s: parameter interaction: -whitebind set -> setting -listen=1\n", __func__);
    }

    if (args.IsArgSet("-connect") || args.GetIntArg("-maxconnections", DEFAULT_MAX_PEER_CONNECTIONS) <= 0) {
        // when only connecting to trusted nodes, do not seed via DNS, or listen by default
        if (args.SoftSetBoolArg("-dnsseed", false))
            LogPrintf("%s: parameter interaction: -connect or -maxconnections=0 set -> setting -dnsseed=0\n", __func__);
        if (args.SoftSetBoolArg("-listen", false))
            LogPrintf("%s: parameter interaction: -connect or -maxconnections=0 set -> setting -listen=0\n", __func__);
    }

    std::string proxy_arg = args.GetArg("-proxy", "");
    if (proxy_arg != "" && proxy_arg != "0") {
        // to protect privacy, do not listen by default if a default proxy server is specified
        if (args.SoftSetBoolArg("-listen", false))
            LogPrintf("%s: parameter interaction: -proxy set -> setting -listen=0\n", __func__);
        // to protect privacy, do not map ports when a proxy is set. The user may still specify -listen=1
        // to listen locally, so don't rely on this happening through -listen below.
        if (args.SoftSetBoolArg("-upnp", false))
            LogPrintf("%s: parameter interaction: -proxy set -> setting -upnp=0\n", __func__);
        if (args.SoftSetBoolArg("-natpmp", false)) {
            LogPrintf("%s: parameter interaction: -proxy set -> setting -natpmp=0\n", __func__);
        }
        // to protect privacy, do not discover addresses by default
        if (args.SoftSetBoolArg("-discover", false))
            LogPrintf("%s: parameter interaction: -proxy set -> setting -discover=0\n", __func__);
    }

    if (!args.GetBoolArg("-listen", DEFAULT_LISTEN)) {
        // do not map ports or try to retrieve public IP when not listening (pointless)
        if (args.SoftSetBoolArg("-upnp", false))
            LogPrintf("%s: parameter interaction: -listen=0 -> setting -upnp=0\n", __func__);
        if (args.SoftSetBoolArg("-natpmp", false)) {
            LogPrintf("%s: parameter interaction: -listen=0 -> setting -natpmp=0\n", __func__);
        }
        if (args.SoftSetBoolArg("-discover", false))
            LogPrintf("%s: parameter interaction: -listen=0 -> setting -discover=0\n", __func__);
        if (args.SoftSetBoolArg("-listenonion", false))
            LogPrintf("%s: parameter interaction: -listen=0 -> setting -listenonion=0\n", __func__);
        if (args.SoftSetBoolArg("-i2pacceptincoming", false)) {
            LogPrintf("%s: parameter interaction: -listen=0 -> setting -i2pacceptincoming=0\n", __func__);
        }
    }

    if (args.IsArgSet("-externalip")) {
        // if an explicit public IP is specified, do not try to find others
        if (args.SoftSetBoolArg("-discover", false))
            LogPrintf("%s: parameter interaction: -externalip set -> setting -discover=0\n", __func__);
    }

    if (args.GetBoolArg("-blocksonly", DEFAULT_BLOCKSONLY)) {
        // disable whitelistrelay in blocksonly mode
        if (args.SoftSetBoolArg("-whitelistrelay", false))
            LogPrintf("%s: parameter interaction: -blocksonly=1 -> setting -whitelistrelay=0\n", __func__);
        // Reduce default mempool size in blocksonly mode to avoid unexpected resource usage
        if (args.SoftSetArg("-maxmempool", ToString(DEFAULT_BLOCKSONLY_MAX_MEMPOOL_SIZE_MB)))
            LogPrintf("%s: parameter interaction: -blocksonly=1 -> setting -maxmempool=%d\n", __func__, DEFAULT_BLOCKSONLY_MAX_MEMPOOL_SIZE_MB);
    }

    // Forcing relay from whitelisted hosts implies we will accept relays from them in the first place.
    if (args.GetBoolArg("-whitelistforcerelay", DEFAULT_WHITELISTFORCERELAY)) {
        if (args.SoftSetBoolArg("-whitelistrelay", true))
            LogPrintf("%s: parameter interaction: -whitelistforcerelay=1 -> setting -whitelistrelay=1\n", __func__);
    }
    if (args.IsArgSet("-onlynet")) {
        const auto onlynets = args.GetArgs("-onlynet");
        bool clearnet_reachable = std::any_of(onlynets.begin(), onlynets.end(), [](const auto& net) {
            const auto n = ParseNetwork(net);
            return n == NET_IPV4 || n == NET_IPV6;
        });
        if (!clearnet_reachable && args.SoftSetBoolArg("-dnsseed", false)) {
            LogPrintf("%s: parameter interaction: -onlynet excludes IPv4 and IPv6 -> setting -dnsseed=0\n", __func__);
        }
    }
}

/**
 * Initialize global loggers.
 *
 * Note that this is called very early in the process lifetime, so you should be
 * careful about what global state you rely on here.
 */
void InitLogging(const ArgsManager& args)
{
    init::SetLoggingOptions(args);
    init::LogPackageVersion();
}

namespace { // Variables internal to initialization process only

int nMaxConnections;
int nUserMaxConnections;
int nFD;
/*
// Blackcoin: Do not set NODE_NETWORK_LIMITED and NODE_WITNESS flags
ServiceFlags nLocalServices = ServiceFlags(NODE_NETWORK_LIMITED | NODE_WITNESS);
*/
ServiceFlags nLocalServices = ServiceFlags(NODE_NETWORK);
int64_t peer_connect_timeout;
std::set<BlockFilterType> g_enabled_filter_types;

} // namespace

[[noreturn]] static void new_handler_terminate()
{
    // Rather than throwing std::bad-alloc if allocation fails, terminate
    // immediately to (try to) avoid chain corruption.
    // Since LogPrintf may itself allocate memory, set the handler directly
    // to terminate first.
    std::set_new_handler(std::terminate);
    LogPrintf("Error: Out of memory. Terminating.\n");

    // The log was successful, terminate now.
    std::terminate();
};

bool AppInitBasicSetup(const ArgsManager& args)
{
    // ********************************************************* Step 1: setup
#ifdef _MSC_VER
    // Turn off Microsoft heap dump noise
    _CrtSetReportMode(_CRT_WARN, _CRTDBG_MODE_FILE);
    _CrtSetReportFile(_CRT_WARN, CreateFileA("NUL", GENERIC_WRITE, 0, nullptr, OPEN_EXISTING, 0, 0));
    // Disable confusing "helpful" text message on abort, Ctrl-C
    _set_abort_behavior(0, _WRITE_ABORT_MSG | _CALL_REPORTFAULT);
#endif
#ifdef WIN32
    // Enable heap terminate-on-corruption
    HeapSetInformation(nullptr, HeapEnableTerminationOnCorruption, nullptr, 0);
#endif
    if (!InitShutdownState()) {
        return InitError(Untranslated("Initializing wait-for-shutdown state failed."));
    }

    if (!SetupNetworking()) {
        return InitError(Untranslated("Initializing networking failed."));
    }

#ifndef WIN32
    // Clean shutdown on SIGTERM
    registerSignalHandler(SIGTERM, HandleSIGTERM);
    registerSignalHandler(SIGINT, HandleSIGTERM);

    // Reopen debug.log on SIGHUP
    registerSignalHandler(SIGHUP, HandleSIGHUP);

    // Ignore SIGPIPE, otherwise it will bring the daemon down if the client closes unexpectedly
    signal(SIGPIPE, SIG_IGN);
#else
    SetConsoleCtrlHandler(consoleCtrlHandler, true);
#endif

    std::set_new_handler(new_handler_terminate);

    return true;
}

bool AppInitParameterInteraction(const ArgsManager& args, bool use_syscall_sandbox)
{
    const CChainParams& chainparams = Params();
    // ********************************************************* Step 2: parameter interactions

    // also see: InitParameterInteraction()

    // Error if network-specific options (-addnode, -connect, etc) are
    // specified in default section of config file, but not overridden
    // on the command line or in this network's section of the config file.
    std::string network = args.GetChainName();
    if (network == CBaseChainParams::SIGNET) {
        LogPrintf("Signet derived magic (message start): %s\n", HexStr(chainparams.MessageStart()));
    }
    bilingual_str errors;
    for (const auto& arg : args.GetUnsuitableSectionOnlyArgs()) {
        errors += strprintf(_("Config setting for %s only applied on %s network when in [%s] section.") + Untranslated("\n"), arg, network, network);
    }

    if (!errors.empty()) {
        return InitError(errors);
    }

    // Warn if unrecognized section name are present in the config file.
    bilingual_str warnings;
    for (const auto& section : args.GetUnrecognizedSections()) {
        warnings += strprintf(Untranslated("%s:%i ") + _("Section [%s] is not recognized.") + Untranslated("\n"), section.m_file, section.m_line, section.m_name);
    }

    if (!warnings.empty()) {
        InitWarning(warnings);
    }

    if (!fs::is_directory(args.GetBlocksDirPath())) {
        return InitError(strprintf(_("Specified blocks directory \"%s\" does not exist."), args.GetArg("-blocksdir", "")));
    }

    // parse and validate enabled filter types
    std::string blockfilterindex_value = args.GetArg("-blockfilterindex", DEFAULT_BLOCKFILTERINDEX);
    if (blockfilterindex_value == "" || blockfilterindex_value == "1") {
        g_enabled_filter_types = AllBlockFilterTypes();
    } else if (blockfilterindex_value != "0") {
        const std::vector<std::string> names = args.GetArgs("-blockfilterindex");
        for (const auto& name : names) {
            BlockFilterType filter_type;
            if (!BlockFilterTypeByName(name, filter_type)) {
                return InitError(strprintf(_("Unknown -blockfilterindex value %s."), name));
            }
            g_enabled_filter_types.insert(filter_type);
        }
    }

    // Signal NODE_COMPACT_FILTERS if peerblockfilters and basic filters index are both enabled.
    if (args.GetBoolArg("-peerblockfilters", DEFAULT_PEERBLOCKFILTERS)) {
        if (g_enabled_filter_types.count(BlockFilterType::BASIC) != 1) {
            return InitError(_("Cannot set -peerblockfilters without -blockfilterindex."));
        }

        nLocalServices = ServiceFlags(nLocalServices | NODE_COMPACT_FILTERS);
    }

    // If -forcednsseed is set to true, ensure -dnsseed has not been set to false
    if (args.GetBoolArg("-forcednsseed", DEFAULT_FORCEDNSSEED) && !args.GetBoolArg("-dnsseed", DEFAULT_DNSSEED)){
        return InitError(_("Cannot set -forcednsseed to true when setting -dnsseed to false."));
    }

    // -bind and -whitebind can't be set when not listening
    size_t nUserBind = args.GetArgs("-bind").size() + args.GetArgs("-whitebind").size();
    if (nUserBind != 0 && !args.GetBoolArg("-listen", DEFAULT_LISTEN)) {
        return InitError(Untranslated("Cannot set -bind or -whitebind together with -listen=0"));
    }

    // if listen=0, then disallow listenonion=1
    if (!args.GetBoolArg("-listen", DEFAULT_LISTEN) && args.GetBoolArg("-listenonion", DEFAULT_LISTEN_ONION)) {
        return InitError(Untranslated("Cannot set -listen=0 together with -listenonion=1"));
    }

    // Make sure enough file descriptors are available
    int nBind = std::max(nUserBind, size_t(1));
    nUserMaxConnections = args.GetIntArg("-maxconnections", DEFAULT_MAX_PEER_CONNECTIONS);
    nMaxConnections = std::max(nUserMaxConnections, 0);

    nFD = RaiseFileDescriptorLimit(nMaxConnections + MIN_CORE_FILEDESCRIPTORS + MAX_ADDNODE_CONNECTIONS + nBind + NUM_FDS_MESSAGE_CAPTURE);

#ifdef USE_POLL
    int fd_max = nFD;
#else
    int fd_max = FD_SETSIZE;
#endif
    // Trim requested connection counts, to fit into system limitations
    // <int> in std::min<int>(...) to work around FreeBSD compilation issue described in #2695
    nMaxConnections = std::max(std::min<int>(nMaxConnections, fd_max - nBind - MIN_CORE_FILEDESCRIPTORS - MAX_ADDNODE_CONNECTIONS - NUM_FDS_MESSAGE_CAPTURE), 0);
    if (nFD < MIN_CORE_FILEDESCRIPTORS)
        return InitError(_("Not enough file descriptors available."));
    nMaxConnections = std::min(nFD - MIN_CORE_FILEDESCRIPTORS - MAX_ADDNODE_CONNECTIONS - NUM_FDS_MESSAGE_CAPTURE, nMaxConnections);

    if (nMaxConnections < nUserMaxConnections)
        InitWarning(strprintf(_("Reducing -maxconnections from %d to %d, because of system limitations."), nUserMaxConnections, nMaxConnections));

    // ********************************************************* Step 3: parameter-to-internal-flags
    init::SetLoggingCategories(args);
    init::SetLoggingLevel(args);

    nConnectTimeout = args.GetIntArg("-timeout", DEFAULT_CONNECT_TIMEOUT);
    if (nConnectTimeout <= 0) {
        nConnectTimeout = DEFAULT_CONNECT_TIMEOUT;
    }

    peer_connect_timeout = args.GetIntArg("-peertimeout", DEFAULT_PEER_CONNECT_TIMEOUT);
    if (peer_connect_timeout <= 0) {
        return InitError(Untranslated("peertimeout must be a positive integer."));
    }

    // Sanity check argument for min fee for including tx in block
    // TODO: Harmonize which arguments need sanity checking and where that happens
    if (args.IsArgSet("-blockmintxfee")) {
        if (!ParseMoney(args.GetArg("-blockmintxfee", ""))) {
            return InitError(AmountErrMsg("blockmintxfee", args.GetArg("-blockmintxfee", "")));
        }
    }

    nBytesPerSigOp = args.GetIntArg("-bytespersigop", nBytesPerSigOp);

    if (!g_wallet_init_interface.ParameterInteraction()) return false;

    // Option to startup with mocktime set (used for regression testing):
    SetMockTime(args.GetIntArg("-mocktime", 0)); // SetMockTime(0) is a no-op

    if (args.GetBoolArg("-peerbloomfilters", DEFAULT_PEERBLOOMFILTERS))
        nLocalServices = ServiceFlags(nLocalServices | NODE_BLOOM);

    if (args.GetIntArg("-rpcserialversion", DEFAULT_RPC_SERIALIZE_VERSION) < 0)
        return InitError(Untranslated("rpcserialversion must be non-negative."));

    if (args.GetIntArg("-rpcserialversion", DEFAULT_RPC_SERIALIZE_VERSION) > 1)
        return InitError(Untranslated("Unknown rpcserialversion requested."));

    if (args.GetBoolArg("-reindex-chainstate", false)) {
        // indexes that must be deactivated to prevent index corruption, see #24630
        if (args.GetBoolArg("-coinstatsindex", DEFAULT_COINSTATSINDEX)) {
            return InitError(_("-reindex-chainstate option is not compatible with -coinstatsindex. Please temporarily disable coinstatsindex while using -reindex-chainstate, or replace -reindex-chainstate with -reindex to fully rebuild all indexes."));
        }
        if (g_enabled_filter_types.count(BlockFilterType::BASIC)) {
            return InitError(_("-reindex-chainstate option is not compatible with -blockfilterindex. Please temporarily disable blockfilterindex while using -reindex-chainstate, or replace -reindex-chainstate with -reindex to fully rebuild all indexes."));
        }
        if (args.GetBoolArg("-txindex", DEFAULT_TXINDEX)) {
            return InitError(_("-reindex-chainstate option is not compatible with -txindex. Please temporarily disable txindex while using -reindex-chainstate, or replace -reindex-chainstate with -reindex to fully rebuild all indexes."));
        }
    }

#if defined(USE_SYSCALL_SANDBOX)
    if (args.IsArgSet("-sandbox") && !args.IsArgNegated("-sandbox")) {
        const std::string sandbox_arg{args.GetArg("-sandbox", "")};
        bool log_syscall_violation_before_terminating{false};
        if (sandbox_arg == "log-and-abort") {
            log_syscall_violation_before_terminating = true;
        } else if (sandbox_arg == "abort") {
            // log_syscall_violation_before_terminating is false by default.
        } else {
            return InitError(Untranslated("Unknown syscall sandbox mode (-sandbox=<mode>). Available modes are \"log-and-abort\" and \"abort\"."));
        }
        // execve(...) is not allowed by the syscall sandbox.
        const std::vector<std::string> features_using_execve{
            "-alertnotify",
            "-blocknotify",
            "-signer",
            "-startupnotify",
            "-walletnotify",
        };
        for (const std::string& feature_using_execve : features_using_execve) {
            if (!args.GetArg(feature_using_execve, "").empty()) {
                return InitError(Untranslated(strprintf("The experimental syscall sandbox feature (-sandbox=<mode>) is incompatible with %s (which uses execve).", feature_using_execve)));
            }
        }
        if (!SetupSyscallSandbox(log_syscall_violation_before_terminating)) {
            return InitError(Untranslated("Installation of the syscall sandbox failed."));
        }
        if (use_syscall_sandbox) {
            SetSyscallSandboxPolicy(SyscallSandboxPolicy::INITIALIZATION);
        }
        LogPrintf("Experimental syscall sandbox enabled (-sandbox=%s): bitcoind will terminate if an unexpected (not allowlisted) syscall is invoked.\n", sandbox_arg);
    }
#endif // USE_SYSCALL_SANDBOX

    // Also report errors from parsing before daemonization
    {
        ChainstateManager::Options chainman_opts_dummy{
            .chainparams = chainparams,
            .datadir = args.GetDataDirNet(),
        };
        if (const auto error{ApplyArgsManOptions(args, chainman_opts_dummy)}) {
            return InitError(*error);
        }
        node::BlockManager::Options blockman_opts_dummy{};
        if (const auto error{ApplyArgsManOptions(args, blockman_opts_dummy)}) {
            return InitError(*error);
        }
    }

    return true;
}

static bool LockDataDirectory(bool probeOnly)
{
    // Make sure only a single Bitcoin process is using the data directory.
    const fs::path& datadir = gArgs.GetDataDirNet();
    if (!DirIsWritable(datadir)) {
        return InitError(strprintf(_("Cannot write to data directory '%s'; check permissions."), fs::PathToString(datadir)));
    }
    if (!LockDirectory(datadir, ".lock", probeOnly)) {
        return InitError(strprintf(_("Cannot obtain a lock on data directory %s. %s is probably already running."), fs::PathToString(datadir), PACKAGE_NAME));
    }
    return true;
}

bool AppInitSanityChecks(const kernel::Context& kernel)
{
    // ********************************************************* Step 4: sanity checks
    if (auto error = kernel::SanityChecks(kernel)) {
        InitError(*error);
        return InitError(strprintf(_("Initialization sanity check failed. %s is shutting down."), PACKAGE_NAME));
    }

    // Probe the data directory lock to give an early error message, if possible
    // We cannot hold the data directory lock here, as the forking for daemon() hasn't yet happened,
    // and a fork will cause weird behavior to it.
    return LockDataDirectory(true);
}

bool AppInitLockDataDirectory()
{
    // After daemonization get the data directory lock again and hold on to it until exit
    // This creates a slight window for a race condition to happen, however this condition is harmless: it
    // will at most make us exit without printing a message to console.
    if (!LockDataDirectory(false)) {
        // Detailed error printed inside LockDataDirectory
        return false;
    }
    return true;
}

bool AppInitInterfaces(NodeContext& node)
{
    node.chain = node.init->makeChain();
    return true;
}

bool AppInitMain(NodeContext& node, interfaces::BlockAndHeaderTipInfo* tip_info)
{
    const ArgsManager& args = *Assert(node.args);
    const CChainParams& chainparams = Params();

    auto opt_max_upload = ParseByteUnits(args.GetArg("-maxuploadtarget", DEFAULT_MAX_UPLOAD_TARGET), ByteUnit::M);
    if (!opt_max_upload) {
        return InitError(strprintf(_("Unable to parse -maxuploadtarget: '%s'"), args.GetArg("-maxuploadtarget", "")));
    }

    // ********************************************************* Step 4a: application initialization
    if (!CreatePidFile(args)) {
        // Detailed error printed inside CreatePidFile().
        return false;
    }
    if (!init::StartLogging(args)) {
        // Detailed error printed inside StartLogging().
        return false;
    }

    LogPrintf("Using at most %i automatic connections (%i file descriptors available)\n", nMaxConnections, nFD);

    // Warn about relative -datadir path.
    if (args.IsArgSet("-datadir") && !args.GetPathArg("-datadir").is_absolute()) {
        LogPrintf("Warning: relative datadir option '%s' specified, which will be interpreted relative to the " /* Continued */
                  "current working directory '%s'. This is fragile, because if bitcoin is started in the future "
                  "from a different location, it will be unable to locate the current data files. There could "
                  "also be data loss if bitcoin is started while in a temporary directory.\n",
                  args.GetArg("-datadir", ""), fs::PathToString(fs::current_path()));
    }

    ValidationCacheSizes validation_cache_sizes{};
    ApplyArgsManOptions(args, validation_cache_sizes);
    if (!InitSignatureCache(validation_cache_sizes.signature_cache_bytes)
        || !InitScriptExecutionCache(validation_cache_sizes.script_execution_cache_bytes))
    {
        return InitError(strprintf(_("Unable to allocate memory for -maxsigcachesize: '%s' MiB"), args.GetIntArg("-maxsigcachesize", DEFAULT_MAX_SIG_CACHE_BYTES >> 20)));
    }

    int script_threads = args.GetIntArg("-par", DEFAULT_SCRIPTCHECK_THREADS);
    if (script_threads <= 0) {
        // -par=0 means autodetect (number of cores - 1 script threads)
        // -par=-n means "leave n cores free" (number of cores - n - 1 script threads)
        script_threads += GetNumCores();
    }

    // Subtract 1 because the main thread counts towards the par threads
    script_threads = std::max(script_threads - 1, 0);

    // Number of script-checking threads <= MAX_SCRIPTCHECK_THREADS
    script_threads = std::min(script_threads, MAX_SCRIPTCHECK_THREADS);

    LogPrintf("Script verification uses %d additional threads\n", script_threads);
    if (script_threads >= 1) {
        StartScriptCheckWorkerThreads(script_threads);
    }

    assert(!node.scheduler);
    node.scheduler = std::make_unique<CScheduler>();

    // Start the lightweight task scheduler thread
    node.scheduler->m_service_thread = std::thread(util::TraceThread, "scheduler", [&] { node.scheduler->serviceQueue(); });

    // Gather some entropy once per minute.
    node.scheduler->scheduleEvery([]{
        RandAddPeriodic();
    }, std::chrono::minutes{1});

    GetMainSignals().RegisterBackgroundSignalScheduler(*node.scheduler);

    // Create client interfaces for wallets that are supposed to be loaded
    // according to -wallet and -disablewallet options. This only constructs
    // the interfaces, it doesn't load wallet data. Wallets actually get loaded
    // when load() and start() interface methods are called below.
    g_wallet_init_interface.Construct(node);
    uiInterface.InitWallet();

    /* Register RPC commands regardless of -server setting so they will be
     * available in the GUI RPC console even if external calls are disabled.
     */
    RegisterAllCoreRPCCommands(tableRPC);
    for (const auto& client : node.chain_clients) {
        client->registerRpcs();
    }
#if ENABLE_ZMQ
    RegisterZMQRPCCommands(tableRPC);
#endif

    /* Start the RPC server already.  It will be started in "warmup" mode
     * and not really process calls already (but it will signify connections
     * that the server is there and will be ready later).  Warmup mode will
     * be disabled when initialisation is finished.
     */
    if (args.GetBoolArg("-server", false)) {
        uiInterface.InitMessage_connect(SetRPCWarmupStatus);
        if (!AppInitServers(node))
            return InitError(_("Unable to start HTTP server. See debug log for details."));
    }

#if defined(USE_SSE2)
    std::string sse2detect = scrypt_detect_sse2();
    LogPrintf("%s\n", sse2detect);
#endif

    // ********************************************************* Step 5: verify wallet database integrity
    for (const auto& client : node.chain_clients) {
        if (!client->verify()) {
            return false;
        }
    }

    // ********************************************************* Step 6: network initialization
    // Note that we absolutely cannot open any actual connections
    // until the very end ("start node") as the UTXO/block state
    // is not yet setup and may end up being set up twice if we
    // need to reindex later.

    fListen = args.GetBoolArg("-listen", DEFAULT_LISTEN);
    fDiscover = args.GetBoolArg("-discover", true);
    const bool ignores_incoming_txs{args.GetBoolArg("-blocksonly", DEFAULT_BLOCKSONLY)};

    {

        // Read asmap file if configured
        std::vector<bool> asmap;
        if (args.IsArgSet("-asmap")) {
            fs::path asmap_path = args.GetPathArg("-asmap", DEFAULT_ASMAP_FILENAME);
            if (!asmap_path.is_absolute()) {
                asmap_path = args.GetDataDirNet() / asmap_path;
            }
            if (!fs::exists(asmap_path)) {
                InitError(strprintf(_("Could not find asmap file %s"), fs::quoted(fs::PathToString(asmap_path))));
                return false;
            }
            asmap = DecodeAsmap(asmap_path);
            if (asmap.size() == 0) {
                InitError(strprintf(_("Could not parse asmap file %s"), fs::quoted(fs::PathToString(asmap_path))));
                return false;
            }
            const uint256 asmap_version = SerializeHash(asmap);
            LogPrintf("Using asmap version %s for IP bucketing\n", asmap_version.ToString());
        } else {
            LogPrintf("Using /16 prefix for IP bucketing\n");
        }

        // Initialize netgroup manager
        assert(!node.netgroupman);
        node.netgroupman = std::make_unique<NetGroupManager>(std::move(asmap));

        // Initialize addrman
        assert(!node.addrman);
        uiInterface.InitMessage(_("Loading P2P addresses…").translated);
        if (const auto error{LoadAddrman(*node.netgroupman, args, node.addrman)}) {
            return InitError(*error);
        }
    }

    assert(!node.banman);
    node.banman = std::make_unique<BanMan>(args.GetDataDirNet() / "banlist", &uiInterface, args.GetIntArg("-bantime", DEFAULT_MISBEHAVING_BANTIME));
    assert(!node.connman);
    node.connman = std::make_unique<CConnman>(GetRand<uint64_t>(),
                                              GetRand<uint64_t>(),
                                              *node.addrman, *node.netgroupman, args.GetBoolArg("-networkactive", true));

<<<<<<< HEAD
=======
    assert(!node.fee_estimator);
    // Don't initialize fee estimation with old data if we don't relay transactions,
    // as they would never get updated.
    if (!ignores_incoming_txs) {
        bool read_stale_estimates = args.GetBoolArg("-acceptstalefeeestimates", DEFAULT_ACCEPT_STALE_FEE_ESTIMATES);
        if (read_stale_estimates && (chainparams.NetworkIDString() != CBaseChainParams::REGTEST)) {
            return InitError(strprintf(_("acceptstalefeeestimates is not supported on %s chain."), chainparams.NetworkIDString()));
        }
        node.fee_estimator = std::make_unique<CBlockPolicyEstimator>(FeeestPath(args), read_stale_estimates);

        // Flush estimates to disk periodically
        CBlockPolicyEstimator* fee_estimator = node.fee_estimator.get();
        node.scheduler->scheduleEvery([fee_estimator] { fee_estimator->FlushFeeEstimates(); }, FEE_FLUSH_INTERVAL);
    }
>>>>>>> 7da4ae1f

    // Check port numbers
    for (const std::string port_option : {
        "-port",
        "-rpcport",
    }) {
        if (args.IsArgSet(port_option)) {
            const std::string port = args.GetArg(port_option, "");
            uint16_t n;
            if (!ParseUInt16(port, &n) || n == 0) {
                return InitError(InvalidPortErrMsg(port_option, port));
            }
        }
    }

    for (const std::string port_option : {
        "-i2psam",
        "-onion",
        "-proxy",
        "-rpcbind",
        "-torcontrol",
        "-whitebind",
        "-zmqpubhashblock",
        "-zmqpubhashtx",
        "-zmqpubrawblock",
        "-zmqpubrawtx",
        "-zmqpubsequence",
    }) {
        for (const std::string& socket_addr : args.GetArgs(port_option)) {
            std::string host_out;
            uint16_t port_out{0};
            if (!SplitHostPort(socket_addr, port_out, host_out)) {
                return InitError(InvalidPortErrMsg(port_option, socket_addr));
            }
        }
    }

    for (const std::string& socket_addr : args.GetArgs("-bind")) {
        std::string host_out;
        uint16_t port_out{0};
        std::string bind_socket_addr = socket_addr.substr(0, socket_addr.rfind('='));
        if (!SplitHostPort(bind_socket_addr, port_out, host_out)) {
            return InitError(InvalidPortErrMsg("-bind", socket_addr));
        }
    }

    // sanitize comments per BIP-0014, format user agent and check total size
    std::vector<std::string> uacomments;
    for (const std::string& cmt : args.GetArgs("-uacomment")) {
        if (cmt != SanitizeString(cmt, SAFE_CHARS_UA_COMMENT))
            return InitError(strprintf(_("User Agent comment (%s) contains unsafe characters."), cmt));
        uacomments.push_back(cmt);
    }
    strSubVersion = FormatSubVersion(CLIENT_NAME, CLIENT_VERSION, uacomments);
    if (strSubVersion.size() > MAX_SUBVERSION_LENGTH) {
        return InitError(strprintf(_("Total length of network version string (%i) exceeds maximum length (%i). Reduce the number or size of uacomments."),
            strSubVersion.size(), MAX_SUBVERSION_LENGTH));
    }

    if (args.IsArgSet("-onlynet")) {
        std::set<enum Network> nets;
        for (const std::string& snet : args.GetArgs("-onlynet")) {
            enum Network net = ParseNetwork(snet);
            if (net == NET_UNROUTABLE)
                return InitError(strprintf(_("Unknown network specified in -onlynet: '%s'"), snet));
            nets.insert(net);
        }
        for (int n = 0; n < NET_MAX; n++) {
            enum Network net = (enum Network)n;
            assert(IsReachable(net));
            if (!nets.count(net))
                SetReachable(net, false);
        }
    }

    if (!args.IsArgSet("-cjdnsreachable")) {
        if (args.IsArgSet("-onlynet") && IsReachable(NET_CJDNS)) {
            return InitError(
                _("Outbound connections restricted to CJDNS (-onlynet=cjdns) but "
                  "-cjdnsreachable is not provided"));
        }
        SetReachable(NET_CJDNS, false);
    }
    // Now IsReachable(NET_CJDNS) is true if:
    // 1. -cjdnsreachable is given and
    // 2.1. -onlynet is not given or
    // 2.2. -onlynet=cjdns is given

    // Requesting DNS seeds entails connecting to IPv4/IPv6, which -onlynet options may prohibit:
    // If -dnsseed=1 is explicitly specified, abort. If it's left unspecified by the user, we skip
    // the DNS seeds by adjusting -dnsseed in InitParameterInteraction.
    if (args.GetBoolArg("-dnsseed") == true && !IsReachable(NET_IPV4) && !IsReachable(NET_IPV6)) {
        return InitError(strprintf(_("Incompatible options: -dnsseed=1 was explicitly specified, but -onlynet forbids connections to IPv4/IPv6")));
    };

    // Check for host lookup allowed before parsing any network related parameters
    fNameLookup = args.GetBoolArg("-dns", DEFAULT_NAME_LOOKUP);

    Proxy onion_proxy;

    bool proxyRandomize = args.GetBoolArg("-proxyrandomize", DEFAULT_PROXYRANDOMIZE);
    // -proxy sets a proxy for all outgoing network traffic
    // -noproxy (or -proxy=0) as well as the empty string can be used to not set a proxy, this is the default
    std::string proxyArg = args.GetArg("-proxy", "");
    if (proxyArg != "" && proxyArg != "0") {
        CService proxyAddr;
        if (!Lookup(proxyArg, proxyAddr, 9050, fNameLookup)) {
            return InitError(strprintf(_("Invalid -proxy address or hostname: '%s'"), proxyArg));
        }

        Proxy addrProxy = Proxy(proxyAddr, proxyRandomize);
        if (!addrProxy.IsValid())
            return InitError(strprintf(_("Invalid -proxy address or hostname: '%s'"), proxyArg));

        SetProxy(NET_IPV4, addrProxy);
        SetProxy(NET_IPV6, addrProxy);
        SetProxy(NET_CJDNS, addrProxy);
        SetNameProxy(addrProxy);
        onion_proxy = addrProxy;
    }

    const bool onlynet_used_with_onion{args.IsArgSet("-onlynet") && IsReachable(NET_ONION)};

    // -onion can be used to set only a proxy for .onion, or override normal proxy for .onion addresses
    // -noonion (or -onion=0) disables connecting to .onion entirely
    // An empty string is used to not override the onion proxy (in which case it defaults to -proxy set above, or none)
    std::string onionArg = args.GetArg("-onion", "");
    if (onionArg != "") {
        if (onionArg == "0") { // Handle -noonion/-onion=0
            onion_proxy = Proxy{};
            if (onlynet_used_with_onion) {
                return InitError(
                    _("Outbound connections restricted to Tor (-onlynet=onion) but the proxy for "
                      "reaching the Tor network is explicitly forbidden: -onion=0"));
            }
        } else {
            CService addr;
            if (!Lookup(onionArg, addr, 9050, fNameLookup) || !addr.IsValid()) {
                return InitError(strprintf(_("Invalid -onion address or hostname: '%s'"), onionArg));
            }
            onion_proxy = Proxy{addr, proxyRandomize};
        }
    }

    if (onion_proxy.IsValid()) {
        SetProxy(NET_ONION, onion_proxy);
    } else {
        // If -listenonion is set, then we will (try to) connect to the Tor control port
        // later from the torcontrol thread and may retrieve the onion proxy from there.
        const bool listenonion_disabled{!args.GetBoolArg("-listenonion", DEFAULT_LISTEN_ONION)};
        if (onlynet_used_with_onion && listenonion_disabled) {
            return InitError(
                _("Outbound connections restricted to Tor (-onlynet=onion) but the proxy for "
                  "reaching the Tor network is not provided: none of -proxy, -onion or "
                  "-listenonion is given"));
        }
        SetReachable(NET_ONION, false);
    }

    for (const std::string& strAddr : args.GetArgs("-externalip")) {
        CService addrLocal;
        if (Lookup(strAddr, addrLocal, GetListenPort(), fNameLookup) && addrLocal.IsValid())
            AddLocal(addrLocal, LOCAL_MANUAL);
        else
            return InitError(ResolveErrMsg("externalip", strAddr));
    }

#if ENABLE_ZMQ
    g_zmq_notification_interface = CZMQNotificationInterface::Create();

    if (g_zmq_notification_interface) {
        RegisterValidationInterface(g_zmq_notification_interface);
    }
#endif

    // ********************************************************* Step 7: load block chain

    fReindex = args.GetBoolArg("-reindex", false);
    bool fReindexChainState = args.GetBoolArg("-reindex-chainstate", false);
    ChainstateManager::Options chainman_opts{
        .chainparams = chainparams,
        .datadir = args.GetDataDirNet(),
        .adjusted_time_callback = GetAdjustedTime,
    };
    Assert(!ApplyArgsManOptions(args, chainman_opts)); // no error can happen, already checked in AppInitParameterInteraction

    node::BlockManager::Options blockman_opts{};
    Assert(!ApplyArgsManOptions(args, blockman_opts)); // no error can happen, already checked in AppInitParameterInteraction

    // cache size calculations
    CacheSizes cache_sizes = CalculateCacheSizes(args, g_enabled_filter_types.size());

    LogPrintf("Cache configuration:\n");
    LogPrintf("* Using %.1f MiB for block index database\n", cache_sizes.block_tree_db * (1.0 / 1024 / 1024));
    if (args.GetBoolArg("-txindex", DEFAULT_TXINDEX)) {
        LogPrintf("* Using %.1f MiB for transaction index database\n", cache_sizes.tx_index * (1.0 / 1024 / 1024));
    }
    for (BlockFilterType filter_type : g_enabled_filter_types) {
        LogPrintf("* Using %.1f MiB for %s block filter index database\n",
                  cache_sizes.filter_index * (1.0 / 1024 / 1024), BlockFilterTypeName(filter_type));
    }
    LogPrintf("* Using %.1f MiB for chain state database\n", cache_sizes.coins_db * (1.0 / 1024 / 1024));

    assert(!node.mempool);
    assert(!node.chainman);

    CTxMemPool::Options mempool_opts{
        .check_ratio = chainparams.DefaultConsistencyChecks() ? 1 : 0,
    };
    if (const auto err{ApplyArgsManOptions(args, chainparams, mempool_opts)}) {
        return InitError(*err);
    }
    mempool_opts.check_ratio = std::clamp<int>(mempool_opts.check_ratio, 0, 1'000'000);

    int64_t descendant_limit_bytes = mempool_opts.limits.descendant_size_vbytes * 40;
    if (mempool_opts.max_size_bytes < 0 || mempool_opts.max_size_bytes < descendant_limit_bytes) {
        return InitError(strprintf(_("-maxmempool must be at least %d MB"), std::ceil(descendant_limit_bytes / 1'000'000.0)));
    }
    LogPrintf("* Using %.1f MiB for in-memory UTXO set (plus up to %.1f MiB of unused mempool space)\n", cache_sizes.coins * (1.0 / 1024 / 1024), mempool_opts.max_size_bytes * (1.0 / 1024 / 1024));

    for (bool fLoaded = false; !fLoaded && !ShutdownRequested();) {
        node.mempool = std::make_unique<CTxMemPool>(mempool_opts);

        node.chainman = std::make_unique<ChainstateManager>(chainman_opts, blockman_opts);
        ChainstateManager& chainman = *node.chainman;

        node::ChainstateLoadOptions options;
        options.mempool = Assert(node.mempool.get());
        options.reindex = node::fReindex;
        options.reindex_chainstate = fReindexChainState;
        options.check_blocks = args.GetIntArg("-checkblocks", DEFAULT_CHECKBLOCKS);
        options.check_level = args.GetIntArg("-checklevel", DEFAULT_CHECKLEVEL);
        options.require_full_verification = args.IsArgSet("-checkblocks") || args.IsArgSet("-checklevel");
        options.check_interrupt = ShutdownRequested;
        options.coins_error_cb = [] {
            uiInterface.ThreadSafeMessageBox(
                _("Error reading from database, shutting down."),
                "", CClientUIInterface::MSG_ERROR);
        };

        uiInterface.InitMessage(_("Loading block index…").translated);
        const auto load_block_index_start_time{SteadyClock::now()};
        auto catch_exceptions = [](auto&& f) {
            try {
                return f();
            } catch (const std::exception& e) {
                LogPrintf("%s\n", e.what());
                return std::make_tuple(node::ChainstateLoadStatus::FAILURE, _("Error opening block database"));
            }
        };
        auto [status, error] = catch_exceptions([&]{ return LoadChainstate(chainman, cache_sizes, options); });
        if (status == node::ChainstateLoadStatus::SUCCESS) {
            uiInterface.InitMessage(_("Verifying blocks…").translated);
            /*
            // Blackcoin
            if (chainman.m_blockman.m_have_pruned && options.check_blocks > MIN_BLOCKS_TO_KEEP) {
                LogPrintfCategory(BCLog::PRUNE, "pruned datadir may not have more than %d blocks; only checking available blocks\n",
                                  MIN_BLOCKS_TO_KEEP);
            }
            */
            std::tie(status, error) = catch_exceptions([&]{ return VerifyLoadedChainstate(chainman, options);});
            if (status == node::ChainstateLoadStatus::SUCCESS) {
                fLoaded = true;
                LogPrintf(" block index %15dms\n", Ticks<std::chrono::milliseconds>(SteadyClock::now() - load_block_index_start_time));
            }
        }

        if (status == node::ChainstateLoadStatus::FAILURE_INCOMPATIBLE_DB || status == node::ChainstateLoadStatus::FAILURE_INSUFFICIENT_DBCACHE) {
            return InitError(error);
        }

        if (!fLoaded && !ShutdownRequested()) {
            // first suggest a reindex
            if (!options.reindex) {
                bool fRet = uiInterface.ThreadSafeQuestion(
                    error + Untranslated(".\n\n") + _("Do you want to rebuild the block database now?"),
                    error.original + ".\nPlease restart with -reindex or -reindex-chainstate to recover.",
                    "", CClientUIInterface::MSG_ERROR | CClientUIInterface::BTN_ABORT);
                if (fRet) {
                    fReindex = true;
                    AbortShutdown();
                } else {
                    LogPrintf("Aborted block database rebuild. Exiting.\n");
                    return false;
                }
            } else {
                return InitError(error);
            }
        }
    }

    // As LoadBlockIndex can take several minutes, it's possible the user
    // requested to kill the GUI during the last operation. If so, exit.
    // As the program has not fully started yet, Shutdown() is possibly overkill.
    if (ShutdownRequested()) {
        LogPrintf("Shutdown requested. Exiting.\n");
        return false;
    }

    ChainstateManager& chainman = *Assert(node.chainman);

    assert(!node.peerman);
    node.peerman = PeerManager::make(*node.connman, *node.addrman, node.banman.get(),
                                     chainman, *node.mempool, ignores_incoming_txs);
    RegisterValidationInterface(node.peerman.get());

    // ********************************************************* Step 8: start indexers
    if (args.GetBoolArg("-txindex", DEFAULT_TXINDEX)) {
        if (const auto error{WITH_LOCK(cs_main, return CheckLegacyTxindex(*Assert(chainman.m_blockman.m_block_tree_db)))}) {
            return InitError(*error);
        }

        g_txindex = std::make_unique<TxIndex>(interfaces::MakeChain(node), cache_sizes.tx_index, false, fReindex);
        if (!g_txindex->Start()) {
            return false;
        }
    }

    for (const auto& filter_type : g_enabled_filter_types) {
        InitBlockFilterIndex([&]{ return interfaces::MakeChain(node); }, filter_type, cache_sizes.filter_index, false, fReindex);
        if (!GetBlockFilterIndex(filter_type)->Start()) {
            return false;
        }
    }

    if (args.GetBoolArg("-coinstatsindex", DEFAULT_COINSTATSINDEX)) {
        g_coin_stats_index = std::make_unique<CoinStatsIndex>(interfaces::MakeChain(node), /*cache_size=*/0, false, fReindex);
        if (!g_coin_stats_index->Start()) {
            return false;
        }
    }

    // ********************************************************* Step 9: load wallet
    for (const auto& client : node.chain_clients) {
        if (!client->load()) {
            return false;
        }
    }

    // ********************************************************* Step 10: data directory maintenance

    LogPrintf("Setting NODE_NETWORK\n");
    nLocalServices = ServiceFlags(nLocalServices | NODE_NETWORK);

    // ********************************************************* Step 11: import blocks

    if (!CheckDiskSpace(args.GetDataDirNet())) {
        InitError(strprintf(_("Error: Disk space is low for %s"), fs::quoted(fs::PathToString(args.GetDataDirNet()))));
        return false;
    }
    if (!CheckDiskSpace(args.GetBlocksDirPath())) {
        InitError(strprintf(_("Error: Disk space is low for %s"), fs::quoted(fs::PathToString(args.GetBlocksDirPath()))));
        return false;
    }

    int chain_active_height = WITH_LOCK(cs_main, return chainman.ActiveChain().Height());

    // On first startup, warn on low block storage space
    if (!fReindex && !fReindexChainState && chain_active_height <= 1) {
        uint64_t assumed_chain_bytes{chainparams.AssumedBlockchainSize() * 1024 * 1024 * 1024};
        uint64_t additional_bytes_needed{assumed_chain_bytes};

        if (!CheckDiskSpace(args.GetBlocksDirPath(), additional_bytes_needed)) {
            InitWarning(strprintf(_(
                    "Disk space for %s may not accommodate the block files. " \
                    "Approximately %u GB of data will be stored in this directory."
                ),
                fs::quoted(fs::PathToString(args.GetBlocksDirPath())),
                chainparams.AssumedBlockchainSize()
            ));
        }
    }

    // Either install a handler to notify us when genesis activates, or set fHaveGenesis directly.
    // No locking, as this happens before any background thread is started.
    boost::signals2::connection block_notify_genesis_wait_connection;
    if (WITH_LOCK(chainman.GetMutex(), return chainman.ActiveChain().Tip() == nullptr)) {
        block_notify_genesis_wait_connection = uiInterface.NotifyBlockTip_connect(std::bind(BlockNotifyGenesisWait, std::placeholders::_2));
    } else {
        fHaveGenesis = true;
    }

#if HAVE_SYSTEM
    const std::string block_notify = args.GetArg("-blocknotify", "");
    if (!block_notify.empty()) {
        uiInterface.NotifyBlockTip_connect([block_notify](SynchronizationState sync_state, const CBlockIndex* pBlockIndex) {
            if (sync_state != SynchronizationState::POST_INIT || !pBlockIndex) return;
            std::string command = block_notify;
            ReplaceAll(command, "%s", pBlockIndex->GetBlockHash().GetHex());
            std::thread t(runCommand, command);
            t.detach(); // thread runs free
        });
    }
#endif

    std::vector<fs::path> vImportFiles;
    for (const std::string& strFile : args.GetArgs("-loadblock")) {
        vImportFiles.push_back(fs::PathFromString(strFile));
    }

    chainman.m_load_block = std::thread(&util::TraceThread, "loadblk", [=, &chainman, &args] {
        ThreadImport(chainman, vImportFiles, args, ShouldPersistMempool(args) ? MempoolPath(args) : fs::path{});
    });

    // Wait for genesis block to be processed
    {
        WAIT_LOCK(g_genesis_wait_mutex, lock);
        // We previously could hang here if StartShutdown() is called prior to
        // ThreadImport getting started, so instead we just wait on a timer to
        // check ShutdownRequested() regularly.
        while (!fHaveGenesis && !ShutdownRequested()) {
            g_genesis_wait_cv.wait_for(lock, std::chrono::milliseconds(500));
        }
        block_notify_genesis_wait_connection.disconnect();
    }

    if (ShutdownRequested()) {
        return false;
    }

    // ********************************************************* Step 12: start node

    //// debug print
    {
        LOCK(cs_main);
        LogPrintf("block tree size = %u\n", chainman.BlockIndex().size());
        chain_active_height = chainman.ActiveChain().Height();
        if (tip_info) {
            tip_info->block_height = chain_active_height;
            tip_info->block_time = chainman.ActiveChain().Tip() ? chainman.ActiveChain().Tip()->GetBlockTime() : chainman.GetParams().GenesisBlock().GetBlockTime();
            tip_info->verification_progress = GuessVerificationProgress(chainman.GetParams().TxData(), chainman.ActiveChain().Tip());
        }
        if (tip_info && chainman.m_best_header) {
            tip_info->header_height = chainman.m_best_header->nHeight;
            tip_info->header_time = chainman.m_best_header->GetBlockTime();
        }
    }
    LogPrintf("nBestHeight = %d\n", chain_active_height);
    if (node.peerman) node.peerman->SetBestHeight(chain_active_height);

    // Map ports with UPnP or NAT-PMP.
    StartMapPort(args.GetBoolArg("-upnp", DEFAULT_UPNP), args.GetBoolArg("-natpmp", DEFAULT_NATPMP));

    CConnman::Options connOptions;
    connOptions.nLocalServices = nLocalServices;
    connOptions.nMaxConnections = nMaxConnections;
    connOptions.m_max_outbound_full_relay = std::min(MAX_OUTBOUND_FULL_RELAY_CONNECTIONS, connOptions.nMaxConnections);
    connOptions.m_max_outbound_block_relay = std::min(MAX_BLOCK_RELAY_ONLY_CONNECTIONS, connOptions.nMaxConnections-connOptions.m_max_outbound_full_relay);
    connOptions.nMaxAddnode = MAX_ADDNODE_CONNECTIONS;
    connOptions.nMaxFeeler = MAX_FEELER_CONNECTIONS;
    connOptions.uiInterface = &uiInterface;
    connOptions.m_banman = node.banman.get();
    connOptions.m_msgproc = node.peerman.get();
    connOptions.nSendBufferMaxSize = 1000 * args.GetIntArg("-maxsendbuffer", DEFAULT_MAXSENDBUFFER);
    connOptions.nReceiveFloodSize = 1000 * args.GetIntArg("-maxreceivebuffer", DEFAULT_MAXRECEIVEBUFFER);
    connOptions.m_added_nodes = args.GetArgs("-addnode");
    connOptions.nMaxOutboundLimit = *opt_max_upload;
    connOptions.m_peer_connect_timeout = peer_connect_timeout;

    // Port to bind to if `-bind=addr` is provided without a `:port` suffix.
    const uint16_t default_bind_port =
        static_cast<uint16_t>(args.GetIntArg("-port", Params().GetDefaultPort()));

    const auto BadPortWarning = [](const char* prefix, uint16_t port) {
        return strprintf(_("%s request to listen on port %u. This port is considered \"bad\" and "
                           "thus it is unlikely that any peer will connect to it. See "
                           "doc/p2p-bad-ports.md for details and a full list."),
                         prefix,
                         port);
    };

    for (const std::string& bind_arg : args.GetArgs("-bind")) {
        CService bind_addr;
        const size_t index = bind_arg.rfind('=');
        if (index == std::string::npos) {
            if (Lookup(bind_arg, bind_addr, default_bind_port, /*fAllowLookup=*/false)) {
                connOptions.vBinds.push_back(bind_addr);
                if (IsBadPort(bind_addr.GetPort())) {
                    InitWarning(BadPortWarning("-bind", bind_addr.GetPort()));
                }
                continue;
            }
        } else {
            const std::string network_type = bind_arg.substr(index + 1);
            if (network_type == "onion") {
                const std::string truncated_bind_arg = bind_arg.substr(0, index);
                if (Lookup(truncated_bind_arg, bind_addr, BaseParams().OnionServiceTargetPort(), false)) {
                    connOptions.onion_binds.push_back(bind_addr);
                    continue;
                }
            }
        }
        return InitError(ResolveErrMsg("bind", bind_arg));
    }

    for (const std::string& strBind : args.GetArgs("-whitebind")) {
        NetWhitebindPermissions whitebind;
        bilingual_str error;
        if (!NetWhitebindPermissions::TryParse(strBind, whitebind, error)) return InitError(error);
        connOptions.vWhiteBinds.push_back(whitebind);
    }

    // If the user did not specify -bind= or -whitebind= then we bind
    // on any address - 0.0.0.0 (IPv4) and :: (IPv6).
    connOptions.bind_on_any = args.GetArgs("-bind").empty() && args.GetArgs("-whitebind").empty();

    // Emit a warning if a bad port is given to -port= but only if -bind and -whitebind are not
    // given, because if they are, then -port= is ignored.
    if (connOptions.bind_on_any && args.IsArgSet("-port")) {
        const uint16_t port_arg = args.GetIntArg("-port", 0);
        if (IsBadPort(port_arg)) {
            InitWarning(BadPortWarning("-port", port_arg));
        }
    }

    CService onion_service_target;
    if (!connOptions.onion_binds.empty()) {
        onion_service_target = connOptions.onion_binds.front();
    } else {
        onion_service_target = DefaultOnionServiceTarget();
        connOptions.onion_binds.push_back(onion_service_target);
    }

    if (args.GetBoolArg("-listenonion", DEFAULT_LISTEN_ONION)) {
        if (connOptions.onion_binds.size() > 1) {
            InitWarning(strprintf(_("More than one onion bind address is provided. Using %s "
                                    "for the automatically created Tor onion service."),
                                  onion_service_target.ToStringAddrPort()));
        }
        StartTorControl(onion_service_target);
    }

    if (connOptions.bind_on_any) {
        // Only add all IP addresses of the machine if we would be listening on
        // any address - 0.0.0.0 (IPv4) and :: (IPv6).
        Discover();
    }

    for (const auto& net : args.GetArgs("-whitelist")) {
        NetWhitelistPermissions subnet;
        bilingual_str error;
        if (!NetWhitelistPermissions::TryParse(net, subnet, error)) return InitError(error);
        connOptions.vWhitelistedRange.push_back(subnet);
    }

    connOptions.vSeedNodes = args.GetArgs("-seednode");

    // Initiate outbound connections unless connect=0
    connOptions.m_use_addrman_outgoing = !args.IsArgSet("-connect");
    if (!connOptions.m_use_addrman_outgoing) {
        const auto connect = args.GetArgs("-connect");
        if (connect.size() != 1 || connect[0] != "0") {
            connOptions.m_specified_outgoing = connect;
        }
        if (!connOptions.m_specified_outgoing.empty() && !connOptions.vSeedNodes.empty()) {
            LogPrintf("-seednode is ignored when -connect is used\n");
        }

        if (args.IsArgSet("-dnsseed") && args.GetBoolArg("-dnsseed", DEFAULT_DNSSEED) && args.IsArgSet("-proxy")) {
            LogPrintf("-dnsseed is ignored when -connect is used and -proxy is specified\n");
        }
    }

    const std::string& i2psam_arg = args.GetArg("-i2psam", "");
    if (!i2psam_arg.empty()) {
        CService addr;
        if (!Lookup(i2psam_arg, addr, 7656, fNameLookup) || !addr.IsValid()) {
            return InitError(strprintf(_("Invalid -i2psam address or hostname: '%s'"), i2psam_arg));
        }
        SetProxy(NET_I2P, Proxy{addr});
    } else {
        if (args.IsArgSet("-onlynet") && IsReachable(NET_I2P)) {
            return InitError(
                _("Outbound connections restricted to i2p (-onlynet=i2p) but "
                  "-i2psam is not provided"));
        }
        SetReachable(NET_I2P, false);
    }

    connOptions.m_i2p_accept_incoming = args.GetBoolArg("-i2pacceptincoming", DEFAULT_I2P_ACCEPT_INCOMING);

    if (!node.connman->Start(*node.scheduler, connOptions)) {
        return false;
    }

    // ********************************************************* Step 13: finished

    // At this point, the RPC is "started", but still in warmup, which means it
    // cannot yet be called. Before we make it callable, we need to make sure
    // that the RPC's view of the best block is valid and consistent with
    // ChainstateManager's active tip.
    //
    // If we do not do this, RPC's view of the best block will be height=0 and
    // hash=0x0. This will lead to erroroneous responses for things like
    // waitforblockheight.
    RPCNotifyBlockChange(WITH_LOCK(chainman.GetMutex(), return chainman.ActiveTip()));
    SetRPCWarmupFinished();

    uiInterface.InitMessage(_("Done loading").translated);

    for (const auto& client : node.chain_clients) {
        client->start(*node.scheduler);
    }

    BanMan* banman = node.banman.get();
    node.scheduler->scheduleEvery([banman]{
        banman->DumpBanlist();
    }, DUMP_BANS_INTERVAL);

    if (node.peerman) node.peerman->StartScheduledTasks(*node.scheduler);

#if HAVE_SYSTEM
    StartupNotify(args);
#endif

#ifdef ENABLE_WALLET
    if (node.wallet_loader->getWallets().size()) {
        bool fGenerate = gArgs.GetBoolArg("-staking", node::DEFAULT_STAKE);
        walletTmp = std::shared_ptr<CWallet>(node.wallet_loader->getWallets()[0]->wallet());
        node::MinePoS(fGenerate, walletTmp, node);
    }
#endif

    return true;
}<|MERGE_RESOLUTION|>--- conflicted
+++ resolved
@@ -583,9 +583,7 @@
     SetupChainParamsBaseOptions(argsman);
 
     argsman.AddArg("-acceptnonstdtxn", strprintf("Relay and mine \"non-standard\" transactions (%sdefault: %u)", "testnet/regtest only; ", !testnetChainParams->RequireStandard()), ArgsManager::ALLOW_ANY | ArgsManager::DEBUG_ONLY, OptionsCategory::NODE_RELAY);
-    argsman.AddArg("-dustrelayfee=<amt>", strprintf("Fee rate (in %s/kvB) used to define dust, the value of an output such that it will cost more than its value in fees at this fee rate to spend it. (default: %s)", CURRENCY_UNIT, FormatMoney(DUST_RELAY_TX_FEE)), ArgsManager::ALLOW_ANY | ArgsManager::DEBUG_ONLY, OptionsCategory::NODE_RELAY);
-    argsman.AddArg("-acceptstalefeeestimates", strprintf("Read fee estimates even if they are stale (%sdefault: %u) fee estimates are considered stale if they are %s hours old", "regtest only; ", DEFAULT_ACCEPT_STALE_FEE_ESTIMATES, Ticks<std::chrono::hours>(MAX_FILE_AGE)), ArgsManager::ALLOW_ANY | ArgsManager::DEBUG_ONLY, OptionsCategory::DEBUG_TEST);
-    argsman.AddArg("-bytespersigop", strprintf("Equivalent bytes per sigop in transactions for relay and mining (default: %u)", DEFAULT_BYTES_PER_SIGOP), ArgsManager::ALLOW_ANY, OptionsCategory::NODE_RELAY);
+    argsman.AddArg("-dustrelayfee=<amt>", strprintf("Fee rate (in %s/kvB) used to define dust, the value of an output such that it will cost more than its value in fees at this fee rate to spend it. (default: %s)", CURRENCY_UNIT, FormatMoney(DUST_RELAY_TX_FEE)), ArgsManager::ALLOW_ANY | ArgsManager::DEBUG_ONLY, OptionsCategory::NODE_RELAY);    argsman.AddArg("-bytespersigop", strprintf("Equivalent bytes per sigop in transactions for relay and mining (default: %u)", DEFAULT_BYTES_PER_SIGOP), ArgsManager::ALLOW_ANY, OptionsCategory::NODE_RELAY);
     argsman.AddArg("-datacarrier", strprintf("Relay and mine data carrier transactions (default: %u)", DEFAULT_ACCEPT_DATACARRIER), ArgsManager::ALLOW_ANY, OptionsCategory::NODE_RELAY);
     argsman.AddArg("-datacarriersize", strprintf("Maximum size of data in data carrier transactions we relay and mine (default: %u)", MAX_OP_RETURN_RELAY), ArgsManager::ALLOW_ANY, OptionsCategory::NODE_RELAY);
     argsman.AddArg("-permitbaremultisig", strprintf("Relay non-P2SH multisig (default: %u)", DEFAULT_PERMIT_BAREMULTISIG), ArgsManager::ALLOW_ANY,
@@ -1261,23 +1259,6 @@
                                               GetRand<uint64_t>(),
                                               *node.addrman, *node.netgroupman, args.GetBoolArg("-networkactive", true));
 
-<<<<<<< HEAD
-=======
-    assert(!node.fee_estimator);
-    // Don't initialize fee estimation with old data if we don't relay transactions,
-    // as they would never get updated.
-    if (!ignores_incoming_txs) {
-        bool read_stale_estimates = args.GetBoolArg("-acceptstalefeeestimates", DEFAULT_ACCEPT_STALE_FEE_ESTIMATES);
-        if (read_stale_estimates && (chainparams.NetworkIDString() != CBaseChainParams::REGTEST)) {
-            return InitError(strprintf(_("acceptstalefeeestimates is not supported on %s chain."), chainparams.NetworkIDString()));
-        }
-        node.fee_estimator = std::make_unique<CBlockPolicyEstimator>(FeeestPath(args), read_stale_estimates);
-
-        // Flush estimates to disk periodically
-        CBlockPolicyEstimator* fee_estimator = node.fee_estimator.get();
-        node.scheduler->scheduleEvery([fee_estimator] { fee_estimator->FlushFeeEstimates(); }, FEE_FLUSH_INTERVAL);
-    }
->>>>>>> 7da4ae1f
 
     // Check port numbers
     for (const std::string port_option : {
