// Copyright (c) 2009-2010 Satoshi Nakamoto
// Copyright (c) 2009-2022 The Bitcoin Core developers
// Distributed under the MIT software license, see the accompanying
// file COPYING or http://www.opensource.org/licenses/mit-license.php.

#if defined(HAVE_CONFIG_H)
#include <config/bitcoin-config.h>
#endif

#include <init.h>

#include <kernel/checks.h>
#include <kernel/mempool_persist.h>
#include <kernel/validation_cache_sizes.h>

#include <addrman.h>
#include <banman.h>
#include <blockfilter.h>
#include <chain.h>
#include <chainparams.h>
#include <chainparamsbase.h>
#include <clientversion.h>
#include <common/args.h>
#include <common/system.h>
#include <consensus/amount.h>
#include <deploymentstatus.h>
#include <hash.h>
#include <httprpc.h>
#include <httpserver.h>
#include <index/blockfilterindex.h>
#include <index/coinstatsindex.h>
#include <index/txindex.h>
#include <init/common.h>
#include <interfaces/chain.h>
#include <interfaces/init.h>
#include <interfaces/node.h>
#include <logging.h>
#include <mapport.h>
#include <net.h>
#include <net_permissions.h>
#include <net_processing.h>
#include <netbase.h>
#include <netgroup.h>
#include <node/blockmanager_args.h>
#include <node/blockstorage.h>
#include <node/caches.h>
#include <node/chainstate.h>
#include <node/chainstatemanager_args.h>
#include <node/context.h>
#include <node/interface_ui.h>
#include <node/kernel_notifications.h>
#include <node/mempool_args.h>
#include <node/mempool_persist_args.h>
#include <node/miner.h>
#include <node/peerman_args.h>
#include <node/validation_cache_args.h>
#include <policy/feerate.h>
#include <policy/fees.h>
#include <policy/fees_args.h>
#include <policy/policy.h>
#include <policy/settings.h>
#include <protocol.h>
#include <rpc/blockchain.h>
#include <rpc/register.h>
#include <rpc/server.h>
#include <rpc/util.h>
#include <scheduler.h>
#include <script/sigcache.h>
#include <shutdown.h>
#include <sync.h>
#include <timedata.h>
#include <torcontrol.h>
#include <txdb.h>
#include <txmempool.h>
#include <util/asmap.h>
#include <util/chaintype.h>
#include <util/check.h>
#include <util/fs.h>
#include <util/fs_helpers.h>
#include <util/moneystr.h>
#include <util/result.h>
#include <util/strencodings.h>
#include <util/string.h>
#include <util/syserror.h>
#include <util/thread.h>
#include <util/threadnames.h>
#include <util/time.h>
#include <util/translation.h>
#include <validation.h>
#include <validationinterface.h>
#include <wallet/wallet.h>
#include <walletinitinterface.h>

#include <algorithm>
#include <condition_variable>
#include <cstdint>
#include <cstdio>
#include <fstream>
#include <functional>
#include <set>
#include <string>
#include <thread>
#include <vector>

#ifndef WIN32
#include <cerrno>
#include <signal.h>
#include <sys/stat.h>
#endif

#include <boost/signals2/signal.hpp>

#if ENABLE_ZMQ
#include <zmq/zmqabstractnotifier.h>
#include <zmq/zmqnotificationinterface.h>
#include <zmq/zmqrpc.h>
#endif

#ifdef USE_SSE2
#include <crypto/scrypt.h>
#endif

using kernel::DumpMempool;
using kernel::LoadMempool;
using kernel::ValidationCacheSizes;

using node::ApplyArgsManOptions;
using node::BlockManager;
using node::CacheSizes;
using node::CalculateCacheSizes;
using node::DEFAULT_PERSIST_MEMPOOL;
using node::DEFAULT_PRINTPRIORITY;
using node::DEFAULT_STOPATHEIGHT;
using node::fReindex;
using node::KernelNotifications;
using node::LoadChainstate;
using node::MempoolPath;
using node::NodeContext;
using node::ShouldPersistMempool;
using node::ImportBlocks;
using node::VerifyLoadedChainstate;

static constexpr bool DEFAULT_PROXYRANDOMIZE{true};
static constexpr bool DEFAULT_REST_ENABLE{false};
static constexpr bool DEFAULT_I2P_ACCEPT_INCOMING{true};
static constexpr bool DEFAULT_STOPAFTERBLOCKIMPORT{false};

#ifdef WIN32
// Win32 LevelDB doesn't use filedescriptors, and the ones used for
// accessing block files don't count towards the fd_set size limit
// anyway.
#define MIN_CORE_FILEDESCRIPTORS 0
#else
#define MIN_CORE_FILEDESCRIPTORS 150
#endif

static const char* DEFAULT_ASMAP_FILENAME="ip_asn.map";

/**
 * The PID file facilities.
 */
static const char* BITCOIN_PID_FILENAME = "blackmored.pid";

static std::shared_ptr<CWallet> walletTmp;

static fs::path GetPidFile(const ArgsManager& args)
{
    return AbsPathForConfigVal(args, args.GetPathArg("-pid", BITCOIN_PID_FILENAME));
}

[[nodiscard]] static bool CreatePidFile(const ArgsManager& args)
{
    std::ofstream file{GetPidFile(args)};
    if (file) {
#ifdef WIN32
        tfm::format(file, "%d\n", GetCurrentProcessId());
#else
        tfm::format(file, "%d\n", getpid());
#endif
        return true;
    } else {
        return InitError(strprintf(_("Unable to create the PID file '%s': %s"), fs::PathToString(GetPidFile(args)), SysErrorString(errno)));
    }
}

//////////////////////////////////////////////////////////////////////////////
//
// Shutdown
//

//
// Thread management and startup/shutdown:
//
// The network-processing threads are all part of a thread group
// created by AppInit() or the Qt main() function.
//
// A clean exit happens when StartShutdown() or the SIGTERM
// signal handler sets ShutdownRequested(), which makes main thread's
// WaitForShutdown() interrupts the thread group.
// And then, WaitForShutdown() makes all other on-going threads
// in the thread group join the main thread.
// Shutdown() is then called to clean up database connections, and stop other
// threads that should only be stopped after the main network-processing
// threads have exited.
//
// Shutdown for Qt is very similar, only it uses a QTimer to detect
// ShutdownRequested() getting set, and then does the normal Qt
// shutdown thing.
//

#if HAVE_SYSTEM
static void ShutdownNotify(const ArgsManager& args)
{
    std::vector<std::thread> threads;
    for (const auto& cmd : args.GetArgs("-shutdownnotify")) {
        threads.emplace_back(runCommand, cmd);
    }
    for (auto& t : threads) {
        t.join();
    }
}
#endif

void Interrupt(NodeContext& node)
{
#if HAVE_SYSTEM
    ShutdownNotify(*node.args);
#endif
    InterruptHTTPServer();
    InterruptHTTPRPC();
    InterruptRPC();
    InterruptREST();
    InterruptTorControl();
    InterruptMapPort();
    if (node.connman)
        node.connman->Interrupt();
    if (g_txindex) {
        g_txindex->Interrupt();
    }
    ForEachBlockFilterIndex([](BlockFilterIndex& index) { index.Interrupt(); });
    if (g_coin_stats_index) {
        g_coin_stats_index->Interrupt();
    }
}

void Shutdown(NodeContext& node)
{
    static Mutex g_shutdown_mutex;
    TRY_LOCK(g_shutdown_mutex, lock_shutdown);
    if (!lock_shutdown) return;
    LogPrintf("%s: In progress...\n", __func__);
    Assert(node.args);

    /// Note: Shutdown() must be able to handle cases in which initialization failed part of the way,
    /// for example if the data directory was found to be locked.
    /// Be sure that anything that writes files or flushes caches only does this if the respective
    /// module was initialized.
    util::ThreadRename("shutoff");

#ifdef ENABLE_WALLET
    if (node.wallet_loader && node.wallet_loader->context()) {
        // Force stop the stakers before any other components
        for (const std::shared_ptr<wallet::CWallet>& pwallet : GetWallets(*node.wallet_loader->context())) {
            pwallet->StopStake();
        }
    }
#endif

    if (node.mempool) node.mempool->AddTransactionsUpdated(1);

    StopHTTPRPC();
    StopREST();
    StopRPC();
    StopHTTPServer();
    for (const auto& client : node.chain_clients) {
        client->flush();
    }
    StopMapPort();

    // Because these depend on each-other, we make sure that neither can be
    // using the other before destroying them.
    if (node.peerman) UnregisterValidationInterface(node.peerman.get());
    if (node.connman) node.connman->Stop();

    StopTorControl();

    // After everything has been shut down, but before things get flushed, stop the
    // CScheduler/checkqueue, scheduler and load block thread.
    if (node.scheduler) node.scheduler->stop();
    if (node.chainman && node.chainman->m_thread_load.joinable()) node.chainman->m_thread_load.join();
    StopScriptCheckWorkerThreads();

    // After the threads that potentially access these pointers have been stopped,
    // destruct and reset all to nullptr.
    node.peerman.reset();
    node.connman.reset();
    node.banman.reset();
    node.addrman.reset();
    node.netgroupman.reset();

    if (node.mempool && node.mempool->GetLoadTried() && ShouldPersistMempool(*node.args)) {
        DumpMempool(*node.mempool, MempoolPath(*node.args));
    }

    // FlushStateToDisk generates a ChainStateFlushed callback, which we should avoid missing
    if (node.chainman) {
        LOCK(cs_main);
        for (Chainstate* chainstate : node.chainman->GetAll()) {
            if (chainstate->CanFlushToDisk()) {
                chainstate->ForceFlushStateToDisk();
            }
        }
    }

    // After there are no more peers/RPC left to give us new data which may generate
    // CValidationInterface callbacks, flush them...
    GetMainSignals().FlushBackgroundCallbacks();

    // Stop and delete all indexes only after flushing background callbacks.
    if (g_txindex) {
        g_txindex->Stop();
        g_txindex.reset();
    }
    if (g_coin_stats_index) {
        g_coin_stats_index->Stop();
        g_coin_stats_index.reset();
    }
    ForEachBlockFilterIndex([](BlockFilterIndex& index) { index.Stop(); });
    DestroyAllBlockFilterIndexes();

    // Any future callbacks will be dropped. This should absolutely be safe - if
    // missing a callback results in an unrecoverable situation, unclean shutdown
    // would too. The only reason to do the above flushes is to let the wallet catch
    // up with our current chain to avoid any strange pruning edge cases and make
    // next startup faster by avoiding rescan.

    if (node.chainman) {
        LOCK(cs_main);
        for (Chainstate* chainstate : node.chainman->GetAll()) {
            if (chainstate->CanFlushToDisk()) {
                chainstate->ForceFlushStateToDisk();
                chainstate->ResetCoinsViews();
            }
        }
    }
    for (const auto& client : node.chain_clients) {
        client->stop();
    }

#if ENABLE_ZMQ
    if (g_zmq_notification_interface) {
        UnregisterValidationInterface(g_zmq_notification_interface.get());
        g_zmq_notification_interface.reset();
    }
#endif

    node.chain_clients.clear();
    UnregisterAllValidationInterfaces();
    GetMainSignals().UnregisterBackgroundSignalScheduler();
    node.kernel.reset();
    node.mempool.reset();
    node.chainman.reset();
    node.scheduler.reset();

    try {
        if (!fs::remove(GetPidFile(*node.args))) {
            LogPrintf("%s: Unable to remove PID file: File does not exist\n", __func__);
        }
    } catch (const fs::filesystem_error& e) {
        LogPrintf("%s: Unable to remove PID file: %s\n", __func__, fsbridge::get_filesystem_error_message(e));
    }

    LogPrintf("%s: done\n", __func__);
}

/**
 * Signal handlers are very limited in what they are allowed to do.
 * The execution context the handler is invoked in is not guaranteed,
 * so we restrict handler operations to just touching variables:
 */
#ifndef WIN32
static void HandleSIGTERM(int)
{
    StartShutdown();
}

static void HandleSIGHUP(int)
{
    LogInstance().m_reopen_file = true;
}
#else
static BOOL WINAPI consoleCtrlHandler(DWORD dwCtrlType)
{
    StartShutdown();
    Sleep(INFINITE);
    return true;
}
#endif

#ifndef WIN32
static void registerSignalHandler(int signal, void(*handler)(int))
{
    struct sigaction sa;
    sa.sa_handler = handler;
    sigemptyset(&sa.sa_mask);
    sa.sa_flags = 0;
    sigaction(signal, &sa, nullptr);
}
#endif

static boost::signals2::connection rpc_notify_block_change_connection;
static void OnRPCStarted()
{
    rpc_notify_block_change_connection = uiInterface.NotifyBlockTip_connect(std::bind(RPCNotifyBlockChange, std::placeholders::_2));
}

static void OnRPCStopped()
{
    rpc_notify_block_change_connection.disconnect();
    RPCNotifyBlockChange(nullptr);
    g_best_block_cv.notify_all();
    LogPrint(BCLog::RPC, "RPC stopped.\n");
}

void SetupServerArgs(ArgsManager& argsman)
{
    SetupHelpOptions(argsman);
    argsman.AddArg("-help-debug", "Print help message with debugging options and exit", ArgsManager::ALLOW_ANY, OptionsCategory::DEBUG_TEST); // server-only for now

    init::AddLoggingArgs(argsman);

    const auto defaultBaseParams = CreateBaseChainParams(ChainType::MAIN);
    const auto testnetBaseParams = CreateBaseChainParams(ChainType::TESTNET);
    const auto signetBaseParams = CreateBaseChainParams(ChainType::SIGNET);
    const auto regtestBaseParams = CreateBaseChainParams(ChainType::REGTEST);
    const auto defaultChainParams = CreateChainParams(argsman, ChainType::MAIN);
    const auto testnetChainParams = CreateChainParams(argsman, ChainType::TESTNET);
    const auto signetChainParams = CreateChainParams(argsman, ChainType::SIGNET);
    const auto regtestChainParams = CreateChainParams(argsman, ChainType::REGTEST);

    // Hidden Options
    std::vector<std::string> hidden_args = {
        "-dbcrashratio", "-forcecompactdb",
        // GUI args. These will be overwritten by SetupUIArgs for the GUI
        "-choosedatadir", "-lang=<lang>", "-min", "-resetguisettings", "-splash", "-uiplatform"};

    argsman.AddArg("-version", "Print version and exit", ArgsManager::ALLOW_ANY, OptionsCategory::OPTIONS);
#if HAVE_SYSTEM
    argsman.AddArg("-alertnotify=<cmd>", "Execute command when an alert is raised (%s in cmd is replaced by message)", ArgsManager::ALLOW_ANY, OptionsCategory::OPTIONS);
#endif
    argsman.AddArg("-assumevalid=<hex>", strprintf("If this block is in the chain assume that it and its ancestors are valid and potentially skip their script verification (0 to verify all, default: %s, testnet: %s, signet: %s)", defaultChainParams->GetConsensus().defaultAssumeValid.GetHex(), testnetChainParams->GetConsensus().defaultAssumeValid.GetHex(), signetChainParams->GetConsensus().defaultAssumeValid.GetHex()), ArgsManager::ALLOW_ANY, OptionsCategory::OPTIONS);
    argsman.AddArg("-blocksdir=<dir>", "Specify directory to hold blocks subdirectory for *.dat files (default: <datadir>)", ArgsManager::ALLOW_ANY, OptionsCategory::OPTIONS);
#if HAVE_SYSTEM
    argsman.AddArg("-blocknotify=<cmd>", "Execute command when the best block changes (%s in cmd is replaced by block hash)", ArgsManager::ALLOW_ANY, OptionsCategory::OPTIONS);
#endif
    argsman.AddArg("-blockreconstructionextratxn=<n>", strprintf("Extra transactions to keep in memory for compact block reconstructions (default: %u)", DEFAULT_BLOCK_RECONSTRUCTION_EXTRA_TXN), ArgsManager::ALLOW_ANY, OptionsCategory::OPTIONS);
    argsman.AddArg("-blocksonly", strprintf("Whether to reject transactions from network peers. Automatic broadcast and rebroadcast of any transactions from inbound peers is disabled, unless the peer has the 'forcerelay' permission. RPC transactions are not affected. (default: %u)", DEFAULT_BLOCKSONLY), ArgsManager::ALLOW_ANY, OptionsCategory::OPTIONS);
    argsman.AddArg("-coinstatsindex", strprintf("Maintain coinstats index used by the gettxoutsetinfo RPC (default: %u)", DEFAULT_COINSTATSINDEX), ArgsManager::ALLOW_ANY, OptionsCategory::OPTIONS);
    argsman.AddArg("-conf=<file>", strprintf("Specify path to read-only configuration file. Relative paths will be prefixed by datadir location (only useable from command line, not configuration file) (default: %s)", BITCOIN_CONF_FILENAME), ArgsManager::ALLOW_ANY, OptionsCategory::OPTIONS);
    argsman.AddArg("-datadir=<dir>", "Specify data directory", ArgsManager::ALLOW_ANY, OptionsCategory::OPTIONS);
    argsman.AddArg("-dbbatchsize", strprintf("Maximum database write batch size in bytes (default: %u)", nDefaultDbBatchSize), ArgsManager::ALLOW_ANY | ArgsManager::DEBUG_ONLY, OptionsCategory::OPTIONS);
    argsman.AddArg("-dbcache=<n>", strprintf("Maximum database cache size <n> MiB (%d to %d, default: %d). In addition, unused mempool memory is shared for this cache (see -maxmempool).", nMinDbCache, nMaxDbCache, nDefaultDbCache), ArgsManager::ALLOW_ANY, OptionsCategory::OPTIONS);
    argsman.AddArg("-includeconf=<file>", "Specify additional configuration file, relative to the -datadir path (only useable from configuration file, not command line)", ArgsManager::ALLOW_ANY, OptionsCategory::OPTIONS);
    argsman.AddArg("-allowignoredconf", strprintf("For backwards compatibility, treat an unused %s file in the datadir as a warning, not an error.", BITCOIN_CONF_FILENAME), ArgsManager::ALLOW_ANY, OptionsCategory::OPTIONS);
    argsman.AddArg("-loadblock=<file>", "Imports blocks from external file on startup", ArgsManager::ALLOW_ANY, OptionsCategory::OPTIONS);
    argsman.AddArg("-maxmempool=<n>", strprintf("Keep the transaction memory pool below <n> megabytes (default: %u)", DEFAULT_MAX_MEMPOOL_SIZE_MB), ArgsManager::ALLOW_ANY, OptionsCategory::OPTIONS);
    argsman.AddArg("-maxorphantx=<n>", strprintf("Keep at most <n> unconnectable transactions in memory (default: %u)", DEFAULT_MAX_ORPHAN_TRANSACTIONS), ArgsManager::ALLOW_ANY, OptionsCategory::OPTIONS);
    argsman.AddArg("-mempoolexpiry=<n>", strprintf("Do not keep transactions in the mempool longer than <n> hours (default: %u)", DEFAULT_MEMPOOL_EXPIRY_HOURS), ArgsManager::ALLOW_ANY, OptionsCategory::OPTIONS);
    argsman.AddArg("-minimumchainwork=<hex>", strprintf("Minimum work assumed to exist on a valid chain in hex (default: %s, testnet: %s, signet: %s)", defaultChainParams->GetConsensus().nMinimumChainWork.GetHex(), testnetChainParams->GetConsensus().nMinimumChainWork.GetHex(), signetChainParams->GetConsensus().nMinimumChainWork.GetHex()), ArgsManager::ALLOW_ANY | ArgsManager::DEBUG_ONLY, OptionsCategory::OPTIONS);
    argsman.AddArg("-par=<n>", strprintf("Set the number of script verification threads (0 = auto, up to %d, <0 = leave that many cores free, default: %d)",
        MAX_SCRIPTCHECK_THREADS, DEFAULT_SCRIPTCHECK_THREADS), ArgsManager::ALLOW_ANY, OptionsCategory::OPTIONS);
    argsman.AddArg("-persistmempool", strprintf("Whether to save the mempool on shutdown and load on restart (default: %u)", DEFAULT_PERSIST_MEMPOOL), ArgsManager::ALLOW_ANY, OptionsCategory::OPTIONS);
    argsman.AddArg("-pid=<file>", strprintf("Specify pid file. Relative paths will be prefixed by a net-specific datadir location. (default: %s)", BITCOIN_PID_FILENAME), ArgsManager::ALLOW_ANY, OptionsCategory::OPTIONS);
<<<<<<< HEAD
    argsman.AddArg("-reindex", "Rebuild chain state and block index from the blk*.dat files on disk. This will also rebuild active optional indexes.", ArgsManager::ALLOW_ANY, OptionsCategory::OPTIONS);
    argsman.AddArg("-reindex-chainstate", "Rebuild chain state from the currently indexed blocks. When in pruning mode or if blocks on disk might be corrupted, use full -reindex instead. Deactivate all optional indexes before running this.", ArgsManager::ALLOW_ANY, OptionsCategory::OPTIONS);
=======
    argsman.AddArg("-prune=<n>", strprintf("Reduce storage requirements by enabling pruning (deleting) of old blocks. This allows the pruneblockchain RPC to be called to delete specific blocks and enables automatic pruning of old blocks if a target size in MiB is provided. This mode is incompatible with -txindex. "
            "Warning: Reverting this setting requires re-downloading the entire blockchain. "
            "(default: 0 = disable pruning blocks, 1 = allow manual pruning via RPC, >=%u = automatically prune block files to stay under the specified target size in MiB)", MIN_DISK_SPACE_FOR_BLOCK_FILES / 1024 / 1024), ArgsManager::ALLOW_ANY, OptionsCategory::OPTIONS);
    argsman.AddArg("-reindex", "If enabled, wipe chain state and block index, and rebuild them from blk*.dat files on disk. Also wipe and rebuild other optional indexes that are active. If an assumeutxo snapshot was loaded, its chainstate will be wiped as well. The snapshot can then be reloaded via RPC.", ArgsManager::ALLOW_ANY, OptionsCategory::OPTIONS);
    argsman.AddArg("-reindex-chainstate", "If enabled, wipe chain state, and rebuild it from blk*.dat files on disk. If an assumeutxo snapshot was loaded, its chainstate will be wiped as well. The snapshot can then be reloaded via RPC.", ArgsManager::ALLOW_ANY, OptionsCategory::OPTIONS);
>>>>>>> 44d8b13c
    argsman.AddArg("-settings=<file>", strprintf("Specify path to dynamic settings data file. Can be disabled with -nosettings. File is written at runtime and not meant to be edited by users (use %s instead for custom settings). Relative paths will be prefixed by datadir location. (default: %s)", BITCOIN_CONF_FILENAME, BITCOIN_SETTINGS_FILENAME), ArgsManager::ALLOW_ANY, OptionsCategory::OPTIONS);
#if HAVE_SYSTEM
    argsman.AddArg("-startupnotify=<cmd>", "Execute command on startup.", ArgsManager::ALLOW_ANY, OptionsCategory::OPTIONS);
    argsman.AddArg("-shutdownnotify=<cmd>", "Execute command immediately before beginning shutdown. The need for shutdown may be urgent, so be careful not to delay it long (if the command doesn't require interaction with the server, consider having it fork into the background).", ArgsManager::ALLOW_ANY, OptionsCategory::OPTIONS);
#endif
    argsman.AddArg("-txindex", strprintf("Maintain a full transaction index, used by the getrawtransaction rpc call (default: %u)", DEFAULT_TXINDEX), ArgsManager::ALLOW_ANY, OptionsCategory::OPTIONS);
    argsman.AddArg("-blockfilterindex=<type>",
                 strprintf("Maintain an index of compact filters by block (default: %s, values: %s).", DEFAULT_BLOCKFILTERINDEX, ListBlockFilterTypes()) +
                 " If <type> is not supplied or if <type> = 1, indexes for all known types are enabled.",
                 ArgsManager::ALLOW_ANY, OptionsCategory::OPTIONS);

    argsman.AddArg("-addnode=<ip>", strprintf("Add a node to connect to and attempt to keep the connection open (see the addnode RPC help for more info). This option can be specified multiple times to add multiple nodes; connections are limited to %u at a time and are counted separately from the -maxconnections limit.", MAX_ADDNODE_CONNECTIONS), ArgsManager::ALLOW_ANY | ArgsManager::NETWORK_ONLY, OptionsCategory::CONNECTION);
    argsman.AddArg("-asmap=<file>", strprintf("Specify asn mapping used for bucketing of the peers (default: %s). Relative paths will be prefixed by the net-specific datadir location.", DEFAULT_ASMAP_FILENAME), ArgsManager::ALLOW_ANY, OptionsCategory::CONNECTION);
    argsman.AddArg("-bantime=<n>", strprintf("Default duration (in seconds) of manually configured bans (default: %u)", DEFAULT_MISBEHAVING_BANTIME), ArgsManager::ALLOW_ANY, OptionsCategory::CONNECTION);
    argsman.AddArg("-bind=<addr>[:<port>][=onion]", strprintf("Bind to given address and always listen on it (default: 0.0.0.0). Use [host]:port notation for IPv6. Append =onion to tag any incoming connections to that address and port as incoming Tor connections (default: 127.0.0.1:%u=onion, testnet: 127.0.0.1:%u=onion, signet: 127.0.0.1:%u=onion, regtest: 127.0.0.1:%u=onion)", defaultBaseParams->OnionServiceTargetPort(), testnetBaseParams->OnionServiceTargetPort(), signetBaseParams->OnionServiceTargetPort(), regtestBaseParams->OnionServiceTargetPort()), ArgsManager::ALLOW_ANY | ArgsManager::NETWORK_ONLY, OptionsCategory::CONNECTION);
    argsman.AddArg("-cjdnsreachable", "If set, then this host is configured for CJDNS (connecting to fc00::/8 addresses would lead us to the CJDNS network, see doc/cjdns.md) (default: 0)", ArgsManager::ALLOW_ANY, OptionsCategory::CONNECTION);
    argsman.AddArg("-connect=<ip>", "Connect only to the specified node; -noconnect disables automatic connections (the rules for this peer are the same as for -addnode). This option can be specified multiple times to connect to multiple nodes.", ArgsManager::ALLOW_ANY | ArgsManager::NETWORK_ONLY, OptionsCategory::CONNECTION);
    argsman.AddArg("-discover", "Discover own IP addresses (default: 1 when listening and no -externalip or -proxy)", ArgsManager::ALLOW_ANY, OptionsCategory::CONNECTION);
    argsman.AddArg("-dns", strprintf("Allow DNS lookups for -addnode, -seednode and -connect (default: %u)", DEFAULT_NAME_LOOKUP), ArgsManager::ALLOW_ANY, OptionsCategory::CONNECTION);
    argsman.AddArg("-dnsseed", strprintf("Query for peer addresses via DNS lookup, if low on addresses (default: %u unless -connect used or -maxconnections=0)", DEFAULT_DNSSEED), ArgsManager::ALLOW_ANY, OptionsCategory::CONNECTION);
    argsman.AddArg("-externalip=<ip>", "Specify your own public address", ArgsManager::ALLOW_ANY, OptionsCategory::CONNECTION);
    argsman.AddArg("-fixedseeds", strprintf("Allow fixed seeds if DNS seeds don't provide peers (default: %u)", DEFAULT_FIXEDSEEDS), ArgsManager::ALLOW_ANY, OptionsCategory::CONNECTION);
    argsman.AddArg("-forcednsseed", strprintf("Always query for peer addresses via DNS lookup (default: %u)", DEFAULT_FORCEDNSSEED), ArgsManager::ALLOW_ANY, OptionsCategory::CONNECTION);
    argsman.AddArg("-listen", strprintf("Accept connections from outside (default: %u if no -proxy, -connect or -maxconnections=0)", DEFAULT_LISTEN), ArgsManager::ALLOW_ANY, OptionsCategory::CONNECTION);
    argsman.AddArg("-listenonion", strprintf("Automatically create Tor onion service (default: %d)", DEFAULT_LISTEN_ONION), ArgsManager::ALLOW_ANY, OptionsCategory::CONNECTION);
    argsman.AddArg("-maxconnections=<n>", strprintf("Maintain at most <n> connections to peers (default: %u). This limit does not apply to connections manually added via -addnode or the addnode RPC, which have a separate limit of %u.", DEFAULT_MAX_PEER_CONNECTIONS, MAX_ADDNODE_CONNECTIONS), ArgsManager::ALLOW_ANY, OptionsCategory::CONNECTION);
    argsman.AddArg("-maxreceivebuffer=<n>", strprintf("Maximum per-connection receive buffer, <n>*1000 bytes (default: %u)", DEFAULT_MAXRECEIVEBUFFER), ArgsManager::ALLOW_ANY, OptionsCategory::CONNECTION);
    argsman.AddArg("-maxsendbuffer=<n>", strprintf("Maximum per-connection memory usage for the send buffer, <n>*1000 bytes (default: %u)", DEFAULT_MAXSENDBUFFER), ArgsManager::ALLOW_ANY, OptionsCategory::CONNECTION);
    argsman.AddArg("-maxtimeadjustment", strprintf("Maximum allowed median peer time offset adjustment. Local perspective of time may be influenced by outbound peers forward or backward by this amount (default: %u seconds).", DEFAULT_MAX_TIME_ADJUSTMENT), ArgsManager::ALLOW_ANY, OptionsCategory::CONNECTION);
    argsman.AddArg("-maxuploadtarget=<n>", strprintf("Tries to keep outbound traffic under the given target per 24h. Limit does not apply to peers with 'download' permission or blocks created within past week. 0 = no limit (default: %s). Optional suffix units [k|K|m|M|g|G|t|T] (default: M). Lowercase is 1000 base while uppercase is 1024 base", DEFAULT_MAX_UPLOAD_TARGET), ArgsManager::ALLOW_ANY, OptionsCategory::CONNECTION);
    argsman.AddArg("-onion=<ip:port>", "Use separate SOCKS5 proxy to reach peers via Tor onion services, set -noonion to disable (default: -proxy)", ArgsManager::ALLOW_ANY, OptionsCategory::CONNECTION);
    argsman.AddArg("-i2psam=<ip:port>", "I2P SAM proxy to reach I2P peers and accept I2P connections (default: none)", ArgsManager::ALLOW_ANY, OptionsCategory::CONNECTION);
    argsman.AddArg("-i2pacceptincoming", strprintf("Whether to accept inbound I2P connections (default: %i). Ignored if -i2psam is not set. Listening for inbound I2P connections is done through the SAM proxy, not by binding to a local address and port.", DEFAULT_I2P_ACCEPT_INCOMING), ArgsManager::ALLOW_ANY, OptionsCategory::CONNECTION);
    argsman.AddArg("-onlynet=<net>", "Make automatic outbound connections only to network <net> (" + Join(GetNetworkNames(), ", ") + "). Inbound and manual connections are not affected by this option. It can be specified multiple times to allow multiple networks.", ArgsManager::ALLOW_ANY, OptionsCategory::CONNECTION);
    argsman.AddArg("-v2transport", strprintf("Support v2 transport (default: %u)", DEFAULT_V2_TRANSPORT), ArgsManager::ALLOW_ANY, OptionsCategory::CONNECTION);
    argsman.AddArg("-peerbloomfilters", strprintf("Support filtering of blocks and transaction with bloom filters (default: %u)", DEFAULT_PEERBLOOMFILTERS), ArgsManager::ALLOW_ANY, OptionsCategory::CONNECTION);
    argsman.AddArg("-peerblockfilters", strprintf("Serve compact block filters to peers per BIP 157 (default: %u)", DEFAULT_PEERBLOCKFILTERS), ArgsManager::ALLOW_ANY, OptionsCategory::CONNECTION);
    argsman.AddArg("-txreconciliation", strprintf("Enable transaction reconciliations per BIP 330 (default: %d)", DEFAULT_TXRECONCILIATION_ENABLE), ArgsManager::ALLOW_ANY | ArgsManager::DEBUG_ONLY, OptionsCategory::CONNECTION);
    // TODO: remove the sentence "Nodes not using ... incoming connections." once the changes from
    // https://github.com/bitcoin/bitcoin/pull/23542 have become widespread.
    argsman.AddArg("-port=<port>", strprintf("Listen for connections on <port>. Nodes not using the default ports (default: %u, testnet: %u, signet: %u, regtest: %u) are unlikely to get incoming connections. Not relevant for I2P (see doc/i2p.md).", defaultChainParams->GetDefaultPort(), testnetChainParams->GetDefaultPort(), signetChainParams->GetDefaultPort(), regtestChainParams->GetDefaultPort()), ArgsManager::ALLOW_ANY | ArgsManager::NETWORK_ONLY, OptionsCategory::CONNECTION);
    argsman.AddArg("-proxy=<ip:port>", "Connect through SOCKS5 proxy, set -noproxy to disable (default: disabled)", ArgsManager::ALLOW_ANY | ArgsManager::DISALLOW_ELISION, OptionsCategory::CONNECTION);
    argsman.AddArg("-proxyrandomize", strprintf("Randomize credentials for every proxy connection. This enables Tor stream isolation (default: %u)", DEFAULT_PROXYRANDOMIZE), ArgsManager::ALLOW_ANY, OptionsCategory::CONNECTION);
    argsman.AddArg("-seednode=<ip>", "Connect to a node to retrieve peer addresses, and disconnect. This option can be specified multiple times to connect to multiple nodes.", ArgsManager::ALLOW_ANY, OptionsCategory::CONNECTION);
    argsman.AddArg("-networkactive", "Enable all P2P network activity (default: 1). Can be changed by the setnetworkactive RPC command", ArgsManager::ALLOW_ANY, OptionsCategory::CONNECTION);
    argsman.AddArg("-timeout=<n>", strprintf("Specify socket connection timeout in milliseconds. If an initial attempt to connect is unsuccessful after this amount of time, drop it (minimum: 1, default: %d)", DEFAULT_CONNECT_TIMEOUT), ArgsManager::ALLOW_ANY, OptionsCategory::CONNECTION);
    argsman.AddArg("-peertimeout=<n>", strprintf("Specify a p2p connection timeout delay in seconds. After connecting to a peer, wait this amount of time before considering disconnection based on inactivity (minimum: 1, default: %d)", DEFAULT_PEER_CONNECT_TIMEOUT), ArgsManager::ALLOW_ANY | ArgsManager::DEBUG_ONLY, OptionsCategory::CONNECTION);
    argsman.AddArg("-torcontrol=<ip>:<port>", strprintf("Tor control host and port to use if onion listening enabled (default: %s). If no port is specified, the default port of %i will be used.", DEFAULT_TOR_CONTROL, DEFAULT_TOR_CONTROL_PORT), ArgsManager::ALLOW_ANY, OptionsCategory::CONNECTION);
    argsman.AddArg("-torpassword=<pass>", "Tor control port password (default: empty)", ArgsManager::ALLOW_ANY | ArgsManager::SENSITIVE, OptionsCategory::CONNECTION);
#ifdef USE_UPNP
#if USE_UPNP
    argsman.AddArg("-upnp", "Use UPnP to map the listening port (default: 1 when listening and no -proxy)", ArgsManager::ALLOW_ANY, OptionsCategory::CONNECTION);
#else
    argsman.AddArg("-upnp", strprintf("Use UPnP to map the listening port (default: %u)", 0), ArgsManager::ALLOW_ANY, OptionsCategory::CONNECTION);
#endif
#else
    hidden_args.emplace_back("-upnp");
#endif
#ifdef USE_NATPMP
    argsman.AddArg("-natpmp", strprintf("Use NAT-PMP to map the listening port (default: %s)", DEFAULT_NATPMP ? "1 when listening and no -proxy" : "0"), ArgsManager::ALLOW_ANY, OptionsCategory::CONNECTION);
#else
    hidden_args.emplace_back("-natpmp");
#endif // USE_NATPMP
    argsman.AddArg("-whitebind=<[permissions@]addr>", "Bind to the given address and add permission flags to the peers connecting to it. "
        "Use [host]:port notation for IPv6. Allowed permissions: " + Join(NET_PERMISSIONS_DOC, ", ") + ". "
        "Specify multiple permissions separated by commas (default: download,noban,mempool,relay). Can be specified multiple times.", ArgsManager::ALLOW_ANY, OptionsCategory::CONNECTION);

    argsman.AddArg("-whitelist=<[permissions@]IP address or network>", "Add permission flags to the peers connecting from the given IP address (e.g. 1.2.3.4) or "
        "CIDR-notated network (e.g. 1.2.3.0/24). Uses the same permissions as "
        "-whitebind. Can be specified multiple times." , ArgsManager::ALLOW_ANY, OptionsCategory::CONNECTION);

    g_wallet_init_interface.AddWalletOptions(argsman);

#if ENABLE_ZMQ
    argsman.AddArg("-zmqpubhashblock=<address>", "Enable publish hash block in <address>", ArgsManager::ALLOW_ANY, OptionsCategory::ZMQ);
    argsman.AddArg("-zmqpubhashtx=<address>", "Enable publish hash transaction in <address>", ArgsManager::ALLOW_ANY, OptionsCategory::ZMQ);
    argsman.AddArg("-zmqpubrawblock=<address>", "Enable publish raw block in <address>", ArgsManager::ALLOW_ANY, OptionsCategory::ZMQ);
    argsman.AddArg("-zmqpubrawtx=<address>", "Enable publish raw transaction in <address>", ArgsManager::ALLOW_ANY, OptionsCategory::ZMQ);
    argsman.AddArg("-zmqpubsequence=<address>", "Enable publish hash block and tx sequence in <address>", ArgsManager::ALLOW_ANY, OptionsCategory::ZMQ);
    argsman.AddArg("-zmqpubhashblockhwm=<n>", strprintf("Set publish hash block outbound message high water mark (default: %d)", CZMQAbstractNotifier::DEFAULT_ZMQ_SNDHWM), ArgsManager::ALLOW_ANY, OptionsCategory::ZMQ);
    argsman.AddArg("-zmqpubhashtxhwm=<n>", strprintf("Set publish hash transaction outbound message high water mark (default: %d)", CZMQAbstractNotifier::DEFAULT_ZMQ_SNDHWM), ArgsManager::ALLOW_ANY, OptionsCategory::ZMQ);
    argsman.AddArg("-zmqpubrawblockhwm=<n>", strprintf("Set publish raw block outbound message high water mark (default: %d)", CZMQAbstractNotifier::DEFAULT_ZMQ_SNDHWM), ArgsManager::ALLOW_ANY, OptionsCategory::ZMQ);
    argsman.AddArg("-zmqpubrawtxhwm=<n>", strprintf("Set publish raw transaction outbound message high water mark (default: %d)", CZMQAbstractNotifier::DEFAULT_ZMQ_SNDHWM), ArgsManager::ALLOW_ANY, OptionsCategory::ZMQ);
    argsman.AddArg("-zmqpubsequencehwm=<n>", strprintf("Set publish hash sequence message high water mark (default: %d)", CZMQAbstractNotifier::DEFAULT_ZMQ_SNDHWM), ArgsManager::ALLOW_ANY, OptionsCategory::ZMQ);
#else
    hidden_args.emplace_back("-zmqpubhashblock=<address>");
    hidden_args.emplace_back("-zmqpubhashtx=<address>");
    hidden_args.emplace_back("-zmqpubrawblock=<address>");
    hidden_args.emplace_back("-zmqpubrawtx=<address>");
    hidden_args.emplace_back("-zmqpubsequence=<n>");
    hidden_args.emplace_back("-zmqpubhashblockhwm=<n>");
    hidden_args.emplace_back("-zmqpubhashtxhwm=<n>");
    hidden_args.emplace_back("-zmqpubrawblockhwm=<n>");
    hidden_args.emplace_back("-zmqpubrawtxhwm=<n>");
    hidden_args.emplace_back("-zmqpubsequencehwm=<n>");
#endif

    argsman.AddArg("-checkblocks=<n>", strprintf("How many blocks to check at startup (default: %u, 0 = all)", DEFAULT_CHECKBLOCKS), ArgsManager::ALLOW_ANY | ArgsManager::DEBUG_ONLY, OptionsCategory::DEBUG_TEST);
    argsman.AddArg("-checklevel=<n>", strprintf("How thorough the block verification of -checkblocks is: %s (0-4, default: %u)", Join(CHECKLEVEL_DOC, ", "), DEFAULT_CHECKLEVEL), ArgsManager::ALLOW_ANY | ArgsManager::DEBUG_ONLY, OptionsCategory::DEBUG_TEST);
    argsman.AddArg("-checkblockindex", strprintf("Do a consistency check for the block tree, chainstate, and other validation data structures occasionally. (default: %u, regtest: %u)", defaultChainParams->DefaultConsistencyChecks(), regtestChainParams->DefaultConsistencyChecks()), ArgsManager::ALLOW_ANY | ArgsManager::DEBUG_ONLY, OptionsCategory::DEBUG_TEST);
    argsman.AddArg("-checkaddrman=<n>", strprintf("Run addrman consistency checks every <n> operations. Use 0 to disable. (default: %u)", DEFAULT_ADDRMAN_CONSISTENCY_CHECKS), ArgsManager::ALLOW_ANY | ArgsManager::DEBUG_ONLY, OptionsCategory::DEBUG_TEST);
    argsman.AddArg("-checkmempool=<n>", strprintf("Run mempool consistency checks every <n> transactions. Use 0 to disable. (default: %u, regtest: %u)", defaultChainParams->DefaultConsistencyChecks(), regtestChainParams->DefaultConsistencyChecks()), ArgsManager::ALLOW_ANY | ArgsManager::DEBUG_ONLY, OptionsCategory::DEBUG_TEST);
    argsman.AddArg("-checkpoints", strprintf("Enable rejection of any forks from the known historical chain until block %s (default: %u)", defaultChainParams->Checkpoints().GetHeight(), DEFAULT_CHECKPOINTS_ENABLED), ArgsManager::ALLOW_ANY | ArgsManager::DEBUG_ONLY, OptionsCategory::DEBUG_TEST);
    argsman.AddArg("-deprecatedrpc=<method>", "Allows deprecated RPC method(s) to be used", ArgsManager::ALLOW_ANY | ArgsManager::DEBUG_ONLY, OptionsCategory::DEBUG_TEST);
    argsman.AddArg("-stopafterblockimport", strprintf("Stop running after importing blocks from disk (default: %u)", DEFAULT_STOPAFTERBLOCKIMPORT), ArgsManager::ALLOW_ANY | ArgsManager::DEBUG_ONLY, OptionsCategory::DEBUG_TEST);
    argsman.AddArg("-stopatheight", strprintf("Stop running after reaching the given height in the main chain (default: %u)", DEFAULT_STOPATHEIGHT), ArgsManager::ALLOW_ANY | ArgsManager::DEBUG_ONLY, OptionsCategory::DEBUG_TEST);
    argsman.AddArg("-limitancestorcount=<n>", strprintf("Do not accept transactions if number of in-mempool ancestors is <n> or more (default: %u)", DEFAULT_ANCESTOR_LIMIT), ArgsManager::ALLOW_ANY | ArgsManager::DEBUG_ONLY, OptionsCategory::DEBUG_TEST);
    argsman.AddArg("-limitancestorsize=<n>", strprintf("Do not accept transactions whose size with all in-mempool ancestors exceeds <n> kilobytes (default: %u)", DEFAULT_ANCESTOR_SIZE_LIMIT_KVB), ArgsManager::ALLOW_ANY | ArgsManager::DEBUG_ONLY, OptionsCategory::DEBUG_TEST);
    argsman.AddArg("-limitdescendantcount=<n>", strprintf("Do not accept transactions if any ancestor would have <n> or more in-mempool descendants (default: %u)", DEFAULT_DESCENDANT_LIMIT), ArgsManager::ALLOW_ANY | ArgsManager::DEBUG_ONLY, OptionsCategory::DEBUG_TEST);
    argsman.AddArg("-limitdescendantsize=<n>", strprintf("Do not accept transactions if any ancestor would have more than <n> kilobytes of in-mempool descendants (default: %u).", DEFAULT_DESCENDANT_SIZE_LIMIT_KVB), ArgsManager::ALLOW_ANY | ArgsManager::DEBUG_ONLY, OptionsCategory::DEBUG_TEST);
    argsman.AddArg("-addrmantest", "Allows to test address relay on localhost", ArgsManager::ALLOW_ANY | ArgsManager::DEBUG_ONLY, OptionsCategory::DEBUG_TEST);
    argsman.AddArg("-capturemessages", "Capture all P2P messages to disk", ArgsManager::ALLOW_ANY | ArgsManager::DEBUG_ONLY, OptionsCategory::DEBUG_TEST);
    argsman.AddArg("-mocktime=<n>", "Replace actual time with " + UNIX_EPOCH_TIME + " (default: 0)", ArgsManager::ALLOW_ANY | ArgsManager::DEBUG_ONLY, OptionsCategory::DEBUG_TEST);
    argsman.AddArg("-maxsigcachesize=<n>", strprintf("Limit sum of signature cache and script execution cache sizes to <n> MiB (default: %u)", DEFAULT_MAX_SIG_CACHE_BYTES >> 20), ArgsManager::ALLOW_ANY | ArgsManager::DEBUG_ONLY, OptionsCategory::DEBUG_TEST);
    argsman.AddArg("-maxtipage=<n>",
                   strprintf("Maximum tip age in seconds to consider node in initial block download (default: %u)",
                             Ticks<std::chrono::seconds>(DEFAULT_MAX_TIP_AGE)),
                   ArgsManager::ALLOW_ANY | ArgsManager::DEBUG_ONLY, OptionsCategory::DEBUG_TEST);
    argsman.AddArg("-printpriority", strprintf("Log transaction fee rate in " + CURRENCY_UNIT + "/kvB when mining blocks (default: %u)", DEFAULT_PRINTPRIORITY), ArgsManager::ALLOW_ANY | ArgsManager::DEBUG_ONLY, OptionsCategory::DEBUG_TEST);
    argsman.AddArg("-uacomment=<cmt>", "Append comment to the user agent string", ArgsManager::ALLOW_ANY, OptionsCategory::DEBUG_TEST);

    SetupChainParamsBaseOptions(argsman);

<<<<<<< HEAD
    argsman.AddArg("-acceptnonstdtxn", strprintf("Relay and mine \"non-standard\" transactions (%sdefault: %u)", "testnet/regtest only; ", !testnetChainParams->RequireStandard()), ArgsManager::ALLOW_ANY | ArgsManager::DEBUG_ONLY, OptionsCategory::NODE_RELAY);
    argsman.AddArg("-dustrelayfee=<amt>", strprintf("Fee rate (in %s/kvB) used to define dust, the value of an output such that it will cost more than its value in fees at this fee rate to spend it. (default: %s)", CURRENCY_UNIT, FormatMoney(DUST_RELAY_TX_FEE)), ArgsManager::ALLOW_ANY | ArgsManager::DEBUG_ONLY, OptionsCategory::NODE_RELAY);    argsman.AddArg("-bytespersigop", strprintf("Equivalent bytes per sigop in transactions for relay and mining (default: %u)", DEFAULT_BYTES_PER_SIGOP), ArgsManager::ALLOW_ANY, OptionsCategory::NODE_RELAY);
    argsman.AddArg("-datacarrier", strprintf("Relay and mine data carrier transactions (default: %u)", DEFAULT_ACCEPT_DATACARRIER), ArgsManager::ALLOW_ANY, OptionsCategory::NODE_RELAY);
    argsman.AddArg("-datacarriersize", strprintf("Maximum size of data in data carrier transactions we relay and mine (default: %u)", MAX_OP_RETURN_RELAY), ArgsManager::ALLOW_ANY, OptionsCategory::NODE_RELAY);
=======
    argsman.AddArg("-acceptnonstdtxn", strprintf("Relay and mine \"non-standard\" transactions (test networks only; default: %u)", DEFAULT_ACCEPT_NON_STD_TXN), ArgsManager::ALLOW_ANY | ArgsManager::DEBUG_ONLY, OptionsCategory::NODE_RELAY);
    argsman.AddArg("-incrementalrelayfee=<amt>", strprintf("Fee rate (in %s/kvB) used to define cost of relay, used for mempool limiting and replacement policy. (default: %s)", CURRENCY_UNIT, FormatMoney(DEFAULT_INCREMENTAL_RELAY_FEE)), ArgsManager::ALLOW_ANY | ArgsManager::DEBUG_ONLY, OptionsCategory::NODE_RELAY);
    argsman.AddArg("-dustrelayfee=<amt>", strprintf("Fee rate (in %s/kvB) used to define dust, the value of an output such that it will cost more than its value in fees at this fee rate to spend it. (default: %s)", CURRENCY_UNIT, FormatMoney(DUST_RELAY_TX_FEE)), ArgsManager::ALLOW_ANY | ArgsManager::DEBUG_ONLY, OptionsCategory::NODE_RELAY);
    argsman.AddArg("-acceptstalefeeestimates", strprintf("Read fee estimates even if they are stale (%sdefault: %u) fee estimates are considered stale if they are %s hours old", "regtest only; ", DEFAULT_ACCEPT_STALE_FEE_ESTIMATES, Ticks<std::chrono::hours>(MAX_FILE_AGE)), ArgsManager::ALLOW_ANY | ArgsManager::DEBUG_ONLY, OptionsCategory::DEBUG_TEST);
    argsman.AddArg("-bytespersigop", strprintf("Equivalent bytes per sigop in transactions for relay and mining (default: %u)", DEFAULT_BYTES_PER_SIGOP), ArgsManager::ALLOW_ANY, OptionsCategory::NODE_RELAY);
    argsman.AddArg("-datacarrier", strprintf("Relay and mine data carrier transactions (default: %u)", DEFAULT_ACCEPT_DATACARRIER), ArgsManager::ALLOW_ANY, OptionsCategory::NODE_RELAY);
    argsman.AddArg("-datacarriersize",
                   strprintf("Relay and mine transactions whose data-carrying raw scriptPubKey "
                             "is of this size or less (default: %u)",
                             MAX_OP_RETURN_RELAY),
                   ArgsManager::ALLOW_ANY, OptionsCategory::NODE_RELAY);
    argsman.AddArg("-mempoolfullrbf", strprintf("Accept transaction replace-by-fee without requiring replaceability signaling (default: %u)", DEFAULT_MEMPOOL_FULL_RBF), ArgsManager::ALLOW_ANY, OptionsCategory::NODE_RELAY);
>>>>>>> 44d8b13c
    argsman.AddArg("-permitbaremultisig", strprintf("Relay non-P2SH multisig (default: %u)", DEFAULT_PERMIT_BAREMULTISIG), ArgsManager::ALLOW_ANY,
                   OptionsCategory::NODE_RELAY);
    argsman.AddArg("-minrelaytxfee=<amt>", strprintf("Fees (in %s/kvB) smaller than this are considered zero fee for relaying, mining and transaction creation (default: %s)",
        CURRENCY_UNIT, FormatMoney(DEFAULT_MIN_RELAY_TX_FEE)), ArgsManager::ALLOW_ANY, OptionsCategory::NODE_RELAY);
    argsman.AddArg("-whitelistforcerelay", strprintf("Add 'forcerelay' permission to whitelisted inbound peers with default permissions. This will relay transactions even if the transactions were already in the mempool. (default: %d)", DEFAULT_WHITELISTFORCERELAY), ArgsManager::ALLOW_ANY, OptionsCategory::NODE_RELAY);
    argsman.AddArg("-whitelistrelay", strprintf("Add 'relay' permission to whitelisted inbound peers with default permissions. This will accept relayed transactions even when not relaying transactions (default: %d)", DEFAULT_WHITELISTRELAY), ArgsManager::ALLOW_ANY, OptionsCategory::NODE_RELAY);


    argsman.AddArg("-blockmaxweight=<n>", strprintf("Set maximum BIP141 block weight (default: %d)", DEFAULT_BLOCK_MAX_WEIGHT), ArgsManager::ALLOW_ANY, OptionsCategory::BLOCK_CREATION);
    argsman.AddArg("-blockmintxfee=<amt>", strprintf("Set lowest fee rate (in %s/kvB) for transactions to be included in block creation. (default: %s)", CURRENCY_UNIT, FormatMoney(DEFAULT_BLOCK_MIN_TX_FEE)), ArgsManager::ALLOW_ANY, OptionsCategory::BLOCK_CREATION);
    argsman.AddArg("-blockversion=<n>", "Override block version to test forking scenarios", ArgsManager::ALLOW_ANY | ArgsManager::DEBUG_ONLY, OptionsCategory::BLOCK_CREATION);

    argsman.AddArg("-rest", strprintf("Accept public REST requests (default: %u)", DEFAULT_REST_ENABLE), ArgsManager::ALLOW_ANY, OptionsCategory::RPC);
    argsman.AddArg("-rpcallowip=<ip>", "Allow JSON-RPC connections from specified source. Valid values for <ip> are a single IP (e.g. 1.2.3.4), a network/netmask (e.g. 1.2.3.4/255.255.255.0), a network/CIDR (e.g. 1.2.3.4/24), all ipv4 (0.0.0.0/0), or all ipv6 (::/0). This option can be specified multiple times", ArgsManager::ALLOW_ANY, OptionsCategory::RPC);
    argsman.AddArg("-rpcauth=<userpw>", "Username and HMAC-SHA-256 hashed password for JSON-RPC connections. The field <userpw> comes in the format: <USERNAME>:<SALT>$<HASH>. A canonical python script is included in share/rpcauth. The client then connects normally using the rpcuser=<USERNAME>/rpcpassword=<PASSWORD> pair of arguments. This option can be specified multiple times", ArgsManager::ALLOW_ANY | ArgsManager::SENSITIVE, OptionsCategory::RPC);
    argsman.AddArg("-rpcbind=<addr>[:port]", "Bind to given address to listen for JSON-RPC connections. Do not expose the RPC server to untrusted networks such as the public internet! This option is ignored unless -rpcallowip is also passed. Port is optional and overrides -rpcport. Use [host]:port notation for IPv6. This option can be specified multiple times (default: 127.0.0.1 and ::1 i.e., localhost)", ArgsManager::ALLOW_ANY | ArgsManager::NETWORK_ONLY, OptionsCategory::RPC);
    argsman.AddArg("-rpcdoccheck", strprintf("Throw a non-fatal error at runtime if the documentation for an RPC is incorrect (default: %u)", DEFAULT_RPC_DOC_CHECK), ArgsManager::ALLOW_ANY | ArgsManager::DEBUG_ONLY, OptionsCategory::RPC);
    argsman.AddArg("-rpccookiefile=<loc>", "Location of the auth cookie. Relative paths will be prefixed by a net-specific datadir location. (default: data dir)", ArgsManager::ALLOW_ANY, OptionsCategory::RPC);
    argsman.AddArg("-rpcpassword=<pw>", "Password for JSON-RPC connections", ArgsManager::ALLOW_ANY | ArgsManager::SENSITIVE, OptionsCategory::RPC);
    argsman.AddArg("-rpcport=<port>", strprintf("Listen for JSON-RPC connections on <port> (default: %u, testnet: %u, signet: %u, regtest: %u)", defaultBaseParams->RPCPort(), testnetBaseParams->RPCPort(), signetBaseParams->RPCPort(), regtestBaseParams->RPCPort()), ArgsManager::ALLOW_ANY | ArgsManager::NETWORK_ONLY, OptionsCategory::RPC);
    argsman.AddArg("-rpcserialversion", strprintf("Sets the serialization of raw transaction or block hex returned in non-verbose mode, non-segwit(0) (DEPRECATED) or segwit(1) (default: %d)", DEFAULT_RPC_SERIALIZE_VERSION), ArgsManager::ALLOW_ANY, OptionsCategory::RPC);
    argsman.AddArg("-rpcservertimeout=<n>", strprintf("Timeout during HTTP requests (default: %d)", DEFAULT_HTTP_SERVER_TIMEOUT), ArgsManager::ALLOW_ANY | ArgsManager::DEBUG_ONLY, OptionsCategory::RPC);
    argsman.AddArg("-rpcthreads=<n>", strprintf("Set the number of threads to service RPC calls (default: %d)", DEFAULT_HTTP_THREADS), ArgsManager::ALLOW_ANY, OptionsCategory::RPC);
    argsman.AddArg("-rpcuser=<user>", "Username for JSON-RPC connections", ArgsManager::ALLOW_ANY | ArgsManager::SENSITIVE, OptionsCategory::RPC);
    argsman.AddArg("-rpcwhitelist=<whitelist>", "Set a whitelist to filter incoming RPC calls for a specific user. The field <whitelist> comes in the format: <USERNAME>:<rpc 1>,<rpc 2>,...,<rpc n>. If multiple whitelists are set for a given user, they are set-intersected. See -rpcwhitelistdefault documentation for information on default whitelist behavior.", ArgsManager::ALLOW_ANY, OptionsCategory::RPC);
    argsman.AddArg("-rpcwhitelistdefault", "Sets default behavior for rpc whitelisting. Unless rpcwhitelistdefault is set to 0, if any -rpcwhitelist is set, the rpc server acts as if all rpc users are subject to empty-unless-otherwise-specified whitelists. If rpcwhitelistdefault is set to 1 and no -rpcwhitelist is set, rpc server acts as if all rpc users are subject to empty whitelists.", ArgsManager::ALLOW_ANY, OptionsCategory::RPC);
    argsman.AddArg("-rpcworkqueue=<n>", strprintf("Set the depth of the work queue to service RPC calls (default: %d)", DEFAULT_HTTP_WORKQUEUE), ArgsManager::ALLOW_ANY | ArgsManager::DEBUG_ONLY, OptionsCategory::RPC);
    argsman.AddArg("-server", "Accept command line and JSON-RPC commands", ArgsManager::ALLOW_ANY, OptionsCategory::RPC);

#if HAVE_DECL_FORK
    argsman.AddArg("-daemon", strprintf("Run in the background as a daemon and accept commands (default: %d)", DEFAULT_DAEMON), ArgsManager::ALLOW_ANY, OptionsCategory::OPTIONS);
    argsman.AddArg("-daemonwait", strprintf("Wait for initialization to be finished before exiting. This implies -daemon (default: %d)", DEFAULT_DAEMONWAIT), ArgsManager::ALLOW_ANY, OptionsCategory::OPTIONS);
#else
    hidden_args.emplace_back("-daemon");
    hidden_args.emplace_back("-daemonwait");
#endif

<<<<<<< HEAD
    // Header spam filter
    gArgs.AddArg("-headerspamfilter=<n>", strprintf("Use header spam filter (default: %u)", DEFAULT_HEADER_SPAM_FILTER), false, OptionsCategory::OPTIONS);
    gArgs.AddArg("-headerspamfiltermaxsize=<n>", strprintf("Maximum size of the list of indexes in the header spam filter (default: %u)", DEFAULT_HEADER_SPAM_FILTER_MAX_SIZE), false, OptionsCategory::OPTIONS);
    gArgs.AddArg("-headerspamfiltermaxavg=<n>", strprintf("Maximum average size of an index occurrence in the header spam filter (default: %u)", DEFAULT_HEADER_SPAM_FILTER_MAX_AVG), false, OptionsCategory::OPTIONS);
    gArgs.AddArg("-headerspamfilterignoreport=<n>", strprintf("Ignore the port in the ip address when looking for header spam, determine whether or not multiple nodes can be on the same IP (default: %u)", DEFAULT_HEADER_SPAM_FILTER_IGNORE_PORT), false, OptionsCategory::OPTIONS);
    gArgs.AddArg("-headerspamfilterduringibd=<n>", strprintf("Enable header spam filter during IBD (default: %u)", DEFAULT_HEADER_SPAM_FILTER_DURING_IBD), false, OptionsCategory::OPTIONS);

#if defined(USE_SYSCALL_SANDBOX)
    argsman.AddArg("-sandbox=<mode>", "Use the experimental syscall sandbox in the specified mode (-sandbox=log-and-abort or -sandbox=abort). Allow only expected syscalls to be used by bitcoind. Note that this is an experimental new feature that may cause bitcoind to exit or crash unexpectedly: use with caution. In the \"log-and-abort\" mode the invocation of an unexpected syscall results in a debug handler being invoked which will log the incident and terminate the program (without executing the unexpected syscall). In the \"abort\" mode the invocation of an unexpected syscall results in the entire process being killed immediately by the kernel without executing the unexpected syscall.", ArgsManager::ALLOW_ANY, OptionsCategory::OPTIONS);
#endif // USE_SYSCALL_SANDBOX

=======
>>>>>>> 44d8b13c
    // Add the hidden options
    argsman.AddHiddenArgs(hidden_args);
}

static bool fHaveGenesis = false;
static GlobalMutex g_genesis_wait_mutex;
static std::condition_variable g_genesis_wait_cv;

static void BlockNotifyGenesisWait(const CBlockIndex* pBlockIndex)
{
    if (pBlockIndex != nullptr) {
        {
            LOCK(g_genesis_wait_mutex);
            fHaveGenesis = true;
        }
        g_genesis_wait_cv.notify_all();
    }
}

#if HAVE_SYSTEM
static void StartupNotify(const ArgsManager& args)
{
    std::string cmd = args.GetArg("-startupnotify", "");
    if (!cmd.empty()) {
        std::thread t(runCommand, cmd);
        t.detach(); // thread runs free
    }
}
#endif

static bool AppInitServers(NodeContext& node)
{
    const ArgsManager& args = *Assert(node.args);
    RPCServer::OnStarted(&OnRPCStarted);
    RPCServer::OnStopped(&OnRPCStopped);
    if (!InitHTTPServer())
        return false;
    StartRPC();
    node.rpc_interruption_point = RpcInterruptionPoint;
    if (!StartHTTPRPC(&node))
        return false;
    if (args.GetBoolArg("-rest", DEFAULT_REST_ENABLE)) StartREST(&node);
    StartHTTPServer();
    return true;
}

// Parameter interaction based on rules
void InitParameterInteraction(ArgsManager& args)
{
    // when specifying an explicit binding address, you want to listen on it
    // even when -connect or -proxy is specified
    if (args.IsArgSet("-bind")) {
        if (args.SoftSetBoolArg("-listen", true))
            LogPrintf("%s: parameter interaction: -bind set -> setting -listen=1\n", __func__);
    }
    if (args.IsArgSet("-whitebind")) {
        if (args.SoftSetBoolArg("-listen", true))
            LogPrintf("%s: parameter interaction: -whitebind set -> setting -listen=1\n", __func__);
    }

    if (args.IsArgSet("-connect") || args.GetIntArg("-maxconnections", DEFAULT_MAX_PEER_CONNECTIONS) <= 0) {
        // when only connecting to trusted nodes, do not seed via DNS, or listen by default
        if (args.SoftSetBoolArg("-dnsseed", false))
            LogPrintf("%s: parameter interaction: -connect or -maxconnections=0 set -> setting -dnsseed=0\n", __func__);
        if (args.SoftSetBoolArg("-listen", false))
            LogPrintf("%s: parameter interaction: -connect or -maxconnections=0 set -> setting -listen=0\n", __func__);
    }

    std::string proxy_arg = args.GetArg("-proxy", "");
    if (proxy_arg != "" && proxy_arg != "0") {
        // to protect privacy, do not listen by default if a default proxy server is specified
        if (args.SoftSetBoolArg("-listen", false))
            LogPrintf("%s: parameter interaction: -proxy set -> setting -listen=0\n", __func__);
        // to protect privacy, do not map ports when a proxy is set. The user may still specify -listen=1
        // to listen locally, so don't rely on this happening through -listen below.
        if (args.SoftSetBoolArg("-upnp", false))
            LogPrintf("%s: parameter interaction: -proxy set -> setting -upnp=0\n", __func__);
        if (args.SoftSetBoolArg("-natpmp", false)) {
            LogPrintf("%s: parameter interaction: -proxy set -> setting -natpmp=0\n", __func__);
        }
        // to protect privacy, do not discover addresses by default
        if (args.SoftSetBoolArg("-discover", false))
            LogPrintf("%s: parameter interaction: -proxy set -> setting -discover=0\n", __func__);
    }

    if (!args.GetBoolArg("-listen", DEFAULT_LISTEN)) {
        // do not map ports or try to retrieve public IP when not listening (pointless)
        if (args.SoftSetBoolArg("-upnp", false))
            LogPrintf("%s: parameter interaction: -listen=0 -> setting -upnp=0\n", __func__);
        if (args.SoftSetBoolArg("-natpmp", false)) {
            LogPrintf("%s: parameter interaction: -listen=0 -> setting -natpmp=0\n", __func__);
        }
        if (args.SoftSetBoolArg("-discover", false))
            LogPrintf("%s: parameter interaction: -listen=0 -> setting -discover=0\n", __func__);
        if (args.SoftSetBoolArg("-listenonion", false))
            LogPrintf("%s: parameter interaction: -listen=0 -> setting -listenonion=0\n", __func__);
        if (args.SoftSetBoolArg("-i2pacceptincoming", false)) {
            LogPrintf("%s: parameter interaction: -listen=0 -> setting -i2pacceptincoming=0\n", __func__);
        }
    }

    if (args.IsArgSet("-externalip")) {
        // if an explicit public IP is specified, do not try to find others
        if (args.SoftSetBoolArg("-discover", false))
            LogPrintf("%s: parameter interaction: -externalip set -> setting -discover=0\n", __func__);
    }

    if (args.GetBoolArg("-blocksonly", DEFAULT_BLOCKSONLY)) {
        // disable whitelistrelay in blocksonly mode
        if (args.SoftSetBoolArg("-whitelistrelay", false))
            LogPrintf("%s: parameter interaction: -blocksonly=1 -> setting -whitelistrelay=0\n", __func__);
        // Reduce default mempool size in blocksonly mode to avoid unexpected resource usage
        if (args.SoftSetArg("-maxmempool", ToString(DEFAULT_BLOCKSONLY_MAX_MEMPOOL_SIZE_MB)))
            LogPrintf("%s: parameter interaction: -blocksonly=1 -> setting -maxmempool=%d\n", __func__, DEFAULT_BLOCKSONLY_MAX_MEMPOOL_SIZE_MB);
    }

    // Forcing relay from whitelisted hosts implies we will accept relays from them in the first place.
    if (args.GetBoolArg("-whitelistforcerelay", DEFAULT_WHITELISTFORCERELAY)) {
        if (args.SoftSetBoolArg("-whitelistrelay", true))
            LogPrintf("%s: parameter interaction: -whitelistforcerelay=1 -> setting -whitelistrelay=1\n", __func__);
    }
    if (args.IsArgSet("-onlynet")) {
        const auto onlynets = args.GetArgs("-onlynet");
        bool clearnet_reachable = std::any_of(onlynets.begin(), onlynets.end(), [](const auto& net) {
            const auto n = ParseNetwork(net);
            return n == NET_IPV4 || n == NET_IPV6;
        });
        if (!clearnet_reachable && args.SoftSetBoolArg("-dnsseed", false)) {
            LogPrintf("%s: parameter interaction: -onlynet excludes IPv4 and IPv6 -> setting -dnsseed=0\n", __func__);
        }
    }
}

/**
 * Initialize global loggers.
 *
 * Note that this is called very early in the process lifetime, so you should be
 * careful about what global state you rely on here.
 */
void InitLogging(const ArgsManager& args)
{
    init::SetLoggingOptions(args);
    init::LogPackageVersion();
}

namespace { // Variables internal to initialization process only

int nMaxConnections;
int nUserMaxConnections;
int nFD;
/*
// Blackcoin: Do not set NODE_NETWORK_LIMITED and NODE_WITNESS flags
ServiceFlags nLocalServices = ServiceFlags(NODE_NETWORK_LIMITED | NODE_WITNESS);
*/
ServiceFlags nLocalServices = ServiceFlags(NODE_NETWORK);
int64_t peer_connect_timeout;
std::set<BlockFilterType> g_enabled_filter_types;

} // namespace

[[noreturn]] static void new_handler_terminate()
{
    // Rather than throwing std::bad-alloc if allocation fails, terminate
    // immediately to (try to) avoid chain corruption.
    // Since LogPrintf may itself allocate memory, set the handler directly
    // to terminate first.
    std::set_new_handler(std::terminate);
    LogPrintf("Error: Out of memory. Terminating.\n");

    // The log was successful, terminate now.
    std::terminate();
};

bool AppInitBasicSetup(const ArgsManager& args, std::atomic<int>& exit_status)
{
    // ********************************************************* Step 1: setup
#ifdef _MSC_VER
    // Turn off Microsoft heap dump noise
    _CrtSetReportMode(_CRT_WARN, _CRTDBG_MODE_FILE);
    _CrtSetReportFile(_CRT_WARN, CreateFileA("NUL", GENERIC_WRITE, 0, nullptr, OPEN_EXISTING, 0, 0));
    // Disable confusing "helpful" text message on abort, Ctrl-C
    _set_abort_behavior(0, _WRITE_ABORT_MSG | _CALL_REPORTFAULT);
#endif
#ifdef WIN32
    // Enable heap terminate-on-corruption
    HeapSetInformation(nullptr, HeapEnableTerminationOnCorruption, nullptr, 0);
#endif
    if (!SetupNetworking()) {
        return InitError(Untranslated("Initializing networking failed."));
    }

#ifndef WIN32
    // Clean shutdown on SIGTERM
    registerSignalHandler(SIGTERM, HandleSIGTERM);
    registerSignalHandler(SIGINT, HandleSIGTERM);

    // Reopen debug.log on SIGHUP
    registerSignalHandler(SIGHUP, HandleSIGHUP);

    // Ignore SIGPIPE, otherwise it will bring the daemon down if the client closes unexpectedly
    signal(SIGPIPE, SIG_IGN);
#else
    SetConsoleCtrlHandler(consoleCtrlHandler, true);
#endif

    std::set_new_handler(new_handler_terminate);

    return true;
}

bool AppInitParameterInteraction(const ArgsManager& args)
{
    const CChainParams& chainparams = Params();
    // ********************************************************* Step 2: parameter interactions

    // also see: InitParameterInteraction()

    // Error if network-specific options (-addnode, -connect, etc) are
    // specified in default section of config file, but not overridden
    // on the command line or in this chain's section of the config file.
    ChainType chain = args.GetChainType();
    if (chain == ChainType::SIGNET) {
        LogPrintf("Signet derived magic (message start): %s\n", HexStr(chainparams.MessageStart()));
    }
    bilingual_str errors;
    for (const auto& arg : args.GetUnsuitableSectionOnlyArgs()) {
        errors += strprintf(_("Config setting for %s only applied on %s network when in [%s] section.") + Untranslated("\n"), arg, ChainTypeToString(chain), ChainTypeToString(chain));
    }

    if (!errors.empty()) {
        return InitError(errors);
    }

    // Warn if unrecognized section name are present in the config file.
    bilingual_str warnings;
    for (const auto& section : args.GetUnrecognizedSections()) {
        warnings += strprintf(Untranslated("%s:%i ") + _("Section [%s] is not recognized.") + Untranslated("\n"), section.m_file, section.m_line, section.m_name);
    }

    if (!warnings.empty()) {
        InitWarning(warnings);
    }

    if (!fs::is_directory(args.GetBlocksDirPath())) {
        return InitError(strprintf(_("Specified blocks directory \"%s\" does not exist."), args.GetArg("-blocksdir", "")));
    }

    // parse and validate enabled filter types
    std::string blockfilterindex_value = args.GetArg("-blockfilterindex", DEFAULT_BLOCKFILTERINDEX);
    if (blockfilterindex_value == "" || blockfilterindex_value == "1") {
        g_enabled_filter_types = AllBlockFilterTypes();
    } else if (blockfilterindex_value != "0") {
        const std::vector<std::string> names = args.GetArgs("-blockfilterindex");
        for (const auto& name : names) {
            BlockFilterType filter_type;
            if (!BlockFilterTypeByName(name, filter_type)) {
                return InitError(strprintf(_("Unknown -blockfilterindex value %s."), name));
            }
            g_enabled_filter_types.insert(filter_type);
        }
    }

    // Signal NODE_P2P_V2 if BIP324 v2 transport is enabled.
    if (args.GetBoolArg("-v2transport", DEFAULT_V2_TRANSPORT)) {
        nLocalServices = ServiceFlags(nLocalServices | NODE_P2P_V2);
    }

    // Signal NODE_COMPACT_FILTERS if peerblockfilters and basic filters index are both enabled.
    if (args.GetBoolArg("-peerblockfilters", DEFAULT_PEERBLOCKFILTERS)) {
        if (g_enabled_filter_types.count(BlockFilterType::BASIC) != 1) {
            return InitError(_("Cannot set -peerblockfilters without -blockfilterindex."));
        }

        nLocalServices = ServiceFlags(nLocalServices | NODE_COMPACT_FILTERS);
    }

    // If -forcednsseed is set to true, ensure -dnsseed has not been set to false
    if (args.GetBoolArg("-forcednsseed", DEFAULT_FORCEDNSSEED) && !args.GetBoolArg("-dnsseed", DEFAULT_DNSSEED)){
        return InitError(_("Cannot set -forcednsseed to true when setting -dnsseed to false."));
    }

    // -bind and -whitebind can't be set when not listening
    size_t nUserBind = args.GetArgs("-bind").size() + args.GetArgs("-whitebind").size();
    if (nUserBind != 0 && !args.GetBoolArg("-listen", DEFAULT_LISTEN)) {
        return InitError(Untranslated("Cannot set -bind or -whitebind together with -listen=0"));
    }

    // if listen=0, then disallow listenonion=1
    if (!args.GetBoolArg("-listen", DEFAULT_LISTEN) && args.GetBoolArg("-listenonion", DEFAULT_LISTEN_ONION)) {
        return InitError(Untranslated("Cannot set -listen=0 together with -listenonion=1"));
    }

    // Make sure enough file descriptors are available
    int nBind = std::max(nUserBind, size_t(1));
    nUserMaxConnections = args.GetIntArg("-maxconnections", DEFAULT_MAX_PEER_CONNECTIONS);
    nMaxConnections = std::max(nUserMaxConnections, 0);

    nFD = RaiseFileDescriptorLimit(nMaxConnections + MIN_CORE_FILEDESCRIPTORS + MAX_ADDNODE_CONNECTIONS + nBind + NUM_FDS_MESSAGE_CAPTURE);

#ifdef USE_POLL
    int fd_max = nFD;
#else
    int fd_max = FD_SETSIZE;
#endif
    // Trim requested connection counts, to fit into system limitations
    // <int> in std::min<int>(...) to work around FreeBSD compilation issue described in #2695
    nMaxConnections = std::max(std::min<int>(nMaxConnections, fd_max - nBind - MIN_CORE_FILEDESCRIPTORS - MAX_ADDNODE_CONNECTIONS - NUM_FDS_MESSAGE_CAPTURE), 0);
    if (nFD < MIN_CORE_FILEDESCRIPTORS)
        return InitError(_("Not enough file descriptors available."));
    nMaxConnections = std::min(nFD - MIN_CORE_FILEDESCRIPTORS - MAX_ADDNODE_CONNECTIONS - NUM_FDS_MESSAGE_CAPTURE, nMaxConnections);

    if (nMaxConnections < nUserMaxConnections)
        InitWarning(strprintf(_("Reducing -maxconnections from %d to %d, because of system limitations."), nUserMaxConnections, nMaxConnections));

    // ********************************************************* Step 3: parameter-to-internal-flags
    auto result = init::SetLoggingCategories(args);
    if (!result) return InitError(util::ErrorString(result));
    result = init::SetLoggingLevel(args);
    if (!result) return InitError(util::ErrorString(result));

    nConnectTimeout = args.GetIntArg("-timeout", DEFAULT_CONNECT_TIMEOUT);
    if (nConnectTimeout <= 0) {
        nConnectTimeout = DEFAULT_CONNECT_TIMEOUT;
    }

    peer_connect_timeout = args.GetIntArg("-peertimeout", DEFAULT_PEER_CONNECT_TIMEOUT);
    if (peer_connect_timeout <= 0) {
        return InitError(Untranslated("peertimeout must be a positive integer."));
    }

    // Sanity check argument for min fee for including tx in block
    // TODO: Harmonize which arguments need sanity checking and where that happens
    if (args.IsArgSet("-blockmintxfee")) {
        if (!ParseMoney(args.GetArg("-blockmintxfee", ""))) {
            return InitError(AmountErrMsg("blockmintxfee", args.GetArg("-blockmintxfee", "")));
        }
    }

    nBytesPerSigOp = args.GetIntArg("-bytespersigop", nBytesPerSigOp);

    if (!g_wallet_init_interface.ParameterInteraction()) return false;

    // Option to startup with mocktime set (used for regression testing):
    SetMockTime(args.GetIntArg("-mocktime", 0)); // SetMockTime(0) is a no-op

    if (args.GetBoolArg("-peerbloomfilters", DEFAULT_PEERBLOOMFILTERS))
        nLocalServices = ServiceFlags(nLocalServices | NODE_BLOOM);

    if (args.GetIntArg("-rpcserialversion", DEFAULT_RPC_SERIALIZE_VERSION) < 0)
        return InitError(Untranslated("rpcserialversion must be non-negative."));

    if (args.GetIntArg("-rpcserialversion", DEFAULT_RPC_SERIALIZE_VERSION) > 1)
        return InitError(Untranslated("Unknown rpcserialversion requested."));

    if (args.GetIntArg("-rpcserialversion", DEFAULT_RPC_SERIALIZE_VERSION) == 0 && !IsDeprecatedRPCEnabled("serialversion")) {
        return InitError(Untranslated("-rpcserialversion=0 is deprecated and will be removed in the future. Specify -deprecatedrpc=serialversion to allow anyway."));
    }

    // Also report errors from parsing before daemonization
    {
        kernel::Notifications notifications{};
        ChainstateManager::Options chainman_opts_dummy{
            .chainparams = chainparams,
            .datadir = args.GetDataDirNet(),
            .notifications = notifications,
        };
        auto chainman_result{ApplyArgsManOptions(args, chainman_opts_dummy)};
        if (!chainman_result) {
            return InitError(util::ErrorString(chainman_result));
        }
        BlockManager::Options blockman_opts_dummy{
            .chainparams = chainman_opts_dummy.chainparams,
            .blocks_dir = args.GetBlocksDirPath(),
            .notifications = chainman_opts_dummy.notifications,
        };
        auto blockman_result{ApplyArgsManOptions(args, blockman_opts_dummy)};
        if (!blockman_result) {
            return InitError(util::ErrorString(blockman_result));
        }
    }

    return true;
}

static bool LockDataDirectory(bool probeOnly)
{
    // Make sure only a single Bitcoin process is using the data directory.
    const fs::path& datadir = gArgs.GetDataDirNet();
    if (!DirIsWritable(datadir)) {
        return InitError(strprintf(_("Cannot write to data directory '%s'; check permissions."), fs::PathToString(datadir)));
    }
    if (!LockDirectory(datadir, ".lock", probeOnly)) {
        return InitError(strprintf(_("Cannot obtain a lock on data directory %s. %s is probably already running."), fs::PathToString(datadir), PACKAGE_NAME));
    }
    return true;
}

bool AppInitSanityChecks(const kernel::Context& kernel)
{
    // ********************************************************* Step 4: sanity checks
    auto result{kernel::SanityChecks(kernel)};
    if (!result) {
        InitError(util::ErrorString(result));
        return InitError(strprintf(_("Initialization sanity check failed. %s is shutting down."), PACKAGE_NAME));
    }

    // Probe the data directory lock to give an early error message, if possible
    // We cannot hold the data directory lock here, as the forking for daemon() hasn't yet happened,
    // and a fork will cause weird behavior to it.
    return LockDataDirectory(true);
}

bool AppInitLockDataDirectory()
{
    // After daemonization get the data directory lock again and hold on to it until exit
    // This creates a slight window for a race condition to happen, however this condition is harmless: it
    // will at most make us exit without printing a message to console.
    if (!LockDataDirectory(false)) {
        // Detailed error printed inside LockDataDirectory
        return false;
    }
    return true;
}

bool AppInitInterfaces(NodeContext& node)
{
    node.chain = node.init->makeChain();
    return true;
}

bool AppInitMain(NodeContext& node, interfaces::BlockAndHeaderTipInfo* tip_info)
{
    const ArgsManager& args = *Assert(node.args);
    const CChainParams& chainparams = Params();

    auto opt_max_upload = ParseByteUnits(args.GetArg("-maxuploadtarget", DEFAULT_MAX_UPLOAD_TARGET), ByteUnit::M);
    if (!opt_max_upload) {
        return InitError(strprintf(_("Unable to parse -maxuploadtarget: '%s'"), args.GetArg("-maxuploadtarget", "")));
    }

    // ********************************************************* Step 4a: application initialization
    if (!CreatePidFile(args)) {
        // Detailed error printed inside CreatePidFile().
        return false;
    }
    if (!init::StartLogging(args)) {
        // Detailed error printed inside StartLogging().
        return false;
    }

    LogPrintf("Using at most %i automatic connections (%i file descriptors available)\n", nMaxConnections, nFD);

    // Warn about relative -datadir path.
    if (args.IsArgSet("-datadir") && !args.GetPathArg("-datadir").is_absolute()) {
        LogPrintf("Warning: relative datadir option '%s' specified, which will be interpreted relative to the "
                  "current working directory '%s'. This is fragile, because if bitcoin is started in the future "
                  "from a different location, it will be unable to locate the current data files. There could "
                  "also be data loss if bitcoin is started while in a temporary directory.\n",
                  args.GetArg("-datadir", ""), fs::PathToString(fs::current_path()));
    }

    ValidationCacheSizes validation_cache_sizes{};
    ApplyArgsManOptions(args, validation_cache_sizes);
    if (!InitSignatureCache(validation_cache_sizes.signature_cache_bytes)
        || !InitScriptExecutionCache(validation_cache_sizes.script_execution_cache_bytes))
    {
        return InitError(strprintf(_("Unable to allocate memory for -maxsigcachesize: '%s' MiB"), args.GetIntArg("-maxsigcachesize", DEFAULT_MAX_SIG_CACHE_BYTES >> 20)));
    }

    int script_threads = args.GetIntArg("-par", DEFAULT_SCRIPTCHECK_THREADS);
    if (script_threads <= 0) {
        // -par=0 means autodetect (number of cores - 1 script threads)
        // -par=-n means "leave n cores free" (number of cores - n - 1 script threads)
        script_threads += GetNumCores();
    }

    // Subtract 1 because the main thread counts towards the par threads
    script_threads = std::max(script_threads - 1, 0);

    // Number of script-checking threads <= MAX_SCRIPTCHECK_THREADS
    script_threads = std::min(script_threads, MAX_SCRIPTCHECK_THREADS);

    LogPrintf("Script verification uses %d additional threads\n", script_threads);
    if (script_threads >= 1) {
        StartScriptCheckWorkerThreads(script_threads);
    }

    assert(!node.scheduler);
    node.scheduler = std::make_unique<CScheduler>();

    // Start the lightweight task scheduler thread
    node.scheduler->m_service_thread = std::thread(util::TraceThread, "scheduler", [&] { node.scheduler->serviceQueue(); });

    // Gather some entropy once per minute.
    node.scheduler->scheduleEvery([]{
        RandAddPeriodic();
    }, std::chrono::minutes{1});

    // Check disk space every 5 minutes to avoid db corruption.
    node.scheduler->scheduleEvery([&args]{
        constexpr uint64_t min_disk_space = 50 << 20; // 50 MB
        if (!CheckDiskSpace(args.GetBlocksDirPath(), min_disk_space)) {
            LogPrintf("Shutting down due to lack of disk space!\n");
            StartShutdown();
        }
    }, std::chrono::minutes{5});

    GetMainSignals().RegisterBackgroundSignalScheduler(*node.scheduler);

    // Create client interfaces for wallets that are supposed to be loaded
    // according to -wallet and -disablewallet options. This only constructs
    // the interfaces, it doesn't load wallet data. Wallets actually get loaded
    // when load() and start() interface methods are called below.
    g_wallet_init_interface.Construct(node);
    uiInterface.InitWallet();

    /* Register RPC commands regardless of -server setting so they will be
     * available in the GUI RPC console even if external calls are disabled.
     */
    RegisterAllCoreRPCCommands(tableRPC);
    for (const auto& client : node.chain_clients) {
        client->registerRpcs();
    }
#if ENABLE_ZMQ
    RegisterZMQRPCCommands(tableRPC);
#endif

    /* Start the RPC server already.  It will be started in "warmup" mode
     * and not really process calls already (but it will signify connections
     * that the server is there and will be ready later).  Warmup mode will
     * be disabled when initialisation is finished.
     */
    if (args.GetBoolArg("-server", false)) {
        uiInterface.InitMessage_connect(SetRPCWarmupStatus);
        if (!AppInitServers(node))
            return InitError(_("Unable to start HTTP server. See debug log for details."));
    }

#if defined(USE_SSE2)
    std::string sse2detect = scrypt_detect_sse2();
    LogPrintf("%s\n", sse2detect);
#endif

    // ********************************************************* Step 5: verify wallet database integrity
    for (const auto& client : node.chain_clients) {
        if (!client->verify()) {
            return false;
        }
    }

    // ********************************************************* Step 6: network initialization
    // Note that we absolutely cannot open any actual connections
    // until the very end ("start node") as the UTXO/block state
    // is not yet setup and may end up being set up twice if we
    // need to reindex later.

    fListen = args.GetBoolArg("-listen", DEFAULT_LISTEN);
    fDiscover = args.GetBoolArg("-discover", true);

    PeerManager::Options peerman_opts{};
    ApplyArgsManOptions(args, peerman_opts);

    {

        // Read asmap file if configured
        std::vector<bool> asmap;
        if (args.IsArgSet("-asmap")) {
            fs::path asmap_path = args.GetPathArg("-asmap", DEFAULT_ASMAP_FILENAME);
            if (!asmap_path.is_absolute()) {
                asmap_path = args.GetDataDirNet() / asmap_path;
            }
            if (!fs::exists(asmap_path)) {
                InitError(strprintf(_("Could not find asmap file %s"), fs::quoted(fs::PathToString(asmap_path))));
                return false;
            }
            asmap = DecodeAsmap(asmap_path);
            if (asmap.size() == 0) {
                InitError(strprintf(_("Could not parse asmap file %s"), fs::quoted(fs::PathToString(asmap_path))));
                return false;
            }
            const uint256 asmap_version = (HashWriter{} << asmap).GetHash();
            LogPrintf("Using asmap version %s for IP bucketing\n", asmap_version.ToString());
        } else {
            LogPrintf("Using /16 prefix for IP bucketing\n");
        }

        // Initialize netgroup manager
        assert(!node.netgroupman);
        node.netgroupman = std::make_unique<NetGroupManager>(std::move(asmap));

        // Initialize addrman
        assert(!node.addrman);
        uiInterface.InitMessage(_("Loading P2P addresses…").translated);
        auto addrman{LoadAddrman(*node.netgroupman, args)};
        if (!addrman) return InitError(util::ErrorString(addrman));
        node.addrman = std::move(*addrman);
    }

    assert(!node.banman);
    node.banman = std::make_unique<BanMan>(args.GetDataDirNet() / "banlist", &uiInterface, args.GetIntArg("-bantime", DEFAULT_MISBEHAVING_BANTIME));
    assert(!node.connman);
    node.connman = std::make_unique<CConnman>(GetRand<uint64_t>(),
                                              GetRand<uint64_t>(),
                                              *node.addrman, *node.netgroupman, chainparams, args.GetBoolArg("-networkactive", true));

<<<<<<< HEAD
=======
    assert(!node.fee_estimator);
    // Don't initialize fee estimation with old data if we don't relay transactions,
    // as they would never get updated.
    if (!peerman_opts.ignore_incoming_txs) {
        bool read_stale_estimates = args.GetBoolArg("-acceptstalefeeestimates", DEFAULT_ACCEPT_STALE_FEE_ESTIMATES);
        if (read_stale_estimates && (chainparams.GetChainType() != ChainType::REGTEST)) {
            return InitError(strprintf(_("acceptstalefeeestimates is not supported on %s chain."), chainparams.GetChainTypeString()));
        }
        node.fee_estimator = std::make_unique<CBlockPolicyEstimator>(FeeestPath(args), read_stale_estimates);

        // Flush estimates to disk periodically
        CBlockPolicyEstimator* fee_estimator = node.fee_estimator.get();
        node.scheduler->scheduleEvery([fee_estimator] { fee_estimator->FlushFeeEstimates(); }, FEE_FLUSH_INTERVAL);
    }
>>>>>>> 44d8b13c

    // Check port numbers
    for (const std::string port_option : {
        "-port",
        "-rpcport",
    }) {
        if (args.IsArgSet(port_option)) {
            const std::string port = args.GetArg(port_option, "");
            uint16_t n;
            if (!ParseUInt16(port, &n) || n == 0) {
                return InitError(InvalidPortErrMsg(port_option, port));
            }
        }
    }

    for (const std::string port_option : {
        "-i2psam",
        "-onion",
        "-proxy",
        "-rpcbind",
        "-torcontrol",
        "-whitebind",
        "-zmqpubhashblock",
        "-zmqpubhashtx",
        "-zmqpubrawblock",
        "-zmqpubrawtx",
        "-zmqpubsequence",
    }) {
        for (const std::string& socket_addr : args.GetArgs(port_option)) {
            std::string host_out;
            uint16_t port_out{0};
            if (!SplitHostPort(socket_addr, port_out, host_out)) {
                return InitError(InvalidPortErrMsg(port_option, socket_addr));
            }
        }
    }

    for (const std::string& socket_addr : args.GetArgs("-bind")) {
        std::string host_out;
        uint16_t port_out{0};
        std::string bind_socket_addr = socket_addr.substr(0, socket_addr.rfind('='));
        if (!SplitHostPort(bind_socket_addr, port_out, host_out)) {
            return InitError(InvalidPortErrMsg("-bind", socket_addr));
        }
    }

    // sanitize comments per BIP-0014, format user agent and check total size
    std::vector<std::string> uacomments;
    for (const std::string& cmt : args.GetArgs("-uacomment")) {
        if (cmt != SanitizeString(cmt, SAFE_CHARS_UA_COMMENT))
            return InitError(strprintf(_("User Agent comment (%s) contains unsafe characters."), cmt));
        uacomments.push_back(cmt);
    }
    strSubVersion = FormatSubVersion(CLIENT_NAME, CLIENT_VERSION, uacomments);
    if (strSubVersion.size() > MAX_SUBVERSION_LENGTH) {
        return InitError(strprintf(_("Total length of network version string (%i) exceeds maximum length (%i). Reduce the number or size of uacomments."),
            strSubVersion.size(), MAX_SUBVERSION_LENGTH));
    }

    if (args.IsArgSet("-onlynet")) {
        g_reachable_nets.RemoveAll();
        for (const std::string& snet : args.GetArgs("-onlynet")) {
            enum Network net = ParseNetwork(snet);
            if (net == NET_UNROUTABLE)
                return InitError(strprintf(_("Unknown network specified in -onlynet: '%s'"), snet));
            g_reachable_nets.Add(net);
        }
    }

    if (!args.IsArgSet("-cjdnsreachable")) {
        if (args.IsArgSet("-onlynet") && g_reachable_nets.Contains(NET_CJDNS)) {
            return InitError(
                _("Outbound connections restricted to CJDNS (-onlynet=cjdns) but "
                  "-cjdnsreachable is not provided"));
        }
        g_reachable_nets.Remove(NET_CJDNS);
    }
    // Now g_reachable_nets.Contains(NET_CJDNS) is true if:
    // 1. -cjdnsreachable is given and
    // 2.1. -onlynet is not given or
    // 2.2. -onlynet=cjdns is given

    // Requesting DNS seeds entails connecting to IPv4/IPv6, which -onlynet options may prohibit:
    // If -dnsseed=1 is explicitly specified, abort. If it's left unspecified by the user, we skip
    // the DNS seeds by adjusting -dnsseed in InitParameterInteraction.
    if (args.GetBoolArg("-dnsseed") == true && !g_reachable_nets.Contains(NET_IPV4) && !g_reachable_nets.Contains(NET_IPV6)) {
        return InitError(strprintf(_("Incompatible options: -dnsseed=1 was explicitly specified, but -onlynet forbids connections to IPv4/IPv6")));
    };

    // Check for host lookup allowed before parsing any network related parameters
    fNameLookup = args.GetBoolArg("-dns", DEFAULT_NAME_LOOKUP);

    Proxy onion_proxy;

    bool proxyRandomize = args.GetBoolArg("-proxyrandomize", DEFAULT_PROXYRANDOMIZE);
    // -proxy sets a proxy for all outgoing network traffic
    // -noproxy (or -proxy=0) as well as the empty string can be used to not set a proxy, this is the default
    std::string proxyArg = args.GetArg("-proxy", "");
    if (proxyArg != "" && proxyArg != "0") {
        const std::optional<CService> proxyAddr{Lookup(proxyArg, 9050, fNameLookup)};
        if (!proxyAddr.has_value()) {
            return InitError(strprintf(_("Invalid -proxy address or hostname: '%s'"), proxyArg));
        }

        Proxy addrProxy = Proxy(proxyAddr.value(), proxyRandomize);
        if (!addrProxy.IsValid())
            return InitError(strprintf(_("Invalid -proxy address or hostname: '%s'"), proxyArg));

        SetProxy(NET_IPV4, addrProxy);
        SetProxy(NET_IPV6, addrProxy);
        SetProxy(NET_CJDNS, addrProxy);
        SetNameProxy(addrProxy);
        onion_proxy = addrProxy;
    }

    const bool onlynet_used_with_onion{args.IsArgSet("-onlynet") && g_reachable_nets.Contains(NET_ONION)};

    // -onion can be used to set only a proxy for .onion, or override normal proxy for .onion addresses
    // -noonion (or -onion=0) disables connecting to .onion entirely
    // An empty string is used to not override the onion proxy (in which case it defaults to -proxy set above, or none)
    std::string onionArg = args.GetArg("-onion", "");
    if (onionArg != "") {
        if (onionArg == "0") { // Handle -noonion/-onion=0
            onion_proxy = Proxy{};
            if (onlynet_used_with_onion) {
                return InitError(
                    _("Outbound connections restricted to Tor (-onlynet=onion) but the proxy for "
                      "reaching the Tor network is explicitly forbidden: -onion=0"));
            }
        } else {
            const std::optional<CService> addr{Lookup(onionArg, 9050, fNameLookup)};
            if (!addr.has_value() || !addr->IsValid()) {
                return InitError(strprintf(_("Invalid -onion address or hostname: '%s'"), onionArg));
            }
            onion_proxy = Proxy{addr.value(), proxyRandomize};
        }
    }

    if (onion_proxy.IsValid()) {
        SetProxy(NET_ONION, onion_proxy);
    } else {
        // If -listenonion is set, then we will (try to) connect to the Tor control port
        // later from the torcontrol thread and may retrieve the onion proxy from there.
        const bool listenonion_disabled{!args.GetBoolArg("-listenonion", DEFAULT_LISTEN_ONION)};
        if (onlynet_used_with_onion && listenonion_disabled) {
            return InitError(
                _("Outbound connections restricted to Tor (-onlynet=onion) but the proxy for "
                  "reaching the Tor network is not provided: none of -proxy, -onion or "
                  "-listenonion is given"));
        }
        g_reachable_nets.Remove(NET_ONION);
    }

    for (const std::string& strAddr : args.GetArgs("-externalip")) {
        const std::optional<CService> addrLocal{Lookup(strAddr, GetListenPort(), fNameLookup)};
        if (addrLocal.has_value() && addrLocal->IsValid())
            AddLocal(addrLocal.value(), LOCAL_MANUAL);
        else
            return InitError(ResolveErrMsg("externalip", strAddr));
    }

#if ENABLE_ZMQ
    g_zmq_notification_interface = CZMQNotificationInterface::Create(
        [&chainman = node.chainman](CBlock& block, const CBlockIndex& index) {
            assert(chainman);
            return chainman->m_blockman.ReadBlockFromDisk(block, index);
        });

    if (g_zmq_notification_interface) {
        RegisterValidationInterface(g_zmq_notification_interface.get());
    }
#endif

    // ********************************************************* Step 7: load block chain

    node.notifications = std::make_unique<KernelNotifications>(node.exit_status);
    ReadNotificationArgs(args, *node.notifications);
    fReindex = args.GetBoolArg("-reindex", false);
    bool fReindexChainState = args.GetBoolArg("-reindex-chainstate", false);
    ChainstateManager::Options chainman_opts{
        .chainparams = chainparams,
        .datadir = args.GetDataDirNet(),
        .adjusted_time_callback = GetAdjustedTime,
        .notifications = *node.notifications,
    };
    Assert(ApplyArgsManOptions(args, chainman_opts)); // no error can happen, already checked in AppInitParameterInteraction

    BlockManager::Options blockman_opts{
        .chainparams = chainman_opts.chainparams,
        .blocks_dir = args.GetBlocksDirPath(),
        .notifications = chainman_opts.notifications,
    };
    Assert(ApplyArgsManOptions(args, blockman_opts)); // no error can happen, already checked in AppInitParameterInteraction

    // cache size calculations
    CacheSizes cache_sizes = CalculateCacheSizes(args, g_enabled_filter_types.size());

    LogPrintf("Cache configuration:\n");
    LogPrintf("* Using %.1f MiB for block index database\n", cache_sizes.block_tree_db * (1.0 / 1024 / 1024));
    if (args.GetBoolArg("-txindex", DEFAULT_TXINDEX)) {
        LogPrintf("* Using %.1f MiB for transaction index database\n", cache_sizes.tx_index * (1.0 / 1024 / 1024));
    }
    for (BlockFilterType filter_type : g_enabled_filter_types) {
        LogPrintf("* Using %.1f MiB for %s block filter index database\n",
                  cache_sizes.filter_index * (1.0 / 1024 / 1024), BlockFilterTypeName(filter_type));
    }
    LogPrintf("* Using %.1f MiB for chain state database\n", cache_sizes.coins_db * (1.0 / 1024 / 1024));

    assert(!node.mempool);
    assert(!node.chainman);

    CTxMemPool::Options mempool_opts{
        .check_ratio = chainparams.DefaultConsistencyChecks() ? 1 : 0,
    };
    auto result{ApplyArgsManOptions(args, chainparams, mempool_opts)};
    if (!result) {
        return InitError(util::ErrorString(result));
    }
    mempool_opts.check_ratio = std::clamp<int>(mempool_opts.check_ratio, 0, 1'000'000);

    int64_t descendant_limit_bytes = mempool_opts.limits.descendant_size_vbytes * 40;
    if (mempool_opts.max_size_bytes < 0 || mempool_opts.max_size_bytes < descendant_limit_bytes) {
        return InitError(strprintf(_("-maxmempool must be at least %d MB"), std::ceil(descendant_limit_bytes / 1'000'000.0)));
    }
    LogPrintf("* Using %.1f MiB for in-memory UTXO set (plus up to %.1f MiB of unused mempool space)\n", cache_sizes.coins * (1.0 / 1024 / 1024), mempool_opts.max_size_bytes * (1.0 / 1024 / 1024));

    for (bool fLoaded = false; !fLoaded && !ShutdownRequested();) {
        node.mempool = std::make_unique<CTxMemPool>(mempool_opts);

        node.chainman = std::make_unique<ChainstateManager>(node.kernel->interrupt, chainman_opts, blockman_opts);
        ChainstateManager& chainman = *node.chainman;

        // This is defined and set here instead of inline in validation.h to avoid a hard
        // dependency between validation and index/base, since the latter is not in
        // libbitcoinkernel.
        chainman.restart_indexes = [&node]() {
            LogPrintf("[snapshot] restarting indexes\n");

            // Drain the validation interface queue to ensure that the old indexes
            // don't have any pending work.
            SyncWithValidationInterfaceQueue();

            for (auto* index : node.indexes) {
                index->Interrupt();
                index->Stop();
                if (!(index->Init() && index->StartBackgroundSync())) {
                    LogPrintf("[snapshot] WARNING failed to restart index %s on snapshot chain\n", index->GetName());
                }
            }
        };

        node::ChainstateLoadOptions options;
        options.mempool = Assert(node.mempool.get());
        options.reindex = node::fReindex;
        options.reindex_chainstate = fReindexChainState;
        options.check_blocks = args.GetIntArg("-checkblocks", DEFAULT_CHECKBLOCKS);
        options.check_level = args.GetIntArg("-checklevel", DEFAULT_CHECKLEVEL);
        options.require_full_verification = args.IsArgSet("-checkblocks") || args.IsArgSet("-checklevel");
        options.check_interrupt = ShutdownRequested;
        options.coins_error_cb = [] {
            uiInterface.ThreadSafeMessageBox(
                _("Error reading from database, shutting down."),
                "", CClientUIInterface::MSG_ERROR);
        };

        uiInterface.InitMessage(_("Loading block index…").translated);
        const auto load_block_index_start_time{SteadyClock::now()};
        auto catch_exceptions = [](auto&& f) {
            try {
                return f();
            } catch (const std::exception& e) {
                LogPrintf("%s\n", e.what());
                return std::make_tuple(node::ChainstateLoadStatus::FAILURE, _("Error opening block database"));
            }
        };
        auto [status, error] = catch_exceptions([&]{ return LoadChainstate(chainman, cache_sizes, options); });
        if (status == node::ChainstateLoadStatus::SUCCESS) {
            uiInterface.InitMessage(_("Verifying blocks…").translated);
            /*
            // Blackcoin
            if (chainman.m_blockman.m_have_pruned && options.check_blocks > MIN_BLOCKS_TO_KEEP) {
                LogPrintfCategory(BCLog::PRUNE, "pruned datadir may not have more than %d blocks; only checking available blocks\n",
                                  MIN_BLOCKS_TO_KEEP);
            }
            */
            std::tie(status, error) = catch_exceptions([&]{ return VerifyLoadedChainstate(chainman, options);});
            if (status == node::ChainstateLoadStatus::SUCCESS) {
                fLoaded = true;
                LogPrintf(" block index %15dms\n", Ticks<std::chrono::milliseconds>(SteadyClock::now() - load_block_index_start_time));
            }
        }

        if (status == node::ChainstateLoadStatus::FAILURE_FATAL || status == node::ChainstateLoadStatus::FAILURE_INCOMPATIBLE_DB || status == node::ChainstateLoadStatus::FAILURE_INSUFFICIENT_DBCACHE) {
            return InitError(error);
        }

        if (!fLoaded && !ShutdownRequested()) {
            // first suggest a reindex
            if (!options.reindex) {
                bool fRet = uiInterface.ThreadSafeQuestion(
                    error + Untranslated(".\n\n") + _("Do you want to rebuild the block database now?"),
                    error.original + ".\nPlease restart with -reindex or -reindex-chainstate to recover.",
                    "", CClientUIInterface::MSG_ERROR | CClientUIInterface::BTN_ABORT);
                if (fRet) {
                    fReindex = true;
                    AbortShutdown();
                } else {
                    LogPrintf("Aborted block database rebuild. Exiting.\n");
                    return false;
                }
            } else {
                return InitError(error);
            }
        }
    }

    // As LoadBlockIndex can take several minutes, it's possible the user
    // requested to kill the GUI during the last operation. If so, exit.
    // As the program has not fully started yet, Shutdown() is possibly overkill.
    if (ShutdownRequested()) {
        LogPrintf("Shutdown requested. Exiting.\n");
        return false;
    }

    ChainstateManager& chainman = *Assert(node.chainman);

    assert(!node.peerman);
    node.peerman = PeerManager::make(*node.connman, *node.addrman,
                                     node.banman.get(), chainman,
                                     *node.mempool, peerman_opts);
    RegisterValidationInterface(node.peerman.get());

    // ********************************************************* Step 8: start indexers

    if (args.GetBoolArg("-txindex", DEFAULT_TXINDEX)) {
        g_txindex = std::make_unique<TxIndex>(interfaces::MakeChain(node), cache_sizes.tx_index, false, fReindex);
        node.indexes.emplace_back(g_txindex.get());
    }

    for (const auto& filter_type : g_enabled_filter_types) {
        InitBlockFilterIndex([&]{ return interfaces::MakeChain(node); }, filter_type, cache_sizes.filter_index, false, fReindex);
        node.indexes.emplace_back(GetBlockFilterIndex(filter_type));
    }

    if (args.GetBoolArg("-coinstatsindex", DEFAULT_COINSTATSINDEX)) {
        g_coin_stats_index = std::make_unique<CoinStatsIndex>(interfaces::MakeChain(node), /*cache_size=*/0, false, fReindex);
        node.indexes.emplace_back(g_coin_stats_index.get());
    }

    // Init indexes
    for (auto index : node.indexes) if (!index->Init()) return false;

    // ********************************************************* Step 9: load wallet
    for (const auto& client : node.chain_clients) {
        if (!client->load()) {
            return false;
        }
    }

    // ********************************************************* Step 10: data directory maintenance

    LogPrintf("Setting NODE_NETWORK\n");
    nLocalServices = ServiceFlags(nLocalServices | NODE_NETWORK);

    // ********************************************************* Step 11: import blocks

    if (!CheckDiskSpace(args.GetDataDirNet())) {
        InitError(strprintf(_("Error: Disk space is low for %s"), fs::quoted(fs::PathToString(args.GetDataDirNet()))));
        return false;
    }
    if (!CheckDiskSpace(args.GetBlocksDirPath())) {
        InitError(strprintf(_("Error: Disk space is low for %s"), fs::quoted(fs::PathToString(args.GetBlocksDirPath()))));
        return false;
    }

    int chain_active_height = WITH_LOCK(cs_main, return chainman.ActiveChain().Height());

    // On first startup, warn on low block storage space
    if (!fReindex && !fReindexChainState && chain_active_height <= 1) {
        uint64_t assumed_chain_bytes{chainparams.AssumedBlockchainSize() * 1024 * 1024 * 1024};
        uint64_t additional_bytes_needed{assumed_chain_bytes};

        if (!CheckDiskSpace(args.GetBlocksDirPath(), additional_bytes_needed)) {
            InitWarning(strprintf(_(
                    "Disk space for %s may not accommodate the block files. " \
                    "Approximately %u GB of data will be stored in this directory."
                ),
                fs::quoted(fs::PathToString(args.GetBlocksDirPath())),
                chainparams.AssumedBlockchainSize()
            ));
        }
    }

    // Either install a handler to notify us when genesis activates, or set fHaveGenesis directly.
    // No locking, as this happens before any background thread is started.
    boost::signals2::connection block_notify_genesis_wait_connection;
    if (WITH_LOCK(chainman.GetMutex(), return chainman.ActiveChain().Tip() == nullptr)) {
        block_notify_genesis_wait_connection = uiInterface.NotifyBlockTip_connect(std::bind(BlockNotifyGenesisWait, std::placeholders::_2));
    } else {
        fHaveGenesis = true;
    }

#if HAVE_SYSTEM
    const std::string block_notify = args.GetArg("-blocknotify", "");
    if (!block_notify.empty()) {
        uiInterface.NotifyBlockTip_connect([block_notify](SynchronizationState sync_state, const CBlockIndex* pBlockIndex) {
            if (sync_state != SynchronizationState::POST_INIT || !pBlockIndex) return;
            std::string command = block_notify;
            ReplaceAll(command, "%s", pBlockIndex->GetBlockHash().GetHex());
            std::thread t(runCommand, command);
            t.detach(); // thread runs free
        });
    }
#endif

    std::vector<fs::path> vImportFiles;
    for (const std::string& strFile : args.GetArgs("-loadblock")) {
        vImportFiles.push_back(fs::PathFromString(strFile));
    }

    chainman.m_thread_load = std::thread(&util::TraceThread, "initload", [=, &chainman, &args, &node] {
        // Import blocks
        ImportBlocks(chainman, vImportFiles);
        if (args.GetBoolArg("-stopafterblockimport", DEFAULT_STOPAFTERBLOCKIMPORT)) {
            LogPrintf("Stopping after block import\n");
            StartShutdown();
            return;
        }

        // Start indexes initial sync
        if (!StartIndexBackgroundSync(node)) {
            bilingual_str err_str = _("Failed to start indexes, shutting down..");
            chainman.GetNotifications().fatalError(err_str.original, err_str);
            return;
        }
        // Load mempool from disk
        if (auto* pool{chainman.ActiveChainstate().GetMempool()}) {
            LoadMempool(*pool, ShouldPersistMempool(args) ? MempoolPath(args) : fs::path{}, chainman.ActiveChainstate(), {});
            pool->SetLoadTried(!chainman.m_interrupt);
        }
    });

    // Wait for genesis block to be processed
    {
        WAIT_LOCK(g_genesis_wait_mutex, lock);
        // We previously could hang here if StartShutdown() is called prior to
        // ImportBlocks getting started, so instead we just wait on a timer to
        // check ShutdownRequested() regularly.
        while (!fHaveGenesis && !ShutdownRequested()) {
            g_genesis_wait_cv.wait_for(lock, std::chrono::milliseconds(500));
        }
        block_notify_genesis_wait_connection.disconnect();
    }

    if (ShutdownRequested()) {
        return false;
    }

    // ********************************************************* Step 12: start node

    //// debug print
    {
        LOCK(cs_main);
        LogPrintf("block tree size = %u\n", chainman.BlockIndex().size());
        chain_active_height = chainman.ActiveChain().Height();
        if (tip_info) {
            tip_info->block_height = chain_active_height;
            tip_info->block_time = chainman.ActiveChain().Tip() ? chainman.ActiveChain().Tip()->GetBlockTime() : chainman.GetParams().GenesisBlock().GetBlockTime();
            tip_info->verification_progress = GuessVerificationProgress(chainman.GetParams().TxData(), chainman.ActiveChain().Tip());
        }
        if (tip_info && chainman.m_best_header) {
            tip_info->header_height = chainman.m_best_header->nHeight;
            tip_info->header_time = chainman.m_best_header->GetBlockTime();
        }
    }
    LogPrintf("nBestHeight = %d\n", chain_active_height);
    if (node.peerman) node.peerman->SetBestHeight(chain_active_height);

    // Map ports with UPnP or NAT-PMP.
    StartMapPort(args.GetBoolArg("-upnp", DEFAULT_UPNP), args.GetBoolArg("-natpmp", DEFAULT_NATPMP));

    CConnman::Options connOptions;
    connOptions.nLocalServices = nLocalServices;
    connOptions.nMaxConnections = nMaxConnections;
    connOptions.m_max_outbound_full_relay = std::min(MAX_OUTBOUND_FULL_RELAY_CONNECTIONS, connOptions.nMaxConnections);
    connOptions.m_max_outbound_block_relay = std::min(MAX_BLOCK_RELAY_ONLY_CONNECTIONS, connOptions.nMaxConnections-connOptions.m_max_outbound_full_relay);
    connOptions.nMaxAddnode = MAX_ADDNODE_CONNECTIONS;
    connOptions.nMaxFeeler = MAX_FEELER_CONNECTIONS;
    connOptions.uiInterface = &uiInterface;
    connOptions.m_banman = node.banman.get();
    connOptions.m_msgproc = node.peerman.get();
    connOptions.nSendBufferMaxSize = 1000 * args.GetIntArg("-maxsendbuffer", DEFAULT_MAXSENDBUFFER);
    connOptions.nReceiveFloodSize = 1000 * args.GetIntArg("-maxreceivebuffer", DEFAULT_MAXRECEIVEBUFFER);
    connOptions.m_added_nodes = args.GetArgs("-addnode");
    connOptions.nMaxOutboundLimit = *opt_max_upload;
    connOptions.m_peer_connect_timeout = peer_connect_timeout;

    // Port to bind to if `-bind=addr` is provided without a `:port` suffix.
    const uint16_t default_bind_port =
        static_cast<uint16_t>(args.GetIntArg("-port", Params().GetDefaultPort()));

    const auto BadPortWarning = [](const char* prefix, uint16_t port) {
        return strprintf(_("%s request to listen on port %u. This port is considered \"bad\" and "
                           "thus it is unlikely that any peer will connect to it. See "
                           "doc/p2p-bad-ports.md for details and a full list."),
                         prefix,
                         port);
    };

    for (const std::string& bind_arg : args.GetArgs("-bind")) {
        std::optional<CService> bind_addr;
        const size_t index = bind_arg.rfind('=');
        if (index == std::string::npos) {
            bind_addr = Lookup(bind_arg, default_bind_port, /*fAllowLookup=*/false);
            if (bind_addr.has_value()) {
                connOptions.vBinds.push_back(bind_addr.value());
                if (IsBadPort(bind_addr.value().GetPort())) {
                    InitWarning(BadPortWarning("-bind", bind_addr.value().GetPort()));
                }
                continue;
            }
        } else {
            const std::string network_type = bind_arg.substr(index + 1);
            if (network_type == "onion") {
                const std::string truncated_bind_arg = bind_arg.substr(0, index);
                bind_addr = Lookup(truncated_bind_arg, BaseParams().OnionServiceTargetPort(), false);
                if (bind_addr.has_value()) {
                    connOptions.onion_binds.push_back(bind_addr.value());
                    continue;
                }
            }
        }
        return InitError(ResolveErrMsg("bind", bind_arg));
    }

    for (const std::string& strBind : args.GetArgs("-whitebind")) {
        NetWhitebindPermissions whitebind;
        bilingual_str error;
        if (!NetWhitebindPermissions::TryParse(strBind, whitebind, error)) return InitError(error);
        connOptions.vWhiteBinds.push_back(whitebind);
    }

    // If the user did not specify -bind= or -whitebind= then we bind
    // on any address - 0.0.0.0 (IPv4) and :: (IPv6).
    connOptions.bind_on_any = args.GetArgs("-bind").empty() && args.GetArgs("-whitebind").empty();

    // Emit a warning if a bad port is given to -port= but only if -bind and -whitebind are not
    // given, because if they are, then -port= is ignored.
    if (connOptions.bind_on_any && args.IsArgSet("-port")) {
        const uint16_t port_arg = args.GetIntArg("-port", 0);
        if (IsBadPort(port_arg)) {
            InitWarning(BadPortWarning("-port", port_arg));
        }
    }

    CService onion_service_target;
    if (!connOptions.onion_binds.empty()) {
        onion_service_target = connOptions.onion_binds.front();
    } else {
        onion_service_target = DefaultOnionServiceTarget();
        connOptions.onion_binds.push_back(onion_service_target);
    }

    if (args.GetBoolArg("-listenonion", DEFAULT_LISTEN_ONION)) {
        if (connOptions.onion_binds.size() > 1) {
            InitWarning(strprintf(_("More than one onion bind address is provided. Using %s "
                                    "for the automatically created Tor onion service."),
                                  onion_service_target.ToStringAddrPort()));
        }
        StartTorControl(onion_service_target);
    }

    if (connOptions.bind_on_any) {
        // Only add all IP addresses of the machine if we would be listening on
        // any address - 0.0.0.0 (IPv4) and :: (IPv6).
        Discover();
    }

    for (const auto& net : args.GetArgs("-whitelist")) {
        NetWhitelistPermissions subnet;
        bilingual_str error;
        if (!NetWhitelistPermissions::TryParse(net, subnet, error)) return InitError(error);
        connOptions.vWhitelistedRange.push_back(subnet);
    }

    connOptions.vSeedNodes = args.GetArgs("-seednode");

    // Initiate outbound connections unless connect=0
    connOptions.m_use_addrman_outgoing = !args.IsArgSet("-connect");
    if (!connOptions.m_use_addrman_outgoing) {
        const auto connect = args.GetArgs("-connect");
        if (connect.size() != 1 || connect[0] != "0") {
            connOptions.m_specified_outgoing = connect;
        }
        if (!connOptions.m_specified_outgoing.empty() && !connOptions.vSeedNodes.empty()) {
            LogPrintf("-seednode is ignored when -connect is used\n");
        }

        if (args.IsArgSet("-dnsseed") && args.GetBoolArg("-dnsseed", DEFAULT_DNSSEED) && args.IsArgSet("-proxy")) {
            LogPrintf("-dnsseed is ignored when -connect is used and -proxy is specified\n");
        }
    }

    const std::string& i2psam_arg = args.GetArg("-i2psam", "");
    if (!i2psam_arg.empty()) {
        const std::optional<CService> addr{Lookup(i2psam_arg, 7656, fNameLookup)};
        if (!addr.has_value() || !addr->IsValid()) {
            return InitError(strprintf(_("Invalid -i2psam address or hostname: '%s'"), i2psam_arg));
        }
        SetProxy(NET_I2P, Proxy{addr.value()});
    } else {
        if (args.IsArgSet("-onlynet") && g_reachable_nets.Contains(NET_I2P)) {
            return InitError(
                _("Outbound connections restricted to i2p (-onlynet=i2p) but "
                  "-i2psam is not provided"));
        }
        g_reachable_nets.Remove(NET_I2P);
    }

    connOptions.m_i2p_accept_incoming = args.GetBoolArg("-i2pacceptincoming", DEFAULT_I2P_ACCEPT_INCOMING);

    if (!node.connman->Start(*node.scheduler, connOptions)) {
        return false;
    }

    // ********************************************************* Step 13: finished

    // At this point, the RPC is "started", but still in warmup, which means it
    // cannot yet be called. Before we make it callable, we need to make sure
    // that the RPC's view of the best block is valid and consistent with
    // ChainstateManager's active tip.
    //
    // If we do not do this, RPC's view of the best block will be height=0 and
    // hash=0x0. This will lead to erroroneous responses for things like
    // waitforblockheight.
    RPCNotifyBlockChange(WITH_LOCK(chainman.GetMutex(), return chainman.ActiveTip()));
    SetRPCWarmupFinished();

    uiInterface.InitMessage(_("Done loading").translated);

    for (const auto& client : node.chain_clients) {
        client->start(*node.scheduler);
    }

    BanMan* banman = node.banman.get();
    node.scheduler->scheduleEvery([banman]{
        banman->DumpBanlist();
    }, DUMP_BANS_INTERVAL);

    if (node.peerman) node.peerman->StartScheduledTasks(*node.scheduler);

#if HAVE_SYSTEM
    StartupNotify(args);
#endif

    return true;
}

bool StartIndexBackgroundSync(NodeContext& node)
{
    // Find the oldest block among all indexes.
    // This block is used to verify that we have the required blocks' data stored on disk,
    // starting from that point up to the current tip.
    // indexes_start_block='nullptr' means "start from height 0".
    std::optional<const CBlockIndex*> indexes_start_block;
    std::string older_index_name;
    ChainstateManager& chainman = *Assert(node.chainman);
    const Chainstate& chainstate = WITH_LOCK(::cs_main, return chainman.GetChainstateForIndexing());
    const CChain& index_chain = chainstate.m_chain;

    for (auto index : node.indexes) {
        const IndexSummary& summary = index->GetSummary();
        if (summary.synced) continue;

        // Get the last common block between the index best block and the active chain
        LOCK(::cs_main);
        const CBlockIndex* pindex = chainman.m_blockman.LookupBlockIndex(summary.best_block_hash);
        if (!index_chain.Contains(pindex)) {
            pindex = index_chain.FindFork(pindex);
        }

        if (!indexes_start_block || !pindex || pindex->nHeight < indexes_start_block.value()->nHeight) {
            indexes_start_block = pindex;
            older_index_name = summary.name;
            if (!pindex) break; // Starting from genesis so no need to look for earlier block.
        }
    };

    // Verify all blocks needed to sync to current tip are present.
    if (indexes_start_block) {
        LOCK(::cs_main);
        const CBlockIndex* start_block = *indexes_start_block;
        if (!start_block) start_block = chainman.ActiveChain().Genesis();
        if (!chainman.m_blockman.CheckBlockDataAvailability(*index_chain.Tip(), *Assert(start_block))) {
            return InitError(strprintf(Untranslated("%s best block of the index goes beyond pruned data. Please disable the index or reindex (which will download the whole blockchain again)"), older_index_name));
        }
    }

    // Start threads
    for (auto index : node.indexes) if (!index->StartBackgroundSync()) return false;
    return true;
}<|MERGE_RESOLUTION|>--- conflicted
+++ resolved
@@ -471,16 +471,8 @@
         MAX_SCRIPTCHECK_THREADS, DEFAULT_SCRIPTCHECK_THREADS), ArgsManager::ALLOW_ANY, OptionsCategory::OPTIONS);
     argsman.AddArg("-persistmempool", strprintf("Whether to save the mempool on shutdown and load on restart (default: %u)", DEFAULT_PERSIST_MEMPOOL), ArgsManager::ALLOW_ANY, OptionsCategory::OPTIONS);
     argsman.AddArg("-pid=<file>", strprintf("Specify pid file. Relative paths will be prefixed by a net-specific datadir location. (default: %s)", BITCOIN_PID_FILENAME), ArgsManager::ALLOW_ANY, OptionsCategory::OPTIONS);
-<<<<<<< HEAD
-    argsman.AddArg("-reindex", "Rebuild chain state and block index from the blk*.dat files on disk. This will also rebuild active optional indexes.", ArgsManager::ALLOW_ANY, OptionsCategory::OPTIONS);
-    argsman.AddArg("-reindex-chainstate", "Rebuild chain state from the currently indexed blocks. When in pruning mode or if blocks on disk might be corrupted, use full -reindex instead. Deactivate all optional indexes before running this.", ArgsManager::ALLOW_ANY, OptionsCategory::OPTIONS);
-=======
-    argsman.AddArg("-prune=<n>", strprintf("Reduce storage requirements by enabling pruning (deleting) of old blocks. This allows the pruneblockchain RPC to be called to delete specific blocks and enables automatic pruning of old blocks if a target size in MiB is provided. This mode is incompatible with -txindex. "
-            "Warning: Reverting this setting requires re-downloading the entire blockchain. "
-            "(default: 0 = disable pruning blocks, 1 = allow manual pruning via RPC, >=%u = automatically prune block files to stay under the specified target size in MiB)", MIN_DISK_SPACE_FOR_BLOCK_FILES / 1024 / 1024), ArgsManager::ALLOW_ANY, OptionsCategory::OPTIONS);
     argsman.AddArg("-reindex", "If enabled, wipe chain state and block index, and rebuild them from blk*.dat files on disk. Also wipe and rebuild other optional indexes that are active. If an assumeutxo snapshot was loaded, its chainstate will be wiped as well. The snapshot can then be reloaded via RPC.", ArgsManager::ALLOW_ANY, OptionsCategory::OPTIONS);
     argsman.AddArg("-reindex-chainstate", "If enabled, wipe chain state, and rebuild it from blk*.dat files on disk. If an assumeutxo snapshot was loaded, its chainstate will be wiped as well. The snapshot can then be reloaded via RPC.", ArgsManager::ALLOW_ANY, OptionsCategory::OPTIONS);
->>>>>>> 44d8b13c
     argsman.AddArg("-settings=<file>", strprintf("Specify path to dynamic settings data file. Can be disabled with -nosettings. File is written at runtime and not meant to be edited by users (use %s instead for custom settings). Relative paths will be prefixed by datadir location. (default: %s)", BITCOIN_CONF_FILENAME, BITCOIN_SETTINGS_FILENAME), ArgsManager::ALLOW_ANY, OptionsCategory::OPTIONS);
 #if HAVE_SYSTEM
     argsman.AddArg("-startupnotify=<cmd>", "Execute command on startup.", ArgsManager::ALLOW_ANY, OptionsCategory::OPTIONS);
@@ -604,16 +596,12 @@
 
     SetupChainParamsBaseOptions(argsman);
 
-<<<<<<< HEAD
-    argsman.AddArg("-acceptnonstdtxn", strprintf("Relay and mine \"non-standard\" transactions (%sdefault: %u)", "testnet/regtest only; ", !testnetChainParams->RequireStandard()), ArgsManager::ALLOW_ANY | ArgsManager::DEBUG_ONLY, OptionsCategory::NODE_RELAY);
-    argsman.AddArg("-dustrelayfee=<amt>", strprintf("Fee rate (in %s/kvB) used to define dust, the value of an output such that it will cost more than its value in fees at this fee rate to spend it. (default: %s)", CURRENCY_UNIT, FormatMoney(DUST_RELAY_TX_FEE)), ArgsManager::ALLOW_ANY | ArgsManager::DEBUG_ONLY, OptionsCategory::NODE_RELAY);    argsman.AddArg("-bytespersigop", strprintf("Equivalent bytes per sigop in transactions for relay and mining (default: %u)", DEFAULT_BYTES_PER_SIGOP), ArgsManager::ALLOW_ANY, OptionsCategory::NODE_RELAY);
-    argsman.AddArg("-datacarrier", strprintf("Relay and mine data carrier transactions (default: %u)", DEFAULT_ACCEPT_DATACARRIER), ArgsManager::ALLOW_ANY, OptionsCategory::NODE_RELAY);
-    argsman.AddArg("-datacarriersize", strprintf("Maximum size of data in data carrier transactions we relay and mine (default: %u)", MAX_OP_RETURN_RELAY), ArgsManager::ALLOW_ANY, OptionsCategory::NODE_RELAY);
-=======
     argsman.AddArg("-acceptnonstdtxn", strprintf("Relay and mine \"non-standard\" transactions (test networks only; default: %u)", DEFAULT_ACCEPT_NON_STD_TXN), ArgsManager::ALLOW_ANY | ArgsManager::DEBUG_ONLY, OptionsCategory::NODE_RELAY);
-    argsman.AddArg("-incrementalrelayfee=<amt>", strprintf("Fee rate (in %s/kvB) used to define cost of relay, used for mempool limiting and replacement policy. (default: %s)", CURRENCY_UNIT, FormatMoney(DEFAULT_INCREMENTAL_RELAY_FEE)), ArgsManager::ALLOW_ANY | ArgsManager::DEBUG_ONLY, OptionsCategory::NODE_RELAY);
     argsman.AddArg("-dustrelayfee=<amt>", strprintf("Fee rate (in %s/kvB) used to define dust, the value of an output such that it will cost more than its value in fees at this fee rate to spend it. (default: %s)", CURRENCY_UNIT, FormatMoney(DUST_RELAY_TX_FEE)), ArgsManager::ALLOW_ANY | ArgsManager::DEBUG_ONLY, OptionsCategory::NODE_RELAY);
+    /*
+    // Blackcoin
     argsman.AddArg("-acceptstalefeeestimates", strprintf("Read fee estimates even if they are stale (%sdefault: %u) fee estimates are considered stale if they are %s hours old", "regtest only; ", DEFAULT_ACCEPT_STALE_FEE_ESTIMATES, Ticks<std::chrono::hours>(MAX_FILE_AGE)), ArgsManager::ALLOW_ANY | ArgsManager::DEBUG_ONLY, OptionsCategory::DEBUG_TEST);
+    */
     argsman.AddArg("-bytespersigop", strprintf("Equivalent bytes per sigop in transactions for relay and mining (default: %u)", DEFAULT_BYTES_PER_SIGOP), ArgsManager::ALLOW_ANY, OptionsCategory::NODE_RELAY);
     argsman.AddArg("-datacarrier", strprintf("Relay and mine data carrier transactions (default: %u)", DEFAULT_ACCEPT_DATACARRIER), ArgsManager::ALLOW_ANY, OptionsCategory::NODE_RELAY);
     argsman.AddArg("-datacarriersize",
@@ -621,8 +609,6 @@
                              "is of this size or less (default: %u)",
                              MAX_OP_RETURN_RELAY),
                    ArgsManager::ALLOW_ANY, OptionsCategory::NODE_RELAY);
-    argsman.AddArg("-mempoolfullrbf", strprintf("Accept transaction replace-by-fee without requiring replaceability signaling (default: %u)", DEFAULT_MEMPOOL_FULL_RBF), ArgsManager::ALLOW_ANY, OptionsCategory::NODE_RELAY);
->>>>>>> 44d8b13c
     argsman.AddArg("-permitbaremultisig", strprintf("Relay non-P2SH multisig (default: %u)", DEFAULT_PERMIT_BAREMULTISIG), ArgsManager::ALLOW_ANY,
                    OptionsCategory::NODE_RELAY);
     argsman.AddArg("-minrelaytxfee=<amt>", strprintf("Fees (in %s/kvB) smaller than this are considered zero fee for relaying, mining and transaction creation (default: %s)",
@@ -660,20 +646,13 @@
     hidden_args.emplace_back("-daemonwait");
 #endif
 
-<<<<<<< HEAD
     // Header spam filter
-    gArgs.AddArg("-headerspamfilter=<n>", strprintf("Use header spam filter (default: %u)", DEFAULT_HEADER_SPAM_FILTER), false, OptionsCategory::OPTIONS);
-    gArgs.AddArg("-headerspamfiltermaxsize=<n>", strprintf("Maximum size of the list of indexes in the header spam filter (default: %u)", DEFAULT_HEADER_SPAM_FILTER_MAX_SIZE), false, OptionsCategory::OPTIONS);
-    gArgs.AddArg("-headerspamfiltermaxavg=<n>", strprintf("Maximum average size of an index occurrence in the header spam filter (default: %u)", DEFAULT_HEADER_SPAM_FILTER_MAX_AVG), false, OptionsCategory::OPTIONS);
-    gArgs.AddArg("-headerspamfilterignoreport=<n>", strprintf("Ignore the port in the ip address when looking for header spam, determine whether or not multiple nodes can be on the same IP (default: %u)", DEFAULT_HEADER_SPAM_FILTER_IGNORE_PORT), false, OptionsCategory::OPTIONS);
-    gArgs.AddArg("-headerspamfilterduringibd=<n>", strprintf("Enable header spam filter during IBD (default: %u)", DEFAULT_HEADER_SPAM_FILTER_DURING_IBD), false, OptionsCategory::OPTIONS);
-
-#if defined(USE_SYSCALL_SANDBOX)
-    argsman.AddArg("-sandbox=<mode>", "Use the experimental syscall sandbox in the specified mode (-sandbox=log-and-abort or -sandbox=abort). Allow only expected syscalls to be used by bitcoind. Note that this is an experimental new feature that may cause bitcoind to exit or crash unexpectedly: use with caution. In the \"log-and-abort\" mode the invocation of an unexpected syscall results in a debug handler being invoked which will log the incident and terminate the program (without executing the unexpected syscall). In the \"abort\" mode the invocation of an unexpected syscall results in the entire process being killed immediately by the kernel without executing the unexpected syscall.", ArgsManager::ALLOW_ANY, OptionsCategory::OPTIONS);
-#endif // USE_SYSCALL_SANDBOX
-
-=======
->>>>>>> 44d8b13c
+    argsman.AddArg("-headerspamfilter=<n>", strprintf("Use header spam filter (default: %u)", DEFAULT_HEADER_SPAM_FILTER), false, OptionsCategory::OPTIONS);
+    argsman.AddArg("-headerspamfiltermaxsize=<n>", strprintf("Maximum size of the list of indexes in the header spam filter (default: %u)", DEFAULT_HEADER_SPAM_FILTER_MAX_SIZE), false, OptionsCategory::OPTIONS);
+    argsman.AddArg("-headerspamfiltermaxavg=<n>", strprintf("Maximum average size of an index occurrence in the header spam filter (default: %u)", DEFAULT_HEADER_SPAM_FILTER_MAX_AVG), false, OptionsCategory::OPTIONS);
+    argsman.AddArg("-headerspamfilterignoreport=<n>", strprintf("Ignore the port in the ip address when looking for header spam, determine whether or not multiple nodes can be on the same IP (default: %u)", DEFAULT_HEADER_SPAM_FILTER_IGNORE_PORT), false, OptionsCategory::OPTIONS);
+    argsman.AddArg("-headerspamfilterduringibd=<n>", strprintf("Enable header spam filter during IBD (default: %u)", DEFAULT_HEADER_SPAM_FILTER_DURING_IBD), false, OptionsCategory::OPTIONS);
+
     // Add the hidden options
     argsman.AddHiddenArgs(hidden_args);
 }
@@ -1279,8 +1258,8 @@
                                               GetRand<uint64_t>(),
                                               *node.addrman, *node.netgroupman, chainparams, args.GetBoolArg("-networkactive", true));
 
-<<<<<<< HEAD
-=======
+    /*
+    // Blackcoin
     assert(!node.fee_estimator);
     // Don't initialize fee estimation with old data if we don't relay transactions,
     // as they would never get updated.
@@ -1295,7 +1274,7 @@
         CBlockPolicyEstimator* fee_estimator = node.fee_estimator.get();
         node.scheduler->scheduleEvery([fee_estimator] { fee_estimator->FlushFeeEstimates(); }, FEE_FLUSH_INTERVAL);
     }
->>>>>>> 44d8b13c
+    */
 
     // Check port numbers
     for (const std::string port_option : {
