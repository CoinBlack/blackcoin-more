// Copyright (c) 2009-2010 Satoshi Nakamoto
// Copyright (c) 2009-2015 The Bitcoin Core developers
// Distributed under the MIT software license, see the accompanying
// file COPYING or http://www.opensource.org/licenses/mit-license.php.

#ifndef BITCOIN_VALIDATIONINTERFACE_H
#define BITCOIN_VALIDATIONINTERFACE_H

#include <boost/signals2/signal.hpp>

class CBlock;
class CBlockIndex;
struct CBlockLocator;
class CBlockIndex;
class CReserveScript;
class CTransaction;
class CValidationInterface;
class CValidationState;
class uint256;

// These functions dispatch to one or all registered wallets

/** Register a wallet to receive updates from core */
void RegisterValidationInterface(CValidationInterface* pwalletIn);
/** Unregister a wallet from core */
void UnregisterValidationInterface(CValidationInterface* pwalletIn);
/** Unregister all wallets from core */
void UnregisterAllValidationInterfaces();
/** Push an updated transaction to all registered wallets */
void SyncWithWallets(const CTransaction& tx, const CBlockIndex *pindex, const CBlock* pblock = NULL);

class CValidationInterface {
protected:
    virtual void UpdatedBlockTip(const CBlockIndex *pindex) {}
    virtual void SyncTransaction(const CTransaction &tx, const CBlockIndex *pindex, const CBlock *pblock) {}
    virtual void SetBestChain(const CBlockLocator &locator) {}
    virtual void UpdatedTransaction(const uint256 &hash) {}
    virtual void Inventory(const uint256 &hash) {}
    virtual void ResendWalletTransactions(int64_t nBestBlockTime) {}
    virtual void BlockChecked(const CBlock&, const CValidationState&) {}
    virtual void GetScriptForMining(std::shared_ptr<CReserveScript>&) {};
    virtual void ResetRequestCount(const uint256 &hash) {};
    friend void ::RegisterValidationInterface(CValidationInterface*);
    friend void ::UnregisterValidationInterface(CValidationInterface*);
    friend void ::UnregisterAllValidationInterfaces();
};

struct CMainSignals {
    /** Notifies listeners of updated block chain tip */
    boost::signals2::signal<void (const CBlockIndex *)> UpdatedBlockTip;
<<<<<<< HEAD
    /** Notifies listeners of updated transaction data (transaction, optionally the block it is found in, and whether this is a known respend. */
=======
    /** Notifies listeners of updated transaction data (transaction, and optionally the block it is found in. */
>>>>>>> b6548420
    boost::signals2::signal<void (const CTransaction &, const CBlockIndex *pindex, const CBlock *)> SyncTransaction;
    /** Notifies listeners of an updated transaction without new data (for now: a coinbase potentially becoming visible). */
    boost::signals2::signal<void (const uint256 &)> UpdatedTransaction;
    /** Notifies listeners of a new active block chain. */
    boost::signals2::signal<void (const CBlockLocator &)> SetBestChain;
    /** Notifies listeners about an inventory item being seen on the network. */
    boost::signals2::signal<void (const uint256 &)> Inventory;
    /** Tells listeners to broadcast their data. */
    boost::signals2::signal<void (int64_t nBestBlockTime)> Broadcast;
    /** Notifies listeners of a block validation result */
    boost::signals2::signal<void (const CBlock&, const CValidationState&)> BlockChecked;
    /** Notifies listeners that a key for mining is required (coinbase) */
    boost::signals2::signal<void (std::shared_ptr<CReserveScript>&)> ScriptForMining;
    /** Notifies listeners that a block has been successfully mined */
    boost::signals2::signal<void (const uint256 &)> BlockFound;
};

CMainSignals& GetMainSignals();

#endif // BITCOIN_VALIDATIONINTERFACE_H<|MERGE_RESOLUTION|>--- conflicted
+++ resolved
@@ -48,11 +48,7 @@
 struct CMainSignals {
     /** Notifies listeners of updated block chain tip */
     boost::signals2::signal<void (const CBlockIndex *)> UpdatedBlockTip;
-<<<<<<< HEAD
-    /** Notifies listeners of updated transaction data (transaction, optionally the block it is found in, and whether this is a known respend. */
-=======
     /** Notifies listeners of updated transaction data (transaction, and optionally the block it is found in. */
->>>>>>> b6548420
     boost::signals2::signal<void (const CTransaction &, const CBlockIndex *pindex, const CBlock *)> SyncTransaction;
     /** Notifies listeners of an updated transaction without new data (for now: a coinbase potentially becoming visible). */
     boost::signals2::signal<void (const uint256 &)> UpdatedTransaction;
