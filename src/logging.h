--- conflicted
+++ resolved
@@ -74,11 +74,8 @@
         BLOCKSTORAGE = (1 << 26),
         TXRECONCILIATION = (1 << 27),
         SCAN        = (1 << 28),
-<<<<<<< HEAD
+        TXPACKAGES  = (1 << 29),
         COINSTAKE   = (1 << 30),
-=======
-        TXPACKAGES  = (1 << 29),
->>>>>>> 44d8b13c
         ALL         = ~(uint32_t)0,
     };
     enum class Level {
