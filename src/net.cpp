--- conflicted
+++ resolved
@@ -7,22 +7,6 @@
 #include <config/bitcoin-config.h>
 #endif
 
-<<<<<<< HEAD
-#include "net.h"
-
-#include "addrman.h"
-#include "chainparams.h"
-#include "clientversion.h"
-#include "consensus/consensus.h"
-#include "crypto/common.h"
-#include "crypto/sha256.h"
-#include "hash.h"
-#include "primitives/transaction.h"
-#include "netbase.h"
-#include "scheduler.h"
-#include "ui_interface.h"
-#include "utilstrencodings.h"
-=======
 #include <net.h>
 
 #include <banman.h>
@@ -42,7 +26,6 @@
 #include <util/strencodings.h>
 #include <util/thread.h>
 #include <util/translation.h>
->>>>>>> 61646189
 
 #ifdef WIN32
 #include <string.h>
@@ -50,31 +33,8 @@
 #include <fcntl.h>
 #endif
 
-<<<<<<< HEAD
-#ifdef USE_UPNP
-#include <miniupnpc/miniupnpc.h>
-#include <miniupnpc/miniwget.h>
-#include <miniupnpc/upnpcommands.h>
-#include <miniupnpc/upnperrors.h>
-#endif
-
-#include <boost/filesystem.hpp>
-#include <boost/thread.hpp>
-
-#include <math.h>
-
-// Dump addresses to peers.dat and banlist.dat every 15 minutes (900s)
-#define DUMP_ADDRESSES_INTERVAL 900
-
-// We add a random period time (0 to 1 seconds) to feeler connections to prevent synchronization.
-#define FEELER_SLEEP_WINDOW 1
-
-#if !defined(HAVE_MSG_NOSIGNAL) && !defined(MSG_NOSIGNAL)
-#define MSG_NOSIGNAL 0
-=======
 #if HAVE_DECL_GETIFADDRS && HAVE_DECL_FREEIFADDRS
 #include <ifaddrs.h>
->>>>>>> 61646189
 #endif
 
 #ifdef USE_POLL
@@ -88,17 +48,7 @@
 #include <optional>
 #include <unordered_map>
 
-<<<<<<< HEAD
-namespace {
-    const int MAX_OUTBOUND_CONNECTIONS = 16;
-    const int MAX_FEELER_CONNECTIONS = 1;
-
-    struct ListenSocket {
-        SOCKET socket;
-        bool whitelisted;
-=======
 #include <math.h>
->>>>>>> 61646189
 
 /** Maximum number of block-relay-only anchor connections */
 static constexpr size_t MAX_BLOCK_RELAY_ONLY_ANCHORS = 2;
@@ -555,49 +505,6 @@
         LogPrint(BCLog::NET, "disconnecting peer=%d\n", id);
         CloseSocket(hSocket);
     }
-<<<<<<< HEAD
-
-    // in case this fails, we'll empty the recv buffer when the CNode is deleted
-    TRY_LOCK(cs_vRecvMsg, lockRecv);
-    if (lockRecv)
-        vRecvMsg.clear();
-}
-
-void CNode::PushVersion()
-{
-    int nBestHeight = GetNodeSignals().GetHeight().get_value_or(0);
-
-    int64_t nTime = (fInbound ? GetAdjustedTime() : GetTime());
-    CAddress addrYou = (addr.IsRoutable() && !IsProxy(addr) ? addr : CAddress(CService(CNetAddr(), 0), addr.nServices));
-    CAddress addrMe = CAddress(CService(), nLocalServices);
-    GetRandBytes((unsigned char*)&nLocalHostNonce, sizeof(nLocalHostNonce));
-    if (fLogIPs)
-        LogPrint("net", "send version message: version %d, blocks=%d, us=%s, them=%s, peer=%d\n", PROTOCOL_VERSION, nBestHeight, addrMe.ToString(), addrYou.ToString(), id);
-    else
-        LogPrint("net", "send version message: version %d, blocks=%d, us=%s, peer=%d\n", PROTOCOL_VERSION, nBestHeight, addrMe.ToString(), id);
-    PushMessage(NetMsgType::VERSION, PROTOCOL_VERSION, (uint64_t)nLocalServices, nTime, addrYou, addrMe,
-                nLocalHostNonce, strSubVersion, nBestHeight, ::fRelayTxes);
-}
-
-
-
-
-
-banmap_t CNode::setBanned;
-CCriticalSection CNode::cs_setBanned;
-bool CNode::setBannedIsDirty;
-
-void CNode::ClearBanned()
-{
-    {
-        LOCK(cs_setBanned);
-        setBanned.clear();
-        setBannedIsDirty = true;
-    }
-    DumpBanlist(); //store banlist to disk
-    uiInterface.BannedListChanged();
-=======
->>>>>>> 61646189
 }
 
 void CConnman::AddWhitelistPermissionFlags(NetPermissionFlags& flags, const CNetAddr &addr) const {
@@ -664,9 +571,6 @@
     stats.nodeid = this->GetId();
     X(nServices);
     X(addr);
-<<<<<<< HEAD
-    X(fRelayTxes);
-=======
     X(addrBind);
     stats.m_network = ConnectedThroughNetwork();
     stats.m_mapped_as = addr.GetMappedAS(m_asmap);
@@ -676,7 +580,6 @@
     } else {
         stats.fRelayTxes = false;
     }
->>>>>>> 61646189
     X(nLastSend);
     X(nLastRecv);
     X(nLastTXTime);
@@ -930,25 +833,6 @@
     return nSentSize;
 }
 
-<<<<<<< HEAD
-static std::list<CNode*> vNodesDisconnected;
-
-struct NodeEvictionCandidate
-{
-    NodeId id;
-    int64_t nTimeConnected;
-    int64_t nMinPingUsecTime;
-    int64_t nLastBlockTime;
-    int64_t nLastTXTime;
-    bool fRelevantServices;
-    bool fRelayTxes;
-    bool fBloomFilter;
-    CAddress addr;
-    uint64_t nKeyedNetGroup;
-};
-
-=======
->>>>>>> 61646189
 static bool ReverseCompareNodeMinPingTime(const NodeEvictionCandidate &a, const NodeEvictionCandidate &b)
 {
     return a.m_min_ping_time > b.m_min_ping_time;
@@ -1009,20 +893,6 @@
     };
 };
 
-<<<<<<< HEAD
-        BOOST_FOREACH(CNode *node, vNodes) {
-            if (node->fWhitelisted)
-                continue;
-            if (!node->fInbound)
-                continue;
-            if (node->fDisconnect)
-                continue;
-            NodeEvictionCandidate candidate = {node->id, node->nTimeConnected, node->nMinPingUsecTime,
-                                               node->nLastBlockTime, node->nLastTXTime,
-                                               (node->nServices & nRelevantServices) == nRelevantServices,
-                                               node->fRelayTxes, node->pfilter != NULL, node->addr, node->nKeyedNetGroup};
-            vEvictionCandidates.push_back(candidate);
-=======
 //! Sort an array by the specified comparator, then erase the last K elements where predicate is true.
 template <typename T, typename Comparator>
 static void EraseLastKElements(
@@ -1097,7 +967,6 @@
         }
         if (!protected_at_least_one) {
             break;
->>>>>>> 61646189
         }
     }
 
@@ -1149,15 +1018,6 @@
     unsigned int nMostConnections = 0;
     int64_t nMostConnectionsTime = 0;
     std::map<uint64_t, std::vector<NodeEvictionCandidate> > mapNetGroupNodes;
-<<<<<<< HEAD
-    BOOST_FOREACH(const NodeEvictionCandidate &node, vEvictionCandidates) {
-        mapNetGroupNodes[node.nKeyedNetGroup].push_back(node);
-        int64_t grouptime = mapNetGroupNodes[node.nKeyedNetGroup][0].nTimeConnected;
-        size_t groupsize = mapNetGroupNodes[node.nKeyedNetGroup].size();
-
-        if (groupsize > nMostConnections || (groupsize == nMostConnections && grouptime > nMostConnectionsTime)) {
-            nMostConnections = groupsize;
-=======
     for (const NodeEvictionCandidate &node : vEvictionCandidates) {
         std::vector<NodeEvictionCandidate> &group = mapNetGroupNodes[node.nKeyedNetGroup];
         group.push_back(node);
@@ -1165,7 +1025,6 @@
 
         if (group.size() > nMostConnections || (group.size() == nMostConnections && grouptime > nMostConnectionsTime)) {
             nMostConnections = group.size();
->>>>>>> 61646189
             nMostConnectionsTime = grouptime;
             naMostConnections = node.nKeyedNetGroup;
         }
@@ -1262,11 +1121,7 @@
                                             const CAddress& addr)
 {
     int nInbound = 0;
-<<<<<<< HEAD
-    int nMaxInbound = nMaxConnections - (MAX_OUTBOUND_CONNECTIONS + MAX_FEELER_CONNECTIONS);
-=======
     int nMaxInbound = nMaxConnections - m_max_outbound;
->>>>>>> 61646189
 
     AddWhitelistPermissionFlags(permissionFlags, addr);
     if (NetPermissions::HasFlag(permissionFlags, NetPermissionFlags::Implicit)) {
@@ -1749,18 +1604,10 @@
                 int nErr = WSAGetLastError();
                 if (nErr != WSAEWOULDBLOCK && nErr != WSAEMSGSIZE && nErr != WSAEINTR && nErr != WSAEINPROGRESS)
                 {
-<<<<<<< HEAD
-                    CNetAddr resolved;
-                    if(LookupHost(externalIPAddress, resolved, false)) {
-                        LogPrintf("UPnP: ExternalIPAddress = %s\n", resolved.ToString().c_str());
-                        AddLocal(resolved, LOCAL_UPNP);
-                    }
-=======
                     if (!pnode->fDisconnect) {
                         LogPrint(BCLog::NET, "socket recv error for peer=%d: %s\n", pnode->GetId(), NetworkErrorString(nErr));
                     }
                     pnode->CloseSocketDisconnect();
->>>>>>> 61646189
                 }
             }
         }
@@ -1796,35 +1643,11 @@
         LOCK(mutexMsgProc);
         fMsgProcWake = true;
     }
-<<<<<<< HEAD
-
-    // See chainparams.cpp, most dnsseeds only support one or two possible servicebits hostnames
-    return strprintf("x%x.%s", *requiredServiceBits, data.host);
-=======
     condMsgProc.notify_one();
->>>>>>> 61646189
 }
 
 void CConnman::ThreadDNSAddressSeed()
 {
-<<<<<<< HEAD
-    // goal: only query DNS seeds if address need is acute
-    // Avoiding DNS seeds when we don't need them improves user privacy by
-    //  creating fewer identifying DNS requests, reduces trust by giving seeds
-    //  less influence on the network topology, and reduces traffic to the seeds.
-    if ((addrman.size() > 0) &&
-        (!GetBoolArg("-forcednsseed", DEFAULT_FORCEDNSSEED))) {
-        MilliSleep(11 * 1000);
-
-        LOCK(cs_vNodes);
-        int nRelevant = 0;
-        for (auto pnode : vNodes) {
-            nRelevant += pnode->fSuccessfullyConnected && ((pnode->nServices & nRelevantServices) == nRelevantServices);
-        }
-        if (nRelevant >= 2) {
-            LogPrintf("P2P peers available. Skipped DNS seeding.\n");
-            return;
-=======
     FastRandomContext rng;
     std::vector<std::string> seeds = Params().DNSSeeds();
     Shuffle(seeds.begin(), seeds.end(), rng);
@@ -1888,7 +1711,6 @@
                     }
                 }
             }
->>>>>>> 61646189
         }
 
         if (interruptNet) return;
@@ -2031,13 +1853,6 @@
     }
 
     // Initiate network connections
-<<<<<<< HEAD
-    int64_t nStart = GetTime();
-
-    // Minimum time before next feeler connection (in microseconds).
-    int64_t nNextFeeler = PoissonNextSend(nStart*1000*1000, FEELER_INTERVAL);
-    while (true)
-=======
     auto start = GetTime<std::chrono::microseconds>();
 
     // Minimum time before next feeler connection (in microseconds).
@@ -2051,7 +1866,6 @@
     }
 
     while (!interruptNet)
->>>>>>> 61646189
     {
         ProcessAddrFetch();
 
@@ -2059,19 +1873,6 @@
             return;
 
         CSemaphoreGrant grant(*semOutbound);
-<<<<<<< HEAD
-        boost::this_thread::interruption_point();
-
-        // Add seed nodes if DNS seeds are all down (an infrastructure attack?).
-        if (addrman.size() == 0 && (GetTime() - nStart > 60)) {
-            static bool done = false;
-            if (!done) {
-                LogPrintf("Adding fixed seed nodes as DNS doesn't seem to be available.\n");
-                CNetAddr local;
-                LookupHost("127.0.0.1", local, false);
-                addrman.Add(convertSeed6(Params().FixedSeeds()), local);
-                done = true;
-=======
         if (interruptNet)
             return;
 
@@ -2101,7 +1902,6 @@
                 local.SetInternal("fixedseeds");
                 addrman.Add(ConvertSeeds(Params().FixedSeeds()), local);
                 add_fixed_seeds = false;
->>>>>>> 61646189
             }
         }
 
@@ -2139,30 +1939,6 @@
             }
         }
 
-<<<<<<< HEAD
-        // Feeler Connections
-        //
-        // Design goals:
-        //  * Increase the number of connectable addresses in the tried table.
-        //
-        // Method:
-        //  * Choose a random address from new and attempt to connect to it if we can connect 
-        //    successfully it is added to tried.
-        //  * Start attempting feeler connections only after node finishes making outbound 
-        //    connections.
-        //  * Only make a feeler connection once every few minutes.
-        //
-        bool fFeeler = false;
-        if (nOutbound >= MAX_OUTBOUND_CONNECTIONS) {
-            int64_t nTime = GetTimeMicros(); // The current time right now (in microseconds).
-            if (nTime > nNextFeeler) {
-                nNextFeeler = PoissonNextSend(nTime, FEELER_INTERVAL);
-                fFeeler = true;
-            } else {
-                continue;
-            }
-        }
-=======
         ConnectionType conn_type = ConnectionType::OUTBOUND_FULL_RELAY;
         auto now = GetTime<std::chrono::microseconds>();
         bool anchor = false;
@@ -2222,18 +1998,11 @@
         }
 
         addrman.ResolveCollisions();
->>>>>>> 61646189
 
         int64_t nANow = GetAdjustedTime();
         int nTries = 0;
         while (!interruptNet)
         {
-<<<<<<< HEAD
-            CAddrInfo addr = addrman.Select(fFeeler);
-
-            // if we selected an invalid address, restart
-            if (!addr.IsValid() || setConnected.count(addr.GetGroup()) || IsLocal(addr))
-=======
             if (anchor && !m_anchors.empty()) {
                 const CAddress addr = m_anchors.back();
                 m_anchors.pop_back();
@@ -2242,7 +2011,6 @@
                     setConnected.count(addr.GetGroup(addrman.m_asmap))) continue;
                 addrConnect = addr;
                 LogPrint(BCLog::NET, "Trying to make an anchor connection to %s\n", addrConnect.ToString());
->>>>>>> 61646189
                 break;
             }
 
@@ -2296,17 +2064,12 @@
             if (nANow - addr.nLastTry < 600 && nTries < 30)
                 continue;
 
-<<<<<<< HEAD
-            // only consider nodes missing relevant services after 40 failed attempts and only if less than half the outbound are up.
-            if ((addr.nServices & nRelevantServices) != nRelevantServices && (nTries < 40 || nOutbound >= (MAX_OUTBOUND_CONNECTIONS >> 1)))
-=======
             // for non-feelers, require all the services we'll want,
             // for feelers, only require they be a full node (only because most
             // SPV clients don't have a good address DB available)
             if (!fFeeler && !HasAllDesirableServiceFlags(addr.nServices)) {
                 continue;
             } else if (fFeeler && !MayHaveUsefulAddressDB(addr.nServices)) {
->>>>>>> 61646189
                 continue;
             }
 
@@ -2328,13 +2091,6 @@
             if (fFeeler) {
                 // Add small amount of random noise before connection to avoid synchronization.
                 int randsleep = GetRandInt(FEELER_SLEEP_WINDOW * 1000);
-<<<<<<< HEAD
-                MilliSleep(randsleep);
-                LogPrint("net", "Making feeler connection to %s\n", addrConnect.ToString());
-            }
-
-            OpenNetworkConnection(addrConnect, (int)setConnected.size() >= std::min(nMaxConnections - 1, 2), &grant, NULL, false, fFeeler);
-=======
                 if (!interruptNet.sleep_for(std::chrono::milliseconds(randsleep)))
                     return;
                 LogPrint(BCLog::NET, "Making feeler connection to %s\n", addrConnect.ToString());
@@ -2352,7 +2108,6 @@
     for (const CNode* pnode : vNodes) {
         if (pnode->IsBlockOnlyConn()) {
             ret.push_back(pnode->addr);
->>>>>>> 61646189
         }
     }
 
@@ -2387,14 +2142,9 @@
         }
     }
 
-<<<<<<< HEAD
-    BOOST_FOREACH(const std::string& strAddNode, lAddresses) {
-        CService service(LookupNumeric(strAddNode.c_str(), Params().GetDefaultPort()));
-=======
     for (const std::string& strAddNode : lAddresses) {
         CService service(LookupNumeric(strAddNode, Params().GetDefaultPort(strAddNode)));
         AddedNodeInfo addedNode{strAddNode, CService(), false, false};
->>>>>>> 61646189
         if (service.IsValid()) {
             // strAddNode is an IP:port
             auto it = mapConnected.find(service);
@@ -2427,14 +2177,6 @@
         bool tried = false;
         for (const AddedNodeInfo& info : vInfo) {
             if (!info.fConnected) {
-<<<<<<< HEAD
-                CSemaphoreGrant grant(*semOutbound);
-                // If strAddedNode is an IP/port, decode it immediately, so
-                // OpenNetworkConnection can detect existing connections to that IP/port.
-                CService service(LookupNumeric(info.strAddedNode.c_str(), Params().GetDefaultPort()));
-                OpenNetworkConnection(CAddress(service, NODE_NONE), false, &grant, info.strAddedNode.c_str(), false);
-                MilliSleep(500);
-=======
                 if (!grant.TryAcquire()) {
                     // If we've used up our semaphore and need a new one, let's not wait here since while we are waiting
                     // the addednodeinfo state might change.
@@ -2445,7 +2187,6 @@
                 OpenNetworkConnection(addr, false, &grant, info.strAddedNode.c_str(), ConnectionType::MANUAL);
                 if (!interruptNet.sleep_for(std::chrono::milliseconds(500)))
                     return;
->>>>>>> 61646189
             }
         }
         // Retry every 60 seconds if a connection was attempted, otherwise two seconds
@@ -2455,11 +2196,7 @@
 }
 
 // if successful, this moves the passed grant to the constructed node
-<<<<<<< HEAD
-bool OpenNetworkConnection(const CAddress& addrConnect, bool fCountFailure, CSemaphoreGrant *grantOutbound, const char *pszDest, bool fOneShot, bool fFeeler)
-=======
 void CConnman::OpenNetworkConnection(const CAddress& addrConnect, bool fCountFailure, CSemaphoreGrant *grantOutbound, const char *pszDest, ConnectionType conn_type)
->>>>>>> 61646189
 {
     assert(conn_type != ConnectionType::INBOUND);
 
@@ -2486,14 +2223,6 @@
         return;
     if (grantOutbound)
         grantOutbound->MoveTo(pnode->grantOutbound);
-<<<<<<< HEAD
-    pnode->fNetworkNode = true;
-    if (fOneShot)
-        pnode->fOneShot = true;
-    if (fFeeler)
-        pnode->fFeeler = true;
-=======
->>>>>>> 61646189
 
     m_msgproc->InitializeNode(pnode);
     {
@@ -2826,36 +2555,18 @@
         LogPrintf("%i block-relay-only anchors will be tried for connections.\n", m_anchors.size());
     }
 
-<<<<<<< HEAD
-    uiInterface.InitMessage(_("Starting network threads..."));
-=======
     uiInterface.InitMessage(_("Starting network threads…").translated);
->>>>>>> 61646189
 
     fAddressesInitialized = true;
 
     if (semOutbound == nullptr) {
         // initialize semaphore
-<<<<<<< HEAD
-        int nMaxOutbound = std::min((MAX_OUTBOUND_CONNECTIONS + MAX_FEELER_CONNECTIONS), nMaxConnections);
-        semOutbound = new CSemaphore(nMaxOutbound);
-    }
-
-    if (pnodeLocalHost == NULL) {
-        CNetAddr local;
-        LookupHost("127.0.0.1", local, false);
-        pnodeLocalHost = new CNode(INVALID_SOCKET, CAddress(CService(local, 0), nLocalServices));
-    }
-
-    Discover(threadGroup);
-=======
         semOutbound = std::make_unique<CSemaphore>(std::min(m_max_outbound, nMaxConnections));
     }
     if (semAddnode == nullptr) {
         // initialize semaphore
         semAddnode = std::make_unique<CSemaphore>(nMaxAddnode);
     }
->>>>>>> 61646189
 
     //
     // Start threads
@@ -2895,18 +2606,8 @@
             [this, connect = connOptions.m_specified_outgoing] { ThreadOpenConnections(connect); });
     }
 
-<<<<<<< HEAD
-bool StopNode()
-{
-    LogPrintf("StopNode()\n");
-    MapPort(false);
-    if (semOutbound)
-        for (int i=0; i<(MAX_OUTBOUND_CONNECTIONS + MAX_FEELER_CONNECTIONS); i++)
-            semOutbound->post();
-=======
     // Process messages
     threadMessageHandler = std::thread(&util::TraceThread, "msghand", [this] { ThreadMessageHandler(); });
->>>>>>> 61646189
 
     if (connOptions.m_i2p_accept_incoming && m_i2p_sam_session.get() != nullptr) {
         threadI2PAcceptIncoming =
@@ -2999,12 +2700,6 @@
         DeleteNode(pnode);
     }
 
-<<<<<<< HEAD
-void CNode::SetMaxOutboundTarget(uint64_t limit)
-{
-    LOCK(cs_totalBytesSent);
-    nMaxOutboundLimit = limit;
-=======
     // Close listening sockets.
     for (ListenSocket& hListenSocket : vhListenSocket) {
         if (hListenSocket.socket != INVALID_SOCKET) {
@@ -3021,7 +2716,6 @@
     vhListenSocket.clear();
     semOutbound.reset();
     semAddnode.reset();
->>>>>>> 61646189
 }
 
 void CConnman::DeleteNode(CNode* pnode)
@@ -3096,14 +2790,6 @@
         if (strNode == it) return false;
     }
 
-<<<<<<< HEAD
-    if (historicalBlockServingLimit)
-    {
-        // keep a large enough buffer to at least relay each block once
-        uint64_t timeLeftInCycle = GetMaxOutboundTimeLeftInCycle();
-        uint64_t buffer = timeLeftInCycle / 600 * MAX_BLOCK_SIZE;
-        if (buffer >= nMaxOutboundLimit || nMaxOutboundTotalBytesSentInCycle >= nMaxOutboundLimit - buffer)
-=======
     vAddedNodes.push_back(strNode);
     return true;
 }
@@ -3114,7 +2800,6 @@
     for(std::vector<std::string>::iterator it = vAddedNodes.begin(); it != vAddedNodes.end(); ++it) {
         if (strNode == *it) {
             vAddedNodes.erase(it);
->>>>>>> 61646189
             return true;
         }
     }
@@ -3173,68 +2858,6 @@
     return disconnected;
 }
 
-<<<<<<< HEAD
-unsigned int ReceiveFloodSize() { return 1000*GetArg("-maxreceivebuffer", DEFAULT_MAXRECEIVEBUFFER); }
-unsigned int SendBufferSize() { return 1000*GetArg("-maxsendbuffer", DEFAULT_MAXSENDBUFFER); }
-
-CNode::CNode(SOCKET hSocketIn, const CAddress& addrIn, const std::string& addrNameIn, bool fInboundIn) :
-    ssSend(SER_NETWORK, INIT_PROTO_VERSION),
-    addr(addrIn),
-    nKeyedNetGroup(CalculateKeyedNetGroup(addrIn)),
-    addrKnown(5000, 0.001),
-    filterInventoryKnown(50000, 0.000001)
-{
-    nServices = NODE_NONE;
-    nServicesExpected = NODE_NONE;
-    hSocket = hSocketIn;
-    nRecvVersion = INIT_PROTO_VERSION;
-    nLastSend = 0;
-    nLastRecv = 0;
-    nSendBytes = 0;
-    nRecvBytes = 0;
-    nTimeConnected = GetTime();
-    nTimeOffset = 0;
-    addrName = addrNameIn == "" ? addr.ToStringIPPort() : addrNameIn;
-    nVersion = 0;
-    strSubVer = "";
-    fWhitelisted = false;
-    fOneShot = false;
-    fClient = false; // set by version message
-    fFeeler = false;
-    fInbound = fInboundIn;
-    fNetworkNode = false;
-    fSuccessfullyConnected = false;
-    fDisconnect = false;
-    nRefCount = 0;
-    nSendSize = 0;
-    nSendOffset = 0;
-    hashContinue = uint256();
-    nStartingHeight = -1;
-    filterInventoryKnown.reset();
-    fSendMempool = false;
-    fGetAddr = false;
-    nNextLocalAddrSend = 0;
-    nNextAddrSend = 0;
-    nNextInvSend = 0;
-    fRelayTxes = false;
-    fSentAddr = false;
-    pfilter = new CBloomFilter();
-    timeLastMempoolReq = 0;
-    nLastBlockTime = 0;
-    nLastTXTime = 0;
-    nPingNonceSent = 0;
-    nPingUsecStart = 0;
-    nPingUsecTime = 0;
-    fPingQueued = false;
-    nMinPingUsecTime = std::numeric_limits<int64_t>::max();
-    minFeeFilter = 0;
-    lastSentFeeFilter = 0;
-    nextSendTimeFeeFilter = 0;
-
-    BOOST_FOREACH(const std::string &msg, getAllNetMessageTypes())
-        mapRecvBytesPerMsgCmd[msg] = 0;
-    mapRecvBytesPerMsgCmd[NET_MESSAGE_COMMAND_OTHER] = 0;
-=======
 bool CConnman::DisconnectNode(const CNetAddr& addr)
 {
     return DisconnectNode(CSubNet(addr));
@@ -3306,7 +2929,6 @@
     LOCK(cs_totalBytesSent);
     if (nMaxOutboundLimit == 0)
         return false;
->>>>>>> 61646189
 
     if (historicalBlockServingLimit)
     {
@@ -3382,10 +3004,6 @@
     m_serializer = std::make_unique<V1TransportSerializer>(V1TransportSerializer());
 }
 
-<<<<<<< HEAD
-int64_t PoissonNextSend(int64_t nNow, int average_interval_seconds) {
-    return nNow + (int64_t)(log1p(GetRand(1ULL << 48) * -0.0000000000000035527136788 /* -1/2^48 */) * average_interval_seconds * -1000000.0 + 0.5);
-=======
 CNode::~CNode()
 {
     CloseSocket(hSocket);
@@ -3468,7 +3086,6 @@
     std::vector<unsigned char> vchNetGroup(ad.GetGroup(addrman.m_asmap));
 
     return GetDeterministicRandomizer(RANDOMIZER_ID_NETGROUP).Write(vchNetGroup.data(), vchNetGroup.size()).Finalize();
->>>>>>> 61646189
 }
 
 void CaptureMessage(const CAddress& addr, const std::string& msg_type, const Span<const unsigned char>& data, bool is_incoming)
