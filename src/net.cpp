// Copyright (c) 2009-2010 Satoshi Nakamoto
// Copyright (c) 2009-2022 The Bitcoin Core developers
// Distributed under the MIT software license, see the accompanying
// file COPYING or http://www.opensource.org/licenses/mit-license.php.

#if defined(HAVE_CONFIG_H)
#include <config/bitcoin-config.h>
#endif

#include <net.h>

#include <addrdb.h>
#include <addrman.h>
#include <banman.h>
#include <clientversion.h>
#include <common/args.h>
#include <compat/compat.h>
#include <consensus/consensus.h>
#include <crypto/sha256.h>
#include <i2p.h>
#include <key.h>
#include <logging.h>
#include <memusage.h>
#include <net_permissions.h>
#include <netaddress.h>
#include <netbase.h>
#include <node/eviction.h>
#include <node/interface_ui.h>
#include <protocol.h>
#include <random.h>
#include <scheduler.h>
#include <util/fs.h>
#include <util/sock.h>
#include <util/strencodings.h>
#include <util/thread.h>
#include <util/threadinterrupt.h>
#include <util/trace.h>
#include <util/translation.h>
#include <util/vector.h>

#ifdef WIN32
#include <string.h>
#endif

#if HAVE_DECL_GETIFADDRS && HAVE_DECL_FREEIFADDRS
#include <ifaddrs.h>
#endif

#include <algorithm>
#include <array>
#include <cstdint>
#include <functional>
#include <optional>
#include <unordered_map>

#include <math.h>

/** Maximum number of block-relay-only anchor connections */
static constexpr size_t MAX_BLOCK_RELAY_ONLY_ANCHORS = 2;
static_assert (MAX_BLOCK_RELAY_ONLY_ANCHORS <= static_cast<size_t>(MAX_BLOCK_RELAY_ONLY_CONNECTIONS), "MAX_BLOCK_RELAY_ONLY_ANCHORS must not exceed MAX_BLOCK_RELAY_ONLY_CONNECTIONS.");
/** Anchor IP address database file name */
const char* const ANCHORS_DATABASE_FILENAME = "anchors.dat";

// How often to dump addresses to peers.dat
static constexpr std::chrono::minutes DUMP_PEERS_INTERVAL{15};

/** Number of DNS seeds to query when the number of connections is low. */
static constexpr int DNSSEEDS_TO_QUERY_AT_ONCE = 3;

/** How long to delay before querying DNS seeds
 *
 * If we have more than THRESHOLD entries in addrman, then it's likely
 * that we got those addresses from having previously connected to the P2P
 * network, and that we'll be able to successfully reconnect to the P2P
 * network via contacting one of them. So if that's the case, spend a
 * little longer trying to connect to known peers before querying the
 * DNS seeds.
 */
static constexpr std::chrono::seconds DNSSEEDS_DELAY_FEW_PEERS{11};
static constexpr std::chrono::minutes DNSSEEDS_DELAY_MANY_PEERS{5};
static constexpr int DNSSEEDS_DELAY_PEER_THRESHOLD = 1000; // "many" vs "few" peers

/** The default timeframe for -maxuploadtarget. 1 day. */
static constexpr std::chrono::seconds MAX_UPLOAD_TIMEFRAME{60 * 60 * 24};

// A random time period (0 to 1 seconds) is added to feeler connections to prevent synchronization.
static constexpr auto FEELER_SLEEP_WINDOW{1s};

/** Frequency to attempt extra connections to reachable networks we're not connected to yet **/
static constexpr auto EXTRA_NETWORK_PEER_INTERVAL{5min};

/** Used to pass flags to the Bind() function */
enum BindFlags {
    BF_NONE         = 0,
    BF_REPORT_ERROR = (1U << 0),
    /**
     * Do not call AddLocal() for our special addresses, e.g., for incoming
     * Tor connections, to prevent gossiping them over the network.
     */
    BF_DONT_ADVERTISE = (1U << 1),
};

// The set of sockets cannot be modified while waiting
// The sleep time needs to be small to avoid new sockets stalling
static const uint64_t SELECT_TIMEOUT_MILLISECONDS = 50;

const std::string NET_MESSAGE_TYPE_OTHER = "*other*";

static const uint64_t RANDOMIZER_ID_NETGROUP = 0x6c0edd8036ef4036ULL; // SHA256("netgroup")[0:8]
static const uint64_t RANDOMIZER_ID_LOCALHOSTNONCE = 0xd93e69e2bbfa5735ULL; // SHA256("localhostnonce")[0:8]
static const uint64_t RANDOMIZER_ID_ADDRCACHE = 0x1cf2e4ddd306dda9ULL; // SHA256("addrcache")[0:8]
//
// Global state variables
//
bool fDiscover = true;
bool fListen = true;
GlobalMutex g_maplocalhost_mutex;
std::map<CNetAddr, LocalServiceInfo> mapLocalHost GUARDED_BY(g_maplocalhost_mutex);
std::string strSubVersion;

size_t CSerializedNetMsg::GetMemoryUsage() const noexcept
{
    // Don't count the dynamic memory used for the m_type string, by assuming it fits in the
    // "small string" optimization area (which stores data inside the object itself, up to some
    // size; 15 bytes in modern libstdc++).
    return sizeof(*this) + memusage::DynamicUsage(data);
}

void CConnman::AddAddrFetch(const std::string& strDest)
{
    LOCK(m_addr_fetches_mutex);
    m_addr_fetches.push_back(strDest);
}

uint16_t GetListenPort()
{
    // If -bind= is provided with ":port" part, use that (first one if multiple are provided).
    for (const std::string& bind_arg : gArgs.GetArgs("-bind")) {
        constexpr uint16_t dummy_port = 0;

        const std::optional<CService> bind_addr{Lookup(bind_arg, dummy_port, /*fAllowLookup=*/false)};
        if (bind_addr.has_value() && bind_addr->GetPort() != dummy_port) return bind_addr->GetPort();
    }

    // Otherwise, if -whitebind= without NetPermissionFlags::NoBan is provided, use that
    // (-whitebind= is required to have ":port").
    for (const std::string& whitebind_arg : gArgs.GetArgs("-whitebind")) {
        NetWhitebindPermissions whitebind;
        bilingual_str error;
        if (NetWhitebindPermissions::TryParse(whitebind_arg, whitebind, error)) {
            if (!NetPermissions::HasFlag(whitebind.m_flags, NetPermissionFlags::NoBan)) {
                return whitebind.m_service.GetPort();
            }
        }
    }

    // Otherwise, if -port= is provided, use that. Otherwise use the default port.
    return static_cast<uint16_t>(gArgs.GetIntArg("-port", Params().GetDefaultPort()));
}

// Determine the "best" local address for a particular peer.
[[nodiscard]] static std::optional<CService> GetLocal(const CNode& peer)
{
    if (!fListen) return std::nullopt;

    std::optional<CService> addr;
    int nBestScore = -1;
    int nBestReachability = -1;
    {
        LOCK(g_maplocalhost_mutex);
        for (const auto& [local_addr, local_service_info] : mapLocalHost) {
            // For privacy reasons, don't advertise our privacy-network address
            // to other networks and don't advertise our other-network address
            // to privacy networks.
            if (local_addr.GetNetwork() != peer.ConnectedThroughNetwork()
                && (local_addr.IsPrivacyNet() || peer.IsConnectedThroughPrivacyNet())) {
                continue;
            }
            const int nScore{local_service_info.nScore};
            const int nReachability{local_addr.GetReachabilityFrom(peer.addr)};
            if (nReachability > nBestReachability || (nReachability == nBestReachability && nScore > nBestScore)) {
                addr.emplace(CService{local_addr, local_service_info.nPort});
                nBestReachability = nReachability;
                nBestScore = nScore;
            }
        }
    }
    return addr;
}

//! Convert the serialized seeds into usable address objects.
static std::vector<CAddress> ConvertSeeds(const std::vector<uint8_t> &vSeedsIn)
{
    // It'll only connect to one or two seed nodes because once it connects,
    // it'll get a pile of addresses with newer timestamps.
    // Seed nodes are given a random 'last seen time' of between one and two
    // weeks ago.
    const auto one_week{7 * 24h};
    std::vector<CAddress> vSeedsOut;
    FastRandomContext rng;
    DataStream underlying_stream{vSeedsIn};
    ParamsStream s{CAddress::V2_NETWORK, underlying_stream};
    while (!s.eof()) {
        CService endpoint;
        s >> endpoint;
        CAddress addr{endpoint, SeedsServiceFlags()};
        addr.nTime = rng.rand_uniform_delay(Now<NodeSeconds>() - one_week, -one_week);
        LogPrint(BCLog::NET, "Added hardcoded seed: %s\n", addr.ToStringAddrPort());
        vSeedsOut.push_back(addr);
    }
    return vSeedsOut;
}

// Determine the "best" local address for a particular peer.
// If none, return the unroutable 0.0.0.0 but filled in with
// the normal parameters, since the IP may be changed to a useful
// one by discovery.
CService GetLocalAddress(const CNode& peer)
{
    return GetLocal(peer).value_or(CService{CNetAddr(), GetListenPort()});
}

static int GetnScore(const CService& addr)
{
    LOCK(g_maplocalhost_mutex);
    const auto it = mapLocalHost.find(addr);
    return (it != mapLocalHost.end()) ? it->second.nScore : 0;
}

// Is our peer's addrLocal potentially useful as an external IP source?
[[nodiscard]] static bool IsPeerAddrLocalGood(CNode *pnode)
{
    CService addrLocal = pnode->GetAddrLocal();
    return fDiscover && pnode->addr.IsRoutable() && addrLocal.IsRoutable() &&
           g_reachable_nets.Contains(addrLocal);
}

std::optional<CService> GetLocalAddrForPeer(CNode& node)
{
    CService addrLocal{GetLocalAddress(node)};
    if (gArgs.GetBoolArg("-addrmantest", false)) {
        // use IPv4 loopback during addrmantest
        addrLocal = CService(LookupNumeric("127.0.0.1", GetListenPort()));
    }
    // If discovery is enabled, sometimes give our peer the address it
    // tells us that it sees us as in case it has a better idea of our
    // address than we do.
    FastRandomContext rng;
    if (IsPeerAddrLocalGood(&node) && (!addrLocal.IsRoutable() ||
         rng.randbits((GetnScore(addrLocal) > LOCAL_MANUAL) ? 3 : 1) == 0))
    {
        if (node.IsInboundConn()) {
            // For inbound connections, assume both the address and the port
            // as seen from the peer.
            addrLocal = CService{node.GetAddrLocal()};
        } else {
            // For outbound connections, assume just the address as seen from
            // the peer and leave the port in `addrLocal` as returned by
            // `GetLocalAddress()` above. The peer has no way to observe our
            // listening port when we have initiated the connection.
            addrLocal.SetIP(node.GetAddrLocal());
        }
    }
    if (addrLocal.IsRoutable() || gArgs.GetBoolArg("-addrmantest", false))
    {
        LogPrint(BCLog::NET, "Advertising address %s to peer=%d\n", addrLocal.ToStringAddrPort(), node.GetId());
        return addrLocal;
    }
    // Address is unroutable. Don't advertise.
    return std::nullopt;
}

// learn a new local address
bool AddLocal(const CService& addr_, int nScore)
{
    CService addr{MaybeFlipIPv6toCJDNS(addr_)};

    if (!addr.IsRoutable())
        return false;

    if (!fDiscover && nScore < LOCAL_MANUAL)
        return false;

    if (!g_reachable_nets.Contains(addr))
        return false;

    LogPrintf("AddLocal(%s,%i)\n", addr.ToStringAddrPort(), nScore);

    {
        LOCK(g_maplocalhost_mutex);
        const auto [it, is_newly_added] = mapLocalHost.emplace(addr, LocalServiceInfo());
        LocalServiceInfo &info = it->second;
        if (is_newly_added || nScore >= info.nScore) {
            info.nScore = nScore + (is_newly_added ? 0 : 1);
            info.nPort = addr.GetPort();
        }
    }

    return true;
}

bool AddLocal(const CNetAddr &addr, int nScore)
{
    return AddLocal(CService(addr, GetListenPort()), nScore);
}

void RemoveLocal(const CService& addr)
{
    LOCK(g_maplocalhost_mutex);
    LogPrintf("RemoveLocal(%s)\n", addr.ToStringAddrPort());
    mapLocalHost.erase(addr);
}

/** vote for a local address */
bool SeenLocal(const CService& addr)
{
    LOCK(g_maplocalhost_mutex);
    const auto it = mapLocalHost.find(addr);
    if (it == mapLocalHost.end()) return false;
    ++it->second.nScore;
    return true;
}


/** check whether a given address is potentially local */
bool IsLocal(const CService& addr)
{
    LOCK(g_maplocalhost_mutex);
    return mapLocalHost.count(addr) > 0;
}

CNode* CConnman::FindNode(const CNetAddr& ip)
{
    LOCK(m_nodes_mutex);
    for (CNode* pnode : m_nodes) {
      if (static_cast<CNetAddr>(pnode->addr) == ip) {
            return pnode;
        }
    }
    return nullptr;
}

CNode* CConnman::FindNode(const std::string& addrName)
{
    LOCK(m_nodes_mutex);
    for (CNode* pnode : m_nodes) {
        if (pnode->m_addr_name == addrName) {
            return pnode;
        }
    }
    return nullptr;
}

CNode* CConnman::FindNode(const CService& addr)
{
    LOCK(m_nodes_mutex);
    for (CNode* pnode : m_nodes) {
        if (static_cast<CService>(pnode->addr) == addr) {
            return pnode;
        }
    }
    return nullptr;
}

bool CConnman::AlreadyConnectedToAddress(const CAddress& addr)
{
    return FindNode(static_cast<CNetAddr>(addr)) || FindNode(addr.ToStringAddrPort());
}

bool CConnman::CheckIncomingNonce(uint64_t nonce)
{
    LOCK(m_nodes_mutex);
    for (const CNode* pnode : m_nodes) {
        if (!pnode->fSuccessfullyConnected && !pnode->IsInboundConn() && pnode->GetLocalNonce() == nonce)
            return false;
    }
    return true;
}

/** Get the bind address for a socket as CAddress */
static CAddress GetBindAddress(const Sock& sock)
{
    CAddress addr_bind;
    struct sockaddr_storage sockaddr_bind;
    socklen_t sockaddr_bind_len = sizeof(sockaddr_bind);
    if (!sock.GetSockName((struct sockaddr*)&sockaddr_bind, &sockaddr_bind_len)) {
        addr_bind.SetSockAddr((const struct sockaddr*)&sockaddr_bind);
    } else {
        LogPrintLevel(BCLog::NET, BCLog::Level::Warning, "getsockname failed\n");
    }
    return addr_bind;
}

CNode* CConnman::ConnectNode(CAddress addrConnect, const char *pszDest, bool fCountFailure, ConnectionType conn_type, bool use_v2transport)
{
    AssertLockNotHeld(m_unused_i2p_sessions_mutex);
    assert(conn_type != ConnectionType::INBOUND);

    if (pszDest == nullptr) {
        if (IsLocal(addrConnect))
            return nullptr;

        // Look for an existing connection
        CNode* pnode = FindNode(static_cast<CService>(addrConnect));
        if (pnode)
        {
            LogPrintf("Failed to open new connection, already connected\n");
            return nullptr;
        }
    }

    LogPrintLevel(BCLog::NET, BCLog::Level::Debug, "trying %s connection %s lastseen=%.1fhrs\n",
        use_v2transport ? "v2" : "v1",
        pszDest ? pszDest : addrConnect.ToStringAddrPort(),
        Ticks<HoursDouble>(pszDest ? 0h : Now<NodeSeconds>() - addrConnect.nTime));

    // Resolve
    const uint16_t default_port{pszDest != nullptr ? GetDefaultPort(pszDest) :
                                                     m_params.GetDefaultPort()};
    if (pszDest) {
        std::vector<CService> resolved{Lookup(pszDest, default_port, fNameLookup && !HaveNameProxy(), 256)};
        if (!resolved.empty()) {
            Shuffle(resolved.begin(), resolved.end(), FastRandomContext());
            // If the connection is made by name, it can be the case that the name resolves to more than one address.
            // We don't want to connect any more of them if we are already connected to one
            for (const auto& r : resolved) {
                addrConnect = CAddress{MaybeFlipIPv6toCJDNS(r), NODE_NONE};
                if (!addrConnect.IsValid()) {
                    LogPrint(BCLog::NET, "Resolver returned invalid address %s for %s\n", addrConnect.ToStringAddrPort(), pszDest);
                    return nullptr;
                }
                // It is possible that we already have a connection to the IP/port pszDest resolved to.
                // In that case, drop the connection that was just created.
                LOCK(m_nodes_mutex);
                CNode* pnode = FindNode(static_cast<CService>(addrConnect));
                if (pnode) {
                    LogPrintf("Not opening a connection to %s, already connected to %s\n", pszDest, addrConnect.ToStringAddrPort());
                    return nullptr;
                }
            }
        }
    }

    // Connect
    bool connected = false;
    std::unique_ptr<Sock> sock;
    Proxy proxy;
    CAddress addr_bind;
    assert(!addr_bind.IsValid());
    std::unique_ptr<i2p::sam::Session> i2p_transient_session;

    if (addrConnect.IsValid()) {
        const bool use_proxy{GetProxy(addrConnect.GetNetwork(), proxy)};
        bool proxyConnectionFailed = false;

        if (addrConnect.IsI2P() && use_proxy) {
            i2p::Connection conn;

            if (m_i2p_sam_session) {
                connected = m_i2p_sam_session->Connect(addrConnect, conn, proxyConnectionFailed);
            } else {
                {
                    LOCK(m_unused_i2p_sessions_mutex);
                    if (m_unused_i2p_sessions.empty()) {
                        i2p_transient_session =
                            std::make_unique<i2p::sam::Session>(proxy.proxy, &interruptNet);
                    } else {
                        i2p_transient_session.swap(m_unused_i2p_sessions.front());
                        m_unused_i2p_sessions.pop();
                    }
                }
                connected = i2p_transient_session->Connect(addrConnect, conn, proxyConnectionFailed);
                if (!connected) {
                    LOCK(m_unused_i2p_sessions_mutex);
                    if (m_unused_i2p_sessions.size() < MAX_UNUSED_I2P_SESSIONS_SIZE) {
                        m_unused_i2p_sessions.emplace(i2p_transient_session.release());
                    }
                }
            }

            if (connected) {
                sock = std::move(conn.sock);
                addr_bind = CAddress{conn.me, NODE_NONE};
            }
        } else if (use_proxy) {
            sock = CreateSock(proxy.proxy);
            if (!sock) {
                return nullptr;
            }
            connected = ConnectThroughProxy(proxy, addrConnect.ToStringAddr(), addrConnect.GetPort(),
                                            *sock, nConnectTimeout, proxyConnectionFailed);
        } else {
            // no proxy needed (none set for target network)
            sock = CreateSock(addrConnect);
            if (!sock) {
                return nullptr;
            }
            connected = ConnectSocketDirectly(addrConnect, *sock, nConnectTimeout,
                                              conn_type == ConnectionType::MANUAL);
        }
        if (!proxyConnectionFailed) {
            // If a connection to the node was attempted, and failure (if any) is not caused by a problem connecting to
            // the proxy, mark this as an attempt.
            addrman.Attempt(addrConnect, fCountFailure);
        }
    } else if (pszDest && GetNameProxy(proxy)) {
        sock = CreateSock(proxy.proxy);
        if (!sock) {
            return nullptr;
        }
        std::string host;
        uint16_t port{default_port};
        SplitHostPort(std::string(pszDest), port, host);
        bool proxyConnectionFailed;
        connected = ConnectThroughProxy(proxy, host, port, *sock, nConnectTimeout,
                                        proxyConnectionFailed);
    }
    if (!connected) {
        return nullptr;
    }

    // Add node
    NodeId id = GetNewNodeId();
    uint64_t nonce = GetDeterministicRandomizer(RANDOMIZER_ID_LOCALHOSTNONCE).Write(id).Finalize();
    if (!addr_bind.IsValid()) {
        addr_bind = GetBindAddress(*sock);
    }
    CNode* pnode = new CNode(id,
                             std::move(sock),
                             addrConnect,
                             CalculateKeyedNetGroup(addrConnect),
                             nonce,
                             addr_bind,
                             pszDest ? pszDest : "",
                             conn_type,
                             /*inbound_onion=*/false,
                             CNodeOptions{
                                 .i2p_sam_session = std::move(i2p_transient_session),
                                 .recv_flood_size = nReceiveFloodSize,
                                 .use_v2transport = use_v2transport,
                             });
    pnode->AddRef();

    // We're making a new connection, harvest entropy from the time (and our peer count)
    RandAddEvent((uint32_t)id);

    return pnode;
}

void CNode::CloseSocketDisconnect()
{
    fDisconnect = true;
    LOCK(m_sock_mutex);
    if (m_sock) {
        LogPrint(BCLog::NET, "disconnecting peer=%d\n", id);
        m_sock.reset();
    }
    m_i2p_sam_session.reset();
}

void CConnman::AddWhitelistPermissionFlags(NetPermissionFlags& flags, const CNetAddr &addr) const {
    for (const auto& subnet : vWhitelistedRange) {
        if (subnet.m_subnet.Match(addr)) NetPermissions::AddFlag(flags, subnet.m_flags);
    }
}

CService CNode::GetAddrLocal() const
{
    AssertLockNotHeld(m_addr_local_mutex);
    LOCK(m_addr_local_mutex);
    return addrLocal;
}

void CNode::SetAddrLocal(const CService& addrLocalIn) {
    AssertLockNotHeld(m_addr_local_mutex);
    LOCK(m_addr_local_mutex);
    if (addrLocal.IsValid()) {
        error("Addr local already set for node: %i. Refusing to change from %s to %s", id, addrLocal.ToStringAddrPort(), addrLocalIn.ToStringAddrPort());
    } else {
        addrLocal = addrLocalIn;
    }
}

Network CNode::ConnectedThroughNetwork() const
{
    return m_inbound_onion ? NET_ONION : addr.GetNetClass();
}

bool CNode::IsConnectedThroughPrivacyNet() const
{
    return m_inbound_onion || addr.IsPrivacyNet();
}

#undef X
#define X(name) stats.name = name
void CNode::CopyStats(CNodeStats& stats)
{
    stats.nodeid = this->GetId();
    X(addr);
    X(addrBind);
    stats.m_network = ConnectedThroughNetwork();
    X(m_last_send);
    X(m_last_recv);
    X(m_last_tx_time);
    X(m_last_block_time);
    X(m_connected);
    X(nTimeOffset);
    X(m_addr_name);
    X(nVersion);
    {
        LOCK(m_subver_mutex);
        X(cleanSubVer);
    }
    stats.fInbound = IsInboundConn();
    X(m_bip152_highbandwidth_to);
    X(m_bip152_highbandwidth_from);
    {
        LOCK(cs_vSend);
        X(mapSendBytesPerMsgType);
        X(nSendBytes);
    }
    {
        LOCK(cs_vRecv);
        X(mapRecvBytesPerMsgType);
        X(nRecvBytes);
        Transport::Info info = m_transport->GetInfo();
        stats.m_transport_type = info.transport_type;
        if (info.session_id) stats.m_session_id = HexStr(*info.session_id);
    }
    X(m_permission_flags);

    X(m_last_ping_time);
    X(m_min_ping_time);

    // Leave string empty if addrLocal invalid (not filled in yet)
    CService addrLocalUnlocked = GetAddrLocal();
    stats.addrLocal = addrLocalUnlocked.IsValid() ? addrLocalUnlocked.ToStringAddrPort() : "";

    X(m_conn_type);
}
#undef X

bool CNode::ReceiveMsgBytes(Span<const uint8_t> msg_bytes, bool& complete)
{
    complete = false;
    const auto time = GetTime<std::chrono::microseconds>();
    LOCK(cs_vRecv);
    m_last_recv = std::chrono::duration_cast<std::chrono::seconds>(time);
    nRecvBytes += msg_bytes.size();
    while (msg_bytes.size() > 0) {
        // absorb network data
        if (!m_transport->ReceivedBytes(msg_bytes)) {
            // Serious transport problem, disconnect from the peer.
            return false;
        }

        if (m_transport->ReceivedMessageComplete()) {
            // decompose a transport agnostic CNetMessage from the deserializer
            bool reject_message{false};
            CNetMessage msg = m_transport->GetReceivedMessage(time, reject_message);
            if (reject_message) {
                // Message deserialization failed. Drop the message but don't disconnect the peer.
                // store the size of the corrupt message
                mapRecvBytesPerMsgType.at(NET_MESSAGE_TYPE_OTHER) += msg.m_raw_message_size;
                continue;
            }

            // Store received bytes per message type.
            // To prevent a memory DOS, only allow known message types.
            auto i = mapRecvBytesPerMsgType.find(msg.m_type);
            if (i == mapRecvBytesPerMsgType.end()) {
                i = mapRecvBytesPerMsgType.find(NET_MESSAGE_TYPE_OTHER);
            }
            assert(i != mapRecvBytesPerMsgType.end());
            i->second += msg.m_raw_message_size;

            // push the message to the process queue,
            vRecvMsg.push_back(std::move(msg));

            complete = true;
        }
    }

    return true;
}

V1Transport::V1Transport(const NodeId node_id) noexcept
    : m_magic_bytes{Params().MessageStart()}, m_node_id{node_id}
{
    LOCK(m_recv_mutex);
    Reset();
}

Transport::Info V1Transport::GetInfo() const noexcept
{
    return {.transport_type = TransportProtocolType::V1, .session_id = {}};
}

int V1Transport::readHeader(Span<const uint8_t> msg_bytes)
{
    AssertLockHeld(m_recv_mutex);
    // copy data to temporary parsing buffer
    unsigned int nRemaining = CMessageHeader::HEADER_SIZE - nHdrPos;
    unsigned int nCopy = std::min<unsigned int>(nRemaining, msg_bytes.size());

    memcpy(&hdrbuf[nHdrPos], msg_bytes.data(), nCopy);
    nHdrPos += nCopy;

    // if header incomplete, exit
    if (nHdrPos < CMessageHeader::HEADER_SIZE)
        return nCopy;

    // deserialize to CMessageHeader
    try {
        hdrbuf >> hdr;
    }
    catch (const std::exception&) {
        LogPrint(BCLog::NET, "Header error: Unable to deserialize, peer=%d\n", m_node_id);
        return -1;
    }

    // Check start string, network magic
    if (hdr.pchMessageStart != m_magic_bytes) {
        LogPrint(BCLog::NET, "Header error: Wrong MessageStart %s received, peer=%d\n", HexStr(hdr.pchMessageStart), m_node_id);
        return -1;
    }

    // reject messages larger than MAX_SIZE or MAX_PROTOCOL_MESSAGE_LENGTH
    if (hdr.nMessageSize > MAX_SIZE || hdr.nMessageSize > MAX_PROTOCOL_MESSAGE_LENGTH) {
        LogPrint(BCLog::NET, "Header error: Size too large (%s, %u bytes), peer=%d\n", SanitizeString(hdr.GetCommand()), hdr.nMessageSize, m_node_id);
        return -1;
    }

    // switch state to reading message data
    in_data = true;

    return nCopy;
}

int V1Transport::readData(Span<const uint8_t> msg_bytes)
{
    AssertLockHeld(m_recv_mutex);
    unsigned int nRemaining = hdr.nMessageSize - nDataPos;
    unsigned int nCopy = std::min<unsigned int>(nRemaining, msg_bytes.size());

    if (vRecv.size() < nDataPos + nCopy) {
        // Allocate up to 256 KiB ahead, but never more than the total message size.
        vRecv.resize(std::min(hdr.nMessageSize, nDataPos + nCopy + 256 * 1024));
    }

    hasher.Write(msg_bytes.first(nCopy));
    memcpy(&vRecv[nDataPos], msg_bytes.data(), nCopy);
    nDataPos += nCopy;

    return nCopy;
}

const uint256& V1Transport::GetMessageHash() const
{
    AssertLockHeld(m_recv_mutex);
    assert(CompleteInternal());
    if (data_hash.IsNull())
        hasher.Finalize(data_hash);
    return data_hash;
}

CNetMessage V1Transport::GetReceivedMessage(const std::chrono::microseconds time, bool& reject_message)
{
    AssertLockNotHeld(m_recv_mutex);
    // Initialize out parameter
    reject_message = false;
    // decompose a single CNetMessage from the TransportDeserializer
    LOCK(m_recv_mutex);
    CNetMessage msg(std::move(vRecv));

    // store message type string, time, and sizes
    msg.m_type = hdr.GetCommand();
    msg.m_time = time;
    msg.m_message_size = hdr.nMessageSize;
    msg.m_raw_message_size = hdr.nMessageSize + CMessageHeader::HEADER_SIZE;

    uint256 hash = GetMessageHash();

    // We just received a message off the wire, harvest entropy from the time (and the message checksum)
    RandAddEvent(ReadLE32(hash.begin()));

    // Check checksum and header message type string
    if (memcmp(hash.begin(), hdr.pchChecksum, CMessageHeader::CHECKSUM_SIZE) != 0) {
        LogPrint(BCLog::NET, "Header error: Wrong checksum (%s, %u bytes), expected %s was %s, peer=%d\n",
                 SanitizeString(msg.m_type), msg.m_message_size,
                 HexStr(Span{hash}.first(CMessageHeader::CHECKSUM_SIZE)),
                 HexStr(hdr.pchChecksum),
                 m_node_id);
        reject_message = true;
    } else if (!hdr.IsCommandValid()) {
        LogPrint(BCLog::NET, "Header error: Invalid message type (%s, %u bytes), peer=%d\n",
                 SanitizeString(hdr.GetCommand()), msg.m_message_size, m_node_id);
        reject_message = true;
    }

    // Always reset the network deserializer (prepare for the next message)
    Reset();
    return msg;
}

bool V1Transport::SetMessageToSend(CSerializedNetMsg& msg) noexcept
{
    AssertLockNotHeld(m_send_mutex);
    // Determine whether a new message can be set.
    LOCK(m_send_mutex);
    if (m_sending_header || m_bytes_sent < m_message_to_send.data.size()) return false;

    // create dbl-sha256 checksum
    uint256 hash = Hash(msg.data);

    // create header
    CMessageHeader hdr(m_magic_bytes, msg.m_type.c_str(), msg.data.size());
    memcpy(hdr.pchChecksum, hash.begin(), CMessageHeader::CHECKSUM_SIZE);

    // serialize header
    m_header_to_send.clear();
<<<<<<< HEAD
    CVectorWriter{SER_NETWORK, INIT_PROTO_VERSION, m_header_to_send, 0, hdr};
=======
    VectorWriter{m_header_to_send, 0, hdr};
>>>>>>> c7885ecd

    // update state
    m_message_to_send = std::move(msg);
    m_sending_header = true;
    m_bytes_sent = 0;
    return true;
}

Transport::BytesToSend V1Transport::GetBytesToSend(bool have_next_message) const noexcept
{
    AssertLockNotHeld(m_send_mutex);
    LOCK(m_send_mutex);
    if (m_sending_header) {
        return {Span{m_header_to_send}.subspan(m_bytes_sent),
                // We have more to send after the header if the message has payload, or if there
                // is a next message after that.
                have_next_message || !m_message_to_send.data.empty(),
                m_message_to_send.m_type
               };
    } else {
        return {Span{m_message_to_send.data}.subspan(m_bytes_sent),
                // We only have more to send after this message's payload if there is another
                // message.
                have_next_message,
                m_message_to_send.m_type
               };
    }
}

void V1Transport::MarkBytesSent(size_t bytes_sent) noexcept
{
    AssertLockNotHeld(m_send_mutex);
    LOCK(m_send_mutex);
    m_bytes_sent += bytes_sent;
    if (m_sending_header && m_bytes_sent == m_header_to_send.size()) {
        // We're done sending a message's header. Switch to sending its data bytes.
        m_sending_header = false;
        m_bytes_sent = 0;
    } else if (!m_sending_header && m_bytes_sent == m_message_to_send.data.size()) {
        // We're done sending a message's data. Wipe the data vector to reduce memory consumption.
        ClearShrink(m_message_to_send.data);
        m_bytes_sent = 0;
    }
}

size_t V1Transport::GetSendMemoryUsage() const noexcept
{
    AssertLockNotHeld(m_send_mutex);
    LOCK(m_send_mutex);
    // Don't count sending-side fields besides m_message_to_send, as they're all small and bounded.
    return m_message_to_send.GetMemoryUsage();
}

namespace {

/** List of short messages as defined in BIP324, in order.
 *
 * Only message types that are actually implemented in this codebase need to be listed, as other
 * messages get ignored anyway - whether we know how to decode them or not.
 */
const std::array<std::string, 33> V2_MESSAGE_IDS = {
    "", // 12 bytes follow encoding the message type like in V1
    NetMsgType::ADDR,
    NetMsgType::BLOCK,
    NetMsgType::BLOCKTXN,
    NetMsgType::CMPCTBLOCK,
    NetMsgType::FEEFILTER,
    NetMsgType::FILTERADD,
    NetMsgType::FILTERCLEAR,
    NetMsgType::FILTERLOAD,
    NetMsgType::GETBLOCKS,
    NetMsgType::GETBLOCKTXN,
    NetMsgType::GETDATA,
    NetMsgType::GETHEADERS,
    NetMsgType::HEADERS,
    NetMsgType::INV,
    NetMsgType::MEMPOOL,
    NetMsgType::MERKLEBLOCK,
    NetMsgType::NOTFOUND,
    NetMsgType::PING,
    NetMsgType::PONG,
    NetMsgType::SENDCMPCT,
    NetMsgType::TX,
    NetMsgType::GETCFILTERS,
    NetMsgType::CFILTER,
    NetMsgType::GETCFHEADERS,
    NetMsgType::CFHEADERS,
    NetMsgType::GETCFCHECKPT,
    NetMsgType::CFCHECKPT,
    NetMsgType::ADDRV2,
    // Unimplemented message types that are assigned in BIP324:
    "",
    "",
    "",
    ""
};

class V2MessageMap
{
    std::unordered_map<std::string, uint8_t> m_map;

public:
    V2MessageMap() noexcept
    {
        for (size_t i = 1; i < std::size(V2_MESSAGE_IDS); ++i) {
            m_map.emplace(V2_MESSAGE_IDS[i], i);
        }
    }

    std::optional<uint8_t> operator()(const std::string& message_name) const noexcept
    {
        auto it = m_map.find(message_name);
        if (it == m_map.end()) return std::nullopt;
        return it->second;
    }
};

const V2MessageMap V2_MESSAGE_MAP;

std::vector<uint8_t> GenerateRandomGarbage() noexcept
{
    std::vector<uint8_t> ret;
    FastRandomContext rng;
    ret.resize(rng.randrange(V2Transport::MAX_GARBAGE_LEN + 1));
    rng.fillrand(MakeWritableByteSpan(ret));
    return ret;
}

} // namespace

void V2Transport::StartSendingHandshake() noexcept
{
    AssertLockHeld(m_send_mutex);
    Assume(m_send_state == SendState::AWAITING_KEY);
    Assume(m_send_buffer.empty());
    // Initialize the send buffer with ellswift pubkey + provided garbage.
    m_send_buffer.resize(EllSwiftPubKey::size() + m_send_garbage.size());
    std::copy(std::begin(m_cipher.GetOurPubKey()), std::end(m_cipher.GetOurPubKey()), MakeWritableByteSpan(m_send_buffer).begin());
    std::copy(m_send_garbage.begin(), m_send_garbage.end(), m_send_buffer.begin() + EllSwiftPubKey::size());
    // We cannot wipe m_send_garbage as it will still be used as AAD later in the handshake.
}

V2Transport::V2Transport(NodeId nodeid, bool initiating, const CKey& key, Span<const std::byte> ent32, std::vector<uint8_t> garbage) noexcept
    : m_cipher{key, ent32}, m_initiating{initiating}, m_nodeid{nodeid},
      m_v1_fallback{nodeid},
      m_recv_state{initiating ? RecvState::KEY : RecvState::KEY_MAYBE_V1},
      m_send_garbage{std::move(garbage)},
      m_send_state{initiating ? SendState::AWAITING_KEY : SendState::MAYBE_V1}
{
    Assume(m_send_garbage.size() <= MAX_GARBAGE_LEN);
    // Start sending immediately if we're the initiator of the connection.
    if (initiating) {
        LOCK(m_send_mutex);
        StartSendingHandshake();
    }
}

V2Transport::V2Transport(NodeId nodeid, bool initiating) noexcept
    : V2Transport{nodeid, initiating, GenerateRandomKey(),
                  MakeByteSpan(GetRandHash()), GenerateRandomGarbage()} {}

void V2Transport::SetReceiveState(RecvState recv_state) noexcept
{
    AssertLockHeld(m_recv_mutex);
    // Enforce allowed state transitions.
    switch (m_recv_state) {
    case RecvState::KEY_MAYBE_V1:
        Assume(recv_state == RecvState::KEY || recv_state == RecvState::V1);
        break;
    case RecvState::KEY:
        Assume(recv_state == RecvState::GARB_GARBTERM);
        break;
    case RecvState::GARB_GARBTERM:
        Assume(recv_state == RecvState::VERSION);
        break;
    case RecvState::VERSION:
        Assume(recv_state == RecvState::APP);
        break;
    case RecvState::APP:
        Assume(recv_state == RecvState::APP_READY);
        break;
    case RecvState::APP_READY:
        Assume(recv_state == RecvState::APP);
        break;
    case RecvState::V1:
        Assume(false); // V1 state cannot be left
        break;
    }
    // Change state.
    m_recv_state = recv_state;
}

void V2Transport::SetSendState(SendState send_state) noexcept
{
    AssertLockHeld(m_send_mutex);
    // Enforce allowed state transitions.
    switch (m_send_state) {
    case SendState::MAYBE_V1:
        Assume(send_state == SendState::V1 || send_state == SendState::AWAITING_KEY);
        break;
    case SendState::AWAITING_KEY:
        Assume(send_state == SendState::READY);
        break;
    case SendState::READY:
    case SendState::V1:
        Assume(false); // Final states
        break;
    }
    // Change state.
    m_send_state = send_state;
}

bool V2Transport::ReceivedMessageComplete() const noexcept
{
    AssertLockNotHeld(m_recv_mutex);
    LOCK(m_recv_mutex);
    if (m_recv_state == RecvState::V1) return m_v1_fallback.ReceivedMessageComplete();

    return m_recv_state == RecvState::APP_READY;
}

void V2Transport::ProcessReceivedMaybeV1Bytes() noexcept
{
    AssertLockHeld(m_recv_mutex);
    AssertLockNotHeld(m_send_mutex);
    Assume(m_recv_state == RecvState::KEY_MAYBE_V1);
    // We still have to determine if this is a v1 or v2 connection. The bytes being received could
    // be the beginning of either a v1 packet (network magic + "version\x00\x00\x00\x00\x00"), or
    // of a v2 public key. BIP324 specifies that a mismatch with this 16-byte string should trigger
    // sending of the key.
    std::array<uint8_t, V1_PREFIX_LEN> v1_prefix = {0, 0, 0, 0, 'v', 'e', 'r', 's', 'i', 'o', 'n', 0, 0, 0, 0, 0};
    std::copy(std::begin(Params().MessageStart()), std::end(Params().MessageStart()), v1_prefix.begin());
    Assume(m_recv_buffer.size() <= v1_prefix.size());
    if (!std::equal(m_recv_buffer.begin(), m_recv_buffer.end(), v1_prefix.begin())) {
        // Mismatch with v1 prefix, so we can assume a v2 connection.
        SetReceiveState(RecvState::KEY); // Convert to KEY state, leaving received bytes around.
        // Transition the sender to AWAITING_KEY state and start sending.
        LOCK(m_send_mutex);
        SetSendState(SendState::AWAITING_KEY);
        StartSendingHandshake();
    } else if (m_recv_buffer.size() == v1_prefix.size()) {
        // Full match with the v1 prefix, so fall back to v1 behavior.
        LOCK(m_send_mutex);
        Span<const uint8_t> feedback{m_recv_buffer};
        // Feed already received bytes to v1 transport. It should always accept these, because it's
        // less than the size of a v1 header, and these are the first bytes fed to m_v1_fallback.
        bool ret = m_v1_fallback.ReceivedBytes(feedback);
        Assume(feedback.empty());
        Assume(ret);
        SetReceiveState(RecvState::V1);
        SetSendState(SendState::V1);
        // Reset v2 transport buffers to save memory.
        ClearShrink(m_recv_buffer);
        ClearShrink(m_send_buffer);
    } else {
        // We have not received enough to distinguish v1 from v2 yet. Wait until more bytes come.
    }
}

bool V2Transport::ProcessReceivedKeyBytes() noexcept
{
    AssertLockHeld(m_recv_mutex);
    AssertLockNotHeld(m_send_mutex);
    Assume(m_recv_state == RecvState::KEY);
    Assume(m_recv_buffer.size() <= EllSwiftPubKey::size());

    // As a special exception, if bytes 4-16 of the key on a responder connection match the
    // corresponding bytes of a V1 version message, but bytes 0-4 don't match the network magic
    // (if they did, we'd have switched to V1 state already), assume this is a peer from
    // another network, and disconnect them. They will almost certainly disconnect us too when
    // they receive our uniformly random key and garbage, but detecting this case specially
    // means we can log it.
    static constexpr std::array<uint8_t, 12> MATCH = {'v', 'e', 'r', 's', 'i', 'o', 'n', 0, 0, 0, 0, 0};
    static constexpr size_t OFFSET = std::tuple_size_v<MessageStartChars>;
    if (!m_initiating && m_recv_buffer.size() >= OFFSET + MATCH.size()) {
        if (std::equal(MATCH.begin(), MATCH.end(), m_recv_buffer.begin() + OFFSET)) {
            LogPrint(BCLog::NET, "V2 transport error: V1 peer with wrong MessageStart %s\n",
                     HexStr(Span(m_recv_buffer).first(OFFSET)));
            return false;
        }
    }

    if (m_recv_buffer.size() == EllSwiftPubKey::size()) {
        // Other side's key has been fully received, and can now be Diffie-Hellman combined with
        // our key to initialize the encryption ciphers.

        // Initialize the ciphers.
        EllSwiftPubKey ellswift(MakeByteSpan(m_recv_buffer));
        LOCK(m_send_mutex);
        m_cipher.Initialize(ellswift, m_initiating);

        // Switch receiver state to GARB_GARBTERM.
        SetReceiveState(RecvState::GARB_GARBTERM);
        m_recv_buffer.clear();

        // Switch sender state to READY.
        SetSendState(SendState::READY);

        // Append the garbage terminator to the send buffer.
        m_send_buffer.resize(m_send_buffer.size() + BIP324Cipher::GARBAGE_TERMINATOR_LEN);
        std::copy(m_cipher.GetSendGarbageTerminator().begin(),
                  m_cipher.GetSendGarbageTerminator().end(),
                  MakeWritableByteSpan(m_send_buffer).last(BIP324Cipher::GARBAGE_TERMINATOR_LEN).begin());

        // Construct version packet in the send buffer, with the sent garbage data as AAD.
        m_send_buffer.resize(m_send_buffer.size() + BIP324Cipher::EXPANSION + VERSION_CONTENTS.size());
        m_cipher.Encrypt(
            /*contents=*/VERSION_CONTENTS,
            /*aad=*/MakeByteSpan(m_send_garbage),
            /*ignore=*/false,
            /*output=*/MakeWritableByteSpan(m_send_buffer).last(BIP324Cipher::EXPANSION + VERSION_CONTENTS.size()));
        // We no longer need the garbage.
        ClearShrink(m_send_garbage);
    } else {
        // We still have to receive more key bytes.
    }
    return true;
}

bool V2Transport::ProcessReceivedGarbageBytes() noexcept
{
    AssertLockHeld(m_recv_mutex);
    Assume(m_recv_state == RecvState::GARB_GARBTERM);
    Assume(m_recv_buffer.size() <= MAX_GARBAGE_LEN + BIP324Cipher::GARBAGE_TERMINATOR_LEN);
    if (m_recv_buffer.size() >= BIP324Cipher::GARBAGE_TERMINATOR_LEN) {
        if (MakeByteSpan(m_recv_buffer).last(BIP324Cipher::GARBAGE_TERMINATOR_LEN) == m_cipher.GetReceiveGarbageTerminator()) {
            // Garbage terminator received. Store garbage to authenticate it as AAD later.
            m_recv_aad = std::move(m_recv_buffer);
            m_recv_aad.resize(m_recv_aad.size() - BIP324Cipher::GARBAGE_TERMINATOR_LEN);
            m_recv_buffer.clear();
            SetReceiveState(RecvState::VERSION);
        } else if (m_recv_buffer.size() == MAX_GARBAGE_LEN + BIP324Cipher::GARBAGE_TERMINATOR_LEN) {
            // We've reached the maximum length for garbage + garbage terminator, and the
            // terminator still does not match. Abort.
            LogPrint(BCLog::NET, "V2 transport error: missing garbage terminator, peer=%d\n", m_nodeid);
            return false;
        } else {
            // We still need to receive more garbage and/or garbage terminator bytes.
        }
    } else {
        // We have less than GARBAGE_TERMINATOR_LEN (16) bytes, so we certainly need to receive
        // more first.
    }
    return true;
}

bool V2Transport::ProcessReceivedPacketBytes() noexcept
{
    AssertLockHeld(m_recv_mutex);
    Assume(m_recv_state == RecvState::VERSION || m_recv_state == RecvState::APP);

    // The maximum permitted contents length for a packet, consisting of:
    // - 0x00 byte: indicating long message type encoding
    // - 12 bytes of message type
    // - payload
    static constexpr size_t MAX_CONTENTS_LEN =
        1 + CMessageHeader::COMMAND_SIZE +
        std::min<size_t>(MAX_SIZE, MAX_PROTOCOL_MESSAGE_LENGTH);

    if (m_recv_buffer.size() == BIP324Cipher::LENGTH_LEN) {
        // Length descriptor received.
        m_recv_len = m_cipher.DecryptLength(MakeByteSpan(m_recv_buffer));
        if (m_recv_len > MAX_CONTENTS_LEN) {
            LogPrint(BCLog::NET, "V2 transport error: packet too large (%u bytes), peer=%d\n", m_recv_len, m_nodeid);
            return false;
        }
    } else if (m_recv_buffer.size() > BIP324Cipher::LENGTH_LEN && m_recv_buffer.size() == m_recv_len + BIP324Cipher::EXPANSION) {
        // Ciphertext received, decrypt it into m_recv_decode_buffer.
        // Note that it is impossible to reach this branch without hitting the branch above first,
        // as GetMaxBytesToProcess only allows up to LENGTH_LEN into the buffer before that point.
        m_recv_decode_buffer.resize(m_recv_len);
        bool ignore{false};
        bool ret = m_cipher.Decrypt(
            /*input=*/MakeByteSpan(m_recv_buffer).subspan(BIP324Cipher::LENGTH_LEN),
            /*aad=*/MakeByteSpan(m_recv_aad),
            /*ignore=*/ignore,
            /*contents=*/MakeWritableByteSpan(m_recv_decode_buffer));
        if (!ret) {
            LogPrint(BCLog::NET, "V2 transport error: packet decryption failure (%u bytes), peer=%d\n", m_recv_len, m_nodeid);
            return false;
        }
        // We have decrypted a valid packet with the AAD we expected, so clear the expected AAD.
        ClearShrink(m_recv_aad);
        // Feed the last 4 bytes of the Poly1305 authentication tag (and its timing) into our RNG.
        RandAddEvent(ReadLE32(m_recv_buffer.data() + m_recv_buffer.size() - 4));

        // At this point we have a valid packet decrypted into m_recv_decode_buffer. If it's not a
        // decoy, which we simply ignore, use the current state to decide what to do with it.
        if (!ignore) {
            switch (m_recv_state) {
            case RecvState::VERSION:
                // Version message received; transition to application phase. The contents is
                // ignored, but can be used for future extensions.
                SetReceiveState(RecvState::APP);
                break;
            case RecvState::APP:
                // Application message decrypted correctly. It can be extracted using GetMessage().
                SetReceiveState(RecvState::APP_READY);
                break;
            default:
                // Any other state is invalid (this function should not have been called).
                Assume(false);
            }
        }
        // Wipe the receive buffer where the next packet will be received into.
        ClearShrink(m_recv_buffer);
        // In all but APP_READY state, we can wipe the decoded contents.
        if (m_recv_state != RecvState::APP_READY) ClearShrink(m_recv_decode_buffer);
    } else {
        // We either have less than 3 bytes, so we don't know the packet's length yet, or more
        // than 3 bytes but less than the packet's full ciphertext. Wait until those arrive.
    }
    return true;
}

size_t V2Transport::GetMaxBytesToProcess() noexcept
{
    AssertLockHeld(m_recv_mutex);
    switch (m_recv_state) {
    case RecvState::KEY_MAYBE_V1:
        // During the KEY_MAYBE_V1 state we do not allow more than the length of v1 prefix into the
        // receive buffer.
        Assume(m_recv_buffer.size() <= V1_PREFIX_LEN);
        // As long as we're not sure if this is a v1 or v2 connection, don't receive more than what
        // is strictly necessary to distinguish the two (16 bytes). If we permitted more than
        // the v1 header size (24 bytes), we may not be able to feed the already-received bytes
        // back into the m_v1_fallback V1 transport.
        return V1_PREFIX_LEN - m_recv_buffer.size();
    case RecvState::KEY:
        // During the KEY state, we only allow the 64-byte key into the receive buffer.
        Assume(m_recv_buffer.size() <= EllSwiftPubKey::size());
        // As long as we have not received the other side's public key, don't receive more than
        // that (64 bytes), as garbage follows, and locating the garbage terminator requires the
        // key exchange first.
        return EllSwiftPubKey::size() - m_recv_buffer.size();
    case RecvState::GARB_GARBTERM:
        // Process garbage bytes one by one (because terminator may appear anywhere).
        return 1;
    case RecvState::VERSION:
    case RecvState::APP:
        // These three states all involve decoding a packet. Process the length descriptor first,
        // so that we know where the current packet ends (and we don't process bytes from the next
        // packet or decoy yet). Then, process the ciphertext bytes of the current packet.
        if (m_recv_buffer.size() < BIP324Cipher::LENGTH_LEN) {
            return BIP324Cipher::LENGTH_LEN - m_recv_buffer.size();
        } else {
            // Note that BIP324Cipher::EXPANSION is the total difference between contents size
            // and encoded packet size, which includes the 3 bytes due to the packet length.
            // When transitioning from receiving the packet length to receiving its ciphertext,
            // the encrypted packet length is left in the receive buffer.
            return BIP324Cipher::EXPANSION + m_recv_len - m_recv_buffer.size();
        }
    case RecvState::APP_READY:
        // No bytes can be processed until GetMessage() is called.
        return 0;
    case RecvState::V1:
        // Not allowed (must be dealt with by the caller).
        Assume(false);
        return 0;
    }
    Assume(false); // unreachable
    return 0;
}

bool V2Transport::ReceivedBytes(Span<const uint8_t>& msg_bytes) noexcept
{
    AssertLockNotHeld(m_recv_mutex);
    /** How many bytes to allocate in the receive buffer at most above what is received so far. */
    static constexpr size_t MAX_RESERVE_AHEAD = 256 * 1024;

    LOCK(m_recv_mutex);
    if (m_recv_state == RecvState::V1) return m_v1_fallback.ReceivedBytes(msg_bytes);

    // Process the provided bytes in msg_bytes in a loop. In each iteration a nonzero number of
    // bytes (decided by GetMaxBytesToProcess) are taken from the beginning om msg_bytes, and
    // appended to m_recv_buffer. Then, depending on the receiver state, one of the
    // ProcessReceived*Bytes functions is called to process the bytes in that buffer.
    while (!msg_bytes.empty()) {
        // Decide how many bytes to copy from msg_bytes to m_recv_buffer.
        size_t max_read = GetMaxBytesToProcess();

        // Reserve space in the buffer if there is not enough.
        if (m_recv_buffer.size() + std::min(msg_bytes.size(), max_read) > m_recv_buffer.capacity()) {
            switch (m_recv_state) {
            case RecvState::KEY_MAYBE_V1:
            case RecvState::KEY:
            case RecvState::GARB_GARBTERM:
                // During the initial states (key/garbage), allocate once to fit the maximum (4111
                // bytes).
                m_recv_buffer.reserve(MAX_GARBAGE_LEN + BIP324Cipher::GARBAGE_TERMINATOR_LEN);
                break;
            case RecvState::VERSION:
            case RecvState::APP: {
                // During states where a packet is being received, as much as is expected but never
                // more than MAX_RESERVE_AHEAD bytes in addition to what is received so far.
                // This means attackers that want to cause us to waste allocated memory are limited
                // to MAX_RESERVE_AHEAD above the largest allowed message contents size, and to
                // MAX_RESERVE_AHEAD more than they've actually sent us.
                size_t alloc_add = std::min(max_read, msg_bytes.size() + MAX_RESERVE_AHEAD);
                m_recv_buffer.reserve(m_recv_buffer.size() + alloc_add);
                break;
            }
            case RecvState::APP_READY:
                // The buffer is empty in this state.
                Assume(m_recv_buffer.empty());
                break;
            case RecvState::V1:
                // Should have bailed out above.
                Assume(false);
                break;
            }
        }

        // Can't read more than provided input.
        max_read = std::min(msg_bytes.size(), max_read);
        // Copy data to buffer.
        m_recv_buffer.insert(m_recv_buffer.end(), UCharCast(msg_bytes.data()), UCharCast(msg_bytes.data() + max_read));
        msg_bytes = msg_bytes.subspan(max_read);

        // Process data in the buffer.
        switch (m_recv_state) {
        case RecvState::KEY_MAYBE_V1:
            ProcessReceivedMaybeV1Bytes();
            if (m_recv_state == RecvState::V1) return true;
            break;

        case RecvState::KEY:
            if (!ProcessReceivedKeyBytes()) return false;
            break;

        case RecvState::GARB_GARBTERM:
            if (!ProcessReceivedGarbageBytes()) return false;
            break;

        case RecvState::VERSION:
        case RecvState::APP:
            if (!ProcessReceivedPacketBytes()) return false;
            break;

        case RecvState::APP_READY:
            return true;

        case RecvState::V1:
            // We should have bailed out before.
            Assume(false);
            break;
        }
        // Make sure we have made progress before continuing.
        Assume(max_read > 0);
    }

    return true;
}

std::optional<std::string> V2Transport::GetMessageType(Span<const uint8_t>& contents) noexcept
{
    if (contents.size() == 0) return std::nullopt; // Empty contents
    uint8_t first_byte = contents[0];
    contents = contents.subspan(1); // Strip first byte.

    if (first_byte != 0) {
        // Short (1 byte) encoding.
        if (first_byte < std::size(V2_MESSAGE_IDS)) {
            // Valid short message id.
            return V2_MESSAGE_IDS[first_byte];
        } else {
            // Unknown short message id.
            return std::nullopt;
        }
    }

    if (contents.size() < CMessageHeader::COMMAND_SIZE) {
        return std::nullopt; // Long encoding needs 12 message type bytes.
    }

    size_t msg_type_len{0};
    while (msg_type_len < CMessageHeader::COMMAND_SIZE && contents[msg_type_len] != 0) {
        // Verify that message type bytes before the first 0x00 are in range.
        if (contents[msg_type_len] < ' ' || contents[msg_type_len] > 0x7F) {
            return {};
        }
        ++msg_type_len;
    }
    std::string ret{reinterpret_cast<const char*>(contents.data()), msg_type_len};
    while (msg_type_len < CMessageHeader::COMMAND_SIZE) {
        // Verify that message type bytes after the first 0x00 are also 0x00.
        if (contents[msg_type_len] != 0) return {};
        ++msg_type_len;
    }
    // Strip message type bytes of contents.
    contents = contents.subspan(CMessageHeader::COMMAND_SIZE);
    return ret;
}

CNetMessage V2Transport::GetReceivedMessage(std::chrono::microseconds time, bool& reject_message) noexcept
{
    AssertLockNotHeld(m_recv_mutex);
    LOCK(m_recv_mutex);
    if (m_recv_state == RecvState::V1) return m_v1_fallback.GetReceivedMessage(time, reject_message);

    Assume(m_recv_state == RecvState::APP_READY);
    Span<const uint8_t> contents{m_recv_decode_buffer};
    auto msg_type = GetMessageType(contents);
    CNetMessage msg{DataStream{}};
    // Note that BIP324Cipher::EXPANSION also includes the length descriptor size.
    msg.m_raw_message_size = m_recv_decode_buffer.size() + BIP324Cipher::EXPANSION;
    if (msg_type) {
        reject_message = false;
        msg.m_type = std::move(*msg_type);
        msg.m_time = time;
        msg.m_message_size = contents.size();
        msg.m_recv.resize(contents.size());
        std::copy(contents.begin(), contents.end(), UCharCast(msg.m_recv.data()));
    } else {
        LogPrint(BCLog::NET, "V2 transport error: invalid message type (%u bytes contents), peer=%d\n", m_recv_decode_buffer.size(), m_nodeid);
        reject_message = true;
    }
    ClearShrink(m_recv_decode_buffer);
    SetReceiveState(RecvState::APP);

    return msg;
}

bool V2Transport::SetMessageToSend(CSerializedNetMsg& msg) noexcept
{
    AssertLockNotHeld(m_send_mutex);
    LOCK(m_send_mutex);
    if (m_send_state == SendState::V1) return m_v1_fallback.SetMessageToSend(msg);
    // We only allow adding a new message to be sent when in the READY state (so the packet cipher
    // is available) and the send buffer is empty. This limits the number of messages in the send
    // buffer to just one, and leaves the responsibility for queueing them up to the caller.
    if (!(m_send_state == SendState::READY && m_send_buffer.empty())) return false;
    // Construct contents (encoding message type + payload).
    std::vector<uint8_t> contents;
    auto short_message_id = V2_MESSAGE_MAP(msg.m_type);
    if (short_message_id) {
        contents.resize(1 + msg.data.size());
        contents[0] = *short_message_id;
        std::copy(msg.data.begin(), msg.data.end(), contents.begin() + 1);
    } else {
        // Initialize with zeroes, and then write the message type string starting at offset 1.
        // This means contents[0] and the unused positions in contents[1..13] remain 0x00.
        contents.resize(1 + CMessageHeader::COMMAND_SIZE + msg.data.size(), 0);
        std::copy(msg.m_type.begin(), msg.m_type.end(), contents.data() + 1);
        std::copy(msg.data.begin(), msg.data.end(), contents.begin() + 1 + CMessageHeader::COMMAND_SIZE);
    }
    // Construct ciphertext in send buffer.
    m_send_buffer.resize(contents.size() + BIP324Cipher::EXPANSION);
    m_cipher.Encrypt(MakeByteSpan(contents), {}, false, MakeWritableByteSpan(m_send_buffer));
    m_send_type = msg.m_type;
    // Release memory
    ClearShrink(msg.data);
    return true;
}

Transport::BytesToSend V2Transport::GetBytesToSend(bool have_next_message) const noexcept
{
    AssertLockNotHeld(m_send_mutex);
    LOCK(m_send_mutex);
    if (m_send_state == SendState::V1) return m_v1_fallback.GetBytesToSend(have_next_message);

    if (m_send_state == SendState::MAYBE_V1) Assume(m_send_buffer.empty());
    Assume(m_send_pos <= m_send_buffer.size());
    return {
        Span{m_send_buffer}.subspan(m_send_pos),
        // We only have more to send after the current m_send_buffer if there is a (next)
        // message to be sent, and we're capable of sending packets. */
        have_next_message && m_send_state == SendState::READY,
        m_send_type
    };
}

void V2Transport::MarkBytesSent(size_t bytes_sent) noexcept
{
    AssertLockNotHeld(m_send_mutex);
    LOCK(m_send_mutex);
    if (m_send_state == SendState::V1) return m_v1_fallback.MarkBytesSent(bytes_sent);

    if (m_send_state == SendState::AWAITING_KEY && m_send_pos == 0 && bytes_sent > 0) {
        LogPrint(BCLog::NET, "start sending v2 handshake to peer=%d\n", m_nodeid);
    }

    m_send_pos += bytes_sent;
    Assume(m_send_pos <= m_send_buffer.size());
    if (m_send_pos >= CMessageHeader::HEADER_SIZE) {
        m_sent_v1_header_worth = true;
    }
    // Wipe the buffer when everything is sent.
    if (m_send_pos == m_send_buffer.size()) {
        m_send_pos = 0;
        ClearShrink(m_send_buffer);
    }
}

bool V2Transport::ShouldReconnectV1() const noexcept
{
    AssertLockNotHeld(m_send_mutex);
    AssertLockNotHeld(m_recv_mutex);
    // Only outgoing connections need reconnection.
    if (!m_initiating) return false;

    LOCK(m_recv_mutex);
    // We only reconnect in the very first state and when the receive buffer is empty. Together
    // these conditions imply nothing has been received so far.
    if (m_recv_state != RecvState::KEY) return false;
    if (!m_recv_buffer.empty()) return false;
    // Check if we've sent enough for the other side to disconnect us (if it was V1).
    LOCK(m_send_mutex);
    return m_sent_v1_header_worth;
}

size_t V2Transport::GetSendMemoryUsage() const noexcept
{
    AssertLockNotHeld(m_send_mutex);
    LOCK(m_send_mutex);
    if (m_send_state == SendState::V1) return m_v1_fallback.GetSendMemoryUsage();

    return sizeof(m_send_buffer) + memusage::DynamicUsage(m_send_buffer);
}

Transport::Info V2Transport::GetInfo() const noexcept
{
    AssertLockNotHeld(m_recv_mutex);
    LOCK(m_recv_mutex);
    if (m_recv_state == RecvState::V1) return m_v1_fallback.GetInfo();

    Transport::Info info;

    // Do not report v2 and session ID until the version packet has been received
    // and verified (confirming that the other side very likely has the same keys as us).
    if (m_recv_state != RecvState::KEY_MAYBE_V1 && m_recv_state != RecvState::KEY &&
        m_recv_state != RecvState::GARB_GARBTERM && m_recv_state != RecvState::VERSION) {
        info.transport_type = TransportProtocolType::V2;
        info.session_id = uint256(MakeUCharSpan(m_cipher.GetSessionID()));
    } else {
        info.transport_type = TransportProtocolType::DETECTING;
    }

    return info;
}

std::pair<size_t, bool> CConnman::SocketSendData(CNode& node) const
{
    auto it = node.vSendMsg.begin();
    size_t nSentSize = 0;
    bool data_left{false}; //!< second return value (whether unsent data remains)
    std::optional<bool> expected_more;

    while (true) {
        if (it != node.vSendMsg.end()) {
            // If possible, move one message from the send queue to the transport. This fails when
            // there is an existing message still being sent, or (for v2 transports) when the
            // handshake has not yet completed.
            size_t memusage = it->GetMemoryUsage();
            if (node.m_transport->SetMessageToSend(*it)) {
                // Update memory usage of send buffer (as *it will be deleted).
                node.m_send_memusage -= memusage;
                ++it;
            }
        }
        const auto& [data, more, msg_type] = node.m_transport->GetBytesToSend(it != node.vSendMsg.end());
        // We rely on the 'more' value returned by GetBytesToSend to correctly predict whether more
        // bytes are still to be sent, to correctly set the MSG_MORE flag. As a sanity check,
        // verify that the previously returned 'more' was correct.
        if (expected_more.has_value()) Assume(!data.empty() == *expected_more);
        expected_more = more;
        data_left = !data.empty(); // will be overwritten on next loop if all of data gets sent
        int nBytes = 0;
        if (!data.empty()) {
            LOCK(node.m_sock_mutex);
            // There is no socket in case we've already disconnected, or in test cases without
            // real connections. In these cases, we bail out immediately and just leave things
            // in the send queue and transport.
            if (!node.m_sock) {
                break;
            }
            int flags = MSG_NOSIGNAL | MSG_DONTWAIT;
#ifdef MSG_MORE
            if (more) {
                flags |= MSG_MORE;
            }
#endif
            nBytes = node.m_sock->Send(reinterpret_cast<const char*>(data.data()), data.size(), flags);
        }
        if (nBytes > 0) {
            node.m_last_send = GetTime<std::chrono::seconds>();
            node.nSendBytes += nBytes;
            // Notify transport that bytes have been processed.
            node.m_transport->MarkBytesSent(nBytes);
            // Update statistics per message type.
            if (!msg_type.empty()) { // don't report v2 handshake bytes for now
                node.AccountForSentBytes(msg_type, nBytes);
            }
            nSentSize += nBytes;
            if ((size_t)nBytes != data.size()) {
                // could not send full message; stop sending more
                break;
            }
        } else {
            if (nBytes < 0) {
                // error
                int nErr = WSAGetLastError();
                if (nErr != WSAEWOULDBLOCK && nErr != WSAEMSGSIZE && nErr != WSAEINTR && nErr != WSAEINPROGRESS) {
                    LogPrint(BCLog::NET, "socket send error for peer=%d: %s\n", node.GetId(), NetworkErrorString(nErr));
                    node.CloseSocketDisconnect();
                }
            }
            break;
        }
    }

    node.fPauseSend = node.m_send_memusage + node.m_transport->GetSendMemoryUsage() > nSendBufferMaxSize;

    if (it == node.vSendMsg.end()) {
        assert(node.m_send_memusage == 0);
    }
    node.vSendMsg.erase(node.vSendMsg.begin(), it);
    return {nSentSize, data_left};
}

/** Try to find a connection to evict when the node is full.
 *  Extreme care must be taken to avoid opening the node to attacker
 *   triggered network partitioning.
 *  The strategy used here is to protect a small number of peers
 *   for each of several distinct characteristics which are difficult
 *   to forge.  In order to partition a node the attacker must be
 *   simultaneously better at all of them than honest peers.
 */
bool CConnman::AttemptToEvictConnection()
{
    std::vector<NodeEvictionCandidate> vEvictionCandidates;
    {

        LOCK(m_nodes_mutex);
        for (const CNode* node : m_nodes) {
            if (node->fDisconnect)
                continue;
            NodeEvictionCandidate candidate{
                .id = node->GetId(),
                .m_connected = node->m_connected,
                .m_min_ping_time = node->m_min_ping_time,
                .m_last_block_time = node->m_last_block_time,
                .m_last_tx_time = node->m_last_tx_time,
                .fRelevantServices = node->m_has_all_wanted_services,
                .m_relay_txs = node->m_relays_txs.load(),
                .fBloomFilter = node->m_bloom_filter_loaded.load(),
                .nKeyedNetGroup = node->nKeyedNetGroup,
                .prefer_evict = node->m_prefer_evict,
                .m_is_local = node->addr.IsLocal(),
                .m_network = node->ConnectedThroughNetwork(),
                .m_noban = node->HasPermission(NetPermissionFlags::NoBan),
                .m_conn_type = node->m_conn_type,
            };
            vEvictionCandidates.push_back(candidate);
        }
    }
    const std::optional<NodeId> node_id_to_evict = SelectNodeToEvict(std::move(vEvictionCandidates));
    if (!node_id_to_evict) {
        return false;
    }
    LOCK(m_nodes_mutex);
    for (CNode* pnode : m_nodes) {
        if (pnode->GetId() == *node_id_to_evict) {
            LogPrint(BCLog::NET, "selected %s connection for eviction peer=%d; disconnecting\n", pnode->ConnectionTypeAsString(), pnode->GetId());
            pnode->fDisconnect = true;
            return true;
        }
    }
    return false;
}

void CConnman::AcceptConnection(const ListenSocket& hListenSocket) {
    struct sockaddr_storage sockaddr;
    socklen_t len = sizeof(sockaddr);
    auto sock = hListenSocket.sock->Accept((struct sockaddr*)&sockaddr, &len);
    CAddress addr;

    if (!sock) {
        const int nErr = WSAGetLastError();
        if (nErr != WSAEWOULDBLOCK) {
            LogPrintf("socket error accept failed: %s\n", NetworkErrorString(nErr));
        }
        return;
    }

    if (!addr.SetSockAddr((const struct sockaddr*)&sockaddr)) {
        LogPrintLevel(BCLog::NET, BCLog::Level::Warning, "Unknown socket family\n");
    } else {
        addr = CAddress{MaybeFlipIPv6toCJDNS(addr), NODE_NONE};
    }

    const CAddress addr_bind{MaybeFlipIPv6toCJDNS(GetBindAddress(*sock)), NODE_NONE};

    NetPermissionFlags permission_flags = NetPermissionFlags::None;
    hListenSocket.AddSocketPermissionFlags(permission_flags);

    CreateNodeFromAcceptedSocket(std::move(sock), permission_flags, addr_bind, addr);
}

void CConnman::CreateNodeFromAcceptedSocket(std::unique_ptr<Sock>&& sock,
                                            NetPermissionFlags permission_flags,
                                            const CAddress& addr_bind,
                                            const CAddress& addr)
{
    int nInbound = 0;

    AddWhitelistPermissionFlags(permission_flags, addr);
    if (NetPermissions::HasFlag(permission_flags, NetPermissionFlags::Implicit)) {
        NetPermissions::ClearFlag(permission_flags, NetPermissionFlags::Implicit);
        if (gArgs.GetBoolArg("-whitelistforcerelay", DEFAULT_WHITELISTFORCERELAY)) NetPermissions::AddFlag(permission_flags, NetPermissionFlags::ForceRelay);
        if (gArgs.GetBoolArg("-whitelistrelay", DEFAULT_WHITELISTRELAY)) NetPermissions::AddFlag(permission_flags, NetPermissionFlags::Relay);
        NetPermissions::AddFlag(permission_flags, NetPermissionFlags::Mempool);
        NetPermissions::AddFlag(permission_flags, NetPermissionFlags::NoBan);
    }

    {
        LOCK(m_nodes_mutex);
        for (const CNode* pnode : m_nodes) {
            if (pnode->IsInboundConn()) nInbound++;
        }
    }

    if (!fNetworkActive) {
        LogPrint(BCLog::NET, "connection from %s dropped: not accepting new connections\n", addr.ToStringAddrPort());
        return;
    }

    if (!sock->IsSelectable()) {
        LogPrintf("connection from %s dropped: non-selectable socket\n", addr.ToStringAddrPort());
        return;
    }

    // According to the internet TCP_NODELAY is not carried into accepted sockets
    // on all platforms.  Set it again here just to be sure.
    const int on{1};
    if (sock->SetSockOpt(IPPROTO_TCP, TCP_NODELAY, &on, sizeof(on)) == SOCKET_ERROR) {
        LogPrint(BCLog::NET, "connection from %s: unable to set TCP_NODELAY, continuing anyway\n",
                 addr.ToStringAddrPort());
    }

    // Don't accept connections from banned peers.
    bool banned = m_banman && m_banman->IsBanned(addr);
    if (!NetPermissions::HasFlag(permission_flags, NetPermissionFlags::NoBan) && banned)
    {
        LogPrint(BCLog::NET, "connection from %s dropped (banned)\n", addr.ToStringAddrPort());
        return;
    }

    // Only accept connections from discouraged peers if our inbound slots aren't (almost) full.
    bool discouraged = m_banman && m_banman->IsDiscouraged(addr);
    if (!NetPermissions::HasFlag(permission_flags, NetPermissionFlags::NoBan) && nInbound + 1 >= m_max_inbound && discouraged)
    {
        LogPrint(BCLog::NET, "connection from %s dropped (discouraged)\n", addr.ToStringAddrPort());
        return;
    }

    if (nInbound >= m_max_inbound)
    {
        if (!AttemptToEvictConnection()) {
            // No connection to evict, disconnect the new connection
            LogPrint(BCLog::NET, "failed to find an eviction candidate - connection dropped (full)\n");
            return;
        }
    }

    NodeId id = GetNewNodeId();
    uint64_t nonce = GetDeterministicRandomizer(RANDOMIZER_ID_LOCALHOSTNONCE).Write(id).Finalize();

    ServiceFlags nodeServices = nLocalServices;
    if (NetPermissions::HasFlag(permission_flags, NetPermissionFlags::BloomFilter)) {
        nodeServices = static_cast<ServiceFlags>(nodeServices | NODE_BLOOM);
    }

    const bool inbound_onion = std::find(m_onion_binds.begin(), m_onion_binds.end(), addr_bind) != m_onion_binds.end();
    // The V2Transport transparently falls back to V1 behavior when an incoming V1 connection is
    // detected, so use it whenever we signal NODE_P2P_V2.
    const bool use_v2transport(nodeServices & NODE_P2P_V2);

    CNode* pnode = new CNode(id,
                             std::move(sock),
                             addr,
                             CalculateKeyedNetGroup(addr),
                             nonce,
                             addr_bind,
                             /*addrNameIn=*/"",
                             ConnectionType::INBOUND,
                             inbound_onion,
                             CNodeOptions{
                                 .permission_flags = permission_flags,
                                 .prefer_evict = discouraged,
                                 .recv_flood_size = nReceiveFloodSize,
                                 .use_v2transport = use_v2transport,
                             });
    pnode->AddRef();
    m_msgproc->InitializeNode(*pnode, nodeServices);

    LogPrint(BCLog::NET, "connection from %s accepted\n", addr.ToStringAddrPort());

    {
        LOCK(m_nodes_mutex);
        m_nodes.push_back(pnode);
    }

    // We received a new connection, harvest entropy from the time (and our peer count)
    RandAddEvent((uint32_t)id);
}

bool CConnman::AddConnection(const std::string& address, ConnectionType conn_type, bool use_v2transport = false)
{
    AssertLockNotHeld(m_unused_i2p_sessions_mutex);
    std::optional<int> max_connections;
    switch (conn_type) {
    case ConnectionType::INBOUND:
    case ConnectionType::MANUAL:
        return false;
    case ConnectionType::OUTBOUND_FULL_RELAY:
        max_connections = m_max_outbound_full_relay;
        break;
    case ConnectionType::BLOCK_RELAY:
        max_connections = m_max_outbound_block_relay;
        break;
    // no limit for ADDR_FETCH because -seednode has no limit either
    case ConnectionType::ADDR_FETCH:
        break;
    // no limit for FEELER connections since they're short-lived
    case ConnectionType::FEELER:
        break;
    } // no default case, so the compiler can warn about missing cases

    // Count existing connections
    int existing_connections = WITH_LOCK(m_nodes_mutex,
                                         return std::count_if(m_nodes.begin(), m_nodes.end(), [conn_type](CNode* node) { return node->m_conn_type == conn_type; }););

    // Max connections of specified type already exist
    if (max_connections != std::nullopt && existing_connections >= max_connections) return false;

    // Max total outbound connections already exist
    CSemaphoreGrant grant(*semOutbound, true);
    if (!grant) return false;

    OpenNetworkConnection(CAddress(), false, std::move(grant), address.c_str(), conn_type, /*use_v2transport=*/use_v2transport);
    return true;
}

void CConnman::DisconnectNodes()
{
    AssertLockNotHeld(m_nodes_mutex);
    AssertLockNotHeld(m_reconnections_mutex);

    // Use a temporary variable to accumulate desired reconnections, so we don't need
    // m_reconnections_mutex while holding m_nodes_mutex.
    decltype(m_reconnections) reconnections_to_add;

    {
        LOCK(m_nodes_mutex);

        if (!fNetworkActive) {
            // Disconnect any connected nodes
            for (CNode* pnode : m_nodes) {
                if (!pnode->fDisconnect) {
                    LogPrint(BCLog::NET, "Network not active, dropping peer=%d\n", pnode->GetId());
                    pnode->fDisconnect = true;
                }
            }
        }

        // Disconnect unused nodes
        std::vector<CNode*> nodes_copy = m_nodes;
        for (CNode* pnode : nodes_copy)
        {
            if (pnode->fDisconnect)
            {
                // remove from m_nodes
                m_nodes.erase(remove(m_nodes.begin(), m_nodes.end(), pnode), m_nodes.end());

                // Add to reconnection list if appropriate. We don't reconnect right here, because
                // the creation of a connection is a blocking operation (up to several seconds),
                // and we don't want to hold up the socket handler thread for that long.
                if (pnode->m_transport->ShouldReconnectV1()) {
                    reconnections_to_add.push_back({
                        .addr_connect = pnode->addr,
                        .grant = std::move(pnode->grantOutbound),
                        .destination = pnode->m_dest,
                        .conn_type = pnode->m_conn_type,
                        .use_v2transport = false});
                    LogPrint(BCLog::NET, "retrying with v1 transport protocol for peer=%d\n", pnode->GetId());
                }

                // release outbound grant (if any)
                pnode->grantOutbound.Release();

                // close socket and cleanup
                pnode->CloseSocketDisconnect();

                // update connection count by network
                if (pnode->IsManualOrFullOutboundConn()) --m_network_conn_counts[pnode->addr.GetNetwork()];

                // hold in disconnected pool until all refs are released
                pnode->Release();
                m_nodes_disconnected.push_back(pnode);
            }
        }
    }
    {
        // Delete disconnected nodes
        std::list<CNode*> nodes_disconnected_copy = m_nodes_disconnected;
        for (CNode* pnode : nodes_disconnected_copy)
        {
            // Destroy the object only after other threads have stopped using it.
            if (pnode->GetRefCount() <= 0) {
                m_nodes_disconnected.remove(pnode);
                DeleteNode(pnode);
            }
        }
    }
    {
        // Move entries from reconnections_to_add to m_reconnections.
        LOCK(m_reconnections_mutex);
        m_reconnections.splice(m_reconnections.end(), std::move(reconnections_to_add));
    }
}

void CConnman::NotifyNumConnectionsChanged()
{
    size_t nodes_size;
    {
        LOCK(m_nodes_mutex);
        nodes_size = m_nodes.size();
    }
    if(nodes_size != nPrevNodeCount) {
        nPrevNodeCount = nodes_size;
        if (m_client_interface) {
            m_client_interface->NotifyNumConnectionsChanged(nodes_size);
        }
    }
}

bool CConnman::ShouldRunInactivityChecks(const CNode& node, std::chrono::seconds now) const
{
    return node.m_connected + m_peer_connect_timeout < now;
}

bool CConnman::InactivityCheck(const CNode& node) const
{
    // Tests that see disconnects after using mocktime can start nodes with a
    // large timeout. For example, -peertimeout=999999999.
    const auto now{GetTime<std::chrono::seconds>()};
    const auto last_send{node.m_last_send.load()};
    const auto last_recv{node.m_last_recv.load()};

    if (!ShouldRunInactivityChecks(node, now)) return false;

    if (last_recv.count() == 0 || last_send.count() == 0) {
        LogPrint(BCLog::NET, "socket no message in first %i seconds, %d %d peer=%d\n", count_seconds(m_peer_connect_timeout), last_recv.count() != 0, last_send.count() != 0, node.GetId());
        return true;
    }

    if (now > last_send + TIMEOUT_INTERVAL) {
        LogPrint(BCLog::NET, "socket sending timeout: %is peer=%d\n", count_seconds(now - last_send), node.GetId());
        return true;
    }

    if (now > last_recv + TIMEOUT_INTERVAL) {
        LogPrint(BCLog::NET, "socket receive timeout: %is peer=%d\n", count_seconds(now - last_recv), node.GetId());
        return true;
    }

    if (!node.fSuccessfullyConnected) {
        LogPrint(BCLog::NET, "version handshake timeout peer=%d\n", node.GetId());
        return true;
    }

    return false;
}

Sock::EventsPerSock CConnman::GenerateWaitSockets(Span<CNode* const> nodes)
{
    Sock::EventsPerSock events_per_sock;

    for (const ListenSocket& hListenSocket : vhListenSocket) {
        events_per_sock.emplace(hListenSocket.sock, Sock::Events{Sock::RECV});
    }

    for (CNode* pnode : nodes) {
        bool select_recv = !pnode->fPauseRecv;
        bool select_send;
        {
            LOCK(pnode->cs_vSend);
            // Sending is possible if either there are bytes to send right now, or if there will be
            // once a potential message from vSendMsg is handed to the transport. GetBytesToSend
            // determines both of these in a single call.
            const auto& [to_send, more, _msg_type] = pnode->m_transport->GetBytesToSend(!pnode->vSendMsg.empty());
            select_send = !to_send.empty() || more;
        }
        if (!select_recv && !select_send) continue;

        LOCK(pnode->m_sock_mutex);
        if (pnode->m_sock) {
            Sock::Event event = (select_send ? Sock::SEND : 0) | (select_recv ? Sock::RECV : 0);
            events_per_sock.emplace(pnode->m_sock, Sock::Events{event});
        }
    }

    return events_per_sock;
}

void CConnman::SocketHandler()
{
    AssertLockNotHeld(m_total_bytes_sent_mutex);

    Sock::EventsPerSock events_per_sock;

    {
        const NodesSnapshot snap{*this, /*shuffle=*/false};

        const auto timeout = std::chrono::milliseconds(SELECT_TIMEOUT_MILLISECONDS);

        // Check for the readiness of the already connected sockets and the
        // listening sockets in one call ("readiness" as in poll(2) or
        // select(2)). If none are ready, wait for a short while and return
        // empty sets.
        events_per_sock = GenerateWaitSockets(snap.Nodes());
        if (events_per_sock.empty() || !events_per_sock.begin()->first->WaitMany(timeout, events_per_sock)) {
            interruptNet.sleep_for(timeout);
        }

        // Service (send/receive) each of the already connected nodes.
        SocketHandlerConnected(snap.Nodes(), events_per_sock);
    }

    // Accept new connections from listening sockets.
    SocketHandlerListening(events_per_sock);
}

void CConnman::SocketHandlerConnected(const std::vector<CNode*>& nodes,
                                      const Sock::EventsPerSock& events_per_sock)
{
    AssertLockNotHeld(m_total_bytes_sent_mutex);

    for (CNode* pnode : nodes) {
        if (interruptNet)
            return;

        //
        // Receive
        //
        bool recvSet = false;
        bool sendSet = false;
        bool errorSet = false;
        {
            LOCK(pnode->m_sock_mutex);
            if (!pnode->m_sock) {
                continue;
            }
            const auto it = events_per_sock.find(pnode->m_sock);
            if (it != events_per_sock.end()) {
                recvSet = it->second.occurred & Sock::RECV;
                sendSet = it->second.occurred & Sock::SEND;
                errorSet = it->second.occurred & Sock::ERR;
            }
        }

        if (sendSet) {
            // Send data
            auto [bytes_sent, data_left] = WITH_LOCK(pnode->cs_vSend, return SocketSendData(*pnode));
            if (bytes_sent) {
                RecordBytesSent(bytes_sent);

                // If both receiving and (non-optimistic) sending were possible, we first attempt
                // sending. If that succeeds, but does not fully drain the send queue, do not
                // attempt to receive. This avoids needlessly queueing data if the remote peer
                // is slow at receiving data, by means of TCP flow control. We only do this when
                // sending actually succeeded to make sure progress is always made; otherwise a
                // deadlock would be possible when both sides have data to send, but neither is
                // receiving.
                if (data_left) recvSet = false;
            }
        }

        if (recvSet || errorSet)
        {
            // typical socket buffer is 8K-64K
            uint8_t pchBuf[0x10000];
            int nBytes = 0;
            {
                LOCK(pnode->m_sock_mutex);
                if (!pnode->m_sock) {
                    continue;
                }
                nBytes = pnode->m_sock->Recv(pchBuf, sizeof(pchBuf), MSG_DONTWAIT);
            }
            if (nBytes > 0)
            {
                bool notify = false;
                if (!pnode->ReceiveMsgBytes({pchBuf, (size_t)nBytes}, notify)) {
                    pnode->CloseSocketDisconnect();
                }
                RecordBytesRecv(nBytes);
                if (notify) {
                    pnode->MarkReceivedMsgsForProcessing();
                    WakeMessageHandler();
                }
            }
            else if (nBytes == 0)
            {
                // socket closed gracefully
                if (!pnode->fDisconnect) {
                    LogPrint(BCLog::NET, "socket closed for peer=%d\n", pnode->GetId());
                }
                pnode->CloseSocketDisconnect();
            }
            else if (nBytes < 0)
            {
                // error
                int nErr = WSAGetLastError();
                if (nErr != WSAEWOULDBLOCK && nErr != WSAEMSGSIZE && nErr != WSAEINTR && nErr != WSAEINPROGRESS)
                {
                    if (!pnode->fDisconnect) {
                        LogPrint(BCLog::NET, "socket recv error for peer=%d: %s\n", pnode->GetId(), NetworkErrorString(nErr));
                    }
                    pnode->CloseSocketDisconnect();
                }
            }
        }

        if (InactivityCheck(*pnode)) pnode->fDisconnect = true;
    }
}

void CConnman::SocketHandlerListening(const Sock::EventsPerSock& events_per_sock)
{
    for (const ListenSocket& listen_socket : vhListenSocket) {
        if (interruptNet) {
            return;
        }
        const auto it = events_per_sock.find(listen_socket.sock);
        if (it != events_per_sock.end() && it->second.occurred & Sock::RECV) {
            AcceptConnection(listen_socket);
        }
    }
}

void CConnman::ThreadSocketHandler()
{
    AssertLockNotHeld(m_total_bytes_sent_mutex);

    while (!interruptNet)
    {
        DisconnectNodes();
        NotifyNumConnectionsChanged();
        SocketHandler();
    }
}

void CConnman::WakeMessageHandler()
{
    {
        LOCK(mutexMsgProc);
        fMsgProcWake = true;
    }
    condMsgProc.notify_one();
}

void CConnman::ThreadDNSAddressSeed()
{
    FastRandomContext rng;
    std::vector<std::string> seeds = m_params.DNSSeeds();
    Shuffle(seeds.begin(), seeds.end(), rng);
    int seeds_right_now = 0; // Number of seeds left before testing if we have enough connections
    int found = 0;

    if (gArgs.GetBoolArg("-forcednsseed", DEFAULT_FORCEDNSSEED)) {
        // When -forcednsseed is provided, query all.
        seeds_right_now = seeds.size();
    } else if (addrman.Size() == 0) {
        // If we have no known peers, query all.
        // This will occur on the first run, or if peers.dat has been
        // deleted.
        seeds_right_now = seeds.size();
    }

    // goal: only query DNS seed if address need is acute
    // * If we have a reasonable number of peers in addrman, spend
    //   some time trying them first. This improves user privacy by
    //   creating fewer identifying DNS requests, reduces trust by
    //   giving seeds less influence on the network topology, and
    //   reduces traffic to the seeds.
    // * When querying DNS seeds query a few at once, this ensures
    //   that we don't give DNS seeds the ability to eclipse nodes
    //   that query them.
    // * If we continue having problems, eventually query all the
    //   DNS seeds, and if that fails too, also try the fixed seeds.
    //   (done in ThreadOpenConnections)
    const std::chrono::seconds seeds_wait_time = (addrman.Size() >= DNSSEEDS_DELAY_PEER_THRESHOLD ? DNSSEEDS_DELAY_MANY_PEERS : DNSSEEDS_DELAY_FEW_PEERS);

    for (const std::string& seed : seeds) {
        if (seeds_right_now == 0) {
            seeds_right_now += DNSSEEDS_TO_QUERY_AT_ONCE;

            if (addrman.Size() > 0) {
                LogPrintf("Waiting %d seconds before querying DNS seeds.\n", seeds_wait_time.count());
                std::chrono::seconds to_wait = seeds_wait_time;
                while (to_wait.count() > 0) {
                    // if sleeping for the MANY_PEERS interval, wake up
                    // early to see if we have enough peers and can stop
                    // this thread entirely freeing up its resources
                    std::chrono::seconds w = std::min(DNSSEEDS_DELAY_FEW_PEERS, to_wait);
                    if (!interruptNet.sleep_for(w)) return;
                    to_wait -= w;

                    int nRelevant = 0;
                    {
                        LOCK(m_nodes_mutex);
                        for (const CNode* pnode : m_nodes) {
                            if (pnode->fSuccessfullyConnected && pnode->IsFullOutboundConn()) ++nRelevant;
                        }
                    }
                    if (nRelevant >= 2) {
                        if (found > 0) {
                            LogPrintf("%d addresses found from DNS seeds\n", found);
                            LogPrintf("P2P peers available. Finished DNS seeding.\n");
                        } else {
                            LogPrintf("P2P peers available. Skipped DNS seeding.\n");
                        }
                        return;
                    }
                }
            }
        }

        if (interruptNet) return;

        // hold off on querying seeds if P2P network deactivated
        if (!fNetworkActive) {
            LogPrintf("Waiting for network to be reactivated before querying DNS seeds.\n");
            do {
                if (!interruptNet.sleep_for(std::chrono::seconds{1})) return;
            } while (!fNetworkActive);
        }

        LogPrintf("Loading addresses from DNS seed %s\n", seed);
        // If -proxy is in use, we make an ADDR_FETCH connection to the DNS resolved peer address
        // for the base dns seed domain in chainparams
        if (HaveNameProxy()) {
            AddAddrFetch(seed);
        } else {
            std::vector<CAddress> vAdd;
            constexpr ServiceFlags requiredServiceBits{SeedsServiceFlags()};
            std::string host = strprintf("x%x.%s", requiredServiceBits, seed);
            CNetAddr resolveSource;
            if (!resolveSource.SetInternal(host)) {
                continue;
            }
            unsigned int nMaxIPs = 256; // Limits number of IPs learned from a DNS seed
            const auto addresses{LookupHost(host, nMaxIPs, true)};
            if (!addresses.empty()) {
                for (const CNetAddr& ip : addresses) {
                    CAddress addr = CAddress(CService(ip, m_params.GetDefaultPort()), requiredServiceBits);
                    addr.nTime = rng.rand_uniform_delay(Now<NodeSeconds>() - 3 * 24h, -4 * 24h); // use a random age between 3 and 7 days old
                    vAdd.push_back(addr);
                    found++;
                }
                addrman.Add(vAdd, resolveSource);
            } else {
                // If the seed does not support a subdomain with our desired service bits,
                // we make an ADDR_FETCH connection to the DNS resolved peer address for the
                // base dns seed domain in chainparams
                AddAddrFetch(seed);
            }
        }
        --seeds_right_now;
    }
    LogPrintf("%d addresses found from DNS seeds\n", found);
}

void CConnman::DumpAddresses()
{
    const auto start{SteadyClock::now()};

    DumpPeerAddresses(::gArgs, addrman);

    LogPrint(BCLog::NET, "Flushed %d addresses to peers.dat  %dms\n",
             addrman.Size(), Ticks<std::chrono::milliseconds>(SteadyClock::now() - start));
}

void CConnman::ProcessAddrFetch()
{
    AssertLockNotHeld(m_unused_i2p_sessions_mutex);
    std::string strDest;
    {
        LOCK(m_addr_fetches_mutex);
        if (m_addr_fetches.empty())
            return;
        strDest = m_addr_fetches.front();
        m_addr_fetches.pop_front();
    }
    // Attempt v2 connection if we support v2 - we'll reconnect with v1 if our
    // peer doesn't support it or immediately disconnects us for another reason.
    const bool use_v2transport(GetLocalServices() & NODE_P2P_V2);
    CAddress addr;
    CSemaphoreGrant grant(*semOutbound, /*fTry=*/true);
    if (grant) {
        OpenNetworkConnection(addr, false, std::move(grant), strDest.c_str(), ConnectionType::ADDR_FETCH, use_v2transport);
    }
}

bool CConnman::GetTryNewOutboundPeer() const
{
    return m_try_another_outbound_peer;
}

void CConnman::SetTryNewOutboundPeer(bool flag)
{
    m_try_another_outbound_peer = flag;
    LogPrint(BCLog::NET, "setting try another outbound peer=%s\n", flag ? "true" : "false");
}

void CConnman::StartExtraBlockRelayPeers()
{
    LogPrint(BCLog::NET, "enabling extra block-relay-only peers\n");
    m_start_extra_block_relay_peers = true;
}

// Return the number of peers we have over our outbound connection limit
// Exclude peers that are marked for disconnect, or are going to be
// disconnected soon (eg ADDR_FETCH and FEELER)
// Also exclude peers that haven't finished initial connection handshake yet
// (so that we don't decide we're over our desired connection limit, and then
// evict some peer that has finished the handshake)
int CConnman::GetExtraFullOutboundCount() const
{
    int full_outbound_peers = 0;
    {
        LOCK(m_nodes_mutex);
        for (const CNode* pnode : m_nodes) {
            if (pnode->fSuccessfullyConnected && !pnode->fDisconnect && pnode->IsFullOutboundConn()) {
                ++full_outbound_peers;
            }
        }
    }
    return std::max(full_outbound_peers - m_max_outbound_full_relay, 0);
}

int CConnman::GetExtraBlockRelayCount() const
{
    int block_relay_peers = 0;
    {
        LOCK(m_nodes_mutex);
        for (const CNode* pnode : m_nodes) {
            if (pnode->fSuccessfullyConnected && !pnode->fDisconnect && pnode->IsBlockOnlyConn()) {
                ++block_relay_peers;
            }
        }
    }
    return std::max(block_relay_peers - m_max_outbound_block_relay, 0);
}

std::unordered_set<Network> CConnman::GetReachableEmptyNetworks() const
{
    std::unordered_set<Network> networks{};
    for (int n = 0; n < NET_MAX; n++) {
        enum Network net = (enum Network)n;
        if (net == NET_UNROUTABLE || net == NET_INTERNAL) continue;
        if (g_reachable_nets.Contains(net) && addrman.Size(net, std::nullopt) == 0) {
            networks.insert(net);
        }
    }
    return networks;
}

bool CConnman::MultipleManualOrFullOutboundConns(Network net) const
{
    AssertLockHeld(m_nodes_mutex);
    return m_network_conn_counts[net] > 1;
}

bool CConnman::MaybePickPreferredNetwork(std::optional<Network>& network)
{
    std::array<Network, 5> nets{NET_IPV4, NET_IPV6, NET_ONION, NET_I2P, NET_CJDNS};
    Shuffle(nets.begin(), nets.end(), FastRandomContext());

    LOCK(m_nodes_mutex);
    for (const auto net : nets) {
        if (g_reachable_nets.Contains(net) && m_network_conn_counts[net] == 0 && addrman.Size(net) != 0) {
            network = net;
            return true;
        }
    }

    return false;
}

void CConnman::ThreadOpenConnections(const std::vector<std::string> connect)
{
    AssertLockNotHeld(m_unused_i2p_sessions_mutex);
    AssertLockNotHeld(m_reconnections_mutex);
    FastRandomContext rng;
    // Connect to specific addresses
    if (!connect.empty())
    {
        // Attempt v2 connection if we support v2 - we'll reconnect with v1 if our
        // peer doesn't support it or immediately disconnects us for another reason.
        const bool use_v2transport(GetLocalServices() & NODE_P2P_V2);
        for (int64_t nLoop = 0;; nLoop++)
        {
            for (const std::string& strAddr : connect)
            {
                CAddress addr(CService(), NODE_NONE);
                OpenNetworkConnection(addr, false, {}, strAddr.c_str(), ConnectionType::MANUAL, /*use_v2transport=*/use_v2transport);
                for (int i = 0; i < 10 && i < nLoop; i++)
                {
                    if (!interruptNet.sleep_for(std::chrono::milliseconds(500)))
                        return;
                }
            }
            if (!interruptNet.sleep_for(std::chrono::milliseconds(500)))
                return;
            PerformReconnections();
        }
    }

    // Initiate network connections
    auto start = GetTime<std::chrono::microseconds>();

    // Minimum time before next feeler connection (in microseconds).
    auto next_feeler = GetExponentialRand(start, FEELER_INTERVAL);
    auto next_extra_block_relay = GetExponentialRand(start, EXTRA_BLOCK_RELAY_ONLY_PEER_INTERVAL);
    auto next_extra_network_peer{GetExponentialRand(start, EXTRA_NETWORK_PEER_INTERVAL)};
    const bool dnsseed = gArgs.GetBoolArg("-dnsseed", DEFAULT_DNSSEED);
    bool add_fixed_seeds = gArgs.GetBoolArg("-fixedseeds", DEFAULT_FIXEDSEEDS);
    const bool use_seednodes{gArgs.IsArgSet("-seednode")};

    if (!add_fixed_seeds) {
        LogPrintf("Fixed seeds are disabled\n");
    }

    while (!interruptNet)
    {
        ProcessAddrFetch();

        if (!interruptNet.sleep_for(std::chrono::milliseconds(500)))
            return;

        PerformReconnections();

        CSemaphoreGrant grant(*semOutbound);
        if (interruptNet)
            return;

        const std::unordered_set<Network> fixed_seed_networks{GetReachableEmptyNetworks()};
        if (add_fixed_seeds && !fixed_seed_networks.empty()) {
            // When the node starts with an empty peers.dat, there are a few other sources of peers before
            // we fallback on to fixed seeds: -dnsseed, -seednode, -addnode
            // If none of those are available, we fallback on to fixed seeds immediately, else we allow
            // 60 seconds for any of those sources to populate addrman.
            bool add_fixed_seeds_now = false;
            // It is cheapest to check if enough time has passed first.
            if (GetTime<std::chrono::seconds>() > start + std::chrono::minutes{1}) {
                add_fixed_seeds_now = true;
                LogPrintf("Adding fixed seeds as 60 seconds have passed and addrman is empty for at least one reachable network\n");
            }

            // Perform cheap checks before locking a mutex.
            else if (!dnsseed && !use_seednodes) {
                LOCK(m_added_nodes_mutex);
                if (m_added_node_params.empty()) {
                    add_fixed_seeds_now = true;
                    LogPrintf("Adding fixed seeds as -dnsseed=0 (or IPv4/IPv6 connections are disabled via -onlynet) and neither -addnode nor -seednode are provided\n");
                }
            }

            if (add_fixed_seeds_now) {
                std::vector<CAddress> seed_addrs{ConvertSeeds(m_params.FixedSeeds())};
                // We will not make outgoing connections to peers that are unreachable
                // (e.g. because of -onlynet configuration).
                // Therefore, we do not add them to addrman in the first place.
                // In case previously unreachable networks become reachable
                // (e.g. in case of -onlynet changes by the user), fixed seeds will
                // be loaded only for networks for which we have no addresses.
                seed_addrs.erase(std::remove_if(seed_addrs.begin(), seed_addrs.end(),
                                                [&fixed_seed_networks](const CAddress& addr) { return fixed_seed_networks.count(addr.GetNetwork()) == 0; }),
                                 seed_addrs.end());
                CNetAddr local;
                local.SetInternal("fixedseeds");
                addrman.Add(seed_addrs, local);
                add_fixed_seeds = false;
                LogPrintf("Added %d fixed seeds from reachable networks.\n", seed_addrs.size());
            }
        }

        //
        // Choose an address to connect to based on most recently seen
        //
        CAddress addrConnect;

        // Only connect out to one peer per ipv4/ipv6 network group (/16 for IPv4).
        int nOutboundFullRelay = 0;
        int nOutboundBlockRelay = 0;
        int outbound_privacy_network_peers = 0;
        std::set<std::vector<unsigned char>> outbound_ipv46_peer_netgroups;

        {
            LOCK(m_nodes_mutex);
            for (const CNode* pnode : m_nodes) {
                if (pnode->IsFullOutboundConn()) nOutboundFullRelay++;
                if (pnode->IsBlockOnlyConn()) nOutboundBlockRelay++;

                // Make sure our persistent outbound slots to ipv4/ipv6 peers belong to different netgroups.
                switch (pnode->m_conn_type) {
                    // We currently don't take inbound connections into account. Since they are
                    // free to make, an attacker could make them to prevent us from connecting to
                    // certain peers.
                    case ConnectionType::INBOUND:
                    // Short-lived outbound connections should not affect how we select outbound
                    // peers from addrman.
                    case ConnectionType::ADDR_FETCH:
                    case ConnectionType::FEELER:
                        break;
                    case ConnectionType::MANUAL:
                    case ConnectionType::OUTBOUND_FULL_RELAY:
                    case ConnectionType::BLOCK_RELAY:
                        const CAddress address{pnode->addr};
                        if (address.IsTor() || address.IsI2P() || address.IsCJDNS()) {
                            // Since our addrman-groups for these networks are
                            // random, without relation to the route we
                            // take to connect to these peers or to the
                            // difficulty in obtaining addresses with diverse
                            // groups, we don't worry about diversity with
                            // respect to our addrman groups when connecting to
                            // these networks.
                            ++outbound_privacy_network_peers;
                        } else {
                            outbound_ipv46_peer_netgroups.insert(m_netgroupman.GetGroup(address));
                        }
                } // no default case, so the compiler can warn about missing cases
            }
        }

        ConnectionType conn_type = ConnectionType::OUTBOUND_FULL_RELAY;
        auto now = GetTime<std::chrono::microseconds>();
        bool anchor = false;
        bool fFeeler = false;
        std::optional<Network> preferred_net;

        // Determine what type of connection to open. Opening
        // BLOCK_RELAY connections to addresses from anchors.dat gets the highest
        // priority. Then we open OUTBOUND_FULL_RELAY priority until we
        // meet our full-relay capacity. Then we open BLOCK_RELAY connection
        // until we hit our block-relay-only peer limit.
        // GetTryNewOutboundPeer() gets set when a stale tip is detected, so we
        // try opening an additional OUTBOUND_FULL_RELAY connection. If none of
        // these conditions are met, check to see if it's time to try an extra
        // block-relay-only peer (to confirm our tip is current, see below) or the next_feeler
        // timer to decide if we should open a FEELER.

        if (!m_anchors.empty() && (nOutboundBlockRelay < m_max_outbound_block_relay)) {
            conn_type = ConnectionType::BLOCK_RELAY;
            anchor = true;
        } else if (nOutboundFullRelay < m_max_outbound_full_relay) {
            // OUTBOUND_FULL_RELAY
        } else if (nOutboundBlockRelay < m_max_outbound_block_relay) {
            conn_type = ConnectionType::BLOCK_RELAY;
        } else if (GetTryNewOutboundPeer()) {
            // OUTBOUND_FULL_RELAY
        } else if (now > next_extra_block_relay && m_start_extra_block_relay_peers) {
            // Periodically connect to a peer (using regular outbound selection
            // methodology from addrman) and stay connected long enough to sync
            // headers, but not much else.
            //
            // Then disconnect the peer, if we haven't learned anything new.
            //
            // The idea is to make eclipse attacks very difficult to pull off,
            // because every few minutes we're finding a new peer to learn headers
            // from.
            //
            // This is similar to the logic for trying extra outbound (full-relay)
            // peers, except:
            // - we do this all the time on an exponential timer, rather than just when
            //   our tip is stale
            // - we potentially disconnect our next-youngest block-relay-only peer, if our
            //   newest block-relay-only peer delivers a block more recently.
            //   See the eviction logic in net_processing.cpp.
            //
            // Because we can promote these connections to block-relay-only
            // connections, they do not get their own ConnectionType enum
            // (similar to how we deal with extra outbound peers).
            next_extra_block_relay = GetExponentialRand(now, EXTRA_BLOCK_RELAY_ONLY_PEER_INTERVAL);
            conn_type = ConnectionType::BLOCK_RELAY;
        } else if (now > next_feeler) {
            next_feeler = GetExponentialRand(now, FEELER_INTERVAL);
            conn_type = ConnectionType::FEELER;
            fFeeler = true;
        } else if (nOutboundFullRelay == m_max_outbound_full_relay &&
                   m_max_outbound_full_relay == MAX_OUTBOUND_FULL_RELAY_CONNECTIONS &&
                   now > next_extra_network_peer &&
                   MaybePickPreferredNetwork(preferred_net)) {
            // Full outbound connection management: Attempt to get at least one
            // outbound peer from each reachable network by making extra connections
            // and then protecting "only" peers from a network during outbound eviction.
            // This is not attempted if the user changed -maxconnections to a value
            // so low that less than MAX_OUTBOUND_FULL_RELAY_CONNECTIONS are made,
            // to prevent interactions with otherwise protected outbound peers.
            next_extra_network_peer = GetExponentialRand(now, EXTRA_NETWORK_PEER_INTERVAL);
        } else {
            // skip to next iteration of while loop
            continue;
        }

        addrman.ResolveCollisions();

        const auto current_time{NodeClock::now()};
        int nTries = 0;
        while (!interruptNet)
        {
            if (anchor && !m_anchors.empty()) {
                const CAddress addr = m_anchors.back();
                m_anchors.pop_back();
                if (!addr.IsValid() || IsLocal(addr) || !g_reachable_nets.Contains(addr) ||
                    !m_msgproc->HasAllDesirableServiceFlags(addr.nServices) ||
                    outbound_ipv46_peer_netgroups.count(m_netgroupman.GetGroup(addr))) continue;
                addrConnect = addr;
                LogPrint(BCLog::NET, "Trying to make an anchor connection to %s\n", addrConnect.ToStringAddrPort());
                break;
            }

            // If we didn't find an appropriate destination after trying 100 addresses fetched from addrman,
            // stop this loop, and let the outer loop run again (which sleeps, adds seed nodes, recalculates
            // already-connected network ranges, ...) before trying new addrman addresses.
            nTries++;
            if (nTries > 100)
                break;

            CAddress addr;
            NodeSeconds addr_last_try{0s};

            if (fFeeler) {
                // First, try to get a tried table collision address. This returns
                // an empty (invalid) address if there are no collisions to try.
                std::tie(addr, addr_last_try) = addrman.SelectTriedCollision();

                if (!addr.IsValid()) {
                    // No tried table collisions. Select a new table address
                    // for our feeler.
                    std::tie(addr, addr_last_try) = addrman.Select(true);
                } else if (AlreadyConnectedToAddress(addr)) {
                    // If test-before-evict logic would have us connect to a
                    // peer that we're already connected to, just mark that
                    // address as Good(). We won't be able to initiate the
                    // connection anyway, so this avoids inadvertently evicting
                    // a currently-connected peer.
                    addrman.Good(addr);
                    // Select a new table address for our feeler instead.
                    std::tie(addr, addr_last_try) = addrman.Select(true);
                }
            } else {
                // Not a feeler
                // If preferred_net has a value set, pick an extra outbound
                // peer from that network. The eviction logic in net_processing
                // ensures that a peer from another network will be evicted.
                std::tie(addr, addr_last_try) = addrman.Select(false, preferred_net);
            }

            // Require outbound IPv4/IPv6 connections, other than feelers, to be to distinct network groups
            if (!fFeeler && outbound_ipv46_peer_netgroups.count(m_netgroupman.GetGroup(addr))) {
                continue;
            }

            // if we selected an invalid or local address, restart
            if (!addr.IsValid() || IsLocal(addr)) {
                break;
            }

            if (!g_reachable_nets.Contains(addr)) {
                continue;
            }

            // only consider very recently tried nodes after 30 failed attempts
            if (current_time - addr_last_try < 10min && nTries < 30) {
                continue;
            }

            // for non-feelers, require all the services we'll want,
            // for feelers, only require they be a full node (only because most
            // SPV clients don't have a good address DB available)
            if (!fFeeler && !m_msgproc->HasAllDesirableServiceFlags(addr.nServices)) {
                continue;
            } else if (fFeeler && !MayHaveUsefulAddressDB(addr.nServices)) {
                continue;
            }

            // Do not connect to bad ports, unless 50 invalid addresses have been selected already.
            if (nTries < 50 && (addr.IsIPv4() || addr.IsIPv6()) && IsBadPort(addr.GetPort())) {
                continue;
            }

            // Do not make automatic outbound connections to addnode peers, to
            // not use our limited outbound slots for them and to ensure
            // addnode connections benefit from their intended protections.
            if (AddedNodesContain(addr)) {
                LogPrintLevel(BCLog::NET, BCLog::Level::Debug, "Not making automatic %s%s connection to %s peer selected for manual (addnode) connection%s\n",
                              preferred_net.has_value() ? "network-specific " : "",
                              ConnectionTypeAsString(conn_type), GetNetworkName(addr.GetNetwork()),
                              fLogIPs ? strprintf(": %s", addr.ToStringAddrPort()) : "");
                continue;
            }

            addrConnect = addr;
            break;
        }

        if (addrConnect.IsValid()) {
            if (fFeeler) {
                // Add small amount of random noise before connection to avoid synchronization.
                if (!interruptNet.sleep_for(rng.rand_uniform_duration<CThreadInterrupt::Clock>(FEELER_SLEEP_WINDOW))) {
                    return;
                }
                LogPrint(BCLog::NET, "Making feeler connection to %s\n", addrConnect.ToStringAddrPort());
            }

            if (preferred_net != std::nullopt) LogPrint(BCLog::NET, "Making network specific connection to %s on %s.\n", addrConnect.ToStringAddrPort(), GetNetworkName(preferred_net.value()));

            // Record addrman failure attempts when node has at least 2 persistent outbound connections to peers with
            // different netgroups in ipv4/ipv6 networks + all peers in Tor/I2P/CJDNS networks.
            // Don't record addrman failure attempts when node is offline. This can be identified since all local
            // network connections (if any) belong in the same netgroup, and the size of `outbound_ipv46_peer_netgroups` would only be 1.
            const bool count_failures{((int)outbound_ipv46_peer_netgroups.size() + outbound_privacy_network_peers) >= std::min(m_max_automatic_connections - 1, 2)};
            // Use BIP324 transport when both us and them have NODE_V2_P2P set.
            const bool use_v2transport(addrConnect.nServices & GetLocalServices() & NODE_P2P_V2);
            OpenNetworkConnection(addrConnect, count_failures, std::move(grant), /*strDest=*/nullptr, conn_type, use_v2transport);
        }
    }
}

std::vector<CAddress> CConnman::GetCurrentBlockRelayOnlyConns() const
{
    std::vector<CAddress> ret;
    LOCK(m_nodes_mutex);
    for (const CNode* pnode : m_nodes) {
        if (pnode->IsBlockOnlyConn()) {
            ret.push_back(pnode->addr);
        }
    }

    return ret;
}

std::vector<AddedNodeInfo> CConnman::GetAddedNodeInfo(bool include_connected) const
{
    std::vector<AddedNodeInfo> ret;

    std::list<AddedNodeParams> lAddresses(0);
    {
        LOCK(m_added_nodes_mutex);
        ret.reserve(m_added_node_params.size());
        std::copy(m_added_node_params.cbegin(), m_added_node_params.cend(), std::back_inserter(lAddresses));
    }


    // Build a map of all already connected addresses (by IP:port and by name) to inbound/outbound and resolved CService
    std::map<CService, bool> mapConnected;
    std::map<std::string, std::pair<bool, CService>> mapConnectedByName;
    {
        LOCK(m_nodes_mutex);
        for (const CNode* pnode : m_nodes) {
            if (pnode->addr.IsValid()) {
                mapConnected[pnode->addr] = pnode->IsInboundConn();
            }
            std::string addrName{pnode->m_addr_name};
            if (!addrName.empty()) {
                mapConnectedByName[std::move(addrName)] = std::make_pair(pnode->IsInboundConn(), static_cast<const CService&>(pnode->addr));
            }
        }
    }

    for (const auto& addr : lAddresses) {
        CService service(LookupNumeric(addr.m_added_node, GetDefaultPort(addr.m_added_node)));
        AddedNodeInfo addedNode{addr, CService(), false, false};
        if (service.IsValid()) {
            // strAddNode is an IP:port
            auto it = mapConnected.find(service);
            if (it != mapConnected.end()) {
                if (!include_connected) {
                    continue;
                }
                addedNode.resolvedAddress = service;
                addedNode.fConnected = true;
                addedNode.fInbound = it->second;
            }
        } else {
            // strAddNode is a name
            auto it = mapConnectedByName.find(addr.m_added_node);
            if (it != mapConnectedByName.end()) {
                if (!include_connected) {
                    continue;
                }
                addedNode.resolvedAddress = it->second.second;
                addedNode.fConnected = true;
                addedNode.fInbound = it->second.first;
            }
        }
        ret.emplace_back(std::move(addedNode));
    }

    return ret;
}

void CConnman::ThreadOpenAddedConnections()
{
    AssertLockNotHeld(m_unused_i2p_sessions_mutex);
    AssertLockNotHeld(m_reconnections_mutex);
    while (true)
    {
        CSemaphoreGrant grant(*semAddnode);
        std::vector<AddedNodeInfo> vInfo = GetAddedNodeInfo(/*include_connected=*/false);
        bool tried = false;
        for (const AddedNodeInfo& info : vInfo) {
            if (!grant) {
                // If we've used up our semaphore and need a new one, let's not wait here since while we are waiting
                // the addednodeinfo state might change.
                break;
            }
            tried = true;
            CAddress addr(CService(), NODE_NONE);
            OpenNetworkConnection(addr, false, std::move(grant), info.m_params.m_added_node.c_str(), ConnectionType::MANUAL, info.m_params.m_use_v2transport);
            if (!interruptNet.sleep_for(std::chrono::milliseconds(500))) return;
            grant = CSemaphoreGrant(*semAddnode, /*fTry=*/true);
        }
        // See if any reconnections are desired.
        PerformReconnections();
        // Retry every 60 seconds if a connection was attempted, otherwise two seconds
        if (!interruptNet.sleep_for(std::chrono::seconds(tried ? 60 : 2)))
            return;
    }
}

// if successful, this moves the passed grant to the constructed node
void CConnman::OpenNetworkConnection(const CAddress& addrConnect, bool fCountFailure, CSemaphoreGrant&& grant_outbound, const char *pszDest, ConnectionType conn_type, bool use_v2transport)
{
    AssertLockNotHeld(m_unused_i2p_sessions_mutex);
    assert(conn_type != ConnectionType::INBOUND);

    //
    // Initiate outbound network connection
    //
    if (interruptNet) {
        return;
    }
    if (!fNetworkActive) {
        return;
    }
    if (!pszDest) {
        bool banned_or_discouraged = m_banman && (m_banman->IsDiscouraged(addrConnect) || m_banman->IsBanned(addrConnect));
        if (IsLocal(addrConnect) || banned_or_discouraged || AlreadyConnectedToAddress(addrConnect)) {
            return;
        }
    } else if (FindNode(std::string(pszDest)))
        return;

    CNode* pnode = ConnectNode(addrConnect, pszDest, fCountFailure, conn_type, use_v2transport);

    if (!pnode)
        return;
    pnode->grantOutbound = std::move(grant_outbound);

    m_msgproc->InitializeNode(*pnode, nLocalServices);
    {
        LOCK(m_nodes_mutex);
        m_nodes.push_back(pnode);

        // update connection count by network
        if (pnode->IsManualOrFullOutboundConn()) ++m_network_conn_counts[pnode->addr.GetNetwork()];
    }
}

Mutex NetEventsInterface::g_msgproc_mutex;

void CConnman::ThreadMessageHandler()
{
    LOCK(NetEventsInterface::g_msgproc_mutex);

    while (!flagInterruptMsgProc)
    {
        bool fMoreWork = false;

        {
            // Randomize the order in which we process messages from/to our peers.
            // This prevents attacks in which an attacker exploits having multiple
            // consecutive connections in the m_nodes list.
            const NodesSnapshot snap{*this, /*shuffle=*/true};

            for (CNode* pnode : snap.Nodes()) {
                if (pnode->fDisconnect)
                    continue;

                // Receive messages
                bool fMoreNodeWork = m_msgproc->ProcessMessages(pnode, flagInterruptMsgProc);
                fMoreWork |= (fMoreNodeWork && !pnode->fPauseSend);
                if (flagInterruptMsgProc)
                    return;
                // Send messages
                m_msgproc->SendMessages(pnode);

                if (flagInterruptMsgProc)
                    return;
            }
        }

        WAIT_LOCK(mutexMsgProc, lock);
        if (!fMoreWork) {
            condMsgProc.wait_until(lock, std::chrono::steady_clock::now() + std::chrono::milliseconds(100), [this]() EXCLUSIVE_LOCKS_REQUIRED(mutexMsgProc) { return fMsgProcWake; });
        }
        fMsgProcWake = false;
    }
}

void CConnman::ThreadI2PAcceptIncoming()
{
    static constexpr auto err_wait_begin = 1s;
    static constexpr auto err_wait_cap = 5min;
    auto err_wait = err_wait_begin;

    bool advertising_listen_addr = false;
    i2p::Connection conn;

    auto SleepOnFailure = [&]() {
        interruptNet.sleep_for(err_wait);
        if (err_wait < err_wait_cap) {
            err_wait += 1s;
        }
    };

    while (!interruptNet) {

        if (!m_i2p_sam_session->Listen(conn)) {
            if (advertising_listen_addr && conn.me.IsValid()) {
                RemoveLocal(conn.me);
                advertising_listen_addr = false;
            }
            SleepOnFailure();
            continue;
        }

        if (!advertising_listen_addr) {
            AddLocal(conn.me, LOCAL_MANUAL);
            advertising_listen_addr = true;
        }

        if (!m_i2p_sam_session->Accept(conn)) {
            SleepOnFailure();
            continue;
        }

        CreateNodeFromAcceptedSocket(std::move(conn.sock), NetPermissionFlags::None,
                                     CAddress{conn.me, NODE_NONE}, CAddress{conn.peer, NODE_NONE});

        err_wait = err_wait_begin;
    }
}

bool CConnman::BindListenPort(const CService& addrBind, bilingual_str& strError, NetPermissionFlags permissions)
{
    int nOne = 1;

    // Create socket for listening for incoming connections
    struct sockaddr_storage sockaddr;
    socklen_t len = sizeof(sockaddr);
    if (!addrBind.GetSockAddr((struct sockaddr*)&sockaddr, &len))
    {
        strError = strprintf(Untranslated("Bind address family for %s not supported"), addrBind.ToStringAddrPort());
        LogPrintLevel(BCLog::NET, BCLog::Level::Error, "%s\n", strError.original);
        return false;
    }

    std::unique_ptr<Sock> sock = CreateSock(addrBind);
    if (!sock) {
        strError = strprintf(Untranslated("Couldn't open socket for incoming connections (socket returned error %s)"), NetworkErrorString(WSAGetLastError()));
        LogPrintLevel(BCLog::NET, BCLog::Level::Error, "%s\n", strError.original);
        return false;
    }

    // Allow binding if the port is still in TIME_WAIT state after
    // the program was closed and restarted.
    if (sock->SetSockOpt(SOL_SOCKET, SO_REUSEADDR, (sockopt_arg_type)&nOne, sizeof(int)) == SOCKET_ERROR) {
        strError = strprintf(Untranslated("Error setting SO_REUSEADDR on socket: %s, continuing anyway"), NetworkErrorString(WSAGetLastError()));
        LogPrintf("%s\n", strError.original);
    }

    // some systems don't have IPV6_V6ONLY but are always v6only; others do have the option
    // and enable it by default or not. Try to enable it, if possible.
    if (addrBind.IsIPv6()) {
#ifdef IPV6_V6ONLY
        if (sock->SetSockOpt(IPPROTO_IPV6, IPV6_V6ONLY, (sockopt_arg_type)&nOne, sizeof(int)) == SOCKET_ERROR) {
            strError = strprintf(Untranslated("Error setting IPV6_V6ONLY on socket: %s, continuing anyway"), NetworkErrorString(WSAGetLastError()));
            LogPrintf("%s\n", strError.original);
        }
#endif
#ifdef WIN32
        int nProtLevel = PROTECTION_LEVEL_UNRESTRICTED;
        if (sock->SetSockOpt(IPPROTO_IPV6, IPV6_PROTECTION_LEVEL, (const char*)&nProtLevel, sizeof(int)) == SOCKET_ERROR) {
            strError = strprintf(Untranslated("Error setting IPV6_PROTECTION_LEVEL on socket: %s, continuing anyway"), NetworkErrorString(WSAGetLastError()));
            LogPrintf("%s\n", strError.original);
        }
#endif
    }

    if (sock->Bind(reinterpret_cast<struct sockaddr*>(&sockaddr), len) == SOCKET_ERROR) {
        int nErr = WSAGetLastError();
        if (nErr == WSAEADDRINUSE)
            strError = strprintf(_("Unable to bind to %s on this computer. %s is probably already running."), addrBind.ToStringAddrPort(), PACKAGE_NAME);
        else
            strError = strprintf(_("Unable to bind to %s on this computer (bind returned error %s)"), addrBind.ToStringAddrPort(), NetworkErrorString(nErr));
        LogPrintLevel(BCLog::NET, BCLog::Level::Error, "%s\n", strError.original);
        return false;
    }
    LogPrintf("Bound to %s\n", addrBind.ToStringAddrPort());

    // Listen for incoming connections
    if (sock->Listen(SOMAXCONN) == SOCKET_ERROR)
    {
        strError = strprintf(_("Listening for incoming connections failed (listen returned error %s)"), NetworkErrorString(WSAGetLastError()));
        LogPrintLevel(BCLog::NET, BCLog::Level::Error, "%s\n", strError.original);
        return false;
    }

    vhListenSocket.emplace_back(std::move(sock), permissions);
    return true;
}

void Discover()
{
    if (!fDiscover)
        return;

#ifdef WIN32
    // Get local host IP
    char pszHostName[256] = "";
    if (gethostname(pszHostName, sizeof(pszHostName)) != SOCKET_ERROR)
    {
        const std::vector<CNetAddr> addresses{LookupHost(pszHostName, 0, true)};
        for (const CNetAddr& addr : addresses)
        {
            if (AddLocal(addr, LOCAL_IF))
                LogPrintf("%s: %s - %s\n", __func__, pszHostName, addr.ToStringAddr());
        }
    }
#elif (HAVE_DECL_GETIFADDRS && HAVE_DECL_FREEIFADDRS)
    // Get local host ip
    struct ifaddrs* myaddrs;
    if (getifaddrs(&myaddrs) == 0)
    {
        for (struct ifaddrs* ifa = myaddrs; ifa != nullptr; ifa = ifa->ifa_next)
        {
            if (ifa->ifa_addr == nullptr) continue;
            if ((ifa->ifa_flags & IFF_UP) == 0) continue;
            if (strcmp(ifa->ifa_name, "lo") == 0) continue;
            if (strcmp(ifa->ifa_name, "lo0") == 0) continue;
            if (ifa->ifa_addr->sa_family == AF_INET)
            {
                struct sockaddr_in* s4 = (struct sockaddr_in*)(ifa->ifa_addr);
                CNetAddr addr(s4->sin_addr);
                if (AddLocal(addr, LOCAL_IF))
                    LogPrintf("%s: IPv4 %s: %s\n", __func__, ifa->ifa_name, addr.ToStringAddr());
            }
            else if (ifa->ifa_addr->sa_family == AF_INET6)
            {
                struct sockaddr_in6* s6 = (struct sockaddr_in6*)(ifa->ifa_addr);
                CNetAddr addr(s6->sin6_addr);
                if (AddLocal(addr, LOCAL_IF))
                    LogPrintf("%s: IPv6 %s: %s\n", __func__, ifa->ifa_name, addr.ToStringAddr());
            }
        }
        freeifaddrs(myaddrs);
    }
#endif
}

void CConnman::SetNetworkActive(bool active)
{
    LogPrintf("%s: %s\n", __func__, active);

    if (fNetworkActive == active) {
        return;
    }

    fNetworkActive = active;

    if (m_client_interface) {
        m_client_interface->NotifyNetworkActiveChanged(fNetworkActive);
    }
}

CConnman::CConnman(uint64_t nSeed0In, uint64_t nSeed1In, AddrMan& addrman_in,
                   const NetGroupManager& netgroupman, const CChainParams& params, bool network_active)
    : addrman(addrman_in)
    , m_netgroupman{netgroupman}
    , nSeed0(nSeed0In)
    , nSeed1(nSeed1In)
    , m_params(params)
{
    SetTryNewOutboundPeer(false);

    Options connOptions;
    Init(connOptions);
    SetNetworkActive(network_active);
}

NodeId CConnman::GetNewNodeId()
{
    return nLastNodeId.fetch_add(1, std::memory_order_relaxed);
}

uint16_t CConnman::GetDefaultPort(Network net) const
{
    return net == NET_I2P ? I2P_SAM31_PORT : m_params.GetDefaultPort();
}

uint16_t CConnman::GetDefaultPort(const std::string& addr) const
{
    CNetAddr a;
    return a.SetSpecial(addr) ? GetDefaultPort(a.GetNetwork()) : m_params.GetDefaultPort();
}

bool CConnman::Bind(const CService& addr_, unsigned int flags, NetPermissionFlags permissions)
{
    const CService addr{MaybeFlipIPv6toCJDNS(addr_)};

    bilingual_str strError;
    if (!BindListenPort(addr, strError, permissions)) {
        if ((flags & BF_REPORT_ERROR) && m_client_interface) {
            m_client_interface->ThreadSafeMessageBox(strError, "", CClientUIInterface::MSG_ERROR);
        }
        return false;
    }

    if (addr.IsRoutable() && fDiscover && !(flags & BF_DONT_ADVERTISE) && !NetPermissions::HasFlag(permissions, NetPermissionFlags::NoBan)) {
        AddLocal(addr, LOCAL_BIND);
    }

    return true;
}

bool CConnman::InitBinds(const Options& options)
{
    bool fBound = false;
    for (const auto& addrBind : options.vBinds) {
        fBound |= Bind(addrBind, BF_REPORT_ERROR, NetPermissionFlags::None);
    }
    for (const auto& addrBind : options.vWhiteBinds) {
        fBound |= Bind(addrBind.m_service, BF_REPORT_ERROR, addrBind.m_flags);
    }
    for (const auto& addr_bind : options.onion_binds) {
        fBound |= Bind(addr_bind, BF_DONT_ADVERTISE, NetPermissionFlags::None);
    }
    if (options.bind_on_any) {
        struct in_addr inaddr_any;
        inaddr_any.s_addr = htonl(INADDR_ANY);
        struct in6_addr inaddr6_any = IN6ADDR_ANY_INIT;
        fBound |= Bind(CService(inaddr6_any, GetListenPort()), BF_NONE, NetPermissionFlags::None);
        fBound |= Bind(CService(inaddr_any, GetListenPort()), !fBound ? BF_REPORT_ERROR : BF_NONE, NetPermissionFlags::None);
    }
    return fBound;
}

bool CConnman::Start(CScheduler& scheduler, const Options& connOptions)
{
    AssertLockNotHeld(m_total_bytes_sent_mutex);
    Init(connOptions);

    if (fListen && !InitBinds(connOptions)) {
        if (m_client_interface) {
            m_client_interface->ThreadSafeMessageBox(
                _("Failed to listen on any port. Use -listen=0 if you want this."),
                "", CClientUIInterface::MSG_ERROR);
        }
        return false;
    }

    Proxy i2p_sam;
    if (GetProxy(NET_I2P, i2p_sam) && connOptions.m_i2p_accept_incoming) {
        m_i2p_sam_session = std::make_unique<i2p::sam::Session>(gArgs.GetDataDirNet() / "i2p_private_key",
                                                                i2p_sam.proxy, &interruptNet);
    }

    for (const auto& strDest : connOptions.vSeedNodes) {
        AddAddrFetch(strDest);
    }

    if (m_use_addrman_outgoing) {
        // Load addresses from anchors.dat
        m_anchors = ReadAnchors(gArgs.GetDataDirNet() / ANCHORS_DATABASE_FILENAME);
        if (m_anchors.size() > MAX_BLOCK_RELAY_ONLY_ANCHORS) {
            m_anchors.resize(MAX_BLOCK_RELAY_ONLY_ANCHORS);
        }
        LogPrintf("%i block-relay-only anchors will be tried for connections.\n", m_anchors.size());
    }

    if (m_client_interface) {
        m_client_interface->InitMessage(_("Starting network threads…").translated);
    }

    fAddressesInitialized = true;

    if (semOutbound == nullptr) {
        // initialize semaphore
        semOutbound = std::make_unique<CSemaphore>(std::min(m_max_automatic_outbound, m_max_automatic_connections));
    }
    if (semAddnode == nullptr) {
        // initialize semaphore
        semAddnode = std::make_unique<CSemaphore>(m_max_addnode);
    }

    //
    // Start threads
    //
    assert(m_msgproc);
    interruptNet.reset();
    flagInterruptMsgProc = false;

    {
        LOCK(mutexMsgProc);
        fMsgProcWake = false;
    }

    // Send and receive from sockets, accept connections
    threadSocketHandler = std::thread(&util::TraceThread, "net", [this] { ThreadSocketHandler(); });

    if (!gArgs.GetBoolArg("-dnsseed", DEFAULT_DNSSEED))
        LogPrintf("DNS seeding disabled\n");
    else
        threadDNSAddressSeed = std::thread(&util::TraceThread, "dnsseed", [this] { ThreadDNSAddressSeed(); });

    // Initiate manual connections
    threadOpenAddedConnections = std::thread(&util::TraceThread, "addcon", [this] { ThreadOpenAddedConnections(); });

    if (connOptions.m_use_addrman_outgoing && !connOptions.m_specified_outgoing.empty()) {
        if (m_client_interface) {
            m_client_interface->ThreadSafeMessageBox(
                _("Cannot provide specific connections and have addrman find outgoing connections at the same time."),
                "", CClientUIInterface::MSG_ERROR);
        }
        return false;
    }
    if (connOptions.m_use_addrman_outgoing || !connOptions.m_specified_outgoing.empty()) {
        threadOpenConnections = std::thread(
            &util::TraceThread, "opencon",
            [this, connect = connOptions.m_specified_outgoing] { ThreadOpenConnections(connect); });
    }

    // Process messages
    threadMessageHandler = std::thread(&util::TraceThread, "msghand", [this] { ThreadMessageHandler(); });

    if (m_i2p_sam_session) {
        threadI2PAcceptIncoming =
            std::thread(&util::TraceThread, "i2paccept", [this] { ThreadI2PAcceptIncoming(); });
    }

    // Dump network addresses
    scheduler.scheduleEvery([this] { DumpAddresses(); }, DUMP_PEERS_INTERVAL);

    // Run the ASMap Health check once and then schedule it to run every 24h.
    if (m_netgroupman.UsingASMap()) {
        ASMapHealthCheck();
        scheduler.scheduleEvery([this] { ASMapHealthCheck(); }, ASMAP_HEALTH_CHECK_INTERVAL);
    }

    return true;
}

class CNetCleanup
{
public:
    CNetCleanup() = default;

    ~CNetCleanup()
    {
#ifdef WIN32
        // Shutdown Windows Sockets
        WSACleanup();
#endif
    }
};
static CNetCleanup instance_of_cnetcleanup;

void CConnman::Interrupt()
{
    {
        LOCK(mutexMsgProc);
        flagInterruptMsgProc = true;
    }
    condMsgProc.notify_all();

    interruptNet();
    g_socks5_interrupt();

    if (semOutbound) {
        for (int i=0; i<m_max_automatic_outbound; i++) {
            semOutbound->post();
        }
    }

    if (semAddnode) {
        for (int i=0; i<m_max_addnode; i++) {
            semAddnode->post();
        }
    }
}

void CConnman::StopThreads()
{
    if (threadI2PAcceptIncoming.joinable()) {
        threadI2PAcceptIncoming.join();
    }
    if (threadMessageHandler.joinable())
        threadMessageHandler.join();
    if (threadOpenConnections.joinable())
        threadOpenConnections.join();
    if (threadOpenAddedConnections.joinable())
        threadOpenAddedConnections.join();
    if (threadDNSAddressSeed.joinable())
        threadDNSAddressSeed.join();
    if (threadSocketHandler.joinable())
        threadSocketHandler.join();
}

void CConnman::StopNodes()
{
    if (fAddressesInitialized) {
        DumpAddresses();
        fAddressesInitialized = false;

        if (m_use_addrman_outgoing) {
            // Anchor connections are only dumped during clean shutdown.
            std::vector<CAddress> anchors_to_dump = GetCurrentBlockRelayOnlyConns();
            if (anchors_to_dump.size() > MAX_BLOCK_RELAY_ONLY_ANCHORS) {
                anchors_to_dump.resize(MAX_BLOCK_RELAY_ONLY_ANCHORS);
            }
            DumpAnchors(gArgs.GetDataDirNet() / ANCHORS_DATABASE_FILENAME, anchors_to_dump);
        }
    }

    // Delete peer connections.
    std::vector<CNode*> nodes;
    WITH_LOCK(m_nodes_mutex, nodes.swap(m_nodes));
    for (CNode* pnode : nodes) {
        pnode->CloseSocketDisconnect();
        DeleteNode(pnode);
    }

    for (CNode* pnode : m_nodes_disconnected) {
        DeleteNode(pnode);
    }
    m_nodes_disconnected.clear();
    vhListenSocket.clear();
    semOutbound.reset();
    semAddnode.reset();
}

void CConnman::DeleteNode(CNode* pnode)
{
    assert(pnode);
    m_msgproc->FinalizeNode(*pnode);
    delete pnode;
}

CConnman::~CConnman()
{
    Interrupt();
    Stop();
}

std::vector<CAddress> CConnman::GetAddresses(size_t max_addresses, size_t max_pct, std::optional<Network> network, const bool filtered) const
{
    std::vector<CAddress> addresses = addrman.GetAddr(max_addresses, max_pct, network, filtered);
    if (m_banman) {
        addresses.erase(std::remove_if(addresses.begin(), addresses.end(),
                        [this](const CAddress& addr){return m_banman->IsDiscouraged(addr) || m_banman->IsBanned(addr);}),
                        addresses.end());
    }
    return addresses;
}

std::vector<CAddress> CConnman::GetAddresses(CNode& requestor, size_t max_addresses, size_t max_pct)
{
    auto local_socket_bytes = requestor.addrBind.GetAddrBytes();
    uint64_t cache_id = GetDeterministicRandomizer(RANDOMIZER_ID_ADDRCACHE)
        .Write(requestor.ConnectedThroughNetwork())
        .Write(local_socket_bytes)
        // For outbound connections, the port of the bound address is randomly
        // assigned by the OS and would therefore not be useful for seeding.
        .Write(requestor.IsInboundConn() ? requestor.addrBind.GetPort() : 0)
        .Finalize();
    const auto current_time = GetTime<std::chrono::microseconds>();
    auto r = m_addr_response_caches.emplace(cache_id, CachedAddrResponse{});
    CachedAddrResponse& cache_entry = r.first->second;
    if (cache_entry.m_cache_entry_expiration < current_time) { // If emplace() added new one it has expiration 0.
        cache_entry.m_addrs_response_cache = GetAddresses(max_addresses, max_pct, /*network=*/std::nullopt);
        // Choosing a proper cache lifetime is a trade-off between the privacy leak minimization
        // and the usefulness of ADDR responses to honest users.
        //
        // Longer cache lifetime makes it more difficult for an attacker to scrape
        // enough AddrMan data to maliciously infer something useful.
        // By the time an attacker scraped enough AddrMan records, most of
        // the records should be old enough to not leak topology info by
        // e.g. analyzing real-time changes in timestamps.
        //
        // It takes only several hundred requests to scrape everything from an AddrMan containing 100,000 nodes,
        // so ~24 hours of cache lifetime indeed makes the data less inferable by the time
        // most of it could be scraped (considering that timestamps are updated via
        // ADDR self-announcements and when nodes communicate).
        // We also should be robust to those attacks which may not require scraping *full* victim's AddrMan
        // (because even several timestamps of the same handful of nodes may leak privacy).
        //
        // On the other hand, longer cache lifetime makes ADDR responses
        // outdated and less useful for an honest requestor, e.g. if most nodes
        // in the ADDR response are no longer active.
        //
        // However, the churn in the network is known to be rather low. Since we consider
        // nodes to be "terrible" (see IsTerrible()) if the timestamps are older than 30 days,
        // max. 24 hours of "penalty" due to cache shouldn't make any meaningful difference
        // in terms of the freshness of the response.
        cache_entry.m_cache_entry_expiration = current_time + std::chrono::hours(21) + GetRandMillis(std::chrono::hours(6));
    }
    return cache_entry.m_addrs_response_cache;
}

bool CConnman::AddNode(const AddedNodeParams& add)
{
    const CService resolved(LookupNumeric(add.m_added_node, GetDefaultPort(add.m_added_node)));
    const bool resolved_is_valid{resolved.IsValid()};

    LOCK(m_added_nodes_mutex);
    for (const auto& it : m_added_node_params) {
        if (add.m_added_node == it.m_added_node || (resolved_is_valid && resolved == LookupNumeric(it.m_added_node, GetDefaultPort(it.m_added_node)))) return false;
    }

    m_added_node_params.push_back(add);
    return true;
}

bool CConnman::RemoveAddedNode(const std::string& strNode)
{
    LOCK(m_added_nodes_mutex);
    for (auto it = m_added_node_params.begin(); it != m_added_node_params.end(); ++it) {
        if (strNode == it->m_added_node) {
            m_added_node_params.erase(it);
            return true;
        }
    }
    return false;
}

bool CConnman::AddedNodesContain(const CAddress& addr) const
{
    AssertLockNotHeld(m_added_nodes_mutex);
    const std::string addr_str{addr.ToStringAddr()};
    const std::string addr_port_str{addr.ToStringAddrPort()};
    LOCK(m_added_nodes_mutex);
    return (m_added_node_params.size() < 24 // bound the query to a reasonable limit
            && std::any_of(m_added_node_params.cbegin(), m_added_node_params.cend(),
                           [&](const auto& p) { return p.m_added_node == addr_str || p.m_added_node == addr_port_str; }));
}

size_t CConnman::GetNodeCount(ConnectionDirection flags) const
{
    LOCK(m_nodes_mutex);
    if (flags == ConnectionDirection::Both) // Shortcut if we want total
        return m_nodes.size();

    int nNum = 0;
    for (const auto& pnode : m_nodes) {
        if (flags & (pnode->IsInboundConn() ? ConnectionDirection::In : ConnectionDirection::Out)) {
            nNum++;
        }
    }

    return nNum;
}

uint32_t CConnman::GetMappedAS(const CNetAddr& addr) const
{
    return m_netgroupman.GetMappedAS(addr);
}

void CConnman::GetNodeStats(std::vector<CNodeStats>& vstats) const
{
    vstats.clear();
    LOCK(m_nodes_mutex);
    vstats.reserve(m_nodes.size());
    for (CNode* pnode : m_nodes) {
        vstats.emplace_back();
        pnode->CopyStats(vstats.back());
        vstats.back().m_mapped_as = GetMappedAS(pnode->addr);
    }
}

bool CConnman::DisconnectNode(const std::string& strNode)
{
    LOCK(m_nodes_mutex);
    if (CNode* pnode = FindNode(strNode)) {
        LogPrint(BCLog::NET, "disconnect by address%s matched peer=%d; disconnecting\n", (fLogIPs ? strprintf("=%s", strNode) : ""), pnode->GetId());
        pnode->fDisconnect = true;
        return true;
    }
    return false;
}

bool CConnman::DisconnectNode(const CSubNet& subnet)
{
    bool disconnected = false;
    LOCK(m_nodes_mutex);
    for (CNode* pnode : m_nodes) {
        if (subnet.Match(pnode->addr)) {
            LogPrint(BCLog::NET, "disconnect by subnet%s matched peer=%d; disconnecting\n", (fLogIPs ? strprintf("=%s", subnet.ToString()) : ""), pnode->GetId());
            pnode->fDisconnect = true;
            disconnected = true;
        }
    }
    return disconnected;
}

bool CConnman::DisconnectNode(const CNetAddr& addr)
{
    return DisconnectNode(CSubNet(addr));
}

bool CConnman::DisconnectNode(NodeId id)
{
    LOCK(m_nodes_mutex);
    for(CNode* pnode : m_nodes) {
        if (id == pnode->GetId()) {
            LogPrint(BCLog::NET, "disconnect by id peer=%d; disconnecting\n", pnode->GetId());
            pnode->fDisconnect = true;
            return true;
        }
    }
    return false;
}

void CConnman::RecordBytesRecv(uint64_t bytes)
{
    nTotalBytesRecv += bytes;
}

void CConnman::RecordBytesSent(uint64_t bytes)
{
    AssertLockNotHeld(m_total_bytes_sent_mutex);
    LOCK(m_total_bytes_sent_mutex);

    nTotalBytesSent += bytes;

    const auto now = GetTime<std::chrono::seconds>();
    if (nMaxOutboundCycleStartTime + MAX_UPLOAD_TIMEFRAME < now)
    {
        // timeframe expired, reset cycle
        nMaxOutboundCycleStartTime = now;
        nMaxOutboundTotalBytesSentInCycle = 0;
    }

    nMaxOutboundTotalBytesSentInCycle += bytes;
}

uint64_t CConnman::GetMaxOutboundTarget() const
{
    AssertLockNotHeld(m_total_bytes_sent_mutex);
    LOCK(m_total_bytes_sent_mutex);
    return nMaxOutboundLimit;
}

std::chrono::seconds CConnman::GetMaxOutboundTimeframe() const
{
    return MAX_UPLOAD_TIMEFRAME;
}

std::chrono::seconds CConnman::GetMaxOutboundTimeLeftInCycle() const
{
    AssertLockNotHeld(m_total_bytes_sent_mutex);
    LOCK(m_total_bytes_sent_mutex);
    return GetMaxOutboundTimeLeftInCycle_();
}

std::chrono::seconds CConnman::GetMaxOutboundTimeLeftInCycle_() const
{
    AssertLockHeld(m_total_bytes_sent_mutex);

    if (nMaxOutboundLimit == 0)
        return 0s;

    if (nMaxOutboundCycleStartTime.count() == 0)
        return MAX_UPLOAD_TIMEFRAME;

    const std::chrono::seconds cycleEndTime = nMaxOutboundCycleStartTime + MAX_UPLOAD_TIMEFRAME;
    const auto now = GetTime<std::chrono::seconds>();
    return (cycleEndTime < now) ? 0s : cycleEndTime - now;
}

bool CConnman::OutboundTargetReached(bool historicalBlockServingLimit) const
{
    AssertLockNotHeld(m_total_bytes_sent_mutex);
    LOCK(m_total_bytes_sent_mutex);
    if (nMaxOutboundLimit == 0)
        return false;

    if (historicalBlockServingLimit)
    {
        // keep a large enough buffer to at least relay each block once
        const std::chrono::seconds timeLeftInCycle = GetMaxOutboundTimeLeftInCycle_();
        const uint64_t buffer = timeLeftInCycle / std::chrono::minutes{10} * MAX_BLOCK_SERIALIZED_SIZE;
        if (buffer >= nMaxOutboundLimit || nMaxOutboundTotalBytesSentInCycle >= nMaxOutboundLimit - buffer)
            return true;
    }
    else if (nMaxOutboundTotalBytesSentInCycle >= nMaxOutboundLimit)
        return true;

    return false;
}

uint64_t CConnman::GetOutboundTargetBytesLeft() const
{
    AssertLockNotHeld(m_total_bytes_sent_mutex);
    LOCK(m_total_bytes_sent_mutex);
    if (nMaxOutboundLimit == 0)
        return 0;

    return (nMaxOutboundTotalBytesSentInCycle >= nMaxOutboundLimit) ? 0 : nMaxOutboundLimit - nMaxOutboundTotalBytesSentInCycle;
}

uint64_t CConnman::GetTotalBytesRecv() const
{
    return nTotalBytesRecv;
}

uint64_t CConnman::GetTotalBytesSent() const
{
    AssertLockNotHeld(m_total_bytes_sent_mutex);
    LOCK(m_total_bytes_sent_mutex);
    return nTotalBytesSent;
}

ServiceFlags CConnman::GetLocalServices() const
{
    return nLocalServices;
}

static std::unique_ptr<Transport> MakeTransport(NodeId id, bool use_v2transport, bool inbound) noexcept
{
    if (use_v2transport) {
        return std::make_unique<V2Transport>(id, /*initiating=*/!inbound);
    } else {
        return std::make_unique<V1Transport>(id);
    }
}

CNode::CNode(NodeId idIn,
             std::shared_ptr<Sock> sock,
             const CAddress& addrIn,
             uint64_t nKeyedNetGroupIn,
             uint64_t nLocalHostNonceIn,
             const CAddress& addrBindIn,
             const std::string& addrNameIn,
             ConnectionType conn_type_in,
             bool inbound_onion,
             CNodeOptions&& node_opts)
    : m_transport{MakeTransport(idIn, node_opts.use_v2transport, conn_type_in == ConnectionType::INBOUND)},
      m_permission_flags{node_opts.permission_flags},
      m_sock{sock},
      m_connected{GetTime<std::chrono::seconds>()},
      addr{addrIn},
      addrBind{addrBindIn},
      m_addr_name{addrNameIn.empty() ? addr.ToStringAddrPort() : addrNameIn},
      m_dest(addrNameIn),
      m_inbound_onion{inbound_onion},
      m_prefer_evict{node_opts.prefer_evict},
      nKeyedNetGroup{nKeyedNetGroupIn},
      m_conn_type{conn_type_in},
      id{idIn},
      nLocalHostNonce{nLocalHostNonceIn},
      m_recv_flood_size{node_opts.recv_flood_size},
      m_i2p_sam_session{std::move(node_opts.i2p_sam_session)}
{
    if (inbound_onion) assert(conn_type_in == ConnectionType::INBOUND);

    for (const std::string &msg : getAllNetMessageTypes())
        mapRecvBytesPerMsgType[msg] = 0;
    mapRecvBytesPerMsgType[NET_MESSAGE_TYPE_OTHER] = 0;

    if (fLogIPs) {
        LogPrint(BCLog::NET, "Added connection to %s peer=%d\n", m_addr_name, id);
    } else {
        LogPrint(BCLog::NET, "Added connection peer=%d\n", id);
    }
}

void CNode::MarkReceivedMsgsForProcessing()
{
    AssertLockNotHeld(m_msg_process_queue_mutex);

    size_t nSizeAdded = 0;
    for (const auto& msg : vRecvMsg) {
        // vRecvMsg contains only completed CNetMessage
        // the single possible partially deserialized message are held by TransportDeserializer
        nSizeAdded += msg.m_raw_message_size;
    }

    LOCK(m_msg_process_queue_mutex);
    m_msg_process_queue.splice(m_msg_process_queue.end(), vRecvMsg);
    m_msg_process_queue_size += nSizeAdded;
    fPauseRecv = m_msg_process_queue_size > m_recv_flood_size;
}

std::optional<std::pair<CNetMessage, bool>> CNode::PollMessage()
{
    LOCK(m_msg_process_queue_mutex);
    if (m_msg_process_queue.empty()) return std::nullopt;

    std::list<CNetMessage> msgs;
    // Just take one message
    msgs.splice(msgs.begin(), m_msg_process_queue, m_msg_process_queue.begin());
    m_msg_process_queue_size -= msgs.front().m_raw_message_size;
    fPauseRecv = m_msg_process_queue_size > m_recv_flood_size;

    return std::make_pair(std::move(msgs.front()), !m_msg_process_queue.empty());
}

bool CConnman::NodeFullyConnected(const CNode* pnode)
{
    return pnode && pnode->fSuccessfullyConnected && !pnode->fDisconnect;
}

void CConnman::PushMessage(CNode* pnode, CSerializedNetMsg&& msg)
{
    AssertLockNotHeld(m_total_bytes_sent_mutex);
    size_t nMessageSize = msg.data.size();
    LogPrint(BCLog::NET, "sending %s (%d bytes) peer=%d\n", msg.m_type, nMessageSize, pnode->GetId());
    if (gArgs.GetBoolArg("-capturemessages", false)) {
        CaptureMessage(pnode->addr, msg.m_type, msg.data, /*is_incoming=*/false);
    }

    TRACE6(net, outbound_message,
        pnode->GetId(),
        pnode->m_addr_name.c_str(),
        pnode->ConnectionTypeAsString().c_str(),
        msg.m_type.c_str(),
        msg.data.size(),
        msg.data.data()
    );

    size_t nBytesSent = 0;
    {
        LOCK(pnode->cs_vSend);
        // Check if the transport still has unsent bytes, and indicate to it that we're about to
        // give it a message to send.
        const auto& [to_send, more, _msg_type] =
            pnode->m_transport->GetBytesToSend(/*have_next_message=*/true);
        const bool queue_was_empty{to_send.empty() && pnode->vSendMsg.empty()};

        // Update memory usage of send buffer.
        pnode->m_send_memusage += msg.GetMemoryUsage();
        if (pnode->m_send_memusage + pnode->m_transport->GetSendMemoryUsage() > nSendBufferMaxSize) pnode->fPauseSend = true;
        // Move message to vSendMsg queue.
        pnode->vSendMsg.push_back(std::move(msg));

        // If there was nothing to send before, and there is now (predicted by the "more" value
        // returned by the GetBytesToSend call above), attempt "optimistic write":
        // because the poll/select loop may pause for SELECT_TIMEOUT_MILLISECONDS before actually
        // doing a send, try sending from the calling thread if the queue was empty before.
        // With a V1Transport, more will always be true here, because adding a message always
        // results in sendable bytes there, but with V2Transport this is not the case (it may
        // still be in the handshake).
        if (queue_was_empty && more) {
            std::tie(nBytesSent, std::ignore) = SocketSendData(*pnode);
        }
    }
    if (nBytesSent) RecordBytesSent(nBytesSent);
}

bool CConnman::ForNode(NodeId id, std::function<bool(CNode* pnode)> func)
{
    CNode* found = nullptr;
    LOCK(m_nodes_mutex);
    for (auto&& pnode : m_nodes) {
        if(pnode->GetId() == id) {
            found = pnode;
            break;
        }
    }
    return found != nullptr && NodeFullyConnected(found) && func(found);
}

CSipHasher CConnman::GetDeterministicRandomizer(uint64_t id) const
{
    return CSipHasher(nSeed0, nSeed1).Write(id);
}

uint64_t CConnman::CalculateKeyedNetGroup(const CAddress& address) const
{
    std::vector<unsigned char> vchNetGroup(m_netgroupman.GetGroup(address));

    return GetDeterministicRandomizer(RANDOMIZER_ID_NETGROUP).Write(vchNetGroup).Finalize();
}

void CConnman::PerformReconnections()
{
    AssertLockNotHeld(m_reconnections_mutex);
    AssertLockNotHeld(m_unused_i2p_sessions_mutex);
    while (true) {
        // Move first element of m_reconnections to todo (avoiding an allocation inside the lock).
        decltype(m_reconnections) todo;
        {
            LOCK(m_reconnections_mutex);
            if (m_reconnections.empty()) break;
            todo.splice(todo.end(), m_reconnections, m_reconnections.begin());
        }

        auto& item = *todo.begin();
        OpenNetworkConnection(item.addr_connect,
                              // We only reconnect if the first attempt to connect succeeded at
                              // connection time, but then failed after the CNode object was
                              // created. Since we already know connecting is possible, do not
                              // count failure to reconnect.
                              /*fCountFailure=*/false,
                              std::move(item.grant),
                              item.destination.empty() ? nullptr : item.destination.c_str(),
                              item.conn_type,
                              item.use_v2transport);
    }
}

void CConnman::ASMapHealthCheck()
{
    const std::vector<CAddress> v4_addrs{GetAddresses(/*max_addresses=*/ 0, /*max_pct=*/ 0, Network::NET_IPV4, /*filtered=*/ false)};
    const std::vector<CAddress> v6_addrs{GetAddresses(/*max_addresses=*/ 0, /*max_pct=*/ 0, Network::NET_IPV6, /*filtered=*/ false)};
    std::vector<CNetAddr> clearnet_addrs;
    clearnet_addrs.reserve(v4_addrs.size() + v6_addrs.size());
    std::transform(v4_addrs.begin(), v4_addrs.end(), std::back_inserter(clearnet_addrs),
        [](const CAddress& addr) { return static_cast<CNetAddr>(addr); });
    std::transform(v6_addrs.begin(), v6_addrs.end(), std::back_inserter(clearnet_addrs),
        [](const CAddress& addr) { return static_cast<CNetAddr>(addr); });
    m_netgroupman.ASMapHealthCheck(clearnet_addrs);
}

// Dump binary message to file, with timestamp.
static void CaptureMessageToFile(const CAddress& addr,
                                 const std::string& msg_type,
                                 Span<const unsigned char> data,
                                 bool is_incoming)
{
    // Note: This function captures the message at the time of processing,
    // not at socket receive/send time.
    // This ensures that the messages are always in order from an application
    // layer (processing) perspective.
    auto now = GetTime<std::chrono::microseconds>();

    // Windows folder names cannot include a colon
    std::string clean_addr = addr.ToStringAddrPort();
    std::replace(clean_addr.begin(), clean_addr.end(), ':', '_');

    fs::path base_path = gArgs.GetDataDirNet() / "message_capture" / fs::u8path(clean_addr);
    fs::create_directories(base_path);

    fs::path path = base_path / (is_incoming ? "msgs_recv.dat" : "msgs_sent.dat");
    AutoFile f{fsbridge::fopen(path, "ab")};

    ser_writedata64(f, now.count());
    f << Span{msg_type};
    for (auto i = msg_type.length(); i < CMessageHeader::COMMAND_SIZE; ++i) {
        f << uint8_t{'\0'};
    }
    uint32_t size = data.size();
    ser_writedata32(f, size);
    f << data;
}

std::function<void(const CAddress& addr,
                   const std::string& msg_type,
                   Span<const unsigned char> data,
                   bool is_incoming)>
    CaptureMessage = CaptureMessageToFile;<|MERGE_RESOLUTION|>--- conflicted
+++ resolved
@@ -819,11 +819,7 @@
 
     // serialize header
     m_header_to_send.clear();
-<<<<<<< HEAD
-    CVectorWriter{SER_NETWORK, INIT_PROTO_VERSION, m_header_to_send, 0, hdr};
-=======
-    VectorWriter{m_header_to_send, 0, hdr};
->>>>>>> c7885ecd
+    VectorWriter{SER_NETWORK, m_header_to_send, 0, hdr};
 
     // update state
     m_message_to_send = std::move(msg);
