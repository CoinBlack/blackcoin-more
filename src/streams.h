--- conflicted
+++ resolved
@@ -49,26 +49,16 @@
  *
  * The referenced vector will grow as necessary
  */
-<<<<<<< HEAD
 // Blackcoin: Keep nType
-class CVectorWriter
-{
- public:
-=======
 class VectorWriter
 {
 public:
->>>>>>> c7885ecd
 /*
  * @param[in]  vchDataIn  Referenced byte vector to overwrite/append
  * @param[in]  nPosIn Starting position. Vector index where writes should start. The vector will initially
  *                    grow as necessary to max(nPosIn, vec.size()). So to append, use vec.size().
 */
-<<<<<<< HEAD
-    CVectorWriter(int nTypeIn, int nVersionIn, std::vector<unsigned char>& vchDataIn, size_t nPosIn) : nType(nTypeIn), nVersion{nVersionIn}, vchData{vchDataIn}, nPos{nPosIn}
-=======
-    VectorWriter(std::vector<unsigned char>& vchDataIn, size_t nPosIn) : vchData{vchDataIn}, nPos{nPosIn}
->>>>>>> c7885ecd
+    VectorWriter(int nTypeIn, std::vector<unsigned char>& vchDataIn, size_t nPosIn) : nType(nTypeIn), vchData{vchDataIn}, nPos{nPosIn}
     {
         if(nPos > vchData.size())
             vchData.resize(nPos);
@@ -78,11 +68,7 @@
  * @param[in]  args  A list of items to serialize starting at nPosIn.
 */
     template <typename... Args>
-<<<<<<< HEAD
-    CVectorWriter(int nTypeIn, int nVersionIn, std::vector<unsigned char>& vchDataIn, size_t nPosIn, Args&&... args) : CVectorWriter{nTypeIn, nVersionIn, vchDataIn, nPosIn}
-=======
-    VectorWriter(std::vector<unsigned char>& vchDataIn, size_t nPosIn, Args&&... args) : VectorWriter{vchDataIn, nPosIn}
->>>>>>> c7885ecd
+    VectorWriter(int nTypeIn, std::vector<unsigned char>& vchDataIn, size_t nPosIn, Args&&... args) : VectorWriter{nTypeIn, vchDataIn, nPosIn}
     {
         ::SerializeMany(*this, std::forward<Args>(args)...);
     }
@@ -104,22 +90,12 @@
         ::Serialize(*this, obj);
         return (*this);
     }
-<<<<<<< HEAD
-    int GetVersion() const
-    {
-        return nVersion;
-    }
     int GetType() const
     {
         return nType;
     }
 private:
     const int nType;
-    const int nVersion;
-=======
-
-private:
->>>>>>> c7885ecd
     std::vector<unsigned char>& vchData;
     size_t nPos;
 };
@@ -308,28 +284,22 @@
     }
 };
 
-<<<<<<< HEAD
 class CDataStream : public DataStream
 {
 private:
     int nType;
-    int nVersion;
-
-public:
-    explicit CDataStream(int nTypeIn, int nVersionIn)
-        : nType{nTypeIn},
-          nVersion{nVersionIn} {}
-
-    explicit CDataStream(Span<const uint8_t> sp, int type, int version) : CDataStream{AsBytes(sp), type, version} {}
-    explicit CDataStream(Span<const value_type> sp, int nTypeIn, int nVersionIn)
+
+public:
+    explicit CDataStream(int nTypeIn)
+        : nType{nTypeIn} {}
+
+    explicit CDataStream(Span<const uint8_t> sp, int type) : CDataStream{AsBytes(sp), type} {}
+    explicit CDataStream(Span<const value_type> sp, int nTypeIn)
         : DataStream{sp},
-          nType{nTypeIn},
-          nVersion{nVersionIn} {}
+          nType{nTypeIn} {}
 
     void SetType(int n)          { nType = n; }
     int GetType() const          { return nType; }
-    void SetVersion(int n)       { nVersion = n; }
-    int GetVersion() const       { return nVersion; }
 
     template <typename T>
     CDataStream& operator<<(const T& obj)
@@ -346,8 +316,6 @@
     }
 };
 
-=======
->>>>>>> c7885ecd
 template <typename IStream>
 class BitStreamReader
 {
@@ -526,19 +494,15 @@
     }
 };
 
-<<<<<<< HEAD
 // Blackcoin: Keep nType
 class CAutoFile : public AutoFile
 {
 private:
     const int nType;
-    const int nVersion;
-
-public:
-    explicit CAutoFile(std::FILE* file, int type, int version, std::vector<std::byte> data_xor = {}) : AutoFile{file, std::move(data_xor)}, nType{type}, nVersion{version} {}
-    explicit CAutoFile(std::FILE* file, int version, std::vector<std::byte> data_xor = {}) : AutoFile{file, std::move(data_xor)}, nType(SER_GETHASH), nVersion{version} {}
+
+public:
+    explicit CAutoFile(std::FILE* file, int type, std::vector<std::byte> data_xor = {}) : AutoFile{file, std::move(data_xor)}, nType{type} {}
     int GetType() const          { return nType; }
-    int GetVersion() const       { return nVersion; }
 
     template<typename T>
     CAutoFile& operator<<(const T& obj)
@@ -556,9 +520,6 @@
 };
 
 /** Wrapper around a CAutoFile& that implements a ring buffer to
-=======
-/** Wrapper around an AutoFile& that implements a ring buffer to
->>>>>>> c7885ecd
  *  deserialize from. It guarantees the ability to rewind a given number of bytes.
  *
  *  Will automatically close the file when it goes out of scope if not null.
@@ -568,13 +529,9 @@
 class BufferedFile
 {
 private:
-<<<<<<< HEAD
     const int nType;
 
     CAutoFile& m_src;
-=======
-    AutoFile& m_src;
->>>>>>> c7885ecd
     uint64_t nSrcPos{0};  //!< how many bytes have been read from source
     uint64_t m_read_pos{0}; //!< how many bytes have been read from this
     uint64_t nReadLimit;  //!< up to which position we're allowed to read
@@ -621,24 +578,15 @@
     }
 
 public:
-<<<<<<< HEAD
     BufferedFile(CAutoFile& file, uint64_t nBufSize, uint64_t nRewindIn, int nTypeIn)
         : nType(nTypeIn), m_src{file}, nReadLimit{std::numeric_limits<uint64_t>::max()}, nRewind{nRewindIn}, vchBuf(nBufSize, std::byte{0})
-=======
-    BufferedFile(AutoFile& file, uint64_t nBufSize, uint64_t nRewindIn)
-        : m_src{file}, nReadLimit{std::numeric_limits<uint64_t>::max()}, nRewind{nRewindIn}, vchBuf(nBufSize, std::byte{0})
->>>>>>> c7885ecd
     {
         if (nRewindIn >= nBufSize)
             throw std::ios_base::failure("Rewind limit must be less than buffer size");
     }
 
-<<<<<<< HEAD
-    int GetVersion() const { return m_src.GetVersion(); }
     int GetType() const { return nType; }
 
-=======
->>>>>>> c7885ecd
     //! check whether we're at the end of the source file
     bool eof() const {
         return m_read_pos == nSrcPos && m_src.feof();
