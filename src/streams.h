--- conflicted
+++ resolved
@@ -10,7 +10,7 @@
 #include <span.h>
 #include <support/allocators/zeroafterfree.h>
 #include <util/overflow.h>
-#include <version.h> // for INIT_PROTO_VERSION
+#include <node/protocol_version.h> // for INIT_PROTO_VERSION
 
 #include <algorithm>
 #include <assert.h>
@@ -85,11 +85,7 @@
         }
         nPos += src.size();
     }
-<<<<<<< HEAD
     template <typename T>
-=======
-    template<typename T>
->>>>>>> 353efd3f
     VectorWriter& operator<<(const T& obj)
     {
         ::Serialize(*this, obj);
@@ -295,26 +291,15 @@
     int nType;
 
 public:
-    explicit CDataStream(int nTypeIn)
-<<<<<<< HEAD
-        : nType{nTypeIn} {}
-=======
-        : nType{nTypeIn}, nVersion{INIT_PROTO_VERSION} {}
->>>>>>> 353efd3f
-
+    explicit CDataStream() {}
+    explicit CDataStream(int nTypeIn) : nType{nTypeIn} {}
     explicit CDataStream(Span<const uint8_t> sp, int type) : CDataStream{AsBytes(sp), type} {}
     explicit CDataStream(Span<const value_type> sp, int nTypeIn)
         : DataStream{sp},
-<<<<<<< HEAD
           nType{nTypeIn} {}
-=======
-          nType{nTypeIn},
-          nVersion{INIT_PROTO_VERSION} {}
->>>>>>> 353efd3f
 
     void SetType(int n)          { nType = n; }
     int GetType() const          { return nType; }
-
     template <typename T>
     CDataStream& operator<<(const T& obj)
     {
@@ -516,10 +501,7 @@
 
 public:
     explicit CAutoFile(std::FILE* file, int type, std::vector<std::byte> data_xor = {}) : AutoFile{file, std::move(data_xor)}, nType{type} {}
-<<<<<<< HEAD
-=======
     explicit CAutoFile(std::FILE* file, std::vector<std::byte> data_xor = {}) : AutoFile{file, std::move(data_xor)}, nType(SER_GETHASH) {}
->>>>>>> 353efd3f
     int GetType() const          { return nType; }
 
     template<typename T>
