// Copyright (c) 2009-2010 Satoshi Nakamoto
// Copyright (c) 2009-2021 The Bitcoin Core developers
// Distributed under the MIT software license, see the accompanying
// file COPYING or http://www.opensource.org/licenses/mit-license.php.

#ifndef BITCOIN_WARNINGS_H
#define BITCOIN_WARNINGS_H

#include <string>

struct bilingual_str;

void SetMiscWarning(const bilingual_str& warning);
void SetfLargeWorkInvalidChainFound(bool flag);
/** Format a string that describes several potential problems detected by the core.
 * @param[in] verbose bool
 * - if true, get all warnings separated by <hr />
 * - if false, get the most important warning
 * @returns the warning string
 */
bilingual_str GetWarnings(bool verbose);

<<<<<<< HEAD
extern std::string strMintWarning;

#endif //  BITCOIN_WARNINGS_H
=======
#endif // BITCOIN_WARNINGS_H
>>>>>>> dd04f2dd
<|MERGE_RESOLUTION|>--- conflicted
+++ resolved
@@ -20,10 +20,6 @@
  */
 bilingual_str GetWarnings(bool verbose);
 
-<<<<<<< HEAD
 extern std::string strMintWarning;
 
-#endif //  BITCOIN_WARNINGS_H
-=======
-#endif // BITCOIN_WARNINGS_H
->>>>>>> dd04f2dd
+#endif // BITCOIN_WARNINGS_H