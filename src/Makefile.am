# Copyright (c) 2013-2016 The Bitcoin Core developers
# Distributed under the MIT software license, see the accompanying
# file COPYING or http://www.opensource.org/licenses/mit-license.php.

# Pattern rule to print variables, e.g. make print-top_srcdir
print-%: FORCE
	@echo '$*'='$($*)'

DIST_SUBDIRS = secp256k1 univalue

AM_LDFLAGS = $(LIBTOOL_LDFLAGS) $(HARDENED_LDFLAGS) $(GPROF_LDFLAGS) $(SANITIZER_LDFLAGS)
AM_CXXFLAGS = $(DEBUG_CXXFLAGS) $(HARDENED_CXXFLAGS) $(WARN_CXXFLAGS) $(NOWARN_CXXFLAGS) $(ERROR_CXXFLAGS) $(GPROF_CXXFLAGS) $(SANITIZER_CXXFLAGS)
AM_CPPFLAGS = $(DEBUG_CPPFLAGS) $(HARDENED_CPPFLAGS)
AM_LIBTOOLFLAGS = --preserve-dup-deps
PTHREAD_FLAGS = $(PTHREAD_CFLAGS) $(PTHREAD_LIBS)
EXTRA_LIBRARIES =

if EMBEDDED_UNIVALUE
LIBUNIVALUE = univalue/libunivalue.la

$(LIBUNIVALUE): $(wildcard univalue/lib/*) $(wildcard univalue/include/*)
	$(AM_V_at)$(MAKE) $(AM_MAKEFLAGS) -C $(@D) $(@F)
else
LIBUNIVALUE = $(UNIVALUE_LIBS)
endif

<<<<<<< HEAD
BITCOIN_CONFIG_INCLUDES=-I$(builddir)/config
BITCOIN_INCLUDES=-I$(builddir) -I$(srcdir)/secp256k1/include -I$(builddir)/obj $(BDB_CPPFLAGS) $(BOOST_CPPFLAGS) $(LEVELDB_CPPFLAGS) $(CRYPTO_CFLAGS) $(SSL_CFLAGS)
=======
BITCOIN_INCLUDES=-I$(builddir) -I$(srcdir)/secp256k1/include $(BDB_CPPFLAGS) $(BOOST_CPPFLAGS) $(LEVELDB_CPPFLAGS)
>>>>>>> 61646189

BITCOIN_INCLUDES += $(UNIVALUE_CFLAGS)

LIBBITCOIN_SERVER=libbitcoin_server.a
LIBBITCOIN_COMMON=libbitcoin_common.a
LIBBITCOIN_CONSENSUS=libbitcoin_consensus.a
LIBBITCOIN_CLI=libbitcoin_cli.a
LIBBITCOIN_UTIL=libbitcoin_util.a
LIBBITCOIN_CRYPTO_BASE=crypto/libbitcoin_crypto_base.a
LIBBITCOINQT=qt/libbitcoinqt.a
LIBSECP256K1=secp256k1/libsecp256k1.la

if ENABLE_ZMQ
LIBBITCOIN_ZMQ=libbitcoin_zmq.a
endif
if BUILD_BITCOIN_LIBS
LIBBITCOINCONSENSUS=libbitcoinconsensus.la
endif
if ENABLE_WALLET
LIBBITCOIN_WALLET=libbitcoin_wallet.a
LIBBITCOIN_WALLET_TOOL=libbitcoin_wallet_tool.a
endif

LIBBITCOIN_CRYPTO= $(LIBBITCOIN_CRYPTO_BASE)
if ENABLE_SSE41
LIBBITCOIN_CRYPTO_SSE41 = crypto/libbitcoin_crypto_sse41.a
LIBBITCOIN_CRYPTO += $(LIBBITCOIN_CRYPTO_SSE41)
endif
if ENABLE_AVX2
LIBBITCOIN_CRYPTO_AVX2 = crypto/libbitcoin_crypto_avx2.a
LIBBITCOIN_CRYPTO += $(LIBBITCOIN_CRYPTO_AVX2)
endif
if ENABLE_SHANI
LIBBITCOIN_CRYPTO_SHANI = crypto/libbitcoin_crypto_shani.a
LIBBITCOIN_CRYPTO += $(LIBBITCOIN_CRYPTO_SHANI)
endif

$(LIBSECP256K1): $(wildcard secp256k1/src/*.h) $(wildcard secp256k1/src/*.c) $(wildcard secp256k1/include/*)
	$(AM_V_at)$(MAKE) $(AM_MAKEFLAGS) -C $(@D) $(@F)

# Make is not made aware of per-object dependencies to avoid limiting building parallelization
# But to build the less dependent modules first, we manually select their order here:
EXTRA_LIBRARIES += \
  $(LIBBITCOIN_CRYPTO) \
  $(LIBBITCOIN_UTIL) \
  $(LIBBITCOIN_COMMON) \
  $(LIBBITCOIN_CONSENSUS) \
  $(LIBBITCOIN_SERVER) \
  $(LIBBITCOIN_CLI) \
  $(LIBBITCOIN_IPC) \
  $(LIBBITCOIN_WALLET) \
  $(LIBBITCOIN_WALLET_TOOL) \
  $(LIBBITCOIN_ZMQ)

lib_LTLIBRARIES = $(LIBBITCOINCONSENSUS)

bin_PROGRAMS =
noinst_PROGRAMS =
TESTS =
BENCHMARKS =

if BUILD_BITCOIND
  bin_PROGRAMS += blackmored
endif

<<<<<<< HEAD
if BUILD_BITCOIN_UTILS
  bin_PROGRAMS += blackmore-cli blackmore-tx
=======
if BUILD_BITCOIN_NODE
  bin_PROGRAMS += bitcoin-node
endif

if BUILD_BITCOIN_CLI
  bin_PROGRAMS += bitcoin-cli
endif

if BUILD_BITCOIN_TX
  bin_PROGRAMS += bitcoin-tx
endif

if ENABLE_WALLET
if BUILD_BITCOIN_WALLET
  bin_PROGRAMS += bitcoin-wallet
endif
endif

if BUILD_BITCOIN_UTIL
  bin_PROGRAMS += bitcoin-util
>>>>>>> 61646189
endif

.PHONY: FORCE check-symbols check-security
# bitcoin core #
BITCOIN_CORE_H = \
  addrdb.h \
  addrman.h \
<<<<<<< HEAD
  amount.h \
  arith_uint256.h \
=======
  attributes.h \
  banman.h \
>>>>>>> 61646189
  base58.h \
  bech32.h \
  blockencodings.h \
<<<<<<< HEAD
  cashaddr.h \
  cashaddrenc.h \
=======
  blockfilter.h \
  bloom.h \
>>>>>>> 61646189
  chain.h \
  chainparams.h \
  chainparamsbase.h \
  chainparamsseeds.h \
  checkqueue.h \
  clientversion.h \
  coins.h \
  compat.h \
  compat/assumptions.h \
  compat/byteswap.h \
  compat/cpuid.h \
  compat/endian.h \
  compat/sanity.h \
  compressor.h \
  config.h \
  consensus/consensus.h \
<<<<<<< HEAD
  consensus/merkle.h \
  consensus/params.h \
  consensus/validation.h \
  core_io.h \
  core_memusage.h \
  dstencode.h \
  hash.h \
  cuckoocache.h \
=======
  consensus/tx_check.h \
  consensus/tx_verify.h \
  core_io.h \
  core_memusage.h \
  cuckoocache.h \
  dbwrapper.h \
  deploymentinfo.h \
  deploymentstatus.h \
  external_signer.h \
  flatfile.h \
  fs.h \
>>>>>>> 61646189
  httprpc.h \
  httpserver.h \
  i2p.h \
  index/base.h \
  index/blockfilterindex.h \
  index/coinstatsindex.h \
  index/disktxpos.h \
  index/txindex.h \
  indirectmap.h \
  init.h \
  init/common.h \
  interfaces/chain.h \
  interfaces/echo.h \
  interfaces/handler.h \
  interfaces/init.h \
  interfaces/ipc.h \
  interfaces/node.h \
  interfaces/wallet.h \
  key.h \
  key_io.h \
  logging.h \
  logging/timer.h \
  mapport.h \
  memusage.h \
  merkleblock.h \
  miner.h \
  net.h \
<<<<<<< HEAD
=======
  net_permissions.h \
  net_processing.h \
  net_types.h \
>>>>>>> 61646189
  netaddress.h \
  netbase.h \
  netmessagemaker.h \
  node/blockstorage.h \
  node/coin.h \
  node/coinstats.h \
  node/context.h \
  node/psbt.h \
  node/transaction.h \
  node/ui_interface.h \
  node/utxo_snapshot.h \
  noui.h \
  outputtype.h \
  policy/feerate.h \
  policy/fees.h \
  policy/packages.h \
  policy/policy.h \
<<<<<<< HEAD
  pos.h \
=======
  policy/rbf.h \
  policy/settings.h \
>>>>>>> 61646189
  pow.h \
  prevector.h \
  primitives/block.h \
  primitives/transaction.h \
  protocol.h \
<<<<<<< HEAD
  pubkey.h \
=======
  psbt.h \
>>>>>>> 61646189
  random.h \
  randomenv.h \
  reverse_iterator.h \
  rpc/blockchain.h \
  rpc/client.h \
  rpc/mining.h \
  rpc/net.h \
  rpc/protocol.h \
  rpc/rawtransaction_util.h \
  rpc/register.h \
  rpc/request.h \
  rpc/server.h \
  rpc/util.h \
  scheduler.h \
<<<<<<< HEAD
  script/interpreter.h \
  script/script.h \
  script/script_error.h \
=======
  script/descriptor.h \
  script/keyorigin.h \
>>>>>>> 61646189
  script/sigcache.h \
  script/sign.h \
  script/signingprovider.h \
  script/standard.h \
<<<<<<< HEAD
  script/ismine.h \
  serialize.h \
=======
  shutdown.h \
  signet.h \
>>>>>>> 61646189
  streams.h \
  support/allocators/secure.h \
  support/allocators/zeroafterfree.h \
  support/cleanse.h \
  support/events.h \
  support/lockedpool.h \
  sync.h \
  threadinterrupt.h \
  threadsafety.h \
  timedata.h \
  tinyformat.h \
  torcontrol.h \
  txdb.h \
  txmempool.h \
<<<<<<< HEAD
  ui_interface.h \
  uint256.h \
  undo.h \
  util.h \
  utilmoneystr.h \
  utilstrencodings.h \
  utiltime.h \
=======
  txorphanage.h \
  txrequest.h \
  undo.h \
  util/asmap.h \
  util/bip32.h \
  util/bytevectorhash.h \
  util/check.h \
  util/epochguard.h \
  util/error.h \
  util/fees.h \
  util/getuniquepath.h \
  util/golombrice.h \
  util/hash_type.h \
  util/hasher.h \
  util/macros.h \
  util/message.h \
  util/moneystr.h \
  util/rbf.h \
  util/readwritefile.h \
  util/serfloat.h \
  util/settings.h \
  util/sock.h \
  util/spanparsing.h \
  util/string.h \
  util/system.h \
  util/thread.h \
  util/threadnames.h \
  util/time.h \
  util/tokenpipe.h \
  util/trace.h \
  util/translation.h \
  util/ui_change_type.h \
  util/url.h \
  util/vector.h \
  validation.h \
>>>>>>> 61646189
  validationinterface.h \
  version.h \
  versionbits.h \
  wallet/bdb.h \
  wallet/coincontrol.h \
  wallet/coinselection.h \
  wallet/context.h \
  wallet/crypter.h \
  wallet/db.h \
  wallet/dump.h \
  wallet/external_signer_scriptpubkeyman.h \
  wallet/feebumper.h \
  wallet/fees.h \
  wallet/ismine.h \
  wallet/load.h \
  wallet/receive.h \
  wallet/rpcwallet.h \
  wallet/salvage.h \
  wallet/scriptpubkeyman.h \
  wallet/spend.h \
  wallet/sqlite.h \
  wallet/transaction.h \
  wallet/wallet.h \
  wallet/walletdb.h \
  wallet/wallettool.h \
  wallet/walletutil.h \
  walletinitinterface.h \
  warnings.h \
  zmq/zmqabstractnotifier.h \
  zmq/zmqnotificationinterface.h \
  zmq/zmqpublishnotifier.h \
  zmq/zmqrpc.h \
  zmq/zmqutil.h


obj/build.h: FORCE
	@$(MKDIR_P) $(builddir)/obj
	@$(top_srcdir)/share/genbuild.sh "$(abs_top_builddir)/src/obj/build.h" \
	  "$(abs_top_srcdir)"
libbitcoin_util_a-clientversion.$(OBJEXT): obj/build.h

<<<<<<< HEAD
# server: shared between blackmored and blackmore-qt
# Contains code accessing mempool and chain state that is meant to be separated
# from wallet and gui code (see node/README.md). Shared code should go in
# libbitcoin_common or libbitcoin_util libraries, instead.
libbitcoin_server_a_CPPFLAGS = $(AM_CPPFLAGS) $(BITCOIN_INCLUDES) $(MINIUPNPC_CPPFLAGS) $(EVENT_CFLAGS) $(EVENT_PTHREADS_CFLAGS)
=======
ipc/capnp/libbitcoin_ipc_a-ipc.$(OBJEXT): $(libbitcoin_ipc_mpgen_input:=.h)

# server: shared between bitcoind and bitcoin-qt
# Contains code accessing mempool and chain state that is meant to be separated
# from wallet and gui code (see node/README.md). Shared code should go in
# libbitcoin_common or libbitcoin_util libraries, instead.
libbitcoin_server_a_CPPFLAGS = $(AM_CPPFLAGS) $(BITCOIN_INCLUDES) $(MINIUPNPC_CPPFLAGS) $(NATPMP_CPPFLAGS) $(EVENT_CFLAGS) $(EVENT_PTHREADS_CFLAGS)
>>>>>>> 61646189
libbitcoin_server_a_CXXFLAGS = $(AM_CXXFLAGS) $(PIE_FLAGS)
libbitcoin_server_a_SOURCES = \
  addrdb.cpp \
  addrman.cpp \
<<<<<<< HEAD
  addrdb.cpp \
  bloom.cpp \
=======
  banman.cpp \
>>>>>>> 61646189
  blockencodings.cpp \
  blockfilter.cpp \
  chain.cpp \
  consensus/tx_verify.cpp \
  dbwrapper.cpp \
  deploymentstatus.cpp \
  flatfile.cpp \
  httprpc.cpp \
  httpserver.cpp \
  i2p.cpp \
  index/base.cpp \
  index/blockfilterindex.cpp \
  index/coinstatsindex.cpp \
  index/txindex.cpp \
  init.cpp \
  mapport.cpp \
  miner.cpp \
  net.cpp \
  net_processing.cpp \
  node/blockstorage.cpp \
  node/coin.cpp \
  node/coinstats.cpp \
  node/context.cpp \
  node/interfaces.cpp \
  node/psbt.cpp \
  node/transaction.cpp \
  node/ui_interface.cpp \
  noui.cpp \
  policy/fees.cpp \
<<<<<<< HEAD
  policy/policy.cpp \
  pos.cpp \
=======
  policy/packages.cpp \
  policy/rbf.cpp \
  policy/settings.cpp \
>>>>>>> 61646189
  pow.cpp \
  rest.cpp \
  rpc/blockchain.cpp \
  rpc/mining.cpp \
  rpc/misc.cpp \
  rpc/net.cpp \
  rpc/rawtransaction.cpp \
  rpc/server.cpp \
  script/sigcache.cpp \
  shutdown.cpp \
  signet.cpp \
  timedata.cpp \
  torcontrol.cpp \
  txdb.cpp \
  txmempool.cpp \
  txorphanage.cpp \
  txrequest.cpp \
  validation.cpp \
  validationinterface.cpp \
  versionbits.cpp \
  $(BITCOIN_CORE_H)

if ENABLE_WALLET
libbitcoin_server_a_SOURCES += wallet/init.cpp
endif
if !ENABLE_WALLET
libbitcoin_server_a_SOURCES += dummywallet.cpp
endif

if ENABLE_ZMQ
libbitcoin_zmq_a_CPPFLAGS = $(AM_CPPFLAGS) $(BITCOIN_INCLUDES) $(ZMQ_CFLAGS)
libbitcoin_zmq_a_CXXFLAGS = $(AM_CXXFLAGS) $(PIE_FLAGS)
libbitcoin_zmq_a_SOURCES = \
  zmq/zmqabstractnotifier.cpp \
  zmq/zmqnotificationinterface.cpp \
  zmq/zmqpublishnotifier.cpp \
  zmq/zmqrpc.cpp \
  zmq/zmqutil.cpp
endif


# wallet: shared between bitcoind and bitcoin-qt, but only linked
# when wallet enabled
libbitcoin_wallet_a_CPPFLAGS = $(AM_CPPFLAGS) $(BITCOIN_INCLUDES) $(SQLITE_CFLAGS)
libbitcoin_wallet_a_CXXFLAGS = $(AM_CXXFLAGS) $(PIE_FLAGS)
libbitcoin_wallet_a_SOURCES = \
  wallet/coincontrol.cpp \
  wallet/context.cpp \
  wallet/crypter.cpp \
  wallet/db.cpp \
  wallet/dump.cpp \
  wallet/external_signer_scriptpubkeyman.cpp \
  wallet/feebumper.cpp \
  wallet/fees.cpp \
  wallet/interfaces.cpp \
  wallet/load.cpp \
  wallet/receive.cpp \
  wallet/rpcdump.cpp \
  wallet/rpcwallet.cpp \
  wallet/scriptpubkeyman.cpp \
  wallet/spend.cpp \
  wallet/transaction.cpp \
  wallet/wallet.cpp \
  wallet/walletdb.cpp \
<<<<<<< HEAD
  $(BITCOIN_CORE_H)

# crypto primitives library
crypto_libbitcoin_crypto_a_CPPFLAGS = $(AM_CPPFLAGS) $(BITCOIN_CONFIG_INCLUDES) $(SSL_CFLAGS)
crypto_libbitcoin_crypto_a_CXXFLAGS = $(AM_CXXFLAGS) $(PIE_FLAGS)
crypto_libbitcoin_crypto_a_SOURCES = \
=======
  wallet/walletutil.cpp \
  wallet/coinselection.cpp \
  $(BITCOIN_CORE_H)

if USE_SQLITE
libbitcoin_wallet_a_SOURCES += wallet/sqlite.cpp
endif
if USE_BDB
libbitcoin_wallet_a_SOURCES += wallet/bdb.cpp wallet/salvage.cpp
endif

libbitcoin_wallet_tool_a_CPPFLAGS = $(AM_CPPFLAGS) $(BITCOIN_INCLUDES)
libbitcoin_wallet_tool_a_CXXFLAGS = $(AM_CXXFLAGS) $(PIE_FLAGS)
libbitcoin_wallet_tool_a_SOURCES = \
  wallet/wallettool.cpp \
  $(BITCOIN_CORE_H)

# crypto primitives library
crypto_libbitcoin_crypto_base_a_CPPFLAGS = $(AM_CPPFLAGS)
crypto_libbitcoin_crypto_base_a_CXXFLAGS = $(AM_CXXFLAGS) $(PIE_FLAGS)
crypto_libbitcoin_crypto_base_a_SOURCES = \
>>>>>>> 61646189
  crypto/aes.cpp \
  crypto/aes.h \
  crypto/chacha_poly_aead.h \
  crypto/chacha_poly_aead.cpp \
  crypto/chacha20.h \
  crypto/chacha20.cpp \
  crypto/common.h \
<<<<<<< HEAD
  crypto/chacha20.cpp \
  crypto/chacha20.h \
=======
  crypto/hkdf_sha256_32.cpp \
  crypto/hkdf_sha256_32.h \
>>>>>>> 61646189
  crypto/hmac_sha256.cpp \
  crypto/hmac_sha256.h \
  crypto/hmac_sha512.cpp \
  crypto/hmac_sha512.h \
  crypto/poly1305.h \
  crypto/poly1305.cpp \
  crypto/muhash.h \
  crypto/muhash.cpp \
  crypto/ripemd160.cpp \
  crypto/ripemd160.h \
  crypto/scrypt.cpp \
  crypto/scrypt-sse2.cpp \
  crypto/scrypt.h \
  crypto/sha1.cpp \
  crypto/sha1.h \
  crypto/sha256.cpp \
  crypto/sha256.h \
  crypto/sha3.cpp \
  crypto/sha3.h \
  crypto/sha512.cpp \
  crypto/sha512.h \
  crypto/siphash.cpp \
  crypto/siphash.h

if USE_ASM
crypto_libbitcoin_crypto_base_a_SOURCES += crypto/sha256_sse4.cpp
endif

crypto_libbitcoin_crypto_sse41_a_CXXFLAGS = $(AM_CXXFLAGS) $(PIE_FLAGS)
crypto_libbitcoin_crypto_sse41_a_CPPFLAGS = $(AM_CPPFLAGS)
crypto_libbitcoin_crypto_sse41_a_CXXFLAGS += $(SSE41_CXXFLAGS)
crypto_libbitcoin_crypto_sse41_a_CPPFLAGS += -DENABLE_SSE41
crypto_libbitcoin_crypto_sse41_a_SOURCES = crypto/sha256_sse41.cpp

crypto_libbitcoin_crypto_avx2_a_CXXFLAGS = $(AM_CXXFLAGS) $(PIE_FLAGS)
crypto_libbitcoin_crypto_avx2_a_CPPFLAGS = $(AM_CPPFLAGS)
crypto_libbitcoin_crypto_avx2_a_CXXFLAGS += $(AVX2_CXXFLAGS)
crypto_libbitcoin_crypto_avx2_a_CPPFLAGS += -DENABLE_AVX2
crypto_libbitcoin_crypto_avx2_a_SOURCES = crypto/sha256_avx2.cpp

crypto_libbitcoin_crypto_shani_a_CXXFLAGS = $(AM_CXXFLAGS) $(PIE_FLAGS)
crypto_libbitcoin_crypto_shani_a_CPPFLAGS = $(AM_CPPFLAGS)
crypto_libbitcoin_crypto_shani_a_CXXFLAGS += $(SHANI_CXXFLAGS)
crypto_libbitcoin_crypto_shani_a_CPPFLAGS += -DENABLE_SHANI
crypto_libbitcoin_crypto_shani_a_SOURCES = crypto/sha256_shani.cpp

# consensus: shared between all executables that validate any consensus rules.
libbitcoin_consensus_a_CPPFLAGS = $(AM_CPPFLAGS) $(BITCOIN_INCLUDES)
libbitcoin_consensus_a_CXXFLAGS = $(AM_CXXFLAGS) $(PIE_FLAGS)
libbitcoin_consensus_a_SOURCES = \
  amount.h \
  arith_uint256.cpp \
  arith_uint256.h \
  consensus/merkle.cpp \
  consensus/merkle.h \
  consensus/params.h \
  consensus/tx_check.cpp \
  consensus/validation.h \
  hash.cpp \
  hash.h \
  prevector.h \
  primitives/block.cpp \
  primitives/block.h \
  primitives/transaction.cpp \
  primitives/transaction.h \
  pubkey.cpp \
  pubkey.h \
  script/bitcoinconsensus.cpp \
  script/interpreter.cpp \
  script/interpreter.h \
  script/script.cpp \
  script/script.h \
  script/script_error.cpp \
  script/script_error.h \
  serialize.h \
<<<<<<< HEAD
  timedatadummy.cpp \
=======
  span.h \
>>>>>>> 61646189
  tinyformat.h \
  uint256.cpp \
  uint256.h \
  util/strencodings.cpp \
  util/strencodings.h \
  version.h

# common: shared between bitcoind, and bitcoin-qt and non-server tools
libbitcoin_common_a_CPPFLAGS = $(AM_CPPFLAGS) $(BITCOIN_INCLUDES)
libbitcoin_common_a_CXXFLAGS = $(AM_CXXFLAGS) $(PIE_FLAGS)
libbitcoin_common_a_SOURCES = \
<<<<<<< HEAD
  amount.cpp \
  arith_uint256.cpp \
  base58.cpp \
  bloom.cpp \
  cashaddr.cpp \
  cashaddrenc.cpp \
=======
  base58.cpp \
  bech32.cpp \
  bloom.cpp \
>>>>>>> 61646189
  chainparams.cpp \
  coins.cpp \
  compressor.cpp \
  consensus/merkle.cpp \
  config.cpp \
  core_read.cpp \
  core_write.cpp \
<<<<<<< HEAD
  hash.cpp \
  dstencode.cpp \
  key.cpp \
  keystore.cpp \
  netaddress.cpp \
  netbase.cpp \
  primitives/block.cpp \
  primitives/transaction.cpp \
  protocol.cpp \
  pubkey.cpp \
  scheduler.cpp \
  script/interpreter.cpp \
  script/script.cpp \
  script/script_error.cpp \
=======
  deploymentinfo.cpp \
  external_signer.cpp \
  init/common.cpp \
  key.cpp \
  key_io.cpp \
  merkleblock.cpp \
  netaddress.cpp \
  netbase.cpp \
  net_permissions.cpp \
  outputtype.cpp \
  policy/feerate.cpp \
  policy/policy.cpp \
  protocol.cpp \
  psbt.cpp \
  rpc/rawtransaction_util.cpp \
  rpc/external_signer.cpp \
  rpc/util.cpp \
  scheduler.cpp \
  script/descriptor.cpp \
>>>>>>> 61646189
  script/sign.cpp \
  script/signingprovider.cpp \
  script/standard.cpp \
  warnings.cpp \
  $(BITCOIN_CORE_H)

# util: shared between all executables.
# This library *must* be included to make sure that the glibc
# backward-compatibility objects and their sanity checks are linked.
libbitcoin_util_a_CPPFLAGS = $(AM_CPPFLAGS) $(BITCOIN_INCLUDES)
libbitcoin_util_a_CXXFLAGS = $(AM_CXXFLAGS) $(PIE_FLAGS)
libbitcoin_util_a_SOURCES = \
  support/lockedpool.cpp \
  chainparamsbase.cpp \
  clientversion.cpp \
  compat/glibcxx_sanity.cpp \
  compat/strnlen.cpp \
  fs.cpp \
  interfaces/echo.cpp \
  interfaces/handler.cpp \
  interfaces/init.cpp \
  logging.cpp \
  random.cpp \
  randomenv.cpp \
  rpc/request.cpp \
  support/cleanse.cpp \
  sync.cpp \
<<<<<<< HEAD
  uint256.cpp \
  util.cpp \
  utilmoneystr.cpp \
  utilstrencodings.cpp \
  utiltime.cpp \
=======
  threadinterrupt.cpp \
  util/asmap.cpp \
  util/bip32.cpp \
  util/bytevectorhash.cpp \
  util/error.cpp \
  util/fees.cpp \
  util/getuniquepath.cpp \
  util/hasher.cpp \
  util/sock.cpp \
  util/system.cpp \
  util/message.cpp \
  util/moneystr.cpp \
  util/rbf.cpp \
  util/readwritefile.cpp \
  util/settings.cpp \
  util/thread.cpp \
  util/threadnames.cpp \
  util/serfloat.cpp \
  util/spanparsing.cpp \
  util/strencodings.cpp \
  util/string.cpp \
  util/time.cpp \
  util/tokenpipe.cpp \
>>>>>>> 61646189
  $(BITCOIN_CORE_H)

if USE_LIBEVENT
libbitcoin_util_a_SOURCES += util/url.cpp
endif

if GLIBC_BACK_COMPAT
libbitcoin_util_a_SOURCES += compat/glibc_compat.cpp
AM_LDFLAGS += $(COMPAT_LDFLAGS)
endif

# cli: shared between bitcoin-cli and bitcoin-qt
libbitcoin_cli_a_CPPFLAGS = $(AM_CPPFLAGS) $(BITCOIN_INCLUDES)
libbitcoin_cli_a_CXXFLAGS = $(AM_CXXFLAGS) $(PIE_FLAGS)
libbitcoin_cli_a_SOURCES = \
  compat/stdin.h \
  compat/stdin.cpp \
  rpc/client.cpp \
  $(BITCOIN_CORE_H)

nodist_libbitcoin_util_a_SOURCES = $(srcdir)/obj/build.h
#

<<<<<<< HEAD
# blackmored binary #
blackmored_SOURCES = bitcoind.cpp
blackmored_CPPFLAGS = $(AM_CPPFLAGS) $(BITCOIN_INCLUDES)
blackmored_CXXFLAGS = $(AM_CXXFLAGS) $(PIE_FLAGS)
blackmored_LDFLAGS = $(RELDFLAGS) $(AM_LDFLAGS) $(LIBTOOL_APP_LDFLAGS) $(PTHREAD_FLAGS)

if TARGET_WINDOWS
blackmored_SOURCES += bitcoind-res.rc
endif

blackmored_LDADD = \
  $(LIBBITCOIN_SERVER) \
=======
# bitcoind & bitcoin-node binaries #
bitcoin_daemon_sources = bitcoind.cpp
bitcoin_bin_cppflags = $(AM_CPPFLAGS) $(BITCOIN_INCLUDES)
bitcoin_bin_cxxflags = $(AM_CXXFLAGS) $(PIE_FLAGS)
bitcoin_bin_ldflags = $(RELDFLAGS) $(AM_LDFLAGS) $(LIBTOOL_APP_LDFLAGS) $(PTHREAD_FLAGS)

if TARGET_WINDOWS
bitcoin_daemon_sources += bitcoind-res.rc
endif

bitcoin_bin_ldadd = \
>>>>>>> 61646189
  $(LIBBITCOIN_WALLET) \
  $(LIBBITCOIN_COMMON) \
  $(LIBBITCOIN_UTIL) \
  $(LIBUNIVALUE) \
  $(LIBBITCOIN_ZMQ) \
  $(LIBBITCOIN_CONSENSUS) \
  $(LIBBITCOIN_CRYPTO) \
  $(LIBLEVELDB) \
  $(LIBLEVELDB_SSE42) \
  $(LIBMEMENV) \
  $(LIBSECP256K1)
  
blackmored_LDADD += $(BOOST_LIBS) $(BDB_LIBS) $(SSL_LIBS) $(CRYPTO_LIBS) $(MINIUPNPC_LIBS) $(EVENT_PTHREADS_LIBS) $(EVENT_LIBS) $(ZMQ_LIBS)

<<<<<<< HEAD
# blackmore-cli binary #
blackmore_cli_SOURCES = bitcoin-cli.cpp
blackmore_cli_CPPFLAGS = $(AM_CPPFLAGS) $(BITCOIN_INCLUDES) $(EVENT_CFLAGS)
blackmore_cli_CXXFLAGS = $(AM_CXXFLAGS) $(PIE_FLAGS)
blackmore_cli_LDFLAGS = $(RELDFLAGS) $(AM_LDFLAGS) $(LIBTOOL_APP_LDFLAGS)
=======
bitcoin_bin_ldadd += $(BOOST_LIBS) $(BDB_LIBS) $(MINIUPNPC_LIBS) $(NATPMP_LIBS) $(EVENT_PTHREADS_LIBS) $(EVENT_LIBS) $(ZMQ_LIBS) $(SQLITE_LIBS)

bitcoind_SOURCES = $(bitcoin_daemon_sources) init/bitcoind.cpp
bitcoind_CPPFLAGS = $(bitcoin_bin_cppflags)
bitcoind_CXXFLAGS = $(bitcoin_bin_cxxflags)
bitcoind_LDFLAGS = $(bitcoin_bin_ldflags)
bitcoind_LDADD = $(LIBBITCOIN_SERVER) $(bitcoin_bin_ldadd)

bitcoin_node_SOURCES = $(bitcoin_daemon_sources) init/bitcoin-node.cpp
bitcoin_node_CPPFLAGS = $(bitcoin_bin_cppflags)
bitcoin_node_CXXFLAGS = $(bitcoin_bin_cxxflags)
bitcoin_node_LDFLAGS = $(bitcoin_bin_ldflags)
bitcoin_node_LDADD = $(LIBBITCOIN_SERVER) $(bitcoin_bin_ldadd) $(LIBBITCOIN_IPC) $(LIBMULTIPROCESS_LIBS)

# bitcoin-cli binary #
bitcoin_cli_SOURCES = bitcoin-cli.cpp
bitcoin_cli_CPPFLAGS = $(AM_CPPFLAGS) $(BITCOIN_INCLUDES) $(EVENT_CFLAGS)
bitcoin_cli_CXXFLAGS = $(AM_CXXFLAGS) $(PIE_FLAGS)
bitcoin_cli_LDFLAGS = $(RELDFLAGS) $(AM_LDFLAGS) $(LIBTOOL_APP_LDFLAGS) $(PTHREAD_FLAGS)
>>>>>>> 61646189

if TARGET_WINDOWS
blackmore_cli_SOURCES += bitcoin-cli-res.rc
endif

blackmore_cli_LDADD = \
  $(LIBBITCOIN_CLI) \
  $(LIBUNIVALUE) \
  $(LIBBITCOIN_UTIL) \
  $(LIBBITCOIN_CRYPTO)

<<<<<<< HEAD
blackmore_cli_LDADD += $(BOOST_LIBS) $(SSL_LIBS) $(CRYPTO_LIBS) $(EVENT_LIBS)

# blackmore-tx binary #
blackmore_tx_SOURCES = \
  bitcoin-tx.cpp \
  timedatadummy.cpp
blackmore_tx_CPPFLAGS = $(AM_CPPFLAGS) $(BITCOIN_INCLUDES)
blackmore_tx_CXXFLAGS = $(AM_CXXFLAGS) $(PIE_FLAGS)
blackmore_tx_LDFLAGS = $(RELDFLAGS) $(AM_LDFLAGS) $(LIBTOOL_APP_LDFLAGS)
=======
bitcoin_cli_LDADD += $(BOOST_LIBS) $(EVENT_LIBS)
#

# bitcoin-tx binary #
bitcoin_tx_SOURCES = bitcoin-tx.cpp
bitcoin_tx_CPPFLAGS = $(AM_CPPFLAGS) $(BITCOIN_INCLUDES)
bitcoin_tx_CXXFLAGS = $(AM_CXXFLAGS) $(PIE_FLAGS)
bitcoin_tx_LDFLAGS = $(RELDFLAGS) $(AM_LDFLAGS) $(LIBTOOL_APP_LDFLAGS) $(PTHREAD_FLAGS)
>>>>>>> 61646189

if TARGET_WINDOWS
blackmore_tx_SOURCES += bitcoin-tx-res.rc
endif

blackmore_tx_LDADD = \
  $(LIBUNIVALUE) \
  $(LIBBITCOIN_COMMON) \
  $(LIBBITCOIN_UTIL) \
  $(LIBBITCOIN_CONSENSUS) \
  $(LIBBITCOIN_CRYPTO) \
  $(LIBSECP256K1)

<<<<<<< HEAD
blackmore_tx_LDADD += $(BOOST_LIBS) $(CRYPTO_LIBS)
=======
bitcoin_tx_LDADD += $(BOOST_LIBS)
#

# bitcoin-wallet binary #
bitcoin_wallet_SOURCES = bitcoin-wallet.cpp
bitcoin_wallet_CPPFLAGS = $(bitcoin_bin_cppflags)
bitcoin_wallet_CXXFLAGS = $(bitcoin_bin_cxxflags)
bitcoin_wallet_LDFLAGS = $(bitcoin_bin_ldflags)
bitcoin_wallet_LDADD = $(LIBBITCOIN_WALLET_TOOL) $(bitcoin_bin_ldadd)

if TARGET_WINDOWS
bitcoin_wallet_SOURCES += bitcoin-wallet-res.rc
endif
#

# bitcoin-util binary #
bitcoin_util_SOURCES = bitcoin-util.cpp
bitcoin_util_CPPFLAGS = $(AM_CPPFLAGS) $(BITCOIN_INCLUDES)
bitcoin_util_CXXFLAGS = $(AM_CXXFLAGS) $(PIE_FLAGS)
bitcoin_util_LDFLAGS = $(RELDFLAGS) $(AM_LDFLAGS) $(LIBTOOL_APP_LDFLAGS) $(PTHREAD_FLAGS)

if TARGET_WINDOWS
bitcoin_util_SOURCES += bitcoin-util-res.rc
endif

bitcoin_util_LDADD = \
  $(LIBBITCOIN_COMMON) \
  $(LIBBITCOIN_UTIL) \
  $(LIBUNIVALUE) \
  $(LIBBITCOIN_CONSENSUS) \
  $(LIBBITCOIN_CRYPTO) \
  $(LIBSECP256K1)

bitcoin_util_LDADD += $(BOOST_LIBS)
>>>>>>> 61646189
#

# bitcoinconsensus library #
if BUILD_BITCOIN_LIBS
include_HEADERS = script/bitcoinconsensus.h
<<<<<<< HEAD
libbitcoinconsensus_la_SOURCES = support/cleanse.cpp $(crypto_libbitcoin_crypto_a_SOURCES) $(libbitcoin_consensus_a_SOURCES)
=======
libbitcoinconsensus_la_SOURCES = support/cleanse.cpp $(crypto_libbitcoin_crypto_base_a_SOURCES) $(libbitcoin_consensus_a_SOURCES)
>>>>>>> 61646189

if GLIBC_BACK_COMPAT
  libbitcoinconsensus_la_SOURCES += compat/glibc_compat.cpp
endif

libbitcoinconsensus_la_LDFLAGS = $(AM_LDFLAGS) -no-undefined $(RELDFLAGS)
libbitcoinconsensus_la_LIBADD = $(LIBSECP256K1) $(CRYPTO_LIBS)
libbitcoinconsensus_la_CPPFLAGS = $(AM_CPPFLAGS) -I$(builddir)/obj -I$(srcdir)/secp256k1/include -DBUILD_BITCOIN_INTERNAL $(SSL_CFLAGS)
libbitcoinconsensus_la_CXXFLAGS = $(AM_CXXFLAGS) $(PIE_FLAGS)

endif
#

CTAES_DIST =  crypto/ctaes/bench.c
CTAES_DIST += crypto/ctaes/ctaes.c
CTAES_DIST += crypto/ctaes/ctaes.h
CTAES_DIST += crypto/ctaes/README.md
CTAES_DIST += crypto/ctaes/test.c

CLEANFILES = $(EXTRA_LIBRARIES)

CLEANFILES += *.gcda *.gcno
CLEANFILES += compat/*.gcda compat/*.gcno
CLEANFILES += consensus/*.gcda consensus/*.gcno
CLEANFILES += crc32c/src/*.gcda crc32c/src/*.gcno
CLEANFILES += crypto/*.gcda crypto/*.gcno
CLEANFILES += index/*.gcda index/*.gcno
CLEANFILES += interfaces/*.gcda interfaces/*.gcno
CLEANFILES += node/*.gcda node/*.gcno
CLEANFILES += policy/*.gcda policy/*.gcno
CLEANFILES += primitives/*.gcda primitives/*.gcno
CLEANFILES += rpc/*.gcda rpc/*.gcno
CLEANFILES += script/*.gcda script/*.gcno
CLEANFILES += support/*.gcda support/*.gcno
CLEANFILES += univalue/*.gcda univalue/*.gcno
CLEANFILES += util/*.gcda util/*.gcno
CLEANFILES += wallet/*.gcda wallet/*.gcno
CLEANFILES += wallet/test/*.gcda wallet/test/*.gcno
CLEANFILES += zmq/*.gcda zmq/*.gcno
CLEANFILES += obj/build.h

EXTRA_DIST = $(CTAES_DIST)


config/bitcoin-config.h: config/stamp-h1
	@$(MAKE) -C $(top_builddir) $(subdir)/$(@)
config/stamp-h1: $(top_srcdir)/$(subdir)/config/bitcoin-config.h.in $(top_builddir)/config.status
	$(AM_V_at)$(MAKE) -C $(top_builddir) $(subdir)/$(@)
$(top_srcdir)/$(subdir)/config/bitcoin-config.h.in:  $(am__configure_deps)
	$(AM_V_at)$(MAKE) -C $(top_srcdir) $(subdir)/config/bitcoin-config.h.in

clean-local:
	-$(MAKE) -C secp256k1 clean
	-$(MAKE) -C univalue clean
	-rm -f leveldb/*/*.gcda leveldb/*/*.gcno leveldb/helpers/memenv/*.gcda leveldb/helpers/memenv/*.gcno
	-rm -rf test/__pycache__

.rc.o:
	@test -f $(WINDRES)
	## FIXME: How to get the appropriate modulename_CPPFLAGS in here?
	$(AM_V_GEN) $(WINDRES) $(DEFS) $(DEFAULT_INCLUDES) $(INCLUDES) $(CPPFLAGS) -DWINDRES_PREPROC -i $< -o $@

check-symbols: $(bin_PROGRAMS)
if TARGET_DARWIN
	@echo "Checking macOS dynamic libraries..."
	$(AM_V_at) $(PYTHON) $(top_srcdir)/contrib/devtools/symbol-check.py $(bin_PROGRAMS)
endif

if TARGET_WINDOWS
	@echo "Checking Windows dynamic libraries..."
	$(AM_V_at) $(PYTHON) $(top_srcdir)/contrib/devtools/symbol-check.py $(bin_PROGRAMS)
endif

if TARGET_LINUX
<<<<<<< HEAD
	@echo "Checking glibc back compat..."
	$(AM_V_at) CPPFILT='$(CPPFILT)' $(PYTHON) $(top_srcdir)/contrib/devtools/symbol-check.py $(bin_PROGRAMS)
endif

if GLIBC_BACK_COMPAT
=======
>>>>>>> 61646189
	@echo "Checking glibc back compat..."
	$(AM_V_at) CPPFILT='$(CPPFILT)' $(PYTHON) $(top_srcdir)/contrib/devtools/symbol-check.py $(bin_PROGRAMS)
endif

check-security: $(bin_PROGRAMS)
if HARDEN
	@echo "Checking binary security..."
	$(AM_V_at) $(PYTHON) $(top_srcdir)/contrib/devtools/security-check.py $(bin_PROGRAMS)
endif

libbitcoin_ipc_mpgen_input = \
  ipc/capnp/echo.capnp \
  ipc/capnp/init.capnp
EXTRA_DIST += $(libbitcoin_ipc_mpgen_input)
%.capnp:

if BUILD_MULTIPROCESS
LIBBITCOIN_IPC=libbitcoin_ipc.a
libbitcoin_ipc_a_SOURCES = \
  ipc/capnp/init-types.h \
  ipc/capnp/protocol.cpp \
  ipc/capnp/protocol.h \
  ipc/exception.h \
  ipc/interfaces.cpp \
  ipc/process.cpp \
  ipc/process.h \
  ipc/protocol.h
libbitcoin_ipc_a_CPPFLAGS = $(AM_CPPFLAGS) $(BITCOIN_INCLUDES)
libbitcoin_ipc_a_CXXFLAGS = $(AM_CXXFLAGS) $(PIE_FLAGS) $(LIBMULTIPROCESS_CFLAGS)

include $(MPGEN_PREFIX)/include/mpgen.mk
libbitcoin_ipc_mpgen_output = \
  $(libbitcoin_ipc_mpgen_input:=.c++) \
  $(libbitcoin_ipc_mpgen_input:=.h) \
  $(libbitcoin_ipc_mpgen_input:=.proxy-client.c++) \
  $(libbitcoin_ipc_mpgen_input:=.proxy-server.c++) \
  $(libbitcoin_ipc_mpgen_input:=.proxy-types.c++) \
  $(libbitcoin_ipc_mpgen_input:=.proxy-types.h) \
  $(libbitcoin_ipc_mpgen_input:=.proxy.h)
nodist_libbitcoin_ipc_a_SOURCES = $(libbitcoin_ipc_mpgen_output)
CLEANFILES += $(libbitcoin_ipc_mpgen_output)
endif

if EMBEDDED_LEVELDB
include Makefile.crc32c.include
include Makefile.leveldb.include
endif

include Makefile.test_util.include
include Makefile.test_fuzz.include

if ENABLE_TESTS
include Makefile.test.include
endif

if ENABLE_BENCH
include Makefile.bench.include
endif

if ENABLE_QT
include Makefile.qt.include
endif

if ENABLE_QT_TESTS
include Makefile.qttest.include
endif<|MERGE_RESOLUTION|>--- conflicted
+++ resolved
@@ -24,12 +24,7 @@
 LIBUNIVALUE = $(UNIVALUE_LIBS)
 endif
 
-<<<<<<< HEAD
-BITCOIN_CONFIG_INCLUDES=-I$(builddir)/config
-BITCOIN_INCLUDES=-I$(builddir) -I$(srcdir)/secp256k1/include -I$(builddir)/obj $(BDB_CPPFLAGS) $(BOOST_CPPFLAGS) $(LEVELDB_CPPFLAGS) $(CRYPTO_CFLAGS) $(SSL_CFLAGS)
-=======
-BITCOIN_INCLUDES=-I$(builddir) -I$(srcdir)/secp256k1/include $(BDB_CPPFLAGS) $(BOOST_CPPFLAGS) $(LEVELDB_CPPFLAGS)
->>>>>>> 61646189
+BITCOIN_INCLUDES=-I$(builddir) -I$(srcdir)/secp256k1/include $(BDB_CPPFLAGS) $(BOOST_CPPFLAGS) $(LEVELDB_CPPFLAGS) $(SSL_CFLAGS) $(CRYPTO_CFLAGS)
 
 BITCOIN_INCLUDES += $(UNIVALUE_CFLAGS)
 
@@ -95,31 +90,26 @@
   bin_PROGRAMS += blackmored
 endif
 
-<<<<<<< HEAD
-if BUILD_BITCOIN_UTILS
-  bin_PROGRAMS += blackmore-cli blackmore-tx
-=======
 if BUILD_BITCOIN_NODE
-  bin_PROGRAMS += bitcoin-node
+  bin_PROGRAMS += blackmore-node
 endif
 
 if BUILD_BITCOIN_CLI
-  bin_PROGRAMS += bitcoin-cli
+  bin_PROGRAMS += blackmore-cli
 endif
 
 if BUILD_BITCOIN_TX
-  bin_PROGRAMS += bitcoin-tx
+  bin_PROGRAMS += blackmore-tx
 endif
 
 if ENABLE_WALLET
 if BUILD_BITCOIN_WALLET
-  bin_PROGRAMS += bitcoin-wallet
+  bin_PROGRAMS += blackmore-wallet
 endif
 endif
 
 if BUILD_BITCOIN_UTIL
-  bin_PROGRAMS += bitcoin-util
->>>>>>> 61646189
+  bin_PROGRAMS += blackmore-util
 endif
 
 .PHONY: FORCE check-symbols check-security
@@ -127,23 +117,13 @@
 BITCOIN_CORE_H = \
   addrdb.h \
   addrman.h \
-<<<<<<< HEAD
-  amount.h \
-  arith_uint256.h \
-=======
   attributes.h \
   banman.h \
->>>>>>> 61646189
   base58.h \
   bech32.h \
   blockencodings.h \
-<<<<<<< HEAD
-  cashaddr.h \
-  cashaddrenc.h \
-=======
   blockfilter.h \
   bloom.h \
->>>>>>> 61646189
   chain.h \
   chainparams.h \
   chainparamsbase.h \
@@ -158,22 +138,12 @@
   compat/endian.h \
   compat/sanity.h \
   compressor.h \
-  config.h \
   consensus/consensus.h \
-<<<<<<< HEAD
-  consensus/merkle.h \
-  consensus/params.h \
-  consensus/validation.h \
-  core_io.h \
-  core_memusage.h \
-  dstencode.h \
-  hash.h \
-  cuckoocache.h \
-=======
   consensus/tx_check.h \
   consensus/tx_verify.h \
   core_io.h \
   core_memusage.h \
+  hash.h \
   cuckoocache.h \
   dbwrapper.h \
   deploymentinfo.h \
@@ -181,7 +151,6 @@
   external_signer.h \
   flatfile.h \
   fs.h \
->>>>>>> 61646189
   httprpc.h \
   httpserver.h \
   i2p.h \
@@ -209,12 +178,9 @@
   merkleblock.h \
   miner.h \
   net.h \
-<<<<<<< HEAD
-=======
   net_permissions.h \
   net_processing.h \
   net_types.h \
->>>>>>> 61646189
   netaddress.h \
   netbase.h \
   netmessagemaker.h \
@@ -232,22 +198,13 @@
   policy/fees.h \
   policy/packages.h \
   policy/policy.h \
-<<<<<<< HEAD
-  pos.h \
-=======
-  policy/rbf.h \
   policy/settings.h \
->>>>>>> 61646189
   pow.h \
   prevector.h \
   primitives/block.h \
   primitives/transaction.h \
   protocol.h \
-<<<<<<< HEAD
-  pubkey.h \
-=======
   psbt.h \
->>>>>>> 61646189
   random.h \
   randomenv.h \
   reverse_iterator.h \
@@ -262,25 +219,14 @@
   rpc/server.h \
   rpc/util.h \
   scheduler.h \
-<<<<<<< HEAD
-  script/interpreter.h \
-  script/script.h \
-  script/script_error.h \
-=======
   script/descriptor.h \
   script/keyorigin.h \
->>>>>>> 61646189
   script/sigcache.h \
   script/sign.h \
   script/signingprovider.h \
   script/standard.h \
-<<<<<<< HEAD
-  script/ismine.h \
-  serialize.h \
-=======
   shutdown.h \
   signet.h \
->>>>>>> 61646189
   streams.h \
   support/allocators/secure.h \
   support/allocators/zeroafterfree.h \
@@ -295,15 +241,6 @@
   torcontrol.h \
   txdb.h \
   txmempool.h \
-<<<<<<< HEAD
-  ui_interface.h \
-  uint256.h \
-  undo.h \
-  util.h \
-  utilmoneystr.h \
-  utilstrencodings.h \
-  utiltime.h \
-=======
   txorphanage.h \
   txrequest.h \
   undo.h \
@@ -313,7 +250,6 @@
   util/check.h \
   util/epochguard.h \
   util/error.h \
-  util/fees.h \
   util/getuniquepath.h \
   util/golombrice.h \
   util/hash_type.h \
@@ -321,7 +257,6 @@
   util/macros.h \
   util/message.h \
   util/moneystr.h \
-  util/rbf.h \
   util/readwritefile.h \
   util/serfloat.h \
   util/settings.h \
@@ -339,7 +274,6 @@
   util/url.h \
   util/vector.h \
   validation.h \
->>>>>>> 61646189
   validationinterface.h \
   version.h \
   versionbits.h \
@@ -351,8 +285,6 @@
   wallet/db.h \
   wallet/dump.h \
   wallet/external_signer_scriptpubkeyman.h \
-  wallet/feebumper.h \
-  wallet/fees.h \
   wallet/ismine.h \
   wallet/load.h \
   wallet/receive.h \
@@ -381,31 +313,18 @@
 	  "$(abs_top_srcdir)"
 libbitcoin_util_a-clientversion.$(OBJEXT): obj/build.h
 
-<<<<<<< HEAD
+ipc/capnp/libbitcoin_ipc_a-ipc.$(OBJEXT): $(libbitcoin_ipc_mpgen_input:=.h)
+
 # server: shared between blackmored and blackmore-qt
 # Contains code accessing mempool and chain state that is meant to be separated
 # from wallet and gui code (see node/README.md). Shared code should go in
 # libbitcoin_common or libbitcoin_util libraries, instead.
-libbitcoin_server_a_CPPFLAGS = $(AM_CPPFLAGS) $(BITCOIN_INCLUDES) $(MINIUPNPC_CPPFLAGS) $(EVENT_CFLAGS) $(EVENT_PTHREADS_CFLAGS)
-=======
-ipc/capnp/libbitcoin_ipc_a-ipc.$(OBJEXT): $(libbitcoin_ipc_mpgen_input:=.h)
-
-# server: shared between bitcoind and bitcoin-qt
-# Contains code accessing mempool and chain state that is meant to be separated
-# from wallet and gui code (see node/README.md). Shared code should go in
-# libbitcoin_common or libbitcoin_util libraries, instead.
 libbitcoin_server_a_CPPFLAGS = $(AM_CPPFLAGS) $(BITCOIN_INCLUDES) $(MINIUPNPC_CPPFLAGS) $(NATPMP_CPPFLAGS) $(EVENT_CFLAGS) $(EVENT_PTHREADS_CFLAGS)
->>>>>>> 61646189
 libbitcoin_server_a_CXXFLAGS = $(AM_CXXFLAGS) $(PIE_FLAGS)
 libbitcoin_server_a_SOURCES = \
   addrdb.cpp \
   addrman.cpp \
-<<<<<<< HEAD
-  addrdb.cpp \
-  bloom.cpp \
-=======
   banman.cpp \
->>>>>>> 61646189
   blockencodings.cpp \
   blockfilter.cpp \
   chain.cpp \
@@ -435,14 +354,9 @@
   node/ui_interface.cpp \
   noui.cpp \
   policy/fees.cpp \
-<<<<<<< HEAD
-  policy/policy.cpp \
+  policy/packages.cpp \
+  policy/settings.cpp \
   pos.cpp \
-=======
-  policy/packages.cpp \
-  policy/rbf.cpp \
-  policy/settings.cpp \
->>>>>>> 61646189
   pow.cpp \
   rest.cpp \
   rpc/blockchain.cpp \
@@ -495,8 +409,6 @@
   wallet/db.cpp \
   wallet/dump.cpp \
   wallet/external_signer_scriptpubkeyman.cpp \
-  wallet/feebumper.cpp \
-  wallet/fees.cpp \
   wallet/interfaces.cpp \
   wallet/load.cpp \
   wallet/receive.cpp \
@@ -507,14 +419,6 @@
   wallet/transaction.cpp \
   wallet/wallet.cpp \
   wallet/walletdb.cpp \
-<<<<<<< HEAD
-  $(BITCOIN_CORE_H)
-
-# crypto primitives library
-crypto_libbitcoin_crypto_a_CPPFLAGS = $(AM_CPPFLAGS) $(BITCOIN_CONFIG_INCLUDES) $(SSL_CFLAGS)
-crypto_libbitcoin_crypto_a_CXXFLAGS = $(AM_CXXFLAGS) $(PIE_FLAGS)
-crypto_libbitcoin_crypto_a_SOURCES = \
-=======
   wallet/walletutil.cpp \
   wallet/coinselection.cpp \
   $(BITCOIN_CORE_H)
@@ -533,10 +437,10 @@
   $(BITCOIN_CORE_H)
 
 # crypto primitives library
-crypto_libbitcoin_crypto_base_a_CPPFLAGS = $(AM_CPPFLAGS)
-crypto_libbitcoin_crypto_base_a_CXXFLAGS = $(AM_CXXFLAGS) $(PIE_FLAGS)
+crypto_libbitcoin_crypto_base_a_CPPFLAGS = $(AM_CPPFLAGS) $(SSL_CFLAGS)
+crypto_libbitcoin_crypto_base_a_CXXFLAGS = $(AM_CXXFLAGS) $(PIE_FLAGS) -fPIC
+crypto_libbitcoin_crypto_base_a_CFLAGS = $(AM_CXXFLAGS) -fPIC
 crypto_libbitcoin_crypto_base_a_SOURCES = \
->>>>>>> 61646189
   crypto/aes.cpp \
   crypto/aes.h \
   crypto/chacha_poly_aead.h \
@@ -544,13 +448,8 @@
   crypto/chacha20.h \
   crypto/chacha20.cpp \
   crypto/common.h \
-<<<<<<< HEAD
-  crypto/chacha20.cpp \
-  crypto/chacha20.h \
-=======
   crypto/hkdf_sha256_32.cpp \
   crypto/hkdf_sha256_32.h \
->>>>>>> 61646189
   crypto/hmac_sha256.cpp \
   crypto/hmac_sha256.h \
   crypto/hmac_sha512.cpp \
@@ -599,7 +498,7 @@
 
 # consensus: shared between all executables that validate any consensus rules.
 libbitcoin_consensus_a_CPPFLAGS = $(AM_CPPFLAGS) $(BITCOIN_INCLUDES)
-libbitcoin_consensus_a_CXXFLAGS = $(AM_CXXFLAGS) $(PIE_FLAGS)
+libbitcoin_consensus_a_CXXFLAGS = $(AM_CXXFLAGS) $(PIE_FLAGS) -fPIC
 libbitcoin_consensus_a_SOURCES = \
   amount.h \
   arith_uint256.cpp \
@@ -626,11 +525,8 @@
   script/script_error.cpp \
   script/script_error.h \
   serialize.h \
-<<<<<<< HEAD
+  span.h \
   timedatadummy.cpp \
-=======
-  span.h \
->>>>>>> 61646189
   tinyformat.h \
   uint256.cpp \
   uint256.h \
@@ -641,42 +537,17 @@
 # common: shared between bitcoind, and bitcoin-qt and non-server tools
 libbitcoin_common_a_CPPFLAGS = $(AM_CPPFLAGS) $(BITCOIN_INCLUDES)
 libbitcoin_common_a_CXXFLAGS = $(AM_CXXFLAGS) $(PIE_FLAGS)
+libbitcoin_common_a_CFLAGS = $(AM_CXXFLAGS) $(PIE_FLAGS) -std=c99
 libbitcoin_common_a_SOURCES = \
-<<<<<<< HEAD
-  amount.cpp \
-  arith_uint256.cpp \
-  base58.cpp \
-  bloom.cpp \
-  cashaddr.cpp \
-  cashaddrenc.cpp \
-=======
   base58.cpp \
   bech32.cpp \
   bloom.cpp \
->>>>>>> 61646189
   chainparams.cpp \
   coins.cpp \
   compressor.cpp \
   consensus/merkle.cpp \
-  config.cpp \
   core_read.cpp \
   core_write.cpp \
-<<<<<<< HEAD
-  hash.cpp \
-  dstencode.cpp \
-  key.cpp \
-  keystore.cpp \
-  netaddress.cpp \
-  netbase.cpp \
-  primitives/block.cpp \
-  primitives/transaction.cpp \
-  protocol.cpp \
-  pubkey.cpp \
-  scheduler.cpp \
-  script/interpreter.cpp \
-  script/script.cpp \
-  script/script_error.cpp \
-=======
   deploymentinfo.cpp \
   external_signer.cpp \
   init/common.cpp \
@@ -696,7 +567,6 @@
   rpc/util.cpp \
   scheduler.cpp \
   script/descriptor.cpp \
->>>>>>> 61646189
   script/sign.cpp \
   script/signingprovider.cpp \
   script/standard.cpp \
@@ -724,26 +594,17 @@
   rpc/request.cpp \
   support/cleanse.cpp \
   sync.cpp \
-<<<<<<< HEAD
-  uint256.cpp \
-  util.cpp \
-  utilmoneystr.cpp \
-  utilstrencodings.cpp \
-  utiltime.cpp \
-=======
   threadinterrupt.cpp \
   util/asmap.cpp \
   util/bip32.cpp \
   util/bytevectorhash.cpp \
   util/error.cpp \
-  util/fees.cpp \
   util/getuniquepath.cpp \
   util/hasher.cpp \
   util/sock.cpp \
   util/system.cpp \
   util/message.cpp \
   util/moneystr.cpp \
-  util/rbf.cpp \
   util/readwritefile.cpp \
   util/settings.cpp \
   util/thread.cpp \
@@ -754,7 +615,6 @@
   util/string.cpp \
   util/time.cpp \
   util/tokenpipe.cpp \
->>>>>>> 61646189
   $(BITCOIN_CORE_H)
 
 if USE_LIBEVENT
@@ -766,7 +626,7 @@
 AM_LDFLAGS += $(COMPAT_LDFLAGS)
 endif
 
-# cli: shared between bitcoin-cli and bitcoin-qt
+# cli: shared between blackmore-cli and blackmore-qt
 libbitcoin_cli_a_CPPFLAGS = $(AM_CPPFLAGS) $(BITCOIN_INCLUDES)
 libbitcoin_cli_a_CXXFLAGS = $(AM_CXXFLAGS) $(PIE_FLAGS)
 libbitcoin_cli_a_SOURCES = \
@@ -778,33 +638,20 @@
 nodist_libbitcoin_util_a_SOURCES = $(srcdir)/obj/build.h
 #
 
-<<<<<<< HEAD
-# blackmored binary #
-blackmored_SOURCES = bitcoind.cpp
-blackmored_CPPFLAGS = $(AM_CPPFLAGS) $(BITCOIN_INCLUDES)
-blackmored_CXXFLAGS = $(AM_CXXFLAGS) $(PIE_FLAGS)
-blackmored_LDFLAGS = $(RELDFLAGS) $(AM_LDFLAGS) $(LIBTOOL_APP_LDFLAGS) $(PTHREAD_FLAGS)
+# blackmored & blackmore-node binaries #
+blackmore_daemon_sources = bitcoind.cpp
+blackmore_bin_cppflags = $(AM_CPPFLAGS) $(BITCOIN_INCLUDES)
+blackmore_bin_cxxflags = $(AM_CXXFLAGS) $(PIE_FLAGS)
+blackmore_bin_ldflags = $(RELDFLAGS) $(AM_LDFLAGS) $(LIBTOOL_APP_LDFLAGS) $(PTHREAD_FLAGS)
 
 if TARGET_WINDOWS
-blackmored_SOURCES += bitcoind-res.rc
-endif
-
-blackmored_LDADD = \
+blackmore_daemon_sources += bitcoind-res.rc
+endif
+
+blackmore_bin_ldadd = \
   $(LIBBITCOIN_SERVER) \
-=======
-# bitcoind & bitcoin-node binaries #
-bitcoin_daemon_sources = bitcoind.cpp
-bitcoin_bin_cppflags = $(AM_CPPFLAGS) $(BITCOIN_INCLUDES)
-bitcoin_bin_cxxflags = $(AM_CXXFLAGS) $(PIE_FLAGS)
-bitcoin_bin_ldflags = $(RELDFLAGS) $(AM_LDFLAGS) $(LIBTOOL_APP_LDFLAGS) $(PTHREAD_FLAGS)
-
-if TARGET_WINDOWS
-bitcoin_daemon_sources += bitcoind-res.rc
-endif
-
-bitcoin_bin_ldadd = \
->>>>>>> 61646189
   $(LIBBITCOIN_WALLET) \
+  $(LIBBITCOIN_SERVER) \
   $(LIBBITCOIN_COMMON) \
   $(LIBBITCOIN_UTIL) \
   $(LIBUNIVALUE) \
@@ -815,36 +662,26 @@
   $(LIBLEVELDB_SSE42) \
   $(LIBMEMENV) \
   $(LIBSECP256K1)
-  
-blackmored_LDADD += $(BOOST_LIBS) $(BDB_LIBS) $(SSL_LIBS) $(CRYPTO_LIBS) $(MINIUPNPC_LIBS) $(EVENT_PTHREADS_LIBS) $(EVENT_LIBS) $(ZMQ_LIBS)
-
-<<<<<<< HEAD
+
+blackmore_bin_ldadd += $(BOOST_LIBS) $(BDB_LIBS) $(SSL_LIBS) $(CRYPTO_LIBS) $(MINIUPNPC_LIBS) $(NATPMP_LIBS) $(EVENT_PTHREADS_LIBS) $(EVENT_LIBS) $(ZMQ_LIBS) $(SQLITE_LIBS)
+
+blackmored_SOURCES = $(blackmore_daemon_sources) init/bitcoind.cpp
+blackmored_CPPFLAGS = $(blackmore_bin_cppflags)
+blackmored_CXXFLAGS = $(blackmore_bin_cxxflags)
+blackmored_LDFLAGS = $(blackmore_bin_ldflags)
+blackmored_LDADD = $(LIBBITCOIN_SERVER) $(blackmore_bin_ldadd)
+
+blackmore_node_SOURCES = $(blackmore_daemon_sources) init/bitcoin-node.cpp
+blackmore_node_CPPFLAGS = $(blackmore_bin_cppflags)
+blackmore_node_CXXFLAGS = $(blackmore_bin_cxxflags)
+blackmore_node_LDFLAGS = $(blackmore_bin_ldflags)
+blackmore_node_LDADD = $(LIBBITCOIN_SERVER) $(blackmore_bin_ldadd) $(LIBBITCOIN_IPC) $(LIBMULTIPROCESS_LIBS)
+
 # blackmore-cli binary #
 blackmore_cli_SOURCES = bitcoin-cli.cpp
 blackmore_cli_CPPFLAGS = $(AM_CPPFLAGS) $(BITCOIN_INCLUDES) $(EVENT_CFLAGS)
 blackmore_cli_CXXFLAGS = $(AM_CXXFLAGS) $(PIE_FLAGS)
-blackmore_cli_LDFLAGS = $(RELDFLAGS) $(AM_LDFLAGS) $(LIBTOOL_APP_LDFLAGS)
-=======
-bitcoin_bin_ldadd += $(BOOST_LIBS) $(BDB_LIBS) $(MINIUPNPC_LIBS) $(NATPMP_LIBS) $(EVENT_PTHREADS_LIBS) $(EVENT_LIBS) $(ZMQ_LIBS) $(SQLITE_LIBS)
-
-bitcoind_SOURCES = $(bitcoin_daemon_sources) init/bitcoind.cpp
-bitcoind_CPPFLAGS = $(bitcoin_bin_cppflags)
-bitcoind_CXXFLAGS = $(bitcoin_bin_cxxflags)
-bitcoind_LDFLAGS = $(bitcoin_bin_ldflags)
-bitcoind_LDADD = $(LIBBITCOIN_SERVER) $(bitcoin_bin_ldadd)
-
-bitcoin_node_SOURCES = $(bitcoin_daemon_sources) init/bitcoin-node.cpp
-bitcoin_node_CPPFLAGS = $(bitcoin_bin_cppflags)
-bitcoin_node_CXXFLAGS = $(bitcoin_bin_cxxflags)
-bitcoin_node_LDFLAGS = $(bitcoin_bin_ldflags)
-bitcoin_node_LDADD = $(LIBBITCOIN_SERVER) $(bitcoin_bin_ldadd) $(LIBBITCOIN_IPC) $(LIBMULTIPROCESS_LIBS)
-
-# bitcoin-cli binary #
-bitcoin_cli_SOURCES = bitcoin-cli.cpp
-bitcoin_cli_CPPFLAGS = $(AM_CPPFLAGS) $(BITCOIN_INCLUDES) $(EVENT_CFLAGS)
-bitcoin_cli_CXXFLAGS = $(AM_CXXFLAGS) $(PIE_FLAGS)
-bitcoin_cli_LDFLAGS = $(RELDFLAGS) $(AM_LDFLAGS) $(LIBTOOL_APP_LDFLAGS) $(PTHREAD_FLAGS)
->>>>>>> 61646189
+blackmore_cli_LDFLAGS = $(RELDFLAGS) $(AM_LDFLAGS) $(LIBTOOL_APP_LDFLAGS) $(PTHREAD_FLAGS)
 
 if TARGET_WINDOWS
 blackmore_cli_SOURCES += bitcoin-cli-res.rc
@@ -854,10 +691,14 @@
   $(LIBBITCOIN_CLI) \
   $(LIBUNIVALUE) \
   $(LIBBITCOIN_UTIL) \
-  $(LIBBITCOIN_CRYPTO)
-
-<<<<<<< HEAD
+  $(LIBBITCOIN_CRYPTO) \
+  $(LIBLEVELDB) \
+  $(LIBLEVELDB_SSE42) \
+  $(LIBMEMENV) \
+  $(LIBSECP256K1)
+
 blackmore_cli_LDADD += $(BOOST_LIBS) $(SSL_LIBS) $(CRYPTO_LIBS) $(EVENT_LIBS)
+#
 
 # blackmore-tx binary #
 blackmore_tx_SOURCES = \
@@ -865,17 +706,7 @@
   timedatadummy.cpp
 blackmore_tx_CPPFLAGS = $(AM_CPPFLAGS) $(BITCOIN_INCLUDES)
 blackmore_tx_CXXFLAGS = $(AM_CXXFLAGS) $(PIE_FLAGS)
-blackmore_tx_LDFLAGS = $(RELDFLAGS) $(AM_LDFLAGS) $(LIBTOOL_APP_LDFLAGS)
-=======
-bitcoin_cli_LDADD += $(BOOST_LIBS) $(EVENT_LIBS)
-#
-
-# bitcoin-tx binary #
-bitcoin_tx_SOURCES = bitcoin-tx.cpp
-bitcoin_tx_CPPFLAGS = $(AM_CPPFLAGS) $(BITCOIN_INCLUDES)
-bitcoin_tx_CXXFLAGS = $(AM_CXXFLAGS) $(PIE_FLAGS)
-bitcoin_tx_LDFLAGS = $(RELDFLAGS) $(AM_LDFLAGS) $(LIBTOOL_APP_LDFLAGS) $(PTHREAD_FLAGS)
->>>>>>> 61646189
+blackmore_tx_LDFLAGS = $(RELDFLAGS) $(AM_LDFLAGS) $(LIBTOOL_APP_LDFLAGS) $(PTHREAD_FLAGS)
 
 if TARGET_WINDOWS
 blackmore_tx_SOURCES += bitcoin-tx-res.rc
@@ -887,37 +718,37 @@
   $(LIBBITCOIN_UTIL) \
   $(LIBBITCOIN_CONSENSUS) \
   $(LIBBITCOIN_CRYPTO) \
+  $(LIBLEVELDB) \
+  $(LIBLEVELDB_SSE42) \
+  $(LIBMEMENV) \
   $(LIBSECP256K1)
 
-<<<<<<< HEAD
 blackmore_tx_LDADD += $(BOOST_LIBS) $(CRYPTO_LIBS)
-=======
-bitcoin_tx_LDADD += $(BOOST_LIBS)
 #
 
-# bitcoin-wallet binary #
-bitcoin_wallet_SOURCES = bitcoin-wallet.cpp
-bitcoin_wallet_CPPFLAGS = $(bitcoin_bin_cppflags)
-bitcoin_wallet_CXXFLAGS = $(bitcoin_bin_cxxflags)
-bitcoin_wallet_LDFLAGS = $(bitcoin_bin_ldflags)
-bitcoin_wallet_LDADD = $(LIBBITCOIN_WALLET_TOOL) $(bitcoin_bin_ldadd)
+# blackmore-wallet binary #
+blackmore_wallet_SOURCES = bitcoin-wallet.cpp validation.cpp rpc/server.cpp
+blackmore_wallet_CPPFLAGS = $(blackmore_bin_cppflags)
+blackmore_wallet_CXXFLAGS = $(blackmore_bin_cxxflags)
+blackmore_wallet_LDFLAGS = $(blackmore_bin_ldflags)
+blackmore_wallet_LDADD = $(LIBBITCOIN_WALLET_TOOL) $(blackmore_bin_ldadd)
 
 if TARGET_WINDOWS
-bitcoin_wallet_SOURCES += bitcoin-wallet-res.rc
+blackmore_wallet_SOURCES += bitcoin-wallet-res.rc
 endif
 #
 
-# bitcoin-util binary #
-bitcoin_util_SOURCES = bitcoin-util.cpp
-bitcoin_util_CPPFLAGS = $(AM_CPPFLAGS) $(BITCOIN_INCLUDES)
-bitcoin_util_CXXFLAGS = $(AM_CXXFLAGS) $(PIE_FLAGS)
-bitcoin_util_LDFLAGS = $(RELDFLAGS) $(AM_LDFLAGS) $(LIBTOOL_APP_LDFLAGS) $(PTHREAD_FLAGS)
+# blackmore-util binary #
+blackmore_util_SOURCES = bitcoin-util.cpp
+blackmore_util_CPPFLAGS = $(AM_CPPFLAGS) $(BITCOIN_INCLUDES)
+blackmore_util_CXXFLAGS = $(AM_CXXFLAGS) $(PIE_FLAGS)
+blackmore_util_LDFLAGS = $(RELDFLAGS) $(AM_LDFLAGS) $(LIBTOOL_APP_LDFLAGS) $(PTHREAD_FLAGS)
 
 if TARGET_WINDOWS
-bitcoin_util_SOURCES += bitcoin-util-res.rc
-endif
-
-bitcoin_util_LDADD = \
+blackmore_util_SOURCES += bitcoin-util-res.rc
+endif
+
+blackmore_util_LDADD = \
   $(LIBBITCOIN_COMMON) \
   $(LIBBITCOIN_UTIL) \
   $(LIBUNIVALUE) \
@@ -925,18 +756,13 @@
   $(LIBBITCOIN_CRYPTO) \
   $(LIBSECP256K1)
 
-bitcoin_util_LDADD += $(BOOST_LIBS)
->>>>>>> 61646189
+blackmore_util_LDADD += $(BOOST_LIBS) $(CRYPTO_LIBS)
 #
 
 # bitcoinconsensus library #
 if BUILD_BITCOIN_LIBS
 include_HEADERS = script/bitcoinconsensus.h
-<<<<<<< HEAD
-libbitcoinconsensus_la_SOURCES = support/cleanse.cpp $(crypto_libbitcoin_crypto_a_SOURCES) $(libbitcoin_consensus_a_SOURCES)
-=======
 libbitcoinconsensus_la_SOURCES = support/cleanse.cpp $(crypto_libbitcoin_crypto_base_a_SOURCES) $(libbitcoin_consensus_a_SOURCES)
->>>>>>> 61646189
 
 if GLIBC_BACK_COMPAT
   libbitcoinconsensus_la_SOURCES += compat/glibc_compat.cpp
@@ -992,6 +818,7 @@
 	-$(MAKE) -C secp256k1 clean
 	-$(MAKE) -C univalue clean
 	-rm -f leveldb/*/*.gcda leveldb/*/*.gcno leveldb/helpers/memenv/*.gcda leveldb/helpers/memenv/*.gcno
+	-rm -f config.h
 	-rm -rf test/__pycache__
 
 .rc.o:
@@ -1011,14 +838,6 @@
 endif
 
 if TARGET_LINUX
-<<<<<<< HEAD
-	@echo "Checking glibc back compat..."
-	$(AM_V_at) CPPFILT='$(CPPFILT)' $(PYTHON) $(top_srcdir)/contrib/devtools/symbol-check.py $(bin_PROGRAMS)
-endif
-
-if GLIBC_BACK_COMPAT
-=======
->>>>>>> 61646189
 	@echo "Checking glibc back compat..."
 	$(AM_V_at) CPPFILT='$(CPPFILT)' $(PYTHON) $(top_srcdir)/contrib/devtools/symbol-check.py $(bin_PROGRAMS)
 endif
