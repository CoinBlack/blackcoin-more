// Copyright (c) 2017-2022 The Bitcoin Core developers
// Distributed under the MIT software license, see the accompanying
// file COPYING or http://www.opensource.org/licenses/mit-license.php.

#include <chainparams.h>
#include <common/args.h>
#include <index/base.h>
#include <interfaces/chain.h>
#include <kernel/chain.h>
#include <logging.h>
#include <node/abort.h>
#include <node/blockstorage.h>
#include <node/context.h>
#include <node/database_args.h>
#include <node/interface_ui.h>
#include <shutdown.h>
#include <tinyformat.h>
#include <util/thread.h>
#include <util/translation.h>
#include <validation.h> // For g_chainman
#include <warnings.h>

#include <string>
#include <utility>

constexpr uint8_t DB_BEST_BLOCK{'B'};

constexpr auto SYNC_LOG_INTERVAL{30s};
constexpr auto SYNC_LOCATOR_WRITE_INTERVAL{30s};

template <typename... Args>
void BaseIndex::FatalErrorf(const char* fmt, const Args&... args)
{
    auto message = tfm::format(fmt, args...);
    node::AbortNode(m_chain->context()->exit_status, message);
}

CBlockLocator GetLocator(interfaces::Chain& chain, const uint256& block_hash)
{
    CBlockLocator locator;
    bool found = chain.findBlock(block_hash, interfaces::FoundBlock().locator(locator));
    assert(found);
    assert(!locator.IsNull());
    return locator;
}

BaseIndex::DB::DB(const fs::path& path, size_t n_cache_size, bool f_memory, bool f_wipe, bool f_obfuscate) :
    CDBWrapper{DBParams{
        .path = path,
        .cache_bytes = n_cache_size,
        .memory_only = f_memory,
        .wipe_data = f_wipe,
        .obfuscate = f_obfuscate,
        .options = [] { DBOptions options; node::ReadDatabaseArgs(gArgs, options); return options; }()}}
{}

bool BaseIndex::DB::ReadBestBlock(CBlockLocator& locator) const
{
    bool success = Read(DB_BEST_BLOCK, locator);
    if (!success) {
        locator.SetNull();
    }
    return success;
}

void BaseIndex::DB::WriteBestBlock(CDBBatch& batch, const CBlockLocator& locator)
{
    batch.Write(DB_BEST_BLOCK, locator);
}

BaseIndex::BaseIndex(std::unique_ptr<interfaces::Chain> chain, std::string name)
    : m_chain{std::move(chain)}, m_name{std::move(name)} {}

BaseIndex::~BaseIndex()
{
    Interrupt();
    Stop();
}

bool BaseIndex::Init()
{
    AssertLockNotHeld(cs_main);

    // May need reset if index is being restarted.
    m_interrupt.reset();

    // m_chainstate member gives indexing code access to node internals. It is
    // removed in followup https://github.com/bitcoin/bitcoin/pull/24230
    m_chainstate = WITH_LOCK(::cs_main,
        return &m_chain->context()->chainman->GetChainstateForIndexing());
    // Register to validation interface before setting the 'm_synced' flag, so that
    // callbacks are not missed once m_synced is true.
    RegisterValidationInterface(this);

    CBlockLocator locator;
    if (!GetDB().ReadBestBlock(locator)) {
        locator.SetNull();
    }

    LOCK(cs_main);
    CChain& index_chain = m_chainstate->m_chain;

if (locator.IsNull()) {
        SetBestBlockIndex(nullptr);
    } else {
        // Setting the best block to the locator's top block. If it is not part of the
        // best chain, we will rewind to the fork point during index sync
        const CBlockIndex* locator_index{m_chainstate->m_blockman.LookupBlockIndex(locator.vHave.at(0))};
        if (!locator_index) {
<<<<<<< HEAD
// If we couldn't find a block index from the locator, use m_best_header as a fallback
        const CBlockIndex* best_header = index_chain.Tip();
        if (best_header) {
            locator_index = best_header;
            LogPrintf("%s: Using m_best_header as fallback, block hash: %s at height %d\n", GetName(), locator_index->GetBlockHash().ToString(), locator_index->nHeight);
        } else {

            return InitError(strprintf(Untranslated("%s: best block of the index not found. Please rebuild the index."), GetName()));
=======
            /*
            // Blackcoin ToDo: that's a temporary workaround for issue https://github.com/CoinBlack/blackcoin-more/issues/22
            // This addresses blockfilterindex and txindex crash issues but does not help to deal with the coinstatsindex crash
            // A more robust solution should replace this in the future
            */
            // If we couldn't find a block index from the locator, use m_best_header as a fallback
            const CBlockIndex* best_header = index_chain.Tip();
            if (best_header) {
                locator_index = best_header;
                LogPrintf("%s: Using m_best_header as fallback, block hash: %s at height %d\n", GetName(), locator_index->GetBlockHash().ToString(), locator_index->nHeight);
            } else {
                return InitError(strprintf(Untranslated("%s: best block of the index not found. Please rebuild the index."), GetName()));
            }
>>>>>>> cf426a09
        }
}
        SetBestBlockIndex(locator_index);
    }

    // Child init
    const CBlockIndex* start_block = m_best_block_index.load();
    if (!CustomInit(start_block ? std::make_optional(interfaces::BlockKey{start_block->GetBlockHash(), start_block->nHeight}) : std::nullopt)) {
        return false;
    }

    // Note: this will latch to true immediately if the user starts up with an empty
    // datadir and an index enabled. If this is the case, indexation will happen solely
    // via `BlockConnected` signals until, possibly, the next restart.
    m_synced = start_block == index_chain.Tip();
    m_init = true;
    return true;
}

static const CBlockIndex* NextSyncBlock(const CBlockIndex* pindex_prev, CChain& chain) EXCLUSIVE_LOCKS_REQUIRED(cs_main)
{
    AssertLockHeld(cs_main);

    if (!pindex_prev) {
        return chain.Genesis();
    }

    const CBlockIndex* pindex = chain.Next(pindex_prev);
    if (pindex) {
        return pindex;
    }

    return chain.Next(chain.FindFork(pindex_prev));
}

void BaseIndex::ThreadSync()
{
    const CBlockIndex* pindex = m_best_block_index.load();
    if (!m_synced) {
        std::chrono::steady_clock::time_point last_log_time{0s};
        std::chrono::steady_clock::time_point last_locator_write_time{0s};
        while (true) {
            if (m_interrupt) {
                LogPrintf("%s: m_interrupt set; exiting ThreadSync\n", GetName());

                SetBestBlockIndex(pindex);
                // No need to handle errors in Commit. If it fails, the error will be already be
                // logged. The best way to recover is to continue, as index cannot be corrupted by
                // a missed commit to disk for an advanced index state.
                Commit();
                return;
            }

            {
                LOCK(cs_main);
                const CBlockIndex* pindex_next = NextSyncBlock(pindex, m_chainstate->m_chain);
                if (!pindex_next) {
                    SetBestBlockIndex(pindex);
                    // No need to handle errors in Commit. See rationale above.
                    Commit();
                    m_synced = true;
                    break;
                }
                if (pindex_next->pprev != pindex && !Rewind(pindex, pindex_next->pprev)) {
                    FatalErrorf("%s: Failed to rewind index %s to a previous chain tip",
                               __func__, GetName());
                    return;
                }
                pindex = pindex_next;
            }

            auto current_time{std::chrono::steady_clock::now()};
            if (last_log_time + SYNC_LOG_INTERVAL < current_time) {
                LogPrintf("Syncing %s with block chain from height %d\n",
                          GetName(), pindex->nHeight);
                last_log_time = current_time;
            }

            if (last_locator_write_time + SYNC_LOCATOR_WRITE_INTERVAL < current_time) {
                SetBestBlockIndex(pindex->pprev);
                last_locator_write_time = current_time;
                // No need to handle errors in Commit. See rationale above.
                Commit();
            }

            CBlock block;
            interfaces::BlockInfo block_info = kernel::MakeBlockInfo(pindex);
            if (!m_chainstate->m_blockman.ReadBlockFromDisk(block, *pindex)) {
                FatalErrorf("%s: Failed to read block %s from disk",
                           __func__, pindex->GetBlockHash().ToString());
                return;
            } else {
                block_info.data = &block;
            }
            if (!CustomAppend(block_info)) {
                FatalErrorf("%s: Failed to write block %s to index database",
                           __func__, pindex->GetBlockHash().ToString());
                return;
            }
        }
    }

    if (pindex) {
        LogPrintf("%s is enabled at height %d\n", GetName(), pindex->nHeight);
    } else {
        LogPrintf("%s is enabled\n", GetName());
    }
}

bool BaseIndex::Commit()
{
    // Don't commit anything if we haven't indexed any block yet
    // (this could happen if init is interrupted).
    bool ok = m_best_block_index != nullptr;
    if (ok) {
        CDBBatch batch(GetDB());
        ok = CustomCommit(batch);
        if (ok) {
            GetDB().WriteBestBlock(batch, GetLocator(*m_chain, m_best_block_index.load()->GetBlockHash()));
            ok = GetDB().WriteBatch(batch);
        }
    }
    if (!ok) {
        return error("%s: Failed to commit latest %s state", __func__, GetName());
    }
    return true;
}

bool BaseIndex::Rewind(const CBlockIndex* current_tip, const CBlockIndex* new_tip)
{
    assert(current_tip == m_best_block_index);
    assert(current_tip->GetAncestor(new_tip->nHeight) == new_tip);

    if (!CustomRewind({current_tip->GetBlockHash(), current_tip->nHeight}, {new_tip->GetBlockHash(), new_tip->nHeight})) {
        return false;
    }

    // In the case of a reorg, ensure persisted block locator is not stale.
    // Pruning has a minimum of 288 blocks-to-keep and getting the index
    // out of sync may be possible but a users fault.
    // In case we reorg beyond the pruned depth, ReadBlockFromDisk would
    // throw and lead to a graceful shutdown
    SetBestBlockIndex(new_tip);
    if (!Commit()) {
        // If commit fails, revert the best block index to avoid corruption.
        SetBestBlockIndex(current_tip);
        return false;
    }

    return true;
}

void BaseIndex::BlockConnected(ChainstateRole role, const std::shared_ptr<const CBlock>& block, const CBlockIndex* pindex)
{
    // Ignore events from the assumed-valid chain; we will process its blocks
    // (sequentially) after it is fully verified by the background chainstate. This
    // is to avoid any out-of-order indexing.
    //
    // TODO at some point we could parameterize whether a particular index can be
    // built out of order, but for now just do the conservative simple thing.
    if (role == ChainstateRole::ASSUMEDVALID) {
        return;
    }

    // Ignore BlockConnected signals until we have fully indexed the chain.
    if (!m_synced) {
        return;
    }

    const CBlockIndex* best_block_index = m_best_block_index.load();
    if (!best_block_index) {
        if (pindex->nHeight != 0) {
            FatalErrorf("%s: First block connected is not the genesis block (height=%d)",
                       __func__, pindex->nHeight);
            return;
        }
    } else {
        // Ensure block connects to an ancestor of the current best block. This should be the case
        // most of the time, but may not be immediately after the sync thread catches up and sets
        // m_synced. Consider the case where there is a reorg and the blocks on the stale branch are
        // in the ValidationInterface queue backlog even after the sync thread has caught up to the
        // new chain tip. In this unlikely event, log a warning and let the queue clear.
        if (best_block_index->GetAncestor(pindex->nHeight - 1) != pindex->pprev) {
            LogPrintf("%s: WARNING: Block %s does not connect to an ancestor of "
                      "known best chain (tip=%s); not updating index\n",
                      __func__, pindex->GetBlockHash().ToString(),
                      best_block_index->GetBlockHash().ToString());
            return;
        }
        if (best_block_index != pindex->pprev && !Rewind(best_block_index, pindex->pprev)) {
            FatalErrorf("%s: Failed to rewind index %s to a previous chain tip",
                       __func__, GetName());
            return;
        }
    }
    interfaces::BlockInfo block_info = kernel::MakeBlockInfo(pindex, block.get());
    if (CustomAppend(block_info)) {
        // Setting the best block index is intentionally the last step of this
        // function, so BlockUntilSyncedToCurrentChain callers waiting for the
        // best block index to be updated can rely on the block being fully
        // processed, and the index object being safe to delete.
        SetBestBlockIndex(pindex);
    } else {
        FatalErrorf("%s: Failed to write block %s to index",
                   __func__, pindex->GetBlockHash().ToString());
        return;
    }
}

void BaseIndex::ChainStateFlushed(ChainstateRole role, const CBlockLocator& locator)
{
    // Ignore events from the assumed-valid chain; we will process its blocks
    // (sequentially) after it is fully verified by the background chainstate.
    if (role == ChainstateRole::ASSUMEDVALID) {
        return;
    }

    if (!m_synced) {
        return;
    }

    const uint256& locator_tip_hash = locator.vHave.front();
    const CBlockIndex* locator_tip_index;
    {
        LOCK(cs_main);
        locator_tip_index = m_chainstate->m_blockman.LookupBlockIndex(locator_tip_hash);
    }

    if (!locator_tip_index) {
        FatalErrorf("%s: First block (hash=%s) in locator was not found",
                   __func__, locator_tip_hash.ToString());
        return;
    }

    // This checks that ChainStateFlushed callbacks are received after BlockConnected. The check may fail
    // immediately after the sync thread catches up and sets m_synced. Consider the case where
    // there is a reorg and the blocks on the stale branch are in the ValidationInterface queue
    // backlog even after the sync thread has caught up to the new chain tip. In this unlikely
    // event, log a warning and let the queue clear.
    const CBlockIndex* best_block_index = m_best_block_index.load();
    if (best_block_index->GetAncestor(locator_tip_index->nHeight) != locator_tip_index) {
        LogPrintf("%s: WARNING: Locator contains block (hash=%s) not on known best "
                  "chain (tip=%s); not writing index locator\n",
                  __func__, locator_tip_hash.ToString(),
                  best_block_index->GetBlockHash().ToString());
        return;
    }

    // No need to handle errors in Commit. If it fails, the error will be already be logged. The
    // best way to recover is to continue, as index cannot be corrupted by a missed commit to disk
    // for an advanced index state.
    Commit();
}

bool BaseIndex::BlockUntilSyncedToCurrentChain() const
{
    AssertLockNotHeld(cs_main);

    if (!m_synced) {
        return false;
    }

    {
        // Skip the queue-draining stuff if we know we're caught up with
        // m_chain.Tip().
        LOCK(cs_main);
        const CBlockIndex* chain_tip = m_chainstate->m_chain.Tip();
        const CBlockIndex* best_block_index = m_best_block_index.load();
        if (best_block_index->GetAncestor(chain_tip->nHeight) == chain_tip) {
            return true;
        }
    }

    LogPrintf("%s: %s is catching up on block notifications\n", __func__, GetName());
    SyncWithValidationInterfaceQueue();
    return true;
}

void BaseIndex::Interrupt()
{
    m_interrupt();
}

bool BaseIndex::StartBackgroundSync()
{
    if (!m_init) throw std::logic_error("Error: Cannot start a non-initialized index");

    m_thread_sync = std::thread(&util::TraceThread, GetName(), [this] { ThreadSync(); });
    return true;
}

void BaseIndex::Stop()
{
    UnregisterValidationInterface(this);

    if (m_thread_sync.joinable()) {
        m_thread_sync.join();
    }
}

IndexSummary BaseIndex::GetSummary() const
{
    IndexSummary summary{};
    summary.name = GetName();
    summary.synced = m_synced;
    if (const auto& pindex = m_best_block_index.load()) {
        summary.best_block_height = pindex->nHeight;
        summary.best_block_hash = pindex->GetBlockHash();
    } else {
        summary.best_block_height = 0;
        summary.best_block_hash = m_chain->getBlockHash(0);
    }
    return summary;
}

void BaseIndex::SetBestBlockIndex(const CBlockIndex* block)
{
    /*
    // Blackcoin
    assert(!m_chainstate->m_blockman.IsPruneMode() || AllowPrune());

    if (AllowPrune() && block) {
        node::PruneLockInfo prune_lock;
        prune_lock.height_first = block->nHeight;
        WITH_LOCK(::cs_main, m_chainstate->m_blockman.UpdatePruneLock(GetName(), prune_lock));
    }
    */

    // Intentionally set m_best_block_index as the last step in this function,
    // updated and that the index object is safe to delete.
    m_best_block_index = block;
}<|MERGE_RESOLUTION|>--- conflicted
+++ resolved
@@ -107,16 +107,6 @@
         // best chain, we will rewind to the fork point during index sync
         const CBlockIndex* locator_index{m_chainstate->m_blockman.LookupBlockIndex(locator.vHave.at(0))};
         if (!locator_index) {
-<<<<<<< HEAD
-// If we couldn't find a block index from the locator, use m_best_header as a fallback
-        const CBlockIndex* best_header = index_chain.Tip();
-        if (best_header) {
-            locator_index = best_header;
-            LogPrintf("%s: Using m_best_header as fallback, block hash: %s at height %d\n", GetName(), locator_index->GetBlockHash().ToString(), locator_index->nHeight);
-        } else {
-
-            return InitError(strprintf(Untranslated("%s: best block of the index not found. Please rebuild the index."), GetName()));
-=======
             /*
             // Blackcoin ToDo: that's a temporary workaround for issue https://github.com/CoinBlack/blackcoin-more/issues/22
             // This addresses blockfilterindex and txindex crash issues but does not help to deal with the coinstatsindex crash
@@ -130,7 +120,6 @@
             } else {
                 return InitError(strprintf(Untranslated("%s: best block of the index not found. Please rebuild the index."), GetName()));
             }
->>>>>>> cf426a09
         }
 }
         SetBestBlockIndex(locator_index);
