--- conflicted
+++ resolved
@@ -121,46 +121,8 @@
     // Note: this will latch to true immediately if the user starts up with an empty
     // datadir and an index enabled. If this is the case, indexation will happen solely
     // via `BlockConnected` signals until, possibly, the next restart.
-<<<<<<< HEAD
-    m_synced = m_best_block_index.load() == active_chain.Tip();
-    if (!m_synced) {
-        bool prune_violation = false;
-        if (!m_best_block_index) {
-            // index is not built yet
-            // make sure we have all block data back to the genesis
-            prune_violation = m_chainstate->m_blockman.GetFirstStoredBlock(*active_chain.Tip()) != active_chain.Genesis();
-        }
-        // in case the index has a best block set and is not fully synced
-        // check if we have the required blocks to continue building the index
-        else {
-            const CBlockIndex* block_to_test = m_best_block_index.load();
-            if (!active_chain.Contains(block_to_test)) {
-                // if the bestblock is not part of the mainchain, find the fork
-                // and make sure we have all data down to the fork
-                block_to_test = active_chain.FindFork(block_to_test);
-            }
-            const CBlockIndex* block = active_chain.Tip();
-            prune_violation = true;
-            // check backwards from the tip if we have all block data until we reach the indexes bestblock
-            while (block_to_test && block && (block->nStatus & BLOCK_HAVE_DATA)) {
-                if (block_to_test == block) {
-                    prune_violation = false;
-                    break;
-                }
-                // block->pprev must exist at this point, since block_to_test is part of the chain
-                // and thus must be encountered when going backwards from the tip
-                assert(block->pprev);
-                block = block->pprev;
-            }
-        }
-        if (prune_violation) {
-            return InitError(strprintf(Untranslated("%s best block of the index goes beyond pruned data. Please disable the index or reindex (which will download the whole blockchain again)"), GetName())); // peercoin: should never happen
-        }
-    }
-=======
     m_synced = start_block == index_chain.Tip();
     m_init = true;
->>>>>>> 44d8b13c
     return true;
 }
 
