// Copyright (c) 2020-2022 The Bitcoin Core developers
// Distributed under the MIT software license, see the accompanying
// file COPYING or http://www.opensource.org/licenses/mit-license.php.

#include <chainparams.h>
#include <coins.h>
#include <crypto/muhash.h>
#include <index/coinstatsindex.h>
#include <kernel/coinstats.h>
#include <logging.h>
#include <node/blockstorage.h>
#include <serialize.h>
#include <txdb.h>
#include <undo.h>
#include <util/system.h>
#include <validation.h>

using kernel::CCoinsStats;
using kernel::GetBogoSize;
using kernel::TxOutSer;

using node::ReadBlockFromDisk;
using node::UndoReadFromDisk;

static constexpr uint8_t DB_BLOCK_HASH{'s'};
static constexpr uint8_t DB_BLOCK_HEIGHT{'t'};
static constexpr uint8_t DB_MUHASH{'M'};

namespace {

struct DBVal {
    uint256 muhash;
    uint64_t transaction_output_count;
    uint64_t bogo_size;
    CAmount total_amount;
    CAmount total_subsidy;
    CAmount total_unspendable_amount;
    CAmount total_prevout_spent_amount;
    CAmount total_new_outputs_ex_coinbase_amount;
    CAmount total_coinbase_amount;
    CAmount total_unspendables_genesis_block;
    CAmount total_unspendables_bip30;
    CAmount total_unspendables_scripts;
    CAmount total_unspendables_unclaimed_rewards;

    SERIALIZE_METHODS(DBVal, obj)
    {
        READWRITE(obj.muhash);
        READWRITE(obj.transaction_output_count);
        READWRITE(obj.bogo_size);
        READWRITE(obj.total_amount);
        READWRITE(obj.total_subsidy);
        READWRITE(obj.total_unspendable_amount);
        READWRITE(obj.total_prevout_spent_amount);
        READWRITE(obj.total_new_outputs_ex_coinbase_amount);
        READWRITE(obj.total_coinbase_amount);
        READWRITE(obj.total_unspendables_genesis_block);
        READWRITE(obj.total_unspendables_bip30);
        READWRITE(obj.total_unspendables_scripts);
        READWRITE(obj.total_unspendables_unclaimed_rewards);
    }
};

struct DBHeightKey {
    int height;

    explicit DBHeightKey(int height_in) : height(height_in) {}

    template <typename Stream>
    void Serialize(Stream& s) const
    {
        ser_writedata8(s, DB_BLOCK_HEIGHT);
        ser_writedata32be(s, height);
    }

    template <typename Stream>
    void Unserialize(Stream& s)
    {
        const uint8_t prefix{ser_readdata8(s)};
        if (prefix != DB_BLOCK_HEIGHT) {
            throw std::ios_base::failure("Invalid format for coinstatsindex DB height key");
        }
        height = ser_readdata32be(s);
    }
};

struct DBHashKey {
    uint256 block_hash;

    explicit DBHashKey(const uint256& hash_in) : block_hash(hash_in) {}

    SERIALIZE_METHODS(DBHashKey, obj)
    {
        uint8_t prefix{DB_BLOCK_HASH};
        READWRITE(prefix);
        if (prefix != DB_BLOCK_HASH) {
            throw std::ios_base::failure("Invalid format for coinstatsindex DB hash key");
        }

        READWRITE(obj.block_hash);
    }
};

}; // namespace

std::unique_ptr<CoinStatsIndex> g_coin_stats_index;

CoinStatsIndex::CoinStatsIndex(std::unique_ptr<interfaces::Chain> chain, size_t n_cache_size, bool f_memory, bool f_wipe)
    : BaseIndex(std::move(chain), "coinstatsindex")
{
    fs::path path{gArgs.GetDataDirNet() / "indexes" / "coinstats"};
    fs::create_directories(path);

    m_db = std::make_unique<CoinStatsIndex::DB>(path / "db", n_cache_size, f_memory, f_wipe);
}

bool CoinStatsIndex::CustomAppend(const interfaces::BlockInfo& block)
{
    CBlockUndo block_undo;
<<<<<<< HEAD
    const CAmount block_subsidy{GetBlockSubsidy(pindex->nHeight, Params().GetConsensus(), block.IsProofOfStake())};
=======
    const CAmount block_subsidy{GetBlockSubsidy(block.height, Params().GetConsensus())};
>>>>>>> 88259837
    m_total_subsidy += block_subsidy;

    // Ignore genesis block
    if (block.height > 0) {
        // pindex variable gives indexing code access to node internals. It
        // will be removed in upcoming commit
        const CBlockIndex* pindex = WITH_LOCK(cs_main, return m_chainstate->m_blockman.LookupBlockIndex(block.hash));
        if (!UndoReadFromDisk(block_undo, pindex)) {
            return false;
        }

        std::pair<uint256, DBVal> read_out;
        if (!m_db->Read(DBHeightKey(block.height - 1), read_out)) {
            return false;
        }

        uint256 expected_block_hash{*Assert(block.prev_hash)};
        if (read_out.first != expected_block_hash) {
            LogPrintf("WARNING: previous block header belongs to unexpected block %s; expected %s\n",
                      read_out.first.ToString(), expected_block_hash.ToString());

            if (!m_db->Read(DBHashKey(expected_block_hash), read_out)) {
                return error("%s: previous block header not found; expected %s",
                             __func__, expected_block_hash.ToString());
            }
        }

        // Add the new utxos created from the block
        assert(block.data);
        for (size_t i = 0; i < block.data->vtx.size(); ++i) {
            const auto& tx{block.data->vtx.at(i)};

            // Skip duplicate txid coinbase transactions (BIP30).
            if (IsBIP30Unspendable(*pindex) && tx->IsCoinBase()) {
                m_total_unspendable_amount += block_subsidy;
                m_total_unspendables_bip30 += block_subsidy;
                continue;
            }

            for (uint32_t j = 0; j < tx->vout.size(); ++j) {
                const CTxOut& out{tx->vout[j]};
<<<<<<< HEAD
                Coin coin{out, pindex->nHeight, tx->IsCoinBase(), tx->IsCoinStake(), (int)tx->nTime};
=======
                Coin coin{out, block.height, tx->IsCoinBase()};
>>>>>>> 88259837
                COutPoint outpoint{tx->GetHash(), j};

                // Skip unspendable coins
                if (coin.out.scriptPubKey.IsUnspendable()) {
                    m_total_unspendable_amount += coin.out.nValue;
                    m_total_unspendables_scripts += coin.out.nValue;
                    continue;
                }

                m_muhash.Insert(MakeUCharSpan(TxOutSer(outpoint, coin)));

                if (tx->IsCoinBase()) {
                    m_total_coinbase_amount += coin.out.nValue;
                } else {
                    m_total_new_outputs_ex_coinbase_amount += coin.out.nValue;
                }

                ++m_transaction_output_count;
                m_total_amount += coin.out.nValue;
                m_bogo_size += GetBogoSize(coin.out.scriptPubKey);
            }

            // The coinbase tx has no undo data since no former output is spent
            if (!tx->IsCoinBase()) {
                const auto& tx_undo{block_undo.vtxundo.at(i - 1)};

                for (size_t j = 0; j < tx_undo.vprevout.size(); ++j) {
                    Coin coin{tx_undo.vprevout[j]};
                    COutPoint outpoint{tx->vin[j].prevout.hash, tx->vin[j].prevout.n};

                    m_muhash.Remove(MakeUCharSpan(TxOutSer(outpoint, coin)));

                    m_total_prevout_spent_amount += coin.out.nValue;

                    --m_transaction_output_count;
                    m_total_amount -= coin.out.nValue;
                    m_bogo_size -= GetBogoSize(coin.out.scriptPubKey);
                }
            }
        }
    } else {
        // genesis block
        m_total_unspendable_amount += block_subsidy;
        m_total_unspendables_genesis_block += block_subsidy;
    }

    // If spent prevouts + block subsidy are still a higher amount than
    // new outputs + coinbase + current unspendable amount this means
    // the miner did not claim the full block reward. Unclaimed block
    // rewards are also unspendable.
    const CAmount unclaimed_rewards{(m_total_prevout_spent_amount + m_total_subsidy) - (m_total_new_outputs_ex_coinbase_amount + m_total_coinbase_amount + m_total_unspendable_amount)};
    m_total_unspendable_amount += unclaimed_rewards;
    m_total_unspendables_unclaimed_rewards += unclaimed_rewards;

    std::pair<uint256, DBVal> value;
    value.first = block.hash;
    value.second.transaction_output_count = m_transaction_output_count;
    value.second.bogo_size = m_bogo_size;
    value.second.total_amount = m_total_amount;
    value.second.total_subsidy = m_total_subsidy;
    value.second.total_unspendable_amount = m_total_unspendable_amount;
    value.second.total_prevout_spent_amount = m_total_prevout_spent_amount;
    value.second.total_new_outputs_ex_coinbase_amount = m_total_new_outputs_ex_coinbase_amount;
    value.second.total_coinbase_amount = m_total_coinbase_amount;
    value.second.total_unspendables_genesis_block = m_total_unspendables_genesis_block;
    value.second.total_unspendables_bip30 = m_total_unspendables_bip30;
    value.second.total_unspendables_scripts = m_total_unspendables_scripts;
    value.second.total_unspendables_unclaimed_rewards = m_total_unspendables_unclaimed_rewards;

    uint256 out;
    m_muhash.Finalize(out);
    value.second.muhash = out;

    // Intentionally do not update DB_MUHASH here so it stays in sync with
    // DB_BEST_BLOCK, and the index is not corrupted if there is an unclean shutdown.
    return m_db->Write(DBHeightKey(block.height), value);
}

static bool CopyHeightIndexToHashIndex(CDBIterator& db_it, CDBBatch& batch,
                                       const std::string& index_name,
                                       int start_height, int stop_height)
{
    DBHeightKey key{start_height};
    db_it.Seek(key);

    for (int height = start_height; height <= stop_height; ++height) {
        if (!db_it.GetKey(key) || key.height != height) {
            return error("%s: unexpected key in %s: expected (%c, %d)",
                         __func__, index_name, DB_BLOCK_HEIGHT, height);
        }

        std::pair<uint256, DBVal> value;
        if (!db_it.GetValue(value)) {
            return error("%s: unable to read value in %s at key (%c, %d)",
                         __func__, index_name, DB_BLOCK_HEIGHT, height);
        }

        batch.Write(DBHashKey(value.first), std::move(value.second));

        db_it.Next();
    }
    return true;
}

bool CoinStatsIndex::CustomRewind(const interfaces::BlockKey& current_tip, const interfaces::BlockKey& new_tip)
{
    CDBBatch batch(*m_db);
    std::unique_ptr<CDBIterator> db_it(m_db->NewIterator());

    // During a reorg, we need to copy all hash digests for blocks that are
    // getting disconnected from the height index to the hash index so we can
    // still find them when the height index entries are overwritten.
    if (!CopyHeightIndexToHashIndex(*db_it, batch, m_name, new_tip.height, current_tip.height)) {
        return false;
    }

    if (!m_db->WriteBatch(batch)) return false;

    {
        LOCK(cs_main);
        const CBlockIndex* iter_tip{m_chainstate->m_blockman.LookupBlockIndex(current_tip.hash)};
        const CBlockIndex* new_tip_index{m_chainstate->m_blockman.LookupBlockIndex(new_tip.hash)};
        const auto& consensus_params{Params().GetConsensus()};

        do {
            CBlock block;

            if (!ReadBlockFromDisk(block, iter_tip, consensus_params)) {
                return error("%s: Failed to read block %s from disk",
                             __func__, iter_tip->GetBlockHash().ToString());
            }

            ReverseBlock(block, iter_tip);

            iter_tip = iter_tip->GetAncestor(iter_tip->nHeight - 1);
        } while (new_tip_index != iter_tip);
    }

    return true;
}

static bool LookUpOne(const CDBWrapper& db, const interfaces::BlockKey& block, DBVal& result)
{
    // First check if the result is stored under the height index and the value
    // there matches the block hash. This should be the case if the block is on
    // the active chain.
    std::pair<uint256, DBVal> read_out;
    if (!db.Read(DBHeightKey(block.height), read_out)) {
        return false;
    }
    if (read_out.first == block.hash) {
        result = std::move(read_out.second);
        return true;
    }

    // If value at the height index corresponds to an different block, the
    // result will be stored in the hash index.
    return db.Read(DBHashKey(block.hash), result);
}

std::optional<CCoinsStats> CoinStatsIndex::LookUpStats(const CBlockIndex& block_index) const
{
    CCoinsStats stats{block_index.nHeight, block_index.GetBlockHash()};
    stats.index_used = true;

    DBVal entry;
    if (!LookUpOne(*m_db, {block_index.GetBlockHash(), block_index.nHeight}, entry)) {
        return std::nullopt;
    }

    stats.hashSerialized = entry.muhash;
    stats.nTransactionOutputs = entry.transaction_output_count;
    stats.nBogoSize = entry.bogo_size;
    stats.total_amount = entry.total_amount;
    stats.total_subsidy = entry.total_subsidy;
    stats.total_unspendable_amount = entry.total_unspendable_amount;
    stats.total_prevout_spent_amount = entry.total_prevout_spent_amount;
    stats.total_new_outputs_ex_coinbase_amount = entry.total_new_outputs_ex_coinbase_amount;
    stats.total_coinbase_amount = entry.total_coinbase_amount;
    stats.total_unspendables_genesis_block = entry.total_unspendables_genesis_block;
    stats.total_unspendables_bip30 = entry.total_unspendables_bip30;
    stats.total_unspendables_scripts = entry.total_unspendables_scripts;
    stats.total_unspendables_unclaimed_rewards = entry.total_unspendables_unclaimed_rewards;

    return stats;
}

bool CoinStatsIndex::CustomInit(const std::optional<interfaces::BlockKey>& block)
{
    if (!m_db->Read(DB_MUHASH, m_muhash)) {
        // Check that the cause of the read failure is that the key does not
        // exist. Any other errors indicate database corruption or a disk
        // failure, and starting the index would cause further corruption.
        if (m_db->Exists(DB_MUHASH)) {
            return error("%s: Cannot read current %s state; index may be corrupted",
                         __func__, GetName());
        }
    }

    if (block) {
        DBVal entry;
        if (!LookUpOne(*m_db, *block, entry)) {
            return error("%s: Cannot read current %s state; index may be corrupted",
                         __func__, GetName());
        }

        uint256 out;
        m_muhash.Finalize(out);
        if (entry.muhash != out) {
            return error("%s: Cannot read current %s state; index may be corrupted",
                         __func__, GetName());
        }

        m_transaction_output_count = entry.transaction_output_count;
        m_bogo_size = entry.bogo_size;
        m_total_amount = entry.total_amount;
        m_total_subsidy = entry.total_subsidy;
        m_total_unspendable_amount = entry.total_unspendable_amount;
        m_total_prevout_spent_amount = entry.total_prevout_spent_amount;
        m_total_new_outputs_ex_coinbase_amount = entry.total_new_outputs_ex_coinbase_amount;
        m_total_coinbase_amount = entry.total_coinbase_amount;
        m_total_unspendables_genesis_block = entry.total_unspendables_genesis_block;
        m_total_unspendables_bip30 = entry.total_unspendables_bip30;
        m_total_unspendables_scripts = entry.total_unspendables_scripts;
        m_total_unspendables_unclaimed_rewards = entry.total_unspendables_unclaimed_rewards;
    }

    return true;
}

bool CoinStatsIndex::CustomCommit(CDBBatch& batch)
{
    // DB_MUHASH should always be committed in a batch together with DB_BEST_BLOCK
    // to prevent an inconsistent state of the DB.
    batch.Write(DB_MUHASH, m_muhash);
    return true;
}

// Reverse a single block as part of a reorg
bool CoinStatsIndex::ReverseBlock(const CBlock& block, const CBlockIndex* pindex)
{
    CBlockUndo block_undo;
    std::pair<uint256, DBVal> read_out;

    const CAmount block_subsidy{GetBlockSubsidy(pindex->nHeight, Params().GetConsensus(), block.IsProofOfStake())};
    m_total_subsidy -= block_subsidy;

    // Ignore genesis block
    if (pindex->nHeight > 0) {
        if (!UndoReadFromDisk(block_undo, pindex)) {
            return false;
        }

        if (!m_db->Read(DBHeightKey(pindex->nHeight - 1), read_out)) {
            return false;
        }

        uint256 expected_block_hash{pindex->pprev->GetBlockHash()};
        if (read_out.first != expected_block_hash) {
            LogPrintf("WARNING: previous block header belongs to unexpected block %s; expected %s\n",
                      read_out.first.ToString(), expected_block_hash.ToString());

            if (!m_db->Read(DBHashKey(expected_block_hash), read_out)) {
                return error("%s: previous block header not found; expected %s",
                             __func__, expected_block_hash.ToString());
            }
        }
    }

    // Remove the new UTXOs that were created from the block
    for (size_t i = 0; i < block.vtx.size(); ++i) {
        const auto& tx{block.vtx.at(i)};

        for (uint32_t j = 0; j < tx->vout.size(); ++j) {
            const CTxOut& out{tx->vout[j]};
            COutPoint outpoint{tx->GetHash(), j};
            Coin coin{out, pindex->nHeight, tx->IsCoinBase(), tx->IsCoinStake(), (int)tx->nTime};

            // Skip unspendable coins
            if (coin.out.scriptPubKey.IsUnspendable()) {
                m_total_unspendable_amount -= coin.out.nValue;
                m_total_unspendables_scripts -= coin.out.nValue;
                continue;
            }

            m_muhash.Remove(MakeUCharSpan(TxOutSer(outpoint, coin)));

            if (tx->IsCoinBase()) {
                m_total_coinbase_amount -= coin.out.nValue;
            } else {
                m_total_new_outputs_ex_coinbase_amount -= coin.out.nValue;
            }

            --m_transaction_output_count;
            m_total_amount -= coin.out.nValue;
            m_bogo_size -= GetBogoSize(coin.out.scriptPubKey);
        }

        // The coinbase tx has no undo data since no former output is spent
        if (!tx->IsCoinBase()) {
            const auto& tx_undo{block_undo.vtxundo.at(i - 1)};

            for (size_t j = 0; j < tx_undo.vprevout.size(); ++j) {
                Coin coin{tx_undo.vprevout[j]};
                COutPoint outpoint{tx->vin[j].prevout.hash, tx->vin[j].prevout.n};

                m_muhash.Insert(MakeUCharSpan(TxOutSer(outpoint, coin)));

                m_total_prevout_spent_amount -= coin.out.nValue;

                m_transaction_output_count++;
                m_total_amount += coin.out.nValue;
                m_bogo_size += GetBogoSize(coin.out.scriptPubKey);
            }
        }
    }

    const CAmount unclaimed_rewards{(m_total_new_outputs_ex_coinbase_amount + m_total_coinbase_amount + m_total_unspendable_amount) - (m_total_prevout_spent_amount + m_total_subsidy)};
    m_total_unspendable_amount -= unclaimed_rewards;
    m_total_unspendables_unclaimed_rewards -= unclaimed_rewards;

    // Check that the rolled back internal values are consistent with the DB read out
    uint256 out;
    m_muhash.Finalize(out);
    Assert(read_out.second.muhash == out);

    Assert(m_transaction_output_count == read_out.second.transaction_output_count);
    Assert(m_total_amount == read_out.second.total_amount);
    Assert(m_bogo_size == read_out.second.bogo_size);
    Assert(m_total_subsidy == read_out.second.total_subsidy);
    Assert(m_total_unspendable_amount == read_out.second.total_unspendable_amount);
    Assert(m_total_prevout_spent_amount == read_out.second.total_prevout_spent_amount);
    Assert(m_total_new_outputs_ex_coinbase_amount == read_out.second.total_new_outputs_ex_coinbase_amount);
    Assert(m_total_coinbase_amount == read_out.second.total_coinbase_amount);
    Assert(m_total_unspendables_genesis_block == read_out.second.total_unspendables_genesis_block);
    Assert(m_total_unspendables_bip30 == read_out.second.total_unspendables_bip30);
    Assert(m_total_unspendables_scripts == read_out.second.total_unspendables_scripts);
    Assert(m_total_unspendables_unclaimed_rewards == read_out.second.total_unspendables_unclaimed_rewards);

    return true;
}<|MERGE_RESOLUTION|>--- conflicted
+++ resolved
@@ -117,11 +117,7 @@
 bool CoinStatsIndex::CustomAppend(const interfaces::BlockInfo& block)
 {
     CBlockUndo block_undo;
-<<<<<<< HEAD
-    const CAmount block_subsidy{GetBlockSubsidy(pindex->nHeight, Params().GetConsensus(), block.IsProofOfStake())};
-=======
-    const CAmount block_subsidy{GetBlockSubsidy(block.height, Params().GetConsensus())};
->>>>>>> 88259837
+    const CAmount block_subsidy{GetBlockSubsidy(block.height, Params().GetConsensus(), block.is_pos)};
     m_total_subsidy += block_subsidy;
 
     // Ignore genesis block
@@ -163,11 +159,7 @@
 
             for (uint32_t j = 0; j < tx->vout.size(); ++j) {
                 const CTxOut& out{tx->vout[j]};
-<<<<<<< HEAD
-                Coin coin{out, pindex->nHeight, tx->IsCoinBase(), tx->IsCoinStake(), (int)tx->nTime};
-=======
-                Coin coin{out, block.height, tx->IsCoinBase()};
->>>>>>> 88259837
+                Coin coin{out, block.height, tx->IsCoinBase(), tx->IsCoinStake(), (int)tx->nTime};
                 COutPoint outpoint{tx->GetHash(), j};
 
                 // Skip unspendable coins
