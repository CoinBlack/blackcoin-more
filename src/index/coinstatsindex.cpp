// Copyright (c) 2020-2021 The Bitcoin Core developers
// Distributed under the MIT software license, see the accompanying
// file COPYING or http://www.opensource.org/licenses/mit-license.php.

#include <chainparams.h>
#include <coins.h>
#include <crypto/muhash.h>
#include <index/coinstatsindex.h>
#include <node/blockstorage.h>
#include <serialize.h>
#include <txdb.h>
#include <undo.h>
#include <validation.h>

using node::CCoinsStats;
using node::GetBogoSize;
using node::ReadBlockFromDisk;
using node::TxOutSer;
using node::UndoReadFromDisk;

static constexpr uint8_t DB_BLOCK_HASH{'s'};
static constexpr uint8_t DB_BLOCK_HEIGHT{'t'};
static constexpr uint8_t DB_MUHASH{'M'};

namespace {

struct DBVal {
    uint256 muhash;
    uint64_t transaction_output_count;
    uint64_t bogo_size;
    CAmount total_amount;
    CAmount total_subsidy;
    CAmount total_unspendable_amount;
    CAmount total_prevout_spent_amount;
    CAmount total_new_outputs_ex_coinbase_amount;
    CAmount total_coinbase_amount;
    CAmount total_unspendables_genesis_block;
    CAmount total_unspendables_bip30;
    CAmount total_unspendables_scripts;
    CAmount total_unspendables_unclaimed_rewards;

    SERIALIZE_METHODS(DBVal, obj)
    {
        READWRITE(obj.muhash);
        READWRITE(obj.transaction_output_count);
        READWRITE(obj.bogo_size);
        READWRITE(obj.total_amount);
        READWRITE(obj.total_subsidy);
        READWRITE(obj.total_unspendable_amount);
        READWRITE(obj.total_prevout_spent_amount);
        READWRITE(obj.total_new_outputs_ex_coinbase_amount);
        READWRITE(obj.total_coinbase_amount);
        READWRITE(obj.total_unspendables_genesis_block);
        READWRITE(obj.total_unspendables_bip30);
        READWRITE(obj.total_unspendables_scripts);
        READWRITE(obj.total_unspendables_unclaimed_rewards);
    }
};

struct DBHeightKey {
    int height;

    explicit DBHeightKey(int height_in) : height(height_in) {}

    template <typename Stream>
    void Serialize(Stream& s) const
    {
        ser_writedata8(s, DB_BLOCK_HEIGHT);
        ser_writedata32be(s, height);
    }

    template <typename Stream>
    void Unserialize(Stream& s)
    {
        const uint8_t prefix{ser_readdata8(s)};
        if (prefix != DB_BLOCK_HEIGHT) {
            throw std::ios_base::failure("Invalid format for coinstatsindex DB height key");
        }
        height = ser_readdata32be(s);
    }
};

struct DBHashKey {
    uint256 block_hash;

    explicit DBHashKey(const uint256& hash_in) : block_hash(hash_in) {}

    SERIALIZE_METHODS(DBHashKey, obj)
    {
        uint8_t prefix{DB_BLOCK_HASH};
        READWRITE(prefix);
        if (prefix != DB_BLOCK_HASH) {
            throw std::ios_base::failure("Invalid format for coinstatsindex DB hash key");
        }

        READWRITE(obj.block_hash);
    }
};

}; // namespace

std::unique_ptr<CoinStatsIndex> g_coin_stats_index;

CoinStatsIndex::CoinStatsIndex(size_t n_cache_size, bool f_memory, bool f_wipe)
{
    fs::path path{gArgs.GetDataDirNet() / "indexes" / "coinstats"};
    fs::create_directories(path);

    m_db = std::make_unique<CoinStatsIndex::DB>(path / "db", n_cache_size, f_memory, f_wipe);
}

bool CoinStatsIndex::WriteBlock(const CBlock& block, const CBlockIndex* pindex)
{
    CBlockUndo block_undo;
    const CAmount block_subsidy{GetBlockSubsidy(pindex->nHeight, Params().GetConsensus(), block.IsProofOfStake())};
    m_total_subsidy += block_subsidy;

    // Ignore genesis block
    if (pindex->nHeight > 0) {
        if (!UndoReadFromDisk(block_undo, pindex)) {
            return false;
        }

        std::pair<uint256, DBVal> read_out;
        if (!m_db->Read(DBHeightKey(pindex->nHeight - 1), read_out)) {
            return false;
        }

        uint256 expected_block_hash{pindex->pprev->GetBlockHash()};
        if (read_out.first != expected_block_hash) {
            LogPrintf("WARNING: previous block header belongs to unexpected block %s; expected %s\n",
                      read_out.first.ToString(), expected_block_hash.ToString());

            if (!m_db->Read(DBHashKey(expected_block_hash), read_out)) {
                return error("%s: previous block header not found; expected %s",
                             __func__, expected_block_hash.ToString());
            }
        }

        // TODO: Deduplicate BIP30 related code
        bool is_bip30_block{(pindex->nHeight == 91722 && pindex->GetBlockHash() == uint256S("0x00000000000271a2dc26e7667f8419f2e15416dc6955e5a6c6cdf3f2574dd08e")) ||
                            (pindex->nHeight == 91812 && pindex->GetBlockHash() == uint256S("0x00000000000af0aed4792b1acee3d966af36cf5def14935db8de83d6f9306f2f"))};

        // Add the new utxos created from the block
        for (size_t i = 0; i < block.vtx.size(); ++i) {
            const auto& tx{block.vtx.at(i)};

            // Skip duplicate txid coinbase transactions (BIP30).
            if (is_bip30_block && tx->IsCoinBase()) {
                m_total_unspendable_amount += block_subsidy;
                m_total_unspendables_bip30 += block_subsidy;
                continue;
            }

            for (uint32_t j = 0; j < tx->vout.size(); ++j) {
                const CTxOut& out{tx->vout[j]};
<<<<<<< HEAD
                Coin coin{out, pindex->nHeight, tx->IsCoinBase(), tx->IsCoinStake(), static_cast<int>(tx->nTime)};
                COutPoint outpoint{tx->GetHash(), static_cast<uint32_t>(j)};
=======
                Coin coin{out, pindex->nHeight, tx->IsCoinBase()};
                COutPoint outpoint{tx->GetHash(), j};
>>>>>>> dd04f2dd

                // Skip unspendable coins
                if (coin.out.scriptPubKey.IsUnspendable()) {
                    m_total_unspendable_amount += coin.out.nValue;
                    m_total_unspendables_scripts += coin.out.nValue;
                    continue;
                }

                m_muhash.Insert(MakeUCharSpan(TxOutSer(outpoint, coin)));

                if (tx->IsCoinBase()) {
                    m_total_coinbase_amount += coin.out.nValue;
                } else {
                    m_total_new_outputs_ex_coinbase_amount += coin.out.nValue;
                }

                ++m_transaction_output_count;
                m_total_amount += coin.out.nValue;
                m_bogo_size += GetBogoSize(coin.out.scriptPubKey);
            }

            // The coinbase tx has no undo data since no former output is spent
            if (!tx->IsCoinBase()) {
                const auto& tx_undo{block_undo.vtxundo.at(i - 1)};

                for (size_t j = 0; j < tx_undo.vprevout.size(); ++j) {
                    Coin coin{tx_undo.vprevout[j]};
                    COutPoint outpoint{tx->vin[j].prevout.hash, tx->vin[j].prevout.n};

                    m_muhash.Remove(MakeUCharSpan(TxOutSer(outpoint, coin)));

                    m_total_prevout_spent_amount += coin.out.nValue;

                    --m_transaction_output_count;
                    m_total_amount -= coin.out.nValue;
                    m_bogo_size -= GetBogoSize(coin.out.scriptPubKey);
                }
            }
        }
    } else {
        // genesis block
        m_total_unspendable_amount += block_subsidy;
        m_total_unspendables_genesis_block += block_subsidy;
    }

    // If spent prevouts + block subsidy are still a higher amount than
    // new outputs + coinbase + current unspendable amount this means
    // the miner did not claim the full block reward. Unclaimed block
    // rewards are also unspendable.
    const CAmount unclaimed_rewards{(m_total_prevout_spent_amount + m_total_subsidy) - (m_total_new_outputs_ex_coinbase_amount + m_total_coinbase_amount + m_total_unspendable_amount)};
    m_total_unspendable_amount += unclaimed_rewards;
    m_total_unspendables_unclaimed_rewards += unclaimed_rewards;

    std::pair<uint256, DBVal> value;
    value.first = pindex->GetBlockHash();
    value.second.transaction_output_count = m_transaction_output_count;
    value.second.bogo_size = m_bogo_size;
    value.second.total_amount = m_total_amount;
    value.second.total_subsidy = m_total_subsidy;
    value.second.total_unspendable_amount = m_total_unspendable_amount;
    value.second.total_prevout_spent_amount = m_total_prevout_spent_amount;
    value.second.total_new_outputs_ex_coinbase_amount = m_total_new_outputs_ex_coinbase_amount;
    value.second.total_coinbase_amount = m_total_coinbase_amount;
    value.second.total_unspendables_genesis_block = m_total_unspendables_genesis_block;
    value.second.total_unspendables_bip30 = m_total_unspendables_bip30;
    value.second.total_unspendables_scripts = m_total_unspendables_scripts;
    value.second.total_unspendables_unclaimed_rewards = m_total_unspendables_unclaimed_rewards;

    uint256 out;
    m_muhash.Finalize(out);
    value.second.muhash = out;

    CDBBatch batch(*m_db);
    batch.Write(DBHeightKey(pindex->nHeight), value);
    batch.Write(DB_MUHASH, m_muhash);
    return m_db->WriteBatch(batch);
}

static bool CopyHeightIndexToHashIndex(CDBIterator& db_it, CDBBatch& batch,
                                       const std::string& index_name,
                                       int start_height, int stop_height)
{
    DBHeightKey key{start_height};
    db_it.Seek(key);

    for (int height = start_height; height <= stop_height; ++height) {
        if (!db_it.GetKey(key) || key.height != height) {
            return error("%s: unexpected key in %s: expected (%c, %d)",
                         __func__, index_name, DB_BLOCK_HEIGHT, height);
        }

        std::pair<uint256, DBVal> value;
        if (!db_it.GetValue(value)) {
            return error("%s: unable to read value in %s at key (%c, %d)",
                         __func__, index_name, DB_BLOCK_HEIGHT, height);
        }

        batch.Write(DBHashKey(value.first), std::move(value.second));

        db_it.Next();
    }
    return true;
}

bool CoinStatsIndex::Rewind(const CBlockIndex* current_tip, const CBlockIndex* new_tip)
{
    assert(current_tip->GetAncestor(new_tip->nHeight) == new_tip);

    CDBBatch batch(*m_db);
    std::unique_ptr<CDBIterator> db_it(m_db->NewIterator());

    // During a reorg, we need to copy all hash digests for blocks that are
    // getting disconnected from the height index to the hash index so we can
    // still find them when the height index entries are overwritten.
    if (!CopyHeightIndexToHashIndex(*db_it, batch, m_name, new_tip->nHeight, current_tip->nHeight)) {
        return false;
    }

    if (!m_db->WriteBatch(batch)) return false;

    {
        LOCK(cs_main);
        CBlockIndex* iter_tip{m_chainstate->m_blockman.LookupBlockIndex(current_tip->GetBlockHash())};
        const auto& consensus_params{Params().GetConsensus()};

        do {
            CBlock block;

            if (!ReadBlockFromDisk(block, iter_tip, consensus_params)) {
                return error("%s: Failed to read block %s from disk",
                             __func__, iter_tip->GetBlockHash().ToString());
            }

            ReverseBlock(block, iter_tip);

            iter_tip = iter_tip->GetAncestor(iter_tip->nHeight - 1);
        } while (new_tip != iter_tip);
    }

    return BaseIndex::Rewind(current_tip, new_tip);
}

static bool LookUpOne(const CDBWrapper& db, const CBlockIndex* block_index, DBVal& result)
{
    // First check if the result is stored under the height index and the value
    // there matches the block hash. This should be the case if the block is on
    // the active chain.
    std::pair<uint256, DBVal> read_out;
    if (!db.Read(DBHeightKey(block_index->nHeight), read_out)) {
        return false;
    }
    if (read_out.first == block_index->GetBlockHash()) {
        result = std::move(read_out.second);
        return true;
    }

    // If value at the height index corresponds to an different block, the
    // result will be stored in the hash index.
    return db.Read(DBHashKey(block_index->GetBlockHash()), result);
}

bool CoinStatsIndex::LookUpStats(const CBlockIndex* block_index, CCoinsStats& coins_stats) const
{
    DBVal entry;
    if (!LookUpOne(*m_db, block_index, entry)) {
        return false;
    }

    coins_stats.hashSerialized = entry.muhash;
    coins_stats.nTransactionOutputs = entry.transaction_output_count;
    coins_stats.nBogoSize = entry.bogo_size;
    coins_stats.total_amount = entry.total_amount;
    coins_stats.total_subsidy = entry.total_subsidy;
    coins_stats.total_unspendable_amount = entry.total_unspendable_amount;
    coins_stats.total_prevout_spent_amount = entry.total_prevout_spent_amount;
    coins_stats.total_new_outputs_ex_coinbase_amount = entry.total_new_outputs_ex_coinbase_amount;
    coins_stats.total_coinbase_amount = entry.total_coinbase_amount;
    coins_stats.total_unspendables_genesis_block = entry.total_unspendables_genesis_block;
    coins_stats.total_unspendables_bip30 = entry.total_unspendables_bip30;
    coins_stats.total_unspendables_scripts = entry.total_unspendables_scripts;
    coins_stats.total_unspendables_unclaimed_rewards = entry.total_unspendables_unclaimed_rewards;

    return true;
}

bool CoinStatsIndex::Init()
{
    if (!m_db->Read(DB_MUHASH, m_muhash)) {
        // Check that the cause of the read failure is that the key does not
        // exist. Any other errors indicate database corruption or a disk
        // failure, and starting the index would cause further corruption.
        if (m_db->Exists(DB_MUHASH)) {
            return error("%s: Cannot read current %s state; index may be corrupted",
                         __func__, GetName());
        }
    }

    if (!BaseIndex::Init()) return false;

    const CBlockIndex* pindex{CurrentIndex()};

    if (pindex) {
        DBVal entry;
        if (!LookUpOne(*m_db, pindex, entry)) {
            return error("%s: Cannot read current %s state; index may be corrupted",
                         __func__, GetName());
        }

        uint256 out;
        m_muhash.Finalize(out);
        if (entry.muhash != out) {
            return error("%s: Cannot read current %s state; index may be corrupted",
                         __func__, GetName());
        }

        m_transaction_output_count = entry.transaction_output_count;
        m_bogo_size = entry.bogo_size;
        m_total_amount = entry.total_amount;
        m_total_subsidy = entry.total_subsidy;
        m_total_unspendable_amount = entry.total_unspendable_amount;
        m_total_prevout_spent_amount = entry.total_prevout_spent_amount;
        m_total_new_outputs_ex_coinbase_amount = entry.total_new_outputs_ex_coinbase_amount;
        m_total_coinbase_amount = entry.total_coinbase_amount;
        m_total_unspendables_genesis_block = entry.total_unspendables_genesis_block;
        m_total_unspendables_bip30 = entry.total_unspendables_bip30;
        m_total_unspendables_scripts = entry.total_unspendables_scripts;
        m_total_unspendables_unclaimed_rewards = entry.total_unspendables_unclaimed_rewards;
    }

    return true;
}

// Reverse a single block as part of a reorg
bool CoinStatsIndex::ReverseBlock(const CBlock& block, const CBlockIndex* pindex)
{
    CBlockUndo block_undo;
    std::pair<uint256, DBVal> read_out;

    const CAmount block_subsidy{GetBlockSubsidy(pindex->nHeight, Params().GetConsensus(), block.IsProofOfStake())};
    m_total_subsidy -= block_subsidy;

    // Ignore genesis block
    if (pindex->nHeight > 0) {
        if (!UndoReadFromDisk(block_undo, pindex)) {
            return false;
        }

        if (!m_db->Read(DBHeightKey(pindex->nHeight - 1), read_out)) {
            return false;
        }

        uint256 expected_block_hash{pindex->pprev->GetBlockHash()};
        if (read_out.first != expected_block_hash) {
            LogPrintf("WARNING: previous block header belongs to unexpected block %s; expected %s\n",
                      read_out.first.ToString(), expected_block_hash.ToString());

            if (!m_db->Read(DBHashKey(expected_block_hash), read_out)) {
                return error("%s: previous block header not found; expected %s",
                             __func__, expected_block_hash.ToString());
            }
        }
    }

    // Remove the new UTXOs that were created from the block
    for (size_t i = 0; i < block.vtx.size(); ++i) {
        const auto& tx{block.vtx.at(i)};

        for (uint32_t j = 0; j < tx->vout.size(); ++j) {
            const CTxOut& out{tx->vout[j]};
<<<<<<< HEAD
            COutPoint outpoint{tx->GetHash(), static_cast<uint32_t>(j)};
            Coin coin{out, pindex->nHeight, tx->IsCoinBase(), tx->IsCoinStake(), static_cast<int>(tx->nTime)};
=======
            COutPoint outpoint{tx->GetHash(), j};
            Coin coin{out, pindex->nHeight, tx->IsCoinBase()};
>>>>>>> dd04f2dd

            // Skip unspendable coins
            if (coin.out.scriptPubKey.IsUnspendable()) {
                m_total_unspendable_amount -= coin.out.nValue;
                m_total_unspendables_scripts -= coin.out.nValue;
                continue;
            }

            m_muhash.Remove(MakeUCharSpan(TxOutSer(outpoint, coin)));

            if (tx->IsCoinBase()) {
                m_total_coinbase_amount -= coin.out.nValue;
            } else {
                m_total_new_outputs_ex_coinbase_amount -= coin.out.nValue;
            }

            --m_transaction_output_count;
            m_total_amount -= coin.out.nValue;
            m_bogo_size -= GetBogoSize(coin.out.scriptPubKey);
        }

        // The coinbase tx has no undo data since no former output is spent
        if (!tx->IsCoinBase()) {
            const auto& tx_undo{block_undo.vtxundo.at(i - 1)};

            for (size_t j = 0; j < tx_undo.vprevout.size(); ++j) {
                Coin coin{tx_undo.vprevout[j]};
                COutPoint outpoint{tx->vin[j].prevout.hash, tx->vin[j].prevout.n};

                m_muhash.Insert(MakeUCharSpan(TxOutSer(outpoint, coin)));

                m_total_prevout_spent_amount -= coin.out.nValue;

                m_transaction_output_count++;
                m_total_amount += coin.out.nValue;
                m_bogo_size += GetBogoSize(coin.out.scriptPubKey);
            }
        }
    }

    const CAmount unclaimed_rewards{(m_total_new_outputs_ex_coinbase_amount + m_total_coinbase_amount + m_total_unspendable_amount) - (m_total_prevout_spent_amount + m_total_subsidy)};
    m_total_unspendable_amount -= unclaimed_rewards;
    m_total_unspendables_unclaimed_rewards -= unclaimed_rewards;

    // Check that the rolled back internal values are consistent with the DB read out
    uint256 out;
    m_muhash.Finalize(out);
    Assert(read_out.second.muhash == out);

    Assert(m_transaction_output_count == read_out.second.transaction_output_count);
    Assert(m_total_amount == read_out.second.total_amount);
    Assert(m_bogo_size == read_out.second.bogo_size);
    Assert(m_total_subsidy == read_out.second.total_subsidy);
    Assert(m_total_unspendable_amount == read_out.second.total_unspendable_amount);
    Assert(m_total_prevout_spent_amount == read_out.second.total_prevout_spent_amount);
    Assert(m_total_new_outputs_ex_coinbase_amount == read_out.second.total_new_outputs_ex_coinbase_amount);
    Assert(m_total_coinbase_amount == read_out.second.total_coinbase_amount);
    Assert(m_total_unspendables_genesis_block == read_out.second.total_unspendables_genesis_block);
    Assert(m_total_unspendables_bip30 == read_out.second.total_unspendables_bip30);
    Assert(m_total_unspendables_scripts == read_out.second.total_unspendables_scripts);
    Assert(m_total_unspendables_unclaimed_rewards == read_out.second.total_unspendables_unclaimed_rewards);

    return m_db->Write(DB_MUHASH, m_muhash);
}<|MERGE_RESOLUTION|>--- conflicted
+++ resolved
@@ -154,13 +154,8 @@
 
             for (uint32_t j = 0; j < tx->vout.size(); ++j) {
                 const CTxOut& out{tx->vout[j]};
-<<<<<<< HEAD
-                Coin coin{out, pindex->nHeight, tx->IsCoinBase(), tx->IsCoinStake(), static_cast<int>(tx->nTime)};
-                COutPoint outpoint{tx->GetHash(), static_cast<uint32_t>(j)};
-=======
-                Coin coin{out, pindex->nHeight, tx->IsCoinBase()};
+                Coin coin{out, pindex->nHeight, tx->IsCoinBase(), tx->IsCoinStake(), (int)tx->nTime};
                 COutPoint outpoint{tx->GetHash(), j};
->>>>>>> dd04f2dd
 
                 // Skip unspendable coins
                 if (coin.out.scriptPubKey.IsUnspendable()) {
@@ -430,13 +425,8 @@
 
         for (uint32_t j = 0; j < tx->vout.size(); ++j) {
             const CTxOut& out{tx->vout[j]};
-<<<<<<< HEAD
-            COutPoint outpoint{tx->GetHash(), static_cast<uint32_t>(j)};
-            Coin coin{out, pindex->nHeight, tx->IsCoinBase(), tx->IsCoinStake(), static_cast<int>(tx->nTime)};
-=======
             COutPoint outpoint{tx->GetHash(), j};
-            Coin coin{out, pindex->nHeight, tx->IsCoinBase()};
->>>>>>> dd04f2dd
+            Coin coin{out, pindex->nHeight, tx->IsCoinBase(), tx->IsCoinStake(), (int)tx->nTime};
 
             // Skip unspendable coins
             if (coin.out.scriptPubKey.IsUnspendable()) {
