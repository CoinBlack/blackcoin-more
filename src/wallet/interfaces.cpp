--- conflicted
+++ resolved
@@ -20,13 +20,8 @@
 #include <util/ui_change_type.h>
 #include <wallet/coincontrol.h>
 #include <wallet/context.h>
-<<<<<<< HEAD
-#include <wallet/ismine.h>
-=======
-#include <wallet/feebumper.h>
 #include <wallet/fees.h>
 #include <wallet/types.h>
->>>>>>> 88259837
 #include <wallet/load.h>
 #include <wallet/receive.h>
 #include <wallet/rpc/wallet.h>
@@ -273,15 +268,6 @@
         CAmount& fee) override
     {
         LOCK(m_wallet->cs_wallet);
-<<<<<<< HEAD
-        CTransactionRef tx;
-        CAmount fee_calc_out;
-        if (!CreateTransaction(*m_wallet, recipients, tx, fee, change_pos,
-                fail_reason, coin_control, fee_calc_out, sign)) {
-            return {};
-        }
-        return tx;
-=======
         auto res = CreateTransaction(*m_wallet, recipients, change_pos,
                                      coin_control, sign);
         if (!res) return util::Error{util::ErrorString(res)};
@@ -290,7 +276,6 @@
         change_pos = txr.change_pos;
 
         return txr.tx;
->>>>>>> 88259837
     }
     void commitTransaction(CTransactionRef tx,
         WalletValueMap value_map,
@@ -305,32 +290,6 @@
         LOCK(m_wallet->cs_wallet);
         return m_wallet->AbandonTransaction(txid);
     }
-<<<<<<< HEAD
-=======
-    bool transactionCanBeBumped(const uint256& txid) override
-    {
-        return feebumper::TransactionCanBeBumped(*m_wallet.get(), txid);
-    }
-    bool createBumpTransaction(const uint256& txid,
-        const CCoinControl& coin_control,
-        std::vector<bilingual_str>& errors,
-        CAmount& old_fee,
-        CAmount& new_fee,
-        CMutableTransaction& mtx) override
-    {
-        std::vector<CTxOut> outputs; // just an empty list of new recipients for now
-        return feebumper::CreateRateBumpTransaction(*m_wallet.get(), txid, coin_control, errors, old_fee, new_fee, mtx, /* require_mine= */ true, outputs) == feebumper::Result::OK;
-    }
-    bool signBumpTransaction(CMutableTransaction& mtx) override { return feebumper::SignTransaction(*m_wallet.get(), mtx); }
-    bool commitBumpTransaction(const uint256& txid,
-        CMutableTransaction&& mtx,
-        std::vector<bilingual_str>& errors,
-        uint256& bumped_txid) override
-    {
-        return feebumper::CommitTransaction(*m_wallet.get(), txid, std::move(mtx), errors, bumped_txid) ==
-               feebumper::Result::OK;
-    }
->>>>>>> 88259837
     CTransactionRef getTx(const uint256& txid) override
     {
         LOCK(m_wallet->cs_wallet);
@@ -502,6 +461,14 @@
         }
         return result;
     }
+    CAmount getMinimumFee(unsigned int tx_bytes,
+        const CCoinControl& coin_control,
+        int64_t current_time) override
+    {
+        CAmount result;
+        result = GetMinimumFee(*m_wallet, tx_bytes, coin_control, current_time);
+        return result;
+    }
     bool hdEnabled() override { return m_wallet->IsHDEnabled(); }
     bool canGetAddresses() override { return m_wallet->CanGetAddresses(); }
     bool hasExternalSigner() override { return m_wallet->IsWalletFlagSet(WALLET_FLAG_EXTERNAL_SIGNER); }
