--- conflicted
+++ resolved
@@ -106,12 +106,8 @@
     result.is_trusted = CachedTxIsTrusted(wallet, wtx);
     result.is_abandoned = wtx.isAbandoned();
     result.is_coinbase = wtx.IsCoinBase();
-<<<<<<< HEAD
     result.is_coinstake = wtx.IsCoinStake();
-    result.is_in_main_chain = wallet.IsTxInMainChain(wtx);
-=======
     result.is_in_main_chain = wtx.isConfirmed();
->>>>>>> 89522379
     return result;
 }
 
