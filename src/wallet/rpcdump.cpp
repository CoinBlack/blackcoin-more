--- conflicted
+++ resolved
@@ -2,24 +2,6 @@
 // Distributed under the MIT software license, see the accompanying
 // file COPYING or http://www.opensource.org/licenses/mit-license.php.
 
-<<<<<<< HEAD
-#include "base58.h"
-#include "chain.h"
-#include "dstencode.h"
-#include "rpc/server.h"
-#include "init.h"
-#include "main.h"
-#include "script/script.h"
-#include "script/standard.h"
-#include "sync.h"
-#include "util.h"
-#include "utiltime.h"
-#include "wallet.h"
-#include "merkleblock.h"
-#include "core_io.h"
-
-#include <fstream>
-=======
 #include <chain.h>
 #include <core_io.h>
 #include <interfaces/chain.h>
@@ -37,7 +19,6 @@
 #include <wallet/rpcwallet.h>
 #include <wallet/wallet.h>
 
->>>>>>> 61646189
 #include <stdint.h>
 #include <tuple>
 
@@ -153,16 +134,10 @@
 
         EnsureWalletIsUnlocked(*pwallet);
 
-<<<<<<< HEAD
-    if (!fGood) throw JSONRPCError(RPC_INVALID_ADDRESS_OR_KEY, "Invalid private key encoding");
-    if (fWalletUnlockStakingOnly)
-    throw JSONRPCError(RPC_WALLET_UNLOCK_NEEDED, "Wallet is unlocked for staking only.");
-=======
         std::string strSecret = request.params[0].get_str();
         std::string strLabel = "";
         if (!request.params[1].isNull())
             strLabel = request.params[1].get_str();
->>>>>>> 61646189
 
         // Whether to perform rescan after import
         if (!request.params[2].isNull())
@@ -181,6 +156,9 @@
 
         CKey key = DecodeSecret(strSecret);
         if (!key.IsValid()) throw JSONRPCError(RPC_INVALID_ADDRESS_OR_KEY, "Invalid private key encoding");
+
+        if (pwallet->m_wallet_unlock_staking_only)
+            throw JSONRPCError(RPC_WALLET_UNLOCK_NEEDED, "Wallet is unlocked for staking only.");
 
         CPubKey pubkey = key.GetPubKey();
         CHECK_NONFATAL(key.VerifyPubKey(pubkey));
@@ -217,60 +195,6 @@
     };
 }
 
-<<<<<<< HEAD
-UniValue abortrescan(const UniValue& params, bool fHelp)
-{
-    if (!EnsureWalletIsAvailable(fHelp))
-        return NullUniValue;
-
-    if (fHelp || params.size() > 0)
-        throw runtime_error(
-            "abortrescan\n"
-            "\nStops current wallet rescan triggered e.g. by an importprivkey call.\n"
-            "\nExamples:\n"
-            "\nImport a private key\n"
-            + HelpExampleCli("importprivkey", "\"mykey\"") +
-            "\nAbort the running wallet rescan\n"
-            + HelpExampleCli("abortrescan", "") +
-            "\nAs a JSON-RPC call\n"
-            + HelpExampleRpc("abortrescan", "")
-        );
-
-    if (!pwalletMain->IsScanning() || pwalletMain->IsAbortingRescan()) return false;
-    pwalletMain->AbortRescan();
-    return true;
-}
-
-void ImportAddress(const CTxDestination& dest, const string& strLabel);
-void ImportScript(const CScript& script, const string& strLabel, bool isRedeemScript)
-{
-    if (!isRedeemScript && ::IsMine(*pwalletMain, script) == ISMINE_SPENDABLE)
-        throw JSONRPCError(RPC_WALLET_ERROR, "The wallet already contains the private key for this address or script");
-
-    pwalletMain->MarkDirty();
-
-    if (!pwalletMain->HaveWatchOnly(script) && !pwalletMain->AddWatchOnly(script))
-        throw JSONRPCError(RPC_WALLET_ERROR, "Error adding address to wallet");
-
-    if (isRedeemScript) {
-        if (!pwalletMain->HaveCScript(script) && !pwalletMain->AddCScript(script))
-            throw JSONRPCError(RPC_WALLET_ERROR, "Error adding p2sh redeemScript to wallet");
-        ImportAddress(CScriptID(script), strLabel);
-    } else {
-        CTxDestination destination;
-        if (ExtractDestination(script, destination)) {
-            pwalletMain->SetAddressBook(destination, strLabel, "receive");
-        }
-    }
-}
-
-void ImportAddress(const CTxDestination &dest, const std::string &strLabel) {
-    CScript script = GetScriptForDestination(dest);
-    ImportScript(script, strLabel, false);
-    // add to address book or update label
-    if (IsValidDestination(dest))
-        pwalletMain->SetAddressBook(dest, strLabel, "receive");
-=======
 RPCHelpMan abortrescan()
 {
     return RPCHelpMan{"abortrescan",
@@ -296,7 +220,6 @@
     return true;
 },
     };
->>>>>>> 61646189
 }
 
 RPCHelpMan importaddress()
@@ -311,7 +234,7 @@
             "as change, and not show up in many RPCs.\n"
             "Note: Use \"getwalletinfo\" to query the scanning progress.\n",
                 {
-                    {"address", RPCArg::Type::STR, RPCArg::Optional::NO, "The Bitcoin address (or hex-encoded script)"},
+                    {"address", RPCArg::Type::STR, RPCArg::Optional::NO, "The Blackcoin address (or hex-encoded script)"},
                     {"label", RPCArg::Type::STR, RPCArg::Default{""}, "An optional label"},
                     {"rescan", RPCArg::Type::BOOL, RPCArg::Default{true}, "Rescan the wallet for transactions"},
                     {"p2sh", RPCArg::Type::BOOL, RPCArg::Default{false}, "Add the P2SH version of the script as well"},
@@ -355,27 +278,6 @@
 
     // Whether to import a p2sh version, too
     bool fP2SH = false;
-<<<<<<< HEAD
-    if (params.size() > 3)
-        fP2SH = params[3].get_bool();
-
-    LOCK2(cs_main, pwalletMain->cs_wallet);
-
-    CTxDestination dest = DecodeDestination(params[0].get_str());
-    if (IsValidDestination(dest)) {
-        if (fP2SH) {
-            throw JSONRPCError(RPC_INVALID_ADDRESS_OR_KEY,
-                               "Cannot use the p2sh flag with an address - use "
-                               "a script instead");
-        }
-        ImportAddress(dest, strLabel);
-    } else if (IsHex(params[0].get_str())) {
-        std::vector<uint8_t> data(ParseHex(params[0].get_str()));
-        ImportScript(CScript(data.begin(), data.end()), strLabel, fP2SH);
-    } else {
-        throw JSONRPCError(RPC_INVALID_ADDRESS_OR_KEY, "Invalid Bitcoin address or script");
-    }
-=======
     if (!request.params[3].isNull())
         fP2SH = request.params[3].get_bool();
 
@@ -404,11 +306,10 @@
             if (fP2SH) {
                 scripts.insert(GetScriptForDestination(ScriptHash(redeem_script)));
             }
->>>>>>> 61646189
 
             pwallet->ImportScriptPubKeys(strLabel, scripts, false /* have_solving_data */, true /* apply_label */, 1 /* timestamp */);
         } else {
-            throw JSONRPCError(RPC_INVALID_ADDRESS_OR_KEY, "Invalid Bitcoin address or script");
+            throw JSONRPCError(RPC_INVALID_ADDRESS_OR_KEY, "Invalid Blackcoin address or script");
         }
     }
     if (fRescan)
@@ -440,25 +341,10 @@
     std::shared_ptr<CWallet> const pwallet = GetWalletForJSONRPCRequest(request);
     if (!pwallet) return NullUniValue;
 
-<<<<<<< HEAD
-    if (fHelp || params.size() != 2)
-        throw runtime_error(
-            "importprunedfunds\n"
-            "\nImports funds without rescan. Corresponding address or script must previously be included in wallet. Aimed towards pruned wallets. The end-user is responsible to import additional transactions that subsequently spend the imported outputs or rescan after the point in the blockchain the transaction is included.\n"
-            "\nArguments:\n"
-            "1. \"rawtransaction\" (string, required) A raw transaction in hex funding an already-existing address in wallet\n"
-            "2. \"txoutproof\"     (string, required) The hex output from gettxoutproof that contains the transaction\n"
-        );
-
-    CTransaction tx;
-    if (!DecodeHexTx(tx, params[0].get_str()))
-        throw JSONRPCError(RPC_DESERIALIZATION_ERROR, "TX decode failed");
-=======
     CMutableTransaction tx;
     if (!DecodeHexTx(tx, request.params[0].get_str())) {
         throw JSONRPCError(RPC_DESERIALIZATION_ERROR, "TX decode failed. Make sure the tx has at least one input.");
     }
->>>>>>> 61646189
     uint256 hashTx = tx.GetHash();
 
     CDataStream ssMB(ParseHexV(request.params[1], "proof"), SER_NETWORK, PROTOCOL_VERSION);
@@ -603,12 +489,7 @@
 
         pwallet->MarkDirty();
 
-<<<<<<< HEAD
-    ImportAddress(pubKey.GetID(), strLabel);
-    ImportScript(GetScriptForRawPubKey(pubKey), strLabel, false);
-=======
         pwallet->ImportScriptPubKeys(strLabel, script_pub_keys, true /* have_solving_data */, true /* apply_label */, 1 /* timestamp */);
->>>>>>> 61646189
 
         pwallet->ImportPubKeys({pubKey.GetID()}, {{pubKey.GetID(), pubKey}} , {} /* key_origins */, false /* add_keypool */, false /* internal */, 1 /* timestamp */);
     }
@@ -668,41 +549,12 @@
     {
         LOCK(pwallet->cs_wallet);
 
-<<<<<<< HEAD
-    int64_t nFilesize = std::max((int64_t)1, (int64_t)file.tellg());
-    file.seekg(0, file.beg);
-
-    pwalletMain->ShowProgress(_("Importing..."), 0); // show progress dialog in GUI
-    while (file.good()) {
-        pwalletMain->ShowProgress("", std::max(1, std::min(99, (int)(((double)file.tellg() / (double)nFilesize) * 100))));
-        std::string line;
-        std::getline(file, line);
-        if (line.empty() || line[0] == '#')
-            continue;
-
-        std::vector<std::string> vstr;
-        boost::split(vstr, line, boost::is_any_of(" "));
-        if (vstr.size() < 2)
-            continue;
-        CBitcoinSecret vchSecret;
-        if (!vchSecret.SetString(vstr[0]))
-            continue;
-        CKey key = vchSecret.GetKey();
-        CPubKey pubkey = key.GetPubKey();
-        assert(key.VerifyPubKey(pubkey));
-        CKeyID keyid = pubkey.GetID();
-        if (pwalletMain->HaveKey(keyid)) {
-            LogPrintf("Skipping import of %s (key already present)\n",
-                      EncodeDestination(keyid));
-            continue;
-=======
         EnsureWalletIsUnlocked(*pwallet);
 
         fsbridge::ifstream file;
         file.open(request.params[0].get_str(), std::ios::in | std::ios::ate);
         if (!file.is_open()) {
             throw JSONRPCError(RPC_INVALID_PARAMETER, "Cannot open wallet dump file");
->>>>>>> 61646189
         }
         CHECK_NONFATAL(pwallet->chain().findBlock(pwallet->GetLastBlockHash(), FoundBlock().time(nTimeBegin)));
 
@@ -750,18 +602,11 @@
                 scripts.push_back(std::pair<CScript, int64_t>(script, birth_time));
             }
         }
-<<<<<<< HEAD
-        LogPrintf("Importing %s...\n", EncodeDestination(keyid));
-        if (!pwalletMain->AddKeyPubKey(key, pubkey)) {
-            fGood = false;
-            continue;
-=======
         file.close();
         // We now know whether we are importing private keys, so we can error if private keys are disabled
         if (keys.size() > 0 && pwallet->IsWalletFlagSet(WALLET_FLAG_DISABLE_PRIVATE_KEYS)) {
             pwallet->chain().showProgress("", 100, false); // hide progress dialog in GUI
             throw JSONRPCError(RPC_WALLET_ERROR, "Importing wallets is disabled when private keys are disabled");
->>>>>>> 61646189
         }
         double total = (double)(keys.size() + scripts.size());
         double progress = 0;
@@ -822,34 +667,17 @@
 
 RPCHelpMan dumpprivkey()
 {
-<<<<<<< HEAD
-    if (!EnsureWalletIsAvailable(fHelp))
-        return NullUniValue;
-    
-    if (fHelp || params.size() != 1)
-        throw runtime_error(
-            "dumpprivkey \"blackcoinaddress\"\n"
-            "\nReveals the private key corresponding to 'blackcoinaddress'.\n"
-            "Then the importprivkey can be used with this output\n"
-            "\nArguments:\n"
-            "1. \"blackcoinaddress\"   (string, required) The blackcoin address for the private key\n"
-            "\nResult:\n"
-            "\"key\"                (string) The private key\n"
-            "\nExamples:\n"
-            + HelpExampleCli("dumpprivkey", "\"myaddress\"")
-=======
     return RPCHelpMan{"dumpprivkey",
                 "\nReveals the private key corresponding to 'address'.\n"
                 "Then the importprivkey can be used with this output\n",
                 {
-                    {"address", RPCArg::Type::STR, RPCArg::Optional::NO, "The bitcoin address for the private key"},
+                    {"address", RPCArg::Type::STR, RPCArg::Optional::NO, "The blackcoin address for the private key"},
                 },
                 RPCResult{
                     RPCResult::Type::STR, "key", "The private key"
                 },
                 RPCExamples{
                     HelpExampleCli("dumpprivkey", "\"myaddress\"")
->>>>>>> 61646189
             + HelpExampleCli("importprivkey", "\"mykey\"")
             + HelpExampleRpc("dumpprivkey", "\"myaddress\"")
                 },
@@ -864,34 +692,19 @@
 
     EnsureWalletIsUnlocked(*pwallet);
 
-<<<<<<< HEAD
-    std::string strAddress = params[0].get_str();
-    CTxDestination dest = DecodeDestination(strAddress);
-    if (!IsValidDestination(dest)) {
-        throw JSONRPCError(RPC_INVALID_ADDRESS_OR_KEY,
-                           "Invalid Bitcoin address");
-    }
-    if (fWalletUnlockStakingOnly)
-    	throw JSONRPCError(RPC_WALLET_UNLOCK_NEEDED, "Wallet is unlocked for staking only.");
-    const CKeyID *keyID = boost::get<CKeyID>(&dest);
-    if (!keyID) {
-        throw JSONRPCError(RPC_TYPE_ERROR, "Address does not refer to a key");
-    }
-    CKey vchSecret;
-    if (!pwalletMain->GetKey(*keyID, vchSecret))
-=======
     std::string strAddress = request.params[0].get_str();
     CTxDestination dest = DecodeDestination(strAddress);
     if (!IsValidDestination(dest)) {
-        throw JSONRPCError(RPC_INVALID_ADDRESS_OR_KEY, "Invalid Bitcoin address");
-    }
+        throw JSONRPCError(RPC_INVALID_ADDRESS_OR_KEY, "Invalid Blackcoin address");
+    }
+    if (pwallet->m_wallet_unlock_staking_only)
+        throw JSONRPCError(RPC_WALLET_UNLOCK_NEEDED, "Wallet is unlocked for staking only");
     auto keyid = GetKeyForDestination(spk_man, dest);
     if (keyid.IsNull()) {
         throw JSONRPCError(RPC_TYPE_ERROR, "Address does not refer to a key");
     }
     CKey vchSecret;
     if (!spk_man.GetKey(keyid, vchSecret)) {
->>>>>>> 61646189
         throw JSONRPCError(RPC_WALLET_ERROR, "Private key for address " + strAddress + " is not known");
     }
     return EncodeSecret(vchSecret);
@@ -981,44 +794,6 @@
     file << strprintf("#   mined on %s\n", FormatISO8601DateTime(block_time));
     file << "\n";
 
-<<<<<<< HEAD
-    // add the base58check encoded extended master if the wallet uses HD 
-    CKeyID masterKeyID = pwalletMain->GetHDChain().masterKeyID;
-    if (!masterKeyID.IsNull())
-    {
-        CKey key;
-        if (pwalletMain->GetKey(masterKeyID, key))
-        {
-            CExtKey masterKey;
-            masterKey.SetMaster(key.begin(), key.size());
-
-            CBitcoinExtKey b58extkey;
-            b58extkey.SetKey(masterKey);
-
-            file << "# extended private masterkey: " << b58extkey.ToString() << "\n\n";
-        }
-    }
-
-    for (std::vector<std::pair<int64_t, CKeyID> >::const_iterator it = vKeyBirth.begin(); it != vKeyBirth.end(); it++) {
-        const CKeyID &keyid = it->second;
-        std::string strTime = EncodeDumpTime(it->first);
-        std::string strAddr = EncodeDestination(keyid);
-        CKey key;
-        if (pwalletMain->GetKey(keyid, key)) {
-            file << strprintf("%s %s ", CBitcoinSecret(key).ToString(), strTime);
-            if (pwalletMain->mapAddressBook.count(keyid)) {
-                file << strprintf("label=%s", EncodeDumpString(pwalletMain->mapAddressBook[keyid].name));
-            } else if (keyid == masterKeyID) {
-                file << "hdmaster=1";
-            } else if (setKeyPool.count(keyid)) {
-                file << "reserve=1";
-            } else if (pwalletMain->mapKeyMetadata[keyid].hdKeypath == "m") {
-                file << "inactivehdmaster=1";
-            } else {
-                file << "change=1";
-            }
-            file << strprintf(" # addr=%s%s\n", strAddr, (pwalletMain->mapKeyMetadata[keyid].hdKeypath.size() > 0 ? " hdkeypath="+pwalletMain->mapKeyMetadata[keyid].hdKeypath : ""));
-=======
     // add the base58check encoded extended master if the wallet uses HD
     CKeyID seed_id = spk_man.GetHDChain().seed_id;
     if (!seed_id.IsNull())
@@ -1066,7 +841,6 @@
         if(spk_man.GetCScript(scriptid, script)) {
             file << strprintf("%s %s script=1", HexStr(script), create_time);
             file << strprintf(" # addr=%s\n", address);
->>>>>>> 61646189
         }
     }
     file << "\n";
@@ -1667,7 +1441,7 @@
                                       "block from time %d, which is after or within %d seconds of key creation, and "
                                       "could contain transactions pertaining to the key. As a result, transactions "
                                       "and coins using this key may not appear in the wallet. This error could be "
-                                      "caused by pruning or data corruption (see bitcoind log for details) and could "
+                                      "caused by pruning or data corruption (see blackmored log for details) and could "
                                       "be dealt with by downloading and rescanning the relevant blocks (see -reindex "
                                       "and -rescan options).",
                                 GetImportTimestamp(request, now), scannedTime - TIMESTAMP_WINDOW - 1, TIMESTAMP_WINDOW)));
