// Copyright (c) 2009-2022 The Bitcoin Core developers
// Distributed under the MIT software license, see the accompanying
// file COPYING or http://www.opensource.org/licenses/mit-license.php.

#if defined(HAVE_CONFIG_H)
#include <config/bitcoin-config.h>
#endif

#include <chain.h>
#include <clientversion.h>
#include <core_io.h>
#include <hash.h>
#include <interfaces/chain.h>
#include <key_io.h>
#include <merkleblock.h>
#include <rpc/util.h>
#include <script/descriptor.h>
#include <script/script.h>
#include <script/solver.h>
#include <sync.h>
#include <uint256.h>
#include <util/bip32.h>
#include <util/fs.h>
#include <util/time.h>
#include <util/translation.h>
#include <wallet/rpc/util.h>
#include <wallet/wallet.h>

#include <cstdint>
#include <fstream>
#include <tuple>
#include <string>

#include <univalue.h>



using interfaces::FoundBlock;

namespace wallet {
std::string static EncodeDumpString(const std::string &str) {
    std::stringstream ret;
    for (const unsigned char c : str) {
        if (c <= 32 || c >= 128 || c == '%') {
            ret << '%' << HexStr({&c, 1});
        } else {
            ret << c;
        }
    }
    return ret.str();
}

static std::string DecodeDumpString(const std::string &str) {
    std::stringstream ret;
    for (unsigned int pos = 0; pos < str.length(); pos++) {
        unsigned char c = str[pos];
        if (c == '%' && pos+2 < str.length()) {
            c = (((str[pos+1]>>6)*9+((str[pos+1]-'0')&15)) << 4) |
                ((str[pos+2]>>6)*9+((str[pos+2]-'0')&15));
            pos += 2;
        }
        ret << c;
    }
    return ret.str();
}

static bool GetWalletAddressesForKey(const LegacyScriptPubKeyMan* spk_man, const CWallet& wallet, const CKeyID& keyid, std::string& strAddr, std::string& strLabel) EXCLUSIVE_LOCKS_REQUIRED(wallet.cs_wallet)
{
    bool fLabelFound = false;
    CKey key;
    spk_man->GetKey(keyid, key);
    for (const auto& dest : GetAllDestinationsForKey(key.GetPubKey())) {
        const auto* address_book_entry = wallet.FindAddressBookEntry(dest);
        if (address_book_entry) {
            if (!strAddr.empty()) {
                strAddr += ",";
            }
            strAddr += EncodeDestination(dest);
            strLabel = EncodeDumpString(address_book_entry->GetLabel());
            fLabelFound = true;
        }
    }
    if (!fLabelFound) {
        strAddr = EncodeDestination(GetDestinationForKey(key.GetPubKey(), wallet.m_default_address_type));
    }
    return fLabelFound;
}

static const int64_t TIMESTAMP_MIN = 0;

static void RescanWallet(CWallet& wallet, const WalletRescanReserver& reserver, int64_t time_begin = TIMESTAMP_MIN, bool update = true)
{
    int64_t scanned_time = wallet.RescanFromTime(time_begin, reserver, update);
    if (wallet.IsAbortingRescan()) {
        throw JSONRPCError(RPC_MISC_ERROR, "Rescan aborted by user.");
    } else if (scanned_time > time_begin) {
        throw JSONRPCError(RPC_WALLET_ERROR, "Rescan was unable to fully rescan the blockchain. Some transactions may be missing.");
    }
}

static void EnsureBlockDataFromTime(const CWallet& wallet, int64_t timestamp)
{
    auto& chain{wallet.chain()};

    int height{0};
    const bool found{chain.findFirstBlockWithTimeAndHeight(timestamp - TIMESTAMP_WINDOW, 0, FoundBlock().height(height))};

    uint256 tip_hash{WITH_LOCK(wallet.cs_wallet, return wallet.GetLastBlockHash())};
    if (found && !chain.hasBlocks(tip_hash, height)) {
        throw JSONRPCError(RPC_WALLET_ERROR, strprintf("Pruned blocks from height %d required to import keys. Use RPC call getblockchaininfo to determine your pruned height.", height));
    }
}

RPCHelpMan importprivkey()
{
    return RPCHelpMan{"importprivkey",
                "\nAdds a private key (as returned by dumpprivkey) to your wallet. Requires a new wallet backup.\n"
                "Hint: use importmulti to import more than one private key.\n"
            "\nNote: This call can take over an hour to complete if rescan is true, during that time, other rpc calls\n"
            "may report that the imported key exists but related transactions are still missing, leading to temporarily incorrect/bogus balances and unspent outputs until rescan completes.\n"
            "The rescan parameter can be set to false if the key was never used to create transactions. If it is set to false,\n"
            "but the key was used to create transactions, rescanblockchain needs to be called with the appropriate block range.\n"
            "Note: Use \"getwalletinfo\" to query the scanning progress.\n"
            "Note: This command is only compatible with legacy wallets. Use \"importdescriptors\" with \"combo(X)\" for descriptor wallets.\n",
                {
                    {"privkey", RPCArg::Type::STR, RPCArg::Optional::NO, "The private key (see dumpprivkey)"},
                    {"label", RPCArg::Type::STR, RPCArg::DefaultHint{"current label if address exists, otherwise \"\""}, "An optional label"},
                    {"rescan", RPCArg::Type::BOOL, RPCArg::Default{true}, "Scan the chain and mempool for wallet transactions."},
                },
                RPCResult{RPCResult::Type::NONE, "", ""},
                RPCExamples{
            "\nDump a private key\n"
            + HelpExampleCli("dumpprivkey", "\"myaddress\"") +
            "\nImport the private key with rescan\n"
            + HelpExampleCli("importprivkey", "\"mykey\"") +
            "\nImport using a label and without rescan\n"
            + HelpExampleCli("importprivkey", "\"mykey\" \"testing\" false") +
            "\nImport using default blank label and without rescan\n"
            + HelpExampleCli("importprivkey", "\"mykey\" \"\" false") +
            "\nAs a JSON-RPC call\n"
            + HelpExampleRpc("importprivkey", "\"mykey\", \"testing\", false")
                },
        [&](const RPCHelpMan& self, const JSONRPCRequest& request) -> UniValue
{
    std::shared_ptr<CWallet> const pwallet = GetWalletForJSONRPCRequest(request);
    if (!pwallet) return UniValue::VNULL;

    if (pwallet->IsWalletFlagSet(WALLET_FLAG_DISABLE_PRIVATE_KEYS)) {
        throw JSONRPCError(RPC_WALLET_ERROR, "Cannot import private keys to a wallet with private keys disabled");
    }

    EnsureLegacyScriptPubKeyMan(*pwallet, true);

    WalletRescanReserver reserver(*pwallet);
    bool fRescan = true;
    {
        LOCK(pwallet->cs_wallet);

        EnsureWalletIsUnlocked(*pwallet);

        std::string strSecret = request.params[0].get_str();
        const std::string strLabel{LabelFromValue(request.params[1])};

        // Whether to perform rescan after import
        if (!request.params[2].isNull())
            fRescan = request.params[2].get_bool();

        if (fRescan && !reserver.reserve()) {
            throw JSONRPCError(RPC_WALLET_ERROR, "Wallet is currently rescanning. Abort existing rescan or wait.");
        }

        CKey key = DecodeSecret(strSecret);
        if (!key.IsValid()) throw JSONRPCError(RPC_INVALID_ADDRESS_OR_KEY, "Invalid private key encoding");

        if (pwallet->m_wallet_unlock_staking_only)
            throw JSONRPCError(RPC_WALLET_UNLOCK_NEEDED, "Wallet is unlocked for staking only.");

        CPubKey pubkey = key.GetPubKey();
        CHECK_NONFATAL(key.VerifyPubKey(pubkey));
        CKeyID vchAddress = pubkey.GetID();
        {
            pwallet->MarkDirty();

            // We don't know which corresponding address will be used;
            // label all new addresses, and label existing addresses if a
            // label was passed.
            for (const auto& dest : GetAllDestinationsForKey(pubkey)) {
                if (!request.params[1].isNull() || !pwallet->FindAddressBookEntry(dest)) {
                    pwallet->SetAddressBook(dest, strLabel, AddressPurpose::RECEIVE);
                }
            }

            // Use timestamp of 1 to scan the whole chain
            if (!pwallet->ImportPrivKeys({{vchAddress, key}}, 1)) {
                throw JSONRPCError(RPC_WALLET_ERROR, "Error adding key to wallet");
            }

            // Add the wpkh script for this key if possible
            if (pubkey.IsCompressed()) {
                pwallet->ImportScripts({GetScriptForDestination(WitnessV0KeyHash(vchAddress))}, /*timestamp=*/0);
            }
        }
    }
    if (fRescan) {
        RescanWallet(*pwallet, reserver);
    }

    return UniValue::VNULL;
},
    };
}

RPCHelpMan importaddress()
{
    return RPCHelpMan{"importaddress",
            "\nAdds an address or script (in hex) that can be watched as if it were in your wallet but cannot be used to spend. Requires a new wallet backup.\n"
            "\nNote: This call can take over an hour to complete if rescan is true, during that time, other rpc calls\n"
            "may report that the imported address exists but related transactions are still missing, leading to temporarily incorrect/bogus balances and unspent outputs until rescan completes.\n"
            "The rescan parameter can be set to false if the key was never used to create transactions. If it is set to false,\n"
            "but the key was used to create transactions, rescanblockchain needs to be called with the appropriate block range.\n"
            "If you have the full public key, you should call importpubkey instead of this.\n"
            "Hint: use importmulti to import more than one address.\n"
            "\nNote: If you import a non-standard raw script in hex form, outputs sending to it will be treated\n"
            "as change, and not show up in many RPCs.\n"
            "Note: Use \"getwalletinfo\" to query the scanning progress.\n"
            "Note: This command is only compatible with legacy wallets. Use \"importdescriptors\" for descriptor wallets.\n",
                {
                    {"address", RPCArg::Type::STR, RPCArg::Optional::NO, "The Blackcoin address (or hex-encoded script)"},
                    {"label", RPCArg::Type::STR, RPCArg::Default{""}, "An optional label"},
                    {"rescan", RPCArg::Type::BOOL, RPCArg::Default{true}, "Scan the chain and mempool for wallet transactions."},
                    {"p2sh", RPCArg::Type::BOOL, RPCArg::Default{false}, "Add the P2SH version of the script as well"},
                },
                RPCResult{RPCResult::Type::NONE, "", ""},
                RPCExamples{
            "\nImport an address with rescan\n"
            + HelpExampleCli("importaddress", "\"myaddress\"") +
            "\nImport using a label without rescan\n"
            + HelpExampleCli("importaddress", "\"myaddress\" \"testing\" false") +
            "\nAs a JSON-RPC call\n"
            + HelpExampleRpc("importaddress", "\"myaddress\", \"testing\", false")
                },
        [&](const RPCHelpMan& self, const JSONRPCRequest& request) -> UniValue
{
    std::shared_ptr<CWallet> const pwallet = GetWalletForJSONRPCRequest(request);
    if (!pwallet) return UniValue::VNULL;

    EnsureLegacyScriptPubKeyMan(*pwallet, true);

    const std::string strLabel{LabelFromValue(request.params[1])};

    // Whether to perform rescan after import
    bool fRescan = true;
    if (!request.params[2].isNull())
        fRescan = request.params[2].get_bool();

    WalletRescanReserver reserver(*pwallet);
    if (fRescan && !reserver.reserve()) {
        throw JSONRPCError(RPC_WALLET_ERROR, "Wallet is currently rescanning. Abort existing rescan or wait.");
    }

    // Whether to import a p2sh version, too
    bool fP2SH = false;
    if (!request.params[3].isNull())
        fP2SH = request.params[3].get_bool();

    {
        LOCK(pwallet->cs_wallet);

        CTxDestination dest = DecodeDestination(request.params[0].get_str());
        if (IsValidDestination(dest)) {
            if (fP2SH) {
                throw JSONRPCError(RPC_INVALID_ADDRESS_OR_KEY, "Cannot use the p2sh flag with an address - use a script instead");
            }
            if (OutputTypeFromDestination(dest) == OutputType::BECH32M) {
                throw JSONRPCError(RPC_INVALID_ADDRESS_OR_KEY, "Bech32m addresses cannot be imported into legacy wallets");
            }

            pwallet->MarkDirty();

            pwallet->ImportScriptPubKeys(strLabel, {GetScriptForDestination(dest)}, /*have_solving_data=*/false, /*apply_label=*/true, /*timestamp=*/1);
        } else if (IsHex(request.params[0].get_str())) {
            std::vector<unsigned char> data(ParseHex(request.params[0].get_str()));
            CScript redeem_script(data.begin(), data.end());

            std::set<CScript> scripts = {redeem_script};
            pwallet->ImportScripts(scripts, /*timestamp=*/0);

            if (fP2SH) {
                scripts.insert(GetScriptForDestination(ScriptHash(redeem_script)));
            }

            pwallet->ImportScriptPubKeys(strLabel, scripts, /*have_solving_data=*/false, /*apply_label=*/true, /*timestamp=*/1);
        } else {
            throw JSONRPCError(RPC_INVALID_ADDRESS_OR_KEY, "Invalid Blackcoin address or script");
        }
    }
    if (fRescan)
    {
        RescanWallet(*pwallet, reserver);
        pwallet->ResubmitWalletTransactions(/*relay=*/false, /*force=*/true);
    }

    return UniValue::VNULL;
},
    };
}

<<<<<<< HEAD
=======
RPCHelpMan importprunedfunds()
{
    return RPCHelpMan{"importprunedfunds",
                "\nImports funds without rescan. Corresponding address or script must previously be included in wallet. Aimed towards pruned wallets. The end-user is responsible to import additional transactions that subsequently spend the imported outputs or rescan after the point in the blockchain the transaction is included.\n",
                {
                    {"rawtransaction", RPCArg::Type::STR_HEX, RPCArg::Optional::NO, "A raw transaction in hex funding an already-existing address in wallet"},
                    {"txoutproof", RPCArg::Type::STR_HEX, RPCArg::Optional::NO, "The hex output from gettxoutproof that contains the transaction"},
                },
                RPCResult{RPCResult::Type::NONE, "", ""},
                RPCExamples{""},
        [&](const RPCHelpMan& self, const JSONRPCRequest& request) -> UniValue
{
    std::shared_ptr<CWallet> const pwallet = GetWalletForJSONRPCRequest(request);
    if (!pwallet) return UniValue::VNULL;

    CMutableTransaction tx;
    if (!DecodeHexTx(tx, request.params[0].get_str())) {
        throw JSONRPCError(RPC_DESERIALIZATION_ERROR, "TX decode failed. Make sure the tx has at least one input.");
    }
    uint256 hashTx = tx.GetHash();

    DataStream ssMB{ParseHexV(request.params[1], "proof")};
    CMerkleBlock merkleBlock;
    ssMB >> merkleBlock;

    //Search partial merkle tree in proof for our transaction and index in valid block
    std::vector<uint256> vMatch;
    std::vector<unsigned int> vIndex;
    if (merkleBlock.txn.ExtractMatches(vMatch, vIndex) != merkleBlock.header.hashMerkleRoot) {
        throw JSONRPCError(RPC_INVALID_ADDRESS_OR_KEY, "Something wrong with merkleblock");
    }

    LOCK(pwallet->cs_wallet);
    int height;
    if (!pwallet->chain().findAncestorByHash(pwallet->GetLastBlockHash(), merkleBlock.header.GetHash(), FoundBlock().height(height))) {
        throw JSONRPCError(RPC_INVALID_ADDRESS_OR_KEY, "Block not found in chain");
    }

    std::vector<uint256>::const_iterator it;
    if ((it = std::find(vMatch.begin(), vMatch.end(), hashTx)) == vMatch.end()) {
        throw JSONRPCError(RPC_INVALID_ADDRESS_OR_KEY, "Transaction given doesn't exist in proof");
    }

    unsigned int txnIndex = vIndex[it - vMatch.begin()];

    CTransactionRef tx_ref = MakeTransactionRef(tx);
    if (pwallet->IsMine(*tx_ref)) {
        pwallet->AddToWallet(std::move(tx_ref), TxStateConfirmed{merkleBlock.header.GetHash(), height, static_cast<int>(txnIndex)});
        return UniValue::VNULL;
    }

    throw JSONRPCError(RPC_INVALID_ADDRESS_OR_KEY, "No addresses in wallet correspond to included transaction");
},
    };
}

RPCHelpMan removeprunedfunds()
{
    return RPCHelpMan{"removeprunedfunds",
                "\nDeletes the specified transaction from the wallet. Meant for use with pruned wallets and as a companion to importprunedfunds. This will affect wallet balances.\n",
                {
                    {"txid", RPCArg::Type::STR_HEX, RPCArg::Optional::NO, "The hex-encoded id of the transaction you are deleting"},
                },
                RPCResult{RPCResult::Type::NONE, "", ""},
                RPCExamples{
                    HelpExampleCli("removeprunedfunds", "\"a8d0c0184dde994a09ec054286f1ce581bebf46446a512166eae7628734ea0a5\"") +
            "\nAs a JSON-RPC call\n"
            + HelpExampleRpc("removeprunedfunds", "\"a8d0c0184dde994a09ec054286f1ce581bebf46446a512166eae7628734ea0a5\"")
                },
        [&](const RPCHelpMan& self, const JSONRPCRequest& request) -> UniValue
{
    std::shared_ptr<CWallet> const pwallet = GetWalletForJSONRPCRequest(request);
    if (!pwallet) return UniValue::VNULL;

    LOCK(pwallet->cs_wallet);

    uint256 hash(ParseHashV(request.params[0], "txid"));
    std::vector<uint256> vHash;
    vHash.push_back(hash);
    if (auto res = pwallet->RemoveTxs(vHash); !res) {
        throw JSONRPCError(RPC_WALLET_ERROR, util::ErrorString(res).original);
    }

    return UniValue::VNULL;
},
    };
}

>>>>>>> c7885ecd
RPCHelpMan importpubkey()
{
    return RPCHelpMan{"importpubkey",
                "\nAdds a public key (in hex) that can be watched as if it were in your wallet but cannot be used to spend. Requires a new wallet backup.\n"
                "Hint: use importmulti to import more than one public key.\n"
            "\nNote: This call can take over an hour to complete if rescan is true, during that time, other rpc calls\n"
            "may report that the imported pubkey exists but related transactions are still missing, leading to temporarily incorrect/bogus balances and unspent outputs until rescan completes.\n"
            "The rescan parameter can be set to false if the key was never used to create transactions. If it is set to false,\n"
            "but the key was used to create transactions, rescanblockchain needs to be called with the appropriate block range.\n"
            "Note: Use \"getwalletinfo\" to query the scanning progress.\n"
            "Note: This command is only compatible with legacy wallets. Use \"importdescriptors\" with \"combo(X)\" for descriptor wallets.\n",
                {
                    {"pubkey", RPCArg::Type::STR, RPCArg::Optional::NO, "The hex-encoded public key"},
                    {"label", RPCArg::Type::STR, RPCArg::Default{""}, "An optional label"},
                    {"rescan", RPCArg::Type::BOOL, RPCArg::Default{true}, "Scan the chain and mempool for wallet transactions."},
                },
                RPCResult{RPCResult::Type::NONE, "", ""},
                RPCExamples{
            "\nImport a public key with rescan\n"
            + HelpExampleCli("importpubkey", "\"mypubkey\"") +
            "\nImport using a label without rescan\n"
            + HelpExampleCli("importpubkey", "\"mypubkey\" \"testing\" false") +
            "\nAs a JSON-RPC call\n"
            + HelpExampleRpc("importpubkey", "\"mypubkey\", \"testing\", false")
                },
        [&](const RPCHelpMan& self, const JSONRPCRequest& request) -> UniValue
{
    std::shared_ptr<CWallet> const pwallet = GetWalletForJSONRPCRequest(request);
    if (!pwallet) return UniValue::VNULL;

    EnsureLegacyScriptPubKeyMan(*pwallet, true);

    const std::string strLabel{LabelFromValue(request.params[1])};

    // Whether to perform rescan after import
    bool fRescan = true;
    if (!request.params[2].isNull())
        fRescan = request.params[2].get_bool();

    WalletRescanReserver reserver(*pwallet);
    if (fRescan && !reserver.reserve()) {
        throw JSONRPCError(RPC_WALLET_ERROR, "Wallet is currently rescanning. Abort existing rescan or wait.");
    }

    if (!IsHex(request.params[0].get_str()))
        throw JSONRPCError(RPC_INVALID_ADDRESS_OR_KEY, "Pubkey must be a hex string");
    std::vector<unsigned char> data(ParseHex(request.params[0].get_str()));
    CPubKey pubKey(data);
    if (!pubKey.IsFullyValid())
        throw JSONRPCError(RPC_INVALID_ADDRESS_OR_KEY, "Pubkey is not a valid public key");

    {
        LOCK(pwallet->cs_wallet);

        std::set<CScript> script_pub_keys;
        for (const auto& dest : GetAllDestinationsForKey(pubKey)) {
            script_pub_keys.insert(GetScriptForDestination(dest));
        }

        pwallet->MarkDirty();

        pwallet->ImportScriptPubKeys(strLabel, script_pub_keys, /*have_solving_data=*/true, /*apply_label=*/true, /*timestamp=*/1);

        pwallet->ImportPubKeys({pubKey.GetID()}, {{pubKey.GetID(), pubKey}} , /*key_origins=*/{}, /*add_keypool=*/false, /*internal=*/false, /*timestamp=*/1);
    }
    if (fRescan)
    {
        RescanWallet(*pwallet, reserver);
        pwallet->ResubmitWalletTransactions(/*relay=*/false, /*force=*/true);
    }

    return UniValue::VNULL;
},
    };
}


RPCHelpMan importwallet()
{
    return RPCHelpMan{"importwallet",
                "\nImports keys from a wallet dump file (see dumpwallet). Requires a new wallet backup to include imported keys.\n"
                "Note: Blockchain and Mempool will be rescanned after a successful import. Use \"getwalletinfo\" to query the scanning progress.\n"
                "Note: This command is only compatible with legacy wallets.\n",
                {
                    {"filename", RPCArg::Type::STR, RPCArg::Optional::NO, "The wallet file"},
                },
                RPCResult{RPCResult::Type::NONE, "", ""},
                RPCExamples{
            "\nDump the wallet\n"
            + HelpExampleCli("dumpwallet", "\"test\"") +
            "\nImport the wallet\n"
            + HelpExampleCli("importwallet", "\"test\"") +
            "\nImport using the json rpc call\n"
            + HelpExampleRpc("importwallet", "\"test\"")
                },
        [&](const RPCHelpMan& self, const JSONRPCRequest& request) -> UniValue
{
    std::shared_ptr<CWallet> const pwallet = GetWalletForJSONRPCRequest(request);
    if (!pwallet) return UniValue::VNULL;

    EnsureLegacyScriptPubKeyMan(*pwallet, true);

    WalletRescanReserver reserver(*pwallet);
    if (!reserver.reserve()) {
        throw JSONRPCError(RPC_WALLET_ERROR, "Wallet is currently rescanning. Abort existing rescan or wait.");
    }

    int64_t nTimeBegin = 0;
    bool fGood = true;
    {
        LOCK(pwallet->cs_wallet);

        EnsureWalletIsUnlocked(*pwallet);

        std::ifstream file;
        file.open(fs::u8path(request.params[0].get_str()), std::ios::in | std::ios::ate);
        if (!file.is_open()) {
            throw JSONRPCError(RPC_INVALID_PARAMETER, "Cannot open wallet dump file");
        }
        CHECK_NONFATAL(pwallet->chain().findBlock(pwallet->GetLastBlockHash(), FoundBlock().time(nTimeBegin)));

        int64_t nFilesize = std::max((int64_t)1, (int64_t)file.tellg());
        file.seekg(0, file.beg);

        // Use uiInterface.ShowProgress instead of pwallet.ShowProgress because pwallet.ShowProgress has a cancel button tied to AbortRescan which
        // we don't want for this progress bar showing the import progress. uiInterface.ShowProgress does not have a cancel button.
        pwallet->chain().showProgress(strprintf("%s " + _("Importing…").translated, pwallet->GetDisplayName()), 0, false); // show progress dialog in GUI
        std::vector<std::tuple<CKey, int64_t, bool, std::string>> keys;
        std::vector<std::pair<CScript, int64_t>> scripts;
        while (file.good()) {
            pwallet->chain().showProgress("", std::max(1, std::min(50, (int)(((double)file.tellg() / (double)nFilesize) * 100))), false);
            std::string line;
            std::getline(file, line);
            if (line.empty() || line[0] == '#')
                continue;

            std::vector<std::string> vstr = SplitString(line, ' ');
            if (vstr.size() < 2)
                continue;
            CKey key = DecodeSecret(vstr[0]);
            if (key.IsValid()) {
                int64_t nTime = ParseISO8601DateTime(vstr[1]);
                std::string strLabel;
                bool fLabel = true;
                for (unsigned int nStr = 2; nStr < vstr.size(); nStr++) {
                    if (vstr[nStr].front() == '#')
                        break;
                    if (vstr[nStr] == "change=1")
                        fLabel = false;
                    if (vstr[nStr] == "reserve=1")
                        fLabel = false;
                    if (vstr[nStr].substr(0,6) == "label=") {
                        strLabel = DecodeDumpString(vstr[nStr].substr(6));
                        fLabel = true;
                    }
                }
                nTimeBegin = std::min(nTimeBegin, nTime);
                keys.emplace_back(key, nTime, fLabel, strLabel);
            } else if(IsHex(vstr[0])) {
                std::vector<unsigned char> vData(ParseHex(vstr[0]));
                CScript script = CScript(vData.begin(), vData.end());
                int64_t birth_time = ParseISO8601DateTime(vstr[1]);
                if (birth_time > 0) nTimeBegin = std::min(nTimeBegin, birth_time);
                scripts.emplace_back(script, birth_time);
            }
        }
        file.close();
        EnsureBlockDataFromTime(*pwallet, nTimeBegin);
        // We now know whether we are importing private keys, so we can error if private keys are disabled
        if (keys.size() > 0 && pwallet->IsWalletFlagSet(WALLET_FLAG_DISABLE_PRIVATE_KEYS)) {
            pwallet->chain().showProgress("", 100, false); // hide progress dialog in GUI
            throw JSONRPCError(RPC_WALLET_ERROR, "Importing wallets is disabled when private keys are disabled");
        }
        double total = (double)(keys.size() + scripts.size());
        double progress = 0;
        for (const auto& key_tuple : keys) {
            pwallet->chain().showProgress("", std::max(50, std::min(75, (int)((progress / total) * 100) + 50)), false);
            const CKey& key = std::get<0>(key_tuple);
            int64_t time = std::get<1>(key_tuple);
            bool has_label = std::get<2>(key_tuple);
            std::string label = std::get<3>(key_tuple);

            CPubKey pubkey = key.GetPubKey();
            CHECK_NONFATAL(key.VerifyPubKey(pubkey));
            CKeyID keyid = pubkey.GetID();

            pwallet->WalletLogPrintf("Importing %s...\n", EncodeDestination(PKHash(keyid)));

            if (!pwallet->ImportPrivKeys({{keyid, key}}, time)) {
                pwallet->WalletLogPrintf("Error importing key for %s\n", EncodeDestination(PKHash(keyid)));
                fGood = false;
                continue;
            }

            if (has_label)
                pwallet->SetAddressBook(PKHash(keyid), label, AddressPurpose::RECEIVE);
            progress++;
        }
        for (const auto& script_pair : scripts) {
            pwallet->chain().showProgress("", std::max(50, std::min(75, (int)((progress / total) * 100) + 50)), false);
            const CScript& script = script_pair.first;
            int64_t time = script_pair.second;

            if (!pwallet->ImportScripts({script}, time)) {
                pwallet->WalletLogPrintf("Error importing script %s\n", HexStr(script));
                fGood = false;
                continue;
            }

            progress++;
        }
        pwallet->chain().showProgress("", 100, false); // hide progress dialog in GUI
    }
    pwallet->chain().showProgress("", 100, false); // hide progress dialog in GUI
    RescanWallet(*pwallet, reserver, nTimeBegin, /*update=*/false);
    pwallet->MarkDirty();

    if (!fGood)
        throw JSONRPCError(RPC_WALLET_ERROR, "Error adding some keys/scripts to wallet");

    return UniValue::VNULL;
},
    };
}

RPCHelpMan dumpprivkey()
{
    return RPCHelpMan{"dumpprivkey",
                "\nReveals the private key corresponding to 'address'.\n"
                "Then the importprivkey can be used with this output\n"
                "Note: This command is only compatible with legacy wallets.\n",
                {
                    {"address", RPCArg::Type::STR, RPCArg::Optional::NO, "The blackcoin address for the private key"},
                },
                RPCResult{
                    RPCResult::Type::STR, "key", "The private key"
                },
                RPCExamples{
                    HelpExampleCli("dumpprivkey", "\"myaddress\"")
            + HelpExampleCli("importprivkey", "\"mykey\"")
            + HelpExampleRpc("dumpprivkey", "\"myaddress\"")
                },
        [&](const RPCHelpMan& self, const JSONRPCRequest& request) -> UniValue
{
    const std::shared_ptr<const CWallet> pwallet = GetWalletForJSONRPCRequest(request);
    if (!pwallet) return UniValue::VNULL;

    const LegacyScriptPubKeyMan& spk_man = EnsureConstLegacyScriptPubKeyMan(*pwallet);

    LOCK2(pwallet->cs_wallet, spk_man.cs_KeyStore);

    EnsureWalletIsUnlocked(*pwallet);

    std::string strAddress = request.params[0].get_str();
    CTxDestination dest = DecodeDestination(strAddress);
    if (!IsValidDestination(dest)) {
        throw JSONRPCError(RPC_INVALID_ADDRESS_OR_KEY, "Invalid Blackcoin address");
    }
    if (pwallet->m_wallet_unlock_staking_only)
        throw JSONRPCError(RPC_WALLET_UNLOCK_NEEDED, "Wallet is unlocked for staking only");
    auto keyid = GetKeyForDestination(spk_man, dest);
    if (keyid.IsNull()) {
        throw JSONRPCError(RPC_TYPE_ERROR, "Address does not refer to a key");
    }
    CKey vchSecret;
    if (!spk_man.GetKey(keyid, vchSecret)) {
        throw JSONRPCError(RPC_WALLET_ERROR, "Private key for address " + strAddress + " is not known");
    }
    return EncodeSecret(vchSecret);
},
    };
}


RPCHelpMan dumpwallet()
{
    return RPCHelpMan{"dumpwallet",
                "\nDumps all wallet keys in a human-readable format to a server-side file. This does not allow overwriting existing files.\n"
                "Imported scripts are included in the dumpfile, but corresponding BIP173 addresses, etc. may not be added automatically by importwallet.\n"
                "Note that if your wallet contains keys which are not derived from your HD seed (e.g. imported keys), these are not covered by\n"
                "only backing up the seed itself, and must be backed up too (e.g. ensure you back up the whole dumpfile).\n"
                "Note: This command is only compatible with legacy wallets.\n",
                {
                    {"filename", RPCArg::Type::STR, RPCArg::Optional::NO, "The filename with path (absolute path recommended)"},
                },
                RPCResult{
                    RPCResult::Type::OBJ, "", "",
                    {
                        {RPCResult::Type::STR, "filename", "The filename with full absolute path"},
                    }
                },
                RPCExamples{
                    HelpExampleCli("dumpwallet", "\"test\"")
            + HelpExampleRpc("dumpwallet", "\"test\"")
                },
        [&](const RPCHelpMan& self, const JSONRPCRequest& request) -> UniValue
{
    const std::shared_ptr<const CWallet> pwallet = GetWalletForJSONRPCRequest(request);
    if (!pwallet) return UniValue::VNULL;

    const CWallet& wallet = *pwallet;
    const LegacyScriptPubKeyMan& spk_man = EnsureConstLegacyScriptPubKeyMan(wallet);

    // Make sure the results are valid at least up to the most recent block
    // the user could have gotten from another RPC command prior to now
    wallet.BlockUntilSyncedToCurrentChain();

    LOCK(wallet.cs_wallet);

    EnsureWalletIsUnlocked(wallet);

    fs::path filepath = fs::u8path(request.params[0].get_str());
    filepath = fs::absolute(filepath);

    /* Prevent arbitrary files from being overwritten. There have been reports
     * that users have overwritten wallet files this way:
     * https://github.com/bitcoin/bitcoin/issues/9934
     * It may also avoid other security issues.
     */
    if (fs::exists(filepath)) {
        throw JSONRPCError(RPC_INVALID_PARAMETER, filepath.utf8string() + " already exists. If you are sure this is what you want, move it out of the way first");
    }

    std::ofstream file;
    file.open(filepath);
    if (!file.is_open())
        throw JSONRPCError(RPC_INVALID_PARAMETER, "Cannot open wallet dump file");

    std::map<CKeyID, int64_t> mapKeyBirth;
    wallet.GetKeyBirthTimes(mapKeyBirth);

    int64_t block_time = 0;
    CHECK_NONFATAL(wallet.chain().findBlock(wallet.GetLastBlockHash(), FoundBlock().time(block_time)));

    // Note: To avoid a lock order issue, access to cs_main must be locked before cs_KeyStore.
    // So we do the two things in this function that lock cs_main first: GetKeyBirthTimes, and findBlock.
    LOCK(spk_man.cs_KeyStore);

    const std::map<CKeyID, int64_t>& mapKeyPool = spk_man.GetAllReserveKeys();
    std::set<CScriptID> scripts = spk_man.GetCScripts();

    // sort time/key pairs
    std::vector<std::pair<int64_t, CKeyID> > vKeyBirth;
    vKeyBirth.reserve(mapKeyBirth.size());
    for (const auto& entry : mapKeyBirth) {
        vKeyBirth.emplace_back(entry.second, entry.first);
    }
    mapKeyBirth.clear();
    std::sort(vKeyBirth.begin(), vKeyBirth.end());

    // produce output
    file << strprintf("# Wallet dump created by %s %s\n", PACKAGE_NAME, FormatFullVersion());
    file << strprintf("# * Created on %s\n", FormatISO8601DateTime(GetTime()));
    file << strprintf("# * Best block at time of backup was %i (%s),\n", wallet.GetLastBlockHeight(), wallet.GetLastBlockHash().ToString());
    file << strprintf("#   mined on %s\n", FormatISO8601DateTime(block_time));
    file << "\n";

    // add the base58check encoded extended master if the wallet uses HD
    CKeyID seed_id = spk_man.GetHDChain().seed_id;
    if (!seed_id.IsNull())
    {
        CKey seed;
        if (spk_man.GetKey(seed_id, seed)) {
            CExtKey masterKey;
            masterKey.SetSeed(seed);

            file << "# extended private masterkey: " << EncodeExtKey(masterKey) << "\n\n";
        }
    }
    for (std::vector<std::pair<int64_t, CKeyID> >::const_iterator it = vKeyBirth.begin(); it != vKeyBirth.end(); it++) {
        const CKeyID &keyid = it->second;
        std::string strTime = FormatISO8601DateTime(it->first);
        std::string strAddr;
        std::string strLabel;
        CKey key;
        if (spk_man.GetKey(keyid, key)) {
            CKeyMetadata metadata;
            const auto it{spk_man.mapKeyMetadata.find(keyid)};
            if (it != spk_man.mapKeyMetadata.end()) metadata = it->second;
            file << strprintf("%s %s ", EncodeSecret(key), strTime);
            if (GetWalletAddressesForKey(&spk_man, wallet, keyid, strAddr, strLabel)) {
                file << strprintf("label=%s", strLabel);
            } else if (keyid == seed_id) {
                file << "hdseed=1";
            } else if (mapKeyPool.count(keyid)) {
                file << "reserve=1";
            } else if (metadata.hdKeypath == "s") {
                file << "inactivehdseed=1";
            } else {
                file << "change=1";
            }
            file << strprintf(" # addr=%s%s\n", strAddr, (metadata.has_key_origin ? " hdkeypath="+WriteHDKeypath(metadata.key_origin.path, /*apostrophe=*/true) : ""));
        }
    }
    file << "\n";
    for (const CScriptID &scriptid : scripts) {
        CScript script;
        std::string create_time = "0";
        std::string address = EncodeDestination(ScriptHash(scriptid));
        // get birth times for scripts with metadata
        auto it = spk_man.m_script_metadata.find(scriptid);
        if (it != spk_man.m_script_metadata.end()) {
            create_time = FormatISO8601DateTime(it->second.nCreateTime);
        }
        if(spk_man.GetCScript(scriptid, script)) {
            file << strprintf("%s %s script=1", HexStr(script), create_time);
            file << strprintf(" # addr=%s\n", address);
        }
    }
    file << "\n";
    file << "# End of dump\n";
    file.close();

    UniValue reply(UniValue::VOBJ);
    reply.pushKV("filename", filepath.utf8string());

    return reply;
},
    };
}

struct ImportData
{
    // Input data
    std::unique_ptr<CScript> redeemscript; //!< Provided redeemScript; will be moved to `import_scripts` if relevant.
    std::unique_ptr<CScript> witnessscript; //!< Provided witnessScript; will be moved to `import_scripts` if relevant.

    // Output data
    std::set<CScript> import_scripts;
    std::map<CKeyID, bool> used_keys; //!< Import these private keys if available (the value indicates whether if the key is required for solvability)
    std::map<CKeyID, std::pair<CPubKey, KeyOriginInfo>> key_origins;
};

enum class ScriptContext
{
    TOP, //!< Top-level scriptPubKey
    P2SH, //!< P2SH redeemScript
    WITNESS_V0, //!< P2WSH witnessScript
};

// Analyse the provided scriptPubKey, determining which keys and which redeem scripts from the ImportData struct are needed to spend it, and mark them as used.
// Returns an error string, or the empty string for success.
static std::string RecurseImportData(const CScript& script, ImportData& import_data, const ScriptContext script_ctx)
{
    // Use Solver to obtain script type and parsed pubkeys or hashes:
    std::vector<std::vector<unsigned char>> solverdata;
    TxoutType script_type = Solver(script, solverdata);

    switch (script_type) {
    case TxoutType::PUBKEY: {
        CPubKey pubkey(solverdata[0]);
        import_data.used_keys.emplace(pubkey.GetID(), false);
        return "";
    }
    case TxoutType::PUBKEYHASH: {
        CKeyID id = CKeyID(uint160(solverdata[0]));
        import_data.used_keys[id] = true;
        return "";
    }
    case TxoutType::SCRIPTHASH: {
        if (script_ctx == ScriptContext::P2SH) throw JSONRPCError(RPC_INVALID_ADDRESS_OR_KEY, "Trying to nest P2SH inside another P2SH");
        if (script_ctx == ScriptContext::WITNESS_V0) throw JSONRPCError(RPC_INVALID_ADDRESS_OR_KEY, "Trying to nest P2SH inside a P2WSH");
        CHECK_NONFATAL(script_ctx == ScriptContext::TOP);
        CScriptID id = CScriptID(uint160(solverdata[0]));
        auto subscript = std::move(import_data.redeemscript); // Remove redeemscript from import_data to check for superfluous script later.
        if (!subscript) return "missing redeemscript";
        if (CScriptID(*subscript) != id) return "redeemScript does not match the scriptPubKey";
        import_data.import_scripts.emplace(*subscript);
        return RecurseImportData(*subscript, import_data, ScriptContext::P2SH);
    }
    case TxoutType::MULTISIG: {
        for (size_t i = 1; i + 1< solverdata.size(); ++i) {
            CPubKey pubkey(solverdata[i]);
            import_data.used_keys.emplace(pubkey.GetID(), false);
        }
        return "";
    }
    case TxoutType::WITNESS_V0_SCRIPTHASH: {
        if (script_ctx == ScriptContext::WITNESS_V0) throw JSONRPCError(RPC_INVALID_ADDRESS_OR_KEY, "Trying to nest P2WSH inside another P2WSH");
        CScriptID id{RIPEMD160(solverdata[0])};
        auto subscript = std::move(import_data.witnessscript); // Remove redeemscript from import_data to check for superfluous script later.
        if (!subscript) return "missing witnessscript";
        if (CScriptID(*subscript) != id) return "witnessScript does not match the scriptPubKey or redeemScript";
        if (script_ctx == ScriptContext::TOP) {
            import_data.import_scripts.emplace(script); // Special rule for IsMine: native P2WSH requires the TOP script imported (see script/ismine.cpp)
        }
        import_data.import_scripts.emplace(*subscript);
        return RecurseImportData(*subscript, import_data, ScriptContext::WITNESS_V0);
    }
    case TxoutType::WITNESS_V0_KEYHASH: {
        if (script_ctx == ScriptContext::WITNESS_V0) throw JSONRPCError(RPC_INVALID_ADDRESS_OR_KEY, "Trying to nest P2WPKH inside P2WSH");
        CKeyID id = CKeyID(uint160(solverdata[0]));
        import_data.used_keys[id] = true;
        if (script_ctx == ScriptContext::TOP) {
            import_data.import_scripts.emplace(script); // Special rule for IsMine: native P2WPKH requires the TOP script imported (see script/ismine.cpp)
        }
        return "";
    }
    case TxoutType::NULL_DATA:
        return "unspendable script";
    case TxoutType::NONSTANDARD:
    case TxoutType::WITNESS_UNKNOWN:
    case TxoutType::WITNESS_V1_TAPROOT:
        return "unrecognized script";
    } // no default case, so the compiler can warn about missing cases
    NONFATAL_UNREACHABLE();
}

static UniValue ProcessImportLegacy(ImportData& import_data, std::map<CKeyID, CPubKey>& pubkey_map, std::map<CKeyID, CKey>& privkey_map, std::set<CScript>& script_pub_keys, bool& have_solving_data, const UniValue& data, std::vector<CKeyID>& ordered_pubkeys)
{
    UniValue warnings(UniValue::VARR);

    // First ensure scriptPubKey has either a script or JSON with "address" string
    const UniValue& scriptPubKey = data["scriptPubKey"];
    bool isScript = scriptPubKey.getType() == UniValue::VSTR;
    if (!isScript && !(scriptPubKey.getType() == UniValue::VOBJ && scriptPubKey.exists("address"))) {
        throw JSONRPCError(RPC_INVALID_PARAMETER, "scriptPubKey must be string with script or JSON with address string");
    }
    const std::string& output = isScript ? scriptPubKey.get_str() : scriptPubKey["address"].get_str();

    // Optional fields.
    const std::string& strRedeemScript = data.exists("redeemscript") ? data["redeemscript"].get_str() : "";
    const std::string& witness_script_hex = data.exists("witnessscript") ? data["witnessscript"].get_str() : "";
    const UniValue& pubKeys = data.exists("pubkeys") ? data["pubkeys"].get_array() : UniValue();
    const UniValue& keys = data.exists("keys") ? data["keys"].get_array() : UniValue();
    const bool internal = data.exists("internal") ? data["internal"].get_bool() : false;
    const bool watchOnly = data.exists("watchonly") ? data["watchonly"].get_bool() : false;

    if (data.exists("range")) {
        throw JSONRPCError(RPC_INVALID_PARAMETER, "Range should not be specified for a non-descriptor import");
    }

    // Generate the script and destination for the scriptPubKey provided
    CScript script;
    if (!isScript) {
        CTxDestination dest = DecodeDestination(output);
        if (!IsValidDestination(dest)) {
            throw JSONRPCError(RPC_INVALID_ADDRESS_OR_KEY, "Invalid address \"" + output + "\"");
        }
        if (OutputTypeFromDestination(dest) == OutputType::BECH32M) {
            throw JSONRPCError(RPC_INVALID_ADDRESS_OR_KEY, "Bech32m addresses cannot be imported into legacy wallets");
        }
        script = GetScriptForDestination(dest);
    } else {
        if (!IsHex(output)) {
            throw JSONRPCError(RPC_INVALID_ADDRESS_OR_KEY, "Invalid scriptPubKey \"" + output + "\"");
        }
        std::vector<unsigned char> vData(ParseHex(output));
        script = CScript(vData.begin(), vData.end());
        CTxDestination dest;
        if (!ExtractDestination(script, dest) && !internal) {
            throw JSONRPCError(RPC_INVALID_PARAMETER, "Internal must be set to true for nonstandard scriptPubKey imports.");
        }
    }
    script_pub_keys.emplace(script);

    // Parse all arguments
    if (strRedeemScript.size()) {
        if (!IsHex(strRedeemScript)) {
            throw JSONRPCError(RPC_INVALID_ADDRESS_OR_KEY, "Invalid redeem script \"" + strRedeemScript + "\": must be hex string");
        }
        auto parsed_redeemscript = ParseHex(strRedeemScript);
        import_data.redeemscript = std::make_unique<CScript>(parsed_redeemscript.begin(), parsed_redeemscript.end());
    }
    if (witness_script_hex.size()) {
        if (!IsHex(witness_script_hex)) {
            throw JSONRPCError(RPC_INVALID_ADDRESS_OR_KEY, "Invalid witness script \"" + witness_script_hex + "\": must be hex string");
        }
        auto parsed_witnessscript = ParseHex(witness_script_hex);
        import_data.witnessscript = std::make_unique<CScript>(parsed_witnessscript.begin(), parsed_witnessscript.end());
    }
    for (size_t i = 0; i < pubKeys.size(); ++i) {
        const auto& str = pubKeys[i].get_str();
        if (!IsHex(str)) {
            throw JSONRPCError(RPC_INVALID_ADDRESS_OR_KEY, "Pubkey \"" + str + "\" must be a hex string");
        }
        auto parsed_pubkey = ParseHex(str);
        CPubKey pubkey(parsed_pubkey);
        if (!pubkey.IsFullyValid()) {
            throw JSONRPCError(RPC_INVALID_ADDRESS_OR_KEY, "Pubkey \"" + str + "\" is not a valid public key");
        }
        pubkey_map.emplace(pubkey.GetID(), pubkey);
        ordered_pubkeys.push_back(pubkey.GetID());
    }
    for (size_t i = 0; i < keys.size(); ++i) {
        const auto& str = keys[i].get_str();
        CKey key = DecodeSecret(str);
        if (!key.IsValid()) {
            throw JSONRPCError(RPC_INVALID_ADDRESS_OR_KEY, "Invalid private key encoding");
        }
        CPubKey pubkey = key.GetPubKey();
        CKeyID id = pubkey.GetID();
        if (pubkey_map.count(id)) {
            pubkey_map.erase(id);
        }
        privkey_map.emplace(id, key);
    }


    // Verify and process input data
    have_solving_data = import_data.redeemscript || import_data.witnessscript || pubkey_map.size() || privkey_map.size();
    if (have_solving_data) {
        // Match up data in import_data with the scriptPubKey in script.
        auto error = RecurseImportData(script, import_data, ScriptContext::TOP);

        // Verify whether the watchonly option corresponds to the availability of private keys.
        bool spendable = std::all_of(import_data.used_keys.begin(), import_data.used_keys.end(), [&](const std::pair<CKeyID, bool>& used_key){ return privkey_map.count(used_key.first) > 0; });
        if (!watchOnly && !spendable) {
            warnings.push_back("Some private keys are missing, outputs will be considered watchonly. If this is intentional, specify the watchonly flag.");
        }
        if (watchOnly && spendable) {
            warnings.push_back("All private keys are provided, outputs will be considered spendable. If this is intentional, do not specify the watchonly flag.");
        }

        // Check that all required keys for solvability are provided.
        if (error.empty()) {
            for (const auto& require_key : import_data.used_keys) {
                if (!require_key.second) continue; // Not a required key
                if (pubkey_map.count(require_key.first) == 0 && privkey_map.count(require_key.first) == 0) {
                    error = "some required keys are missing";
                }
            }
        }

        if (!error.empty()) {
            warnings.push_back("Importing as non-solvable: " + error + ". If this is intentional, don't provide any keys, pubkeys, witnessscript, or redeemscript.");
            import_data = ImportData();
            pubkey_map.clear();
            privkey_map.clear();
            have_solving_data = false;
        } else {
            // RecurseImportData() removes any relevant redeemscript/witnessscript from import_data, so we can use that to discover if a superfluous one was provided.
            if (import_data.redeemscript) warnings.push_back("Ignoring redeemscript as this is not a P2SH script.");
            if (import_data.witnessscript) warnings.push_back("Ignoring witnessscript as this is not a (P2SH-)P2WSH script.");
            for (auto it = privkey_map.begin(); it != privkey_map.end(); ) {
                auto oldit = it++;
                if (import_data.used_keys.count(oldit->first) == 0) {
                    warnings.push_back("Ignoring irrelevant private key.");
                    privkey_map.erase(oldit);
                }
            }
            for (auto it = pubkey_map.begin(); it != pubkey_map.end(); ) {
                auto oldit = it++;
                auto key_data_it = import_data.used_keys.find(oldit->first);
                if (key_data_it == import_data.used_keys.end() || !key_data_it->second) {
                    warnings.push_back("Ignoring public key \"" + HexStr(oldit->first) + "\" as it doesn't appear inside P2PKH or P2WPKH.");
                    pubkey_map.erase(oldit);
                }
            }
        }
    }

    return warnings;
}

static UniValue ProcessImportDescriptor(ImportData& import_data, std::map<CKeyID, CPubKey>& pubkey_map, std::map<CKeyID, CKey>& privkey_map, std::set<CScript>& script_pub_keys, bool& have_solving_data, const UniValue& data, std::vector<CKeyID>& ordered_pubkeys)
{
    UniValue warnings(UniValue::VARR);

    const std::string& descriptor = data["desc"].get_str();
    FlatSigningProvider keys;
    std::string error;
    auto parsed_desc = Parse(descriptor, keys, error, /* require_checksum = */ true);
    if (!parsed_desc) {
        throw JSONRPCError(RPC_INVALID_ADDRESS_OR_KEY, error);
    }
    if (parsed_desc->GetOutputType() == OutputType::BECH32M) {
        throw JSONRPCError(RPC_INVALID_ADDRESS_OR_KEY, "Bech32m descriptors cannot be imported into legacy wallets");
    }

    have_solving_data = parsed_desc->IsSolvable();
    const bool watch_only = data.exists("watchonly") ? data["watchonly"].get_bool() : false;

    int64_t range_start = 0, range_end = 0;
    if (!parsed_desc->IsRange() && data.exists("range")) {
        throw JSONRPCError(RPC_INVALID_PARAMETER, "Range should not be specified for an un-ranged descriptor");
    } else if (parsed_desc->IsRange()) {
        if (!data.exists("range")) {
            throw JSONRPCError(RPC_INVALID_PARAMETER, "Descriptor is ranged, please specify the range");
        }
        std::tie(range_start, range_end) = ParseDescriptorRange(data["range"]);
    }

    const UniValue& priv_keys = data.exists("keys") ? data["keys"].get_array() : UniValue();

    // Expand all descriptors to get public keys and scripts, and private keys if available.
    for (int i = range_start; i <= range_end; ++i) {
        FlatSigningProvider out_keys;
        std::vector<CScript> scripts_temp;
        parsed_desc->Expand(i, keys, scripts_temp, out_keys);
        std::copy(scripts_temp.begin(), scripts_temp.end(), std::inserter(script_pub_keys, script_pub_keys.end()));
        for (const auto& key_pair : out_keys.pubkeys) {
            ordered_pubkeys.push_back(key_pair.first);
        }

        for (const auto& x : out_keys.scripts) {
            import_data.import_scripts.emplace(x.second);
        }

        parsed_desc->ExpandPrivate(i, keys, out_keys);

        std::copy(out_keys.pubkeys.begin(), out_keys.pubkeys.end(), std::inserter(pubkey_map, pubkey_map.end()));
        std::copy(out_keys.keys.begin(), out_keys.keys.end(), std::inserter(privkey_map, privkey_map.end()));
        import_data.key_origins.insert(out_keys.origins.begin(), out_keys.origins.end());
    }

    for (size_t i = 0; i < priv_keys.size(); ++i) {
        const auto& str = priv_keys[i].get_str();
        CKey key = DecodeSecret(str);
        if (!key.IsValid()) {
            throw JSONRPCError(RPC_INVALID_ADDRESS_OR_KEY, "Invalid private key encoding");
        }
        CPubKey pubkey = key.GetPubKey();
        CKeyID id = pubkey.GetID();

        // Check if this private key corresponds to a public key from the descriptor
        if (!pubkey_map.count(id)) {
            warnings.push_back("Ignoring irrelevant private key.");
        } else {
            privkey_map.emplace(id, key);
        }
    }

    // Check if all the public keys have corresponding private keys in the import for spendability.
    // This does not take into account threshold multisigs which could be spendable without all keys.
    // Thus, threshold multisigs without all keys will be considered not spendable here, even if they are,
    // perhaps triggering a false warning message. This is consistent with the current wallet IsMine check.
    bool spendable = std::all_of(pubkey_map.begin(), pubkey_map.end(),
        [&](const std::pair<CKeyID, CPubKey>& used_key) {
            return privkey_map.count(used_key.first) > 0;
        }) && std::all_of(import_data.key_origins.begin(), import_data.key_origins.end(),
        [&](const std::pair<CKeyID, std::pair<CPubKey, KeyOriginInfo>>& entry) {
            return privkey_map.count(entry.first) > 0;
        });
    if (!watch_only && !spendable) {
        warnings.push_back("Some private keys are missing, outputs will be considered watchonly. If this is intentional, specify the watchonly flag.");
    }
    if (watch_only && spendable) {
        warnings.push_back("All private keys are provided, outputs will be considered spendable. If this is intentional, do not specify the watchonly flag.");
    }

    return warnings;
}

static UniValue ProcessImport(CWallet& wallet, const UniValue& data, const int64_t timestamp) EXCLUSIVE_LOCKS_REQUIRED(wallet.cs_wallet)
{
    UniValue warnings(UniValue::VARR);
    UniValue result(UniValue::VOBJ);

    try {
        const bool internal = data.exists("internal") ? data["internal"].get_bool() : false;
        // Internal addresses should not have a label
        if (internal && data.exists("label")) {
            throw JSONRPCError(RPC_INVALID_PARAMETER, "Internal addresses should not have a label");
        }
        const std::string label{LabelFromValue(data["label"])};
        const bool add_keypool = data.exists("keypool") ? data["keypool"].get_bool() : false;

        // Add to keypool only works with privkeys disabled
        if (add_keypool && !wallet.IsWalletFlagSet(WALLET_FLAG_DISABLE_PRIVATE_KEYS)) {
            throw JSONRPCError(RPC_INVALID_PARAMETER, "Keys can only be imported to the keypool when private keys are disabled");
        }

        ImportData import_data;
        std::map<CKeyID, CPubKey> pubkey_map;
        std::map<CKeyID, CKey> privkey_map;
        std::set<CScript> script_pub_keys;
        std::vector<CKeyID> ordered_pubkeys;
        bool have_solving_data;

        if (data.exists("scriptPubKey") && data.exists("desc")) {
            throw JSONRPCError(RPC_INVALID_PARAMETER, "Both a descriptor and a scriptPubKey should not be provided.");
        } else if (data.exists("scriptPubKey")) {
            warnings = ProcessImportLegacy(import_data, pubkey_map, privkey_map, script_pub_keys, have_solving_data, data, ordered_pubkeys);
        } else if (data.exists("desc")) {
            warnings = ProcessImportDescriptor(import_data, pubkey_map, privkey_map, script_pub_keys, have_solving_data, data, ordered_pubkeys);
        } else {
            throw JSONRPCError(RPC_INVALID_PARAMETER, "Either a descriptor or scriptPubKey must be provided.");
        }

        // If private keys are disabled, abort if private keys are being imported
        if (wallet.IsWalletFlagSet(WALLET_FLAG_DISABLE_PRIVATE_KEYS) && !privkey_map.empty()) {
            throw JSONRPCError(RPC_WALLET_ERROR, "Cannot import private keys to a wallet with private keys disabled");
        }

        // Check whether we have any work to do
        for (const CScript& script : script_pub_keys) {
            if (wallet.IsMine(script) & ISMINE_SPENDABLE) {
                throw JSONRPCError(RPC_WALLET_ERROR, "The wallet already contains the private key for this address or script (\"" + HexStr(script) + "\")");
            }
        }

        // All good, time to import
        wallet.MarkDirty();
        if (!wallet.ImportScripts(import_data.import_scripts, timestamp)) {
            throw JSONRPCError(RPC_WALLET_ERROR, "Error adding script to wallet");
        }
        if (!wallet.ImportPrivKeys(privkey_map, timestamp)) {
            throw JSONRPCError(RPC_WALLET_ERROR, "Error adding key to wallet");
        }
        if (!wallet.ImportPubKeys(ordered_pubkeys, pubkey_map, import_data.key_origins, add_keypool, internal, timestamp)) {
            throw JSONRPCError(RPC_WALLET_ERROR, "Error adding address to wallet");
        }
        if (!wallet.ImportScriptPubKeys(label, script_pub_keys, have_solving_data, !internal, timestamp)) {
            throw JSONRPCError(RPC_WALLET_ERROR, "Error adding address to wallet");
        }

        result.pushKV("success", UniValue(true));
    } catch (const UniValue& e) {
        result.pushKV("success", UniValue(false));
        result.pushKV("error", e);
    } catch (...) {
        result.pushKV("success", UniValue(false));

        result.pushKV("error", JSONRPCError(RPC_MISC_ERROR, "Missing required fields"));
    }
    PushWarnings(warnings, result);
    return result;
}

static int64_t GetImportTimestamp(const UniValue& data, int64_t now)
{
    if (data.exists("timestamp")) {
        const UniValue& timestamp = data["timestamp"];
        if (timestamp.isNum()) {
            return timestamp.getInt<int64_t>();
        } else if (timestamp.isStr() && timestamp.get_str() == "now") {
            return now;
        }
        throw JSONRPCError(RPC_TYPE_ERROR, strprintf("Expected number or \"now\" timestamp value for key. got type %s", uvTypeName(timestamp.type())));
    }
    throw JSONRPCError(RPC_TYPE_ERROR, "Missing required timestamp field for key");
}

RPCHelpMan importmulti()
{
    return RPCHelpMan{"importmulti",
                "\nImport addresses/scripts (with private or public keys, redeem script (P2SH)), optionally rescanning the blockchain from the earliest creation time of the imported scripts. Requires a new wallet backup.\n"
                "If an address/script is imported without all of the private keys required to spend from that address, it will be watchonly. The 'watchonly' option must be set to true in this case or a warning will be returned.\n"
                "Conversely, if all the private keys are provided and the address/script is spendable, the watchonly option must be set to false, or a warning will be returned.\n"
            "\nNote: This call can take over an hour to complete if rescan is true, during that time, other rpc calls\n"
            "may report that the imported keys, addresses or scripts exist but related transactions are still missing.\n"
            "The rescan parameter can be set to false if the key was never used to create transactions. If it is set to false,\n"
            "but the key was used to create transactions, rescanblockchain needs to be called with the appropriate block range.\n"
            "Note: Use \"getwalletinfo\" to query the scanning progress.\n"
            "Note: This command is only compatible with legacy wallets. Use \"importdescriptors\" for descriptor wallets.\n",
                {
                    {"requests", RPCArg::Type::ARR, RPCArg::Optional::NO, "Data to be imported",
                        {
                            {"", RPCArg::Type::OBJ, RPCArg::Optional::OMITTED, "",
                                {
                                    {"desc", RPCArg::Type::STR, RPCArg::Optional::OMITTED, "Descriptor to import. If using descriptor, do not also provide address/scriptPubKey, scripts, or pubkeys"},
                                    {"scriptPubKey", RPCArg::Type::STR, RPCArg::Optional::NO, "Type of scriptPubKey (string for script, json for address). Should not be provided if using a descriptor",
                                        RPCArgOptions{.type_str={"\"<script>\" | { \"address\":\"<address>\" }", "string / json"}}
                                    },
                                    {"timestamp", RPCArg::Type::NUM, RPCArg::Optional::NO, "Creation time of the key expressed in " + UNIX_EPOCH_TIME + ",\n"
                                        "or the string \"now\" to substitute the current synced blockchain time. The timestamp of the oldest\n"
                                        "key will determine how far back blockchain rescans need to begin for missing wallet transactions.\n"
                                        "\"now\" can be specified to bypass scanning, for keys which are known to never have been used, and\n"
                                        "0 can be specified to scan the entire blockchain. Blocks up to 2 hours before the earliest key\n"
                                        "creation time of all keys being imported by the importmulti call will be scanned.",
                                        RPCArgOptions{.type_str={"timestamp | \"now\"", "integer / string"}}
                                    },
                                    {"redeemscript", RPCArg::Type::STR, RPCArg::Optional::OMITTED, "Allowed only if the scriptPubKey is a P2SH or P2SH-P2WSH address/scriptPubKey"},
                                    {"witnessscript", RPCArg::Type::STR, RPCArg::Optional::OMITTED, "Allowed only if the scriptPubKey is a P2SH-P2WSH or P2WSH address/scriptPubKey"},
                                    {"pubkeys", RPCArg::Type::ARR, RPCArg::Default{UniValue::VARR}, "Array of strings giving pubkeys to import. They must occur in P2PKH or P2WPKH scripts. They are not required when the private key is also provided (see the \"keys\" argument).",
                                        {
                                            {"pubKey", RPCArg::Type::STR, RPCArg::Optional::OMITTED, ""},
                                        }
                                    },
                                    {"keys", RPCArg::Type::ARR, RPCArg::Default{UniValue::VARR}, "Array of strings giving private keys to import. The corresponding public keys must occur in the output or redeemscript.",
                                        {
                                            {"key", RPCArg::Type::STR, RPCArg::Optional::OMITTED, ""},
                                        }
                                    },
                                    {"range", RPCArg::Type::RANGE, RPCArg::Optional::OMITTED, "If a ranged descriptor is used, this specifies the end or the range (in the form [begin,end]) to import"},
                                    {"internal", RPCArg::Type::BOOL, RPCArg::Default{false}, "Stating whether matching outputs should be treated as not incoming payments (also known as change)"},
                                    {"watchonly", RPCArg::Type::BOOL, RPCArg::Default{false}, "Stating whether matching outputs should be considered watchonly."},
                                    {"label", RPCArg::Type::STR, RPCArg::Default{""}, "Label to assign to the address, only allowed with internal=false"},
                                    {"keypool", RPCArg::Type::BOOL, RPCArg::Default{false}, "Stating whether imported public keys should be added to the keypool for when users request new addresses. Only allowed when wallet private keys are disabled"},
                                },
                            },
                        },
                        RPCArgOptions{.oneline_description="requests"}},
                    {"options", RPCArg::Type::OBJ_NAMED_PARAMS, RPCArg::Optional::OMITTED, "",
                        {
                            {"rescan", RPCArg::Type::BOOL, RPCArg::Default{true}, "Scan the chain and mempool for wallet transactions after all imports."},
                        },
                        RPCArgOptions{.oneline_description="options"}},
                },
                RPCResult{
                    RPCResult::Type::ARR, "", "Response is an array with the same size as the input that has the execution result",
                    {
                        {RPCResult::Type::OBJ, "", "",
                        {
                            {RPCResult::Type::BOOL, "success", ""},
                            {RPCResult::Type::ARR, "warnings", /*optional=*/true, "",
                            {
                                {RPCResult::Type::STR, "", ""},
                            }},
                            {RPCResult::Type::OBJ, "error", /*optional=*/true, "",
                            {
                                {RPCResult::Type::ELISION, "", "JSONRPC error"},
                            }},
                        }},
                    }
                },
                RPCExamples{
                    HelpExampleCli("importmulti", "'[{ \"scriptPubKey\": { \"address\": \"<my address>\" }, \"timestamp\":1455191478 }, "
                                          "{ \"scriptPubKey\": { \"address\": \"<my 2nd address>\" }, \"label\": \"example 2\", \"timestamp\": 1455191480 }]'") +
                    HelpExampleCli("importmulti", "'[{ \"scriptPubKey\": { \"address\": \"<my address>\" }, \"timestamp\":1455191478 }]' '{ \"rescan\": false}'")
                },
        [&](const RPCHelpMan& self, const JSONRPCRequest& mainRequest) -> UniValue
{
    std::shared_ptr<CWallet> const pwallet = GetWalletForJSONRPCRequest(mainRequest);
    if (!pwallet) return UniValue::VNULL;
    CWallet& wallet{*pwallet};

    // Make sure the results are valid at least up to the most recent block
    // the user could have gotten from another RPC command prior to now
    wallet.BlockUntilSyncedToCurrentChain();

    EnsureLegacyScriptPubKeyMan(*pwallet, true);

    const UniValue& requests = mainRequest.params[0];

    //Default options
    bool fRescan = true;

    if (!mainRequest.params[1].isNull()) {
        const UniValue& options = mainRequest.params[1];

        if (options.exists("rescan")) {
            fRescan = options["rescan"].get_bool();
        }
    }

    WalletRescanReserver reserver(*pwallet);
    if (fRescan && !reserver.reserve()) {
        throw JSONRPCError(RPC_WALLET_ERROR, "Wallet is currently rescanning. Abort existing rescan or wait.");
    }

    int64_t now = 0;
    bool fRunScan = false;
    int64_t nLowestTimestamp = 0;
    UniValue response(UniValue::VARR);
    {
        LOCK(pwallet->cs_wallet);

        // Check all requests are watchonly
        bool is_watchonly{true};
        for (size_t i = 0; i < requests.size(); ++i) {
            const UniValue& request = requests[i];
            if (!request.exists("watchonly") || !request["watchonly"].get_bool()) {
                is_watchonly = false;
                break;
            }
        }
        // Wallet does not need to be unlocked if all requests are watchonly
        if (!is_watchonly) EnsureWalletIsUnlocked(wallet);

        // Verify all timestamps are present before importing any keys.
        CHECK_NONFATAL(pwallet->chain().findBlock(pwallet->GetLastBlockHash(), FoundBlock().time(nLowestTimestamp).mtpTime(now)));
        for (const UniValue& data : requests.getValues()) {
            GetImportTimestamp(data, now);
        }

        const int64_t minimumTimestamp = 1;

        for (const UniValue& data : requests.getValues()) {
            const int64_t timestamp = std::max(GetImportTimestamp(data, now), minimumTimestamp);
            const UniValue result = ProcessImport(*pwallet, data, timestamp);
            response.push_back(result);

            if (!fRescan) {
                continue;
            }

            // If at least one request was successful then allow rescan.
            if (result["success"].get_bool()) {
                fRunScan = true;
            }

            // Get the lowest timestamp.
            if (timestamp < nLowestTimestamp) {
                nLowestTimestamp = timestamp;
            }
        }
    }
    if (fRescan && fRunScan && requests.size()) {
        int64_t scannedTime = pwallet->RescanFromTime(nLowestTimestamp, reserver, /*update=*/true);
        pwallet->ResubmitWalletTransactions(/*relay=*/false, /*force=*/true);

        if (pwallet->IsAbortingRescan()) {
            throw JSONRPCError(RPC_MISC_ERROR, "Rescan aborted by user.");
        }
        if (scannedTime > nLowestTimestamp) {
            std::vector<UniValue> results = response.getValues();
            response.clear();
            response.setArray();
            size_t i = 0;
            for (const UniValue& request : requests.getValues()) {
                // If key creation date is within the successfully scanned
                // range, or if the import result already has an error set, let
                // the result stand unmodified. Otherwise replace the result
                // with an error message.
                if (scannedTime <= GetImportTimestamp(request, now) || results.at(i).exists("error")) {
                    response.push_back(results.at(i));
                } else {
                    UniValue result = UniValue(UniValue::VOBJ);
                    result.pushKV("success", UniValue(false));
                    result.pushKV(
                        "error",
                        JSONRPCError(
                            RPC_MISC_ERROR,
                            strprintf("Rescan failed for key with creation timestamp %d. There was an error reading a "
                                      "block from time %d, which is after or within %d seconds of key creation, and "
                                      "could contain transactions pertaining to the key. As a result, transactions "
                                      "and coins using this key may not appear in the wallet. This error could be "
                                      "caused by pruning or data corruption (see blackmored log for details) and could "
                                      "be dealt with by downloading and rescanning the relevant blocks (see -reindex "
                                      "option and rescanblockchain RPC).",
                                GetImportTimestamp(request, now), scannedTime - TIMESTAMP_WINDOW - 1, TIMESTAMP_WINDOW)));
                    response.push_back(std::move(result));
                }
                ++i;
            }
        }
    }

    return response;
},
    };
}

static UniValue ProcessDescriptorImport(CWallet& wallet, const UniValue& data, const int64_t timestamp) EXCLUSIVE_LOCKS_REQUIRED(wallet.cs_wallet)
{
    UniValue warnings(UniValue::VARR);
    UniValue result(UniValue::VOBJ);

    try {
        if (!data.exists("desc")) {
            throw JSONRPCError(RPC_INVALID_PARAMETER, "Descriptor not found.");
        }

        const std::string& descriptor = data["desc"].get_str();
        const bool active = data.exists("active") ? data["active"].get_bool() : false;
        const bool internal = data.exists("internal") ? data["internal"].get_bool() : false;
        const std::string label{LabelFromValue(data["label"])};

        // Parse descriptor string
        FlatSigningProvider keys;
        std::string error;
        auto parsed_desc = Parse(descriptor, keys, error, /* require_checksum = */ true);
        if (!parsed_desc) {
            throw JSONRPCError(RPC_INVALID_ADDRESS_OR_KEY, error);
        }

        // Range check
        int64_t range_start = 0, range_end = 1, next_index = 0;
        if (!parsed_desc->IsRange() && data.exists("range")) {
            throw JSONRPCError(RPC_INVALID_PARAMETER, "Range should not be specified for an un-ranged descriptor");
        } else if (parsed_desc->IsRange()) {
            if (data.exists("range")) {
                auto range = ParseDescriptorRange(data["range"]);
                range_start = range.first;
                range_end = range.second + 1; // Specified range end is inclusive, but we need range end as exclusive
            } else {
                warnings.push_back("Range not given, using default keypool range");
                range_start = 0;
                range_end = wallet.m_keypool_size;
            }
            next_index = range_start;

            if (data.exists("next_index")) {
                next_index = data["next_index"].getInt<int64_t>();
                // bound checks
                if (next_index < range_start || next_index >= range_end) {
                    throw JSONRPCError(RPC_INVALID_PARAMETER, "next_index is out of range");
                }
            }
        }

        // Active descriptors must be ranged
        if (active && !parsed_desc->IsRange()) {
            throw JSONRPCError(RPC_INVALID_PARAMETER, "Active descriptors must be ranged");
        }

        // Ranged descriptors should not have a label
        if (data.exists("range") && data.exists("label")) {
            throw JSONRPCError(RPC_INVALID_PARAMETER, "Ranged descriptors should not have a label");
        }

        // Internal addresses should not have a label either
        if (internal && data.exists("label")) {
            throw JSONRPCError(RPC_INVALID_PARAMETER, "Internal addresses should not have a label");
        }

        // Combo descriptor check
        if (active && !parsed_desc->IsSingleType()) {
            throw JSONRPCError(RPC_WALLET_ERROR, "Combo descriptors cannot be set to active");
        }

        // If the wallet disabled private keys, abort if private keys exist
        if (wallet.IsWalletFlagSet(WALLET_FLAG_DISABLE_PRIVATE_KEYS) && !keys.keys.empty()) {
            throw JSONRPCError(RPC_WALLET_ERROR, "Cannot import private keys to a wallet with private keys disabled");
        }

        // Need to ExpandPrivate to check if private keys are available for all pubkeys
        FlatSigningProvider expand_keys;
        std::vector<CScript> scripts;
        if (!parsed_desc->Expand(0, keys, scripts, expand_keys)) {
            throw JSONRPCError(RPC_WALLET_ERROR, "Cannot expand descriptor. Probably because of hardened derivations without private keys provided");
        }
        parsed_desc->ExpandPrivate(0, keys, expand_keys);

        // Check if all private keys are provided
        bool have_all_privkeys = !expand_keys.keys.empty();
        for (const auto& entry : expand_keys.origins) {
            const CKeyID& key_id = entry.first;
            CKey key;
            if (!expand_keys.GetKey(key_id, key)) {
                have_all_privkeys = false;
                break;
            }
        }

        // Taproot descriptors cannot be imported if Taproot is not yet active.
        // Check if this is a Taproot descriptor
        CTxDestination dest;
        ExtractDestination(scripts[0], dest);
        if (std::holds_alternative<WitnessV1Taproot>(dest)) {
            // Check if Taproot is active
            if (!wallet.chain().isTaprootActive()) {
                // Taproot is not active, raise an error
                throw JSONRPCError(RPC_WALLET_ERROR, "Cannot import tr() descriptor when Taproot is not active");
            }
        }

        // If private keys are enabled, check some things.
        if (!wallet.IsWalletFlagSet(WALLET_FLAG_DISABLE_PRIVATE_KEYS)) {
           if (keys.keys.empty()) {
                throw JSONRPCError(RPC_WALLET_ERROR, "Cannot import descriptor without private keys to a wallet with private keys enabled");
           }
           if (!have_all_privkeys) {
               warnings.push_back("Not all private keys provided. Some wallet functionality may return unexpected errors");
           }
        }

        WalletDescriptor w_desc(std::move(parsed_desc), timestamp, range_start, range_end, next_index);

        // Check if the wallet already contains the descriptor
        auto existing_spk_manager = wallet.GetDescriptorScriptPubKeyMan(w_desc);
        if (existing_spk_manager) {
            if (!existing_spk_manager->CanUpdateToWalletDescriptor(w_desc, error)) {
                throw JSONRPCError(RPC_INVALID_PARAMETER, error);
            }
        }

        // Add descriptor to the wallet
        auto spk_manager = wallet.AddWalletDescriptor(w_desc, keys, label, internal);
        if (spk_manager == nullptr) {
            throw JSONRPCError(RPC_WALLET_ERROR, strprintf("Could not add descriptor '%s'", descriptor));
        }

        // Set descriptor as active if necessary
        if (active) {
            if (!w_desc.descriptor->GetOutputType()) {
                warnings.push_back("Unknown output type, cannot set descriptor to active.");
            } else {
                wallet.AddActiveScriptPubKeyMan(spk_manager->GetID(), *w_desc.descriptor->GetOutputType(), internal);
            }
        } else {
            if (w_desc.descriptor->GetOutputType()) {
                wallet.DeactivateScriptPubKeyMan(spk_manager->GetID(), *w_desc.descriptor->GetOutputType(), internal);
            }
        }

        result.pushKV("success", UniValue(true));
    } catch (const UniValue& e) {
        result.pushKV("success", UniValue(false));
        result.pushKV("error", e);
    }
    PushWarnings(warnings, result);
    return result;
}

RPCHelpMan importdescriptors()
{
    return RPCHelpMan{"importdescriptors",
                "\nImport descriptors. This will trigger a rescan of the blockchain based on the earliest timestamp of all descriptors being imported. Requires a new wallet backup.\n"
            "\nNote: This call can take over an hour to complete if using an early timestamp; during that time, other rpc calls\n"
            "may report that the imported keys, addresses or scripts exist but related transactions are still missing.\n"
            "The rescan is significantly faster if block filters are available (using startup option \"-blockfilterindex=1\").\n",
                {
                    {"requests", RPCArg::Type::ARR, RPCArg::Optional::NO, "Data to be imported",
                        {
                            {"", RPCArg::Type::OBJ, RPCArg::Optional::OMITTED, "",
                                {
                                    {"desc", RPCArg::Type::STR, RPCArg::Optional::NO, "Descriptor to import."},
                                    {"active", RPCArg::Type::BOOL, RPCArg::Default{false}, "Set this descriptor to be the active descriptor for the corresponding output type/externality"},
                                    {"range", RPCArg::Type::RANGE, RPCArg::Optional::OMITTED, "If a ranged descriptor is used, this specifies the end or the range (in the form [begin,end]) to import"},
                                    {"next_index", RPCArg::Type::NUM, RPCArg::Optional::OMITTED, "If a ranged descriptor is set to active, this specifies the next index to generate addresses from"},
                                    {"timestamp", RPCArg::Type::NUM, RPCArg::Optional::NO, "Time from which to start rescanning the blockchain for this descriptor, in " + UNIX_EPOCH_TIME + "\n"
                                        "Use the string \"now\" to substitute the current synced blockchain time.\n"
                                        "\"now\" can be specified to bypass scanning, for outputs which are known to never have been used, and\n"
                                        "0 can be specified to scan the entire blockchain. Blocks up to 2 hours before the earliest timestamp\n"
                                        "of all descriptors being imported will be scanned as well as the mempool.",
                                        RPCArgOptions{.type_str={"timestamp | \"now\"", "integer / string"}}
                                    },
                                    {"internal", RPCArg::Type::BOOL, RPCArg::Default{false}, "Whether matching outputs should be treated as not incoming payments (e.g. change)"},
                                    {"label", RPCArg::Type::STR, RPCArg::Default{""}, "Label to assign to the address, only allowed with internal=false. Disabled for ranged descriptors"},
                                },
                            },
                        },
                        RPCArgOptions{.oneline_description="requests"}},
                },
                RPCResult{
                    RPCResult::Type::ARR, "", "Response is an array with the same size as the input that has the execution result",
                    {
                        {RPCResult::Type::OBJ, "", "",
                        {
                            {RPCResult::Type::BOOL, "success", ""},
                            {RPCResult::Type::ARR, "warnings", /*optional=*/true, "",
                            {
                                {RPCResult::Type::STR, "", ""},
                            }},
                            {RPCResult::Type::OBJ, "error", /*optional=*/true, "",
                            {
                                {RPCResult::Type::ELISION, "", "JSONRPC error"},
                            }},
                        }},
                    }
                },
                RPCExamples{
                    HelpExampleCli("importdescriptors", "'[{ \"desc\": \"<my descriptor>\", \"timestamp\":1455191478, \"internal\": true }, "
                                          "{ \"desc\": \"<my descriptor 2>\", \"label\": \"example 2\", \"timestamp\": 1455191480 }]'") +
                    HelpExampleCli("importdescriptors", "'[{ \"desc\": \"<my descriptor>\", \"timestamp\":1455191478, \"active\": true, \"range\": [0,100], \"label\": \"<my bech32 wallet>\" }]'")
                },
        [&](const RPCHelpMan& self, const JSONRPCRequest& main_request) -> UniValue
{
    std::shared_ptr<CWallet> const pwallet = GetWalletForJSONRPCRequest(main_request);
    if (!pwallet) return UniValue::VNULL;
    CWallet& wallet{*pwallet};

    // Make sure the results are valid at least up to the most recent block
    // the user could have gotten from another RPC command prior to now
    wallet.BlockUntilSyncedToCurrentChain();

    //  Make sure wallet is a descriptor wallet
    if (!pwallet->IsWalletFlagSet(WALLET_FLAG_DESCRIPTORS)) {
        throw JSONRPCError(RPC_WALLET_ERROR, "importdescriptors is not available for non-descriptor wallets");
    }

    WalletRescanReserver reserver(*pwallet);
    if (!reserver.reserve(/*with_passphrase=*/true)) {
        throw JSONRPCError(RPC_WALLET_ERROR, "Wallet is currently rescanning. Abort existing rescan or wait.");
    }

    // Ensure that the wallet is not locked for the remainder of this RPC, as
    // the passphrase is used to top up the keypool.
    LOCK(pwallet->m_relock_mutex);

    const UniValue& requests = main_request.params[0];
    const int64_t minimum_timestamp = 1;
    int64_t now = 0;
    int64_t lowest_timestamp = 0;
    bool rescan = false;
    UniValue response(UniValue::VARR);
    {
        LOCK(pwallet->cs_wallet);
        EnsureWalletIsUnlocked(*pwallet);

        CHECK_NONFATAL(pwallet->chain().findBlock(pwallet->GetLastBlockHash(), FoundBlock().time(lowest_timestamp).mtpTime(now)));

        // Get all timestamps and extract the lowest timestamp
        for (const UniValue& request : requests.getValues()) {
            // This throws an error if "timestamp" doesn't exist
            const int64_t timestamp = std::max(GetImportTimestamp(request, now), minimum_timestamp);
            const UniValue result = ProcessDescriptorImport(*pwallet, request, timestamp);
            response.push_back(result);

            if (lowest_timestamp > timestamp ) {
                lowest_timestamp = timestamp;
            }

            // If we know the chain tip, and at least one request was successful then allow rescan
            if (!rescan && result["success"].get_bool()) {
                rescan = true;
            }
        }
        pwallet->ConnectScriptPubKeyManNotifiers();
    }

    // Rescan the blockchain using the lowest timestamp
    if (rescan) {
        int64_t scanned_time = pwallet->RescanFromTime(lowest_timestamp, reserver, /*update=*/true);
        pwallet->ResubmitWalletTransactions(/*relay=*/false, /*force=*/true);

        if (pwallet->IsAbortingRescan()) {
            throw JSONRPCError(RPC_MISC_ERROR, "Rescan aborted by user.");
        }

        if (scanned_time > lowest_timestamp) {
            std::vector<UniValue> results = response.getValues();
            response.clear();
            response.setArray();

            // Compose the response
            for (unsigned int i = 0; i < requests.size(); ++i) {
                const UniValue& request = requests.getValues().at(i);

                // If the descriptor timestamp is within the successfully scanned
                // range, or if the import result already has an error set, let
                // the result stand unmodified. Otherwise replace the result
                // with an error message.
                if (scanned_time <= GetImportTimestamp(request, now) || results.at(i).exists("error")) {
                    response.push_back(results.at(i));
                } else {
                    UniValue result = UniValue(UniValue::VOBJ);
                    result.pushKV("success", UniValue(false));
                    result.pushKV(
                        "error",
                        JSONRPCError(
                            RPC_MISC_ERROR,
                            strprintf("Rescan failed for descriptor with timestamp %d. There was an error reading a "
                                      "block from time %d, which is after or within %d seconds of key creation, and "
                                      "could contain transactions pertaining to the desc. As a result, transactions "
                                      "and coins using this desc may not appear in the wallet. This error could be "
                                      "caused by pruning or data corruption (see bitcoind log for details) and could "
                                      "be dealt with by downloading and rescanning the relevant blocks (see -reindex "
                                      "option and rescanblockchain RPC).",
                                GetImportTimestamp(request, now), scanned_time - TIMESTAMP_WINDOW - 1, TIMESTAMP_WINDOW)));
                    response.push_back(std::move(result));
                }
            }
        }
    }

    return response;
},
    };
}

RPCHelpMan listdescriptors()
{
    return RPCHelpMan{
        "listdescriptors",
        "\nList descriptors imported into a descriptor-enabled wallet.\n",
        {
            {"private", RPCArg::Type::BOOL, RPCArg::Default{false}, "Show private descriptors."}
        },
        RPCResult{RPCResult::Type::OBJ, "", "", {
            {RPCResult::Type::STR, "wallet_name", "Name of wallet this operation was performed on"},
            {RPCResult::Type::ARR, "descriptors", "Array of descriptor objects (sorted by descriptor string representation)",
            {
                {RPCResult::Type::OBJ, "", "", {
                    {RPCResult::Type::STR, "desc", "Descriptor string representation"},
                    {RPCResult::Type::NUM, "timestamp", "The creation time of the descriptor"},
                    {RPCResult::Type::BOOL, "active", "Whether this descriptor is currently used to generate new addresses"},
                    {RPCResult::Type::BOOL, "internal", /*optional=*/true, "True if this descriptor is used to generate change addresses. False if this descriptor is used to generate receiving addresses; defined only for active descriptors"},
                    {RPCResult::Type::ARR_FIXED, "range", /*optional=*/true, "Defined only for ranged descriptors", {
                        {RPCResult::Type::NUM, "", "Range start inclusive"},
                        {RPCResult::Type::NUM, "", "Range end inclusive"},
                    }},
                    {RPCResult::Type::NUM, "next", /*optional=*/true, "Same as next_index field. Kept for compatibility reason."},
                    {RPCResult::Type::NUM, "next_index", /*optional=*/true, "The next index to generate addresses from; defined only for ranged descriptors"},
                }},
            }}
        }},
        RPCExamples{
            HelpExampleCli("listdescriptors", "") + HelpExampleRpc("listdescriptors", "")
            + HelpExampleCli("listdescriptors", "true") + HelpExampleRpc("listdescriptors", "true")
        },
        [&](const RPCHelpMan& self, const JSONRPCRequest& request) -> UniValue
{
    const std::shared_ptr<const CWallet> wallet = GetWalletForJSONRPCRequest(request);
    if (!wallet) return UniValue::VNULL;

    if (!wallet->IsWalletFlagSet(WALLET_FLAG_DESCRIPTORS)) {
        throw JSONRPCError(RPC_WALLET_ERROR, "listdescriptors is not available for non-descriptor wallets");
    }

    const bool priv = !request.params[0].isNull() && request.params[0].get_bool();
    if (priv) {
        EnsureWalletIsUnlocked(*wallet);
    }

    LOCK(wallet->cs_wallet);

    const auto active_spk_mans = wallet->GetActiveScriptPubKeyMans();

    struct WalletDescInfo {
        std::string descriptor;
        uint64_t creation_time;
        bool active;
        std::optional<bool> internal;
        std::optional<std::pair<int64_t,int64_t>> range;
        int64_t next_index;
    };

    std::vector<WalletDescInfo> wallet_descriptors;
    for (const auto& spk_man : wallet->GetAllScriptPubKeyMans()) {
        const auto desc_spk_man = dynamic_cast<DescriptorScriptPubKeyMan*>(spk_man);
        if (!desc_spk_man) {
            throw JSONRPCError(RPC_WALLET_ERROR, "Unexpected ScriptPubKey manager type.");
        }
        LOCK(desc_spk_man->cs_desc_man);
        const auto& wallet_descriptor = desc_spk_man->GetWalletDescriptor();
        std::string descriptor;
        if (!desc_spk_man->GetDescriptorString(descriptor, priv)) {
            throw JSONRPCError(RPC_WALLET_ERROR, "Can't get descriptor string.");
        }
        const bool is_range = wallet_descriptor.descriptor->IsRange();
        wallet_descriptors.push_back({
            descriptor,
            wallet_descriptor.creation_time,
            active_spk_mans.count(desc_spk_man) != 0,
            wallet->IsInternalScriptPubKeyMan(desc_spk_man),
            is_range ? std::optional(std::make_pair(wallet_descriptor.range_start, wallet_descriptor.range_end)) : std::nullopt,
            wallet_descriptor.next_index
        });
    }

    std::sort(wallet_descriptors.begin(), wallet_descriptors.end(), [](const auto& a, const auto& b) {
        return a.descriptor < b.descriptor;
    });

    UniValue descriptors(UniValue::VARR);
    for (const WalletDescInfo& info : wallet_descriptors) {
        UniValue spk(UniValue::VOBJ);
        spk.pushKV("desc", info.descriptor);
        spk.pushKV("timestamp", info.creation_time);
        spk.pushKV("active", info.active);
        if (info.internal.has_value()) {
            spk.pushKV("internal", info.internal.value());
        }
        if (info.range.has_value()) {
            UniValue range(UniValue::VARR);
            range.push_back(info.range->first);
            range.push_back(info.range->second - 1);
            spk.pushKV("range", range);
            spk.pushKV("next", info.next_index);
            spk.pushKV("next_index", info.next_index);
        }
        descriptors.push_back(spk);
    }

    UniValue response(UniValue::VOBJ);
    response.pushKV("wallet_name", wallet->GetName());
    response.pushKV("descriptors", descriptors);

    return response;
},
    };
}

RPCHelpMan backupwallet()
{
    return RPCHelpMan{"backupwallet",
                "\nSafely copies the current wallet file to the specified destination, which can either be a directory or a path with a filename.\n",
                {
                    {"destination", RPCArg::Type::STR, RPCArg::Optional::NO, "The destination directory or file"},
                },
                RPCResult{RPCResult::Type::NONE, "", ""},
                RPCExamples{
                    HelpExampleCli("backupwallet", "\"backup.dat\"")
            + HelpExampleRpc("backupwallet", "\"backup.dat\"")
                },
        [&](const RPCHelpMan& self, const JSONRPCRequest& request) -> UniValue
{
    const std::shared_ptr<const CWallet> pwallet = GetWalletForJSONRPCRequest(request);
    if (!pwallet) return UniValue::VNULL;

    // Make sure the results are valid at least up to the most recent block
    // the user could have gotten from another RPC command prior to now
    pwallet->BlockUntilSyncedToCurrentChain();

    LOCK(pwallet->cs_wallet);

    std::string strDest = request.params[0].get_str();
    if (!pwallet->BackupWallet(strDest)) {
        throw JSONRPCError(RPC_WALLET_ERROR, "Error: Wallet backup failed!");
    }

    return UniValue::VNULL;
},
    };
}


RPCHelpMan restorewallet()
{
    return RPCHelpMan{
        "restorewallet",
        "\nRestores and loads a wallet from backup.\n"
        "\nThe rescan is significantly faster if a descriptor wallet is restored"
        "\nand block filters are available (using startup option \"-blockfilterindex=1\").\n",
        {
            {"wallet_name", RPCArg::Type::STR, RPCArg::Optional::NO, "The name that will be applied to the restored wallet"},
            {"backup_file", RPCArg::Type::STR, RPCArg::Optional::NO, "The backup file that will be used to restore the wallet."},
            {"load_on_startup", RPCArg::Type::BOOL, RPCArg::Optional::OMITTED, "Save wallet name to persistent settings and load on startup. True to add wallet to startup list, false to remove, null to leave unchanged."},
        },
        RPCResult{
            RPCResult::Type::OBJ, "", "",
            {
                {RPCResult::Type::STR, "name", "The wallet name if restored successfully."},
                {RPCResult::Type::ARR, "warnings", /*optional=*/true, "Warning messages, if any, related to restoring and loading the wallet.",
                {
                    {RPCResult::Type::STR, "", ""},
                }},
            }
        },
        RPCExamples{
            HelpExampleCli("restorewallet", "\"testwallet\" \"home\\backups\\backup-file.bak\"")
            + HelpExampleRpc("restorewallet", "\"testwallet\" \"home\\backups\\backup-file.bak\"")
            + HelpExampleCliNamed("restorewallet", {{"wallet_name", "testwallet"}, {"backup_file", "home\\backups\\backup-file.bak\""}, {"load_on_startup", true}})
            + HelpExampleRpcNamed("restorewallet", {{"wallet_name", "testwallet"}, {"backup_file", "home\\backups\\backup-file.bak\""}, {"load_on_startup", true}})
        },
        [&](const RPCHelpMan& self, const JSONRPCRequest& request) -> UniValue
{

    WalletContext& context = EnsureWalletContext(request.context);

    auto backup_file = fs::u8path(request.params[1].get_str());

    std::string wallet_name = request.params[0].get_str();

    std::optional<bool> load_on_start = request.params[2].isNull() ? std::nullopt : std::optional<bool>(request.params[2].get_bool());

    DatabaseStatus status;
    bilingual_str error;
    std::vector<bilingual_str> warnings;

    const std::shared_ptr<CWallet> wallet = RestoreWallet(context, backup_file, wallet_name, load_on_start, status, error, warnings);

    HandleWalletError(wallet, status, error);

    UniValue obj(UniValue::VOBJ);
    obj.pushKV("name", wallet->GetName());
    PushWarnings(warnings, obj);

    return obj;

},
    };
}
} // namespace wallet<|MERGE_RESOLUTION|>--- conflicted
+++ resolved
@@ -305,97 +305,6 @@
     };
 }
 
-<<<<<<< HEAD
-=======
-RPCHelpMan importprunedfunds()
-{
-    return RPCHelpMan{"importprunedfunds",
-                "\nImports funds without rescan. Corresponding address or script must previously be included in wallet. Aimed towards pruned wallets. The end-user is responsible to import additional transactions that subsequently spend the imported outputs or rescan after the point in the blockchain the transaction is included.\n",
-                {
-                    {"rawtransaction", RPCArg::Type::STR_HEX, RPCArg::Optional::NO, "A raw transaction in hex funding an already-existing address in wallet"},
-                    {"txoutproof", RPCArg::Type::STR_HEX, RPCArg::Optional::NO, "The hex output from gettxoutproof that contains the transaction"},
-                },
-                RPCResult{RPCResult::Type::NONE, "", ""},
-                RPCExamples{""},
-        [&](const RPCHelpMan& self, const JSONRPCRequest& request) -> UniValue
-{
-    std::shared_ptr<CWallet> const pwallet = GetWalletForJSONRPCRequest(request);
-    if (!pwallet) return UniValue::VNULL;
-
-    CMutableTransaction tx;
-    if (!DecodeHexTx(tx, request.params[0].get_str())) {
-        throw JSONRPCError(RPC_DESERIALIZATION_ERROR, "TX decode failed. Make sure the tx has at least one input.");
-    }
-    uint256 hashTx = tx.GetHash();
-
-    DataStream ssMB{ParseHexV(request.params[1], "proof")};
-    CMerkleBlock merkleBlock;
-    ssMB >> merkleBlock;
-
-    //Search partial merkle tree in proof for our transaction and index in valid block
-    std::vector<uint256> vMatch;
-    std::vector<unsigned int> vIndex;
-    if (merkleBlock.txn.ExtractMatches(vMatch, vIndex) != merkleBlock.header.hashMerkleRoot) {
-        throw JSONRPCError(RPC_INVALID_ADDRESS_OR_KEY, "Something wrong with merkleblock");
-    }
-
-    LOCK(pwallet->cs_wallet);
-    int height;
-    if (!pwallet->chain().findAncestorByHash(pwallet->GetLastBlockHash(), merkleBlock.header.GetHash(), FoundBlock().height(height))) {
-        throw JSONRPCError(RPC_INVALID_ADDRESS_OR_KEY, "Block not found in chain");
-    }
-
-    std::vector<uint256>::const_iterator it;
-    if ((it = std::find(vMatch.begin(), vMatch.end(), hashTx)) == vMatch.end()) {
-        throw JSONRPCError(RPC_INVALID_ADDRESS_OR_KEY, "Transaction given doesn't exist in proof");
-    }
-
-    unsigned int txnIndex = vIndex[it - vMatch.begin()];
-
-    CTransactionRef tx_ref = MakeTransactionRef(tx);
-    if (pwallet->IsMine(*tx_ref)) {
-        pwallet->AddToWallet(std::move(tx_ref), TxStateConfirmed{merkleBlock.header.GetHash(), height, static_cast<int>(txnIndex)});
-        return UniValue::VNULL;
-    }
-
-    throw JSONRPCError(RPC_INVALID_ADDRESS_OR_KEY, "No addresses in wallet correspond to included transaction");
-},
-    };
-}
-
-RPCHelpMan removeprunedfunds()
-{
-    return RPCHelpMan{"removeprunedfunds",
-                "\nDeletes the specified transaction from the wallet. Meant for use with pruned wallets and as a companion to importprunedfunds. This will affect wallet balances.\n",
-                {
-                    {"txid", RPCArg::Type::STR_HEX, RPCArg::Optional::NO, "The hex-encoded id of the transaction you are deleting"},
-                },
-                RPCResult{RPCResult::Type::NONE, "", ""},
-                RPCExamples{
-                    HelpExampleCli("removeprunedfunds", "\"a8d0c0184dde994a09ec054286f1ce581bebf46446a512166eae7628734ea0a5\"") +
-            "\nAs a JSON-RPC call\n"
-            + HelpExampleRpc("removeprunedfunds", "\"a8d0c0184dde994a09ec054286f1ce581bebf46446a512166eae7628734ea0a5\"")
-                },
-        [&](const RPCHelpMan& self, const JSONRPCRequest& request) -> UniValue
-{
-    std::shared_ptr<CWallet> const pwallet = GetWalletForJSONRPCRequest(request);
-    if (!pwallet) return UniValue::VNULL;
-
-    LOCK(pwallet->cs_wallet);
-
-    uint256 hash(ParseHashV(request.params[0], "txid"));
-    std::vector<uint256> vHash;
-    vHash.push_back(hash);
-    if (auto res = pwallet->RemoveTxs(vHash); !res) {
-        throw JSONRPCError(RPC_WALLET_ERROR, util::ErrorString(res).original);
-    }
-
-    return UniValue::VNULL;
-},
-    };
-}
-
->>>>>>> c7885ecd
 RPCHelpMan importpubkey()
 {
     return RPCHelpMan{"importpubkey",
