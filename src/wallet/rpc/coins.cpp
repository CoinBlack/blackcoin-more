--- conflicted
+++ resolved
@@ -241,7 +241,7 @@
                 "\nUpdates list of temporarily unspendable outputs.\n"
                 "Temporarily lock (unlock=false) or unlock (unlock=true) specified transaction outputs.\n"
                 "If no transaction outputs are specified when unlocking then all current locked transaction outputs are unlocked.\n"
-                "A locked transaction output will not be chosen by automatic coin selection, when spending bitcoins.\n"
+                "A locked transaction output will not be chosen by automatic coin selection, when spending blackcoins.\n"
                 "Manually selected coins are automatically unlocked.\n"
                 "Locks are stored in memory only, unless persistent=true, in which case they will be written to the\n"
                 "wallet database and loaded on node start. Unwritten (persistent=false) locks are always cleared\n"
@@ -488,12 +488,8 @@
         balances_watchonly.pushKV("trusted", ValueFromAmount(bal.m_watchonly_trusted));
         balances_watchonly.pushKV("untrusted_pending", ValueFromAmount(bal.m_watchonly_untrusted_pending));
         balances_watchonly.pushKV("immature", ValueFromAmount(bal.m_watchonly_immature));
-<<<<<<< HEAD
         balances_watchonly.pushKV("stake", ValueFromAmount(bal.m_watchonly_stake));
-        balances.pushKV("watchonly", balances_watchonly);
-=======
         balances.pushKV("watchonly", std::move(balances_watchonly));
->>>>>>> 89522379
     }
 
     AppendLastProcessedBlock(balances, wallet);
