// Copyright (c) 2011-2022 The Bitcoin Core developers
// Distributed under the MIT software license, see the accompanying
// file COPYING or http://www.opensource.org/licenses/mit-license.php.

#include <core_io.h>
#include <hash.h>
#include <key_io.h>
#include <rpc/util.h>
#include <util/moneystr.h>
#include <wallet/coincontrol.h>
#include <wallet/receive.h>
#include <wallet/rpc/util.h>
#include <wallet/spend.h>
#include <wallet/wallet.h>

#include <univalue.h>


namespace wallet {
static CAmount GetReceived(const CWallet& wallet, const UniValue& params, bool by_label) EXCLUSIVE_LOCKS_REQUIRED(wallet.cs_wallet)
{
    std::vector<CTxDestination> addresses;
    if (by_label) {
        // Get the set of addresses assigned to label
        addresses = wallet.ListAddrBookAddresses(CWallet::AddrBookFilter{LabelFromValue(params[0])});
        if (addresses.empty()) throw JSONRPCError(RPC_WALLET_ERROR, "Label not found in wallet");
    } else {
        // Get the address
        CTxDestination dest = DecodeDestination(params[0].get_str());
        if (!IsValidDestination(dest)) {
            throw JSONRPCError(RPC_INVALID_ADDRESS_OR_KEY, "Invalid Blackcoin address");
        }
        addresses.emplace_back(dest);
    }

    // Filter by own scripts only
    std::set<CScript> output_scripts;
    for (const auto& address : addresses) {
        auto output_script{GetScriptForDestination(address)};
        if (wallet.IsMine(output_script)) {
            output_scripts.insert(output_script);
        }
    }

    if (output_scripts.empty()) {
        throw JSONRPCError(RPC_WALLET_ERROR, "Address not found in wallet");
    }

    // Minimum confirmations
    int min_depth = 1;
    if (!params[1].isNull())
        min_depth = params[1].getInt<int>();

    const bool include_immature_coinbase{params[2].isNull() ? false : params[2].get_bool()};

    // Tally
    CAmount amount = 0;
    for (const std::pair<const uint256, CWalletTx>& wtx_pair : wallet.mapWallet) {
        const CWalletTx& wtx = wtx_pair.second;
        int depth{wallet.GetTxDepthInMainChain(wtx)};
        if (depth < min_depth
            // Coinbase with less than 1 confirmation is no longer in the main chain
<<<<<<< HEAD
            || ((wtx.IsCoinBase() || wtx.IsCoinStake()) && (depth < 1 || !include_coinbase))
            || (wallet.IsTxImmature(wtx) && !include_immature_coinbase))
=======
            || (wtx.IsCoinBase() && (depth < 1))
            || (wallet.IsTxImmatureCoinBase(wtx) && !include_immature_coinbase))
>>>>>>> 88259837
        {
            continue;
        }

        for (const CTxOut& txout : wtx.tx->vout) {
            if (output_scripts.count(txout.scriptPubKey) > 0) {
                amount += txout.nValue;
            }
        }
    }

    return amount;
}


RPCHelpMan getreceivedbyaddress()
{
    return RPCHelpMan{"getreceivedbyaddress",
                "\nReturns the total amount received by the given address in transactions with at least minconf confirmations.\n",
                {
                    {"address", RPCArg::Type::STR, RPCArg::Optional::NO, "The blackcoin address for transactions."},
                    {"minconf", RPCArg::Type::NUM, RPCArg::Default{1}, "Only include transactions confirmed at least this many times."},
                    {"include_immature_coinbase", RPCArg::Type::BOOL, RPCArg::Default{false}, "Include immature coinbase transactions."},
                },
                RPCResult{
                    RPCResult::Type::STR_AMOUNT, "amount", "The total amount in " + CURRENCY_UNIT + " received at this address."
                },
                RPCExamples{
            "\nThe amount from transactions with at least 1 confirmation\n"
            + HelpExampleCli("getreceivedbyaddress", "\"" + EXAMPLE_ADDRESS[0] + "\"") +
            "\nThe amount including unconfirmed transactions, zero confirmations\n"
            + HelpExampleCli("getreceivedbyaddress", "\"" + EXAMPLE_ADDRESS[0] + "\" 0") +
            "\nThe amount with at least 6 confirmations\n"
            + HelpExampleCli("getreceivedbyaddress", "\"" + EXAMPLE_ADDRESS[0] + "\" 6") +
            "\nThe amount with at least 6 confirmations including immature coinbase outputs\n"
            + HelpExampleCli("getreceivedbyaddress", "\"" + EXAMPLE_ADDRESS[0] + "\" 6 true") +
            "\nAs a JSON-RPC call\n"
            + HelpExampleRpc("getreceivedbyaddress", "\"" + EXAMPLE_ADDRESS[0] + "\", 6")
                },
        [&](const RPCHelpMan& self, const JSONRPCRequest& request) -> UniValue
{
    const std::shared_ptr<const CWallet> pwallet = GetWalletForJSONRPCRequest(request);
    if (!pwallet) return UniValue::VNULL;

    // Make sure the results are valid at least up to the most recent block
    // the user could have gotten from another RPC command prior to now
    pwallet->BlockUntilSyncedToCurrentChain();

    LOCK(pwallet->cs_wallet);

    return ValueFromAmount(GetReceived(*pwallet, request.params, /*by_label=*/false));
},
    };
}


RPCHelpMan getreceivedbylabel()
{
    return RPCHelpMan{"getreceivedbylabel",
                "\nReturns the total amount received by addresses with <label> in transactions with at least [minconf] confirmations.\n",
                {
                    {"label", RPCArg::Type::STR, RPCArg::Optional::NO, "The selected label, may be the default label using \"\"."},
                    {"minconf", RPCArg::Type::NUM, RPCArg::Default{1}, "Only include transactions confirmed at least this many times."},
                    {"include_immature_coinbase", RPCArg::Type::BOOL, RPCArg::Default{false}, "Include immature coinbase transactions."},
                },
                RPCResult{
                    RPCResult::Type::STR_AMOUNT, "amount", "The total amount in " + CURRENCY_UNIT + " received for this label."
                },
                RPCExamples{
            "\nAmount received by the default label with at least 1 confirmation\n"
            + HelpExampleCli("getreceivedbylabel", "\"\"") +
            "\nAmount received at the tabby label including unconfirmed amounts with zero confirmations\n"
            + HelpExampleCli("getreceivedbylabel", "\"tabby\" 0") +
            "\nThe amount with at least 6 confirmations\n"
            + HelpExampleCli("getreceivedbylabel", "\"tabby\" 6") +
            "\nThe amount with at least 6 confirmations including immature coinbase outputs\n"
            + HelpExampleCli("getreceivedbylabel", "\"tabby\" 6 true") +
            "\nAs a JSON-RPC call\n"
            + HelpExampleRpc("getreceivedbylabel", "\"tabby\", 6, true")
                },
        [&](const RPCHelpMan& self, const JSONRPCRequest& request) -> UniValue
{
    const std::shared_ptr<const CWallet> pwallet = GetWalletForJSONRPCRequest(request);
    if (!pwallet) return UniValue::VNULL;

    // Make sure the results are valid at least up to the most recent block
    // the user could have gotten from another RPC command prior to now
    pwallet->BlockUntilSyncedToCurrentChain();

    LOCK(pwallet->cs_wallet);

    return ValueFromAmount(GetReceived(*pwallet, request.params, /*by_label=*/true));
},
    };
}


RPCHelpMan getbalance()
{
    return RPCHelpMan{"getbalance",
                "\nReturns the total available balance.\n"
                "The available balance is what the wallet considers currently spendable, and is\n"
                "thus affected by options which limit spendability such as -spendzeroconfchange.\n",
                {
                    {"dummy", RPCArg::Type::STR, RPCArg::Optional::OMITTED, "Remains for backward compatibility. Must be excluded or set to \"*\"."},
                    {"minconf", RPCArg::Type::NUM, RPCArg::Default{0}, "Only include transactions confirmed at least this many times."},
                    {"include_watchonly", RPCArg::Type::BOOL, RPCArg::DefaultHint{"true for watch-only wallets, otherwise false"}, "Also include balance in watch-only addresses (see 'importaddress')"},
                    {"avoid_reuse", RPCArg::Type::BOOL, RPCArg::Default{true}, "(only available if avoid_reuse wallet flag is set) Do not include balance in dirty outputs; addresses are considered dirty if they have previously been used in a transaction."},
                },
                RPCResult{
                    RPCResult::Type::STR_AMOUNT, "amount", "The total amount in " + CURRENCY_UNIT + " received for this wallet."
                },
                RPCExamples{
            "\nThe total amount in the wallet with 0 or more confirmations\n"
            + HelpExampleCli("getbalance", "") +
            "\nThe total amount in the wallet with at least 6 confirmations\n"
            + HelpExampleCli("getbalance", "\"*\" 6") +
            "\nAs a JSON-RPC call\n"
            + HelpExampleRpc("getbalance", "\"*\", 6")
                },
        [&](const RPCHelpMan& self, const JSONRPCRequest& request) -> UniValue
{
    const std::shared_ptr<const CWallet> pwallet = GetWalletForJSONRPCRequest(request);
    if (!pwallet) return UniValue::VNULL;

    // Make sure the results are valid at least up to the most recent block
    // the user could have gotten from another RPC command prior to now
    pwallet->BlockUntilSyncedToCurrentChain();

    LOCK(pwallet->cs_wallet);

    const UniValue& dummy_value = request.params[0];
    if (!dummy_value.isNull() && dummy_value.get_str() != "*") {
        throw JSONRPCError(RPC_METHOD_DEPRECATED, "dummy first argument must be excluded or set to \"*\".");
    }

    int min_depth = 0;
    if (!request.params[1].isNull()) {
        min_depth = request.params[1].getInt<int>();
    }

    bool include_watchonly = ParseIncludeWatchonly(request.params[2], *pwallet);

    bool avoid_reuse = GetAvoidReuseFlag(*pwallet, request.params[3]);

    const auto bal = GetBalance(*pwallet, min_depth, avoid_reuse);

    return ValueFromAmount(bal.m_mine_trusted + (include_watchonly ? bal.m_watchonly_trusted : 0));
},
    };
}

RPCHelpMan getunconfirmedbalance()
{
    return RPCHelpMan{"getunconfirmedbalance",
                "DEPRECATED\nIdentical to getbalances().mine.untrusted_pending\n",
                {},
                RPCResult{RPCResult::Type::NUM, "", "The balance"},
                RPCExamples{""},
        [&](const RPCHelpMan& self, const JSONRPCRequest& request) -> UniValue
{
    const std::shared_ptr<const CWallet> pwallet = GetWalletForJSONRPCRequest(request);
    if (!pwallet) return UniValue::VNULL;

    // Make sure the results are valid at least up to the most recent block
    // the user could have gotten from another RPC command prior to now
    pwallet->BlockUntilSyncedToCurrentChain();

    LOCK(pwallet->cs_wallet);

    return ValueFromAmount(GetBalance(*pwallet).m_mine_untrusted_pending);
},
    };
}

RPCHelpMan lockunspent()
{
    return RPCHelpMan{"lockunspent",
                "\nUpdates list of temporarily unspendable outputs.\n"
                "Temporarily lock (unlock=false) or unlock (unlock=true) specified transaction outputs.\n"
                "If no transaction outputs are specified when unlocking then all current locked transaction outputs are unlocked.\n"
                "A locked transaction output will not be chosen by automatic coin selection, when spending bitcoins.\n"
                "Manually selected coins are automatically unlocked.\n"
                "Locks are stored in memory only, unless persistent=true, in which case they will be written to the\n"
                "wallet database and loaded on node start. Unwritten (persistent=false) locks are always cleared\n"
                "(by virtue of process exit) when a node stops or fails. Unlocking will clear both persistent and not.\n"
                "Also see the listunspent call\n",
                {
                    {"unlock", RPCArg::Type::BOOL, RPCArg::Optional::NO, "Whether to unlock (true) or lock (false) the specified transactions"},
                    {"transactions", RPCArg::Type::ARR, RPCArg::Default{UniValue::VARR}, "The transaction outputs and within each, the txid (string) vout (numeric).",
                        {
                            {"", RPCArg::Type::OBJ, RPCArg::Optional::OMITTED, "",
                                {
                                    {"txid", RPCArg::Type::STR_HEX, RPCArg::Optional::NO, "The transaction id"},
                                    {"vout", RPCArg::Type::NUM, RPCArg::Optional::NO, "The output number"},
                                },
                            },
                        },
                    },
                    {"persistent", RPCArg::Type::BOOL, RPCArg::Default{false}, "Whether to write/erase this lock in the wallet database, or keep the change in memory only. Ignored for unlocking."},
                },
                RPCResult{
                    RPCResult::Type::BOOL, "", "Whether the command was successful or not"
                },
                RPCExamples{
            "\nList the unspent transactions\n"
            + HelpExampleCli("listunspent", "") +
            "\nLock an unspent transaction\n"
            + HelpExampleCli("lockunspent", "false \"[{\\\"txid\\\":\\\"a08e6907dbbd3d809776dbfc5d82e371b764ed838b5655e72f463568df1aadf0\\\",\\\"vout\\\":1}]\"") +
            "\nList the locked transactions\n"
            + HelpExampleCli("listlockunspent", "") +
            "\nUnlock the transaction again\n"
            + HelpExampleCli("lockunspent", "true \"[{\\\"txid\\\":\\\"a08e6907dbbd3d809776dbfc5d82e371b764ed838b5655e72f463568df1aadf0\\\",\\\"vout\\\":1}]\"") +
            "\nLock the transaction persistently in the wallet database\n"
            + HelpExampleCli("lockunspent", "false \"[{\\\"txid\\\":\\\"a08e6907dbbd3d809776dbfc5d82e371b764ed838b5655e72f463568df1aadf0\\\",\\\"vout\\\":1}]\" true") +
            "\nAs a JSON-RPC call\n"
            + HelpExampleRpc("lockunspent", "false, \"[{\\\"txid\\\":\\\"a08e6907dbbd3d809776dbfc5d82e371b764ed838b5655e72f463568df1aadf0\\\",\\\"vout\\\":1}]\"")
                },
        [&](const RPCHelpMan& self, const JSONRPCRequest& request) -> UniValue
{
    std::shared_ptr<CWallet> const pwallet = GetWalletForJSONRPCRequest(request);
    if (!pwallet) return UniValue::VNULL;

    // Make sure the results are valid at least up to the most recent block
    // the user could have gotten from another RPC command prior to now
    pwallet->BlockUntilSyncedToCurrentChain();

    LOCK(pwallet->cs_wallet);

    bool fUnlock = request.params[0].get_bool();

    const bool persistent{request.params[2].isNull() ? false : request.params[2].get_bool()};

    if (request.params[1].isNull()) {
        if (fUnlock) {
            if (!pwallet->UnlockAllCoins())
                throw JSONRPCError(RPC_WALLET_ERROR, "Unlocking coins failed");
        }
        return true;
    }

    const UniValue& output_params = request.params[1].get_array();

    // Create and validate the COutPoints first.

    std::vector<COutPoint> outputs;
    outputs.reserve(output_params.size());

    for (unsigned int idx = 0; idx < output_params.size(); idx++) {
        const UniValue& o = output_params[idx].get_obj();

        RPCTypeCheckObj(o,
            {
                {"txid", UniValueType(UniValue::VSTR)},
                {"vout", UniValueType(UniValue::VNUM)},
            });

        const uint256 txid(ParseHashO(o, "txid"));
        const int nOutput = find_value(o, "vout").getInt<int>();
        if (nOutput < 0) {
            throw JSONRPCError(RPC_INVALID_PARAMETER, "Invalid parameter, vout cannot be negative");
        }

        const COutPoint outpt(txid, nOutput);

        const auto it = pwallet->mapWallet.find(outpt.hash);
        if (it == pwallet->mapWallet.end()) {
            throw JSONRPCError(RPC_INVALID_PARAMETER, "Invalid parameter, unknown transaction");
        }

        const CWalletTx& trans = it->second;

        if (outpt.n >= trans.tx->vout.size()) {
            throw JSONRPCError(RPC_INVALID_PARAMETER, "Invalid parameter, vout index out of bounds");
        }

        if (pwallet->IsSpent(outpt)) {
            throw JSONRPCError(RPC_INVALID_PARAMETER, "Invalid parameter, expected unspent output");
        }

        const bool is_locked = pwallet->IsLockedCoin(outpt);

        if (fUnlock && !is_locked) {
            throw JSONRPCError(RPC_INVALID_PARAMETER, "Invalid parameter, expected locked output");
        }

        if (!fUnlock && is_locked && !persistent) {
            throw JSONRPCError(RPC_INVALID_PARAMETER, "Invalid parameter, output already locked");
        }

        outputs.push_back(outpt);
    }

    std::unique_ptr<WalletBatch> batch = nullptr;
    // Unlock is always persistent
    if (fUnlock || persistent) batch = std::make_unique<WalletBatch>(pwallet->GetDatabase());

    // Atomically set (un)locked status for the outputs.
    for (const COutPoint& outpt : outputs) {
        if (fUnlock) {
            if (!pwallet->UnlockCoin(outpt, batch.get())) throw JSONRPCError(RPC_WALLET_ERROR, "Unlocking coin failed");
        } else {
            if (!pwallet->LockCoin(outpt, batch.get())) throw JSONRPCError(RPC_WALLET_ERROR, "Locking coin failed");
        }
    }

    return true;
},
    };
}

RPCHelpMan listlockunspent()
{
    return RPCHelpMan{"listlockunspent",
                "\nReturns list of temporarily unspendable outputs.\n"
                "See the lockunspent call to lock and unlock transactions for spending.\n",
                {},
                RPCResult{
                    RPCResult::Type::ARR, "", "",
                    {
                        {RPCResult::Type::OBJ, "", "",
                        {
                            {RPCResult::Type::STR_HEX, "txid", "The transaction id locked"},
                            {RPCResult::Type::NUM, "vout", "The vout value"},
                        }},
                    }
                },
                RPCExamples{
            "\nList the unspent transactions\n"
            + HelpExampleCli("listunspent", "") +
            "\nLock an unspent transaction\n"
            + HelpExampleCli("lockunspent", "false \"[{\\\"txid\\\":\\\"a08e6907dbbd3d809776dbfc5d82e371b764ed838b5655e72f463568df1aadf0\\\",\\\"vout\\\":1}]\"") +
            "\nList the locked transactions\n"
            + HelpExampleCli("listlockunspent", "") +
            "\nUnlock the transaction again\n"
            + HelpExampleCli("lockunspent", "true \"[{\\\"txid\\\":\\\"a08e6907dbbd3d809776dbfc5d82e371b764ed838b5655e72f463568df1aadf0\\\",\\\"vout\\\":1}]\"") +
            "\nAs a JSON-RPC call\n"
            + HelpExampleRpc("listlockunspent", "")
                },
        [&](const RPCHelpMan& self, const JSONRPCRequest& request) -> UniValue
{
    const std::shared_ptr<const CWallet> pwallet = GetWalletForJSONRPCRequest(request);
    if (!pwallet) return UniValue::VNULL;

    LOCK(pwallet->cs_wallet);

    std::vector<COutPoint> vOutpts;
    pwallet->ListLockedCoins(vOutpts);

    UniValue ret(UniValue::VARR);

    for (const COutPoint& outpt : vOutpts) {
        UniValue o(UniValue::VOBJ);

        o.pushKV("txid", outpt.hash.GetHex());
        o.pushKV("vout", (int)outpt.n);
        ret.push_back(o);
    }

    return ret;
},
    };
}

RPCHelpMan getbalances()
{
    return RPCHelpMan{
        "getbalances",
        "Returns an object with all balances in " + CURRENCY_UNIT + ".\n",
        {},
        RPCResult{
            RPCResult::Type::OBJ, "", "",
            {
                {RPCResult::Type::OBJ, "mine", "balances from outputs that the wallet can sign",
                {
                    {RPCResult::Type::STR_AMOUNT, "trusted", "trusted balance (outputs created by the wallet or confirmed outputs)"},
                    {RPCResult::Type::STR_AMOUNT, "untrusted_pending", "untrusted pending balance (outputs created by others that are in the mempool)"},
                    {RPCResult::Type::STR_AMOUNT, "immature", "balance from immature coinbase outputs"},
                    {RPCResult::Type::STR_AMOUNT, "stake", "balance from immature coinstake outputs"},
                    {RPCResult::Type::STR_AMOUNT, "used", /*optional=*/true, "(only present if avoid_reuse is set) balance from coins sent to addresses that were previously spent from (potentially privacy violating)"},
                }},
                {RPCResult::Type::OBJ, "watchonly", /*optional=*/true, "watchonly balances (not present if wallet does not watch anything)",
                {
                    {RPCResult::Type::STR_AMOUNT, "trusted", "trusted balance (outputs created by the wallet or confirmed outputs)"},
                    {RPCResult::Type::STR_AMOUNT, "untrusted_pending", "untrusted pending balance (outputs created by others that are in the mempool)"},
                    {RPCResult::Type::STR_AMOUNT, "immature", "balance from immature coinbase outputs"},
                    {RPCResult::Type::STR_AMOUNT, "stake", "balance from immature coinstake outputs"},
                }},
            }
            },
        RPCExamples{
            HelpExampleCli("getbalances", "") +
            HelpExampleRpc("getbalances", "")},
        [&](const RPCHelpMan& self, const JSONRPCRequest& request) -> UniValue
{
    const std::shared_ptr<const CWallet> rpc_wallet = GetWalletForJSONRPCRequest(request);
    if (!rpc_wallet) return UniValue::VNULL;
    const CWallet& wallet = *rpc_wallet;

    // Make sure the results are valid at least up to the most recent block
    // the user could have gotten from another RPC command prior to now
    wallet.BlockUntilSyncedToCurrentChain();

    LOCK(wallet.cs_wallet);

    const auto bal = GetBalance(wallet);
    UniValue balances{UniValue::VOBJ};
    {
        UniValue balances_mine{UniValue::VOBJ};
        balances_mine.pushKV("trusted", ValueFromAmount(bal.m_mine_trusted));
        balances_mine.pushKV("untrusted_pending", ValueFromAmount(bal.m_mine_untrusted_pending));
        balances_mine.pushKV("immature", ValueFromAmount(bal.m_mine_immature));
        balances_mine.pushKV("stake", ValueFromAmount(bal.m_mine_stake));
        if (wallet.IsWalletFlagSet(WALLET_FLAG_AVOID_REUSE)) {
            // If the AVOID_REUSE flag is set, bal has been set to just the un-reused address balance. Get
            // the total balance, and then subtract bal to get the reused address balance.
            const auto full_bal = GetBalance(wallet, 0, false);
            balances_mine.pushKV("used", ValueFromAmount(full_bal.m_mine_trusted + full_bal.m_mine_untrusted_pending - bal.m_mine_trusted - bal.m_mine_untrusted_pending));
        }
        balances.pushKV("mine", balances_mine);
    }
    auto spk_man = wallet.GetLegacyScriptPubKeyMan();
    if (spk_man && spk_man->HaveWatchOnly()) {
        UniValue balances_watchonly{UniValue::VOBJ};
        balances_watchonly.pushKV("trusted", ValueFromAmount(bal.m_watchonly_trusted));
        balances_watchonly.pushKV("untrusted_pending", ValueFromAmount(bal.m_watchonly_untrusted_pending));
        balances_watchonly.pushKV("immature", ValueFromAmount(bal.m_watchonly_immature));
        balances_watchonly.pushKV("stake", ValueFromAmount(bal.m_watchonly_stake));
        balances.pushKV("watchonly", balances_watchonly);
    }
    return balances;
},
    };
}

RPCHelpMan listunspent()
{
    return RPCHelpMan{
                "listunspent",
                "\nReturns array of unspent transaction outputs\n"
                "with between minconf and maxconf (inclusive) confirmations.\n"
                "Optionally filter to only include txouts paid to specified addresses.\n",
                {
                    {"minconf", RPCArg::Type::NUM, RPCArg::Default{1}, "The minimum confirmations to filter"},
                    {"maxconf", RPCArg::Type::NUM, RPCArg::Default{9999999}, "The maximum confirmations to filter"},
                    {"addresses", RPCArg::Type::ARR, RPCArg::Default{UniValue::VARR}, "The blackcoin addresses to filter",
                        {
                            {"address", RPCArg::Type::STR, RPCArg::Optional::OMITTED, "blackcoin address"},
                        },
                    },
                    {"include_unsafe", RPCArg::Type::BOOL, RPCArg::Default{true}, "Include outputs that are not safe to spend\n"
                              "See description of \"safe\" attribute below."},
                    {"query_options", RPCArg::Type::OBJ, RPCArg::Optional::OMITTED, "JSON with query options",
                        {
                            {"minimumAmount", RPCArg::Type::AMOUNT, RPCArg::Default{FormatMoney(0)}, "Minimum value of each UTXO in " + CURRENCY_UNIT + ""},
                            {"maximumAmount", RPCArg::Type::AMOUNT, RPCArg::DefaultHint{"unlimited"}, "Maximum value of each UTXO in " + CURRENCY_UNIT + ""},
                            {"maximumCount", RPCArg::Type::NUM, RPCArg::DefaultHint{"unlimited"}, "Maximum number of UTXOs"},
                            {"minimumSumAmount", RPCArg::Type::AMOUNT, RPCArg::DefaultHint{"unlimited"}, "Minimum sum value of all UTXOs in " + CURRENCY_UNIT + ""},
                            {"include_immature_coinbase", RPCArg::Type::BOOL, RPCArg::Default{false}, "Include immature coinbase UTXOs"}
                        },
                        RPCArgOptions{.oneline_description="query_options"}},
                },
                RPCResult{
                    RPCResult::Type::ARR, "", "",
                    {
                        {RPCResult::Type::OBJ, "", "",
                        {
                            {RPCResult::Type::STR_HEX, "txid", "the transaction id"},
                            {RPCResult::Type::NUM, "vout", "the vout value"},
                            {RPCResult::Type::STR, "address", /*optional=*/true, "the blackcoin address"},
                            {RPCResult::Type::STR, "label", /*optional=*/true, "The associated label, or \"\" for the default label"},
                            {RPCResult::Type::STR, "scriptPubKey", "the script key"},
                            {RPCResult::Type::STR_AMOUNT, "amount", "the transaction output amount in " + CURRENCY_UNIT},
                            {RPCResult::Type::NUM, "confirmations", "The number of confirmations"},
                            {RPCResult::Type::NUM, "ancestorcount", /*optional=*/true, "The number of in-mempool ancestor transactions, including this one (if transaction is in the mempool)"},
                            {RPCResult::Type::NUM, "ancestorsize", /*optional=*/true, "The virtual transaction size of in-mempool ancestors, including this one (if transaction is in the mempool)"},
                            {RPCResult::Type::STR_AMOUNT, "ancestorfees", /*optional=*/true, "The total fees of in-mempool ancestors (including this one) with fee deltas used for mining priority in " + CURRENCY_ATOM + " (if transaction is in the mempool)"},
                            {RPCResult::Type::STR_HEX, "redeemScript", /*optional=*/true, "The redeemScript if scriptPubKey is P2SH"},
                            {RPCResult::Type::STR, "witnessScript", /*optional=*/true, "witnessScript if the scriptPubKey is P2WSH or P2SH-P2WSH"},
                            {RPCResult::Type::BOOL, "spendable", "Whether we have the private keys to spend this output"},
                            {RPCResult::Type::BOOL, "solvable", "Whether we know how to spend this output, ignoring the lack of keys"},
                            {RPCResult::Type::BOOL, "reused", /*optional=*/true, "(only present if avoid_reuse is set) Whether this output is reused/dirty (sent to an address that was previously spent from)"},
                            {RPCResult::Type::STR, "desc", /*optional=*/true, "(only when solvable) A descriptor for spending this output"},
                            {RPCResult::Type::ARR, "parent_descs", /*optional=*/false, "List of parent descriptors for the scriptPubKey of this coin.", {
                                {RPCResult::Type::STR, "desc", "The descriptor string."},
                            }},
                            {RPCResult::Type::BOOL, "safe", "Whether this output is considered safe to spend. Unconfirmed transactions\n"
                                                            "from outside keys and unconfirmed replacement transactions are considered unsafe\n"
                                                            "and are not eligible for spending by fundrawtransaction and sendtoaddress."},
                        }},
                    }
                },
                RPCExamples{
                    HelpExampleCli("listunspent", "")
            + HelpExampleCli("listunspent", "6 9999999 \"[\\\"" + EXAMPLE_ADDRESS[0] + "\\\",\\\"" + EXAMPLE_ADDRESS[1] + "\\\"]\"")
            + HelpExampleRpc("listunspent", "6, 9999999 \"[\\\"" + EXAMPLE_ADDRESS[0] + "\\\",\\\"" + EXAMPLE_ADDRESS[1] + "\\\"]\"")
            + HelpExampleCli("listunspent", "6 9999999 '[]' true '{ \"minimumAmount\": 0.005 }'")
            + HelpExampleRpc("listunspent", "6, 9999999, [] , true, { \"minimumAmount\": 0.005 } ")
                },
        [&](const RPCHelpMan& self, const JSONRPCRequest& request) -> UniValue
{
    const std::shared_ptr<const CWallet> pwallet = GetWalletForJSONRPCRequest(request);
    if (!pwallet) return UniValue::VNULL;

    int nMinDepth = 1;
    if (!request.params[0].isNull()) {
        nMinDepth = request.params[0].getInt<int>();
    }

    int nMaxDepth = 9999999;
    if (!request.params[1].isNull()) {
        nMaxDepth = request.params[1].getInt<int>();
    }

    std::set<CTxDestination> destinations;
    if (!request.params[2].isNull()) {
        UniValue inputs = request.params[2].get_array();
        for (unsigned int idx = 0; idx < inputs.size(); idx++) {
            const UniValue& input = inputs[idx];
            CTxDestination dest = DecodeDestination(input.get_str());
            if (!IsValidDestination(dest)) {
                throw JSONRPCError(RPC_INVALID_ADDRESS_OR_KEY, std::string("Invalid Blackcoin address: ") + input.get_str());
            }
            if (!destinations.insert(dest).second) {
                throw JSONRPCError(RPC_INVALID_PARAMETER, std::string("Invalid parameter, duplicated address: ") + input.get_str());
            }
        }
    }

    bool include_unsafe = true;
    if (!request.params[3].isNull()) {
        include_unsafe = request.params[3].get_bool();
    }

    CoinFilterParams filter_coins;
    filter_coins.min_amount = 0;

    if (!request.params[4].isNull()) {
        const UniValue& options = request.params[4].get_obj();

        RPCTypeCheckObj(options,
            {
                {"minimumAmount", UniValueType()},
                {"maximumAmount", UniValueType()},
                {"minimumSumAmount", UniValueType()},
                {"maximumCount", UniValueType(UniValue::VNUM)},
                {"include_immature_coinbase", UniValueType(UniValue::VBOOL)}
            },
            true, true);

        if (options.exists("minimumAmount"))
            filter_coins.min_amount = AmountFromValue(options["minimumAmount"]);

        if (options.exists("maximumAmount"))
            filter_coins.max_amount = AmountFromValue(options["maximumAmount"]);

        if (options.exists("minimumSumAmount"))
            filter_coins.min_sum_amount = AmountFromValue(options["minimumSumAmount"]);

        if (options.exists("maximumCount"))
            filter_coins.max_count = options["maximumCount"].getInt<int64_t>();

        if (options.exists("include_immature_coinbase")) {
            filter_coins.include_immature_coinbase = options["include_immature_coinbase"].get_bool();
        }
    }

    // Make sure the results are valid at least up to the most recent block
    // the user could have gotten from another RPC command prior to now
    pwallet->BlockUntilSyncedToCurrentChain();

    UniValue results(UniValue::VARR);
    std::vector<COutput> vecOutputs;
    {
        CCoinControl cctl;
        cctl.m_avoid_address_reuse = false;
        cctl.m_min_depth = nMinDepth;
        cctl.m_max_depth = nMaxDepth;
        cctl.m_include_unsafe_inputs = include_unsafe;
        LOCK(pwallet->cs_wallet);
        vecOutputs = AvailableCoinsListUnspent(*pwallet, &cctl, filter_coins).All();
    }

    LOCK(pwallet->cs_wallet);

    const bool avoid_reuse = pwallet->IsWalletFlagSet(WALLET_FLAG_AVOID_REUSE);

    for (const COutput& out : vecOutputs) {
        CTxDestination address;
        const CScript& scriptPubKey = out.txout.scriptPubKey;
        bool fValidAddress = ExtractDestination(scriptPubKey, address);
        bool reused = avoid_reuse && pwallet->IsSpentKey(scriptPubKey);

        if (destinations.size() && (!fValidAddress || !destinations.count(address)))
            continue;

        UniValue entry(UniValue::VOBJ);
        entry.pushKV("txid", out.outpoint.hash.GetHex());
        entry.pushKV("vout", (int)out.outpoint.n);

        if (fValidAddress) {
            entry.pushKV("address", EncodeDestination(address));

            const auto* address_book_entry = pwallet->FindAddressBookEntry(address);
            if (address_book_entry) {
                entry.pushKV("label", address_book_entry->GetLabel());
            }

            std::unique_ptr<SigningProvider> provider = pwallet->GetSolvingProvider(scriptPubKey);
            if (provider) {
                if (scriptPubKey.IsPayToScriptHash()) {
                    const CScriptID& hash = CScriptID(std::get<ScriptHash>(address));
                    CScript redeemScript;
                    if (provider->GetCScript(hash, redeemScript)) {
                        entry.pushKV("redeemScript", HexStr(redeemScript));
                        // Now check if the redeemScript is actually a P2WSH script
                        CTxDestination witness_destination;
                        if (redeemScript.IsPayToWitnessScriptHash()) {
                            bool extracted = ExtractDestination(redeemScript, witness_destination);
                            CHECK_NONFATAL(extracted);
                            // Also return the witness script
                            const WitnessV0ScriptHash& whash = std::get<WitnessV0ScriptHash>(witness_destination);
                            CScriptID id{RIPEMD160(whash)};
                            CScript witnessScript;
                            if (provider->GetCScript(id, witnessScript)) {
                                entry.pushKV("witnessScript", HexStr(witnessScript));
                            }
                        }
                    }
                } else if (scriptPubKey.IsPayToWitnessScriptHash()) {
                    const WitnessV0ScriptHash& whash = std::get<WitnessV0ScriptHash>(address);
                    CScriptID id{RIPEMD160(whash)};
                    CScript witnessScript;
                    if (provider->GetCScript(id, witnessScript)) {
                        entry.pushKV("witnessScript", HexStr(witnessScript));
                    }
                }
            }
        }

        entry.pushKV("scriptPubKey", HexStr(scriptPubKey));
        entry.pushKV("amount", ValueFromAmount(out.txout.nValue));
        entry.pushKV("confirmations", out.depth);
        if (!out.depth) {
            size_t ancestor_count, descendant_count, ancestor_size;
            CAmount ancestor_fees;
            pwallet->chain().getTransactionAncestry(out.outpoint.hash, ancestor_count, descendant_count, &ancestor_size, &ancestor_fees);
            if (ancestor_count) {
                entry.pushKV("ancestorcount", uint64_t(ancestor_count));
                entry.pushKV("ancestorsize", uint64_t(ancestor_size));
                entry.pushKV("ancestorfees", uint64_t(ancestor_fees));
            }
        }
        entry.pushKV("spendable", out.spendable);
        entry.pushKV("solvable", out.solvable);
        if (out.solvable) {
            std::unique_ptr<SigningProvider> provider = pwallet->GetSolvingProvider(scriptPubKey);
            if (provider) {
                auto descriptor = InferDescriptor(scriptPubKey, *provider);
                entry.pushKV("desc", descriptor->ToString());
            }
        }
        PushParentDescriptors(*pwallet, scriptPubKey, entry);
        if (avoid_reuse) entry.pushKV("reused", reused);
        entry.pushKV("safe", out.safe);
        results.push_back(entry);
    }

    return results;
},
    };
}
} // namespace wallet<|MERGE_RESOLUTION|>--- conflicted
+++ resolved
@@ -60,13 +60,8 @@
         int depth{wallet.GetTxDepthInMainChain(wtx)};
         if (depth < min_depth
             // Coinbase with less than 1 confirmation is no longer in the main chain
-<<<<<<< HEAD
-            || ((wtx.IsCoinBase() || wtx.IsCoinStake()) && (depth < 1 || !include_coinbase))
+            || ((wtx.IsCoinBase() || wtx.IsCoinStake()) && (depth < 1))
             || (wallet.IsTxImmature(wtx) && !include_immature_coinbase))
-=======
-            || (wtx.IsCoinBase() && (depth < 1))
-            || (wallet.IsTxImmatureCoinBase(wtx) && !include_immature_coinbase))
->>>>>>> 88259837
         {
             continue;
         }
