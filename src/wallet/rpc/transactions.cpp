--- conflicted
+++ resolved
@@ -91,14 +91,8 @@
             continue;
 
         // Coinbase with less than 1 confirmation is no longer in the main chain
-<<<<<<< HEAD
-        if (((wtx.IsCoinBase() || wtx.IsCoinStake()) && (nDepth < 1 || !include_coinbase))
-            || (wallet.IsTxImmature(wtx) && !include_immature_coinbase))
-        {
-=======
-        if ((wtx.IsCoinBase() && (nDepth < 1))
-            || (wallet.IsTxImmatureCoinBase(wtx) && !include_immature_coinbase)) {
->>>>>>> 88259837
+        if (((wtx.IsCoinBase() || wtx.IsCoinStake()) && (nDepth < 1))
+            || (wallet.IsTxImmature(wtx) && !include_immature_coinbase)) {
             continue;
         }
 
@@ -364,12 +358,8 @@
                 entry.pushKV("involvesWatchonly", true);
             }
             MaybePushAddress(entry, r.destination);
-<<<<<<< HEAD
+            PushParentDescriptors(wallet, wtx.tx->vout.at(r.vout).scriptPubKey, entry);
             if (wtx.IsCoinBase() || wtx.IsCoinStake())
-=======
-            PushParentDescriptors(wallet, wtx.tx->vout.at(r.vout).scriptPubKey, entry);
-            if (wtx.IsCoinBase())
->>>>>>> 88259837
             {
                 if (wallet.GetTxDepthInMainChain(wtx) < 1)
                     entry.pushKV("category", "orphan");
@@ -417,19 +407,12 @@
            {RPCResult::Type::STR, "to", /*optional=*/true, "If a comment to is associated with the transaction."},
            {RPCResult::Type::NUM_TIME, "time", "The transaction time expressed in " + UNIX_EPOCH_TIME + "."},
            {RPCResult::Type::NUM_TIME, "timereceived", "The time received expressed in " + UNIX_EPOCH_TIME + "."},
-<<<<<<< HEAD
-           {RPCResult::Type::STR, "comment", /*optional=*/true, "If a comment is associated with the transaction, only present if not empty."}};
-=======
            {RPCResult::Type::STR, "comment", /*optional=*/true, "If a comment is associated with the transaction, only present if not empty."},
-           {RPCResult::Type::STR, "bip125-replaceable", "(\"yes|no|unknown\") Whether this transaction signals BIP125 replaceability or has an unconfirmed ancestor signaling BIP125 replaceability.\n"
-               "May be unknown for unconfirmed transactions not in the mempool because their unconfirmed ancestors are unknown."},
            {RPCResult::Type::ARR, "parent_descs", /*optional=*/true, "Only if 'category' is 'received'. List of parent descriptors for the scriptPubKey of this coin.", {
                {RPCResult::Type::STR, "desc", "The descriptor string."},
            }},
            };
->>>>>>> 88259837
-}
-
+}
 RPCHelpMan listtransactions()
 {
     return RPCHelpMan{"listtransactions",
@@ -448,11 +431,7 @@
                         {RPCResult::Type::OBJ, "", "", Cat(Cat<std::vector<RPCResult>>(
                         {
                             {RPCResult::Type::BOOL, "involvesWatchonly", /*optional=*/true, "Only returns true if imported addresses were involved in transaction."},
-<<<<<<< HEAD
-                            {RPCResult::Type::STR, "address", "The blackcoin address of the transaction."},
-=======
-                            {RPCResult::Type::STR, "address",  /*optional=*/true, "The bitcoin address of the transaction (not returned if the output does not have an address, e.g. OP_RETURN null data)."},
->>>>>>> 88259837
+                            {RPCResult::Type::STR, "address",  /*optional=*/true, "The blackcoin address of the transaction (not returned if the output does not have an address, e.g. OP_RETURN null data)."},
                             {RPCResult::Type::STR, "category", "The transaction category.\n"
                                 "\"send\"                  Transactions sent.\n"
                                 "\"receive\"               Non-coinbase transactions received.\n"
@@ -554,14 +533,10 @@
                     {"blockhash", RPCArg::Type::STR, RPCArg::Optional::OMITTED, "If set, the block hash to list transactions since, otherwise list all transactions."},
                     {"target_confirmations", RPCArg::Type::NUM, RPCArg::Default{1}, "Return the nth block hash from the main chain. e.g. 1 would mean the best block hash. Note: this is not used as a filter, but only affects [lastblock] in the return value"},
                     {"include_watchonly", RPCArg::Type::BOOL, RPCArg::DefaultHint{"true for watch-only wallets, otherwise false"}, "Include transactions to watch-only addresses (see 'importaddress')"},
-<<<<<<< HEAD
-                    {"include_removed", RPCArg::Type::BOOL, RPCArg::Default{true}, "Show transactions that were removed due to a reorg in the \"removed\" array"},
-=======
                     {"include_removed", RPCArg::Type::BOOL, RPCArg::Default{true}, "Show transactions that were removed due to a reorg in the \"removed\" array\n"
                                                                        "(not guaranteed to work on pruned nodes)"},
                     {"include_change", RPCArg::Type::BOOL, RPCArg::Default{false}, "Also add entries for change outputs.\n"},
                     {"label", RPCArg::Type::STR, RPCArg::Optional::OMITTED, "Return only incoming transactions paying to addresses with the specified label.\n"},
->>>>>>> 88259837
                 },
                 RPCResult{
                     RPCResult::Type::OBJ, "", "",
@@ -571,17 +546,13 @@
                             {RPCResult::Type::OBJ, "", "", Cat(Cat<std::vector<RPCResult>>(
                             {
                                 {RPCResult::Type::BOOL, "involvesWatchonly", /*optional=*/true, "Only returns true if imported addresses were involved in transaction."},
-<<<<<<< HEAD
-                                {RPCResult::Type::STR, "address", "The blackcoin address of the transaction."},
-=======
-                                {RPCResult::Type::STR, "address",  /*optional=*/true, "The bitcoin address of the transaction (not returned if the output does not have an address, e.g. OP_RETURN null data)."},
->>>>>>> 88259837
+                                {RPCResult::Type::STR, "address",  /*optional=*/true, "The blackcoin address of the transaction (not returned if the output does not have an address, e.g. OP_RETURN null data)."},
                                 {RPCResult::Type::STR, "category", "The transaction category.\n"
                                     "\"send\"                  Transactions sent.\n"
-                                    "\"receive\"               Non-coinbase transactions received.\n"
-                                    "\"generate\"              Coinbase transactions received with more than 100 confirmations.\n"
-                                    "\"immature\"              Coinbase transactions received with 100 or fewer confirmations.\n"
-                                    "\"orphan\"                Orphaned coinbase transactions received."},
+                                    "\"receive\"               Non-coinbase and non-coinstake transactions received.\n"
+                                    "\"generate\"              Coinbase or coinstake transactions received with more than 100 confirmations.\n"
+                                    "\"immature\"              Coinbase or coinstake transactions received with 100 or fewer confirmations.\n"
+                                    "\"orphan\"                Orphaned coinbase or coinstake transactions received."},
                                 {RPCResult::Type::STR_AMOUNT, "amount", "The amount in " + CURRENCY_UNIT + ". This is negative for the 'send' category, and is positive\n"
                                     "for all other categories"},
                                 {RPCResult::Type::NUM, "vout", "the vout value"},
