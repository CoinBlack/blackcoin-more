--- conflicted
+++ resolved
@@ -2,11 +2,8 @@
 // Distributed under the MIT software license, see the accompanying
 // file COPYING or http://www.opensource.org/licenses/mit-license.php.
 
-<<<<<<< HEAD
 #include <consensus/tx_verify.h>
-=======
 #include <common/messages.h>
->>>>>>> 89522379
 #include <consensus/validation.h>
 #include <core_io.h>
 #include <key_io.h>
@@ -15,10 +12,6 @@
 #include <rpc/rawtransaction_util.h>
 #include <rpc/util.h>
 #include <script/script.h>
-<<<<<<< HEAD
-=======
-#include <util/rbf.h>
->>>>>>> 89522379
 #include <util/translation.h>
 #include <util/vector.h>
 #include <wallet/coincontrol.h>
@@ -504,15 +497,7 @@
                                          "to which you're sending the transaction. This is not part of the \n"
                                          "transaction, just kept in your wallet."},
                     {"subtractfeefromamount", RPCArg::Type::BOOL, RPCArg::Default{false}, "The fee will be deducted from the amount being sent.\n"
-<<<<<<< HEAD
                                          "The recipient will receive less blackcoins than you enter in the amount field."},
-=======
-                                         "The recipient will receive less bitcoins than you enter in the amount field."},
-                    {"replaceable", RPCArg::Type::BOOL, RPCArg::DefaultHint{"wallet default"}, "Signal that this transaction can be replaced by a transaction (BIP 125)"},
-                    {"conf_target", RPCArg::Type::NUM, RPCArg::DefaultHint{"wallet -txconfirmtarget"}, "Confirmation target in blocks"},
-                    {"estimate_mode", RPCArg::Type::STR, RPCArg::Default{"unset"}, "The fee estimate mode, must be one of (case insensitive):\n"
-                      + FeeModesDetail(std::string("economical mode is used if the transaction is replaceable;\notherwise, conservative mode is used"))},
->>>>>>> 89522379
                     {"avoid_reuse", RPCArg::Type::BOOL, RPCArg::Default{true}, "(only available if avoid_reuse wallet flag is set) Avoid spending from dirty addresses; addresses are considered\n"
                                          "dirty if they have previously been used in a transaction. If true, this also activates avoidpartialspends, grouping outputs by their addresses."},
                     {"fee_rate", RPCArg::Type::AMOUNT, RPCArg::DefaultHint{"not set, fall back to wallet fee estimation"}, "Specify a fee rate in " + CURRENCY_ATOM + "/vB."},
@@ -606,13 +591,6 @@
                             {"address", RPCArg::Type::STR, RPCArg::Optional::OMITTED, "Subtract fee from this address"},
                         },
                     },
-<<<<<<< HEAD
-=======
-                    {"replaceable", RPCArg::Type::BOOL, RPCArg::DefaultHint{"wallet default"}, "Signal that this transaction can be replaced by a transaction (BIP 125)"},
-                    {"conf_target", RPCArg::Type::NUM, RPCArg::DefaultHint{"wallet -txconfirmtarget"}, "Confirmation target in blocks"},
-                    {"estimate_mode", RPCArg::Type::STR, RPCArg::Default{"unset"}, "The fee estimate mode, must be one of (case insensitive):\n"
-                      + FeeModesDetail(std::string("economical mode is used if the transaction is replaceable;\notherwise, conservative mode is used"))},
->>>>>>> 89522379
                     {"fee_rate", RPCArg::Type::AMOUNT, RPCArg::DefaultHint{"not set, fall back to wallet fee estimation"}, "Specify a fee rate in " + CURRENCY_ATOM + "/vB."},
                     {"verbose", RPCArg::Type::BOOL, RPCArg::Default{false}, "If true, return extra information about the transaction."},
                 },
@@ -717,16 +695,6 @@
 static std::vector<RPCArg> FundTxDoc(bool solving_data = true)
 {
     std::vector<RPCArg> args = {
-<<<<<<< HEAD
-=======
-        {"conf_target", RPCArg::Type::NUM, RPCArg::DefaultHint{"wallet -txconfirmtarget"}, "Confirmation target in blocks", RPCArgOptions{.also_positional = true}},
-        {"estimate_mode", RPCArg::Type::STR, RPCArg::Default{"unset"}, "The fee estimate mode, must be one of (case insensitive):\n"
-          + FeeModesDetail(std::string("economical mode is used if the transaction is replaceable;\notherwise, conservative mode is used")), RPCArgOptions{.also_positional = true}},
-        {
-            "replaceable", RPCArg::Type::BOOL, RPCArg::DefaultHint{"wallet default"}, "Marks this transaction as BIP125-replaceable.\n"
-            "Allows this transaction to be replaced by a transaction with higher fees"
-        },
->>>>>>> 89522379
     };
     if (solving_data) {
         args.push_back({"solving_data", RPCArg::Type::OBJ, RPCArg::Optional::OMITTED, "Keys and scripts needed for producing a final transaction with a dummy signature.\n"
@@ -1225,218 +1193,6 @@
     };
 }
 
-<<<<<<< HEAD
-=======
-static RPCHelpMan bumpfee_helper(std::string method_name)
-{
-    const bool want_psbt = method_name == "psbtbumpfee";
-    const std::string incremental_fee{CFeeRate(DEFAULT_INCREMENTAL_RELAY_FEE).ToString(FeeEstimateMode::SAT_VB)};
-
-    return RPCHelpMan{method_name,
-        "\nBumps the fee of an opt-in-RBF transaction T, replacing it with a new transaction B.\n"
-        + std::string(want_psbt ? "Returns a PSBT instead of creating and signing a new transaction.\n" : "") +
-        "An opt-in RBF transaction with the given txid must be in the wallet.\n"
-        "The command will pay the additional fee by reducing change outputs or adding inputs when necessary.\n"
-        "It may add a new change output if one does not already exist.\n"
-        "All inputs in the original transaction will be included in the replacement transaction.\n"
-        "The command will fail if the wallet or mempool contains a transaction that spends one of T's outputs.\n"
-        "By default, the new fee will be calculated automatically using the estimatesmartfee RPC.\n"
-        "The user can specify a confirmation target for estimatesmartfee.\n"
-        "Alternatively, the user can specify a fee rate in " + CURRENCY_ATOM + "/vB for the new transaction.\n"
-        "At a minimum, the new fee rate must be high enough to pay an additional new relay fee (incrementalfee\n"
-        "returned by getnetworkinfo) to enter the node's mempool.\n"
-        "* WARNING: before version 0.21, fee_rate was in " + CURRENCY_UNIT + "/kvB. As of 0.21, fee_rate is in " + CURRENCY_ATOM + "/vB. *\n",
-        {
-            {"txid", RPCArg::Type::STR_HEX, RPCArg::Optional::NO, "The txid to be bumped"},
-            {"options", RPCArg::Type::OBJ_NAMED_PARAMS, RPCArg::Optional::OMITTED, "",
-                {
-                    {"conf_target", RPCArg::Type::NUM, RPCArg::DefaultHint{"wallet -txconfirmtarget"}, "Confirmation target in blocks\n"},
-                    {"fee_rate", RPCArg::Type::AMOUNT, RPCArg::DefaultHint{"not set, fall back to wallet fee estimation"},
-                             "\nSpecify a fee rate in " + CURRENCY_ATOM + "/vB instead of relying on the built-in fee estimator.\n"
-                             "Must be at least " + incremental_fee + " higher than the current transaction fee rate.\n"
-                             "WARNING: before version 0.21, fee_rate was in " + CURRENCY_UNIT + "/kvB. As of 0.21, fee_rate is in " + CURRENCY_ATOM + "/vB.\n"},
-                    {"replaceable", RPCArg::Type::BOOL, RPCArg::Default{true}, "Whether the new transaction should still be\n"
-                             "marked bip-125 replaceable. If true, the sequence numbers in the transaction will\n"
-                             "be left unchanged from the original. If false, any input sequence numbers in the\n"
-                             "original transaction that were less than 0xfffffffe will be increased to 0xfffffffe\n"
-                             "so the new transaction will not be explicitly bip-125 replaceable (though it may\n"
-                             "still be replaceable in practice, for example if it has unconfirmed ancestors which\n"
-                             "are replaceable).\n"},
-                    {"estimate_mode", RPCArg::Type::STR, RPCArg::Default{"unset"}, "The fee estimate mode, must be one of (case insensitive):\n"
-                              + FeeModesDetail(std::string("economical mode is used if the transaction is replaceable;\notherwise, conservative mode is used"))},
-                    {"outputs", RPCArg::Type::ARR, RPCArg::Default{UniValue::VARR}, "The outputs specified as key-value pairs.\n"
-                             "Each key may only appear once, i.e. there can only be one 'data' output, and no address may be duplicated.\n"
-                             "At least one output of either type must be specified.\n"
-                             "Cannot be provided if 'original_change_index' is specified.",
-                        OutputsDoc(),
-                        RPCArgOptions{.skip_type_check = true}},
-                    {"original_change_index", RPCArg::Type::NUM, RPCArg::DefaultHint{"not set, detect change automatically"}, "The 0-based index of the change output on the original transaction. "
-                                                                                                                            "The indicated output will be recycled into the new change output on the bumped transaction. "
-                                                                                                                            "The remainder after paying the recipients and fees will be sent to the output script of the "
-                                                                                                                            "original change output. The change output’s amount can increase if bumping the transaction "
-                                                                                                                            "adds new inputs, otherwise it will decrease. Cannot be used in combination with the 'outputs' option."},
-                },
-                RPCArgOptions{.oneline_description="options"}},
-        },
-        RPCResult{
-            RPCResult::Type::OBJ, "", "", Cat(
-                want_psbt ?
-                std::vector<RPCResult>{{RPCResult::Type::STR, "psbt", "The base64-encoded unsigned PSBT of the new transaction."}} :
-                std::vector<RPCResult>{{RPCResult::Type::STR_HEX, "txid", "The id of the new transaction."}},
-            {
-                {RPCResult::Type::STR_AMOUNT, "origfee", "The fee of the replaced transaction."},
-                {RPCResult::Type::STR_AMOUNT, "fee", "The fee of the new transaction."},
-                {RPCResult::Type::ARR, "errors", "Errors encountered during processing (may be empty).",
-                {
-                    {RPCResult::Type::STR, "", ""},
-                }},
-            })
-        },
-        RPCExamples{
-    "\nBump the fee, get the new transaction\'s " + std::string(want_psbt ? "psbt" : "txid") + "\n" +
-            HelpExampleCli(method_name, "<txid>")
-        },
-        [want_psbt](const RPCHelpMan& self, const JSONRPCRequest& request) -> UniValue
-{
-    std::shared_ptr<CWallet> const pwallet = GetWalletForJSONRPCRequest(request);
-    if (!pwallet) return UniValue::VNULL;
-
-    if (pwallet->IsWalletFlagSet(WALLET_FLAG_DISABLE_PRIVATE_KEYS) && !pwallet->IsWalletFlagSet(WALLET_FLAG_EXTERNAL_SIGNER) && !want_psbt) {
-        throw JSONRPCError(RPC_WALLET_ERROR, "bumpfee is not available with wallets that have private keys disabled. Use psbtbumpfee instead.");
-    }
-
-    uint256 hash(ParseHashV(request.params[0], "txid"));
-
-    CCoinControl coin_control;
-    coin_control.fAllowWatchOnly = pwallet->IsWalletFlagSet(WALLET_FLAG_DISABLE_PRIVATE_KEYS);
-    // optional parameters
-    coin_control.m_signal_bip125_rbf = true;
-    std::vector<CTxOut> outputs;
-
-    std::optional<uint32_t> original_change_index;
-
-    if (!request.params[1].isNull()) {
-        UniValue options = request.params[1];
-        RPCTypeCheckObj(options,
-            {
-                {"confTarget", UniValueType(UniValue::VNUM)},
-                {"conf_target", UniValueType(UniValue::VNUM)},
-                {"fee_rate", UniValueType()}, // will be checked by AmountFromValue() in SetFeeEstimateMode()
-                {"replaceable", UniValueType(UniValue::VBOOL)},
-                {"estimate_mode", UniValueType(UniValue::VSTR)},
-                {"outputs", UniValueType()}, // will be checked by AddOutputs()
-                {"original_change_index", UniValueType(UniValue::VNUM)},
-            },
-            true, true);
-
-        if (options.exists("confTarget") && options.exists("conf_target")) {
-            throw JSONRPCError(RPC_INVALID_PARAMETER, "confTarget and conf_target options should not both be set. Use conf_target (confTarget is deprecated).");
-        }
-
-        auto conf_target = options.exists("confTarget") ? options["confTarget"] : options["conf_target"];
-
-        if (options.exists("replaceable")) {
-            coin_control.m_signal_bip125_rbf = options["replaceable"].get_bool();
-        }
-        SetFeeEstimateMode(*pwallet, coin_control, conf_target, options["estimate_mode"], options["fee_rate"], /*override_min_fee=*/false);
-
-        // Prepare new outputs by creating a temporary tx and calling AddOutputs().
-        if (!options["outputs"].isNull()) {
-            if (options["outputs"].isArray() && options["outputs"].empty()) {
-                throw JSONRPCError(RPC_INVALID_PARAMETER, "Invalid parameter, output argument cannot be an empty array");
-            }
-            CMutableTransaction tempTx;
-            AddOutputs(tempTx, options["outputs"]);
-            outputs = tempTx.vout;
-        }
-
-        if (options.exists("original_change_index")) {
-            original_change_index = options["original_change_index"].getInt<uint32_t>();
-        }
-    }
-
-    // Make sure the results are valid at least up to the most recent block
-    // the user could have gotten from another RPC command prior to now
-    pwallet->BlockUntilSyncedToCurrentChain();
-
-    LOCK(pwallet->cs_wallet);
-
-    EnsureWalletIsUnlocked(*pwallet);
-
-
-    std::vector<bilingual_str> errors;
-    CAmount old_fee;
-    CAmount new_fee;
-    CMutableTransaction mtx;
-    feebumper::Result res;
-    // Targeting feerate bump.
-    res = feebumper::CreateRateBumpTransaction(*pwallet, hash, coin_control, errors, old_fee, new_fee, mtx, /*require_mine=*/ !want_psbt, outputs, original_change_index);
-    if (res != feebumper::Result::OK) {
-        switch(res) {
-            case feebumper::Result::INVALID_ADDRESS_OR_KEY:
-                throw JSONRPCError(RPC_INVALID_ADDRESS_OR_KEY, errors[0].original);
-                break;
-            case feebumper::Result::INVALID_REQUEST:
-                throw JSONRPCError(RPC_INVALID_REQUEST, errors[0].original);
-                break;
-            case feebumper::Result::INVALID_PARAMETER:
-                throw JSONRPCError(RPC_INVALID_PARAMETER, errors[0].original);
-                break;
-            case feebumper::Result::WALLET_ERROR:
-                throw JSONRPCError(RPC_WALLET_ERROR, errors[0].original);
-                break;
-            default:
-                throw JSONRPCError(RPC_MISC_ERROR, errors[0].original);
-                break;
-        }
-    }
-
-    UniValue result(UniValue::VOBJ);
-
-    // For bumpfee, return the new transaction id.
-    // For psbtbumpfee, return the base64-encoded unsigned PSBT of the new transaction.
-    if (!want_psbt) {
-        if (!feebumper::SignTransaction(*pwallet, mtx)) {
-            if (pwallet->IsWalletFlagSet(WALLET_FLAG_EXTERNAL_SIGNER)) {
-                throw JSONRPCError(RPC_WALLET_ERROR, "Transaction incomplete. Try psbtbumpfee instead.");
-            }
-            throw JSONRPCError(RPC_WALLET_ERROR, "Can't sign transaction.");
-        }
-
-        uint256 txid;
-        if (feebumper::CommitTransaction(*pwallet, hash, std::move(mtx), errors, txid) != feebumper::Result::OK) {
-            throw JSONRPCError(RPC_WALLET_ERROR, errors[0].original);
-        }
-
-        result.pushKV("txid", txid.GetHex());
-    } else {
-        PartiallySignedTransaction psbtx(mtx);
-        bool complete = false;
-        const auto err{pwallet->FillPSBT(psbtx, complete, SIGHASH_DEFAULT, /*sign=*/false, /*bip32derivs=*/true)};
-        CHECK_NONFATAL(!err);
-        CHECK_NONFATAL(!complete);
-        DataStream ssTx{};
-        ssTx << psbtx;
-        result.pushKV("psbt", EncodeBase64(ssTx.str()));
-    }
-
-    result.pushKV("origfee", ValueFromAmount(old_fee));
-    result.pushKV("fee", ValueFromAmount(new_fee));
-    UniValue result_errors(UniValue::VARR);
-    for (const bilingual_str& error : errors) {
-        result_errors.push_back(error.original);
-    }
-    result.pushKV("errors", std::move(result_errors));
-
-    return result;
-},
-    };
-}
-
-RPCHelpMan bumpfee() { return bumpfee_helper("bumpfee"); }
-RPCHelpMan psbtbumpfee() { return bumpfee_helper("psbtbumpfee"); }
-
->>>>>>> 89522379
 RPCHelpMan send()
 {
     return RPCHelpMan{"send",
@@ -1449,13 +1205,6 @@
                     "For convenience, a dictionary, which holds the key-value pairs directly, is also accepted.",
                 OutputsDoc(),
                 RPCArgOptions{.skip_type_check = true}},
-<<<<<<< HEAD
-=======
-            {"conf_target", RPCArg::Type::NUM, RPCArg::DefaultHint{"wallet -txconfirmtarget"}, "Confirmation target in blocks"},
-            {"estimate_mode", RPCArg::Type::STR, RPCArg::Default{"unset"}, "The fee estimate mode, must be one of (case insensitive):\n"
-              + FeeModesDetail(std::string("economical mode is used if the transaction is replaceable;\notherwise, conservative mode is used"))},
-            {"fee_rate", RPCArg::Type::AMOUNT, RPCArg::DefaultHint{"not set, fall back to wallet fee estimation"}, "Specify a fee rate in " + CURRENCY_ATOM + "/vB."},
->>>>>>> 89522379
             {"options", RPCArg::Type::OBJ_NAMED_PARAMS, RPCArg::Optional::OMITTED, "",
                 Cat<std::vector<RPCArg>>(
                 {
@@ -1568,21 +1317,14 @@
             {"recipients", RPCArg::Type::ARR, RPCArg::Optional::NO, "The sendall destinations. Each address may only appear once.\n"
                 "Optionally some recipients can be specified with an amount to perform payments, but at least one address must appear without a specified amount.\n",
                 {
-                    {"address", RPCArg::Type::STR, RPCArg::Optional::NO, "A bitcoin address which receives an equal share of the unspecified amount."},
+                    {"address", RPCArg::Type::STR, RPCArg::Optional::NO, "A blackcoin address which receives an equal share of the unspecified amount."},
                     {"", RPCArg::Type::OBJ_USER_KEYS, RPCArg::Optional::OMITTED, "",
                         {
-                            {"address", RPCArg::Type::AMOUNT, RPCArg::Optional::NO, "A key-value pair. The key (string) is the bitcoin address, the value (float or string) is the amount in " + CURRENCY_UNIT + ""},
+                            {"address", RPCArg::Type::AMOUNT, RPCArg::Optional::NO, "A key-value pair. The key (string) is the blackcoin address, the value (float or string) is the amount in " + CURRENCY_UNIT + ""},
                         },
                     },
                 },
             },
-<<<<<<< HEAD
-=======
-            {"conf_target", RPCArg::Type::NUM, RPCArg::DefaultHint{"wallet -txconfirmtarget"}, "Confirmation target in blocks"},
-            {"estimate_mode", RPCArg::Type::STR, RPCArg::Default{"unset"}, "The fee estimate mode, must be one of (case insensitive):\n"
-              + FeeModesDetail(std::string("economical mode is used if the transaction is replaceable;\notherwise, conservative mode is used"))},
-            {"fee_rate", RPCArg::Type::AMOUNT, RPCArg::DefaultHint{"not set, fall back to wallet fee estimation"}, "Specify a fee rate in " + CURRENCY_ATOM + "/vB."},
->>>>>>> 89522379
             {
                 "options", RPCArg::Type::OBJ_NAMED_PARAMS, RPCArg::Optional::OMITTED, "",
                 Cat<std::vector<RPCArg>>(
@@ -1738,14 +1480,8 @@
 
             // estimate final size of tx
             const TxSize tx_size{CalculateMaximumSignedTxSize(CTransaction(rawTx), pwallet.get())};
-<<<<<<< HEAD
             const CAmount fee_from_size{std::max(GetMinFee(static_cast<size_t>(tx_size.vsize), GetAdjustedTimeSeconds()), fee_rate.GetFee(tx_size.vsize))};
-            const CAmount effective_value{total_input_value - fee_from_size};
-=======
-            const CAmount fee_from_size{fee_rate.GetFee(tx_size.vsize)};
-            const std::optional<CAmount> total_bump_fees{pwallet->chain().calculateCombinedBumpFee(outpoints_spent, fee_rate)};
-            CAmount effective_value = total_input_value - fee_from_size - total_bump_fees.value_or(0);
->>>>>>> 89522379
+            CAmount effective_value = total_input_value - fee_from_size;
 
             if (fee_from_size > pwallet->m_default_max_tx_fee) {
                 throw JSONRPCError(RPC_WALLET_ERROR, TransactionErrorString(TransactionError::MAX_FEE_EXCEEDED).original);
