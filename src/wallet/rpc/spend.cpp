--- conflicted
+++ resolved
@@ -2,25 +2,17 @@
 // Distributed under the MIT software license, see the accompanying
 // file COPYING or http://www.opensource.org/licenses/mit-license.php.
 
+#include <consensus/tx_verify.h>
 #include <consensus/validation.h>
 #include <core_io.h>
 #include <key_io.h>
 #include <policy/policy.h>
 #include <rpc/rawtransaction_util.h>
 #include <rpc/util.h>
-<<<<<<< HEAD
 #include <util/translation.h>
 #include <util/vector.h>
 #include <wallet/coincontrol.h>
-=======
-#include <util/fees.h>
-#include <util/rbf.h>
-#include <util/translation.h>
-#include <util/vector.h>
-#include <wallet/coincontrol.h>
-#include <wallet/feebumper.h>
 #include <wallet/fees.h>
->>>>>>> 88259837
 #include <wallet/rpc/util.h>
 #include <wallet/receive.h>
 #include <wallet/spend.h>
@@ -61,7 +53,6 @@
     }
 }
 
-<<<<<<< HEAD
 UniValue SendMoneyToScript(CWallet& wallet, const CScript scriptPubKey, CAmount nValue, const CCoinControl &coin_control, mapValue_t map_value)
 {
     EnsureWalletIsUnlocked(wallet);
@@ -85,43 +76,22 @@
     if (wallet.m_wallet_unlock_staking_only)
         throw JSONRPCError(RPC_WALLET_ERROR, "Error: Wallet unlocked for staking only, unable to create transaction");
 
-    // Send
-    CAmount nFeeRequired = 0;
-    int nChangePosRet = -1;
-    std::string strError;
     std::vector<CRecipient> recipients;
     CRecipient recipient = {scriptPubKey, nValue, false};
     recipients.push_back(recipient);
-    bilingual_str error;
-    CTransactionRef tx;
-    CAmount fee_calc_out;
-    const bool fCreated = CreateTransaction(wallet, recipients, tx, nFeeRequired, nChangePosRet, error, coin_control, fee_calc_out, true);
-    if (!fCreated) {
-        throw JSONRPCError(RPC_WALLET_INSUFFICIENT_FUNDS, error.original);
-    }
+
+    // Shuffle recipient list
+    std::shuffle(recipients.begin(), recipients.end(), FastRandomContext());
+
+    // Send
+    constexpr int RANDOM_CHANGE_POSITION = -1;
+    auto res = CreateTransaction(wallet, recipients, RANDOM_CHANGE_POSITION, coin_control, true);
+    if (!res) {
+        throw JSONRPCError(RPC_WALLET_INSUFFICIENT_FUNDS, util::ErrorString(res).original);
+    }
+    const CTransactionRef& tx = res->tx;
     wallet.CommitTransaction(tx, std::move(map_value), {} /* orderForm */);
     return tx->GetHash().GetHex();
-=======
-static void InterpretFeeEstimationInstructions(const UniValue& conf_target, const UniValue& estimate_mode, const UniValue& fee_rate, UniValue& options)
-{
-    if (options.exists("conf_target") || options.exists("estimate_mode")) {
-        if (!conf_target.isNull() || !estimate_mode.isNull()) {
-            throw JSONRPCError(RPC_INVALID_PARAMETER, "Pass conf_target and estimate_mode either as arguments or in the options object, but not both");
-        }
-    } else {
-        options.pushKV("conf_target", conf_target);
-        options.pushKV("estimate_mode", estimate_mode);
-    }
-    if (options.exists("fee_rate")) {
-        if (!fee_rate.isNull()) {
-            throw JSONRPCError(RPC_INVALID_PARAMETER, "Pass the fee_rate either as an argument, or in the options object, but not both");
-        }
-    } else {
-        options.pushKV("fee_rate", fee_rate);
-    }
-    if (!options["conf_target"].isNull() && (options["estimate_mode"].isNull() || (options["estimate_mode"].get_str() == "unset"))) {
-        throw JSONRPCError(RPC_INVALID_PARAMETER, "Specify estimate_mode");
-    }
 }
 
 static UniValue FinishTransaction(const std::shared_ptr<CWallet> pwallet, const UniValue& options, const CMutableTransaction& rawTx)
@@ -187,7 +157,6 @@
     if (options.exists("subtractFeeFromOutputs")) {
         throw JSONRPCError(RPC_INVALID_PARAMETER, "Use subtract_fee_from_outputs instead of subtractFeeFromOutputs");
     }
->>>>>>> 88259837
 }
 
 UniValue SendMoney(CWallet& wallet, const CCoinControl &coin_control, std::vector<CRecipient> &recipients, mapValue_t map_value, bool verbose)
@@ -207,39 +176,24 @@
     std::shuffle(recipients.begin(), recipients.end(), FastRandomContext());
 
     // Send
-<<<<<<< HEAD
-    CAmount nFeeRequired = 0;
-    int nChangePosRet = -1;
-    bilingual_str error;
-    CTransactionRef tx;
-    CAmount fee_calc_out;
-    const bool fCreated = CreateTransaction(wallet, recipients, tx, nFeeRequired, nChangePosRet, error, coin_control, fee_calc_out, true);
-    if (!fCreated) {
-        throw JSONRPCError(RPC_WALLET_INSUFFICIENT_FUNDS, error.original);
-=======
     constexpr int RANDOM_CHANGE_POSITION = -1;
     auto res = CreateTransaction(wallet, recipients, RANDOM_CHANGE_POSITION, coin_control, true);
     if (!res) {
         throw JSONRPCError(RPC_WALLET_INSUFFICIENT_FUNDS, util::ErrorString(res).original);
->>>>>>> 88259837
     }
     const CTransactionRef& tx = res->tx;
     wallet.CommitTransaction(tx, std::move(map_value), /*orderForm=*/{});
     if (verbose) {
         UniValue entry(UniValue::VOBJ);
         entry.pushKV("txid", tx->GetHash().GetHex());
-<<<<<<< HEAD
         entry.pushKV("fee_reason", "Minimum required fee");
-=======
-        entry.pushKV("fee_reason", StringForFeeReason(res->fee_calc.reason));
->>>>>>> 88259837
         return entry;
     }
     return tx->GetHash().GetHex();
 }
 
-
-static RPCHelpMan burn()
+// Blackcoin: burn RPC
+RPCHelpMan burn()
 {
     return RPCHelpMan{"burn",
             "\nBurn specified amount of coins\n"
@@ -247,7 +201,7 @@
         HELP_REQUIRING_PASSPHRASE,
             {
                 {"amount", RPCArg::Type::AMOUNT, RPCArg::Optional::NO, "The amount in " + CURRENCY_UNIT + " to burn. eg 0.1"},
-                {"hex_string", RPCArg::Type::STR_HEX, RPCArg::Optional::NO, "The hex-encoded string."},
+                {"hex_string", RPCArg::Type::STR_HEX, RPCArg::Optional::OMITTED, "The hex-encoded string."},
             },
             RPCResult{
                 RPCResult::Type::STR_HEX, "txid", "The transaction id."
@@ -291,15 +245,15 @@
     };
 }
 
-// Blackcoin ToDo: fix fee calculation
-static RPCHelpMan burnwallet()
+// Blackcoin: burnwallet RPC
+RPCHelpMan burnwallet()
 {
     return RPCHelpMan{"burnwallet",
             "\nBurn all coins in a wallet\n"
             "This will make all coins unspendable, making OP_RETURN transaction.\n" +
         HELP_REQUIRING_PASSPHRASE,
             {
-                {"hex_string", RPCArg::Type::STR_HEX, RPCArg::Optional::NO, "The hex-encoded string."},
+                {"hex_string", RPCArg::Type::STR_HEX, RPCArg::Optional::OMITTED, "The hex-encoded string."},
                 {"force", RPCArg::Type::BOOL, RPCArg::Optional::OMITTED, "Force burn."},
             },
             RPCResult{
@@ -321,18 +275,9 @@
         } else {
             // Empty data is valid
         }
-<<<<<<< HEAD
         scriptPubKey = CScript() << OP_RETURN << data;
     } else {
         scriptPubKey = CScript() << OP_RETURN;
-=======
-        // Fee rates in sat/vB cannot represent more than 3 significant digits.
-        cc.m_feerate = CFeeRate{AmountFromValue(fee_rate, /*decimals=*/3)};
-        if (override_min_fee) cc.fOverrideFeeRate = true;
-        // Default RBF to true for explicit fee_rate, if unset.
-        if (!cc.m_signal_bip125_rbf) cc.m_signal_bip125_rbf = true;
-        return;
->>>>>>> 88259837
     }
 
     bool fForce = false;
@@ -358,22 +303,22 @@
             throw JSONRPCError(RPC_WALLET_ERROR, "Warning: immature balance != 0");
     }
 
-    // Send
-    CAmount nFeeRequired = 0;
-    int nChangePosRet = -1;
-    std::string strError;
     std::vector<CRecipient> recipients;
     CRecipient recipient = {scriptPubKey, nAmount, false};
     recipients.push_back(recipient);
-    bilingual_str error;
-    CTransactionRef tx;
-    CAmount fee_calc_out;
-    const bool fCreated = CreateTransaction(*pwallet, recipients, tx, nFeeRequired, nChangePosRet, error, coin_control, fee_calc_out, true);
-
-    if (!fCreated) {
-        throw JSONRPCError(RPC_WALLET_INSUFFICIENT_FUNDS, error.original);
-    }
-    pwallet->CommitTransaction(tx, std::move(mapValue), {});
+
+    // Shuffle recipient list
+    std::shuffle(recipients.begin(), recipients.end(), FastRandomContext());
+
+    // Send
+    // Blackcoin ToDo: fix fee calculation
+    constexpr int RANDOM_CHANGE_POSITION = -1;
+    auto res = CreateTransaction(*pwallet, recipients, RANDOM_CHANGE_POSITION, coin_control, true);
+    if (!res) {
+        throw JSONRPCError(RPC_WALLET_INSUFFICIENT_FUNDS, util::ErrorString(res).original);
+    }
+    const CTransactionRef& tx = res->tx;
+    pwallet->CommitTransaction(tx, std::move(mapValue), {} /* orderForm */);
 
     return tx->GetHash().GetHex();
 },
@@ -394,15 +339,7 @@
                                          "to which you're sending the transaction. This is not part of the \n"
                                          "transaction, just kept in your wallet."},
                     {"subtractfeefromamount", RPCArg::Type::BOOL, RPCArg::Default{false}, "The fee will be deducted from the amount being sent.\n"
-<<<<<<< HEAD
                                          "The recipient will receive less blackcoins than you enter in the amount field."},
-=======
-                                         "The recipient will receive less bitcoins than you enter in the amount field."},
-                    {"replaceable", RPCArg::Type::BOOL, RPCArg::DefaultHint{"wallet default"}, "Signal that this transaction can be replaced by a transaction (BIP 125)"},
-                    {"conf_target", RPCArg::Type::NUM, RPCArg::DefaultHint{"wallet -txconfirmtarget"}, "Confirmation target in blocks"},
-                    {"estimate_mode", RPCArg::Type::STR, RPCArg::Default{"unset"}, "The fee estimate mode, must be one of (case insensitive):\n"
-                     "\"" + FeeModes("\"\n\"") + "\""},
->>>>>>> 88259837
                     {"avoid_reuse", RPCArg::Type::BOOL, RPCArg::Default{true}, "(only available if avoid_reuse wallet flag is set) Avoid spending from dirty addresses; addresses are considered\n"
                                          "dirty if they have previously been used in a transaction. If true, this also activates avoidpartialspends, grouping outputs by their addresses."},
                     {"fee_rate", RPCArg::Type::AMOUNT, RPCArg::DefaultHint{"not set, fall back to wallet fee estimation"}, "Specify a fee rate in " + CURRENCY_ATOM + "/vB."},
@@ -460,11 +397,6 @@
     // We also enable partial spend avoidance if reuse avoidance is set.
     coin_control.m_avoid_partial_spends |= coin_control.m_avoid_address_reuse;
 
-<<<<<<< HEAD
-=======
-    SetFeeEstimateMode(*pwallet, coin_control, /*conf_target=*/request.params[6], /*estimate_mode=*/request.params[7], /*fee_rate=*/request.params[9], /*override_min_fee=*/false);
-
->>>>>>> 88259837
     EnsureWalletIsUnlocked(*pwallet);
 
     UniValue address_amounts(UniValue::VOBJ);
@@ -509,13 +441,6 @@
                             {"address", RPCArg::Type::STR, RPCArg::Optional::OMITTED, "Subtract fee from this address"},
                         },
                     },
-<<<<<<< HEAD
-=======
-                    {"replaceable", RPCArg::Type::BOOL, RPCArg::DefaultHint{"wallet default"}, "Signal that this transaction can be replaced by a transaction (BIP 125)"},
-                    {"conf_target", RPCArg::Type::NUM, RPCArg::DefaultHint{"wallet -txconfirmtarget"}, "Confirmation target in blocks"},
-                    {"estimate_mode", RPCArg::Type::STR, RPCArg::Default{"unset"}, "The fee estimate mode, must be one of (case insensitive):\n"
-                     "\"" + FeeModes("\"\n\"") + "\""},
->>>>>>> 88259837
                     {"fee_rate", RPCArg::Type::AMOUNT, RPCArg::DefaultHint{"not set, fall back to wallet fee estimation"}, "Specify a fee rate in " + CURRENCY_ATOM + "/vB."},
                     {"verbose", RPCArg::Type::BOOL, RPCArg::Default{false}, "If true, return extra information about the transaction."},
                 },
@@ -568,14 +493,6 @@
         subtractFeeFromAmount = request.params[4].get_array();
 
     CCoinControl coin_control;
-<<<<<<< HEAD
-=======
-    if (!request.params[5].isNull()) {
-        coin_control.m_signal_bip125_rbf = request.params[5].get_bool();
-    }
-
-    SetFeeEstimateMode(*pwallet, coin_control, /*conf_target=*/request.params[6], /*estimate_mode=*/request.params[7], /*fee_rate=*/request.params[8], /*override_min_fee=*/false);
->>>>>>> 88259837
 
     std::vector<CRecipient> recipients;
     ParseRecipients(sendTo, subtractFeeFromAmount, recipients);
@@ -629,34 +546,7 @@
 // Only includes key documentation where the key is snake_case in all RPC methods. MixedCase keys can be added later.
 static std::vector<RPCArg> FundTxDoc(bool solving_data = true)
 {
-<<<<<<< HEAD
-    return {
-        {"solving_data", RPCArg::Type::OBJ, RPCArg::Optional::OMITTED_NAMED_ARG, "Keys and scripts needed for producing a final transaction with a dummy signature.\n"
-            "Used for fee estimation during coin selection.",
-         {
-             {"pubkeys", RPCArg::Type::ARR, RPCArg::Default{UniValue::VARR}, "Public keys involved in this transaction.",
-             {
-                 {"pubkey", RPCArg::Type::STR_HEX, RPCArg::Optional::OMITTED, "A public key"},
-             }},
-             {"scripts", RPCArg::Type::ARR, RPCArg::Default{UniValue::VARR}, "Scripts involved in this transaction.",
-             {
-                 {"script", RPCArg::Type::STR_HEX, RPCArg::Optional::OMITTED, "A script"},
-             }},
-             {"descriptors", RPCArg::Type::ARR, RPCArg::Default{UniValue::VARR}, "Descriptors that provide solving data for this transaction.",
-             {
-                 {"descriptor", RPCArg::Type::STR, RPCArg::Optional::OMITTED, "A descriptor"},
-             }},
-         }},
-=======
     std::vector<RPCArg> args = {
-        {"conf_target", RPCArg::Type::NUM, RPCArg::DefaultHint{"wallet -txconfirmtarget"}, "Confirmation target in blocks"},
-        {"estimate_mode", RPCArg::Type::STR, RPCArg::Default{"unset"}, "The fee estimate mode, must be one of (case insensitive):\n"
-         "\"" + FeeModes("\"\n\"") + "\""},
-        {
-            "replaceable", RPCArg::Type::BOOL, RPCArg::DefaultHint{"wallet default"}, "Marks this transaction as BIP125-replaceable.\n"
-            "Allows this transaction to be replaced by a transaction with higher fees"
-        },
->>>>>>> 88259837
     };
     if (solving_data) {
         args.push_back({"solving_data", RPCArg::Type::OBJ, RPCArg::Optional::OMITTED, "Keys and scripts needed for producing a final transaction with a dummy signature.\n"
@@ -725,14 +615,6 @@
                 {"solving_data", UniValueType(UniValue::VOBJ)},
                 {"subtractFeeFromOutputs", UniValueType(UniValue::VARR)},
                 {"subtract_fee_from_outputs", UniValueType(UniValue::VARR)},
-<<<<<<< HEAD
-=======
-                {"replaceable", UniValueType(UniValue::VBOOL)},
-                {"conf_target", UniValueType(UniValue::VNUM)},
-                {"estimate_mode", UniValueType(UniValue::VSTR)},
-                {"minconf", UniValueType(UniValue::VNUM)},
-                {"maxconf", UniValueType(UniValue::VNUM)},
->>>>>>> 88259837
                 {"input_weights", UniValueType(UniValue::VARR)},
             },
             true, true);
@@ -746,7 +628,7 @@
             CTxDestination dest = DecodeDestination(change_address_str);
 
             if (!IsValidDestination(dest)) {
-                throw JSONRPCError(RPC_INVALID_ADDRESS_OR_KEY, "Change address must be a valid bitcoin address");
+                throw JSONRPCError(RPC_INVALID_ADDRESS_OR_KEY, "Change address must be a valid blackcoin address");
             }
 
             coinControl.destChange = dest;
@@ -789,29 +671,6 @@
         if (options.exists("subtractFeeFromOutputs") || options.exists("subtract_fee_from_outputs") )
             subtractFeeFromOutputs = (options.exists("subtract_fee_from_outputs") ? options["subtract_fee_from_outputs"] : options["subtractFeeFromOutputs"]).get_array();
 
-<<<<<<< HEAD
-=======
-        if (options.exists("replaceable")) {
-            coinControl.m_signal_bip125_rbf = options["replaceable"].get_bool();
-        }
-
-        if (options.exists("minconf")) {
-            coinControl.m_min_depth = options["minconf"].getInt<int>();
-
-            if (coinControl.m_min_depth < 0) {
-                throw JSONRPCError(RPC_INVALID_PARAMETER, "Negative minconf");
-            }
-        }
-
-        if (options.exists("maxconf")) {
-            coinControl.m_max_depth = options["maxconf"].getInt<int>();
-
-            if (coinControl.m_max_depth < coinControl.m_min_depth) {
-                throw JSONRPCError(RPC_INVALID_PARAMETER, strprintf("maxconf can't be lower than minconf: %d < %d", coinControl.m_max_depth, coinControl.m_min_depth));
-            }
-        }
-        SetFeeEstimateMode(wallet, coinControl, options["conf_target"], options["estimate_mode"], options["fee_rate"], override_min_fee);
->>>>>>> 88259837
       }
     } else {
         // if options is null and not a bool
@@ -962,13 +821,9 @@
                             {"include_unsafe", RPCArg::Type::BOOL, RPCArg::Default{false}, "Include inputs that are not safe to spend (unconfirmed transactions from outside keys and unconfirmed replacement transactions).\n"
                                                           "Warning: the resulting transaction may become invalid if one of the unsafe inputs disappears.\n"
                                                           "If that happens, you will need to fund the transaction with different inputs and republish it."},
-<<<<<<< HEAD
-                            {"changeAddress", RPCArg::Type::STR, RPCArg::DefaultHint{"pool address"}, "The blackcoin address to receive the change"},
-=======
                             {"minconf", RPCArg::Type::NUM, RPCArg::Default{0}, "If add_inputs is specified, require inputs with at least this many confirmations."},
                             {"maxconf", RPCArg::Type::NUM, RPCArg::Optional::OMITTED, "If add_inputs is specified, require inputs with at most this many confirmations."},
-                            {"changeAddress", RPCArg::Type::STR, RPCArg::DefaultHint{"automatic"}, "The bitcoin address to receive the change"},
->>>>>>> 88259837
+                            {"changeAddress", RPCArg::Type::STR, RPCArg::DefaultHint{"automatic"}, "The blackcoin address to receive the change"},
                             {"changePosition", RPCArg::Type::NUM, RPCArg::DefaultHint{"random"}, "The index of the change output"},
                             {"change_type", RPCArg::Type::STR, RPCArg::DefaultHint{"set by -changetype"}, "The output type to use. Only valid if changeAddress is not specified. Options are \"legacy\", \"p2sh-segwit\", \"bech32\", and \"bech32m\"."},
                             {"includeWatching", RPCArg::Type::BOOL, RPCArg::DefaultHint{"true for watch-only wallets, otherwise false"}, "Also select inputs which are watch only.\n"
@@ -1157,17 +1012,15 @@
     };
 }
 
-<<<<<<< HEAD
-=======
 // Definition of allowed formats of specifying transaction outputs in
-// `bumpfee`, `psbtbumpfee`, `send` and `walletcreatefundedpsbt` RPCs.
+// `send` and `walletcreatefundedpsbt` RPCs.
 static std::vector<RPCArg> OutputsDoc()
 {
     return
     {
         {"", RPCArg::Type::OBJ_USER_KEYS, RPCArg::Optional::OMITTED, "",
             {
-                {"address", RPCArg::Type::AMOUNT, RPCArg::Optional::NO, "A key-value pair. The key (string) is the bitcoin address,\n"
+                {"address", RPCArg::Type::AMOUNT, RPCArg::Optional::NO, "A key-value pair. The key (string) is the blackcoin address,\n"
                          "the value (float or string) is the amount in " + CURRENCY_UNIT + ""},
             },
         },
@@ -1179,203 +1032,6 @@
     };
 }
 
-static RPCHelpMan bumpfee_helper(std::string method_name)
-{
-    const bool want_psbt = method_name == "psbtbumpfee";
-    const std::string incremental_fee{CFeeRate(DEFAULT_INCREMENTAL_RELAY_FEE).ToString(FeeEstimateMode::SAT_VB)};
-
-    return RPCHelpMan{method_name,
-        "\nBumps the fee of an opt-in-RBF transaction T, replacing it with a new transaction B.\n"
-        + std::string(want_psbt ? "Returns a PSBT instead of creating and signing a new transaction.\n" : "") +
-        "An opt-in RBF transaction with the given txid must be in the wallet.\n"
-        "The command will pay the additional fee by reducing change outputs or adding inputs when necessary.\n"
-        "It may add a new change output if one does not already exist.\n"
-        "All inputs in the original transaction will be included in the replacement transaction.\n"
-        "The command will fail if the wallet or mempool contains a transaction that spends one of T's outputs.\n"
-        "By default, the new fee will be calculated automatically using the estimatesmartfee RPC.\n"
-        "The user can specify a confirmation target for estimatesmartfee.\n"
-        "Alternatively, the user can specify a fee rate in " + CURRENCY_ATOM + "/vB for the new transaction.\n"
-        "At a minimum, the new fee rate must be high enough to pay an additional new relay fee (incrementalfee\n"
-        "returned by getnetworkinfo) to enter the node's mempool.\n"
-        "* WARNING: before version 0.21, fee_rate was in " + CURRENCY_UNIT + "/kvB. As of 0.21, fee_rate is in " + CURRENCY_ATOM + "/vB. *\n",
-        {
-            {"txid", RPCArg::Type::STR_HEX, RPCArg::Optional::NO, "The txid to be bumped"},
-            {"options", RPCArg::Type::OBJ, RPCArg::Optional::OMITTED, "",
-                {
-                    {"conf_target", RPCArg::Type::NUM, RPCArg::DefaultHint{"wallet -txconfirmtarget"}, "Confirmation target in blocks\n"},
-                    {"fee_rate", RPCArg::Type::AMOUNT, RPCArg::DefaultHint{"not set, fall back to wallet fee estimation"},
-                             "\nSpecify a fee rate in " + CURRENCY_ATOM + "/vB instead of relying on the built-in fee estimator.\n"
-                             "Must be at least " + incremental_fee + " higher than the current transaction fee rate.\n"
-                             "WARNING: before version 0.21, fee_rate was in " + CURRENCY_UNIT + "/kvB. As of 0.21, fee_rate is in " + CURRENCY_ATOM + "/vB.\n"},
-                    {"replaceable", RPCArg::Type::BOOL, RPCArg::Default{true}, "Whether the new transaction should still be\n"
-                             "marked bip-125 replaceable. If true, the sequence numbers in the transaction will\n"
-                             "be left unchanged from the original. If false, any input sequence numbers in the\n"
-                             "original transaction that were less than 0xfffffffe will be increased to 0xfffffffe\n"
-                             "so the new transaction will not be explicitly bip-125 replaceable (though it may\n"
-                             "still be replaceable in practice, for example if it has unconfirmed ancestors which\n"
-                             "are replaceable).\n"},
-                    {"estimate_mode", RPCArg::Type::STR, RPCArg::Default{"unset"}, "The fee estimate mode, must be one of (case insensitive):\n"
-                             "\"" + FeeModes("\"\n\"") + "\""},
-                    {"outputs", RPCArg::Type::ARR, RPCArg::Default{UniValue::VARR}, "New outputs (key-value pairs) which will replace\n"
-                             "the original ones, if provided. Each address can only appear once and there can\n"
-                             "only be one \"data\" object.\n",
-                        OutputsDoc(),
-                        RPCArgOptions{.skip_type_check = true}},
-                },
-                RPCArgOptions{.oneline_description="options"}},
-        },
-        RPCResult{
-            RPCResult::Type::OBJ, "", "", Cat(
-                want_psbt ?
-                std::vector<RPCResult>{{RPCResult::Type::STR, "psbt", "The base64-encoded unsigned PSBT of the new transaction."}} :
-                std::vector<RPCResult>{{RPCResult::Type::STR_HEX, "txid", "The id of the new transaction."}},
-            {
-                {RPCResult::Type::STR_AMOUNT, "origfee", "The fee of the replaced transaction."},
-                {RPCResult::Type::STR_AMOUNT, "fee", "The fee of the new transaction."},
-                {RPCResult::Type::ARR, "errors", "Errors encountered during processing (may be empty).",
-                {
-                    {RPCResult::Type::STR, "", ""},
-                }},
-            })
-        },
-        RPCExamples{
-    "\nBump the fee, get the new transaction\'s " + std::string(want_psbt ? "psbt" : "txid") + "\n" +
-            HelpExampleCli(method_name, "<txid>")
-        },
-        [want_psbt](const RPCHelpMan& self, const JSONRPCRequest& request) -> UniValue
-{
-    std::shared_ptr<CWallet> const pwallet = GetWalletForJSONRPCRequest(request);
-    if (!pwallet) return UniValue::VNULL;
-
-    if (pwallet->IsWalletFlagSet(WALLET_FLAG_DISABLE_PRIVATE_KEYS) && !pwallet->IsWalletFlagSet(WALLET_FLAG_EXTERNAL_SIGNER) && !want_psbt) {
-        throw JSONRPCError(RPC_WALLET_ERROR, "bumpfee is not available with wallets that have private keys disabled. Use psbtbumpfee instead.");
-    }
-
-    uint256 hash(ParseHashV(request.params[0], "txid"));
-
-    CCoinControl coin_control;
-    coin_control.fAllowWatchOnly = pwallet->IsWalletFlagSet(WALLET_FLAG_DISABLE_PRIVATE_KEYS);
-    // optional parameters
-    coin_control.m_signal_bip125_rbf = true;
-    std::vector<CTxOut> outputs;
-
-    if (!request.params[1].isNull()) {
-        UniValue options = request.params[1];
-        RPCTypeCheckObj(options,
-            {
-                {"confTarget", UniValueType(UniValue::VNUM)},
-                {"conf_target", UniValueType(UniValue::VNUM)},
-                {"fee_rate", UniValueType()}, // will be checked by AmountFromValue() in SetFeeEstimateMode()
-                {"replaceable", UniValueType(UniValue::VBOOL)},
-                {"estimate_mode", UniValueType(UniValue::VSTR)},
-                {"outputs", UniValueType()}, // will be checked by AddOutputs()
-            },
-            true, true);
-
-        if (options.exists("confTarget") && options.exists("conf_target")) {
-            throw JSONRPCError(RPC_INVALID_PARAMETER, "confTarget and conf_target options should not both be set. Use conf_target (confTarget is deprecated).");
-        }
-
-        auto conf_target = options.exists("confTarget") ? options["confTarget"] : options["conf_target"];
-
-        if (options.exists("replaceable")) {
-            coin_control.m_signal_bip125_rbf = options["replaceable"].get_bool();
-        }
-        SetFeeEstimateMode(*pwallet, coin_control, conf_target, options["estimate_mode"], options["fee_rate"], /*override_min_fee=*/false);
-
-        // Prepare new outputs by creating a temporary tx and calling AddOutputs().
-        if (!options["outputs"].isNull()) {
-            if (options["outputs"].isArray() && options["outputs"].empty()) {
-                throw JSONRPCError(RPC_INVALID_PARAMETER, "Invalid parameter, output argument cannot be an empty array");
-            }
-            CMutableTransaction tempTx;
-            AddOutputs(tempTx, options["outputs"]);
-            outputs = tempTx.vout;
-        }
-    }
-
-    // Make sure the results are valid at least up to the most recent block
-    // the user could have gotten from another RPC command prior to now
-    pwallet->BlockUntilSyncedToCurrentChain();
-
-    LOCK(pwallet->cs_wallet);
-
-    EnsureWalletIsUnlocked(*pwallet);
-
-
-    std::vector<bilingual_str> errors;
-    CAmount old_fee;
-    CAmount new_fee;
-    CMutableTransaction mtx;
-    feebumper::Result res;
-    // Targeting feerate bump.
-    res = feebumper::CreateRateBumpTransaction(*pwallet, hash, coin_control, errors, old_fee, new_fee, mtx, /*require_mine=*/ !want_psbt, outputs);
-    if (res != feebumper::Result::OK) {
-        switch(res) {
-            case feebumper::Result::INVALID_ADDRESS_OR_KEY:
-                throw JSONRPCError(RPC_INVALID_ADDRESS_OR_KEY, errors[0].original);
-                break;
-            case feebumper::Result::INVALID_REQUEST:
-                throw JSONRPCError(RPC_INVALID_REQUEST, errors[0].original);
-                break;
-            case feebumper::Result::INVALID_PARAMETER:
-                throw JSONRPCError(RPC_INVALID_PARAMETER, errors[0].original);
-                break;
-            case feebumper::Result::WALLET_ERROR:
-                throw JSONRPCError(RPC_WALLET_ERROR, errors[0].original);
-                break;
-            default:
-                throw JSONRPCError(RPC_MISC_ERROR, errors[0].original);
-                break;
-        }
-    }
-
-    UniValue result(UniValue::VOBJ);
-
-    // For bumpfee, return the new transaction id.
-    // For psbtbumpfee, return the base64-encoded unsigned PSBT of the new transaction.
-    if (!want_psbt) {
-        if (!feebumper::SignTransaction(*pwallet, mtx)) {
-            if (pwallet->IsWalletFlagSet(WALLET_FLAG_EXTERNAL_SIGNER)) {
-                throw JSONRPCError(RPC_WALLET_ERROR, "Transaction incomplete. Try psbtbumpfee instead.");
-            }
-            throw JSONRPCError(RPC_WALLET_ERROR, "Can't sign transaction.");
-        }
-
-        uint256 txid;
-        if (feebumper::CommitTransaction(*pwallet, hash, std::move(mtx), errors, txid) != feebumper::Result::OK) {
-            throw JSONRPCError(RPC_WALLET_ERROR, errors[0].original);
-        }
-
-        result.pushKV("txid", txid.GetHex());
-    } else {
-        PartiallySignedTransaction psbtx(mtx);
-        bool complete = false;
-        const TransactionError err = pwallet->FillPSBT(psbtx, complete, SIGHASH_DEFAULT, /*sign=*/false, /*bip32derivs=*/true);
-        CHECK_NONFATAL(err == TransactionError::OK);
-        CHECK_NONFATAL(!complete);
-        CDataStream ssTx(SER_NETWORK, PROTOCOL_VERSION);
-        ssTx << psbtx;
-        result.pushKV("psbt", EncodeBase64(ssTx.str()));
-    }
-
-    result.pushKV("origfee", ValueFromAmount(old_fee));
-    result.pushKV("fee", ValueFromAmount(new_fee));
-    UniValue result_errors(UniValue::VARR);
-    for (const bilingual_str& error : errors) {
-        result_errors.push_back(error.original);
-    }
-    result.pushKV("errors", result_errors);
-
-    return result;
-},
-    };
-}
-
-RPCHelpMan bumpfee() { return bumpfee_helper("bumpfee"); }
-RPCHelpMan psbtbumpfee() { return bumpfee_helper("psbtbumpfee"); }
-
->>>>>>> 88259837
 RPCHelpMan send()
 {
     return RPCHelpMan{"send",
@@ -1385,29 +1041,8 @@
             {"outputs", RPCArg::Type::ARR, RPCArg::Optional::NO, "The outputs (key-value pairs), where none of the keys are duplicated.\n"
                     "That is, each address can only appear once and there can only be one 'data' object.\n"
                     "For convenience, a dictionary, which holds the key-value pairs directly, is also accepted.",
-<<<<<<< HEAD
-                {
-                    {"", RPCArg::Type::OBJ_USER_KEYS, RPCArg::Optional::OMITTED, "",
-                        {
-                            {"address", RPCArg::Type::AMOUNT, RPCArg::Optional::NO, "A key-value pair. The key (string) is the blackcoin address, the value (float or string) is the amount in " + CURRENCY_UNIT + ""},
-                        },
-                        },
-                    {"", RPCArg::Type::OBJ, RPCArg::Optional::OMITTED, "",
-                        {
-                            {"data", RPCArg::Type::STR_HEX, RPCArg::Optional::NO, "A key-value pair. The key must be \"data\", the value is hex-encoded data"},
-                        },
-                    },
-                },
-            },
-            {"conf_target", RPCArg::Type::NUM, RPCArg::DefaultHint{"wallet -txconfirmtarget"}, "Confirmation target in blocks"},
-=======
                 OutputsDoc(),
                 RPCArgOptions{.skip_type_check = true}},
-            {"conf_target", RPCArg::Type::NUM, RPCArg::DefaultHint{"wallet -txconfirmtarget"}, "Confirmation target in blocks"},
-            {"estimate_mode", RPCArg::Type::STR, RPCArg::Default{"unset"}, "The fee estimate mode, must be one of (case insensitive):\n"
-             "\"" + FeeModes("\"\n\"") + "\""},
->>>>>>> 88259837
-            {"fee_rate", RPCArg::Type::AMOUNT, RPCArg::DefaultHint{"not set, fall back to wallet fee estimation"}, "Specify a fee rate in " + CURRENCY_ATOM + "/vB."},
             {"options", RPCArg::Type::OBJ, RPCArg::Optional::OMITTED, "",
                 Cat<std::vector<RPCArg>>(
                 {
@@ -1418,11 +1053,7 @@
                     {"minconf", RPCArg::Type::NUM, RPCArg::Default{0}, "If add_inputs is specified, require inputs with at least this many confirmations."},
                     {"maxconf", RPCArg::Type::NUM, RPCArg::Optional::OMITTED, "If add_inputs is specified, require inputs with at most this many confirmations."},
                     {"add_to_wallet", RPCArg::Type::BOOL, RPCArg::Default{true}, "When false, returns a serialized transaction which will not be added to the wallet or broadcast"},
-<<<<<<< HEAD
-                    {"change_address", RPCArg::Type::STR_HEX, RPCArg::DefaultHint{"pool address"}, "The blackcoin address to receive the change"},
-=======
-                    {"change_address", RPCArg::Type::STR, RPCArg::DefaultHint{"automatic"}, "The bitcoin address to receive the change"},
->>>>>>> 88259837
+                    {"change_address", RPCArg::Type::STR, RPCArg::DefaultHint{"automatic"}, "The blackcoin address to receive the change"},
                     {"change_position", RPCArg::Type::NUM, RPCArg::DefaultHint{"random"}, "The index of the change output"},
                     {"change_type", RPCArg::Type::STR, RPCArg::DefaultHint{"set by -changetype"}, "The output type to use. Only valid if change_address is not specified. Options are \"legacy\", \"p2sh-segwit\", \"bech32\" and \"bech32m\"."},
                     {"fee_rate", RPCArg::Type::AMOUNT, RPCArg::DefaultHint{"not set, fall back to wallet fee estimation"}, "Specify a fee rate in " + CURRENCY_ATOM + "/vB."},
@@ -1479,30 +1110,16 @@
         },
         [&](const RPCHelpMan& self, const JSONRPCRequest& request) -> UniValue
         {
-<<<<<<< HEAD
-            RPCTypeCheck(request.params, {
-                UniValueType(), // outputs (ARR or OBJ, checked later)
-                UniValue::VNUM, // conf_target
-                UniValue::VSTR, // estimate_mode
-                UniValueType(), // fee_rate, will be checked by AmountFromValue()
-                UniValue::VOBJ, // options
-                }, true
-            );
-
-=======
->>>>>>> 88259837
             std::shared_ptr<CWallet> const pwallet = GetWalletForJSONRPCRequest(request);
             if (!pwallet) return UniValue::VNULL;
 
             UniValue options{request.params[4].isNull() ? UniValue::VOBJ : request.params[4]};
-            InterpretFeeEstimationInstructions(/*conf_target=*/request.params[1], /*estimate_mode=*/request.params[2], /*fee_rate=*/request.params[3], options);
             PreventOutdatedOptions(options);
 
 
             CAmount fee;
             int change_position;
-            bool rbf{options.exists("replaceable") ? options["replaceable"].get_bool() : pwallet->m_signal_rbf};
-            CMutableTransaction rawTx = ConstructTransaction(options["inputs"], request.params[0], options["locktime"], rbf);
+            CMutableTransaction rawTx = ConstructTransaction(options["inputs"], request.params[0], options["locktime"]);
             CCoinControl coin_control;
             // Automatically select coins, unless at least one is manually selected. Can
             // be overridden by options.add_inputs.
@@ -1534,10 +1151,6 @@
                     },
                 },
             },
-            {"conf_target", RPCArg::Type::NUM, RPCArg::DefaultHint{"wallet -txconfirmtarget"}, "Confirmation target in blocks"},
-            {"estimate_mode", RPCArg::Type::STR, RPCArg::Default{"unset"}, "The fee estimate mode, must be one of (case insensitive):\n"
-             "\"" + FeeModes("\"\n\"") + "\""},
-            {"fee_rate", RPCArg::Type::AMOUNT, RPCArg::DefaultHint{"not set, fall back to wallet fee estimation"}, "Specify a fee rate in " + CURRENCY_ATOM + "/vB."},
             {
                 "options", RPCArg::Type::OBJ, RPCArg::Optional::OMITTED, "",
                 Cat<std::vector<RPCArg>>(
@@ -1600,7 +1213,6 @@
             pwallet->BlockUntilSyncedToCurrentChain();
 
             UniValue options{request.params[4].isNull() ? UniValue::VOBJ : request.params[4]};
-            InterpretFeeEstimationInstructions(/*conf_target=*/request.params[1], /*estimate_mode=*/request.params[2], /*fee_rate=*/request.params[3], options);
             PreventOutdatedOptions(options);
 
 
@@ -1625,8 +1237,6 @@
 
             CCoinControl coin_control;
 
-            SetFeeEstimateMode(*pwallet, coin_control, options["conf_target"], options["estimate_mode"], options["fee_rate"], /*override_min_fee=*/false);
-
             coin_control.fAllowWatchOnly = ParseIncludeWatchonly(options["include_watching"], *pwallet);
 
             if (options.exists("minconf")) {
@@ -1646,21 +1256,14 @@
                 }
             }
 
-            const bool rbf{options.exists("replaceable") ? options["replaceable"].get_bool() : pwallet->m_signal_rbf};
-
-            FeeCalculation fee_calc_out;
-            CFeeRate fee_rate{GetMinimumFeeRate(*pwallet, coin_control, &fee_calc_out)};
+            CFeeRate fee_rate{GetMinimumFeeRate(*pwallet, coin_control, GetAdjustedTimeSeconds())};
             // Do not, ever, assume that it's fine to change the fee rate if the user has explicitly
             // provided one
             if (coin_control.m_feerate && fee_rate > *coin_control.m_feerate) {
                throw JSONRPCError(RPC_INVALID_PARAMETER, strprintf("Fee rate (%s) is lower than the minimum fee rate setting (%s)", coin_control.m_feerate->ToString(FeeEstimateMode::SAT_VB), fee_rate.ToString(FeeEstimateMode::SAT_VB)));
             }
-            if (fee_calc_out.reason == FeeReason::FALLBACK && !pwallet->m_allow_fallback_fee) {
-                // eventually allow a fallback fee
-                throw JSONRPCError(RPC_WALLET_ERROR, "Fee estimation failed. Fallbackfee is disabled. Wait a few blocks or enable -fallbackfee.");
-            }
-
-            CMutableTransaction rawTx{ConstructTransaction(options["inputs"], recipient_key_value_pairs, options["locktime"], rbf)};
+
+            CMutableTransaction rawTx{ConstructTransaction(options["inputs"], recipient_key_value_pairs, options["locktime"])};
             LOCK(pwallet->cs_wallet);
 
             CAmount total_input_value(0);
@@ -1688,7 +1291,7 @@
                     if (send_max && fee_rate.GetFee(output.input_bytes) > output.txout.nValue) {
                         continue;
                     }
-                    CTxIn input(output.outpoint.hash, output.outpoint.n, CScript(), rbf ? MAX_BIP125_RBF_SEQUENCE : CTxIn::SEQUENCE_FINAL);
+                    CTxIn input(output.outpoint.hash, output.outpoint.n, CScript(), CTxIn::SEQUENCE_FINAL);
                     rawTx.vin.push_back(input);
                     total_input_value += output.txout.nValue;
                 }
@@ -1696,24 +1299,12 @@
 
             // estimate final size of tx
             const TxSize tx_size{CalculateMaximumSignedTxSize(CTransaction(rawTx), pwallet.get())};
-            const CAmount fee_from_size{fee_rate.GetFee(tx_size.vsize)};
+            const CAmount fee_from_size{std::max(GetMinFee(static_cast<size_t>(tx_size.vsize), GetAdjustedTimeSeconds()), fee_rate.GetFee(tx_size.vsize))};
             const CAmount effective_value{total_input_value - fee_from_size};
 
-<<<<<<< HEAD
-            CAmount fee;
-            int change_position;
-            CMutableTransaction rawTx = ConstructTransaction(options["inputs"], request.params[0], options["locktime"]);
-            CCoinControl coin_control;
-            // Automatically select coins, unless at least one is manually selected. Can
-            // be overridden by options.add_inputs.
-            coin_control.m_add_inputs = rawTx.vin.size() == 0;
-            SetOptionsInputWeights(options["inputs"], options);
-            FundTransaction(*pwallet, rawTx, fee, change_position, options, coin_control, /* override_min_fee */ false);
-=======
             if (fee_from_size > pwallet->m_default_max_tx_fee) {
                 throw JSONRPCError(RPC_WALLET_ERROR, TransactionErrorString(TransactionError::MAX_FEE_EXCEEDED).original);
             }
->>>>>>> 88259837
 
             if (effective_value <= 0) {
                 if (send_max) {
@@ -1881,24 +1472,8 @@
                             "That is, each address can only appear once and there can only be one 'data' object.\n"
                             "For compatibility reasons, a dictionary, which holds the key-value pairs directly, is also\n"
                             "accepted as second parameter.",
-<<<<<<< HEAD
-                        {
-                            {"", RPCArg::Type::OBJ_USER_KEYS, RPCArg::Optional::OMITTED, "",
-                                {
-                                    {"address", RPCArg::Type::AMOUNT, RPCArg::Optional::NO, "A key-value pair. The key (string) is the blackcoin address, the value (float or string) is the amount in " + CURRENCY_UNIT + ""},
-                                },
-                                },
-                            {"", RPCArg::Type::OBJ, RPCArg::Optional::OMITTED, "",
-                                {
-                                    {"data", RPCArg::Type::STR_HEX, RPCArg::Optional::NO, "A key-value pair. The key must be \"data\", the value is hex-encoded data"},
-                                },
-                            },
-                        },
-                    },
-=======
                         OutputsDoc(),
                         RPCArgOptions{.skip_type_check = true}},
->>>>>>> 88259837
                     {"locktime", RPCArg::Type::NUM, RPCArg::Default{0}, "Raw locktime. Non-0 value also locktime-activates inputs"},
                     {"options", RPCArg::Type::OBJ, RPCArg::Optional::OMITTED, "",
                         Cat<std::vector<RPCArg>>(
@@ -1907,13 +1482,9 @@
                             {"include_unsafe", RPCArg::Type::BOOL, RPCArg::Default{false}, "Include inputs that are not safe to spend (unconfirmed transactions from outside keys and unconfirmed replacement transactions).\n"
                                                           "Warning: the resulting transaction may become invalid if one of the unsafe inputs disappears.\n"
                                                           "If that happens, you will need to fund the transaction with different inputs and republish it."},
-<<<<<<< HEAD
-                            {"changeAddress", RPCArg::Type::STR_HEX, RPCArg::DefaultHint{"pool address"}, "The blackcoin address to receive the change"},
-=======
                             {"minconf", RPCArg::Type::NUM, RPCArg::Default{0}, "If add_inputs is specified, require inputs with at least this many confirmations."},
                             {"maxconf", RPCArg::Type::NUM, RPCArg::Optional::OMITTED, "If add_inputs is specified, require inputs with at most this many confirmations."},
-                            {"changeAddress", RPCArg::Type::STR, RPCArg::DefaultHint{"automatic"}, "The bitcoin address to receive the change"},
->>>>>>> 88259837
+                            {"changeAddress", RPCArg::Type::STR, RPCArg::DefaultHint{"automatic"}, "The blackcoin address to receive the change"},
                             {"changePosition", RPCArg::Type::NUM, RPCArg::DefaultHint{"random"}, "The index of the change output"},
                             {"change_type", RPCArg::Type::STR, RPCArg::DefaultHint{"set by -changetype"}, "The output type to use. Only valid if changeAddress is not specified. Options are \"legacy\", \"p2sh-segwit\", \"bech32\", and \"bech32m\"."},
                             {"includeWatching", RPCArg::Type::BOOL, RPCArg::DefaultHint{"true for watch-only wallets, otherwise false"}, "Also select inputs which are watch only"},
@@ -1959,14 +1530,7 @@
 
     CAmount fee;
     int change_position;
-<<<<<<< HEAD
-
     CMutableTransaction rawTx = ConstructTransaction(request.params[0], request.params[1], request.params[2]);
-=======
-    const UniValue &replaceable_arg = options["replaceable"];
-    const bool rbf{replaceable_arg.isNull() ? wallet.m_signal_rbf : replaceable_arg.get_bool()};
-    CMutableTransaction rawTx = ConstructTransaction(request.params[0], request.params[1], request.params[2], rbf);
->>>>>>> 88259837
     CCoinControl coin_control;
     // Automatically select coins, unless at least one is manually selected. Can
     // be overridden by options.add_inputs.
