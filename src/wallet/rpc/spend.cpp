// Copyright (c) 2011-2022 The Bitcoin Core developers
// Distributed under the MIT software license, see the accompanying
// file COPYING or http://www.opensource.org/licenses/mit-license.php.

#include <consensus/tx_verify.h>
#include <consensus/validation.h>
#include <core_io.h>
#include <key_io.h>
#include <policy/policy.h>
#include <rpc/rawtransaction_util.h>
#include <rpc/util.h>
#include <script/script.h>
#include <util/translation.h>
#include <util/vector.h>
#include <wallet/coincontrol.h>
#include <wallet/fees.h>
#include <wallet/rpc/util.h>
#include <wallet/receive.h>
#include <wallet/spend.h>
#include <wallet/wallet.h>

#include <univalue.h>


namespace wallet {
std::vector<CRecipient> CreateRecipients(const std::vector<std::pair<CTxDestination, CAmount>>& outputs, const std::set<int>& subtract_fee_outputs)
{
<<<<<<< HEAD
    std::set<CTxDestination> destinations;
    int i = 0;
    for (const std::string& address: address_amounts.getKeys()) {
        CTxDestination dest = DecodeDestination(address);
        if (!IsValidDestination(dest)) {
            throw JSONRPCError(RPC_INVALID_ADDRESS_OR_KEY, std::string("Invalid Blackcoin address: ") + address);
        }

        if (destinations.count(dest)) {
            throw JSONRPCError(RPC_INVALID_PARAMETER, std::string("Invalid parameter, duplicated address: ") + address);
        }
        destinations.insert(dest);

        CAmount amount = AmountFromValue(address_amounts[i++]);

        bool subtract_fee = false;
        for (unsigned int idx = 0; idx < subtract_fee_outputs.size(); idx++) {
            const UniValue& addr = subtract_fee_outputs[idx];
            if (addr.get_str() == address) {
                subtract_fee = true;
            }
        }

        CRecipient recipient = {dest, amount, subtract_fee};
=======
    std::vector<CRecipient> recipients;
    for (size_t i = 0; i < outputs.size(); ++i) {
        const auto& [destination, amount] = outputs.at(i);
        CRecipient recipient{destination, amount, subtract_fee_outputs.contains(i)};
>>>>>>> c7885ecd
        recipients.push_back(recipient);
    }
    return recipients;
}

UniValue SendMoneyToScript(CWallet& wallet, const CScript scriptPubKey, CAmount nValue, const CCoinControl &coin_control, mapValue_t map_value)
{
    EnsureWalletIsUnlocked(wallet);

    // This function is only used by sendtoaddress and sendmany.
    // This should always try to sign, if we don't have private keys, don't try to do anything here.
    if (wallet.IsWalletFlagSet(WALLET_FLAG_DISABLE_PRIVATE_KEYS)) {
        throw JSONRPCError(RPC_WALLET_ERROR, "Error: Private keys are disabled for this wallet");
    }

    const auto bal = GetBalance(wallet);
    CAmount curBalance = bal.m_mine_trusted;

    // Check amount
    if (nValue <= 0)
        throw JSONRPCError(RPC_INVALID_PARAMETER, "Invalid amount");

    if (nValue > curBalance)
        throw JSONRPCError(RPC_WALLET_INSUFFICIENT_FUNDS, "Insufficient funds");

    if (wallet.m_wallet_unlock_staking_only)
        throw JSONRPCError(RPC_WALLET_ERROR, "Error: Wallet unlocked for staking only, unable to create transaction");

    std::vector<CRecipient> recipients;
    CTxDestination dest;
    ExtractDestination(scriptPubKey, dest);
    CRecipient recipient = {dest, nValue, false};
    recipients.push_back(recipient);

    // Shuffle recipient list
    std::shuffle(recipients.begin(), recipients.end(), FastRandomContext());

    // Send
    constexpr int RANDOM_CHANGE_POSITION = -1;
    auto res = CreateTransaction(wallet, recipients, RANDOM_CHANGE_POSITION, coin_control, true);
    if (!res) {
        throw JSONRPCError(RPC_WALLET_INSUFFICIENT_FUNDS, util::ErrorString(res).original);
    }
    const CTransactionRef& tx = res->tx;
    wallet.CommitTransaction(tx, std::move(map_value), {} /* orderForm */);
    return tx->GetHash().GetHex();
}

std::set<int> InterpretSubtractFeeFromOutputInstructions(const UniValue& sffo_instructions, const std::vector<std::string>& destinations)
{
    std::set<int> sffo_set;
    if (sffo_instructions.isNull()) return sffo_set;
    if (sffo_instructions.isBool()) {
        if (sffo_instructions.get_bool()) sffo_set.insert(0);
        return sffo_set;
    }
    for (const auto& sffo : sffo_instructions.getValues()) {
        if (sffo.isStr()) {
            for (size_t i = 0; i < destinations.size(); ++i) {
                if (sffo.get_str() == destinations.at(i)) {
                    sffo_set.insert(i);
                    break;
                }
            }
        }
        if (sffo.isNum()) {
            int pos = sffo.getInt<int>();
            if (sffo_set.contains(pos))
                throw JSONRPCError(RPC_INVALID_PARAMETER, strprintf("Invalid parameter, duplicated position: %d", pos));
            if (pos < 0)
                throw JSONRPCError(RPC_INVALID_PARAMETER, strprintf("Invalid parameter, negative position: %d", pos));
            if (pos >= int(destinations.size()))
                throw JSONRPCError(RPC_INVALID_PARAMETER, strprintf("Invalid parameter, position too large: %d", pos));
            sffo_set.insert(pos);
        }
    }
    return sffo_set;
}

static UniValue FinishTransaction(const std::shared_ptr<CWallet> pwallet, const UniValue& options, const CMutableTransaction& rawTx)
{
    // Make a blank psbt
    PartiallySignedTransaction psbtx(rawTx);

    // First fill transaction with our data without signing,
    // so external signers are not asked to sign more than once.
    bool complete;
    pwallet->FillPSBT(psbtx, complete, SIGHASH_DEFAULT, /*sign=*/false, /*bip32derivs=*/true);
    const TransactionError err{pwallet->FillPSBT(psbtx, complete, SIGHASH_DEFAULT, /*sign=*/true, /*bip32derivs=*/false)};
    if (err != TransactionError::OK) {
        throw JSONRPCTransactionError(err);
    }

    CMutableTransaction mtx;
    complete = FinalizeAndExtractPSBT(psbtx, mtx);

    UniValue result(UniValue::VOBJ);

    const bool psbt_opt_in{options.exists("psbt") && options["psbt"].get_bool()};
    bool add_to_wallet{options.exists("add_to_wallet") ? options["add_to_wallet"].get_bool() : true};
    if (psbt_opt_in || !complete || !add_to_wallet) {
        // Serialize the PSBT
        DataStream ssTx{};
        ssTx << psbtx;
        result.pushKV("psbt", EncodeBase64(ssTx.str()));
    }

    if (complete) {
        std::string hex{EncodeHexTx(CTransaction(mtx))};
        CTransactionRef tx(MakeTransactionRef(std::move(mtx)));
        result.pushKV("txid", tx->GetHash().GetHex());
        if (add_to_wallet && !psbt_opt_in) {
            pwallet->CommitTransaction(tx, {}, /*orderForm=*/{});
        } else {
            result.pushKV("hex", hex);
        }
    }
    result.pushKV("complete", complete);

    return result;
}

static void PreventOutdatedOptions(const UniValue& options)
{
    if (options.exists("feeRate")) {
        throw JSONRPCError(RPC_INVALID_PARAMETER, "Use fee_rate (" + CURRENCY_ATOM + "/vB) instead of feeRate");
    }
    if (options.exists("changeAddress")) {
        throw JSONRPCError(RPC_INVALID_PARAMETER, "Use change_address instead of changeAddress");
    }
    if (options.exists("changePosition")) {
        throw JSONRPCError(RPC_INVALID_PARAMETER, "Use change_position instead of changePosition");
    }
    if (options.exists("includeWatching")) {
        throw JSONRPCError(RPC_INVALID_PARAMETER, "Use include_watching instead of includeWatching");
    }
    if (options.exists("lockUnspents")) {
        throw JSONRPCError(RPC_INVALID_PARAMETER, "Use lock_unspents instead of lockUnspents");
    }
    if (options.exists("subtractFeeFromOutputs")) {
        throw JSONRPCError(RPC_INVALID_PARAMETER, "Use subtract_fee_from_outputs instead of subtractFeeFromOutputs");
    }
}

UniValue SendMoney(CWallet& wallet, const CCoinControl &coin_control, std::vector<CRecipient> &recipients, mapValue_t map_value, bool verbose)
{
    EnsureWalletIsUnlocked(wallet);

    // This function is only used by sendtoaddress and sendmany.
    // This should always try to sign, if we don't have private keys, don't try to do anything here.
    if (wallet.IsWalletFlagSet(WALLET_FLAG_DISABLE_PRIVATE_KEYS)) {
        throw JSONRPCError(RPC_WALLET_ERROR, "Error: Private keys are disabled for this wallet");
    }

    if (wallet.m_wallet_unlock_staking_only)
        throw JSONRPCError(RPC_WALLET_ERROR, "Error: Wallet unlocked for staking only, unable to create transaction");

    // Shuffle recipient list
    std::shuffle(recipients.begin(), recipients.end(), FastRandomContext());

    // Send
    auto res = CreateTransaction(wallet, recipients, /*change_pos=*/std::nullopt, coin_control, true);
    if (!res) {
        throw JSONRPCError(RPC_WALLET_INSUFFICIENT_FUNDS, util::ErrorString(res).original);
    }
    const CTransactionRef& tx = res->tx;
    wallet.CommitTransaction(tx, std::move(map_value), /*orderForm=*/{});
    if (verbose) {
        UniValue entry(UniValue::VOBJ);
        entry.pushKV("txid", tx->GetHash().GetHex());
        entry.pushKV("fee_reason", "Minimum required fee");
        return entry;
    }
    return tx->GetHash().GetHex();
}

// Blackcoin: burn RPC
RPCHelpMan burn()
{
    return RPCHelpMan{"burn",
            "\nBurn specified amount of coins\n"
            "This will make specified amount of coins unspendable, making OP_RETURN transaction.\n" +
        HELP_REQUIRING_PASSPHRASE,
            {
                {"amount", RPCArg::Type::AMOUNT, RPCArg::Optional::NO, "The amount in " + CURRENCY_UNIT + " to burn. eg 0.1"},
                {"hex_string", RPCArg::Type::STR_HEX, RPCArg::Optional::OMITTED, "The hex-encoded string."},
            },
            RPCResult{
                RPCResult::Type::STR_HEX, "txid", "The transaction id."
            },
            RPCExamples{
                HelpExampleCli("burn", "0.1 \"1075db55d416d3ca199f55b6084e2115b9345e16c5cf302fc80e9d5fbf5d48d\"")
            },
        [&](const RPCHelpMan& self, const JSONRPCRequest& request) -> UniValue
{
    CScript scriptPubKey;
    std::shared_ptr<CWallet> const pwallet = GetWalletForJSONRPCRequest(request);
    if (!pwallet) return NullUniValue;

    // Make sure the results are valid at least up to the most recent block
    // the user could have gotten from another RPC command prior to now
    pwallet->BlockUntilSyncedToCurrentChain();

    LOCK(pwallet->cs_wallet);

    if (request.params.size() > 1) {
        std::vector<unsigned char> data;
        if (request.params[1].get_str().size() > 0){
            data = ParseHexV(request.params[1], "data");
        } else {
            // Empty data is valid
        }
        scriptPubKey = CScript() << OP_RETURN << data;
    } else {
        scriptPubKey = CScript() << OP_RETURN;
    }

    CAmount nAmount = AmountFromValue(request.params[0]);

    EnsureWalletIsUnlocked(*pwallet);

    CCoinControl coin_control;
    mapValue_t mapValue;

    return SendMoneyToScript(*pwallet, scriptPubKey, nAmount, coin_control, std::move(mapValue));
},
    };
}

// Blackcoin: burnwallet RPC
RPCHelpMan burnwallet()
{
    return RPCHelpMan{"burnwallet",
            "\nBurn all coins in a wallet\n"
            "This will make all coins unspendable, making OP_RETURN transaction.\n" +
        HELP_REQUIRING_PASSPHRASE,
            {
                {"hex_string", RPCArg::Type::STR_HEX, RPCArg::Optional::OMITTED, "The hex-encoded string."},
                {"force", RPCArg::Type::BOOL, RPCArg::Optional::OMITTED, "Force burn."},
            },
            RPCResult{
                RPCResult::Type::STR_HEX, "txid", "The transaction id."
            },
            RPCExamples{
                HelpExampleCli("burnwallet", "\"1075db55d416d3ca199f55b6084e2115b9345e16c5cf302fc80e9d5fbf5d48d\" true")
            },
        [&](const RPCHelpMan& self, const JSONRPCRequest& request) -> UniValue
{
    CScript scriptPubKey;
    std::shared_ptr<CWallet> const pwallet = GetWalletForJSONRPCRequest(request);
    if (!pwallet) return NullUniValue;

    if (request.params.size() > 0) {
        std::vector<unsigned char> data;
        if (request.params[0].get_str().size() > 0){
            data = ParseHexV(request.params[0], "data");
        } else {
            // Empty data is valid
        }
        scriptPubKey = CScript() << OP_RETURN << data;
    } else {
        scriptPubKey = CScript() << OP_RETURN;
    }

    bool fForce = false;
    if (request.params.size() > 1)
        fForce = request.params[1].get_bool();

    EnsureWalletIsUnlocked(*pwallet);

    CCoinControl coin_control;
    mapValue_t mapValue;

    const auto bal = GetBalance(*pwallet);
    CAmount nAmount = bal.m_mine_trusted;

    if (!fForce) {
        if (scriptPubKey.size() <= 32)
            throw JSONRPCError(RPC_WALLET_ERROR, "Warning: small data");
        if (bal.m_mine_stake != 0)
            throw JSONRPCError(RPC_WALLET_ERROR, "Warning: stake balance != 0");
        if (bal.m_mine_untrusted_pending != 0)
            throw JSONRPCError(RPC_WALLET_ERROR, "Warning: unconfirmed balance != 0");
        if (bal.m_mine_immature != 0)
            throw JSONRPCError(RPC_WALLET_ERROR, "Warning: immature balance != 0");
    }

    std::vector<CRecipient> recipients;
    CTxDestination dest;
    ExtractDestination(scriptPubKey, dest);
    CRecipient recipient = {dest, nAmount, true};
    recipients.push_back(recipient);

    // Shuffle recipient list
    std::shuffle(recipients.begin(), recipients.end(), FastRandomContext());

    // Send
    constexpr int RANDOM_CHANGE_POSITION = -1;
    auto res = CreateTransaction(*pwallet, recipients, RANDOM_CHANGE_POSITION, coin_control, true);
    if (!res) {
        throw JSONRPCError(RPC_WALLET_INSUFFICIENT_FUNDS, util::ErrorString(res).original);
    }
    const CTransactionRef& tx = res->tx;
    pwallet->CommitTransaction(tx, std::move(mapValue), {});

    return tx->GetHash().GetHex();
},
    };
}

// Peercoin
RPCHelpMan optimizeutxoset()
{
    return RPCHelpMan{"optimizeutxoset",
                "\nOptimize the UTXO set in order to maximize the PoS yield. This is only valid for continuous minting. The accumulated coinage will be reset!" +
        HELP_REQUIRING_PASSPHRASE,
                {
                    {"address", RPCArg::Type::STR, RPCArg::Optional::NO, "The peercoin address to recieve all the new UTXOs. If not provided, new UTOXs will be assigned to the address of the input UTXOs."},
                    {"amount", RPCArg::Type::AMOUNT, RPCArg::Optional::NO, "The " + CURRENCY_UNIT + " amount to set the value of new UTXOs, i.e. make new UTXOs with value of 110. If amount is not provided, hardcoded value will be used."},
                    {"transmit", RPCArg::Type::BOOL, RPCArg::Default{false}, "If true, transmit transaction after generating it."},
                    {"fromAddress", RPCArg::Type::STR, RPCArg::Optional::OMITTED, "The blackcoin address to split coins from. If not provided, all available coins will be used."},
                },
                {
                    RPCResult{"if transmit is not set or set to false",
                        RPCResult::Type::OBJ, "", "",
                        {
                            {RPCResult::Type::STR_HEX, "tx", /*optional=*/true, "The transaction hex."}
                        },
                    },
                    RPCResult{"if transmit is set to true",
                        RPCResult::Type::OBJ, "", "",
                        {
                            {RPCResult::Type::STR_HEX, "txid", /*optional=*/true, "The transaction id."}
                        },
                    },
                },
                RPCExamples{
                    "\nTrigger UTXO optimization and assign all the new UTXOs to some peercoin address with user defined UTXO value\n"
                    + HelpExampleCli("optimizeutxoset", EXAMPLE_ADDRESS[0] + " 110")
               },
        [&](const RPCHelpMan& self, const JSONRPCRequest& request) -> UniValue
{
    std::shared_ptr<CWallet> const pwallet = GetWalletForJSONRPCRequest(request);
    if (!pwallet) return UniValue::VNULL;

    // Make sure the results are valid at least up to the most recent block
    // the user could have gotten from another RPC command prior to now
    pwallet->BlockUntilSyncedToCurrentChain();

    LOCK(pwallet->cs_wallet);

    EnsureWalletIsUnlocked(*pwallet);

    CAmount availableCoins = 0;
    mapValue_t mapValue;
    CCoinControl coin_control;
    const std::string address = request.params[0].get_str();
    CTxDestination dest = DecodeDestination(address);

    if (!IsValidDestination(dest)) {
        throw JSONRPCError(RPC_INVALID_ADDRESS_OR_KEY, std::string("Invalid Blackcoin address: ") + address);
    }

    coin_control.destChange = dest;
    CAmount amount = AmountFromValue(request.params[1]);

    std::vector<CRecipient> recipients;
    const bool transmit{request.params[2].isNull() ? false : request.params[2].get_bool()};

    if (request.params[3].isNull() == false) {
        CTxDestination tmpAddress, fromAddress;
        fromAddress = DecodeDestination(request.params[3].get_str());

        if (!IsValidDestination(fromAddress)) {
            throw JSONRPCError(RPC_INVALID_ADDRESS_OR_KEY, std::string("Invalid Blackcoin address: ") + request.params[3].get_str());
        }

        std::vector<COutput> vAvailableCoins = AvailableCoins(*pwallet, &coin_control).All();
        for (const COutput& out : vAvailableCoins) {
            const CScript& scriptPubKey = out.txout.scriptPubKey;
            bool fValidAddress = ExtractDestination(scriptPubKey, tmpAddress);
            if (fValidAddress && (tmpAddress == fromAddress)) {
                coin_control.Select(out.outpoint);
                availableCoins += out.txout.nValue;
            }
        }
        coin_control.m_allow_other_inputs = false;
    } else {
        const auto bal = GetBalance(*pwallet);
        availableCoins = bal.m_mine_trusted;
    }

    if (availableCoins == 0)
        throw JSONRPCError(RPC_WALLET_INSUFFICIENT_FUNDS, "No available coins to optimize");

    LogPrintf("optimizing outputs %d satoshis\n", availableCoins);
    CScript script_pub_key = GetScriptForDestination(dest);
    CAmount remaining = availableCoins;

    CRecipient recipient = {dest, amount, false};
    CMutableTransaction txTmp;
    const uint32_t nSequence{CTxIn::MAX_SEQUENCE_NONFINAL};
    std::vector<COutPoint> preset_inputs = coin_control.ListSelected();
    for (const COutPoint& outpoint : preset_inputs) {
        txTmp.vin.push_back(CTxIn(outpoint, CScript(), nSequence));
    }

    // Calculate transaction input size
    const CWallet& wallet{*pwallet};
    TxSize tx_sizes = CalculateMaximumSignedTxSize(CTransaction(txTmp), &wallet, &coin_control);
    int nBytes = tx_sizes.vsize;

    // calculate size of output
    CTxOut txout(amount, script_pub_key);
    txTmp.vout.push_back(txout);
    tx_sizes = CalculateMaximumSignedTxSize(CTransaction(txTmp), &wallet, &coin_control);
    int nBytesPerOut = tx_sizes.vsize - nBytes;

    CAmount fee = GetMinFee(nBytes + (unsigned int)(remaining / amount) * nBytesPerOut, GetAdjustedTimeSeconds());
    while (remaining > amount + fee) {
        recipients.push_back(recipient);
        remaining -= amount;
    }

    // Send
    constexpr int RANDOM_CHANGE_POSITION = -1;
    auto res = CreateTransaction(*pwallet, recipients, RANDOM_CHANGE_POSITION, coin_control, true);
    if (!res) {
        throw JSONRPCError(RPC_WALLET_INSUFFICIENT_FUNDS, util::ErrorString(res).original);
    }
    const CTransactionRef& tx = res->tx;

    UniValue entry(UniValue::VOBJ);
    if (transmit) {
        pwallet->CommitTransaction(tx, std::move(mapValue), {} /* orderForm */);
        entry.pushKV("txid", tx->GetHash().GetHex());
    }
    else {
        entry.pushKV("tx", EncodeHexTx(*tx));
    }
    return entry;
},
    };
}


RPCHelpMan sendtoaddress()
{
    return RPCHelpMan{"sendtoaddress",
                "\nSend an amount to a given address." +
        HELP_REQUIRING_PASSPHRASE,
                {
                    {"address", RPCArg::Type::STR, RPCArg::Optional::NO, "The blackcoin address to send to."},
                    {"amount", RPCArg::Type::AMOUNT, RPCArg::Optional::NO, "The amount in " + CURRENCY_UNIT + " to send. eg 0.1"},
                    {"comment", RPCArg::Type::STR, RPCArg::Optional::OMITTED, "A comment used to store what the transaction is for.\n"
                                         "This is not part of the transaction, just kept in your wallet."},
                    {"comment_to", RPCArg::Type::STR, RPCArg::Optional::OMITTED, "A comment to store the name of the person or organization\n"
                                         "to which you're sending the transaction. This is not part of the \n"
                                         "transaction, just kept in your wallet."},
                    {"subtractfeefromamount", RPCArg::Type::BOOL, RPCArg::Default{false}, "The fee will be deducted from the amount being sent.\n"
                                         "The recipient will receive less blackcoins than you enter in the amount field."},
                    {"avoid_reuse", RPCArg::Type::BOOL, RPCArg::Default{true}, "(only available if avoid_reuse wallet flag is set) Avoid spending from dirty addresses; addresses are considered\n"
                                         "dirty if they have previously been used in a transaction. If true, this also activates avoidpartialspends, grouping outputs by their addresses."},
                    {"fee_rate", RPCArg::Type::AMOUNT, RPCArg::DefaultHint{"not set, fall back to wallet fee estimation"}, "Specify a fee rate in " + CURRENCY_ATOM + "/vB."},
                    {"verbose", RPCArg::Type::BOOL, RPCArg::Default{false}, "If true, return extra information about the transaction."},
                },
                {
                    RPCResult{"if verbose is not set or set to false",
                        RPCResult::Type::STR_HEX, "txid", "The transaction id."
                    },
                    RPCResult{"if verbose is set to true",
                        RPCResult::Type::OBJ, "", "",
                        {
                            {RPCResult::Type::STR_HEX, "txid", "The transaction id."},
                            {RPCResult::Type::STR, "fee_reason", "The transaction fee reason."}
                        },
                    },
                },
                RPCExamples{
                    "\nSend 0.1 BTC\n"
                    + HelpExampleCli("sendtoaddress", "\"" + EXAMPLE_ADDRESS[0] + "\" 0.1") +
                    "\nSend 0.1 BTC with a confirmation target of 6 blocks in economical fee estimate mode using positional arguments\n"
                    + HelpExampleCli("sendtoaddress", "\"" + EXAMPLE_ADDRESS[0] + "\" 0.1 \"donation\" \"sean's outpost\" false true 6 economical") +
                    "\nSend 0.2 BTC with a confirmation target of 6 blocks in economical fee estimate mode using named arguments\n"
                    + HelpExampleCli("-named sendtoaddress", "address=\"" + EXAMPLE_ADDRESS[0] + "\" amount=0.2 conf_target=6 estimate_mode=\"economical\"") +
                    "\nSend 0.5 BTC with a fee rate of 25 " + CURRENCY_ATOM + "/vB using named arguments\n"
                    + HelpExampleCli("-named sendtoaddress", "address=\"" + EXAMPLE_ADDRESS[0] + "\" amount=0.5 fee_rate=25")
                    + HelpExampleCli("-named sendtoaddress", "address=\"" + EXAMPLE_ADDRESS[0] + "\" amount=0.5 fee_rate=25 subtractfeefromamount=false avoid_reuse=true comment=\"2 pizzas\" comment_to=\"jeremy\" verbose=true")
                },
        [&](const RPCHelpMan& self, const JSONRPCRequest& request) -> UniValue
{
    std::shared_ptr<CWallet> const pwallet = GetWalletForJSONRPCRequest(request);
    if (!pwallet) return UniValue::VNULL;

    // Make sure the results are valid at least up to the most recent block
    // the user could have gotten from another RPC command prior to now
    pwallet->BlockUntilSyncedToCurrentChain();

    LOCK(pwallet->cs_wallet);

    // Wallet comments
    mapValue_t mapValue;
    if (!request.params[2].isNull() && !request.params[2].get_str().empty())
        mapValue["comment"] = request.params[2].get_str();
    if (!request.params[3].isNull() && !request.params[3].get_str().empty())
        mapValue["to"] = request.params[3].get_str();

    CCoinControl coin_control;

    coin_control.m_avoid_address_reuse = GetAvoidReuseFlag(*pwallet, request.params[8]);
    // We also enable partial spend avoidance if reuse avoidance is set.
    coin_control.m_avoid_partial_spends |= coin_control.m_avoid_address_reuse;

    EnsureWalletIsUnlocked(*pwallet);

    UniValue address_amounts(UniValue::VOBJ);
    const std::string address = request.params[0].get_str();
    address_amounts.pushKV(address, request.params[1]);
    std::vector<CRecipient> recipients = CreateRecipients(
            ParseOutputs(address_amounts),
            InterpretSubtractFeeFromOutputInstructions(request.params[4], address_amounts.getKeys())
    );
    const bool verbose{request.params[10].isNull() ? false : request.params[10].get_bool()};

    return SendMoney(*pwallet, coin_control, recipients, mapValue, verbose);
},
    };
}

RPCHelpMan sendmany()
{
    return RPCHelpMan{"sendmany",
        "Send multiple times. Amounts are double-precision floating point numbers." +
        HELP_REQUIRING_PASSPHRASE,
                {
                    {"dummy", RPCArg::Type::STR, RPCArg::Default{"\"\""}, "Must be set to \"\" for backwards compatibility.",
                     RPCArgOptions{
                         .oneline_description = "\"\"",
                     }},
                    {"amounts", RPCArg::Type::OBJ_USER_KEYS, RPCArg::Optional::NO, "The addresses and amounts",
                        {
                            {"address", RPCArg::Type::AMOUNT, RPCArg::Optional::NO, "The blackcoin address is the key, the numeric amount (can be string) in " + CURRENCY_UNIT + " is the value"},
                        },
                    },
                    {"minconf", RPCArg::Type::NUM, RPCArg::Optional::OMITTED, "Ignored dummy value"},
                    {"comment", RPCArg::Type::STR, RPCArg::Optional::OMITTED, "A comment"},
                    {"subtractfeefrom", RPCArg::Type::ARR, RPCArg::Optional::OMITTED, "The addresses.\n"
                                       "The fee will be equally deducted from the amount of each selected address.\n"
                                       "Those recipients will receive less blackcoins than you enter in their corresponding amount field.\n"
                                       "If no addresses are specified here, the sender pays the fee.",
                        {
                            {"address", RPCArg::Type::STR, RPCArg::Optional::OMITTED, "Subtract fee from this address"},
                        },
                    },
                    {"fee_rate", RPCArg::Type::AMOUNT, RPCArg::DefaultHint{"not set, fall back to wallet fee estimation"}, "Specify a fee rate in " + CURRENCY_ATOM + "/vB."},
                    {"verbose", RPCArg::Type::BOOL, RPCArg::Default{false}, "If true, return extra information about the transaction."},
                },
                {
                    RPCResult{"if verbose is not set or set to false",
                        RPCResult::Type::STR_HEX, "txid", "The transaction id for the send. Only 1 transaction is created regardless of\n"
                "the number of addresses."
                    },
                    RPCResult{"if verbose is set to true",
                        RPCResult::Type::OBJ, "", "",
                        {
                            {RPCResult::Type::STR_HEX, "txid", "The transaction id for the send. Only 1 transaction is created regardless of\n"
                "the number of addresses."},
                            {RPCResult::Type::STR, "fee_reason", "The transaction fee reason."}
                        },
                    },
                },
                RPCExamples{
            "\nSend two amounts to two different addresses:\n"
            + HelpExampleCli("sendmany", "\"\" \"{\\\"" + EXAMPLE_ADDRESS[0] + "\\\":0.01,\\\"" + EXAMPLE_ADDRESS[1] + "\\\":0.02}\"") +
            "\nSend two amounts to two different addresses setting the confirmation and comment:\n"
            + HelpExampleCli("sendmany", "\"\" \"{\\\"" + EXAMPLE_ADDRESS[0] + "\\\":0.01,\\\"" + EXAMPLE_ADDRESS[1] + "\\\":0.02}\" 6 \"testing\"") +
            "\nSend two amounts to two different addresses, subtract fee from amount:\n"
            + HelpExampleCli("sendmany", "\"\" \"{\\\"" + EXAMPLE_ADDRESS[0] + "\\\":0.01,\\\"" + EXAMPLE_ADDRESS[1] + "\\\":0.02}\" 1 \"\" \"[\\\"" + EXAMPLE_ADDRESS[0] + "\\\",\\\"" + EXAMPLE_ADDRESS[1] + "\\\"]\"") +
            "\nAs a JSON-RPC call\n"
            + HelpExampleRpc("sendmany", "\"\", {\"" + EXAMPLE_ADDRESS[0] + "\":0.01,\"" + EXAMPLE_ADDRESS[1] + "\":0.02}, 6, \"testing\"")
                },
        [&](const RPCHelpMan& self, const JSONRPCRequest& request) -> UniValue
{
    std::shared_ptr<CWallet> const pwallet = GetWalletForJSONRPCRequest(request);
    if (!pwallet) return UniValue::VNULL;

    // Make sure the results are valid at least up to the most recent block
    // the user could have gotten from another RPC command prior to now
    pwallet->BlockUntilSyncedToCurrentChain();

    LOCK(pwallet->cs_wallet);

    if (!request.params[0].isNull() && !request.params[0].get_str().empty()) {
        throw JSONRPCError(RPC_INVALID_PARAMETER, "Dummy value must be set to \"\"");
    }
    UniValue sendTo = request.params[1].get_obj();

    mapValue_t mapValue;
    if (!request.params[3].isNull() && !request.params[3].get_str().empty())
        mapValue["comment"] = request.params[3].get_str();

    CCoinControl coin_control;

    std::vector<CRecipient> recipients = CreateRecipients(
            ParseOutputs(sendTo),
            InterpretSubtractFeeFromOutputInstructions(request.params[4], sendTo.getKeys())
    );
    const bool verbose{request.params[9].isNull() ? false : request.params[9].get_bool()};

    return SendMoney(*pwallet, coin_control, recipients, std::move(mapValue), verbose);
},
    };
}

RPCHelpMan settxfee()
{
    return RPCHelpMan{"settxfee",
                "\nSet the transaction fee rate in " + CURRENCY_UNIT + "/kvB for this wallet. Overrides the global -paytxfee command line parameter.\n"
                "Can be deactivated by passing 0 as the fee. In that case automatic fee selection will be used by default.\n",
                {
                    {"amount", RPCArg::Type::AMOUNT, RPCArg::Optional::NO, "The transaction fee rate in " + CURRENCY_UNIT + "/kvB"},
                },
                RPCResult{
                    RPCResult::Type::BOOL, "", "Returns true if successful"
                },
                RPCExamples{
                    HelpExampleCli("settxfee", "0.00001")
            + HelpExampleRpc("settxfee", "0.00001")
                },
        [&](const RPCHelpMan& self, const JSONRPCRequest& request) -> UniValue
{
    std::shared_ptr<CWallet> const pwallet = GetWalletForJSONRPCRequest(request);
    if (!pwallet) return UniValue::VNULL;

    LOCK(pwallet->cs_wallet);

    CAmount nAmount = AmountFromValue(request.params[0]);
    CFeeRate tx_fee_rate(nAmount, 1000);
    CFeeRate max_tx_fee_rate(pwallet->m_default_max_tx_fee, 1000);
    if (tx_fee_rate == CFeeRate(0)) {
        // automatic selection
    } else if (tx_fee_rate < pwallet->chain().relayMinFee()) {
        throw JSONRPCError(RPC_INVALID_PARAMETER, strprintf("txfee cannot be less than min relay tx fee (%s)", pwallet->chain().relayMinFee().ToString()));
    } else if (tx_fee_rate > max_tx_fee_rate) {
        throw JSONRPCError(RPC_INVALID_PARAMETER, strprintf("txfee cannot be more than wallet max tx fee (%s)", max_tx_fee_rate.ToString()));
    }

    pwallet->m_pay_tx_fee = tx_fee_rate;
    return true;
},
    };
}


// Only includes key documentation where the key is snake_case in all RPC methods. MixedCase keys can be added later.
static std::vector<RPCArg> FundTxDoc(bool solving_data = true)
{
    std::vector<RPCArg> args = {
    };
    if (solving_data) {
        args.push_back({"solving_data", RPCArg::Type::OBJ, RPCArg::Optional::OMITTED, "Keys and scripts needed for producing a final transaction with a dummy signature.\n"
        "Used for fee estimation during coin selection.",
            {
                {
                    "pubkeys", RPCArg::Type::ARR, RPCArg::Default{UniValue::VARR}, "Public keys involved in this transaction.",
                    {
                        {"pubkey", RPCArg::Type::STR_HEX, RPCArg::Optional::OMITTED, "A public key"},
                    }
                },
                {
                    "scripts", RPCArg::Type::ARR, RPCArg::Default{UniValue::VARR}, "Scripts involved in this transaction.",
                    {
                        {"script", RPCArg::Type::STR_HEX, RPCArg::Optional::OMITTED, "A script"},
                    }
                },
                {
                    "descriptors", RPCArg::Type::ARR, RPCArg::Default{UniValue::VARR}, "Descriptors that provide solving data for this transaction.",
                    {
                        {"descriptor", RPCArg::Type::STR, RPCArg::Optional::OMITTED, "A descriptor"},
                    }
                },
            }
        });
    }
    return args;
}

CreatedTransactionResult FundTransaction(CWallet& wallet, const CMutableTransaction& tx, const std::vector<CRecipient>& recipients, const UniValue& options, CCoinControl& coinControl, bool override_min_fee)
{
    // We want to make sure tx.vout is not used now that we are passing outputs as a vector of recipients.
    // This sets us up to remove tx completely in a future PR in favor of passing the inputs directly.
    CHECK_NONFATAL(tx.vout.empty());
    // Make sure the results are valid at least up to the most recent block
    // the user could have gotten from another RPC command prior to now
    wallet.BlockUntilSyncedToCurrentChain();

    std::optional<unsigned int> change_position;
    bool lockUnspents = false;
    if (!options.isNull()) {
      if (options.type() == UniValue::VBOOL) {
        // backward compatibility bool only fallback
        coinControl.fAllowWatchOnly = options.get_bool();
      }
      else {
        RPCTypeCheckObj(options,
            {
                {"add_inputs", UniValueType(UniValue::VBOOL)},
                {"include_unsafe", UniValueType(UniValue::VBOOL)},
                {"add_to_wallet", UniValueType(UniValue::VBOOL)},
                {"changeAddress", UniValueType(UniValue::VSTR)},
                {"change_address", UniValueType(UniValue::VSTR)},
                {"changePosition", UniValueType(UniValue::VNUM)},
                {"change_position", UniValueType(UniValue::VNUM)},
                {"change_type", UniValueType(UniValue::VSTR)},
                {"includeWatching", UniValueType(UniValue::VBOOL)},
                {"include_watching", UniValueType(UniValue::VBOOL)},
                {"inputs", UniValueType(UniValue::VARR)},
                {"lockUnspents", UniValueType(UniValue::VBOOL)},
                {"lock_unspents", UniValueType(UniValue::VBOOL)},
                {"locktime", UniValueType(UniValue::VNUM)},
                {"fee_rate", UniValueType()}, // will be checked by AmountFromValue()
                {"feeRate", UniValueType()}, // will be checked by AmountFromValue() below
                {"psbt", UniValueType(UniValue::VBOOL)},
                {"solving_data", UniValueType(UniValue::VOBJ)},
                {"subtractFeeFromOutputs", UniValueType(UniValue::VARR)},
                {"subtract_fee_from_outputs", UniValueType(UniValue::VARR)},
                {"input_weights", UniValueType(UniValue::VARR)},
            },
            true, true);

        if (options.exists("add_inputs")) {
            coinControl.m_allow_other_inputs = options["add_inputs"].get_bool();
        }

        if (options.exists("changeAddress") || options.exists("change_address")) {
            const std::string change_address_str = (options.exists("change_address") ? options["change_address"] : options["changeAddress"]).get_str();
            CTxDestination dest = DecodeDestination(change_address_str);

            if (!IsValidDestination(dest)) {
                throw JSONRPCError(RPC_INVALID_ADDRESS_OR_KEY, "Change address must be a valid blackcoin address");
            }

            coinControl.destChange = dest;
        }

        if (options.exists("changePosition") || options.exists("change_position")) {
            int pos = (options.exists("change_position") ? options["change_position"] : options["changePosition"]).getInt<int>();
            if (pos < 0 || (unsigned int)pos > recipients.size()) {
                throw JSONRPCError(RPC_INVALID_PARAMETER, "changePosition out of bounds");
            }
            change_position = (unsigned int)pos;
        }

        if (options.exists("change_type")) {
            if (options.exists("changeAddress") || options.exists("change_address")) {
                throw JSONRPCError(RPC_INVALID_PARAMETER, "Cannot specify both change address and address type options");
            }
            if (std::optional<OutputType> parsed = ParseOutputType(options["change_type"].get_str())) {
                coinControl.m_change_type.emplace(parsed.value());
            } else {
                throw JSONRPCError(RPC_INVALID_ADDRESS_OR_KEY, strprintf("Unknown change type '%s'", options["change_type"].get_str()));
            }
        }

        const UniValue include_watching_option = options.exists("include_watching") ? options["include_watching"] : options["includeWatching"];
        coinControl.fAllowWatchOnly = ParseIncludeWatchonly(include_watching_option, wallet);

        if (options.exists("lockUnspents") || options.exists("lock_unspents")) {
            lockUnspents = (options.exists("lock_unspents") ? options["lock_unspents"] : options["lockUnspents"]).get_bool();
        }

        if (options.exists("include_unsafe")) {
            coinControl.m_include_unsafe_inputs = options["include_unsafe"].get_bool();
        }

        if (options.exists("feeRate")) {
            if (options.exists("fee_rate")) {
                throw JSONRPCError(RPC_INVALID_PARAMETER, "Cannot specify both fee_rate (" + CURRENCY_ATOM + "/vB) and feeRate (" + CURRENCY_UNIT + "/kvB)");
            }
            coinControl.m_feerate = CFeeRate(AmountFromValue(options["feeRate"]));
            coinControl.fOverrideFeeRate = true;
        }

<<<<<<< HEAD
        if (options.exists("subtractFeeFromOutputs") || options.exists("subtract_fee_from_outputs") )
            subtractFeeFromOutputs = (options.exists("subtract_fee_from_outputs") ? options["subtract_fee_from_outputs"] : options["subtractFeeFromOutputs"]).get_array();

=======
        if (options.exists("replaceable")) {
            coinControl.m_signal_bip125_rbf = options["replaceable"].get_bool();
        }

        if (options.exists("minconf")) {
            coinControl.m_min_depth = options["minconf"].getInt<int>();

            if (coinControl.m_min_depth < 0) {
                throw JSONRPCError(RPC_INVALID_PARAMETER, "Negative minconf");
            }
        }

        if (options.exists("maxconf")) {
            coinControl.m_max_depth = options["maxconf"].getInt<int>();

            if (coinControl.m_max_depth < coinControl.m_min_depth) {
                throw JSONRPCError(RPC_INVALID_PARAMETER, strprintf("maxconf can't be lower than minconf: %d < %d", coinControl.m_max_depth, coinControl.m_min_depth));
            }
        }
        SetFeeEstimateMode(wallet, coinControl, options["conf_target"], options["estimate_mode"], options["fee_rate"], override_min_fee);
>>>>>>> c7885ecd
      }
    } else {
        // if options is null and not a bool
        coinControl.fAllowWatchOnly = ParseIncludeWatchonly(NullUniValue, wallet);
    }

    if (options.exists("solving_data")) {
        const UniValue solving_data = options["solving_data"].get_obj();
        if (solving_data.exists("pubkeys")) {
            for (const UniValue& pk_univ : solving_data["pubkeys"].get_array().getValues()) {
                const std::string& pk_str = pk_univ.get_str();
                if (!IsHex(pk_str)) {
                    throw JSONRPCError(RPC_INVALID_ADDRESS_OR_KEY, strprintf("'%s' is not hex", pk_str));
                }
                const std::vector<unsigned char> data(ParseHex(pk_str));
                const CPubKey pubkey(data.begin(), data.end());
                if (!pubkey.IsFullyValid()) {
                    throw JSONRPCError(RPC_INVALID_ADDRESS_OR_KEY, strprintf("'%s' is not a valid public key", pk_str));
                }
                coinControl.m_external_provider.pubkeys.emplace(pubkey.GetID(), pubkey);
                // Add witness script for pubkeys
                const CScript wit_script = GetScriptForDestination(WitnessV0KeyHash(pubkey));
                coinControl.m_external_provider.scripts.emplace(CScriptID(wit_script), wit_script);
            }
        }

        if (solving_data.exists("scripts")) {
            for (const UniValue& script_univ : solving_data["scripts"].get_array().getValues()) {
                const std::string& script_str = script_univ.get_str();
                if (!IsHex(script_str)) {
                    throw JSONRPCError(RPC_INVALID_ADDRESS_OR_KEY, strprintf("'%s' is not hex", script_str));
                }
                std::vector<unsigned char> script_data(ParseHex(script_str));
                const CScript script(script_data.begin(), script_data.end());
                coinControl.m_external_provider.scripts.emplace(CScriptID(script), script);
            }
        }

        if (solving_data.exists("descriptors")) {
            for (const UniValue& desc_univ : solving_data["descriptors"].get_array().getValues()) {
                const std::string& desc_str  = desc_univ.get_str();
                FlatSigningProvider desc_out;
                std::string error;
                std::vector<CScript> scripts_temp;
                std::unique_ptr<Descriptor> desc = Parse(desc_str, desc_out, error, true);
                if (!desc) {
                    throw JSONRPCError(RPC_INVALID_PARAMETER, strprintf("Unable to parse descriptor '%s': %s", desc_str, error));
                }
                desc->Expand(0, desc_out, scripts_temp, desc_out);
                coinControl.m_external_provider.Merge(std::move(desc_out));
            }
        }
    }

    if (options.exists("input_weights")) {
        for (const UniValue& input : options["input_weights"].get_array().getValues()) {
            Txid txid = Txid::FromUint256(ParseHashO(input, "txid"));

            const UniValue& vout_v = input.find_value("vout");
            if (!vout_v.isNum()) {
                throw JSONRPCError(RPC_INVALID_PARAMETER, "Invalid parameter, missing vout key");
            }
            int vout = vout_v.getInt<int>();
            if (vout < 0) {
                throw JSONRPCError(RPC_INVALID_PARAMETER, "Invalid parameter, vout cannot be negative");
            }

            const UniValue& weight_v = input.find_value("weight");
            if (!weight_v.isNum()) {
                throw JSONRPCError(RPC_INVALID_PARAMETER, "Invalid parameter, missing weight key");
            }
            int64_t weight = weight_v.getInt<int64_t>();
            const int64_t min_input_weight = GetTransactionInputWeight(CTxIn());
            CHECK_NONFATAL(min_input_weight == 165);
            if (weight < min_input_weight) {
                throw JSONRPCError(RPC_INVALID_PARAMETER, "Invalid parameter, weight cannot be less than 165 (41 bytes (size of outpoint + sequence + empty scriptSig) * 4 (witness scaling factor)) + 1 (empty witness)");
            }
            if (weight > MAX_STANDARD_TX_WEIGHT) {
                throw JSONRPCError(RPC_INVALID_PARAMETER, strprintf("Invalid parameter, weight cannot be greater than the maximum standard tx weight of %d", MAX_STANDARD_TX_WEIGHT));
            }

            coinControl.SetInputWeight(COutPoint(txid, vout), weight);
        }
    }

    if (recipients.empty())
        throw JSONRPCError(RPC_INVALID_PARAMETER, "TX must have at least one output");

    auto txr = FundTransaction(wallet, tx, recipients, change_position, lockUnspents, coinControl);
    if (!txr) {
        throw JSONRPCError(RPC_WALLET_ERROR, ErrorString(txr).original);
    }
    return *txr;
}

static void SetOptionsInputWeights(const UniValue& inputs, UniValue& options)
{
    if (options.exists("input_weights")) {
        throw JSONRPCError(RPC_INVALID_PARAMETER, "Input weights should be specified in inputs rather than in options.");
    }
    if (inputs.size() == 0) {
        return;
    }
    UniValue weights(UniValue::VARR);
    for (const UniValue& input : inputs.getValues()) {
        if (input.exists("weight")) {
            weights.push_back(input);
        }
    }
    options.pushKV("input_weights", weights);
}

RPCHelpMan fundrawtransaction()
{
    return RPCHelpMan{"fundrawtransaction",
                "\nIf the transaction has no inputs, they will be automatically selected to meet its out value.\n"
                "It will add at most one change output to the outputs.\n"
                "No existing outputs will be modified unless \"subtractFeeFromOutputs\" is specified.\n"
                "Note that inputs which were signed may need to be resigned after completion since in/outputs have been added.\n"
                "The inputs added will not be signed, use signrawtransactionwithkey\n"
                "or signrawtransactionwithwallet for that.\n"
                "All existing inputs must either have their previous output transaction be in the wallet\n"
                "or be in the UTXO set. Solving data must be provided for non-wallet inputs.\n"
                "Note that all inputs selected must be of standard form and P2SH scripts must be\n"
                "in the wallet using importaddress or addmultisigaddress (to calculate fees).\n"
                "You can see whether this is the case by checking the \"solvable\" field in the listunspent output.\n"
                "Only pay-to-pubkey, multisig, and P2SH versions thereof are currently supported for watch-only\n",
                {
                    {"hexstring", RPCArg::Type::STR_HEX, RPCArg::Optional::NO, "The hex string of the raw transaction"},
                    {"options", RPCArg::Type::OBJ_NAMED_PARAMS, RPCArg::Optional::OMITTED, "For backward compatibility: passing in a true instead of an object will result in {\"includeWatching\":true}",
                        Cat<std::vector<RPCArg>>(
                        {
                            {"add_inputs", RPCArg::Type::BOOL, RPCArg::Default{true}, "For a transaction with existing inputs, automatically include more if they are not enough."},
                            {"include_unsafe", RPCArg::Type::BOOL, RPCArg::Default{false}, "Include inputs that are not safe to spend (unconfirmed transactions from outside keys and unconfirmed replacement transactions).\n"
                                                          "Warning: the resulting transaction may become invalid if one of the unsafe inputs disappears.\n"
                                                          "If that happens, you will need to fund the transaction with different inputs and republish it."},
                            {"minconf", RPCArg::Type::NUM, RPCArg::Default{0}, "If add_inputs is specified, require inputs with at least this many confirmations."},
                            {"maxconf", RPCArg::Type::NUM, RPCArg::Optional::OMITTED, "If add_inputs is specified, require inputs with at most this many confirmations."},
                            {"changeAddress", RPCArg::Type::STR, RPCArg::DefaultHint{"automatic"}, "The blackcoin address to receive the change"},
                            {"changePosition", RPCArg::Type::NUM, RPCArg::DefaultHint{"random"}, "The index of the change output"},
                            {"change_type", RPCArg::Type::STR, RPCArg::DefaultHint{"set by -changetype"}, "The output type to use. Only valid if changeAddress is not specified. Options are \"legacy\", \"p2sh-segwit\", \"bech32\", and \"bech32m\"."},
                            {"includeWatching", RPCArg::Type::BOOL, RPCArg::DefaultHint{"true for watch-only wallets, otherwise false"}, "Also select inputs which are watch only.\n"
                                                          "Only solvable inputs can be used. Watch-only destinations are solvable if the public key and/or output script was imported,\n"
                                                          "e.g. with 'importpubkey' or 'importmulti' with the 'pubkeys' or 'desc' field."},
                            {"lockUnspents", RPCArg::Type::BOOL, RPCArg::Default{false}, "Lock selected unspent outputs"},
                            {"fee_rate", RPCArg::Type::AMOUNT, RPCArg::DefaultHint{"not set, fall back to wallet fee estimation"}, "Specify a fee rate in " + CURRENCY_ATOM + "/vB."},
                            {"feeRate", RPCArg::Type::AMOUNT, RPCArg::DefaultHint{"not set, fall back to wallet fee estimation"}, "Specify a fee rate in " + CURRENCY_UNIT + "/kvB."},
                            {"subtractFeeFromOutputs", RPCArg::Type::ARR, RPCArg::Default{UniValue::VARR}, "The integers.\n"
                                                          "The fee will be equally deducted from the amount of each specified output.\n"
                                                          "Those recipients will receive less blackcoins than you enter in their corresponding amount field.\n"
                                                          "If no outputs are specified here, the sender pays the fee.",
                                {
                                    {"vout_index", RPCArg::Type::NUM, RPCArg::Optional::OMITTED, "The zero-based output index, before a change output is added."},
                                },
                            },
                            {"input_weights", RPCArg::Type::ARR, RPCArg::Optional::OMITTED, "Inputs and their corresponding weights",
                                {
                                    {"", RPCArg::Type::OBJ, RPCArg::Optional::OMITTED, "",
                                        {
                                            {"txid", RPCArg::Type::STR_HEX, RPCArg::Optional::NO, "The transaction id"},
                                            {"vout", RPCArg::Type::NUM, RPCArg::Optional::NO, "The output index"},
                                            {"weight", RPCArg::Type::NUM, RPCArg::Optional::NO, "The maximum weight for this input, "
                                                "including the weight of the outpoint and sequence number. "
                                                "Note that serialized signature sizes are not guaranteed to be consistent, "
                                                "so the maximum DER signatures size of 73 bytes should be used when considering ECDSA signatures."
                                                "Remember to convert serialized sizes to weight units when necessary."},
                                        },
                                    },
                                },
                             },
                        },
                        FundTxDoc()),
                        RPCArgOptions{
                            .skip_type_check = true,
                            .oneline_description = "options",
                        }},
                    {"iswitness", RPCArg::Type::BOOL, RPCArg::DefaultHint{"depends on heuristic tests"}, "Whether the transaction hex is a serialized witness transaction.\n"
                        "If iswitness is not present, heuristic tests will be used in decoding.\n"
                        "If true, only witness deserialization will be tried.\n"
                        "If false, only non-witness deserialization will be tried.\n"
                        "This boolean should reflect whether the transaction has inputs\n"
                        "(e.g. fully valid, or on-chain transactions), if known by the caller."
                    },
                },
                RPCResult{
                    RPCResult::Type::OBJ, "", "",
                    {
                        {RPCResult::Type::STR_HEX, "hex", "The resulting raw transaction (hex-encoded string)"},
                        {RPCResult::Type::STR_AMOUNT, "fee", "Fee in " + CURRENCY_UNIT + " the resulting transaction pays"},
                        {RPCResult::Type::NUM, "changepos", "The position of the added change output, or -1"},
                    }
                                },
                                RPCExamples{
                            "\nCreate a transaction with no inputs\n"
                            + HelpExampleCli("createrawtransaction", "\"[]\" \"{\\\"myaddress\\\":0.01}\"") +
                            "\nAdd sufficient unsigned inputs to meet the output value\n"
                            + HelpExampleCli("fundrawtransaction", "\"rawtransactionhex\"") +
                            "\nSign the transaction\n"
                            + HelpExampleCli("signrawtransactionwithwallet", "\"fundedtransactionhex\"") +
                            "\nSend the transaction\n"
                            + HelpExampleCli("sendrawtransaction", "\"signedtransactionhex\"")
                                },
        [&](const RPCHelpMan& self, const JSONRPCRequest& request) -> UniValue
{
    std::shared_ptr<CWallet> const pwallet = GetWalletForJSONRPCRequest(request);
    if (!pwallet) return UniValue::VNULL;

    // parse hex string from parameter
    CMutableTransaction tx;
    bool try_witness = request.params[2].isNull() ? true : request.params[2].get_bool();
    bool try_no_witness = request.params[2].isNull() ? true : !request.params[2].get_bool();
    if (!DecodeHexTx(tx, request.params[0].get_str(), try_no_witness, try_witness)) {
        throw JSONRPCError(RPC_DESERIALIZATION_ERROR, "TX decode failed");
    }
    UniValue options = request.params[1];
    std::vector<std::pair<CTxDestination, CAmount>> destinations;
    for (const auto& tx_out : tx.vout) {
        CTxDestination dest;
        ExtractDestination(tx_out.scriptPubKey, dest);
        destinations.emplace_back(dest, tx_out.nValue);
    }
    std::vector<std::string> dummy(destinations.size(), "dummy");
    std::vector<CRecipient> recipients = CreateRecipients(
            destinations,
            InterpretSubtractFeeFromOutputInstructions(options["subtractFeeFromOutputs"], dummy)
    );
    CCoinControl coin_control;
    // Automatically select (additional) coins. Can be overridden by options.add_inputs.
    coin_control.m_allow_other_inputs = true;
    // Clear tx.vout since it is not meant to be used now that we are passing outputs directly.
    // This sets us up for a future PR to completely remove tx from the function signature in favor of passing inputs directly
    tx.vout.clear();
    auto txr = FundTransaction(*pwallet, tx, recipients, options, coin_control, /*override_min_fee=*/true);

    UniValue result(UniValue::VOBJ);
    result.pushKV("hex", EncodeHexTx(*txr.tx));
    result.pushKV("fee", ValueFromAmount(txr.fee));
    result.pushKV("changepos", txr.change_pos ? (int)*txr.change_pos : -1);

    return result;
},
    };
}

RPCHelpMan signrawtransactionwithwallet()
{
    return RPCHelpMan{"signrawtransactionwithwallet",
                "\nSign inputs for raw transaction (serialized, hex-encoded).\n"
                "The second optional argument (may be null) is an array of previous transaction outputs that\n"
                "this transaction depends on but may not yet be in the block chain." +
        HELP_REQUIRING_PASSPHRASE,
                {
                    {"hexstring", RPCArg::Type::STR, RPCArg::Optional::NO, "The transaction hex string"},
                    {"prevtxs", RPCArg::Type::ARR, RPCArg::Optional::OMITTED, "The previous dependent transaction outputs",
                        {
                            {"", RPCArg::Type::OBJ, RPCArg::Optional::OMITTED, "",
                                {
                                    {"txid", RPCArg::Type::STR_HEX, RPCArg::Optional::NO, "The transaction id"},
                                    {"vout", RPCArg::Type::NUM, RPCArg::Optional::NO, "The output number"},
                                    {"scriptPubKey", RPCArg::Type::STR_HEX, RPCArg::Optional::NO, "script key"},
                                    {"redeemScript", RPCArg::Type::STR_HEX, RPCArg::Optional::OMITTED, "(required for P2SH) redeem script"},
                                    {"witnessScript", RPCArg::Type::STR_HEX, RPCArg::Optional::OMITTED, "(required for P2WSH or P2SH-P2WSH) witness script"},
                                    {"amount", RPCArg::Type::AMOUNT, RPCArg::Optional::OMITTED, "(required for Segwit inputs) the amount spent"},
                                },
                            },
                        },
                    },
                    {"sighashtype", RPCArg::Type::STR, RPCArg::Default{"DEFAULT for Taproot, ALL otherwise"}, "The signature hash type. Must be one of\n"
            "       \"DEFAULT\"\n"
            "       \"ALL\"\n"
            "       \"NONE\"\n"
            "       \"SINGLE\"\n"
            "       \"ALL|ANYONECANPAY\"\n"
            "       \"NONE|ANYONECANPAY\"\n"
            "       \"SINGLE|ANYONECANPAY\""},
                },
                RPCResult{
                    RPCResult::Type::OBJ, "", "",
                    {
                        {RPCResult::Type::STR_HEX, "hex", "The hex-encoded raw transaction with signature(s)"},
                        {RPCResult::Type::BOOL, "complete", "If the transaction has a complete set of signatures"},
                        {RPCResult::Type::ARR, "errors", /*optional=*/true, "Script verification errors (if there are any)",
                        {
                            {RPCResult::Type::OBJ, "", "",
                            {
                                {RPCResult::Type::STR_HEX, "txid", "The hash of the referenced, previous transaction"},
                                {RPCResult::Type::NUM, "vout", "The index of the output to spent and used as input"},
                                {RPCResult::Type::ARR, "witness", "",
                                {
                                    {RPCResult::Type::STR_HEX, "witness", ""},
                                }},
                                {RPCResult::Type::STR_HEX, "scriptSig", "The hex-encoded signature script"},
                                {RPCResult::Type::NUM, "sequence", "Script sequence number"},
                                {RPCResult::Type::STR, "error", "Verification or signing error related to the input"},
                            }},
                        }},
                    }
                },
                RPCExamples{
                    HelpExampleCli("signrawtransactionwithwallet", "\"myhex\"")
            + HelpExampleRpc("signrawtransactionwithwallet", "\"myhex\"")
                },
        [&](const RPCHelpMan& self, const JSONRPCRequest& request) -> UniValue
{
    const std::shared_ptr<const CWallet> pwallet = GetWalletForJSONRPCRequest(request);
    if (!pwallet) return UniValue::VNULL;

    CMutableTransaction mtx;
    if (!DecodeHexTx(mtx, request.params[0].get_str())) {
        throw JSONRPCError(RPC_DESERIALIZATION_ERROR, "TX decode failed. Make sure the tx has at least one input.");
    }

    // Sign the transaction
    LOCK(pwallet->cs_wallet);
    EnsureWalletIsUnlocked(*pwallet);

    // Fetch previous transactions (inputs):
    std::map<COutPoint, Coin> coins;
    for (const CTxIn& txin : mtx.vin) {
        coins[txin.prevout]; // Create empty map entry keyed by prevout.
    }
    pwallet->chain().findCoins(coins);

    // Parse the prevtxs array
    ParsePrevouts(request.params[1], nullptr, coins);

    int nHashType = ParseSighashString(request.params[2]);

    // Script verification errors
    std::map<int, bilingual_str> input_errors;

    bool complete = pwallet->SignTransaction(mtx, coins, nHashType, input_errors);
    UniValue result(UniValue::VOBJ);
    SignTransactionResultToJSON(mtx, complete, coins, input_errors, result);
    return result;
},
    };
}

// Definition of allowed formats of specifying transaction outputs in
// `send` and `walletcreatefundedpsbt` RPCs.
static std::vector<RPCArg> OutputsDoc()
{
    return
    {
        {"", RPCArg::Type::OBJ_USER_KEYS, RPCArg::Optional::OMITTED, "",
            {
                {"address", RPCArg::Type::AMOUNT, RPCArg::Optional::NO, "A key-value pair. The key (string) is the blackcoin address,\n"
                         "the value (float or string) is the amount in " + CURRENCY_UNIT + ""},
            },
        },
        {"", RPCArg::Type::OBJ, RPCArg::Optional::OMITTED, "",
            {
                {"data", RPCArg::Type::STR_HEX, RPCArg::Optional::NO, "A key-value pair. The key must be \"data\", the value is hex-encoded data"},
            },
        },
    };
}

<<<<<<< HEAD
=======
static RPCHelpMan bumpfee_helper(std::string method_name)
{
    const bool want_psbt = method_name == "psbtbumpfee";
    const std::string incremental_fee{CFeeRate(DEFAULT_INCREMENTAL_RELAY_FEE).ToString(FeeEstimateMode::SAT_VB)};

    return RPCHelpMan{method_name,
        "\nBumps the fee of an opt-in-RBF transaction T, replacing it with a new transaction B.\n"
        + std::string(want_psbt ? "Returns a PSBT instead of creating and signing a new transaction.\n" : "") +
        "An opt-in RBF transaction with the given txid must be in the wallet.\n"
        "The command will pay the additional fee by reducing change outputs or adding inputs when necessary.\n"
        "It may add a new change output if one does not already exist.\n"
        "All inputs in the original transaction will be included in the replacement transaction.\n"
        "The command will fail if the wallet or mempool contains a transaction that spends one of T's outputs.\n"
        "By default, the new fee will be calculated automatically using the estimatesmartfee RPC.\n"
        "The user can specify a confirmation target for estimatesmartfee.\n"
        "Alternatively, the user can specify a fee rate in " + CURRENCY_ATOM + "/vB for the new transaction.\n"
        "At a minimum, the new fee rate must be high enough to pay an additional new relay fee (incrementalfee\n"
        "returned by getnetworkinfo) to enter the node's mempool.\n"
        "* WARNING: before version 0.21, fee_rate was in " + CURRENCY_UNIT + "/kvB. As of 0.21, fee_rate is in " + CURRENCY_ATOM + "/vB. *\n",
        {
            {"txid", RPCArg::Type::STR_HEX, RPCArg::Optional::NO, "The txid to be bumped"},
            {"options", RPCArg::Type::OBJ_NAMED_PARAMS, RPCArg::Optional::OMITTED, "",
                {
                    {"conf_target", RPCArg::Type::NUM, RPCArg::DefaultHint{"wallet -txconfirmtarget"}, "Confirmation target in blocks\n"},
                    {"fee_rate", RPCArg::Type::AMOUNT, RPCArg::DefaultHint{"not set, fall back to wallet fee estimation"},
                             "\nSpecify a fee rate in " + CURRENCY_ATOM + "/vB instead of relying on the built-in fee estimator.\n"
                             "Must be at least " + incremental_fee + " higher than the current transaction fee rate.\n"
                             "WARNING: before version 0.21, fee_rate was in " + CURRENCY_UNIT + "/kvB. As of 0.21, fee_rate is in " + CURRENCY_ATOM + "/vB.\n"},
                    {"replaceable", RPCArg::Type::BOOL, RPCArg::Default{true}, "Whether the new transaction should still be\n"
                             "marked bip-125 replaceable. If true, the sequence numbers in the transaction will\n"
                             "be left unchanged from the original. If false, any input sequence numbers in the\n"
                             "original transaction that were less than 0xfffffffe will be increased to 0xfffffffe\n"
                             "so the new transaction will not be explicitly bip-125 replaceable (though it may\n"
                             "still be replaceable in practice, for example if it has unconfirmed ancestors which\n"
                             "are replaceable).\n"},
                    {"estimate_mode", RPCArg::Type::STR, RPCArg::Default{"unset"}, "The fee estimate mode, must be one of (case insensitive):\n"
                             "\"" + FeeModes("\"\n\"") + "\""},
                    {"outputs", RPCArg::Type::ARR, RPCArg::Default{UniValue::VARR}, "The outputs specified as key-value pairs.\n"
                             "Each key may only appear once, i.e. there can only be one 'data' output, and no address may be duplicated.\n"
                             "At least one output of either type must be specified.\n"
                             "Cannot be provided if 'original_change_index' is specified.",
                        OutputsDoc(),
                        RPCArgOptions{.skip_type_check = true}},
                    {"original_change_index", RPCArg::Type::NUM, RPCArg::DefaultHint{"not set, detect change automatically"}, "The 0-based index of the change output on the original transaction. "
                                                                                                                            "The indicated output will be recycled into the new change output on the bumped transaction. "
                                                                                                                            "The remainder after paying the recipients and fees will be sent to the output script of the "
                                                                                                                            "original change output. The change output’s amount can increase if bumping the transaction "
                                                                                                                            "adds new inputs, otherwise it will decrease. Cannot be used in combination with the 'outputs' option."},
                },
                RPCArgOptions{.oneline_description="options"}},
        },
        RPCResult{
            RPCResult::Type::OBJ, "", "", Cat(
                want_psbt ?
                std::vector<RPCResult>{{RPCResult::Type::STR, "psbt", "The base64-encoded unsigned PSBT of the new transaction."}} :
                std::vector<RPCResult>{{RPCResult::Type::STR_HEX, "txid", "The id of the new transaction."}},
            {
                {RPCResult::Type::STR_AMOUNT, "origfee", "The fee of the replaced transaction."},
                {RPCResult::Type::STR_AMOUNT, "fee", "The fee of the new transaction."},
                {RPCResult::Type::ARR, "errors", "Errors encountered during processing (may be empty).",
                {
                    {RPCResult::Type::STR, "", ""},
                }},
            })
        },
        RPCExamples{
    "\nBump the fee, get the new transaction\'s " + std::string(want_psbt ? "psbt" : "txid") + "\n" +
            HelpExampleCli(method_name, "<txid>")
        },
        [want_psbt](const RPCHelpMan& self, const JSONRPCRequest& request) -> UniValue
{
    std::shared_ptr<CWallet> const pwallet = GetWalletForJSONRPCRequest(request);
    if (!pwallet) return UniValue::VNULL;

    if (pwallet->IsWalletFlagSet(WALLET_FLAG_DISABLE_PRIVATE_KEYS) && !pwallet->IsWalletFlagSet(WALLET_FLAG_EXTERNAL_SIGNER) && !want_psbt) {
        throw JSONRPCError(RPC_WALLET_ERROR, "bumpfee is not available with wallets that have private keys disabled. Use psbtbumpfee instead.");
    }

    uint256 hash(ParseHashV(request.params[0], "txid"));

    CCoinControl coin_control;
    coin_control.fAllowWatchOnly = pwallet->IsWalletFlagSet(WALLET_FLAG_DISABLE_PRIVATE_KEYS);
    // optional parameters
    coin_control.m_signal_bip125_rbf = true;
    std::vector<CTxOut> outputs;

    std::optional<uint32_t> original_change_index;

    if (!request.params[1].isNull()) {
        UniValue options = request.params[1];
        RPCTypeCheckObj(options,
            {
                {"confTarget", UniValueType(UniValue::VNUM)},
                {"conf_target", UniValueType(UniValue::VNUM)},
                {"fee_rate", UniValueType()}, // will be checked by AmountFromValue() in SetFeeEstimateMode()
                {"replaceable", UniValueType(UniValue::VBOOL)},
                {"estimate_mode", UniValueType(UniValue::VSTR)},
                {"outputs", UniValueType()}, // will be checked by AddOutputs()
                {"original_change_index", UniValueType(UniValue::VNUM)},
            },
            true, true);

        if (options.exists("confTarget") && options.exists("conf_target")) {
            throw JSONRPCError(RPC_INVALID_PARAMETER, "confTarget and conf_target options should not both be set. Use conf_target (confTarget is deprecated).");
        }

        auto conf_target = options.exists("confTarget") ? options["confTarget"] : options["conf_target"];

        if (options.exists("replaceable")) {
            coin_control.m_signal_bip125_rbf = options["replaceable"].get_bool();
        }
        SetFeeEstimateMode(*pwallet, coin_control, conf_target, options["estimate_mode"], options["fee_rate"], /*override_min_fee=*/false);

        // Prepare new outputs by creating a temporary tx and calling AddOutputs().
        if (!options["outputs"].isNull()) {
            if (options["outputs"].isArray() && options["outputs"].empty()) {
                throw JSONRPCError(RPC_INVALID_PARAMETER, "Invalid parameter, output argument cannot be an empty array");
            }
            CMutableTransaction tempTx;
            AddOutputs(tempTx, options["outputs"]);
            outputs = tempTx.vout;
        }

        if (options.exists("original_change_index")) {
            original_change_index = options["original_change_index"].getInt<uint32_t>();
        }
    }

    // Make sure the results are valid at least up to the most recent block
    // the user could have gotten from another RPC command prior to now
    pwallet->BlockUntilSyncedToCurrentChain();

    LOCK(pwallet->cs_wallet);

    EnsureWalletIsUnlocked(*pwallet);


    std::vector<bilingual_str> errors;
    CAmount old_fee;
    CAmount new_fee;
    CMutableTransaction mtx;
    feebumper::Result res;
    // Targeting feerate bump.
    res = feebumper::CreateRateBumpTransaction(*pwallet, hash, coin_control, errors, old_fee, new_fee, mtx, /*require_mine=*/ !want_psbt, outputs, original_change_index);
    if (res != feebumper::Result::OK) {
        switch(res) {
            case feebumper::Result::INVALID_ADDRESS_OR_KEY:
                throw JSONRPCError(RPC_INVALID_ADDRESS_OR_KEY, errors[0].original);
                break;
            case feebumper::Result::INVALID_REQUEST:
                throw JSONRPCError(RPC_INVALID_REQUEST, errors[0].original);
                break;
            case feebumper::Result::INVALID_PARAMETER:
                throw JSONRPCError(RPC_INVALID_PARAMETER, errors[0].original);
                break;
            case feebumper::Result::WALLET_ERROR:
                throw JSONRPCError(RPC_WALLET_ERROR, errors[0].original);
                break;
            default:
                throw JSONRPCError(RPC_MISC_ERROR, errors[0].original);
                break;
        }
    }

    UniValue result(UniValue::VOBJ);

    // For bumpfee, return the new transaction id.
    // For psbtbumpfee, return the base64-encoded unsigned PSBT of the new transaction.
    if (!want_psbt) {
        if (!feebumper::SignTransaction(*pwallet, mtx)) {
            if (pwallet->IsWalletFlagSet(WALLET_FLAG_EXTERNAL_SIGNER)) {
                throw JSONRPCError(RPC_WALLET_ERROR, "Transaction incomplete. Try psbtbumpfee instead.");
            }
            throw JSONRPCError(RPC_WALLET_ERROR, "Can't sign transaction.");
        }

        uint256 txid;
        if (feebumper::CommitTransaction(*pwallet, hash, std::move(mtx), errors, txid) != feebumper::Result::OK) {
            throw JSONRPCError(RPC_WALLET_ERROR, errors[0].original);
        }

        result.pushKV("txid", txid.GetHex());
    } else {
        PartiallySignedTransaction psbtx(mtx);
        bool complete = false;
        const TransactionError err = pwallet->FillPSBT(psbtx, complete, SIGHASH_DEFAULT, /*sign=*/false, /*bip32derivs=*/true);
        CHECK_NONFATAL(err == TransactionError::OK);
        CHECK_NONFATAL(!complete);
        DataStream ssTx{};
        ssTx << psbtx;
        result.pushKV("psbt", EncodeBase64(ssTx.str()));
    }

    result.pushKV("origfee", ValueFromAmount(old_fee));
    result.pushKV("fee", ValueFromAmount(new_fee));
    UniValue result_errors(UniValue::VARR);
    for (const bilingual_str& error : errors) {
        result_errors.push_back(error.original);
    }
    result.pushKV("errors", result_errors);

    return result;
},
    };
}

RPCHelpMan bumpfee() { return bumpfee_helper("bumpfee"); }
RPCHelpMan psbtbumpfee() { return bumpfee_helper("psbtbumpfee"); }

>>>>>>> c7885ecd
RPCHelpMan send()
{
    return RPCHelpMan{"send",
        "\nEXPERIMENTAL warning: this call may be changed in future releases.\n"
        "\nSend a transaction.\n",
        {
            {"outputs", RPCArg::Type::ARR, RPCArg::Optional::NO, "The outputs specified as key-value pairs.\n"
                    "Each key may only appear once, i.e. there can only be one 'data' output, and no address may be duplicated.\n"
                    "At least one output of either type must be specified.\n"
                    "For convenience, a dictionary, which holds the key-value pairs directly, is also accepted.",
                OutputsDoc(),
                RPCArgOptions{.skip_type_check = true}},
            {"options", RPCArg::Type::OBJ_NAMED_PARAMS, RPCArg::Optional::OMITTED, "",
                Cat<std::vector<RPCArg>>(
                {
                    {"add_inputs", RPCArg::Type::BOOL, RPCArg::DefaultHint{"false when \"inputs\" are specified, true otherwise"},"Automatically include coins from the wallet to cover the target amount.\n"},
                    {"include_unsafe", RPCArg::Type::BOOL, RPCArg::Default{false}, "Include inputs that are not safe to spend (unconfirmed transactions from outside keys and unconfirmed replacement transactions).\n"
                                                          "Warning: the resulting transaction may become invalid if one of the unsafe inputs disappears.\n"
                                                          "If that happens, you will need to fund the transaction with different inputs and republish it."},
                    {"minconf", RPCArg::Type::NUM, RPCArg::Default{0}, "If add_inputs is specified, require inputs with at least this many confirmations."},
                    {"maxconf", RPCArg::Type::NUM, RPCArg::Optional::OMITTED, "If add_inputs is specified, require inputs with at most this many confirmations."},
                    {"add_to_wallet", RPCArg::Type::BOOL, RPCArg::Default{true}, "When false, returns a serialized transaction which will not be added to the wallet or broadcast"},
                    {"change_address", RPCArg::Type::STR, RPCArg::DefaultHint{"automatic"}, "The blackcoin address to receive the change"},
                    {"change_position", RPCArg::Type::NUM, RPCArg::DefaultHint{"random"}, "The index of the change output"},
                    {"change_type", RPCArg::Type::STR, RPCArg::DefaultHint{"set by -changetype"}, "The output type to use. Only valid if change_address is not specified. Options are \"legacy\", \"p2sh-segwit\", \"bech32\" and \"bech32m\"."},
                    {"fee_rate", RPCArg::Type::AMOUNT, RPCArg::DefaultHint{"not set, fall back to wallet fee estimation"}, "Specify a fee rate in " + CURRENCY_ATOM + "/vB.", RPCArgOptions{.also_positional = true}},
                    {"include_watching", RPCArg::Type::BOOL, RPCArg::DefaultHint{"true for watch-only wallets, otherwise false"}, "Also select inputs which are watch only.\n"
                                          "Only solvable inputs can be used. Watch-only destinations are solvable if the public key and/or output script was imported,\n"
                                          "e.g. with 'importpubkey' or 'importmulti' with the 'pubkeys' or 'desc' field."},
                    {"inputs", RPCArg::Type::ARR, RPCArg::Default{UniValue::VARR}, "Specify inputs instead of adding them automatically. A JSON array of JSON objects",
                        {
                            {"txid", RPCArg::Type::STR_HEX, RPCArg::Optional::NO, "The transaction id"},
                            {"vout", RPCArg::Type::NUM, RPCArg::Optional::NO, "The output number"},
                            {"sequence", RPCArg::Type::NUM, RPCArg::Optional::NO, "The sequence number"},
                            {"weight", RPCArg::Type::NUM, RPCArg::DefaultHint{"Calculated from wallet and solving data"}, "The maximum weight for this input, "
                                        "including the weight of the outpoint and sequence number. "
                                        "Note that signature sizes are not guaranteed to be consistent, "
                                        "so the maximum DER signatures size of 73 bytes should be used when considering ECDSA signatures."
                                        "Remember to convert serialized sizes to weight units when necessary."},
                        },
                    },
                    {"locktime", RPCArg::Type::NUM, RPCArg::Default{0}, "Raw locktime. Non-0 value also locktime-activates inputs"},
                    {"lock_unspents", RPCArg::Type::BOOL, RPCArg::Default{false}, "Lock selected unspent outputs"},
                    {"psbt", RPCArg::Type::BOOL,  RPCArg::DefaultHint{"automatic"}, "Always return a PSBT, implies add_to_wallet=false."},
                    {"subtract_fee_from_outputs", RPCArg::Type::ARR, RPCArg::Default{UniValue::VARR}, "Outputs to subtract the fee from, specified as integer indices.\n"
                    "The fee will be equally deducted from the amount of each specified output.\n"
                    "Those recipients will receive less blackcoins than you enter in their corresponding amount field.\n"
                    "If no outputs are specified here, the sender pays the fee.",
                        {
                            {"vout_index", RPCArg::Type::NUM, RPCArg::Optional::OMITTED, "The zero-based output index, before a change output is added."},
                        },
                    },
                },
                FundTxDoc()),
                RPCArgOptions{.oneline_description="options"}},
        },
        RPCResult{
            RPCResult::Type::OBJ, "", "",
                {
                    {RPCResult::Type::BOOL, "complete", "If the transaction has a complete set of signatures"},
                    {RPCResult::Type::STR_HEX, "txid", /*optional=*/true, "The transaction id for the send. Only 1 transaction is created regardless of the number of addresses."},
                    {RPCResult::Type::STR_HEX, "hex", /*optional=*/true, "If add_to_wallet is false, the hex-encoded raw transaction with signature(s)"},
                    {RPCResult::Type::STR, "psbt", /*optional=*/true, "If more signatures are needed, or if add_to_wallet is false, the base64-encoded (partially) signed transaction"}
                }
        },
        RPCExamples{""
        "\nSend 0.1 BTC with a confirmation target of 6 blocks in economical fee estimate mode\n"
        + HelpExampleCli("send", "'{\"" + EXAMPLE_ADDRESS[0] + "\": 0.1}' 6 economical\n") +
        "Send 0.2 BTC with a fee rate of 1.1 " + CURRENCY_ATOM + "/vB using positional arguments\n"
        + HelpExampleCli("send", "'{\"" + EXAMPLE_ADDRESS[0] + "\": 0.2}' null \"unset\" 1.1\n") +
        "Send 0.2 BTC with a fee rate of 1 " + CURRENCY_ATOM + "/vB using the options argument\n"
        + HelpExampleCli("send", "'{\"" + EXAMPLE_ADDRESS[0] + "\": 0.2}' null \"unset\" null '{\"fee_rate\": 1}'\n") +
        "Send 0.3 BTC with a fee rate of 25 " + CURRENCY_ATOM + "/vB using named arguments\n"
        + HelpExampleCli("-named send", "outputs='{\"" + EXAMPLE_ADDRESS[0] + "\": 0.3}' fee_rate=25\n") +
        "Create a transaction that should confirm the next block, with a specific input, and return result without adding to wallet or broadcasting to the network\n"
        + HelpExampleCli("send", "'{\"" + EXAMPLE_ADDRESS[0] + "\": 0.1}' 1 economical '{\"add_to_wallet\": false, \"inputs\": [{\"txid\":\"a08e6907dbbd3d809776dbfc5d82e371b764ed838b5655e72f463568df1aadf0\", \"vout\":1}]}'")
        },
        [&](const RPCHelpMan& self, const JSONRPCRequest& request) -> UniValue
        {
            std::shared_ptr<CWallet> const pwallet = GetWalletForJSONRPCRequest(request);
            if (!pwallet) return UniValue::VNULL;

            UniValue options{request.params[4].isNull() ? UniValue::VOBJ : request.params[4]};
            PreventOutdatedOptions(options);


<<<<<<< HEAD
            CAmount fee;
            int change_position;
            CMutableTransaction rawTx = ConstructTransaction(options["inputs"], request.params[0], options["locktime"]);
=======
            bool rbf{options.exists("replaceable") ? options["replaceable"].get_bool() : pwallet->m_signal_rbf};
            UniValue outputs(UniValue::VOBJ);
            outputs = NormalizeOutputs(request.params[0]);
            std::vector<CRecipient> recipients = CreateRecipients(
                    ParseOutputs(outputs),
                    InterpretSubtractFeeFromOutputInstructions(options["subtract_fee_from_outputs"], outputs.getKeys())
            );
            CMutableTransaction rawTx = ConstructTransaction(options["inputs"], request.params[0], options["locktime"], rbf);
>>>>>>> c7885ecd
            CCoinControl coin_control;
            // Automatically select coins, unless at least one is manually selected. Can
            // be overridden by options.add_inputs.
            coin_control.m_allow_other_inputs = rawTx.vin.size() == 0;
            SetOptionsInputWeights(options["inputs"], options);
            // Clear tx.vout since it is not meant to be used now that we are passing outputs directly.
            // This sets us up for a future PR to completely remove tx from the function signature in favor of passing inputs directly
            rawTx.vout.clear();
            auto txr = FundTransaction(*pwallet, rawTx, recipients, options, coin_control, /*override_min_fee=*/false);

            return FinishTransaction(pwallet, options, CMutableTransaction(*txr.tx));
        }
    };
}

RPCHelpMan sendall()
{
    return RPCHelpMan{"sendall",
        "EXPERIMENTAL warning: this call may be changed in future releases.\n"
        "\nSpend the value of all (or specific) confirmed UTXOs in the wallet to one or more recipients.\n"
        "Unconfirmed inbound UTXOs and locked UTXOs will not be spent. Sendall will respect the avoid_reuse wallet flag.\n"
        "If your wallet contains many small inputs, either because it received tiny payments or as a result of accumulating change, consider using `send_max` to exclude inputs that are worth less than the fees needed to spend them.\n",
        {
            {"recipients", RPCArg::Type::ARR, RPCArg::Optional::NO, "The sendall destinations. Each address may only appear once.\n"
                "Optionally some recipients can be specified with an amount to perform payments, but at least one address must appear without a specified amount.\n",
                {
                    {"address", RPCArg::Type::STR, RPCArg::Optional::NO, "A bitcoin address which receives an equal share of the unspecified amount."},
                    {"", RPCArg::Type::OBJ_USER_KEYS, RPCArg::Optional::OMITTED, "",
                        {
                            {"address", RPCArg::Type::AMOUNT, RPCArg::Optional::NO, "A key-value pair. The key (string) is the bitcoin address, the value (float or string) is the amount in " + CURRENCY_UNIT + ""},
                        },
                    },
                },
            },
            {
                "options", RPCArg::Type::OBJ_NAMED_PARAMS, RPCArg::Optional::OMITTED, "",
                Cat<std::vector<RPCArg>>(
                    {
                        {"add_to_wallet", RPCArg::Type::BOOL, RPCArg::Default{true}, "When false, returns the serialized transaction without broadcasting or adding it to the wallet"},
                        {"fee_rate", RPCArg::Type::AMOUNT, RPCArg::DefaultHint{"not set, fall back to wallet fee estimation"}, "Specify a fee rate in " + CURRENCY_ATOM + "/vB.", RPCArgOptions{.also_positional = true}},
                        {"include_watching", RPCArg::Type::BOOL, RPCArg::DefaultHint{"true for watch-only wallets, otherwise false"}, "Also select inputs which are watch-only.\n"
                                              "Only solvable inputs can be used. Watch-only destinations are solvable if the public key and/or output script was imported,\n"
                                              "e.g. with 'importpubkey' or 'importmulti' with the 'pubkeys' or 'desc' field."},
                        {"inputs", RPCArg::Type::ARR, RPCArg::Default{UniValue::VARR}, "Use exactly the specified inputs to build the transaction. Specifying inputs is incompatible with the send_max, minconf, and maxconf options.",
                            {
                                {"", RPCArg::Type::OBJ, RPCArg::Optional::OMITTED, "",
                                    {
                                        {"txid", RPCArg::Type::STR_HEX, RPCArg::Optional::NO, "The transaction id"},
                                        {"vout", RPCArg::Type::NUM, RPCArg::Optional::NO, "The output number"},
                                        {"sequence", RPCArg::Type::NUM, RPCArg::DefaultHint{"depends on the value of the 'replaceable' and 'locktime' arguments"}, "The sequence number"},
                                    },
                                },
                            },
                        },
                        {"locktime", RPCArg::Type::NUM, RPCArg::Default{0}, "Raw locktime. Non-0 value also locktime-activates inputs"},
                        {"lock_unspents", RPCArg::Type::BOOL, RPCArg::Default{false}, "Lock selected unspent outputs"},
                        {"psbt", RPCArg::Type::BOOL,  RPCArg::DefaultHint{"automatic"}, "Always return a PSBT, implies add_to_wallet=false."},
                        {"send_max", RPCArg::Type::BOOL, RPCArg::Default{false}, "When true, only use UTXOs that can pay for their own fees to maximize the output amount. When 'false' (default), no UTXO is left behind. send_max is incompatible with providing specific inputs."},
                        {"minconf", RPCArg::Type::NUM, RPCArg::Default{0}, "Require inputs with at least this many confirmations."},
                        {"maxconf", RPCArg::Type::NUM, RPCArg::Optional::OMITTED, "Require inputs with at most this many confirmations."},
                    },
                    FundTxDoc()
                ),
                RPCArgOptions{.oneline_description="options"}
            },
        },
        RPCResult{
            RPCResult::Type::OBJ, "", "",
                {
                    {RPCResult::Type::BOOL, "complete", "If the transaction has a complete set of signatures"},
                    {RPCResult::Type::STR_HEX, "txid", /*optional=*/true, "The transaction id for the send. Only 1 transaction is created regardless of the number of addresses."},
                    {RPCResult::Type::STR_HEX, "hex", /*optional=*/true, "If add_to_wallet is false, the hex-encoded raw transaction with signature(s)"},
                    {RPCResult::Type::STR, "psbt", /*optional=*/true, "If more signatures are needed, or if add_to_wallet is false, the base64-encoded (partially) signed transaction"}
                }
        },
        RPCExamples{""
        "\nSpend all UTXOs from the wallet with a fee rate of 1 " + CURRENCY_ATOM + "/vB using named arguments\n"
        + HelpExampleCli("-named sendall", "recipients='[\"" + EXAMPLE_ADDRESS[0] + "\"]' fee_rate=1\n") +
        "Spend all UTXOs with a fee rate of 1.1 " + CURRENCY_ATOM + "/vB using positional arguments\n"
        + HelpExampleCli("sendall", "'[\"" + EXAMPLE_ADDRESS[0] + "\"]' null \"unset\" 1.1\n") +
        "Spend all UTXOs split into equal amounts to two addresses with a fee rate of 1.5 " + CURRENCY_ATOM + "/vB using the options argument\n"
        + HelpExampleCli("sendall", "'[\"" + EXAMPLE_ADDRESS[0] + "\", \"" + EXAMPLE_ADDRESS[1] + "\"]' null \"unset\" null '{\"fee_rate\": 1.5}'\n") +
        "Leave dust UTXOs in wallet, spend only UTXOs with positive effective value with a fee rate of 10 " + CURRENCY_ATOM + "/vB using the options argument\n"
        + HelpExampleCli("sendall", "'[\"" + EXAMPLE_ADDRESS[0] + "\"]' null \"unset\" null '{\"fee_rate\": 10, \"send_max\": true}'\n") +
        "Spend all UTXOs with a fee rate of 1.3 " + CURRENCY_ATOM + "/vB using named arguments and sending a 0.25 " + CURRENCY_UNIT + " to another recipient\n"
        + HelpExampleCli("-named sendall", "recipients='[{\"" + EXAMPLE_ADDRESS[1] + "\": 0.25}, \""+ EXAMPLE_ADDRESS[0] + "\"]' fee_rate=1.3\n")
        },
        [&](const RPCHelpMan& self, const JSONRPCRequest& request) -> UniValue
        {
            std::shared_ptr<CWallet> const pwallet{GetWalletForJSONRPCRequest(request)};
            if (!pwallet) return UniValue::VNULL;
            // Make sure the results are valid at least up to the most recent block
            // the user could have gotten from another RPC command prior to now
            pwallet->BlockUntilSyncedToCurrentChain();

            UniValue options{request.params[4].isNull() ? UniValue::VOBJ : request.params[4]};
            PreventOutdatedOptions(options);


            std::set<std::string> addresses_without_amount;
            UniValue recipient_key_value_pairs(UniValue::VARR);
            const UniValue& recipients{request.params[0]};
            for (unsigned int i = 0; i < recipients.size(); ++i) {
                const UniValue& recipient{recipients[i]};
                if (recipient.isStr()) {
                    UniValue rkvp(UniValue::VOBJ);
                    rkvp.pushKV(recipient.get_str(), 0);
                    recipient_key_value_pairs.push_back(rkvp);
                    addresses_without_amount.insert(recipient.get_str());
                } else {
                    recipient_key_value_pairs.push_back(recipient);
                }
            }

            if (addresses_without_amount.size() == 0) {
                throw JSONRPCError(RPC_INVALID_PARAMETER, "Must provide at least one address without a specified amount");
            }

            CCoinControl coin_control;

            coin_control.fAllowWatchOnly = ParseIncludeWatchonly(options["include_watching"], *pwallet);

            if (options.exists("minconf")) {
                if (options["minconf"].getInt<int>() < 0)
                {
                    throw JSONRPCError(RPC_INVALID_PARAMETER, strprintf("Invalid minconf (minconf cannot be negative): %s", options["minconf"].getInt<int>()));
                }

                coin_control.m_min_depth = options["minconf"].getInt<int>();
            }

            if (options.exists("maxconf")) {
                coin_control.m_max_depth = options["maxconf"].getInt<int>();

                if (coin_control.m_max_depth < coin_control.m_min_depth) {
                    throw JSONRPCError(RPC_INVALID_PARAMETER, strprintf("maxconf can't be lower than minconf: %d < %d", coin_control.m_max_depth, coin_control.m_min_depth));
                }
            }

            CFeeRate fee_rate{GetMinimumFeeRate(*pwallet, coin_control, GetAdjustedTimeSeconds())};
            // Do not, ever, assume that it's fine to change the fee rate if the user has explicitly
            // provided one
            if (coin_control.m_feerate && fee_rate > *coin_control.m_feerate) {
               throw JSONRPCError(RPC_INVALID_PARAMETER, strprintf("Fee rate (%s) is lower than the minimum fee rate setting (%s)", coin_control.m_feerate->ToString(FeeEstimateMode::SAT_VB), fee_rate.ToString(FeeEstimateMode::SAT_VB)));
            }

            CMutableTransaction rawTx{ConstructTransaction(options["inputs"], recipient_key_value_pairs, options["locktime"])};
            LOCK(pwallet->cs_wallet);

            CAmount total_input_value(0);
            bool send_max{options.exists("send_max") ? options["send_max"].get_bool() : false};
            if (options.exists("inputs") && options.exists("send_max")) {
                throw JSONRPCError(RPC_INVALID_PARAMETER, "Cannot combine send_max with specific inputs.");
            } else if (options.exists("inputs") && (options.exists("minconf") || options.exists("maxconf"))) {
                throw JSONRPCError(RPC_INVALID_PARAMETER, "Cannot combine minconf or maxconf with specific inputs.");
            } else if (options.exists("inputs")) {
                for (const CTxIn& input : rawTx.vin) {
                    if (pwallet->IsSpent(input.prevout)) {
                        throw JSONRPCError(RPC_INVALID_PARAMETER, strprintf("Input not available. UTXO (%s:%d) was already spent.", input.prevout.hash.ToString(), input.prevout.n));
                    }
                    const CWalletTx* tx{pwallet->GetWalletTx(input.prevout.hash)};
                    if (!tx || input.prevout.n >= tx->tx->vout.size() || !(pwallet->IsMine(tx->tx->vout[input.prevout.n]) & (coin_control.fAllowWatchOnly ? ISMINE_ALL : ISMINE_SPENDABLE))) {
                        throw JSONRPCError(RPC_INVALID_PARAMETER, strprintf("Input not found. UTXO (%s:%d) is not part of wallet.", input.prevout.hash.ToString(), input.prevout.n));
                    }
                    total_input_value += tx->tx->vout[input.prevout.n].nValue;
                }
            } else {
                CoinFilterParams coins_params;
                coins_params.min_amount = 0;
                for (const COutput& output : AvailableCoins(*pwallet, &coin_control, fee_rate, coins_params).All()) {
                    CHECK_NONFATAL(output.input_bytes > 0);
                    if (send_max && fee_rate.GetFee(output.input_bytes) > output.txout.nValue) {
                        continue;
                    }
                    CTxIn input(output.outpoint.hash, output.outpoint.n, CScript(), CTxIn::SEQUENCE_FINAL);
                    rawTx.vin.push_back(input);
                    total_input_value += output.txout.nValue;
                }
            }

            // estimate final size of tx
            const TxSize tx_size{CalculateMaximumSignedTxSize(CTransaction(rawTx), pwallet.get())};
            const CAmount fee_from_size{std::max(GetMinFee(static_cast<size_t>(tx_size.vsize), GetAdjustedTimeSeconds()), fee_rate.GetFee(tx_size.vsize))};
            const CAmount effective_value{total_input_value - fee_from_size};

            if (fee_from_size > pwallet->m_default_max_tx_fee) {
                throw JSONRPCError(RPC_WALLET_ERROR, TransactionErrorString(TransactionError::MAX_FEE_EXCEEDED).original);
            }

            if (effective_value <= 0) {
                if (send_max) {
                    throw JSONRPCError(RPC_WALLET_INSUFFICIENT_FUNDS, "Total value of UTXO pool too low to pay for transaction, try using lower feerate.");
                } else {
                    throw JSONRPCError(RPC_WALLET_INSUFFICIENT_FUNDS, "Total value of UTXO pool too low to pay for transaction. Try using lower feerate or excluding uneconomic UTXOs with 'send_max' option.");
                }
            }

            // If this transaction is too large, e.g. because the wallet has many UTXOs, it will be rejected by the node's mempool.
            if (tx_size.weight > MAX_STANDARD_TX_WEIGHT) {
                throw JSONRPCError(RPC_WALLET_ERROR, "Transaction too large.");
            }

            CAmount output_amounts_claimed{0};
            for (const CTxOut& out : rawTx.vout) {
                output_amounts_claimed += out.nValue;
            }

            if (output_amounts_claimed > total_input_value) {
                throw JSONRPCError(RPC_WALLET_INSUFFICIENT_FUNDS, "Assigned more value to outputs than available funds.");
            }

            const CAmount remainder{effective_value - output_amounts_claimed};
            if (remainder < 0) {
                throw JSONRPCError(RPC_WALLET_INSUFFICIENT_FUNDS, "Insufficient funds for fees after creating specified outputs.");
            }

            const CAmount per_output_without_amount{remainder / (long)addresses_without_amount.size()};

            bool gave_remaining_to_first{false};
            for (CTxOut& out : rawTx.vout) {
                CTxDestination dest;
                ExtractDestination(out.scriptPubKey, dest);
                std::string addr{EncodeDestination(dest)};
                if (addresses_without_amount.count(addr) > 0) {
                    out.nValue = per_output_without_amount;
                    if (!gave_remaining_to_first) {
                        out.nValue += remainder % addresses_without_amount.size();
                        gave_remaining_to_first = true;
                    }
                    if (IsDust(out, pwallet->chain().relayDustFee())) {
                        // Dynamically generated output amount is dust
                        throw JSONRPCError(RPC_WALLET_INSUFFICIENT_FUNDS, "Dynamically assigned remainder results in dust output.");
                    }
                } else {
                    if (IsDust(out, pwallet->chain().relayDustFee())) {
                        // Specified output amount is dust
                        throw JSONRPCError(RPC_INVALID_PARAMETER, strprintf("Specified output amount to %s is below dust threshold.", addr));
                    }
                }
            }

            const bool lock_unspents{options.exists("lock_unspents") ? options["lock_unspents"].get_bool() : false};
            if (lock_unspents) {
                for (const CTxIn& txin : rawTx.vin) {
                    pwallet->LockCoin(txin.prevout);
                }
            }

            return FinishTransaction(pwallet, options, rawTx);
        }
    };
}

RPCHelpMan walletprocesspsbt()
{
    return RPCHelpMan{"walletprocesspsbt",
                "\nUpdate a PSBT with input information from our wallet and then sign inputs\n"
                "that we can sign for." +
        HELP_REQUIRING_PASSPHRASE,
                {
                    {"psbt", RPCArg::Type::STR, RPCArg::Optional::NO, "The transaction base64 string"},
                    {"sign", RPCArg::Type::BOOL, RPCArg::Default{true}, "Also sign the transaction when updating (requires wallet to be unlocked)"},
                    {"sighashtype", RPCArg::Type::STR, RPCArg::Default{"DEFAULT for Taproot, ALL otherwise"}, "The signature hash type to sign with if not specified by the PSBT. Must be one of\n"
            "       \"DEFAULT\"\n"
            "       \"ALL\"\n"
            "       \"NONE\"\n"
            "       \"SINGLE\"\n"
            "       \"ALL|ANYONECANPAY\"\n"
            "       \"NONE|ANYONECANPAY\"\n"
            "       \"SINGLE|ANYONECANPAY\""},
                    {"bip32derivs", RPCArg::Type::BOOL, RPCArg::Default{true}, "Include BIP 32 derivation paths for public keys if we know them"},
                    {"finalize", RPCArg::Type::BOOL, RPCArg::Default{true}, "Also finalize inputs if possible"},
                },
                RPCResult{
                    RPCResult::Type::OBJ, "", "",
                    {
                        {RPCResult::Type::STR, "psbt", "The base64-encoded partially signed transaction"},
                        {RPCResult::Type::BOOL, "complete", "If the transaction has a complete set of signatures"},
                        {RPCResult::Type::STR_HEX, "hex", /*optional=*/true, "The hex-encoded network transaction if complete"},
                    }
                },
                RPCExamples{
                    HelpExampleCli("walletprocesspsbt", "\"psbt\"")
                },
        [&](const RPCHelpMan& self, const JSONRPCRequest& request) -> UniValue
{
    const std::shared_ptr<const CWallet> pwallet = GetWalletForJSONRPCRequest(request);
    if (!pwallet) return UniValue::VNULL;

    const CWallet& wallet{*pwallet};
    // Make sure the results are valid at least up to the most recent block
    // the user could have gotten from another RPC command prior to now
    wallet.BlockUntilSyncedToCurrentChain();

    // Unserialize the transaction
    PartiallySignedTransaction psbtx;
    std::string error;
    if (!DecodeBase64PSBT(psbtx, request.params[0].get_str(), error)) {
        throw JSONRPCError(RPC_DESERIALIZATION_ERROR, strprintf("TX decode failed %s", error));
    }

    // Get the sighash type
    int nHashType = ParseSighashString(request.params[2]);

    // Fill transaction with our data and also sign
    bool sign = request.params[1].isNull() ? true : request.params[1].get_bool();
    bool bip32derivs = request.params[3].isNull() ? true : request.params[3].get_bool();
    bool finalize = request.params[4].isNull() ? true : request.params[4].get_bool();
    bool complete = true;

    if (sign) EnsureWalletIsUnlocked(*pwallet);

    const TransactionError err{wallet.FillPSBT(psbtx, complete, nHashType, sign, bip32derivs, nullptr, finalize)};
    if (err != TransactionError::OK) {
        throw JSONRPCTransactionError(err);
    }

    UniValue result(UniValue::VOBJ);
    DataStream ssTx{};
    ssTx << psbtx;
    result.pushKV("psbt", EncodeBase64(ssTx.str()));
    result.pushKV("complete", complete);
    if (complete) {
        CMutableTransaction mtx;
        // Returns true if complete, which we already think it is.
        CHECK_NONFATAL(FinalizeAndExtractPSBT(psbtx, mtx));
        DataStream ssTx_final;
        ssTx_final << TX_WITH_WITNESS(mtx);
        result.pushKV("hex", HexStr(ssTx_final));
    }

    return result;
},
    };
}

RPCHelpMan walletcreatefundedpsbt()
{
    return RPCHelpMan{"walletcreatefundedpsbt",
                "\nCreates and funds a transaction in the Partially Signed Transaction format.\n"
                "Implements the Creator and Updater roles.\n"
                "All existing inputs must either have their previous output transaction be in the wallet\n"
                "or be in the UTXO set. Solving data must be provided for non-wallet inputs.\n",
                {
                    {"inputs", RPCArg::Type::ARR, RPCArg::Optional::OMITTED, "Leave empty to add inputs automatically. See add_inputs option.",
                        {
                            {"", RPCArg::Type::OBJ, RPCArg::Optional::OMITTED, "",
                                {
                                    {"txid", RPCArg::Type::STR_HEX, RPCArg::Optional::NO, "The transaction id"},
                                    {"vout", RPCArg::Type::NUM, RPCArg::Optional::NO, "The output number"},
                                    {"sequence", RPCArg::Type::NUM, RPCArg::DefaultHint{"depends on the value of the 'locktime' argument"}, "The sequence number"},
                                    {"weight", RPCArg::Type::NUM, RPCArg::DefaultHint{"Calculated from wallet and solving data"}, "The maximum weight for this input, "
                                        "including the weight of the outpoint and sequence number. "
                                        "Note that signature sizes are not guaranteed to be consistent, "
                                        "so the maximum DER signatures size of 73 bytes should be used when considering ECDSA signatures."
                                        "Remember to convert serialized sizes to weight units when necessary."},
                                },
                            },
                        },
                        },
                    {"outputs", RPCArg::Type::ARR, RPCArg::Optional::NO, "The outputs specified as key-value pairs.\n"
                            "Each key may only appear once, i.e. there can only be one 'data' output, and no address may be duplicated.\n"
                            "At least one output of either type must be specified.\n"
                            "For compatibility reasons, a dictionary, which holds the key-value pairs directly, is also\n"
                            "accepted as second parameter.",
                        OutputsDoc(),
                        RPCArgOptions{.skip_type_check = true}},
                    {"locktime", RPCArg::Type::NUM, RPCArg::Default{0}, "Raw locktime. Non-0 value also locktime-activates inputs"},
                    {"options", RPCArg::Type::OBJ_NAMED_PARAMS, RPCArg::Optional::OMITTED, "",
                        Cat<std::vector<RPCArg>>(
                        {
                            {"add_inputs", RPCArg::Type::BOOL, RPCArg::DefaultHint{"false when \"inputs\" are specified, true otherwise"}, "Automatically include coins from the wallet to cover the target amount.\n"},
                            {"include_unsafe", RPCArg::Type::BOOL, RPCArg::Default{false}, "Include inputs that are not safe to spend (unconfirmed transactions from outside keys and unconfirmed replacement transactions).\n"
                                                          "Warning: the resulting transaction may become invalid if one of the unsafe inputs disappears.\n"
                                                          "If that happens, you will need to fund the transaction with different inputs and republish it."},
                            {"minconf", RPCArg::Type::NUM, RPCArg::Default{0}, "If add_inputs is specified, require inputs with at least this many confirmations."},
                            {"maxconf", RPCArg::Type::NUM, RPCArg::Optional::OMITTED, "If add_inputs is specified, require inputs with at most this many confirmations."},
                            {"changeAddress", RPCArg::Type::STR, RPCArg::DefaultHint{"automatic"}, "The blackcoin address to receive the change"},
                            {"changePosition", RPCArg::Type::NUM, RPCArg::DefaultHint{"random"}, "The index of the change output"},
                            {"change_type", RPCArg::Type::STR, RPCArg::DefaultHint{"set by -changetype"}, "The output type to use. Only valid if changeAddress is not specified. Options are \"legacy\", \"p2sh-segwit\", \"bech32\", and \"bech32m\"."},
                            {"includeWatching", RPCArg::Type::BOOL, RPCArg::DefaultHint{"true for watch-only wallets, otherwise false"}, "Also select inputs which are watch only"},
                            {"lockUnspents", RPCArg::Type::BOOL, RPCArg::Default{false}, "Lock selected unspent outputs"},
                            {"fee_rate", RPCArg::Type::AMOUNT, RPCArg::DefaultHint{"not set, fall back to wallet fee estimation"}, "Specify a fee rate in " + CURRENCY_ATOM + "/vB."},
                            {"feeRate", RPCArg::Type::AMOUNT, RPCArg::DefaultHint{"not set, fall back to wallet fee estimation"}, "Specify a fee rate in " + CURRENCY_UNIT + "/kvB."},
                            {"subtractFeeFromOutputs", RPCArg::Type::ARR, RPCArg::Default{UniValue::VARR}, "The outputs to subtract the fee from.\n"
                                                          "The fee will be equally deducted from the amount of each specified output.\n"
                                                          "Those recipients will receive less blackcoins than you enter in their corresponding amount field.\n"
                                                          "If no outputs are specified here, the sender pays the fee.",
                                {
                                    {"vout_index", RPCArg::Type::NUM, RPCArg::Optional::OMITTED, "The zero-based output index, before a change output is added."},
                                },
                            },
                        },
                        FundTxDoc()),
                        RPCArgOptions{.oneline_description="options"}},
                    {"bip32derivs", RPCArg::Type::BOOL, RPCArg::Default{true}, "Include BIP 32 derivation paths for public keys if we know them"},
                },
                RPCResult{
                    RPCResult::Type::OBJ, "", "",
                    {
                        {RPCResult::Type::STR, "psbt", "The resulting raw transaction (base64-encoded string)"},
                        {RPCResult::Type::STR_AMOUNT, "fee", "Fee in " + CURRENCY_UNIT + " the resulting transaction pays"},
                        {RPCResult::Type::NUM, "changepos", "The position of the added change output, or -1"},
                    }
                                },
                                RPCExamples{
                            "\nCreate a transaction with no inputs\n"
                            + HelpExampleCli("walletcreatefundedpsbt", "\"[{\\\"txid\\\":\\\"myid\\\",\\\"vout\\\":0}]\" \"[{\\\"data\\\":\\\"00010203\\\"}]\"")
                                },
        [&](const RPCHelpMan& self, const JSONRPCRequest& request) -> UniValue
{
    std::shared_ptr<CWallet> const pwallet = GetWalletForJSONRPCRequest(request);
    if (!pwallet) return UniValue::VNULL;

    CWallet& wallet{*pwallet};
    // Make sure the results are valid at least up to the most recent block
    // the user could have gotten from another RPC command prior to now
    wallet.BlockUntilSyncedToCurrentChain();

    UniValue options{request.params[3].isNull() ? UniValue::VOBJ : request.params[3]};

<<<<<<< HEAD
    CAmount fee;
    int change_position;
    CMutableTransaction rawTx = ConstructTransaction(request.params[0], request.params[1], request.params[2]);
=======
    const UniValue &replaceable_arg = options["replaceable"];
    const bool rbf{replaceable_arg.isNull() ? wallet.m_signal_rbf : replaceable_arg.get_bool()};
    CMutableTransaction rawTx = ConstructTransaction(request.params[0], request.params[1], request.params[2], rbf);
    UniValue outputs(UniValue::VOBJ);
    outputs = NormalizeOutputs(request.params[1]);
    std::vector<CRecipient> recipients = CreateRecipients(
            ParseOutputs(outputs),
            InterpretSubtractFeeFromOutputInstructions(options["subtractFeeFromOutputs"], outputs.getKeys())
    );
>>>>>>> c7885ecd
    CCoinControl coin_control;
    // Automatically select coins, unless at least one is manually selected. Can
    // be overridden by options.add_inputs.
    coin_control.m_allow_other_inputs = rawTx.vin.size() == 0;
    SetOptionsInputWeights(request.params[0], options);
    // Clear tx.vout since it is not meant to be used now that we are passing outputs directly.
    // This sets us up for a future PR to completely remove tx from the function signature in favor of passing inputs directly
    rawTx.vout.clear();
    auto txr = FundTransaction(wallet, rawTx, recipients, options, coin_control, /*override_min_fee=*/true);

    // Make a blank psbt
    PartiallySignedTransaction psbtx(CMutableTransaction(*txr.tx));

    // Fill transaction with out data but don't sign
    bool bip32derivs = request.params[4].isNull() ? true : request.params[4].get_bool();
    bool complete = true;
    const TransactionError err{wallet.FillPSBT(psbtx, complete, 1, /*sign=*/false, /*bip32derivs=*/bip32derivs)};
    if (err != TransactionError::OK) {
        throw JSONRPCTransactionError(err);
    }

    // Serialize the PSBT
    DataStream ssTx{};
    ssTx << psbtx;

    UniValue result(UniValue::VOBJ);
    result.pushKV("psbt", EncodeBase64(ssTx.str()));
    result.pushKV("fee", ValueFromAmount(txr.fee));
    result.pushKV("changepos", txr.change_pos ? (int)*txr.change_pos : -1);
    return result;
},
    };
}
} // namespace wallet<|MERGE_RESOLUTION|>--- conflicted
+++ resolved
@@ -25,37 +25,10 @@
 namespace wallet {
 std::vector<CRecipient> CreateRecipients(const std::vector<std::pair<CTxDestination, CAmount>>& outputs, const std::set<int>& subtract_fee_outputs)
 {
-<<<<<<< HEAD
-    std::set<CTxDestination> destinations;
-    int i = 0;
-    for (const std::string& address: address_amounts.getKeys()) {
-        CTxDestination dest = DecodeDestination(address);
-        if (!IsValidDestination(dest)) {
-            throw JSONRPCError(RPC_INVALID_ADDRESS_OR_KEY, std::string("Invalid Blackcoin address: ") + address);
-        }
-
-        if (destinations.count(dest)) {
-            throw JSONRPCError(RPC_INVALID_PARAMETER, std::string("Invalid parameter, duplicated address: ") + address);
-        }
-        destinations.insert(dest);
-
-        CAmount amount = AmountFromValue(address_amounts[i++]);
-
-        bool subtract_fee = false;
-        for (unsigned int idx = 0; idx < subtract_fee_outputs.size(); idx++) {
-            const UniValue& addr = subtract_fee_outputs[idx];
-            if (addr.get_str() == address) {
-                subtract_fee = true;
-            }
-        }
-
-        CRecipient recipient = {dest, amount, subtract_fee};
-=======
     std::vector<CRecipient> recipients;
     for (size_t i = 0; i < outputs.size(); ++i) {
         const auto& [destination, amount] = outputs.at(i);
         CRecipient recipient{destination, amount, subtract_fee_outputs.contains(i)};
->>>>>>> c7885ecd
         recipients.push_back(recipient);
     }
     return recipients;
@@ -839,15 +812,6 @@
             coinControl.fOverrideFeeRate = true;
         }
 
-<<<<<<< HEAD
-        if (options.exists("subtractFeeFromOutputs") || options.exists("subtract_fee_from_outputs") )
-            subtractFeeFromOutputs = (options.exists("subtract_fee_from_outputs") ? options["subtract_fee_from_outputs"] : options["subtractFeeFromOutputs"]).get_array();
-
-=======
-        if (options.exists("replaceable")) {
-            coinControl.m_signal_bip125_rbf = options["replaceable"].get_bool();
-        }
-
         if (options.exists("minconf")) {
             coinControl.m_min_depth = options["minconf"].getInt<int>();
 
@@ -863,8 +827,6 @@
                 throw JSONRPCError(RPC_INVALID_PARAMETER, strprintf("maxconf can't be lower than minconf: %d < %d", coinControl.m_max_depth, coinControl.m_min_depth));
             }
         }
-        SetFeeEstimateMode(wallet, coinControl, options["conf_target"], options["estimate_mode"], options["fee_rate"], override_min_fee);
->>>>>>> c7885ecd
       }
     } else {
         // if options is null and not a bool
@@ -1224,218 +1186,6 @@
     };
 }
 
-<<<<<<< HEAD
-=======
-static RPCHelpMan bumpfee_helper(std::string method_name)
-{
-    const bool want_psbt = method_name == "psbtbumpfee";
-    const std::string incremental_fee{CFeeRate(DEFAULT_INCREMENTAL_RELAY_FEE).ToString(FeeEstimateMode::SAT_VB)};
-
-    return RPCHelpMan{method_name,
-        "\nBumps the fee of an opt-in-RBF transaction T, replacing it with a new transaction B.\n"
-        + std::string(want_psbt ? "Returns a PSBT instead of creating and signing a new transaction.\n" : "") +
-        "An opt-in RBF transaction with the given txid must be in the wallet.\n"
-        "The command will pay the additional fee by reducing change outputs or adding inputs when necessary.\n"
-        "It may add a new change output if one does not already exist.\n"
-        "All inputs in the original transaction will be included in the replacement transaction.\n"
-        "The command will fail if the wallet or mempool contains a transaction that spends one of T's outputs.\n"
-        "By default, the new fee will be calculated automatically using the estimatesmartfee RPC.\n"
-        "The user can specify a confirmation target for estimatesmartfee.\n"
-        "Alternatively, the user can specify a fee rate in " + CURRENCY_ATOM + "/vB for the new transaction.\n"
-        "At a minimum, the new fee rate must be high enough to pay an additional new relay fee (incrementalfee\n"
-        "returned by getnetworkinfo) to enter the node's mempool.\n"
-        "* WARNING: before version 0.21, fee_rate was in " + CURRENCY_UNIT + "/kvB. As of 0.21, fee_rate is in " + CURRENCY_ATOM + "/vB. *\n",
-        {
-            {"txid", RPCArg::Type::STR_HEX, RPCArg::Optional::NO, "The txid to be bumped"},
-            {"options", RPCArg::Type::OBJ_NAMED_PARAMS, RPCArg::Optional::OMITTED, "",
-                {
-                    {"conf_target", RPCArg::Type::NUM, RPCArg::DefaultHint{"wallet -txconfirmtarget"}, "Confirmation target in blocks\n"},
-                    {"fee_rate", RPCArg::Type::AMOUNT, RPCArg::DefaultHint{"not set, fall back to wallet fee estimation"},
-                             "\nSpecify a fee rate in " + CURRENCY_ATOM + "/vB instead of relying on the built-in fee estimator.\n"
-                             "Must be at least " + incremental_fee + " higher than the current transaction fee rate.\n"
-                             "WARNING: before version 0.21, fee_rate was in " + CURRENCY_UNIT + "/kvB. As of 0.21, fee_rate is in " + CURRENCY_ATOM + "/vB.\n"},
-                    {"replaceable", RPCArg::Type::BOOL, RPCArg::Default{true}, "Whether the new transaction should still be\n"
-                             "marked bip-125 replaceable. If true, the sequence numbers in the transaction will\n"
-                             "be left unchanged from the original. If false, any input sequence numbers in the\n"
-                             "original transaction that were less than 0xfffffffe will be increased to 0xfffffffe\n"
-                             "so the new transaction will not be explicitly bip-125 replaceable (though it may\n"
-                             "still be replaceable in practice, for example if it has unconfirmed ancestors which\n"
-                             "are replaceable).\n"},
-                    {"estimate_mode", RPCArg::Type::STR, RPCArg::Default{"unset"}, "The fee estimate mode, must be one of (case insensitive):\n"
-                             "\"" + FeeModes("\"\n\"") + "\""},
-                    {"outputs", RPCArg::Type::ARR, RPCArg::Default{UniValue::VARR}, "The outputs specified as key-value pairs.\n"
-                             "Each key may only appear once, i.e. there can only be one 'data' output, and no address may be duplicated.\n"
-                             "At least one output of either type must be specified.\n"
-                             "Cannot be provided if 'original_change_index' is specified.",
-                        OutputsDoc(),
-                        RPCArgOptions{.skip_type_check = true}},
-                    {"original_change_index", RPCArg::Type::NUM, RPCArg::DefaultHint{"not set, detect change automatically"}, "The 0-based index of the change output on the original transaction. "
-                                                                                                                            "The indicated output will be recycled into the new change output on the bumped transaction. "
-                                                                                                                            "The remainder after paying the recipients and fees will be sent to the output script of the "
-                                                                                                                            "original change output. The change output’s amount can increase if bumping the transaction "
-                                                                                                                            "adds new inputs, otherwise it will decrease. Cannot be used in combination with the 'outputs' option."},
-                },
-                RPCArgOptions{.oneline_description="options"}},
-        },
-        RPCResult{
-            RPCResult::Type::OBJ, "", "", Cat(
-                want_psbt ?
-                std::vector<RPCResult>{{RPCResult::Type::STR, "psbt", "The base64-encoded unsigned PSBT of the new transaction."}} :
-                std::vector<RPCResult>{{RPCResult::Type::STR_HEX, "txid", "The id of the new transaction."}},
-            {
-                {RPCResult::Type::STR_AMOUNT, "origfee", "The fee of the replaced transaction."},
-                {RPCResult::Type::STR_AMOUNT, "fee", "The fee of the new transaction."},
-                {RPCResult::Type::ARR, "errors", "Errors encountered during processing (may be empty).",
-                {
-                    {RPCResult::Type::STR, "", ""},
-                }},
-            })
-        },
-        RPCExamples{
-    "\nBump the fee, get the new transaction\'s " + std::string(want_psbt ? "psbt" : "txid") + "\n" +
-            HelpExampleCli(method_name, "<txid>")
-        },
-        [want_psbt](const RPCHelpMan& self, const JSONRPCRequest& request) -> UniValue
-{
-    std::shared_ptr<CWallet> const pwallet = GetWalletForJSONRPCRequest(request);
-    if (!pwallet) return UniValue::VNULL;
-
-    if (pwallet->IsWalletFlagSet(WALLET_FLAG_DISABLE_PRIVATE_KEYS) && !pwallet->IsWalletFlagSet(WALLET_FLAG_EXTERNAL_SIGNER) && !want_psbt) {
-        throw JSONRPCError(RPC_WALLET_ERROR, "bumpfee is not available with wallets that have private keys disabled. Use psbtbumpfee instead.");
-    }
-
-    uint256 hash(ParseHashV(request.params[0], "txid"));
-
-    CCoinControl coin_control;
-    coin_control.fAllowWatchOnly = pwallet->IsWalletFlagSet(WALLET_FLAG_DISABLE_PRIVATE_KEYS);
-    // optional parameters
-    coin_control.m_signal_bip125_rbf = true;
-    std::vector<CTxOut> outputs;
-
-    std::optional<uint32_t> original_change_index;
-
-    if (!request.params[1].isNull()) {
-        UniValue options = request.params[1];
-        RPCTypeCheckObj(options,
-            {
-                {"confTarget", UniValueType(UniValue::VNUM)},
-                {"conf_target", UniValueType(UniValue::VNUM)},
-                {"fee_rate", UniValueType()}, // will be checked by AmountFromValue() in SetFeeEstimateMode()
-                {"replaceable", UniValueType(UniValue::VBOOL)},
-                {"estimate_mode", UniValueType(UniValue::VSTR)},
-                {"outputs", UniValueType()}, // will be checked by AddOutputs()
-                {"original_change_index", UniValueType(UniValue::VNUM)},
-            },
-            true, true);
-
-        if (options.exists("confTarget") && options.exists("conf_target")) {
-            throw JSONRPCError(RPC_INVALID_PARAMETER, "confTarget and conf_target options should not both be set. Use conf_target (confTarget is deprecated).");
-        }
-
-        auto conf_target = options.exists("confTarget") ? options["confTarget"] : options["conf_target"];
-
-        if (options.exists("replaceable")) {
-            coin_control.m_signal_bip125_rbf = options["replaceable"].get_bool();
-        }
-        SetFeeEstimateMode(*pwallet, coin_control, conf_target, options["estimate_mode"], options["fee_rate"], /*override_min_fee=*/false);
-
-        // Prepare new outputs by creating a temporary tx and calling AddOutputs().
-        if (!options["outputs"].isNull()) {
-            if (options["outputs"].isArray() && options["outputs"].empty()) {
-                throw JSONRPCError(RPC_INVALID_PARAMETER, "Invalid parameter, output argument cannot be an empty array");
-            }
-            CMutableTransaction tempTx;
-            AddOutputs(tempTx, options["outputs"]);
-            outputs = tempTx.vout;
-        }
-
-        if (options.exists("original_change_index")) {
-            original_change_index = options["original_change_index"].getInt<uint32_t>();
-        }
-    }
-
-    // Make sure the results are valid at least up to the most recent block
-    // the user could have gotten from another RPC command prior to now
-    pwallet->BlockUntilSyncedToCurrentChain();
-
-    LOCK(pwallet->cs_wallet);
-
-    EnsureWalletIsUnlocked(*pwallet);
-
-
-    std::vector<bilingual_str> errors;
-    CAmount old_fee;
-    CAmount new_fee;
-    CMutableTransaction mtx;
-    feebumper::Result res;
-    // Targeting feerate bump.
-    res = feebumper::CreateRateBumpTransaction(*pwallet, hash, coin_control, errors, old_fee, new_fee, mtx, /*require_mine=*/ !want_psbt, outputs, original_change_index);
-    if (res != feebumper::Result::OK) {
-        switch(res) {
-            case feebumper::Result::INVALID_ADDRESS_OR_KEY:
-                throw JSONRPCError(RPC_INVALID_ADDRESS_OR_KEY, errors[0].original);
-                break;
-            case feebumper::Result::INVALID_REQUEST:
-                throw JSONRPCError(RPC_INVALID_REQUEST, errors[0].original);
-                break;
-            case feebumper::Result::INVALID_PARAMETER:
-                throw JSONRPCError(RPC_INVALID_PARAMETER, errors[0].original);
-                break;
-            case feebumper::Result::WALLET_ERROR:
-                throw JSONRPCError(RPC_WALLET_ERROR, errors[0].original);
-                break;
-            default:
-                throw JSONRPCError(RPC_MISC_ERROR, errors[0].original);
-                break;
-        }
-    }
-
-    UniValue result(UniValue::VOBJ);
-
-    // For bumpfee, return the new transaction id.
-    // For psbtbumpfee, return the base64-encoded unsigned PSBT of the new transaction.
-    if (!want_psbt) {
-        if (!feebumper::SignTransaction(*pwallet, mtx)) {
-            if (pwallet->IsWalletFlagSet(WALLET_FLAG_EXTERNAL_SIGNER)) {
-                throw JSONRPCError(RPC_WALLET_ERROR, "Transaction incomplete. Try psbtbumpfee instead.");
-            }
-            throw JSONRPCError(RPC_WALLET_ERROR, "Can't sign transaction.");
-        }
-
-        uint256 txid;
-        if (feebumper::CommitTransaction(*pwallet, hash, std::move(mtx), errors, txid) != feebumper::Result::OK) {
-            throw JSONRPCError(RPC_WALLET_ERROR, errors[0].original);
-        }
-
-        result.pushKV("txid", txid.GetHex());
-    } else {
-        PartiallySignedTransaction psbtx(mtx);
-        bool complete = false;
-        const TransactionError err = pwallet->FillPSBT(psbtx, complete, SIGHASH_DEFAULT, /*sign=*/false, /*bip32derivs=*/true);
-        CHECK_NONFATAL(err == TransactionError::OK);
-        CHECK_NONFATAL(!complete);
-        DataStream ssTx{};
-        ssTx << psbtx;
-        result.pushKV("psbt", EncodeBase64(ssTx.str()));
-    }
-
-    result.pushKV("origfee", ValueFromAmount(old_fee));
-    result.pushKV("fee", ValueFromAmount(new_fee));
-    UniValue result_errors(UniValue::VARR);
-    for (const bilingual_str& error : errors) {
-        result_errors.push_back(error.original);
-    }
-    result.pushKV("errors", result_errors);
-
-    return result;
-},
-    };
-}
-
-RPCHelpMan bumpfee() { return bumpfee_helper("bumpfee"); }
-RPCHelpMan psbtbumpfee() { return bumpfee_helper("psbtbumpfee"); }
-
->>>>>>> c7885ecd
 RPCHelpMan send()
 {
     return RPCHelpMan{"send",
@@ -1522,20 +1272,13 @@
             PreventOutdatedOptions(options);
 
 
-<<<<<<< HEAD
-            CAmount fee;
-            int change_position;
-            CMutableTransaction rawTx = ConstructTransaction(options["inputs"], request.params[0], options["locktime"]);
-=======
-            bool rbf{options.exists("replaceable") ? options["replaceable"].get_bool() : pwallet->m_signal_rbf};
             UniValue outputs(UniValue::VOBJ);
             outputs = NormalizeOutputs(request.params[0]);
             std::vector<CRecipient> recipients = CreateRecipients(
                     ParseOutputs(outputs),
                     InterpretSubtractFeeFromOutputInstructions(options["subtract_fee_from_outputs"], outputs.getKeys())
             );
-            CMutableTransaction rawTx = ConstructTransaction(options["inputs"], request.params[0], options["locktime"], rbf);
->>>>>>> c7885ecd
+            CMutableTransaction rawTx = ConstructTransaction(options["inputs"], request.params[0], options["locktime"]);
             CCoinControl coin_control;
             // Automatically select coins, unless at least one is manually selected. Can
             // be overridden by options.add_inputs.
@@ -1957,25 +1700,18 @@
 
     UniValue options{request.params[3].isNull() ? UniValue::VOBJ : request.params[3]};
 
-<<<<<<< HEAD
-    CAmount fee;
-    int change_position;
     CMutableTransaction rawTx = ConstructTransaction(request.params[0], request.params[1], request.params[2]);
-=======
-    const UniValue &replaceable_arg = options["replaceable"];
-    const bool rbf{replaceable_arg.isNull() ? wallet.m_signal_rbf : replaceable_arg.get_bool()};
-    CMutableTransaction rawTx = ConstructTransaction(request.params[0], request.params[1], request.params[2], rbf);
     UniValue outputs(UniValue::VOBJ);
     outputs = NormalizeOutputs(request.params[1]);
-    std::vector<CRecipient> recipients = CreateRecipients(
-            ParseOutputs(outputs),
-            InterpretSubtractFeeFromOutputInstructions(options["subtractFeeFromOutputs"], outputs.getKeys())
-    );
->>>>>>> c7885ecd
-    CCoinControl coin_control;
-    // Automatically select coins, unless at least one is manually selected. Can
-    // be overridden by options.add_inputs.
-    coin_control.m_allow_other_inputs = rawTx.vin.size() == 0;
+            std::vector<CRecipient> recipients = CreateRecipients(
+                    ParseOutputs(outputs),
+                    InterpretSubtractFeeFromOutputInstructions(options["subtract_fee_from_outputs"], outputs.getKeys())
+            );
+            CMutableTransaction rawTx = ConstructTransaction(options["inputs"], request.params[0], options["locktime"]);
+            CCoinControl coin_control;
+            // Automatically select coins, unless at least one is manually selected. Can
+            // be overridden by options.add_inputs.
+            coin_control.m_allow_other_inputs = rawTx.vin.size() == 0;
     SetOptionsInputWeights(request.params[0], options);
     // Clear tx.vout since it is not meant to be used now that we are passing outputs directly.
     // This sets us up for a future PR to completely remove tx from the function signature in favor of passing inputs directly
