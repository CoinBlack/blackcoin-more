// Copyright (c) 2009-2010 Satoshi Nakamoto
// Copyright (c) 2009-2021 The Bitcoin Core developers
// Distributed under the MIT software license, see the accompanying
// file COPYING or http://www.opensource.org/licenses/mit-license.php.

#include <wallet/load.h>

#include <fs.h>
#include <interfaces/chain.h>
#include <scheduler.h>
#include <util/check.h>
#include <util/string.h>
#include <util/system.h>
#include <util/translation.h>
#include <wallet/context.h>
#include <wallet/spend.h>
#include <wallet/wallet.h>
#include <wallet/walletdb.h>

#include <univalue.h>

#include <system_error>

namespace wallet {
bool VerifyWallets(WalletContext& context)
{
    interfaces::Chain& chain = *context.chain;
    ArgsManager& args = *Assert(context.args);

    if (args.IsArgSet("-walletdir")) {
        const fs::path wallet_dir{args.GetPathArg("-walletdir")};
        std::error_code error;
        // The canonical path cleans the path, preventing >1 Berkeley environment instances for the same directory
<<<<<<< HEAD
        fs::path canonical_wallet_dir = fs::canonical(wallet_dir, error).remove_trailing_separator();
        if (error || !fs::exists(wallet_dir)) {
            chain.initError(strprintf(_("Specified -walletdir \"%s\" does not exist"), wallet_dir.string()));
=======
        // It also lets the fs::exists and fs::is_directory checks below pass on windows, since they return false
        // if a path has trailing slashes, and it strips trailing slashes.
        fs::path canonical_wallet_dir = fs::canonical(wallet_dir, error);
        if (error || !fs::exists(canonical_wallet_dir)) {
            chain.initError(strprintf(_("Specified -walletdir \"%s\" does not exist"), fs::PathToString(wallet_dir)));
>>>>>>> dd04f2dd
            return false;
        } else if (!fs::is_directory(canonical_wallet_dir)) {
            chain.initError(strprintf(_("Specified -walletdir \"%s\" is not a directory"), fs::PathToString(wallet_dir)));
            return false;
        // The canonical path transforms relative paths into absolute ones, so we check the non-canonical version
        } else if (!wallet_dir.is_absolute()) {
            chain.initError(strprintf(_("Specified -walletdir \"%s\" is a relative path"), fs::PathToString(wallet_dir)));
            return false;
        }
        args.ForceSetArg("-walletdir", fs::PathToString(canonical_wallet_dir));
    }

    LogPrintf("Using wallet directory %s\n", fs::PathToString(GetWalletDir()));

    chain.initMessage(_("Verifying wallet(s)…").translated);

    // For backwards compatibility if an unnamed top level wallet exists in the
    // wallets directory, include it in the default list of wallets to load.
    if (!args.IsArgSet("wallet")) {
        DatabaseOptions options;
        DatabaseStatus status;
        bilingual_str error_string;
        options.require_existing = true;
        options.verify = false;
        if (MakeWalletDatabase("", options, status, error_string)) {
            util::SettingsValue wallets(util::SettingsValue::VARR);
            wallets.push_back(""); // Default wallet name is ""
            // Pass write=false because no need to write file and probably
            // better not to. If unnamed wallet needs to be added next startup
            // and the setting is empty, this code will just run again.
            chain.updateRwSetting("wallet", wallets, /* write= */ false);
        }
    }

    // Keep track of each wallet absolute path to detect duplicates.
    std::set<fs::path> wallet_paths;

    for (const auto& wallet : chain.getSettingsList("wallet")) {
        const auto& wallet_file = wallet.get_str();
        const fs::path path = fsbridge::AbsPathJoin(GetWalletDir(), fs::PathFromString(wallet_file));

        if (!wallet_paths.insert(path).second) {
            chain.initWarning(strprintf(_("Ignoring duplicate -wallet %s."), wallet_file));
            continue;
        }

        DatabaseOptions options;
        DatabaseStatus status;
        options.require_existing = true;
        options.verify = true;
        bilingual_str error_string;
        if (!MakeWalletDatabase(wallet_file, options, status, error_string)) {
            if (status == DatabaseStatus::FAILED_NOT_FOUND) {
                chain.initWarning(Untranslated(strprintf("Skipping -wallet path that doesn't exist. %s", error_string.original)));
            } else {
                chain.initError(error_string);
                return false;
            }
        }
    }

    return true;
}

bool LoadWallets(WalletContext& context)
{
    interfaces::Chain& chain = *context.chain;
    try {
        std::set<fs::path> wallet_paths;
        for (const auto& wallet : chain.getSettingsList("wallet")) {
            const auto& name = wallet.get_str();
            if (!wallet_paths.insert(fs::PathFromString(name)).second) {
                continue;
            }
            DatabaseOptions options;
            DatabaseStatus status;
            options.require_existing = true;
            options.verify = false; // No need to verify, assuming verified earlier in VerifyWallets()
            bilingual_str error;
            std::vector<bilingual_str> warnings;
            std::unique_ptr<WalletDatabase> database = MakeWalletDatabase(name, options, status, error);
            if (!database && status == DatabaseStatus::FAILED_NOT_FOUND) {
                continue;
            }
            chain.initMessage(_("Loading wallet…").translated);
            std::shared_ptr<CWallet> pwallet = database ? CWallet::Create(context, name, std::move(database), options.create_flags, error, warnings) : nullptr;
            if (!warnings.empty()) chain.initWarning(Join(warnings, Untranslated("\n")));
            if (!pwallet) {
                chain.initError(error);
                return false;
            }

            NotifyWalletLoaded(context, pwallet);
            AddWallet(context, pwallet);
        }
        return true;
    } catch (const std::runtime_error& e) {
        chain.initError(Untranslated(e.what()));
        return false;
    }
}

void StartWallets(WalletContext& context, CScheduler& scheduler)
{
    for (const std::shared_ptr<CWallet>& pwallet : GetWallets(context)) {
        pwallet->postInitProcess();
    }

    // Schedule periodic wallet flushes and tx rebroadcasts
    if (context.args->GetBoolArg("-flushwallet", DEFAULT_FLUSHWALLET)) {
        scheduler.scheduleEvery([&context] { MaybeCompactWalletDB(context); }, std::chrono::milliseconds{500});
    }
    scheduler.scheduleEvery([&context] { MaybeResendWalletTxs(context); }, std::chrono::milliseconds{1000});
}

void FlushWallets(WalletContext& context)
{
    for (const std::shared_ptr<CWallet>& pwallet : GetWallets(context)) {
        pwallet->Flush();
    }
}

void StopWallets(WalletContext& context)
{
    for (const std::shared_ptr<CWallet>& pwallet : GetWallets(context)) {
        pwallet->Close();
    }
}

void UnloadWallets(WalletContext& context)
{
    auto wallets = GetWallets(context);
    while (!wallets.empty()) {
        auto wallet = wallets.back();
        wallets.pop_back();
        std::vector<bilingual_str> warnings;
        RemoveWallet(context, wallet, /* load_on_start= */ std::nullopt, warnings);
        UnloadWallet(std::move(wallet));
    }
}
} // namespace wallet<|MERGE_RESOLUTION|>--- conflicted
+++ resolved
@@ -31,17 +31,11 @@
         const fs::path wallet_dir{args.GetPathArg("-walletdir")};
         std::error_code error;
         // The canonical path cleans the path, preventing >1 Berkeley environment instances for the same directory
-<<<<<<< HEAD
-        fs::path canonical_wallet_dir = fs::canonical(wallet_dir, error).remove_trailing_separator();
-        if (error || !fs::exists(wallet_dir)) {
-            chain.initError(strprintf(_("Specified -walletdir \"%s\" does not exist"), wallet_dir.string()));
-=======
         // It also lets the fs::exists and fs::is_directory checks below pass on windows, since they return false
         // if a path has trailing slashes, and it strips trailing slashes.
         fs::path canonical_wallet_dir = fs::canonical(wallet_dir, error);
         if (error || !fs::exists(canonical_wallet_dir)) {
             chain.initError(strprintf(_("Specified -walletdir \"%s\" does not exist"), fs::PathToString(wallet_dir)));
->>>>>>> dd04f2dd
             return false;
         } else if (!fs::is_directory(canonical_wallet_dir)) {
             chain.initError(strprintf(_("Specified -walletdir \"%s\" is not a directory"), fs::PathToString(wallet_dir)));
