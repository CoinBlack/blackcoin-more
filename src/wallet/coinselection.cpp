// Copyright (c) 2017-2022 The Bitcoin Core developers
// Distributed under the MIT software license, see the accompanying
// file COPYING or http://www.opensource.org/licenses/mit-license.php.

#include <wallet/coinselection.h>

#include <consensus/amount.h>
<<<<<<< HEAD
#include <consensus/tx_verify.h>
=======
#include <consensus/consensus.h>
>>>>>>> 88259837
#include <policy/feerate.h>
#include <timedata.h>
#include <util/check.h>
#include <util/system.h>
#include <util/moneystr.h>

#include <numeric>
#include <optional>

namespace wallet {
// Descending order comparator
struct {
    bool operator()(const OutputGroup& a, const OutputGroup& b) const
    {
        return a.GetSelectionAmount() > b.GetSelectionAmount();
    }
} descending;

/*
 * This is the Branch and Bound Coin Selection algorithm designed by Murch. It searches for an input
 * set that can pay for the spending target and does not exceed the spending target by more than the
 * cost of creating and spending a change output. The algorithm uses a depth-first search on a binary
 * tree. In the binary tree, each node corresponds to the inclusion or the omission of a UTXO. UTXOs
 * are sorted by their effective values and the tree is explored deterministically per the inclusion
 * branch first. At each node, the algorithm checks whether the selection is within the target range.
 * While the selection has not reached the target range, more UTXOs are included. When a selection's
 * value exceeds the target range, the complete subtree deriving from this selection can be omitted.
 * At that point, the last included UTXO is deselected and the corresponding omission branch explored
 * instead. The search ends after the complete tree has been searched or after a limited number of tries.
 *
 * The search continues to search for better solutions after one solution has been found. The best
 * solution is chosen by minimizing the waste metric. The waste metric is defined as the cost to
 * spend the current inputs at the given fee rate minus the long term expected cost to spend the
 * inputs, plus the amount by which the selection exceeds the spending target:
 *
 * waste = selectionTotal - target + inputs × (currentFeeRate - longTermFeeRate)
 *
 * The algorithm uses two additional optimizations. A lookahead keeps track of the total value of
 * the unexplored UTXOs. A subtree is not explored if the lookahead indicates that the target range
 * cannot be reached. Further, it is unnecessary to test equivalent combinations. This allows us
 * to skip testing the inclusion of UTXOs that match the effective value and waste of an omitted
 * predecessor.
 *
 * The Branch and Bound algorithm is described in detail in Murch's Master Thesis:
 * https://murch.one/wp-content/uploads/2016/11/erhardt2016coinselection.pdf
 *
 * @param const std::vector<OutputGroup>& utxo_pool The set of UTXO groups that we are choosing from.
 *        These UTXO groups will be sorted in descending order by effective value and the OutputGroups'
 *        values are their effective values.
 * @param const CAmount& selection_target This is the value that we want to select. It is the lower
 *        bound of the range.
 * @param const CAmount& cost_of_change This is the cost of creating and spending a change output.
 *        This plus selection_target is the upper bound of the range.
 * @returns The result of this coin selection algorithm, or std::nullopt
 */

static const size_t TOTAL_TRIES = 100000;

std::optional<SelectionResult> SelectCoinsBnB(std::vector<OutputGroup>& utxo_pool, const CAmount& selection_target, const CAmount& cost_of_change)
{
    SelectionResult result(selection_target, SelectionAlgorithm::BNB);
    CAmount curr_value = 0;
    std::vector<size_t> curr_selection; // selected utxo indexes

    // Calculate curr_available_value
    CAmount curr_available_value = 0;
    for (const OutputGroup& utxo : utxo_pool) {
        // Assert that this utxo is not negative. It should never be negative,
        // effective value calculation should have removed it
        assert(utxo.GetSelectionAmount() > 0);
        curr_available_value += utxo.GetSelectionAmount();
    }
    if (curr_available_value < selection_target) {
        return std::nullopt;
    }

    // Sort the utxo_pool
    std::sort(utxo_pool.begin(), utxo_pool.end(), descending);

    CAmount curr_waste = 0;
    std::vector<size_t> best_selection;
    CAmount best_waste = MAX_MONEY;

    bool is_feerate_high = utxo_pool.at(0).fee > utxo_pool.at(0).long_term_fee;

    // Depth First search loop for choosing the UTXOs
    for (size_t curr_try = 0, utxo_pool_index = 0; curr_try < TOTAL_TRIES; ++curr_try, ++utxo_pool_index) {
        // Conditions for starting a backtrack
        bool backtrack = false;
<<<<<<< HEAD
        if (curr_value + curr_available_value < selection_target ||                // Cannot possibly reach target with the amount remaining in the curr_available_value.
            curr_value > selection_target + cost_of_change ||    // Selected value is out of range, go back and try other branch
            (curr_waste > best_waste)) { // Don't select things which we know will be more wasteful if the waste is increasing
=======
        if (curr_value + curr_available_value < selection_target || // Cannot possibly reach target with the amount remaining in the curr_available_value.
            curr_value > selection_target + cost_of_change || // Selected value is out of range, go back and try other branch
            (curr_waste > best_waste && is_feerate_high)) { // Don't select things which we know will be more wasteful if the waste is increasing
>>>>>>> 88259837
            backtrack = true;
        } else if (curr_value >= selection_target) {       // Selected value is within range
            curr_waste += (curr_value - selection_target); // This is the excess value which is added to the waste for the below comparison
            // Adding another UTXO after this check could bring the waste down if the long term fee is higher than the current fee.
            // However we are not going to explore that because this optimization for the waste is only done when we have hit our target
            // value. Adding any more UTXOs will be just burning the UTXO; it will go entirely to fees. Thus we aren't going to
            // explore any more UTXOs to avoid burning money like that.
            if (curr_waste <= best_waste) {
                best_selection = curr_selection;
                best_waste = curr_waste;
            }
            curr_waste -= (curr_value - selection_target); // Remove the excess value as we will be selecting different coins now
            backtrack = true;
        }

        if (backtrack) { // Backtracking, moving backwards
            if (curr_selection.empty()) { // We have walked back to the first utxo and no branch is untraversed. All solutions searched
                break;
            }

            // Add omitted UTXOs back to lookahead before traversing the omission branch of last included UTXO.
            for (--utxo_pool_index; utxo_pool_index > curr_selection.back(); --utxo_pool_index) {
                curr_available_value += utxo_pool.at(utxo_pool_index).GetSelectionAmount();
            }

            // Output was included on previous iterations, try excluding now.
            assert(utxo_pool_index == curr_selection.back());
            OutputGroup& utxo = utxo_pool.at(utxo_pool_index);
            curr_value -= utxo.GetSelectionAmount();
<<<<<<< HEAD
            curr_waste -= utxo.fee;
=======
            curr_waste -= utxo.fee - utxo.long_term_fee;
            curr_selection.pop_back();
>>>>>>> 88259837
        } else { // Moving forwards, continuing down this branch
            OutputGroup& utxo = utxo_pool.at(utxo_pool_index);

            // Remove this utxo from the curr_available_value utxo amount
            curr_available_value -= utxo.GetSelectionAmount();

            if (curr_selection.empty() ||
                // The previous index is included and therefore not relevant for exclusion shortcut
                (utxo_pool_index - 1) == curr_selection.back() ||
                // Avoid searching a branch if the previous UTXO has the same value and same waste and was excluded.
                // Since the ratio of fee to long term fee is the same, we only need to check if one of those values match in order to know that the waste is the same.
                utxo.GetSelectionAmount() != utxo_pool.at(utxo_pool_index - 1).GetSelectionAmount() ||
                utxo.fee != utxo_pool.at(utxo_pool_index - 1).fee)
            {
                // Inclusion branch first (Largest First Exploration)
                curr_selection.push_back(utxo_pool_index);
                curr_value += utxo.GetSelectionAmount();
                curr_waste += utxo.fee;
            }
        }
    }

    // Check for solution
    if (best_selection.empty()) {
        return std::nullopt;
    }

    // Set output set
    for (const size_t& i : best_selection) {
        result.AddInput(utxo_pool.at(i));
    }
    result.ComputeAndSetWaste(cost_of_change, cost_of_change, CAmount{0});
    assert(best_waste == result.GetWaste());

    return result;
}

std::optional<SelectionResult> SelectCoinsSRD(const std::vector<OutputGroup>& utxo_pool, CAmount target_value, FastRandomContext& rng)
{
    SelectionResult result(target_value, SelectionAlgorithm::SRD);

    // Include change for SRD as we want to avoid making really small change if the selection just
    // barely meets the target. Just use the lower bound change target instead of the randomly
    // generated one, since SRD will result in a random change amount anyway; avoid making the
    // target needlessly large.
    target_value += CHANGE_LOWER;

    std::vector<size_t> indexes;
    indexes.resize(utxo_pool.size());
    std::iota(indexes.begin(), indexes.end(), 0);
    Shuffle(indexes.begin(), indexes.end(), rng);

    CAmount selected_eff_value = 0;
    for (const size_t i : indexes) {
        const OutputGroup& group = utxo_pool.at(i);
        Assume(group.GetSelectionAmount() > 0);
        selected_eff_value += group.GetSelectionAmount();
        result.AddInput(group);
        if (selected_eff_value >= target_value) {
            return result;
        }
    }
    return std::nullopt;
}

/** Find a subset of the OutputGroups that is at least as large as, but as close as possible to, the
 * target amount; solve subset sum.
 * param@[in]   groups          OutputGroups to choose from, sorted by value in descending order.
 * param@[in]   nTotalLower     Total (effective) value of the UTXOs in groups.
 * param@[in]   nTargetValue    Subset sum target, not including change.
 * param@[out]  vfBest          Boolean vector representing the subset chosen that is closest to
 *                              nTargetValue, with indices corresponding to groups. If the ith
 *                              entry is true, that means the ith group in groups was selected.
 * param@[out]  nBest           Total amount of subset chosen that is closest to nTargetValue.
 * param@[in]   iterations      Maximum number of tries.
 */
static void ApproximateBestSubset(FastRandomContext& insecure_rand, const std::vector<OutputGroup>& groups,
                                  const CAmount& nTotalLower, const CAmount& nTargetValue,
                                  std::vector<char>& vfBest, CAmount& nBest, int iterations = 1000)
{
    std::vector<char> vfIncluded;

    // Worst case "best" approximation is just all of the groups.
    vfBest.assign(groups.size(), true);
    nBest = nTotalLower;

    for (int nRep = 0; nRep < iterations && nBest != nTargetValue; nRep++)
    {
        vfIncluded.assign(groups.size(), false);
        CAmount nTotal = 0;
        bool fReachedTarget = false;
        for (int nPass = 0; nPass < 2 && !fReachedTarget; nPass++)
        {
            for (unsigned int i = 0; i < groups.size(); i++)
            {
                //The solver here uses a randomized algorithm,
                //the randomness serves no real security purpose but is just
                //needed to prevent degenerate behavior and it is important
                //that the rng is fast. We do not use a constant random sequence,
                //because there may be some privacy improvement by making
                //the selection random.
                if (nPass == 0 ? insecure_rand.randbool() : !vfIncluded[i])
                {
                    nTotal += groups[i].GetSelectionAmount();
                    vfIncluded[i] = true;
                    if (nTotal >= nTargetValue)
                    {
                        fReachedTarget = true;
                        // If the total is between nTargetValue and nBest, it's our new best
                        // approximation.
                        if (nTotal < nBest)
                        {
                            nBest = nTotal;
                            vfBest = vfIncluded;
                        }
                        nTotal -= groups[i].GetSelectionAmount();
                        vfIncluded[i] = false;
                    }
                }
            }
        }
    }
}

std::optional<SelectionResult> KnapsackSolver(std::vector<OutputGroup>& groups, const CAmount& nTargetValue,
                                              CAmount change_target, FastRandomContext& rng)
{
    SelectionResult result(nTargetValue, SelectionAlgorithm::KNAPSACK);

    // List of values less than target
    std::optional<OutputGroup> lowest_larger;
    // Groups with selection amount smaller than the target and any change we might produce.
    // Don't include groups larger than this, because they will only cause us to overshoot.
    std::vector<OutputGroup> applicable_groups;
    CAmount nTotalLower = 0;

    Shuffle(groups.begin(), groups.end(), rng);

    for (const OutputGroup& group : groups) {
        if (group.GetSelectionAmount() == nTargetValue) {
            result.AddInput(group);
            return result;
        } else if (group.GetSelectionAmount() < nTargetValue + change_target) {
            applicable_groups.push_back(group);
            nTotalLower += group.GetSelectionAmount();
        } else if (!lowest_larger || group.GetSelectionAmount() < lowest_larger->GetSelectionAmount()) {
            lowest_larger = group;
        }
    }

    if (nTotalLower == nTargetValue) {
        for (const auto& group : applicable_groups) {
            result.AddInput(group);
        }
        return result;
    }

    if (nTotalLower < nTargetValue) {
        if (!lowest_larger) return std::nullopt;
        result.AddInput(*lowest_larger);
        return result;
    }

    // Solve subset sum by stochastic approximation
    std::sort(applicable_groups.begin(), applicable_groups.end(), descending);
    std::vector<char> vfBest;
    CAmount nBest;

    ApproximateBestSubset(rng, applicable_groups, nTotalLower, nTargetValue, vfBest, nBest);
    if (nBest != nTargetValue && nTotalLower >= nTargetValue + change_target) {
        ApproximateBestSubset(rng, applicable_groups, nTotalLower, nTargetValue + change_target, vfBest, nBest);
    }

    // If we have a bigger coin and (either the stochastic approximation didn't find a good solution,
    //                                   or the next bigger coin is closer), return the bigger coin
    if (lowest_larger &&
        ((nBest != nTargetValue && nBest < nTargetValue + change_target) || lowest_larger->GetSelectionAmount() <= nBest)) {
        result.AddInput(*lowest_larger);
    } else {
        for (unsigned int i = 0; i < applicable_groups.size(); i++) {
            if (vfBest[i]) {
                result.AddInput(applicable_groups[i]);
            }
        }

        if (LogAcceptCategory(BCLog::SELECTCOINS, BCLog::Level::Debug)) {
            std::string log_message{"Coin selection best subset: "};
            for (unsigned int i = 0; i < applicable_groups.size(); i++) {
                if (vfBest[i]) {
                    log_message += strprintf("%s ", FormatMoney(applicable_groups[i].m_value));
                }
            }
            LogPrint(BCLog::SELECTCOINS, "%stotal %s\n", log_message, FormatMoney(nBest));
        }
    }

    return result;
}

/******************************************************************************

 OutputGroup

 ******************************************************************************/

<<<<<<< HEAD
void OutputGroup::Insert(const CInputCoin& output, int depth, bool from_me, size_t ancestors, size_t descendants, bool positive_only) {
    // Compute the effective value first
    const CAmount coin_fee = output.m_input_bytes < 0 ? 0 : GetMinFee(output.m_input_bytes, GetAdjustedTime());
    const CAmount ev = output.txout.nValue - coin_fee;

    // Filter for positive only here before adding the coin
    if (positive_only && ev <= 0) return;

=======
void OutputGroup::Insert(const std::shared_ptr<COutput>& output, size_t ancestors, size_t descendants) {
>>>>>>> 88259837
    m_outputs.push_back(output);
    auto& coin = *m_outputs.back();

    fee += coin.GetFee();

<<<<<<< HEAD
    coin.m_long_term_fee = coin.m_input_bytes < 0 ? 0 : GetMinFee(output.m_input_bytes, GetAdjustedTime());
=======
    coin.long_term_fee = coin.input_bytes < 0 ? 0 : m_long_term_feerate.GetFee(coin.input_bytes);
    long_term_fee += coin.long_term_fee;
>>>>>>> 88259837

    effective_value += coin.GetEffectiveValue();

    m_from_me &= coin.from_me;
    m_value += coin.txout.nValue;
    m_depth = std::min(m_depth, coin.depth);
    // ancestors here express the number of ancestors the new coin will end up having, which is
    // the sum, rather than the max; this will overestimate in the cases where multiple inputs
    // have common ancestors
    m_ancestors += ancestors;
    // descendants is the count as seen from the top ancestor, not the descendants as seen from the
    // coin itself; thus, this value is counted as the max, not the sum
    m_descendants = std::max(m_descendants, descendants);

    if (output->input_bytes > 0) {
        m_weight += output->input_bytes * WITNESS_SCALE_FACTOR;
    }
}

bool OutputGroup::EligibleForSpending(const CoinEligibilityFilter& eligibility_filter) const
{
    return m_depth >= (m_from_me ? eligibility_filter.conf_mine : eligibility_filter.conf_theirs)
        && m_ancestors <= eligibility_filter.max_ancestors
        && m_descendants <= eligibility_filter.max_descendants;
}

CAmount OutputGroup::GetSelectionAmount() const
{
    return m_subtract_fee_outputs ? m_value : effective_value;
}

void OutputGroupTypeMap::Push(const OutputGroup& group, OutputType type, bool insert_positive, bool insert_mixed)
{
    if (group.m_outputs.empty()) return;

    Groups& groups = groups_by_type[type];
    if (insert_positive && group.GetSelectionAmount() > 0) {
        groups.positive_group.emplace_back(group);
        all_groups.positive_group.emplace_back(group);
    }
    if (insert_mixed) {
        groups.mixed_group.emplace_back(group);
        all_groups.mixed_group.emplace_back(group);
    }
}

CAmount GetSelectionWaste(const std::set<std::shared_ptr<COutput>>& inputs, CAmount change_cost, CAmount target, bool use_effective_value)
{
    // This function should not be called with empty inputs as that would mean the selection failed
    assert(!inputs.empty());

    // Always consider the cost of spending an input now vs in the future.
    CAmount waste = 0;
    CAmount selected_effective_value = 0;
    for (const auto& coin_ptr : inputs) {
        const COutput& coin = *coin_ptr;
        waste += coin.GetFee() - coin.long_term_fee;
        selected_effective_value += use_effective_value ? coin.GetEffectiveValue() : coin.txout.nValue;
    }

    if (change_cost) {
        // Consider the cost of making change and spending it in the future
        // If we aren't making change, the caller should've set change_cost to 0
        assert(change_cost > 0);
        waste += change_cost;
    } else {
        // When we are not making change (change_cost == 0), consider the excess we are throwing away to fees
        assert(selected_effective_value >= target);
        waste += selected_effective_value - target;
    }

    return waste;
}

CAmount GenerateChangeTarget(const CAmount payment_value, const CAmount change_fee, FastRandomContext& rng)
{
    if (payment_value <= CHANGE_LOWER / 2) {
        return change_fee + CHANGE_LOWER;
    } else {
        // random value between 50ksat and min (payment_value * 2, 1milsat)
        const auto upper_bound = std::min(payment_value * 2, CHANGE_UPPER);
        return change_fee + rng.randrange(upper_bound - CHANGE_LOWER) + CHANGE_LOWER;
    }
}

void SelectionResult::ComputeAndSetWaste(const CAmount min_viable_change, const CAmount change_cost, const CAmount change_fee)
{
    const CAmount change = GetChange(min_viable_change, change_fee);

    if (change > 0) {
        m_waste = GetSelectionWaste(m_selected_inputs, change_cost, m_target, m_use_effective);
    } else {
        m_waste = GetSelectionWaste(m_selected_inputs, 0, m_target, m_use_effective);
    }
}

CAmount SelectionResult::GetWaste() const
{
    return *Assert(m_waste);
}

CAmount SelectionResult::GetSelectedValue() const
{
    return std::accumulate(m_selected_inputs.cbegin(), m_selected_inputs.cend(), CAmount{0}, [](CAmount sum, const auto& coin) { return sum + coin->txout.nValue; });
}

CAmount SelectionResult::GetSelectedEffectiveValue() const
{
    return std::accumulate(m_selected_inputs.cbegin(), m_selected_inputs.cend(), CAmount{0}, [](CAmount sum, const auto& coin) { return sum + coin->GetEffectiveValue(); });
}

void SelectionResult::Clear()
{
    m_selected_inputs.clear();
    m_waste.reset();
    m_weight = 0;
}

void SelectionResult::AddInput(const OutputGroup& group)
{
    // As it can fail, combine inputs first
    InsertInputs(group.m_outputs);
    m_use_effective = !group.m_subtract_fee_outputs;

    m_weight += group.m_weight;
}

void SelectionResult::AddInputs(const std::set<std::shared_ptr<COutput>>& inputs, bool subtract_fee_outputs)
{
    // As it can fail, combine inputs first
    InsertInputs(inputs);
    m_use_effective = !subtract_fee_outputs;

    m_weight += std::accumulate(inputs.cbegin(), inputs.cend(), 0, [](int sum, const auto& coin) {
        return sum + std::max(coin->input_bytes, 0) * WITNESS_SCALE_FACTOR;
    });
}

void SelectionResult::Merge(const SelectionResult& other)
{
    // As it can fail, combine inputs first
    InsertInputs(other.m_selected_inputs);

    m_target += other.m_target;
    m_use_effective |= other.m_use_effective;
    if (m_algo == SelectionAlgorithm::MANUAL) {
        m_algo = other.m_algo;
    }

    m_weight += other.m_weight;
}

const std::set<std::shared_ptr<COutput>>& SelectionResult::GetInputSet() const
{
    return m_selected_inputs;
}

std::vector<std::shared_ptr<COutput>> SelectionResult::GetShuffledInputVector() const
{
    std::vector<std::shared_ptr<COutput>> coins(m_selected_inputs.begin(), m_selected_inputs.end());
    Shuffle(coins.begin(), coins.end(), FastRandomContext());
    return coins;
}

bool SelectionResult::operator<(SelectionResult other) const
{
    Assert(m_waste.has_value());
    Assert(other.m_waste.has_value());
    // As this operator is only used in std::min_element, we want the result that has more inputs when waste are equal.
    return *m_waste < *other.m_waste || (*m_waste == *other.m_waste && m_selected_inputs.size() > other.m_selected_inputs.size());
}

std::string COutput::ToString() const
{
    return strprintf("COutput(%s, %d, %d) [%s]", outpoint.hash.ToString(), outpoint.n, depth, FormatMoney(txout.nValue));
}

std::string GetAlgorithmName(const SelectionAlgorithm algo)
{
    switch (algo)
    {
    case SelectionAlgorithm::BNB: return "bnb";
    case SelectionAlgorithm::KNAPSACK: return "knapsack";
    case SelectionAlgorithm::SRD: return "srd";
    case SelectionAlgorithm::MANUAL: return "manual";
    // No default case to allow for compiler to warn
    }
    assert(false);
}

CAmount SelectionResult::GetChange(const CAmount min_viable_change, const CAmount change_fee) const
{
    // change = SUM(inputs) - SUM(outputs) - fees
    // 1) With SFFO we don't pay any fees
    // 2) Otherwise we pay all the fees:
    //  - input fees are covered by GetSelectedEffectiveValue()
    //  - non_input_fee is included in m_target
    //  - change_fee
    const CAmount change = m_use_effective
                           ? GetSelectedEffectiveValue() - m_target - change_fee
                           : GetSelectedValue() - m_target;

    if (change < min_viable_change) {
        return 0;
    }

    return change;
}

} // namespace wallet<|MERGE_RESOLUTION|>--- conflicted
+++ resolved
@@ -5,11 +5,8 @@
 #include <wallet/coinselection.h>
 
 #include <consensus/amount.h>
-<<<<<<< HEAD
+#include <consensus/consensus.h>
 #include <consensus/tx_verify.h>
-=======
-#include <consensus/consensus.h>
->>>>>>> 88259837
 #include <policy/feerate.h>
 #include <timedata.h>
 #include <util/check.h>
@@ -99,15 +96,9 @@
     for (size_t curr_try = 0, utxo_pool_index = 0; curr_try < TOTAL_TRIES; ++curr_try, ++utxo_pool_index) {
         // Conditions for starting a backtrack
         bool backtrack = false;
-<<<<<<< HEAD
-        if (curr_value + curr_available_value < selection_target ||                // Cannot possibly reach target with the amount remaining in the curr_available_value.
-            curr_value > selection_target + cost_of_change ||    // Selected value is out of range, go back and try other branch
-            (curr_waste > best_waste)) { // Don't select things which we know will be more wasteful if the waste is increasing
-=======
         if (curr_value + curr_available_value < selection_target || // Cannot possibly reach target with the amount remaining in the curr_available_value.
             curr_value > selection_target + cost_of_change || // Selected value is out of range, go back and try other branch
             (curr_waste > best_waste && is_feerate_high)) { // Don't select things which we know will be more wasteful if the waste is increasing
->>>>>>> 88259837
             backtrack = true;
         } else if (curr_value >= selection_target) {       // Selected value is within range
             curr_waste += (curr_value - selection_target); // This is the excess value which is added to the waste for the below comparison
@@ -137,12 +128,8 @@
             assert(utxo_pool_index == curr_selection.back());
             OutputGroup& utxo = utxo_pool.at(utxo_pool_index);
             curr_value -= utxo.GetSelectionAmount();
-<<<<<<< HEAD
-            curr_waste -= utxo.fee;
-=======
             curr_waste -= utxo.fee - utxo.long_term_fee;
             curr_selection.pop_back();
->>>>>>> 88259837
         } else { // Moving forwards, continuing down this branch
             OutputGroup& utxo = utxo_pool.at(utxo_pool_index);
 
@@ -348,29 +335,14 @@
 
  ******************************************************************************/
 
-<<<<<<< HEAD
-void OutputGroup::Insert(const CInputCoin& output, int depth, bool from_me, size_t ancestors, size_t descendants, bool positive_only) {
-    // Compute the effective value first
-    const CAmount coin_fee = output.m_input_bytes < 0 ? 0 : GetMinFee(output.m_input_bytes, GetAdjustedTime());
-    const CAmount ev = output.txout.nValue - coin_fee;
-
-    // Filter for positive only here before adding the coin
-    if (positive_only && ev <= 0) return;
-
-=======
 void OutputGroup::Insert(const std::shared_ptr<COutput>& output, size_t ancestors, size_t descendants) {
->>>>>>> 88259837
     m_outputs.push_back(output);
     auto& coin = *m_outputs.back();
 
     fee += coin.GetFee();
 
-<<<<<<< HEAD
-    coin.m_long_term_fee = coin.m_input_bytes < 0 ? 0 : GetMinFee(output.m_input_bytes, GetAdjustedTime());
-=======
-    coin.long_term_fee = coin.input_bytes < 0 ? 0 : m_long_term_feerate.GetFee(coin.input_bytes);
+    coin.long_term_fee = coin.input_bytes < 0 ? 0 : GetMinFee(coin.input_bytes, GetAdjustedTimeSeconds());
     long_term_fee += coin.long_term_fee;
->>>>>>> 88259837
 
     effective_value += coin.GetEffectiveValue();
 
