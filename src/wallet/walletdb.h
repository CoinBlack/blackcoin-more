--- conflicted
+++ resolved
@@ -1,31 +1,16 @@
 // Copyright (c) 2009-2010 Satoshi Nakamoto
-<<<<<<< HEAD
-// Copyright (c) 2009-2015 The Bitcoin Core developers
-// Copyright (c) 2015-2017 The Bitcoin Unlimited developers
-// Copyright (c) 2017 The Bitcoin developers
-=======
 // Copyright (c) 2009-2020 The Bitcoin Core developers
->>>>>>> 61646189
 // Distributed under the MIT software license, see the accompanying
 // file COPYING or http://www.opensource.org/licenses/mit-license.php.
 
 #ifndef BITCOIN_WALLET_WALLETDB_H
 #define BITCOIN_WALLET_WALLETDB_H
 
-<<<<<<< HEAD
-#include "amount.h"
-#include "key.h"
-#include "primitives/transaction.h"
-#include "script/standard.h" // for CTxDestination
-#include "wallet/db.h"
-#include "key.h"
-=======
 #include <amount.h>
 #include <script/sign.h>
 #include <wallet/db.h>
 #include <wallet/walletutil.h>
 #include <key.h>
->>>>>>> 61646189
 
 #include <stdint.h>
 #include <string>
@@ -226,11 +211,11 @@
     WalletBatch(const WalletBatch&) = delete;
     WalletBatch& operator=(const WalletBatch&) = delete;
 
-    bool WriteName(const CTxDestination &address, const std::string &strName);
-    bool EraseName(const CTxDestination &address);
-
-    bool WritePurpose(const CTxDestination &address, const std::string &purpose);
-    bool ErasePurpose(const CTxDestination &address);
+    bool WriteName(const std::string& strAddress, const std::string& strName);
+    bool EraseName(const std::string& strAddress);
+
+    bool WritePurpose(const std::string& strAddress, const std::string& purpose);
+    bool ErasePurpose(const std::string& strAddress);
 
     bool WriteTx(const CWalletTx& wtx);
     bool EraseTx(uint256 hash);
@@ -256,14 +241,6 @@
 
     bool WriteMinVersion(int nVersion);
 
-<<<<<<< HEAD
-    /// This writes directly to the database, and will not update the CWallet's cached accounting entries!
-    /// Use wallet.AddAccountingEntry instead, to write *and* update its caches.
-    bool WriteAccountingEntry(const uint64_t nAccEntryNum, const CAccountingEntry &acentry);
-    bool WriteAccountingEntry_Backend(const CAccountingEntry &acentry);
-    bool ReadAccount(const std::string &strAccount, CAccount &account);
-    bool WriteAccount(const std::string &strAccount, const CAccount &account);
-=======
     bool WriteDescriptorKey(const uint256& desc_id, const CPubKey& pubkey, const CPrivKey& privkey);
     bool WriteCryptedDescriptorKey(const uint256& desc_id, const CPubKey& pubkey, const std::vector<unsigned char>& secret);
     bool WriteDescriptor(const uint256& desc_id, const WalletDescriptor& descriptor);
@@ -271,21 +248,14 @@
     bool WriteDescriptorParentCache(const CExtPubKey& xpub, const uint256& desc_id, uint32_t key_exp_index);
     bool WriteDescriptorLastHardenedCache(const CExtPubKey& xpub, const uint256& desc_id, uint32_t key_exp_index);
     bool WriteDescriptorCacheItems(const uint256& desc_id, const DescriptorCache& cache);
->>>>>>> 61646189
 
     /// Write destination data key,value tuple to database
-    bool WriteDestData(const CTxDestination &address, const std::string &key, const std::string &value);
+    bool WriteDestData(const std::string &address, const std::string &key, const std::string &value);
     /// Erase destination data tuple from wallet database
-<<<<<<< HEAD
-    bool EraseDestData(const CTxDestination &address, const std::string &key);
-    CAmount GetAccountCreditDebit(const std::string& strAccount);
-    void ListAccountCreditDebit(const std::string& strAccount, std::list<CAccountingEntry>& acentries);
-=======
     bool EraseDestData(const std::string &address, const std::string &key);
 
     bool WriteActiveScriptPubKeyMan(uint8_t type, const uint256& id, bool internal);
     bool EraseActiveScriptPubKeyMan(uint8_t type, bool internal);
->>>>>>> 61646189
 
     DBErrors LoadWallet(CWallet* pwallet);
     DBErrors FindWalletTx(std::vector<uint256>& vTxHash, std::list<CWalletTx>& vWtx);
@@ -304,13 +274,8 @@
     //! Abort current transaction
     bool TxnAbort();
 private:
-<<<<<<< HEAD
-    CWalletDB(const CWalletDB&);
-    void operator=(const CWalletDB&);
-=======
     std::unique_ptr<DatabaseBatch> m_batch;
     WalletDatabase& m_database;
->>>>>>> 61646189
 };
 
 //! Compacts BDB state so that wallet.dat is self-contained (if there are changes)
