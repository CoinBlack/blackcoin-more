// Copyright (c) 2021-2022 The Bitcoin Core developers
// Distributed under the MIT software license, see the accompanying
// file COPYING or http://www.opensource.org/licenses/mit-license.php.

#include <algorithm>
#include <common/args.h>
#include <common/messages.h>
#include <common/system.h>
#include <consensus/amount.h>
#include <consensus/validation.h>
#include <interfaces/chain.h>
#include <node/types.h>
#include <numeric>
#include <policy/policy.h>
#include <primitives/transaction.h>
#include <script/script.h>
#include <script/signingprovider.h>
#include <script/solver.h>
#include <util/check.h>
#include <util/moneystr.h>
#include <util/trace.h>
#include <wallet/coincontrol.h>
#include <wallet/fees.h>
#include <wallet/receive.h>
#include <wallet/spend.h>
#include <wallet/transaction.h>
#include <wallet/wallet.h>

#include <cmath>

using common::StringForFeeReason;
using common::TransactionErrorString;
using interfaces::FoundBlock;
using node::TransactionError;

namespace wallet {
static constexpr size_t OUTPUT_GROUP_MAX_ENTRIES{100};

/** Whether the descriptor represents, directly or not, a witness program. */
static bool IsSegwit(const Descriptor& desc) {
    if (const auto typ = desc.GetOutputType()) return *typ != OutputType::LEGACY;
    return false;
}

/** Whether to assume ECDSA signatures' will be high-r. */
static bool UseMaxSig(const std::optional<CTxIn>& txin, const CCoinControl* coin_control) {
    // Use max sig if watch only inputs were used or if this particular input is an external input
    // to ensure a sufficient fee is attained for the requested feerate.
    return coin_control && (coin_control->fAllowWatchOnly || (txin && coin_control->IsExternalSelected(txin->prevout)));
}

/** Get the size of an input (in witness units) once it's signed.
 *
 * @param desc The output script descriptor of the coin spent by this input.
 * @param txin Optionally the txin to estimate the size of. Used to determine the size of ECDSA signatures.
 * @param coin_control Information about the context to determine the size of ECDSA signatures.
 * @param tx_is_segwit Whether the transaction has at least a single input spending a segwit coin.
 * @param can_grind_r Whether the signer will be able to grind the R of the signature.
 */
static std::optional<int64_t> MaxInputWeight(const Descriptor& desc, const std::optional<CTxIn>& txin,
                                             const CCoinControl* coin_control, const bool tx_is_segwit,
                                             const bool can_grind_r) {
    if (const auto sat_weight = desc.MaxSatisfactionWeight(!can_grind_r || UseMaxSig(txin, coin_control))) {
        if (const auto elems_count = desc.MaxSatisfactionElems()) {
            const bool is_segwit = IsSegwit(desc);
            // Account for the size of the scriptsig and the number of elements on the witness stack. Note
            // that if any input in the transaction is spending a witness program, we need to specify the
            // witness stack size for every input regardless of whether it is segwit itself.
            // NOTE: this also works in case of mixed scriptsig-and-witness such as in p2sh-wrapped segwit v0
            // outputs. In this case the size of the scriptsig length will always be one (since the redeemScript
            // is always a push of the witness program in this case, which is smaller than 253 bytes).
            const int64_t scriptsig_len = is_segwit ? 1 : GetSizeOfCompactSize(*sat_weight / WITNESS_SCALE_FACTOR);
            const int64_t witstack_len = is_segwit ? GetSizeOfCompactSize(*elems_count) : (tx_is_segwit ? 1 : 0);
            // previous txid + previous vout + sequence + scriptsig len + witstack size + scriptsig or witness
            // NOTE: sat_weight already accounts for the witness discount accordingly.
            return (32 + 4 + 4 + scriptsig_len) * WITNESS_SCALE_FACTOR + witstack_len + *sat_weight;
        }
    }

    return {};
}

int CalculateMaximumSignedInputSize(const CTxOut& txout, const COutPoint outpoint, const SigningProvider* provider, bool can_grind_r, const CCoinControl* coin_control)
{
    if (!provider) return -1;

    if (const auto desc = InferDescriptor(txout.scriptPubKey, *provider)) {
        if (const auto weight = MaxInputWeight(*desc, {}, coin_control, true, can_grind_r)) {
            return static_cast<int>(GetVirtualTransactionSize(*weight, 0, 0));
        }
    }

    return -1;
}

int CalculateMaximumSignedInputSize(const CTxOut& txout, const CWallet* wallet, const CCoinControl* coin_control)
{
    const std::unique_ptr<SigningProvider> provider = wallet->GetSolvingProvider(txout.scriptPubKey);
    return CalculateMaximumSignedInputSize(txout, COutPoint(), provider.get(), wallet->CanGrindR(), coin_control);
}

/** Infer a descriptor for the given output script. */
static std::unique_ptr<Descriptor> GetDescriptor(const CWallet* wallet, const CCoinControl* coin_control,
                                                 const CScript script_pubkey)
{
    MultiSigningProvider providers;
    for (const auto spkman: wallet->GetScriptPubKeyMans(script_pubkey)) {
        providers.AddProvider(spkman->GetSolvingProvider(script_pubkey));
    }
    if (coin_control) {
        providers.AddProvider(std::make_unique<FlatSigningProvider>(coin_control->m_external_provider));
    }
    return InferDescriptor(script_pubkey, providers);
}

/** Infer the maximum size of this input after it will be signed. */
static std::optional<int64_t> GetSignedTxinWeight(const CWallet* wallet, const CCoinControl* coin_control,
                                                  const CTxIn& txin, const CTxOut& txo, const bool tx_is_segwit,
                                                  const bool can_grind_r)
{
    // If weight was provided, use that.
    std::optional<int64_t> weight;
    if (coin_control && (weight = coin_control->GetInputWeight(txin.prevout))) {
        return weight.value();
    }

    // Otherwise, use the maximum satisfaction size provided by the descriptor.
    std::unique_ptr<Descriptor> desc{GetDescriptor(wallet, coin_control, txo.scriptPubKey)};
    if (desc) return MaxInputWeight(*desc, {txin}, coin_control, tx_is_segwit, can_grind_r);

    return {};
}

// txouts needs to be in the order of tx.vin
TxSize CalculateMaximumSignedTxSize(const CTransaction &tx, const CWallet *wallet, const std::vector<CTxOut>& txouts, const CCoinControl* coin_control)
{
    // version + nLockTime + input count + output count
    int64_t weight = (4 + 4 + GetSizeOfCompactSize(tx.vin.size()) + GetSizeOfCompactSize(tx.vout.size())) * WITNESS_SCALE_FACTOR;
    // Whether any input spends a witness program. Necessary to run before the next loop over the
    // inputs in order to accurately compute the compactSize length for the witness data per input.
    bool is_segwit = std::any_of(txouts.begin(), txouts.end(), [&](const CTxOut& txo) {
        std::unique_ptr<Descriptor> desc{GetDescriptor(wallet, coin_control, txo.scriptPubKey)};
        if (desc) return IsSegwit(*desc);
        return false;
    });
    // Segwit marker and flag
    if (is_segwit) weight += 2;

    // Blackcoin: transaction weight should be increased for v1 transactions because of additional nTime field
    if (tx.nVersion < 2)
        weight += 4 * WITNESS_SCALE_FACTOR;

    // Add the size of the transaction outputs.
    for (const auto& txo : tx.vout) weight += GetSerializeSize(txo) * WITNESS_SCALE_FACTOR;

    // Add the size of the transaction inputs as if they were signed.
    for (uint32_t i = 0; i < txouts.size(); i++) {
        const auto txin_weight = GetSignedTxinWeight(wallet, coin_control, tx.vin[i], txouts[i], is_segwit, wallet->CanGrindR());
        if (!txin_weight) return TxSize{-1, -1};
        assert(*txin_weight > -1);
        weight += *txin_weight;
    }

    // It's ok to use 0 as the number of sigops since we never create any pathological transaction.
    return TxSize{GetVirtualTransactionSize(weight, 0, 0), weight};
}

TxSize CalculateMaximumSignedTxSize(const CTransaction &tx, const CWallet *wallet, const CCoinControl* coin_control)
{
    std::vector<CTxOut> txouts;
    // Look up the inputs. The inputs are either in the wallet, or in coin_control.
    for (const CTxIn& input : tx.vin) {
        const auto mi = wallet->mapWallet.find(input.prevout.hash);
        // Can not estimate size without knowing the input details
        if (mi != wallet->mapWallet.end()) {
            assert(input.prevout.n < mi->second.tx->vout.size());
            txouts.emplace_back(mi->second.tx->vout.at(input.prevout.n));
        } else if (coin_control) {
            const auto& txout{coin_control->GetExternalOutput(input.prevout)};
            if (!txout) return TxSize{-1, -1};
            txouts.emplace_back(*txout);
        } else {
            return TxSize{-1, -1};
        }
    }
    return CalculateMaximumSignedTxSize(tx, wallet, txouts, coin_control);
}

size_t CoinsResult::Size() const
{
    size_t size{0};
    for (const auto& it : coins) {
        size += it.second.size();
    }
    return size;
}

std::vector<COutput> CoinsResult::All() const
{
    std::vector<COutput> all;
    all.reserve(coins.size());
    for (const auto& it : coins) {
        all.insert(all.end(), it.second.begin(), it.second.end());
    }
    return all;
}

void CoinsResult::Clear() {
    coins.clear();
}

void CoinsResult::Erase(const std::unordered_set<COutPoint, SaltedOutpointHasher>& coins_to_remove)
{
    for (auto& [type, vec] : coins) {
        auto remove_it = std::remove_if(vec.begin(), vec.end(), [&](const COutput& coin) {
            // remove it if it's on the set
            if (coins_to_remove.count(coin.outpoint) == 0) return false;

            // update cached amounts
            total_amount -= coin.txout.nValue;
            if (coin.HasEffectiveValue()) total_effective_amount = *total_effective_amount - coin.GetEffectiveValue();
            return true;
        });
        vec.erase(remove_it, vec.end());
    }
}

void CoinsResult::Shuffle(FastRandomContext& rng_fast)
{
    for (auto& it : coins) {
        std::shuffle(it.second.begin(), it.second.end(), rng_fast);
    }
}

void CoinsResult::Add(OutputType type, const COutput& out)
{
    coins[type].emplace_back(out);
    total_amount += out.txout.nValue;
    if (out.HasEffectiveValue()) {
        total_effective_amount = total_effective_amount.has_value() ?
                *total_effective_amount + out.GetEffectiveValue() : out.GetEffectiveValue();
    }
}

static OutputType GetOutputType(TxoutType type, bool is_from_p2sh)
{
    switch (type) {
        case TxoutType::WITNESS_V1_TAPROOT:
            return OutputType::BECH32M;
        case TxoutType::WITNESS_V0_KEYHASH:
        case TxoutType::WITNESS_V0_SCRIPTHASH:
            if (is_from_p2sh) return OutputType::P2SH_SEGWIT;
            else return OutputType::BECH32;
        case TxoutType::SCRIPTHASH:
        case TxoutType::PUBKEYHASH:
            return OutputType::LEGACY;
        default:
            return OutputType::UNKNOWN;
    }
}

// Fetch and validate the coin control selected inputs.
// Coins could be internal (from the wallet) or external.
util::Result<PreSelectedInputs> FetchSelectedInputs(const CWallet& wallet, const CCoinControl& coin_control,
                                            const CoinSelectionParams& coin_selection_params)
{
    PreSelectedInputs result;
    const bool can_grind_r = wallet.CanGrindR();
    std::map<COutPoint, CAmount> map_of_bump_fees = wallet.chain().calculateIndividualBumpFees(coin_control.ListSelected(), coin_selection_params.m_effective_feerate);
    for (const COutPoint& outpoint : coin_control.ListSelected()) {
        int64_t input_bytes = coin_control.GetInputWeight(outpoint).value_or(-1);
        if (input_bytes != -1) {
            input_bytes = GetVirtualTransactionSize(input_bytes, 0, 0);
        }
        CTxOut txout;
        if (auto ptr_wtx = wallet.GetWalletTx(outpoint.hash)) {
            // Clearly invalid input, fail
            if (ptr_wtx->tx->vout.size() <= outpoint.n) {
                return util::Error{strprintf(_("Invalid pre-selected input %s"), outpoint.ToString())};
            }
            txout = ptr_wtx->tx->vout.at(outpoint.n);
            if (input_bytes == -1) {
                input_bytes = CalculateMaximumSignedInputSize(txout, &wallet, &coin_control);
            }
        } else {
            // The input is external. We did not find the tx in mapWallet.
            const auto out{coin_control.GetExternalOutput(outpoint)};
            if (!out) {
                return util::Error{strprintf(_("Not found pre-selected input %s"), outpoint.ToString())};
            }

            txout = *out;
        }

        if (input_bytes == -1) {
            input_bytes = CalculateMaximumSignedInputSize(txout, outpoint, &coin_control.m_external_provider, can_grind_r, &coin_control);
        }

        if (input_bytes == -1) {
            return util::Error{strprintf(_("Not solvable pre-selected input %s"), outpoint.ToString())}; // Not solvable, can't estimate size for fee
        }

        /* Set some defaults for depth, spendable, solvable, safe, time, and from_me as these don't matter for preset inputs since no selection is being done. */
        COutput output(outpoint, txout, /*depth=*/ 0, input_bytes, /*spendable=*/ true, /*solvable=*/ true, /*safe=*/ true, /*time=*/ 0, /*from_me=*/ false, coin_selection_params.m_effective_feerate);
        output.ApplyBumpFee(map_of_bump_fees.at(output.outpoint));
        result.Insert(output, coin_selection_params.m_subtract_fee_outputs);
    }
    return result;
}

CoinsResult AvailableCoins(const CWallet& wallet,
                           const CCoinControl* coinControl,
                           std::optional<CFeeRate> feerate,
                           const CoinFilterParams& params)
{
    AssertLockHeld(wallet.cs_wallet);

    CoinsResult result;
    // Either the WALLET_FLAG_AVOID_REUSE flag is not set (in which case we always allow), or we default to avoiding, and only in the case where
    // a coin control object is provided, and has the avoid address reuse flag set to false, do we allow already used addresses
    bool allow_used_addresses = !wallet.IsWalletFlagSet(WALLET_FLAG_AVOID_REUSE) || (coinControl && !coinControl->m_avoid_address_reuse);
    const int min_depth = {coinControl ? coinControl->m_min_depth : DEFAULT_MIN_DEPTH};
    const int max_depth = {coinControl ? coinControl->m_max_depth : DEFAULT_MAX_DEPTH};
    const bool only_safe = {coinControl ? !coinControl->m_include_unsafe_inputs : true};
    const bool can_grind_r = wallet.CanGrindR();
    std::vector<COutPoint> outpoints;

    std::set<uint256> trusted_parents;
    for (const auto& entry : wallet.mapWallet)
    {
        const uint256& txid = entry.first;
        const CWalletTx& wtx = entry.second;

        if (wallet.IsTxImmature(wtx) && !params.include_immature_coinbase)
            continue;

        int nDepth = wallet.GetTxDepthInMainChain(wtx);
        // We should not consider coins which aren't at least in our mempool
        if (nDepth == 0 && !wtx.InMempool())
            continue;

        bool safeTx = CachedTxIsTrusted(wallet, wtx, trusted_parents);

        if (only_safe && !safeTx) {
            continue;
        }

        if (nDepth < min_depth || nDepth > max_depth) {
            continue;
        }

        bool tx_from_me = CachedTxIsFromMe(wallet, wtx, ISMINE_ALL);

        for (unsigned int i = 0; i < wtx.tx->vout.size(); i++) {
            const CTxOut& output = wtx.tx->vout[i];
            const COutPoint outpoint(Txid::FromUint256(txid), i);

            if (output.nValue < params.min_amount || output.nValue > params.max_amount)
                continue;

            // Skip manually selected coins (the caller can fetch them directly)
            if (coinControl && coinControl->HasSelected() && coinControl->IsSelected(outpoint))
                continue;

            if (wallet.IsLockedCoin(outpoint) && params.skip_locked)
                continue;

            if (wallet.IsSpent(outpoint))
                continue;

            isminetype mine = wallet.IsMine(output);

            if (mine == ISMINE_NO) {
                continue;
            }

            if (!allow_used_addresses && wallet.IsSpentKey(output.scriptPubKey)) {
                continue;
            }

            std::unique_ptr<SigningProvider> provider = wallet.GetSolvingProvider(output.scriptPubKey);

            int input_bytes = CalculateMaximumSignedInputSize(output, COutPoint(), provider.get(), can_grind_r, coinControl);
            // Because CalculateMaximumSignedInputSize infers a solvable descriptor to get the satisfaction size,
            // it is safe to assume that this input is solvable if input_bytes is greater than -1.
            bool solvable = input_bytes > -1;
            bool spendable = ((mine & ISMINE_SPENDABLE) != ISMINE_NO) || (((mine & ISMINE_WATCH_ONLY) != ISMINE_NO) && (coinControl && coinControl->fAllowWatchOnly && solvable));

            // Filter by spendable outputs only
            if (!spendable && params.only_spendable) continue;

            // Obtain script type
            std::vector<std::vector<uint8_t>> script_solutions;
            TxoutType type = Solver(output.scriptPubKey, script_solutions);

            // If the output is P2SH and solvable, we want to know if it is
            // a P2SH (legacy) or one of P2SH-P2WPKH, P2SH-P2WSH (P2SH-Segwit). We can determine
            // this from the redeemScript. If the output is not solvable, it will be classified
            // as a P2SH (legacy), since we have no way of knowing otherwise without the redeemScript
            bool is_from_p2sh{false};
            if (type == TxoutType::SCRIPTHASH && solvable) {
                CScript script;
                if (!provider->GetCScript(CScriptID(uint160(script_solutions[0])), script)) continue;
                type = Solver(script, script_solutions);
                is_from_p2sh = true;
            }

            result.Add(GetOutputType(type, is_from_p2sh),
                       COutput(outpoint, output, nDepth, input_bytes, spendable, solvable, safeTx, wtx.GetTxTime(), tx_from_me, feerate));

            outpoints.push_back(outpoint);

            // Checks the sum amount of all UTXO's.
            if (params.min_sum_amount != MAX_MONEY) {
                if (result.GetTotalAmount() >= params.min_sum_amount) {
                    return result;
                }
            }

            // Checks the maximum number of UTXO's.
            if (params.max_count > 0 && result.Size() >= params.max_count) {
                return result;
            }
        }
    }

    if (feerate.has_value()) {
        std::map<COutPoint, CAmount> map_of_bump_fees = wallet.chain().calculateIndividualBumpFees(outpoints, feerate.value());

        for (auto& [_, outputs] : result.coins) {
            for (auto& output : outputs) {
                output.ApplyBumpFee(map_of_bump_fees.at(output.outpoint));
            }
        }
    }

    return result;
}

CoinsResult AvailableCoinsListUnspent(const CWallet& wallet, const CCoinControl* coinControl, CoinFilterParams params)
{
    params.only_spendable = false;
    return AvailableCoins(wallet, coinControl, /*feerate=*/ std::nullopt, params);
}

const CTxOut& FindNonChangeParentOutput(const CWallet& wallet, const COutPoint& outpoint)
{
    AssertLockHeld(wallet.cs_wallet);
    const CWalletTx* wtx{Assert(wallet.GetWalletTx(outpoint.hash))};

    const CTransaction* ptx = wtx->tx.get();
    int n = outpoint.n;
    while (OutputIsChange(wallet, ptx->vout[n]) && ptx->vin.size() > 0) {
        const COutPoint& prevout = ptx->vin[0].prevout;
        const CWalletTx* it = wallet.GetWalletTx(prevout.hash);
        if (!it || it->tx->vout.size() <= prevout.n ||
            !wallet.IsMine(it->tx->vout[prevout.n])) {
            break;
        }
        ptx = it->tx.get();
        n = prevout.n;
    }
    return ptx->vout[n];
}

std::map<CTxDestination, std::vector<COutput>> ListCoins(const CWallet& wallet)
{
    AssertLockHeld(wallet.cs_wallet);

    std::map<CTxDestination, std::vector<COutput>> result;

    CCoinControl coin_control;
    // Include watch-only for LegacyScriptPubKeyMan wallets without private keys
    coin_control.fAllowWatchOnly = wallet.GetLegacyScriptPubKeyMan() && wallet.IsWalletFlagSet(WALLET_FLAG_DISABLE_PRIVATE_KEYS);
    CoinFilterParams coins_params;
    coins_params.only_spendable = false;
    coins_params.skip_locked = false;
    for (const COutput& coin : AvailableCoins(wallet, &coin_control, /*feerate=*/std::nullopt, coins_params).All()) {
        CTxDestination address;
        if ((coin.spendable || (wallet.IsWalletFlagSet(WALLET_FLAG_DISABLE_PRIVATE_KEYS) && coin.solvable))) {
            if (!ExtractDestination(FindNonChangeParentOutput(wallet, coin.outpoint).scriptPubKey, address)) {
                // For backwards compatibility, we convert P2PK output scripts into PKHash destinations
                if (auto pk_dest = std::get_if<PubKeyDestination>(&address)) {
                    address = PKHash(pk_dest->GetPubKey());
                } else {
                    continue;
                }
            }
            result[address].emplace_back(coin);
        }
    }
    return result;
}

FilteredOutputGroups GroupOutputs(const CWallet& wallet,
                          const CoinsResult& coins,
                          const CoinSelectionParams& coin_sel_params,
                          const std::vector<SelectionFilter>& filters,
                          std::vector<OutputGroup>& ret_discarded_groups)
{
    FilteredOutputGroups filtered_groups;

    if (!coin_sel_params.m_avoid_partial_spends) {
        // Allowing partial spends means no grouping. Each COutput gets its own OutputGroup
        for (const auto& [type, outputs] : coins.coins) {
            for (const COutput& output : outputs) {
                // Get mempool info
                size_t ancestors, descendants;
                wallet.chain().getTransactionAncestry(output.outpoint.hash, ancestors, descendants);

                // Create a new group per output and add it to the all groups vector
                OutputGroup group(coin_sel_params);
                group.Insert(std::make_shared<COutput>(output), ancestors, descendants);

                // Each filter maps to a different set of groups
                bool accepted = false;
                for (const auto& sel_filter : filters) {
                    const auto& filter = sel_filter.filter;
                    if (!group.EligibleForSpending(filter)) continue;
                    filtered_groups[filter].Push(group, type, /*insert_positive=*/true, /*insert_mixed=*/true);
                    accepted = true;
                }
                if (!accepted) ret_discarded_groups.emplace_back(group);
            }
        }
        return filtered_groups;
    }

    // We want to combine COutputs that have the same scriptPubKey into single OutputGroups
    // except when there are more than OUTPUT_GROUP_MAX_ENTRIES COutputs grouped in an OutputGroup.
    // To do this, we maintain a map where the key is the scriptPubKey and the value is a vector of OutputGroups.
    // For each COutput, we check if the scriptPubKey is in the map, and if it is, the COutput is added
    // to the last OutputGroup in the vector for the scriptPubKey. When the last OutputGroup has
    // OUTPUT_GROUP_MAX_ENTRIES COutputs, a new OutputGroup is added to the end of the vector.
    typedef std::map<std::pair<CScript, OutputType>, std::vector<OutputGroup>> ScriptPubKeyToOutgroup;
    const auto& insert_output = [&](
            const std::shared_ptr<COutput>& output, OutputType type, size_t ancestors, size_t descendants,
            ScriptPubKeyToOutgroup& groups_map) {
        std::vector<OutputGroup>& groups = groups_map[std::make_pair(output->txout.scriptPubKey,type)];

        if (groups.size() == 0) {
            // No OutputGroups for this scriptPubKey yet, add one
            groups.emplace_back(coin_sel_params);
        }

        // Get the last OutputGroup in the vector so that we can add the COutput to it
        // A pointer is used here so that group can be reassigned later if it is full.
        OutputGroup* group = &groups.back();

        // Check if this OutputGroup is full. We limit to OUTPUT_GROUP_MAX_ENTRIES when using -avoidpartialspends
        // to avoid surprising users with very high fees.
        if (group->m_outputs.size() >= OUTPUT_GROUP_MAX_ENTRIES) {
            // The last output group is full, add a new group to the vector and use that group for the insertion
            groups.emplace_back(coin_sel_params);
            group = &groups.back();
        }

        group->Insert(output, ancestors, descendants);
    };

    ScriptPubKeyToOutgroup spk_to_groups_map;
    ScriptPubKeyToOutgroup spk_to_positive_groups_map;
    for (const auto& [type, outs] : coins.coins) {
        for (const COutput& output : outs) {
            size_t ancestors, descendants;
            wallet.chain().getTransactionAncestry(output.outpoint.hash, ancestors, descendants);

            const auto& shared_output = std::make_shared<COutput>(output);
            // Filter for positive only before adding the output
            if (output.GetEffectiveValue() > 0) {
                insert_output(shared_output, type, ancestors, descendants, spk_to_positive_groups_map);
            }

            // 'All' groups
            insert_output(shared_output, type, ancestors, descendants, spk_to_groups_map);
        }
    }

    // Now we go through the entire maps and pull out the OutputGroups
    const auto& push_output_groups = [&](const ScriptPubKeyToOutgroup& groups_map, bool positive_only) {
        for (const auto& [script, groups] : groups_map) {
            // Go through the vector backwards. This allows for the first item we deal with being the partial group.
            for (auto group_it = groups.rbegin(); group_it != groups.rend(); group_it++) {
                const OutputGroup& group = *group_it;

                // Each filter maps to a different set of groups
                bool accepted = false;
                for (const auto& sel_filter : filters) {
                    const auto& filter = sel_filter.filter;
                    if (!group.EligibleForSpending(filter)) continue;

                    // Don't include partial groups if there are full groups too and we don't want partial groups
                    if (group_it == groups.rbegin() && groups.size() > 1 && !filter.m_include_partial_groups) {
                        continue;
                    }

                    OutputType type = script.second;
                    // Either insert the group into the positive-only groups or the mixed ones.
                    filtered_groups[filter].Push(group, type, positive_only, /*insert_mixed=*/!positive_only);
                    accepted = true;
                }
                if (!accepted) ret_discarded_groups.emplace_back(group);
            }
        }
    };

    push_output_groups(spk_to_groups_map, /*positive_only=*/ false);
    push_output_groups(spk_to_positive_groups_map, /*positive_only=*/ true);

    return filtered_groups;
}

FilteredOutputGroups GroupOutputs(const CWallet& wallet,
                                  const CoinsResult& coins,
                                  const CoinSelectionParams& params,
                                  const std::vector<SelectionFilter>& filters)
{
    std::vector<OutputGroup> unused;
    return GroupOutputs(wallet, coins, params, filters, unused);
}

// Returns true if the result contains an error and the message is not empty
static bool HasErrorMsg(const util::Result<SelectionResult>& res) { return !util::ErrorString(res).empty(); }

util::Result<SelectionResult> AttemptSelection(interfaces::Chain& chain, const CAmount& nTargetValue, OutputGroupTypeMap& groups,
                               const CoinSelectionParams& coin_selection_params, bool allow_mixed_output_types)
{
    // Run coin selection on each OutputType and compute the Waste Metric
    std::vector<SelectionResult> results;
    for (auto& [type, group] : groups.groups_by_type) {
        auto result{ChooseSelectionResult(chain, nTargetValue, group, coin_selection_params)};
        // If any specific error message appears here, then something particularly wrong happened.
        if (HasErrorMsg(result)) return result; // So let's return the specific error.
        // Append the favorable result.
        if (result) results.push_back(*result);
    }
    // If we have at least one solution for funding the transaction without mixing, choose the minimum one according to waste metric
    // and return the result
    if (results.size() > 0) return *std::min_element(results.begin(), results.end());

    // If we can't fund the transaction from any individual OutputType, run coin selection one last time
    // over all available coins, which would allow mixing.
    // If TypesCount() <= 1, there is nothing to mix.
    if (allow_mixed_output_types && groups.TypesCount() > 1) {
        return ChooseSelectionResult(chain, nTargetValue, groups.all_groups, coin_selection_params);
    }
    // Either mixing is not allowed and we couldn't find a solution from any single OutputType, or mixing was allowed and we still couldn't
    // find a solution using all available coins
    return util::Error();
};

util::Result<SelectionResult> ChooseSelectionResult(interfaces::Chain& chain, const CAmount& nTargetValue, Groups& groups, const CoinSelectionParams& coin_selection_params)
{
    // Vector of results. We will choose the best one based on waste.
    std::vector<SelectionResult> results;
    std::vector<util::Result<SelectionResult>> errors;
    auto append_error = [&] (util::Result<SelectionResult>&& result) {
        // If any specific error message appears here, then something different from a simple "no selection found" happened.
        // Let's save it, so it can be retrieved to the user if no other selection algorithm succeeded.
        if (HasErrorMsg(result)) {
            errors.emplace_back(std::move(result));
        }
    };

    // Maximum allowed weight for selected coins.
    int max_transaction_weight = coin_selection_params.m_max_tx_weight.value_or(MAX_STANDARD_TX_WEIGHT);
    int tx_weight_no_input = coin_selection_params.tx_noinputs_size * WITNESS_SCALE_FACTOR;
    int max_selection_weight = max_transaction_weight - tx_weight_no_input;
    if (max_selection_weight <= 0) {
        return util::Error{_("Maximum transaction weight is less than transaction weight without inputs")};
    }

    // SFFO frequently causes issues in the context of changeless input sets: skip BnB when SFFO is active
    if (!coin_selection_params.m_subtract_fee_outputs) {
        if (auto bnb_result{SelectCoinsBnB(groups.positive_group, nTargetValue, coin_selection_params.m_cost_of_change, max_selection_weight)}) {
            results.push_back(*bnb_result);
        } else append_error(std::move(bnb_result));
    }

    // Deduct change weight because remaining Coin Selection algorithms can create change output
    int change_outputs_weight = coin_selection_params.change_output_size * WITNESS_SCALE_FACTOR;
    max_selection_weight -= change_outputs_weight;
    if (max_selection_weight < 0 && results.empty()) {
        return util::Error{_("Maximum transaction weight is too low, can not accommodate change output")};
    }

    // The knapsack solver has some legacy behavior where it will spend dust outputs. We retain this behavior, so don't filter for positive only here.
    if (auto knapsack_result{KnapsackSolver(groups.mixed_group, nTargetValue, coin_selection_params.m_min_change_target, coin_selection_params.rng_fast, max_selection_weight)}) {
        results.push_back(*knapsack_result);
    } else append_error(std::move(knapsack_result));

    // Blackcoin
    /*
    if (coin_selection_params.m_effective_feerate > CFeeRate{3 * coin_selection_params.m_long_term_feerate}) { // Minimize input set for feerates of at least 3×LTFRE (default: 30 ṩ/vB+)
        if (auto cg_result{CoinGrinder(groups.positive_group, nTargetValue, coin_selection_params.m_min_change_target, max_selection_weight)}) {
            cg_result->RecalculateWaste(coin_selection_params.min_viable_change, coin_selection_params.m_cost_of_change, coin_selection_params.m_change_fee);
            results.push_back(*cg_result);
        } else {
            append_error(std::move(cg_result));
        }
    }
    */

    if (auto srd_result{SelectCoinsSRD(groups.positive_group, nTargetValue, coin_selection_params.m_change_fee, coin_selection_params.rng_fast, max_selection_weight)}) {
        results.push_back(*srd_result);
    } else append_error(std::move(srd_result));

    if (results.empty()) {
        // No solution found, retrieve the first explicit error (if any).
        // future: add 'severity level' to errors so the worst one can be retrieved instead of the first one.
        return errors.empty() ? util::Error() : std::move(errors.front());
    }

    // If the chosen input set has unconfirmed inputs, check for synergies from overlapping ancestry
    for (auto& result : results) {
        std::vector<COutPoint> outpoints;
        std::set<std::shared_ptr<COutput>> coins = result.GetInputSet();
        CAmount summed_bump_fees = 0;
        for (auto& coin : coins) {
            if (coin->depth > 0) continue; // Bump fees only exist for unconfirmed inputs
            outpoints.push_back(coin->outpoint);
            summed_bump_fees += coin->ancestor_bump_fees;
        }
        std::optional<CAmount> combined_bump_fee = chain.calculateCombinedBumpFee(outpoints, coin_selection_params.m_effective_feerate);
        if (!combined_bump_fee.has_value()) {
            return util::Error{_("Failed to calculate bump fees, because unconfirmed UTXOs depend on enormous cluster of unconfirmed transactions.")};
        }
        CAmount bump_fee_overestimate = summed_bump_fees - combined_bump_fee.value();
        if (bump_fee_overestimate) {
            result.SetBumpFeeDiscount(bump_fee_overestimate);
        }
        result.RecalculateWaste(coin_selection_params.min_viable_change, coin_selection_params.m_cost_of_change, coin_selection_params.m_change_fee);
    }

    // Choose the result with the least waste
    // If the waste is the same, choose the one which spends more inputs.
    return *std::min_element(results.begin(), results.end());
}

util::Result<SelectionResult> SelectCoins(const CWallet& wallet, CoinsResult& available_coins, const PreSelectedInputs& pre_set_inputs,
                                          const CAmount& nTargetValue, const CCoinControl& coin_control,
                                          const CoinSelectionParams& coin_selection_params)
{
    // Deduct preset inputs amount from the search target
    CAmount selection_target = nTargetValue - pre_set_inputs.total_amount;

    // Return if automatic coin selection is disabled, and we don't cover the selection target
    if (!coin_control.m_allow_other_inputs && selection_target > 0) {
        return util::Error{_("The preselected coins total amount does not cover the transaction target. "
                             "Please allow other inputs to be automatically selected or include more coins manually")};
    }

    // Return if we can cover the target only with the preset inputs
    if (selection_target <= 0) {
        SelectionResult result(nTargetValue, SelectionAlgorithm::MANUAL);
        result.AddInputs(pre_set_inputs.coins, coin_selection_params.m_subtract_fee_outputs);
        result.RecalculateWaste(coin_selection_params.min_viable_change, coin_selection_params.m_cost_of_change, coin_selection_params.m_change_fee);
        return result;
    }

    // Return early if we cannot cover the target with the wallet's UTXO.
    // We use the total effective value if we are not subtracting fee from outputs and 'available_coins' contains the data.
    CAmount available_coins_total_amount = coin_selection_params.m_subtract_fee_outputs ? available_coins.GetTotalAmount() :
            (available_coins.GetEffectiveTotalAmount().has_value() ? *available_coins.GetEffectiveTotalAmount() : 0);
    if (selection_target > available_coins_total_amount) {
        return util::Error(); // Insufficient funds
    }

    // Start wallet Coin Selection procedure
    auto op_selection_result = AutomaticCoinSelection(wallet, available_coins, selection_target, coin_selection_params);
    if (!op_selection_result) return op_selection_result;

    // If needed, add preset inputs to the automatic coin selection result
    if (!pre_set_inputs.coins.empty()) {
        SelectionResult preselected(pre_set_inputs.total_amount, SelectionAlgorithm::MANUAL);
        preselected.AddInputs(pre_set_inputs.coins, coin_selection_params.m_subtract_fee_outputs);
        op_selection_result->Merge(preselected);
        op_selection_result->RecalculateWaste(coin_selection_params.min_viable_change,
                                                coin_selection_params.m_cost_of_change,
                                                coin_selection_params.m_change_fee);

        // Verify we haven't exceeded the maximum allowed weight
        int max_inputs_weight = coin_selection_params.m_max_tx_weight.value_or(MAX_STANDARD_TX_WEIGHT) - (coin_selection_params.tx_noinputs_size * WITNESS_SCALE_FACTOR);
        if (op_selection_result->GetWeight() > max_inputs_weight) {
            return util::Error{_("The combination of the pre-selected inputs and the wallet automatic inputs selection exceeds the transaction maximum weight. "
                                 "Please try sending a smaller amount or manually consolidating your wallet's UTXOs")};
        }
    }
    return op_selection_result;
}

util::Result<SelectionResult> AutomaticCoinSelection(const CWallet& wallet, CoinsResult& available_coins, const CAmount& value_to_select, const CoinSelectionParams& coin_selection_params)
{
    unsigned int limit_ancestor_count = 0;
    unsigned int limit_descendant_count = 0;
    wallet.chain().getPackageLimits(limit_ancestor_count, limit_descendant_count);
    const size_t max_ancestors = (size_t)std::max<int64_t>(1, limit_ancestor_count);
    const size_t max_descendants = (size_t)std::max<int64_t>(1, limit_descendant_count);
    const bool fRejectLongChains = gArgs.GetBoolArg("-walletrejectlongchains", DEFAULT_WALLET_REJECT_LONG_CHAINS);

    // Cases where we have 101+ outputs all pointing to the same destination may result in
    // privacy leaks as they will potentially be deterministically sorted. We solve that by
    // explicitly shuffling the outputs before processing
    if (coin_selection_params.m_avoid_partial_spends && available_coins.Size() > OUTPUT_GROUP_MAX_ENTRIES) {
        available_coins.Shuffle(coin_selection_params.rng_fast);
    }

    // Coin Selection attempts to select inputs from a pool of eligible UTXOs to fund the
    // transaction at a target feerate. If an attempt fails, more attempts may be made using a more
    // permissive CoinEligibilityFilter.
    {
        // Place coins eligibility filters on a scope increasing order.
        std::vector<SelectionFilter> ordered_filters{
                // If possible, fund the transaction with confirmed UTXOs only. Prefer at least six
                // confirmations on outputs received from other wallets and only spend confirmed change.
                {CoinEligibilityFilter(1, 6, 0), /*allow_mixed_output_types=*/false},
                {CoinEligibilityFilter(1, 1, 0)},
        };
        // Fall back to using zero confirmation change (but with as few ancestors in the mempool as
        // possible) if we cannot fund the transaction otherwise.
        if (wallet.m_spend_zero_conf_change) {
            ordered_filters.push_back({CoinEligibilityFilter(0, 1, 2)});
            ordered_filters.push_back({CoinEligibilityFilter(0, 1, std::min(size_t{4}, max_ancestors/3), std::min(size_t{4}, max_descendants/3))});
            ordered_filters.push_back({CoinEligibilityFilter(0, 1, max_ancestors/2, max_descendants/2)});
            // If partial groups are allowed, relax the requirement of spending OutputGroups (groups
            // of UTXOs sent to the same address, which are obviously controlled by a single wallet)
            // in their entirety.
            ordered_filters.push_back({CoinEligibilityFilter(0, 1, max_ancestors-1, max_descendants-1, /*include_partial=*/true)});
            // Try with unsafe inputs if they are allowed. This may spend unconfirmed outputs
            // received from other wallets.
            if (coin_selection_params.m_include_unsafe_inputs) {
                ordered_filters.push_back({CoinEligibilityFilter(/*conf_mine=*/0, /*conf_theirs*/0, max_ancestors-1, max_descendants-1, /*include_partial=*/true)});
            }
            // Try with unlimited ancestors/descendants. The transaction will still need to meet
            // mempool ancestor/descendant policy to be accepted to mempool and broadcasted, but
            // OutputGroups use heuristics that may overestimate ancestor/descendant counts.
            if (!fRejectLongChains) {
                ordered_filters.push_back({CoinEligibilityFilter(0, 1, std::numeric_limits<uint64_t>::max(),
                                                                   std::numeric_limits<uint64_t>::max(),
                                                                   /*include_partial=*/true)});
            }
        }

        // Group outputs and map them by coin eligibility filter
        std::vector<OutputGroup> discarded_groups;
        FilteredOutputGroups filtered_groups = GroupOutputs(wallet, available_coins, coin_selection_params, ordered_filters, discarded_groups);

        // Check if we still have enough balance after applying filters (some coins might be discarded)
        CAmount total_discarded = 0;
        CAmount total_unconf_long_chain = 0;
        for (const auto& group : discarded_groups) {
            total_discarded += group.GetSelectionAmount();
            if (group.m_ancestors >= max_ancestors || group.m_descendants >= max_descendants) total_unconf_long_chain += group.GetSelectionAmount();
        }

        if (CAmount total_amount = available_coins.GetTotalAmount() - total_discarded < value_to_select) {
            // Special case, too-long-mempool cluster.
            if (total_amount + total_unconf_long_chain > value_to_select) {
                return util::Error{_("Unconfirmed UTXOs are available, but spending them creates a chain of transactions that will be rejected by the mempool")};
            }
            return util::Error{}; // General "Insufficient Funds"
        }

        // Walk-through the filters until the solution gets found.
        // If no solution is found, return the first detailed error (if any).
        // future: add "error level" so the worst one can be picked instead.
        std::vector<util::Result<SelectionResult>> res_detailed_errors;
        for (const auto& select_filter : ordered_filters) {
            auto it = filtered_groups.find(select_filter.filter);
            if (it == filtered_groups.end()) continue;
            if (auto res{AttemptSelection(wallet.chain(), value_to_select, it->second,
                                          coin_selection_params, select_filter.allow_mixed_output_types)}) {
                return res; // result found
            } else {
                // If any specific error message appears here, then something particularly wrong might have happened.
                // Save the error and continue the selection process. So if no solutions gets found, we can return
                // the detailed error to the upper layers.
                if (HasErrorMsg(res)) res_detailed_errors.emplace_back(std::move(res));
            }
        }

        // Return right away if we have a detailed error
        if (!res_detailed_errors.empty()) return std::move(res_detailed_errors.front());


        // General "Insufficient Funds"
        return util::Error{};
    }
}

static bool IsCurrentForAntiFeeSniping(interfaces::Chain& chain, const uint256& block_hash)
{
    if (chain.isInitialBlockDownload()) {
        return false;
    }
    constexpr int64_t MAX_ANTI_FEE_SNIPING_TIP_AGE = 8 * 60 * 60; // in seconds
    int64_t block_time;
    CHECK_NONFATAL(chain.findBlock(block_hash, FoundBlock().time(block_time)));
    if (block_time < (GetTime() - MAX_ANTI_FEE_SNIPING_TIP_AGE)) {
        return false;
    }
    return true;
}

/**
 * Set a height-based locktime for new transactions (uses the height of the
 * current chain tip unless we are not synced with the current chain
 */
static void DiscourageFeeSniping(CMutableTransaction& tx, FastRandomContext& rng_fast,
                                 interfaces::Chain& chain, const uint256& block_hash, int block_height)
{
    // All inputs must be added by now
    assert(!tx.vin.empty());
    // Discourage fee sniping.
    //
    // For a large miner the value of the transactions in the best block and
    // the mempool can exceed the cost of deliberately attempting to mine two
    // blocks to orphan the current best block. By setting nLockTime such that
    // only the next block can include the transaction, we discourage this
    // practice as the height restricted and limited blocksize gives miners
    // considering fee sniping fewer options for pulling off this attack.
    //
    // A simple way to think about this is from the wallet's point of view we
    // always want the blockchain to move forward. By setting nLockTime this
    // way we're basically making the statement that we only want this
    // transaction to appear in the next block; we don't want to potentially
    // encourage reorgs by allowing transactions to appear at lower heights
    // than the next block in forks of the best chain.
    //
    // Of course, the subsidy is high enough, and transaction volume low
    // enough, that fee sniping isn't a problem yet, but by implementing a fix
    // now we ensure code won't be written that makes assumptions about
    // nLockTime that preclude a fix later.
    if (IsCurrentForAntiFeeSniping(chain, block_hash)) {
        tx.nLockTime = block_height;

        // Secondly occasionally randomly pick a nLockTime even further back, so
        // that transactions that are delayed after signing for whatever reason,
        // e.g. high-latency mix networks and some CoinJoin implementations, have
        // better privacy.
        if (rng_fast.randrange(10) == 0) {
            tx.nLockTime = std::max(0, int(tx.nLockTime) - int(rng_fast.randrange(100)));
        }
    } else {
        // If our chain is lagging behind, we can't discourage fee sniping nor help
        // the privacy of high-latency transactions. To avoid leaking a potentially
        // unique "nLockTime fingerprint", set nLockTime to a constant.
        tx.nLockTime = 0;
    }
    // Sanity check all values
    assert(tx.nLockTime < LOCKTIME_THRESHOLD); // Type must be block height
    assert(tx.nLockTime <= uint64_t(block_height));
    for (const auto& in : tx.vin) {
        // Can not be FINAL for locktime to work
        assert(in.nSequence != CTxIn::SEQUENCE_FINAL);
        // May be MAX NONFINAL to disable both BIP68 and BIP125
        if (in.nSequence == CTxIn::MAX_SEQUENCE_NONFINAL) continue;
        // The wallet does not support any other sequence-use right now.
        assert(false);
    }
}

size_t GetSerializeSizeForRecipient(const CRecipient& recipient)
{
    return ::GetSerializeSize(CTxOut(recipient.nAmount, GetScriptForDestination(recipient.dest)));
}

bool IsDust(const CRecipient& recipient, const CFeeRate& dustRelayFee)
{
    return ::IsDust(CTxOut(recipient.nAmount, GetScriptForDestination(recipient.dest)), dustRelayFee);
}

static util::Result<CreatedTransactionResult> CreateTransactionInternal(
        CWallet& wallet,
        const std::vector<CRecipient>& vecSend,
        std::optional<unsigned int> change_pos,
        const CCoinControl& coin_control,
        bool sign) EXCLUSIVE_LOCKS_REQUIRED(wallet.cs_wallet)
{
    AssertLockHeld(wallet.cs_wallet);

    FastRandomContext rng_fast;
    CMutableTransaction txNew; // The resulting transaction that we make
    txNew.nVersion = std::stoi(gArgs.GetArg("-txversion", std::to_string(CTransaction::CURRENT_VERSION)));

    if (coin_control.m_version) {
        txNew.version = coin_control.m_version.value();
    }

    CoinSelectionParams coin_selection_params{rng_fast}; // Parameters for coin selection, init with dummy
    coin_selection_params.m_avoid_partial_spends = coin_control.m_avoid_partial_spends;
    coin_selection_params.m_include_unsafe_inputs = coin_control.m_include_unsafe_inputs;
<<<<<<< HEAD
=======
    coin_selection_params.m_max_tx_weight = coin_control.m_max_tx_weight.value_or(MAX_STANDARD_TX_WEIGHT);
    int minimum_tx_weight = MIN_STANDARD_TX_NONWITNESS_SIZE * WITNESS_SCALE_FACTOR;
    if (coin_selection_params.m_max_tx_weight.value() < minimum_tx_weight || coin_selection_params.m_max_tx_weight.value() > MAX_STANDARD_TX_WEIGHT) {
        return util::Error{strprintf(_("Maximum transaction weight must be between %d and %d"), minimum_tx_weight, MAX_STANDARD_TX_WEIGHT)};
    }
    // Set the long term feerate estimate to the wallet's consolidate feerate
    coin_selection_params.m_long_term_feerate = wallet.m_consolidate_feerate;
    // Static vsize overhead + outputs vsize. 4 nVersion, 4 nLocktime, 1 input count, 1 witness overhead (dummy, flag, stack size)
    coin_selection_params.tx_noinputs_size = 10 + GetSizeOfCompactSize(vecSend.size()); // bytes for output count
>>>>>>> 89522379

    CAmount recipients_sum = 0;
    const OutputType change_type = wallet.TransactionChangeType(coin_control.m_change_type ? *coin_control.m_change_type : wallet.m_default_change_type, vecSend);
    ReserveDestination reservedest(&wallet, change_type);
    unsigned int outputs_to_subtract_fee_from = 0; // The number of outputs which we are subtracting the fee from
    for (const auto& recipient : vecSend) {
        if (IsDust(recipient, wallet.chain().relayDustFee())) {
            return util::Error{_("Transaction amount too small")};
        }

        // Include the fee cost for outputs.
        coin_selection_params.tx_noinputs_size += GetSerializeSizeForRecipient(recipient);
        recipients_sum += recipient.nAmount;

        if (recipient.fSubtractFeeFromAmount) {
            outputs_to_subtract_fee_from++;
            coin_selection_params.m_subtract_fee_outputs = true;
        }
    }

    // Create change script that will be used if we need change
    CScript scriptChange;
    bilingual_str error; // possible error str

    // coin control: send change to custom address
    if (!std::get_if<CNoDestination>(&coin_control.destChange)) {
        scriptChange = GetScriptForDestination(coin_control.destChange);
    } else { // no coin control: send change to newly generated address
        // Note: We use a new key here to keep it from being obvious which side is the change.
        //  The drawback is that by not reusing a previous key, the change may be lost if a
        //  backup is restored, if the backup doesn't have the new private key for the change.
        //  If we reused the old key, it would be possible to add code to look for and
        //  rediscover unknown transactions that were written with keys of ours to recover
        //  post-backup change.

        // Reserve a new key pair from key pool. If it fails, provide a dummy
        // destination in case we don't need change.
        CTxDestination dest;
        auto op_dest = reservedest.GetReservedDestination(true);
        if (!op_dest) {
            error = _("Transaction needs a change address, but we can't generate it.") + Untranslated(" ") + util::ErrorString(op_dest);
        } else {
            dest = *op_dest;
            scriptChange = GetScriptForDestination(dest);
        }
        // A valid destination implies a change script (and
        // vice-versa). An empty change script will abort later, if the
        // change keypool ran out, but change is required.
        CHECK_NONFATAL(IsValidDestination(dest) != scriptChange.empty());
    }
    CTxOut change_prototype_txout(0, scriptChange);
    coin_selection_params.change_output_size = GetSerializeSize(change_prototype_txout);

    // Get size of spending the change output
    int change_spend_size = CalculateMaximumSignedInputSize(change_prototype_txout, &wallet, /*coin_control=*/nullptr);
    // If the wallet doesn't know how to sign change output, assume p2sh-p2wpkh
    // as lower-bound to allow BnB to do it's thing
    if (change_spend_size == -1) {
        coin_selection_params.change_spend_size = DUMMY_NESTED_P2WPKH_INPUT_SIZE;
    } else {
        coin_selection_params.change_spend_size = change_spend_size;
    }

    // Get current time
    int64_t current_time = GetAdjustedTimeSeconds();

    // Set discard feerate
    coin_selection_params.m_discard_feerate = GetDiscardRate(wallet);

    // Get the fee rate to use effective values in coin selection
    coin_selection_params.m_effective_feerate = GetMinimumFeeRate(wallet, coin_control, current_time);
    // Do not, ever, assume that it's fine to change the fee rate if the user has explicitly
    // provided one
    if (coin_control.m_feerate && coin_selection_params.m_effective_feerate > *coin_control.m_feerate) {
        return util::Error{strprintf(_("Fee rate (%s) is lower than the minimum fee rate setting (%s)"), coin_control.m_feerate->ToString(FeeEstimateMode::SAT_VB), coin_selection_params.m_effective_feerate.ToString(FeeEstimateMode::SAT_VB))};
    }

    // Calculate the cost of change
    // Cost of change is the cost of creating the change output + cost of spending the change output in the future.
    // For creating the change output now, we use the effective feerate.
    // For spending the change output in the future, we use the discard feerate for now.
    // So cost of change = (change output size * effective feerate) + (size of spending change output * discard feerate)
    coin_selection_params.m_change_fee = std::max(GetMinFee(coin_selection_params.change_output_size, current_time), coin_selection_params.m_effective_feerate.GetFee(coin_selection_params.change_output_size));
    coin_selection_params.m_cost_of_change = std::max(GetMinFee(coin_selection_params.change_spend_size, current_time), coin_selection_params.m_discard_feerate.GetFee(coin_selection_params.change_spend_size)) + coin_selection_params.m_change_fee;

    coin_selection_params.m_min_change_target = GenerateChangeTarget(std::floor(recipients_sum / vecSend.size()), coin_selection_params.m_change_fee, rng_fast);

    // The smallest change amount should be:
    // 1. at least equal to dust threshold
    // 2. at least 1 sat greater than fees to spend it at m_discard_feerate
    const auto dust = GetDustThreshold(change_prototype_txout, coin_selection_params.m_discard_feerate);
    const auto change_spend_fee = coin_selection_params.m_discard_feerate.GetFee(coin_selection_params.change_spend_size);
    coin_selection_params.min_viable_change = std::max(change_spend_fee + 1, dust);

    // Include the fees for things that aren't inputs, excluding the change output
    const CAmount not_input_fees = std::max(coin_selection_params.m_subtract_fee_outputs ? 0 : GetMinFee(coin_selection_params.tx_noinputs_size, current_time), coin_selection_params.m_effective_feerate.GetFee(coin_selection_params.m_subtract_fee_outputs ? 0 : coin_selection_params.tx_noinputs_size));
    CAmount selection_target = recipients_sum + not_input_fees;

    // This can only happen if feerate is 0, and requested destinations are value of 0 (e.g. OP_RETURN)
    // and no pre-selected inputs. This will result in 0-input transaction, which is consensus-invalid anyways
    if (selection_target == 0 && !coin_control.HasSelected()) {
        return util::Error{_("Transaction requires one destination of non-0 value, a non-0 feerate, or a pre-selected input")};
    }

    // Fetch manually selected coins
    PreSelectedInputs preset_inputs;
    if (coin_control.HasSelected()) {
        auto res_fetch_inputs = FetchSelectedInputs(wallet, coin_control, coin_selection_params);
        if (!res_fetch_inputs) return util::Error{util::ErrorString(res_fetch_inputs)};
        preset_inputs = *res_fetch_inputs;
    }

    // Fetch wallet available coins if "other inputs" are
    // allowed (coins automatically selected by the wallet)
    CoinsResult available_coins;
    if (coin_control.m_allow_other_inputs) {
        available_coins = AvailableCoins(wallet, &coin_control, coin_selection_params.m_effective_feerate);
    }

    // Choose coins to use
    auto select_coins_res = SelectCoins(wallet, available_coins, preset_inputs, /*nTargetValue=*/selection_target, coin_control, coin_selection_params);
    if (!select_coins_res) {
        // 'SelectCoins' either returns a specific error message or, if empty, means a general "Insufficient funds".
        const bilingual_str& err = util::ErrorString(select_coins_res);
        return util::Error{err.empty() ?_("Insufficient funds") : err};
    }
    const SelectionResult& result = *select_coins_res;
    TRACE5(coin_selection, selected_coins,
           wallet.GetName().c_str(),
           GetAlgorithmName(result.GetAlgo()).c_str(),
           result.GetTarget(),
           result.GetWaste(),
           result.GetSelectedValue());

    // vouts to the payees
    for (const auto& recipient : vecSend)
    {
        txNew.vout.emplace_back(recipient.nAmount, GetScriptForDestination(recipient.dest));
    }
    const CAmount change_amount = result.GetChange(coin_selection_params.min_viable_change, coin_selection_params.m_change_fee);
    if (change_amount > 0) {
        CTxOut newTxOut(change_amount, scriptChange);
        if (!change_pos) {
            // Insert change txn at random position:
            change_pos = rng_fast.randrange(txNew.vout.size() + 1);
        } else if ((unsigned int)*change_pos > txNew.vout.size()) {
            return util::Error{_("Transaction change output index out of range")};
        }
        txNew.vout.insert(txNew.vout.begin() + *change_pos, newTxOut);
    } else {
        change_pos = std::nullopt;
    }

    // Shuffle selected coins and fill in final vin
    std::vector<std::shared_ptr<COutput>> selected_coins = result.GetShuffledInputVector();

    if (coin_control.HasSelected() && coin_control.HasSelectedOrder()) {
        // When there are preselected inputs, we need to move them to be the first UTXOs
        // and have them be in the order selected. We can use stable_sort for this, where we
        // compare with the positions stored in coin_control. The COutputs that have positions
        // will be placed before those that don't, and those positions will be in order.
        std::stable_sort(selected_coins.begin(), selected_coins.end(),
            [&coin_control](const std::shared_ptr<COutput>& a, const std::shared_ptr<COutput>& b) {
                auto a_pos = coin_control.GetSelectionPos(a->outpoint);
                auto b_pos = coin_control.GetSelectionPos(b->outpoint);
                if (a_pos.has_value() && b_pos.has_value()) {
                    return a_pos.value() < b_pos.value();
                } else if (a_pos.has_value() && !b_pos.has_value()) {
                    return true;
                } else {
                    return false;
                }
            });
    }

    // The sequence number is set to non-maxint so that DiscourageFeeSniping
    // works.
    //
    // BIP125 defines opt-in RBF as any nSequence < maxint-1, so
    // we use the highest possible value in that range (maxint-2)
    // to avoid conflicting with other possible uses of nSequence,
    // and in the spirit of "smallest possible change from prior
    // behavior."
    bool use_anti_fee_sniping = true;
    const uint32_t default_sequence{CTxIn::MAX_SEQUENCE_NONFINAL};
    for (const auto& coin : selected_coins) {
        std::optional<uint32_t> sequence = coin_control.GetSequence(coin->outpoint);
        if (sequence) {
            // If an input has a preset sequence, we can't do anti-fee-sniping
            use_anti_fee_sniping = false;
        }
        txNew.vin.emplace_back(coin->outpoint, CScript{}, sequence.value_or(default_sequence));

        auto scripts = coin_control.GetScripts(coin->outpoint);
        if (scripts.first) {
            txNew.vin.back().scriptSig = *scripts.first;
        }
        if (scripts.second) {
            txNew.vin.back().scriptWitness = *scripts.second;
        }
    }
    if (coin_control.m_locktime) {
        txNew.nLockTime = coin_control.m_locktime.value();
        // If we have a locktime set, we can't use anti-fee-sniping
        use_anti_fee_sniping = false;
    }
    if (use_anti_fee_sniping) {
        DiscourageFeeSniping(txNew, rng_fast, wallet.chain(), wallet.GetLastBlockHash(), wallet.GetLastBlockHeight());
    }

    // Calculate the transaction fee
    TxSize tx_sizes = CalculateMaximumSignedTxSize(CTransaction(txNew), &wallet, &coin_control);
    int nBytes = tx_sizes.vsize;
    if (nBytes == -1) {
        return util::Error{_("Missing solving data for estimating transaction size")};
    }
    CAmount fee_needed = std::max(coin_selection_params.m_effective_feerate.GetFee(nBytes), GetMinFee(nBytes, current_time)) + result.GetTotalBumpFees();
    const CAmount output_value = CalculateOutputValue(txNew);
    Assume(recipients_sum + change_amount == output_value);
    CAmount current_fee = result.GetSelectedValue() - output_value;

    // Sanity check that the fee cannot be negative as that means we have more output value than input value
    if (current_fee < 0) {
        return util::Error{Untranslated(STR_INTERNAL_BUG("Fee paid < 0"))};
    }

    // If there is a change output and we overpay the fees then increase the change to match the fee needed
    if (change_pos && fee_needed < current_fee) {
        auto& change = txNew.vout.at(*change_pos);
        change.nValue += current_fee - fee_needed;
        current_fee = result.GetSelectedValue() - CalculateOutputValue(txNew);
        if (fee_needed != current_fee) {
            return util::Error{Untranslated(STR_INTERNAL_BUG("Change adjustment: Fee needed != fee paid"))};
        }
    }
    // Blackcoin: and if we don't pay enough fees, reduce the change
    else if (change_pos && fee_needed > current_fee) {
        auto& change = txNew.vout.at(*change_pos);
        change.nValue -= fee_needed - current_fee;
        current_fee = result.GetSelectedValue() - CalculateOutputValue(txNew);
        if (fee_needed != current_fee) {
            return util::Error{Untranslated(STR_INTERNAL_BUG("Change adjustment: Fee needed != fee paid"))};
        }
    }

    // Reduce output values for subtractFeeFromAmount
    if (coin_selection_params.m_subtract_fee_outputs) {
        CAmount to_reduce = fee_needed - current_fee;
        unsigned int i = 0;
        bool fFirst = true;
        for (const auto& recipient : vecSend)
        {
            if (change_pos && i == *change_pos) {
                ++i;
            }
            CTxOut& txout = txNew.vout[i];

            if (recipient.fSubtractFeeFromAmount)
            {
                txout.nValue -= to_reduce / outputs_to_subtract_fee_from; // Subtract fee equally from each selected recipient

                if (fFirst) // first receiver pays the remainder not divisible by output count
                {
                    fFirst = false;
                    txout.nValue -= to_reduce % outputs_to_subtract_fee_from;
                }

                // Error if this output is reduced to be below dust
                if (IsDust(txout, wallet.chain().relayDustFee())) {
                    if (txout.nValue < 0) {
                        return util::Error{_("The transaction amount is too small to pay the fee")};
                    } else {
                        return util::Error{_("The transaction amount is too small to send after the fee has been deducted")};
                    }
                }
            }
            ++i;
        }
        current_fee = result.GetSelectedValue() - CalculateOutputValue(txNew);
        if (fee_needed != current_fee) {
            return util::Error{Untranslated(STR_INTERNAL_BUG("SFFO: Fee needed != fee paid"))};
        }
    }

    // fee_needed should now always be less than or equal to the current fees that we pay.
    // If it is not, it is a bug.
    if (fee_needed > current_fee) {
        return util::Error{Untranslated(STR_INTERNAL_BUG("Fee needed > fee paid"))};
    }

    // Give up if change keypool ran out and change is required
    if (scriptChange.empty() && change_pos) {
        return util::Error{error};
    }

    if (sign && !wallet.SignTransaction(txNew)) {
        return util::Error{_("Signing transaction failed")};
    }

    // Return the constructed transaction data.
    CTransactionRef tx = MakeTransactionRef(std::move(txNew));

    // Limit size
    if ((sign && GetTransactionWeight(*tx) > MAX_STANDARD_TX_WEIGHT) ||
        (!sign && tx_sizes.weight > MAX_STANDARD_TX_WEIGHT))
    {
        return util::Error{_("Transaction too large")};
    }

    if (current_fee > wallet.m_default_max_tx_fee) {
        return util::Error{TransactionErrorString(TransactionError::MAX_FEE_EXCEEDED)};
    }

    if (gArgs.GetBoolArg("-walletrejectlongchains", DEFAULT_WALLET_REJECT_LONG_CHAINS)) {
        // Lastly, ensure this tx will pass the mempool's chain limits
        auto result = wallet.chain().checkChainLimits(tx);
        if (!result) {
            return util::Error{util::ErrorString(result)};
        }
    }

    // Before we return success, we assume any change key will be used to prevent
    // accidental reuse.
    reservedest.KeepDestination();

    wallet.WalletLogPrintf("Fee Calculation: Fee:%d Bytes:%u Needed:%d\n", current_fee, nBytes, fee_needed);
    return CreatedTransactionResult(tx, current_fee, change_pos);
}

util::Result<CreatedTransactionResult> CreateTransaction(
        CWallet& wallet,
        const std::vector<CRecipient>& vecSend,
        std::optional<unsigned int> change_pos,
        const CCoinControl& coin_control,
        bool sign)
{
    if (vecSend.empty()) {
        return util::Error{_("Transaction must have at least one recipient")};
    }

    if (std::any_of(vecSend.cbegin(), vecSend.cend(), [](const auto& recipient){ return recipient.nAmount < 0; })) {
        return util::Error{_("Transaction amounts must not be negative")};
    }

    LOCK(wallet.cs_wallet);

    auto res = CreateTransactionInternal(wallet, vecSend, change_pos, coin_control, sign);
    TRACE4(coin_selection, normal_create_tx_internal,
           wallet.GetName().c_str(),
           bool(res),
           res ? res->fee : 0,
           res && res->change_pos.has_value() ? int32_t(*res->change_pos) : -1);
    if (!res) return res;
    const auto& txr_ungrouped = *res;
    // try with avoidpartialspends unless it's enabled already
    if (txr_ungrouped.fee > 0 /* 0 means non-functional fee rate estimation */ && wallet.m_max_aps_fee > -1 && !coin_control.m_avoid_partial_spends) {
        TRACE1(coin_selection, attempting_aps_create_tx, wallet.GetName().c_str());
        CCoinControl tmp_cc = coin_control;
        tmp_cc.m_avoid_partial_spends = true;

        // Reuse the change destination from the first creation attempt to avoid skipping BIP44 indexes
        if (txr_ungrouped.change_pos) {
            ExtractDestination(txr_ungrouped.tx->vout[*txr_ungrouped.change_pos].scriptPubKey, tmp_cc.destChange);
        }

        auto txr_grouped = CreateTransactionInternal(wallet, vecSend, change_pos, tmp_cc, sign);
        // if fee of this alternative one is within the range of the max fee, we use this one
        const bool use_aps{txr_grouped.has_value() ? (txr_grouped->fee <= txr_ungrouped.fee + wallet.m_max_aps_fee) : false};
        TRACE5(coin_selection, aps_create_tx_internal,
               wallet.GetName().c_str(),
               use_aps,
               txr_grouped.has_value(),
               txr_grouped.has_value() ? txr_grouped->fee : 0,
               txr_grouped.has_value() && txr_grouped->change_pos.has_value() ? int32_t(*txr_grouped->change_pos) : -1);
        if (txr_grouped) {
            wallet.WalletLogPrintf("Fee non-grouped = %lld, grouped = %lld, using %s\n",
                txr_ungrouped.fee, txr_grouped->fee, use_aps ? "grouped" : "non-grouped");
            if (use_aps) return txr_grouped;
        }
    }
    return res;
}

util::Result<CreatedTransactionResult> FundTransaction(CWallet& wallet, const CMutableTransaction& tx, const std::vector<CRecipient>& vecSend, std::optional<unsigned int> change_pos, bool lockUnspents, CCoinControl coinControl)
{
    // We want to make sure tx.vout is not used now that we are passing outputs as a vector of recipients.
    // This sets us up to remove tx completely in a future PR in favor of passing the inputs directly.
    assert(tx.vout.empty());

    // Set the user desired locktime
    coinControl.m_locktime = tx.nLockTime;

    // Set the user desired version
    coinControl.m_version = tx.version;

    // Acquire the locks to prevent races to the new locked unspents between the
    // CreateTransaction call and LockCoin calls (when lockUnspents is true).
    LOCK(wallet.cs_wallet);

    // Fetch specified UTXOs from the UTXO set to get the scriptPubKeys and values of the outputs being selected
    // and to match with the given solving_data. Only used for non-wallet outputs.
    std::map<COutPoint, Coin> coins;
    for (const CTxIn& txin : tx.vin) {
        coins[txin.prevout]; // Create empty map entry keyed by prevout.
    }
    wallet.chain().findCoins(coins);

    for (const CTxIn& txin : tx.vin) {
        const auto& outPoint = txin.prevout;
        PreselectedInput& preset_txin = coinControl.Select(outPoint);
        if (!wallet.IsMine(outPoint)) {
            if (coins[outPoint].out.IsNull()) {
                return util::Error{_("Unable to find UTXO for external input")};
            }

            // The input was not in the wallet, but is in the UTXO set, so select as external
            preset_txin.SetTxOut(coins[outPoint].out);
        }
        preset_txin.SetSequence(txin.nSequence);
        preset_txin.SetScriptSig(txin.scriptSig);
        preset_txin.SetScriptWitness(txin.scriptWitness);
    }

    auto res = CreateTransaction(wallet, vecSend, change_pos, coinControl, false);
    if (!res) {
        return res;
    }

    if (lockUnspents) {
        for (const CTxIn& txin : res->tx->vin) {
            wallet.LockCoin(txin.prevout);
        }
    }

    return res;
}
} // namespace wallet<|MERGE_RESOLUTION|>--- conflicted
+++ resolved
@@ -147,7 +147,7 @@
     if (is_segwit) weight += 2;
 
     // Blackcoin: transaction weight should be increased for v1 transactions because of additional nTime field
-    if (tx.nVersion < 2)
+    if (tx.version < 2)
         weight += 4 * WITNESS_SCALE_FACTOR;
 
     // Add the size of the transaction outputs.
@@ -981,7 +981,7 @@
 
     FastRandomContext rng_fast;
     CMutableTransaction txNew; // The resulting transaction that we make
-    txNew.nVersion = std::stoi(gArgs.GetArg("-txversion", std::to_string(CTransaction::CURRENT_VERSION)));
+    txNew.version = std::stoi(gArgs.GetArg("-txversion", std::to_string(CTransaction::CURRENT_VERSION)));
 
     if (coin_control.m_version) {
         txNew.version = coin_control.m_version.value();
@@ -990,18 +990,13 @@
     CoinSelectionParams coin_selection_params{rng_fast}; // Parameters for coin selection, init with dummy
     coin_selection_params.m_avoid_partial_spends = coin_control.m_avoid_partial_spends;
     coin_selection_params.m_include_unsafe_inputs = coin_control.m_include_unsafe_inputs;
-<<<<<<< HEAD
-=======
     coin_selection_params.m_max_tx_weight = coin_control.m_max_tx_weight.value_or(MAX_STANDARD_TX_WEIGHT);
     int minimum_tx_weight = MIN_STANDARD_TX_NONWITNESS_SIZE * WITNESS_SCALE_FACTOR;
     if (coin_selection_params.m_max_tx_weight.value() < minimum_tx_weight || coin_selection_params.m_max_tx_weight.value() > MAX_STANDARD_TX_WEIGHT) {
         return util::Error{strprintf(_("Maximum transaction weight must be between %d and %d"), minimum_tx_weight, MAX_STANDARD_TX_WEIGHT)};
     }
-    // Set the long term feerate estimate to the wallet's consolidate feerate
-    coin_selection_params.m_long_term_feerate = wallet.m_consolidate_feerate;
     // Static vsize overhead + outputs vsize. 4 nVersion, 4 nLocktime, 1 input count, 1 witness overhead (dummy, flag, stack size)
     coin_selection_params.tx_noinputs_size = 10 + GetSizeOfCompactSize(vecSend.size()); // bytes for output count
->>>>>>> 89522379
 
     CAmount recipients_sum = 0;
     const OutputType change_type = wallet.TransactionChangeType(coin_control.m_change_type ? *coin_control.m_change_type : wallet.m_default_change_type, vecSend);
