--- conflicted
+++ resolved
@@ -147,7 +147,7 @@
     if (is_old_tx) weight += 4 * WITNESS_SCALE_FACTOR;
 
     // Add the size of the transaction outputs.
-    for (const auto& txo : tx.vout) weight += GetSerializeSize(txo, PROTOCOL_VERSION) * WITNESS_SCALE_FACTOR;
+    for (const auto& txo : tx.vout) weight += GetSerializeSize(txo) * WITNESS_SCALE_FACTOR;
 
     // Add the size of the transaction inputs as if they were signed.
     for (uint32_t i = 0; i < txouts.size(); i++) {
@@ -1148,12 +1148,8 @@
     // to avoid conflicting with other possible uses of nSequence,
     // and in the spirit of "smallest possible change from prior
     // behavior."
-<<<<<<< HEAD
-    const uint32_t nSequence{CTxIn::MAX_SEQUENCE_NONFINAL};
-=======
     bool use_anti_fee_sniping = true;
-    const uint32_t default_sequence{coin_control.m_signal_bip125_rbf.value_or(wallet.m_signal_rbf) ? MAX_BIP125_RBF_SEQUENCE : CTxIn::MAX_SEQUENCE_NONFINAL};
->>>>>>> c7885ecd
+    const uint32_t default_sequence{CTxIn::MAX_SEQUENCE_NONFINAL};
     for (const auto& coin : selected_coins) {
         std::optional<uint32_t> sequence = coin_control.GetSequence(coin->outpoint);
         if (sequence) {
@@ -1294,21 +1290,8 @@
     // accidental reuse.
     reservedest.KeepDestination();
 
-<<<<<<< HEAD
     wallet.WalletLogPrintf("Fee Calculation: Fee:%d Bytes:%u Needed:%d\n", current_fee, nBytes, fee_needed);
-    return CreatedTransactionResult(tx, current_fee, nChangePosInOut);
-=======
-    wallet.WalletLogPrintf("Coin Selection: Algorithm:%s, Waste Metric Score:%d\n", GetAlgorithmName(result.GetAlgo()), result.GetWaste());
-    wallet.WalletLogPrintf("Fee Calculation: Fee:%d Bytes:%u Tgt:%d (requested %d) Reason:\"%s\" Decay %.5f: Estimation: (%g - %g) %.2f%% %.1f/(%.1f %d mem %.1f out) Fail: (%g - %g) %.2f%% %.1f/(%.1f %d mem %.1f out)\n",
-              current_fee, nBytes, feeCalc.returnedTarget, feeCalc.desiredTarget, StringForFeeReason(feeCalc.reason), feeCalc.est.decay,
-              feeCalc.est.pass.start, feeCalc.est.pass.end,
-              (feeCalc.est.pass.totalConfirmed + feeCalc.est.pass.inMempool + feeCalc.est.pass.leftMempool) > 0.0 ? 100 * feeCalc.est.pass.withinTarget / (feeCalc.est.pass.totalConfirmed + feeCalc.est.pass.inMempool + feeCalc.est.pass.leftMempool) : 0.0,
-              feeCalc.est.pass.withinTarget, feeCalc.est.pass.totalConfirmed, feeCalc.est.pass.inMempool, feeCalc.est.pass.leftMempool,
-              feeCalc.est.fail.start, feeCalc.est.fail.end,
-              (feeCalc.est.fail.totalConfirmed + feeCalc.est.fail.inMempool + feeCalc.est.fail.leftMempool) > 0.0 ? 100 * feeCalc.est.fail.withinTarget / (feeCalc.est.fail.totalConfirmed + feeCalc.est.fail.inMempool + feeCalc.est.fail.leftMempool) : 0.0,
-              feeCalc.est.fail.withinTarget, feeCalc.est.fail.totalConfirmed, feeCalc.est.fail.inMempool, feeCalc.est.fail.leftMempool);
-    return CreatedTransactionResult(tx, current_fee, change_pos, feeCalc);
->>>>>>> c7885ecd
+    return CreatedTransactionResult(tx, current_fee, change_pos);
 }
 
 util::Result<CreatedTransactionResult> CreateTransaction(
