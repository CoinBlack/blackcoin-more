--- conflicted
+++ resolved
@@ -50,11 +50,6 @@
                 if (it->path().filename() == "wallet.dat") {
                     // Found top-level wallet.dat file, add top level directory ""
                     // as a wallet.
-<<<<<<< HEAD
-                    paths.emplace_back();
-                } else {
-                    // Found top-level btree file not called wallet.dat. Current blackcoin
-=======
                     if (IsBDBFile(it->path())) {
                         paths.emplace_back(fs::path(), "bdb");
                     } else if (IsSQLiteFile(it->path())) {
@@ -62,7 +57,6 @@
                     }
                 } else if (IsBDBFile(it->path())) {
                     // Found top-level btree file not called wallet.dat. Current bitcoin
->>>>>>> 89522379
                     // software will never create these files but will allow them to be
                     // opened in a shared database environment for backwards compatibility.
                     // Add it to the list of available wallets.
