--- conflicted
+++ resolved
@@ -10,170 +10,7 @@
 
 #include <string>
 
-<<<<<<< HEAD
-#include <stdint.h>
-
-#ifndef WIN32
-#include <sys/stat.h>
-#endif
-
-#include <boost/filesystem.hpp>
-#include <boost/thread.hpp>
-#include <boost/version.hpp>
-
-using namespace std;
-
-
-unsigned int nWalletDBUpdated;
-
-
-//
-// CDB
-//
-
-CDBEnv bitdb;
-
-void CDBEnv::EnvShutdown()
-{
-    if (!fDbEnvInit)
-        return;
-
-    fDbEnvInit = false;
-    int ret = dbenv->close(0);
-    if (ret != 0)
-        LogPrintf("CDBEnv::EnvShutdown: Error %d shutting down database environment: %s\n", ret, DbEnv::strerror(ret));
-    if (!fMockDb)
-        DbEnv((u_int32_t)0).remove(strPath.c_str(), 0);
-}
-
-void CDBEnv::Reset()
-{
-    delete dbenv;
-    dbenv = new DbEnv(DB_CXX_NO_EXCEPTIONS);
-    fDbEnvInit = false;
-    fMockDb = false;
-}
-
-CDBEnv::CDBEnv() : dbenv(NULL)
-{
-    Reset();
-}
-
-CDBEnv::~CDBEnv()
-{
-    EnvShutdown();
-    delete dbenv;
-    dbenv = NULL;
-}
-
-void CDBEnv::Close()
-{
-    EnvShutdown();
-}
-
-bool CDBEnv::Open(const boost::filesystem::path& pathIn)
-{
-    if (fDbEnvInit)
-        return true;
-
-    boost::this_thread::interruption_point();
-
-    strPath = pathIn.string();
-    boost::filesystem::path pathLogDir = pathIn / "database";
-    TryCreateDirectory(pathLogDir);
-    boost::filesystem::path pathErrorFile = pathIn / "db.log";
-    LogPrintf("CDBEnv::Open: LogDir=%s ErrorFile=%s\n", pathLogDir.string(), pathErrorFile.string());
-
-    unsigned int nEnvFlags = 0;
-    if (GetBoolArg("-privdb", DEFAULT_WALLET_PRIVDB))
-        nEnvFlags |= DB_PRIVATE;
-
-    dbenv->set_lg_dir(pathLogDir.string().c_str());
-    dbenv->set_cachesize(0, 0x100000, 1); // 1 MiB should be enough for just the wallet
-    dbenv->set_lg_bsize(0x10000);
-    dbenv->set_lg_max(1048576);
-    dbenv->set_lk_max_locks(40000);
-    dbenv->set_lk_max_objects(40000);
-    dbenv->set_errfile(fopen(pathErrorFile.string().c_str(), "a")); /// debug
-    dbenv->set_flags(DB_AUTO_COMMIT, 1);
-    dbenv->set_flags(DB_TXN_WRITE_NOSYNC, 1);
-    dbenv->log_set_config(DB_LOG_AUTO_REMOVE, 1);
-    int ret = dbenv->open(strPath.c_str(),
-                         DB_CREATE |
-                             DB_INIT_LOCK |
-                             DB_INIT_LOG |
-                             DB_INIT_MPOOL |
-                             DB_INIT_TXN |
-                             DB_THREAD |
-                             DB_RECOVER |
-                             nEnvFlags,
-                         S_IRUSR | S_IWUSR);
-    if (ret != 0)
-        return error("CDBEnv::Open: Error %d opening database environment: %s\n", ret, DbEnv::strerror(ret));
-
-    fDbEnvInit = true;
-    fMockDb = false;
-    return true;
-}
-
-void CDBEnv::MakeMock()
-{
-    if (fDbEnvInit)
-        throw runtime_error("CDBEnv::MakeMock: Already initialized");
-
-    boost::this_thread::interruption_point();
-
-    LogPrint("db", "CDBEnv::MakeMock\n");
-
-    dbenv->set_cachesize(1, 0, 1);
-    dbenv->set_lg_bsize(10485760 * 4);
-    dbenv->set_lg_max(10485760);
-    dbenv->set_lk_max_locks(10000);
-    dbenv->set_lk_max_objects(10000);
-    dbenv->set_flags(DB_AUTO_COMMIT, 1);
-    dbenv->log_set_config(DB_LOG_IN_MEMORY, 1);
-    int ret = dbenv->open(NULL,
-                         DB_CREATE |
-                             DB_INIT_LOCK |
-                             DB_INIT_LOG |
-                             DB_INIT_MPOOL |
-                             DB_INIT_TXN |
-                             DB_THREAD |
-                             DB_PRIVATE,
-                         S_IRUSR | S_IWUSR);
-    if (ret > 0)
-        throw runtime_error(strprintf("CDBEnv::MakeMock: Error %d opening database environment.", ret));
-
-    fDbEnvInit = true;
-    fMockDb = true;
-}
-
-CDBEnv::VerifyResult CDBEnv::Verify(const std::string& strFile, bool (*recoverFunc)(CDBEnv& dbenv, const std::string& strFile))
-{
-    LOCK(cs_db);
-    assert(mapFileUseCount.count(strFile) == 0);
-
-    Db db(dbenv, 0);
-    int result = db.verify(strFile.c_str(), NULL, NULL, 0);
-    if (result == 0)
-        return VERIFY_OK;
-    else if (recoverFunc == NULL)
-        return RECOVER_FAIL;
-
-    // Try to recover:
-    bool fRecovered = (*recoverFunc)(*this, strFile);
-    return (fRecovered ? RECOVER_OK : RECOVER_FAIL);
-}
-
-/* End of headers, beginning of key/value data */
-static const char *HEADER_END = "HEADER=END";
-/* End of key/value data */
-static const char *DATA_END = "DATA=END";
-
-bool CDBEnv::Salvage(const std::string& strFile, bool fAggressive, std::vector<CDBEnv::KeyValPair>& vResult)
-=======
 std::vector<fs::path> ListDatabases(const fs::path& wallet_dir)
->>>>>>> 61646189
 {
     const size_t offset = wallet_dir.string().size() + (wallet_dir == wallet_dir.root_name() ? 0 : 1);
     std::vector<fs::path> paths;
@@ -237,65 +74,7 @@
 
 fs::path SQLiteDataFile(const fs::path& path)
 {
-<<<<<<< HEAD
-    int ret;
-    fReadOnly = (!strchr(pszMode, '+') && !strchr(pszMode, 'w'));
-    fFlushOnClose = fFlushOnCloseIn;
-    if (strFilename.empty())
-        return;
-
-    bool fCreate = strchr(pszMode, 'c') != NULL;
-    unsigned int nFlags = DB_THREAD;
-    if (fCreate)
-        nFlags |= DB_CREATE;
-
-    {
-        LOCK(bitdb.cs_db);
-        if (!bitdb.Open(GetDataDir()))
-            throw runtime_error("CDB: Failed to open database environment.");
-
-        strFile = strFilename;
-        ++bitdb.mapFileUseCount[strFile];
-        pdb = bitdb.mapDb[strFile];
-        if (pdb == NULL) {
-            pdb = new Db(bitdb.dbenv, 0);
-
-            bool fMockDb = bitdb.IsMock();
-            if (fMockDb) {
-                DbMpoolFile* mpf = pdb->get_mpf();
-                ret = mpf->set_flags(DB_MPOOL_NOFILE, 1);
-                if (ret != 0)
-                    throw runtime_error(strprintf("CDB: Failed to configure for no temp file backing for database %s", strFile));
-            }
-
-            ret = pdb->open(NULL,                               // Txn pointer
-                            fMockDb ? NULL : strFile.c_str(),   // Filename
-                            fMockDb ? strFile.c_str() : "main", // Logical db name
-                            DB_BTREE,                           // Database type
-                            nFlags,                             // Flags
-                            0);
-
-            if (ret != 0) {
-                delete pdb;
-                pdb = NULL;
-                --bitdb.mapFileUseCount[strFile];
-                strFile = "";
-                throw runtime_error(strprintf("CDB: Error %d, can't open database %s", ret, strFilename));
-            }
-
-            if (fCreate && !Exists(string("version"))) {
-                bool fTmp = fReadOnly;
-                fReadOnly = false;
-                WriteVersion(CLIENT_VERSION);
-                fReadOnly = fTmp;
-            }
-
-            bitdb.mapDb[strFile] = pdb;
-        }
-    }
-=======
     return path / "wallet.dat";
->>>>>>> 61646189
 }
 
 bool IsBDBFile(const fs::path& path)
