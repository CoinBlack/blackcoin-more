--- conflicted
+++ resolved
@@ -206,18 +206,10 @@
 {
     CTransactionRef tx;
     CAmount fee;
-<<<<<<< HEAD
-    int change_pos;
-
-    CreatedTransactionResult(CTransactionRef _tx, CAmount _fee, int _change_pos)
+    std::optional<unsigned int> change_pos;
+
+    CreatedTransactionResult(CTransactionRef _tx, CAmount _fee, std::optional<unsigned int> _change_pos)
         : tx(_tx), fee(_fee), change_pos(_change_pos) {}
-=======
-    FeeCalculation fee_calc;
-    std::optional<unsigned int> change_pos;
-
-    CreatedTransactionResult(CTransactionRef _tx, CAmount _fee, std::optional<unsigned int> _change_pos, const FeeCalculation& _fee_calc)
-        : tx(_tx), fee(_fee), fee_calc(_fee_calc), change_pos(_change_pos) {}
->>>>>>> c7885ecd
 };
 
 /**
