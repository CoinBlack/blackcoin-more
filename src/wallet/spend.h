// Copyright (c) 2021-2022 The Bitcoin Core developers
// Distributed under the MIT software license, see the accompanying
// file COPYING or http://www.opensource.org/licenses/mit-license.php.

#ifndef BITCOIN_WALLET_SPEND_H
#define BITCOIN_WALLET_SPEND_H

#include <consensus/amount.h>
#include <policy/fees.h> // for FeeCalculation
#include <util/result.h>
#include <wallet/coinselection.h>
#include <wallet/transaction.h>
#include <wallet/wallet.h>

#include <optional>

namespace wallet {
/** Get the marginal bytes if spending the specified output from this transaction.
 * Use CoinControl to determine whether to expect signature grinding when calculating the size of the input spend. */
int CalculateMaximumSignedInputSize(const CTxOut& txout, const CWallet* pwallet, const CCoinControl* coin_control);
int CalculateMaximumSignedInputSize(const CTxOut& txout, const COutPoint outpoint, const SigningProvider* pwallet, bool can_grind_r, const CCoinControl* coin_control);
struct TxSize {
    int64_t vsize{-1};
    int64_t weight{-1};
};

/** Calculate the size of the transaction using CoinControl to determine
 * whether to expect signature grinding when calculating the size of the input spend. */
TxSize CalculateMaximumSignedTxSize(const CTransaction& tx, const CWallet* wallet, const std::vector<CTxOut>& txouts, const CCoinControl* coin_control = nullptr);
TxSize CalculateMaximumSignedTxSize(const CTransaction& tx, const CWallet* wallet, const CCoinControl* coin_control = nullptr) EXCLUSIVE_LOCKS_REQUIRED(wallet->cs_wallet);

/**
 * COutputs available for spending, stored by OutputType.
 * This struct is really just a wrapper around OutputType vectors with a convenient
 * method for concatenating and returning all COutputs as one vector.
 *
 * Size(), Clear(), Erase(), Shuffle(), and Add() methods are implemented to
 * allow easy interaction with the struct.
 */
struct CoinsResult {
    std::map<OutputType, std::vector<COutput>> coins;

    /** Concatenate and return all COutputs as one vector */
    std::vector<COutput> All() const;

    /** The following methods are provided so that CoinsResult can mimic a vector,
     * i.e., methods can work with individual OutputType vectors or on the entire object */
    size_t Size() const;
    /** Return how many different output types this struct stores */
    size_t TypesCount() const { return coins.size(); }
    void Clear();
    void Erase(const std::unordered_set<COutPoint, SaltedOutpointHasher>& coins_to_remove);
    void Shuffle(FastRandomContext& rng_fast);
    void Add(OutputType type, const COutput& out);

    CAmount GetTotalAmount() { return total_amount; }
    std::optional<CAmount> GetEffectiveTotalAmount() {return total_effective_amount; }

private:
    /** Sum of all available coins raw value */
    CAmount total_amount{0};
    /** Sum of all available coins effective value (each output value minus fees required to spend it) */
    std::optional<CAmount> total_effective_amount{0};
};

struct CoinFilterParams {
    // Outputs below the minimum amount will not get selected
    CAmount min_amount{1};
    // Outputs above the maximum amount will not get selected
    CAmount max_amount{MAX_MONEY};
    // Return outputs until the minimum sum amount is covered
    CAmount min_sum_amount{MAX_MONEY};
    // Maximum number of outputs that can be returned
    uint64_t max_count{0};
    // By default, return only spendable outputs
    bool only_spendable{true};
    // By default, do not include immature coinbase outputs
    bool include_immature_coinbase{false};
    // By default, skip locked UTXOs
    bool skip_locked{true};
};

/**
 * Populate the CoinsResult struct with vectors of available COutputs, organized by OutputType.
 */
CoinsResult AvailableCoins(const CWallet& wallet,
                           const CCoinControl* coinControl = nullptr,
                           std::optional<CFeeRate> feerate = std::nullopt,
                           const CoinFilterParams& params = {}) EXCLUSIVE_LOCKS_REQUIRED(wallet.cs_wallet);

/**
 * Wrapper function for AvailableCoins which skips the `feerate` and `CoinFilterParams::only_spendable` parameters. Use this function
 * to list all available coins (e.g. listunspent RPC) while not intending to fund a transaction.
 */
CoinsResult AvailableCoinsListUnspent(const CWallet& wallet, const CCoinControl* coinControl = nullptr, CoinFilterParams params = {}) EXCLUSIVE_LOCKS_REQUIRED(wallet.cs_wallet);

/**
 * Find non-change parent output.
 */
const CTxOut& FindNonChangeParentOutput(const CWallet& wallet, const COutPoint& outpoint) EXCLUSIVE_LOCKS_REQUIRED(wallet.cs_wallet);

/**
 * Return list of available coins and locked coins grouped by non-change output address.
 */
std::map<CTxDestination, std::vector<COutput>> ListCoins(const CWallet& wallet) EXCLUSIVE_LOCKS_REQUIRED(wallet.cs_wallet);

struct SelectionFilter {
    CoinEligibilityFilter filter;
    bool allow_mixed_output_types{true};
};

/**
* Group coins by the provided filters.
*/
FilteredOutputGroups GroupOutputs(const CWallet& wallet,
                          const CoinsResult& coins,
                          const CoinSelectionParams& coin_sel_params,
                          const std::vector<SelectionFilter>& filters);

/**
 * Attempt to find a valid input set that preserves privacy by not mixing OutputTypes.
 * `ChooseSelectionResult()` will be called on each OutputType individually and the best
 * the solution (according to the waste metric) will be chosen. If a valid input cannot be found from any
 * single OutputType, fallback to running `ChooseSelectionResult()` over all available coins.
 *
 * param@[in]  nTargetValue              The target value
 * param@[in]  groups                    The grouped outputs mapped by coin eligibility filters
 * param@[in]  coin_selection_params     Parameters for the coin selection
 * param@[in]  allow_mixed_output_types  Relax restriction that SelectionResults must be of the same OutputType
 * returns                               If successful, a SelectionResult containing the input set
 *                                       If failed, returns (1) an empty error message if the target was not reached (general "Insufficient funds")
 *                                                  or (2) an specific error message if there was something particularly wrong (e.g. a selection
 *                                                  result that surpassed the tx max weight size).
 */
util::Result<SelectionResult> AttemptSelection(const CAmount& nTargetValue, OutputGroupTypeMap& groups,
                        const CoinSelectionParams& coin_selection_params, bool allow_mixed_output_types);

/**
 * Attempt to find a valid input set that meets the provided eligibility filter and target.
 * Multiple coin selection algorithms will be run and the input set that produces the least waste
 * (according to the waste metric) will be chosen.
 *
 * param@[in]  nTargetValue              The target value
 * param@[in]  groups                    The struct containing the outputs grouped by script and divided by (1) positive only outputs and (2) all outputs (positive + negative).
 * param@[in]  coin_selection_params     Parameters for the coin selection
 * returns                               If successful, a SelectionResult containing the input set
 *                                       If failed, returns (1) an empty error message if the target was not reached (general "Insufficient funds")
 *                                                  or (2) an specific error message if there was something particularly wrong (e.g. a selection
 *                                                  result that surpassed the tx max weight size).
 */
util::Result<SelectionResult> ChooseSelectionResult(const CAmount& nTargetValue, Groups& groups, const CoinSelectionParams& coin_selection_params);

// User manually selected inputs that must be part of the transaction
struct PreSelectedInputs
{
    std::set<std::shared_ptr<COutput>> coins;
    // If subtract fee from outputs is disabled, the 'total_amount'
    // will be the sum of each output effective value
    // instead of the sum of the outputs amount
    CAmount total_amount{0};

    void Insert(const COutput& output, bool subtract_fee_outputs)
    {
        if (subtract_fee_outputs) {
            total_amount += output.txout.nValue;
        } else {
            total_amount += output.GetEffectiveValue();
        }
        coins.insert(std::make_shared<COutput>(output));
    }
};

/**
 * Fetch and validate coin control selected inputs.
 * Coins could be internal (from the wallet) or external.
*/
util::Result<PreSelectedInputs> FetchSelectedInputs(const CWallet& wallet, const CCoinControl& coin_control,
                                                    const CoinSelectionParams& coin_selection_params) EXCLUSIVE_LOCKS_REQUIRED(wallet.cs_wallet);

/**
 * Select a set of coins such that nTargetValue is met; never select unconfirmed coins if they are not ours
 * param@[in]   wallet                 The wallet which provides data necessary to spend the selected coins
 * param@[in]   available_coins        The struct of coins, organized by OutputType, available for selection prior to filtering
 * param@[in]   nTargetValue           The target value
 * param@[in]   coin_selection_params  Parameters for this coin selection such as feerates, whether to avoid partial spends,
 *                                     and whether to subtract the fee from the outputs.
 * returns                             If successful, a SelectionResult containing the selected coins
 *                                     If failed, returns (1) an empty error message if the target was not reached (general "Insufficient funds")
 *                                                or (2) an specific error message if there was something particularly wrong (e.g. a selection
 *                                                result that surpassed the tx max weight size).
 */
util::Result<SelectionResult> AutomaticCoinSelection(const CWallet& wallet, CoinsResult& available_coins, const CAmount& nTargetValue,
                 const CoinSelectionParams& coin_selection_params) EXCLUSIVE_LOCKS_REQUIRED(wallet.cs_wallet);

/**
 * Select all coins from coin_control, and if coin_control 'm_allow_other_inputs=true', call 'AutomaticCoinSelection' to
 * select a set of coins such that nTargetValue - pre_set_inputs.total_amount is met.
 */
util::Result<SelectionResult> SelectCoins(const CWallet& wallet, CoinsResult& available_coins, const PreSelectedInputs& pre_set_inputs,
                                          const CAmount& nTargetValue, const CCoinControl& coin_control,
                                          const CoinSelectionParams& coin_selection_params) EXCLUSIVE_LOCKS_REQUIRED(wallet.cs_wallet);

struct CreatedTransactionResult
{
    CTransactionRef tx;
    CAmount fee;
    FeeCalculation fee_calc;
    int change_pos;

    CreatedTransactionResult(CTransactionRef _tx, CAmount _fee, int _change_pos, const FeeCalculation& _fee_calc)
        : tx(_tx), fee(_fee), fee_calc(_fee_calc), change_pos(_change_pos) {}
};

/**
 * Create a new transaction paying the recipients with a set of coins
 * selected by SelectCoins(); Also create the change output, when needed
 * @note passing change_pos as -1 will result in setting a random position
 */
<<<<<<< HEAD
bool CreateTransaction(CWallet& wallet, const std::vector<CRecipient>& vecSend, CTransactionRef& tx, CAmount& nFeeRet, int& nChangePosInOut, bilingual_str& error, const CCoinControl& coin_control, CAmount& fee_calc_out, bool sign = true);
=======
util::Result<CreatedTransactionResult> CreateTransaction(CWallet& wallet, const std::vector<CRecipient>& vecSend, int change_pos, const CCoinControl& coin_control, bool sign = true);
>>>>>>> 88259837

/**
 * Insert additional inputs into the transaction by
 * calling CreateTransaction();
 */
bool FundTransaction(CWallet& wallet, CMutableTransaction& tx, CAmount& nFeeRet, int& nChangePosInOut, bilingual_str& error, bool lockUnspents, const std::set<int>& setSubtractFeeFromOutputs, CCoinControl);
} // namespace wallet

#endif // BITCOIN_WALLET_SPEND_H<|MERGE_RESOLUTION|>--- conflicted
+++ resolved
@@ -88,6 +88,11 @@
                            std::optional<CFeeRate> feerate = std::nullopt,
                            const CoinFilterParams& params = {}) EXCLUSIVE_LOCKS_REQUIRED(wallet.cs_wallet);
 
+void AvailableCoinsForStaking(const CWallet& wallet,
+                           std::vector<std::pair<const CWalletTx*, unsigned int> >& vCoins,
+                           const CCoinControl* coinControl = nullptr,
+                           const CoinFilterParams& params = {}) EXCLUSIVE_LOCKS_REQUIRED(wallet.cs_wallet);
+
 /**
  * Wrapper function for AvailableCoins which skips the `feerate` and `CoinFilterParams::only_spendable` parameters. Use this function
  * to list all available coins (e.g. listunspent RPC) while not intending to fund a transaction.
@@ -204,11 +209,10 @@
 {
     CTransactionRef tx;
     CAmount fee;
-    FeeCalculation fee_calc;
     int change_pos;
 
-    CreatedTransactionResult(CTransactionRef _tx, CAmount _fee, int _change_pos, const FeeCalculation& _fee_calc)
-        : tx(_tx), fee(_fee), fee_calc(_fee_calc), change_pos(_change_pos) {}
+    CreatedTransactionResult(CTransactionRef _tx, CAmount _fee, int _change_pos)
+        : tx(_tx), fee(_fee), change_pos(_change_pos) {}
 };
 
 /**
@@ -216,11 +220,7 @@
  * selected by SelectCoins(); Also create the change output, when needed
  * @note passing change_pos as -1 will result in setting a random position
  */
-<<<<<<< HEAD
-bool CreateTransaction(CWallet& wallet, const std::vector<CRecipient>& vecSend, CTransactionRef& tx, CAmount& nFeeRet, int& nChangePosInOut, bilingual_str& error, const CCoinControl& coin_control, CAmount& fee_calc_out, bool sign = true);
-=======
 util::Result<CreatedTransactionResult> CreateTransaction(CWallet& wallet, const std::vector<CRecipient>& vecSend, int change_pos, const CCoinControl& coin_control, bool sign = true);
->>>>>>> 88259837
 
 /**
  * Insert additional inputs into the transaction by
