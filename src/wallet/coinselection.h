--- conflicted
+++ resolved
@@ -174,15 +174,9 @@
     /** The maximum weight for this transaction. */
     std::optional<int> m_max_tx_weight{std::nullopt};
 
-<<<<<<< HEAD
-    CoinSelectionParams(FastRandomContext& rng_fast, size_t change_output_size, size_t change_spend_size,
-                        CFeeRate effective_feerate, CFeeRate discard_feerate, size_t tx_noinputs_size, bool avoid_partial)
-=======
     CoinSelectionParams(FastRandomContext& rng_fast, int change_output_size, int change_spend_size,
-                        CAmount min_change_target, CFeeRate effective_feerate,
-                        CFeeRate long_term_feerate, CFeeRate discard_feerate, int tx_noinputs_size, bool avoid_partial,
+                        CFeeRate effective_feerate, CFeeRate discard_feerate, int tx_noinputs_size, bool avoid_partial,
                         std::optional<int> max_tx_weight = std::nullopt)
->>>>>>> 89522379
         : rng_fast{rng_fast},
           change_output_size(change_output_size),
           change_spend_size(change_spend_size),
