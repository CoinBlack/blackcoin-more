// Copyright (c) 2009-2010 Satoshi Nakamoto
// Copyright (c) 2009-2022 The Bitcoin Core developers
// Distributed under the MIT software license, see the accompanying
// file COPYING or http://www.opensource.org/licenses/mit-license.php.

#include <wallet/wallet.h>

#if defined(HAVE_CONFIG_H)
#include <config/bitcoin-config.h>
#endif
#include <addresstype.h>
#include <blockfilter.h>
#include <chain.h>
#include <coins.h>
#include <common/args.h>
#include <common/settings.h>
#include <common/system.h>
#include <consensus/amount.h>
#include <consensus/consensus.h>
#include <consensus/validation.h>
#include <external_signer.h>
#include <index/disktxpos.h>
#include <index/txindex.h>
#include <interfaces/chain.h>
#include <interfaces/handler.h>
#include <interfaces/wallet.h>
#include <kernel/chain.h>
#include <kernel/mempool_removal_reason.h>
#include <key.h>
#include <key_io.h>
#include <logging.h>
#include <node/miner.h>
#include <outputtype.h>
#include <policy/feerate.h>
#include <primitives/block.h>
#include <primitives/transaction.h>
#include <psbt.h>
#include <pubkey.h>
#include <random.h>
#include <script/descriptor.h>
#include <script/interpreter.h>
#include <script/script.h>
#include <script/sign.h>
#include <script/signingprovider.h>
#include <script/solver.h>
#include <serialize.h>
#include <span.h>
#include <streams.h>
#include <support/allocators/secure.h>
#include <support/allocators/zeroafterfree.h>
#include <support/cleanse.h>
#include <sync.h>
#include <tinyformat.h>
#include <uint256.h>
#include <univalue.h>
#include <util/check.h>
#include <util/error.h>
#include <util/fs.h>
#include <util/fs_helpers.h>
#include <util/message.h>
#include <util/moneystr.h>
#include <util/result.h>
#include <util/string.h>
#include <util/time.h>
#include <util/translation.h>
#include <wallet/coincontrol.h>
#include <wallet/context.h>
#include <wallet/crypter.h>
#include <wallet/db.h>
#include <wallet/external_signer_scriptpubkeyman.h>
#include <wallet/scriptpubkeyman.h>
#include <wallet/transaction.h>
#include <wallet/types.h>
#include <wallet/walletdb.h>
#include <wallet/walletutil.h>

#include <algorithm>
#include <cassert>
#include <condition_variable>
#include <exception>
#include <optional>
#include <stdexcept>
#include <thread>
#include <tuple>
#include <variant>

struct KeyOriginInfo;

using interfaces::FoundBlock;

namespace wallet {

bool AddWalletSetting(interfaces::Chain& chain, const std::string& wallet_name)
{
    common::SettingsValue setting_value = chain.getRwSetting("wallet");
    if (!setting_value.isArray()) setting_value.setArray();
    for (const common::SettingsValue& value : setting_value.getValues()) {
        if (value.isStr() && value.get_str() == wallet_name) return true;
    }
    setting_value.push_back(wallet_name);
    return chain.updateRwSetting("wallet", setting_value);
}

bool RemoveWalletSetting(interfaces::Chain& chain, const std::string& wallet_name)
{
    common::SettingsValue setting_value = chain.getRwSetting("wallet");
    if (!setting_value.isArray()) return true;
    common::SettingsValue new_value(common::SettingsValue::VARR);
    for (const common::SettingsValue& value : setting_value.getValues()) {
        if (!value.isStr() || value.get_str() != wallet_name) new_value.push_back(value);
    }
    if (new_value.size() == setting_value.size()) return true;
    return chain.updateRwSetting("wallet", new_value);
}

static void UpdateWalletSetting(interfaces::Chain& chain,
                                const std::string& wallet_name,
                                std::optional<bool> load_on_startup,
                                std::vector<bilingual_str>& warnings)
{
    if (!load_on_startup) return;
    if (load_on_startup.value() && !AddWalletSetting(chain, wallet_name)) {
        warnings.emplace_back(Untranslated("Wallet load on startup setting could not be updated, so wallet may not be loaded next node startup."));
    } else if (!load_on_startup.value() && !RemoveWalletSetting(chain, wallet_name)) {
        warnings.emplace_back(Untranslated("Wallet load on startup setting could not be updated, so wallet may still be loaded next node startup."));
    }
}

/**
 * Refresh mempool status so the wallet is in an internally consistent state and
 * immediately knows the transaction's status: Whether it can be considered
 * trusted and is eligible to be abandoned ...
 */
static void RefreshMempoolStatus(CWalletTx& tx, interfaces::Chain& chain)
{
    if (chain.isInMempool(tx.GetHash())) {
        tx.m_state = TxStateInMempool();
    } else if (tx.state<TxStateInMempool>()) {
        tx.m_state = TxStateInactive();
    }
}

bool AddWallet(WalletContext& context, const std::shared_ptr<CWallet>& wallet)
{
    LOCK(context.wallets_mutex);
    assert(wallet);
    std::vector<std::shared_ptr<CWallet>>::const_iterator i = std::find(context.wallets.begin(), context.wallets.end(), wallet);
    if (i != context.wallets.end()) return false;
    context.wallets.push_back(wallet);
    wallet->ConnectScriptPubKeyManNotifiers();
    wallet->NotifyCanGetAddressesChanged();
    return true;
}

bool RemoveWallet(WalletContext& context, const std::shared_ptr<CWallet>& wallet, std::optional<bool> load_on_start, std::vector<bilingual_str>& warnings)
{
    assert(wallet);

    interfaces::Chain& chain = wallet->chain();
    std::string name = wallet->GetName();

    // Unregister with the validation interface which also drops shared pointers.
    wallet->m_chain_notifications_handler.reset();
    LOCK(context.wallets_mutex);
    std::vector<std::shared_ptr<CWallet>>::iterator i = std::find(context.wallets.begin(), context.wallets.end(), wallet);
    if (i == context.wallets.end()) return false;
    context.wallets.erase(i);

    // Write the wallet setting
    UpdateWalletSetting(chain, name, load_on_start, warnings);

    return true;
}

bool RemoveWallet(WalletContext& context, const std::shared_ptr<CWallet>& wallet, std::optional<bool> load_on_start)
{
    std::vector<bilingual_str> warnings;
    return RemoveWallet(context, wallet, load_on_start, warnings);
}

std::vector<std::shared_ptr<CWallet>> GetWallets(WalletContext& context)
{
    LOCK(context.wallets_mutex);
    return context.wallets;
}

std::shared_ptr<CWallet> GetDefaultWallet(WalletContext& context, size_t& count)
{
    LOCK(context.wallets_mutex);
    count = context.wallets.size();
    return count == 1 ? context.wallets[0] : nullptr;
}

std::shared_ptr<CWallet> GetWallet(WalletContext& context, const std::string& name)
{
    LOCK(context.wallets_mutex);
    for (const std::shared_ptr<CWallet>& wallet : context.wallets) {
        if (wallet->GetName() == name) return wallet;
    }
    return nullptr;
}

std::unique_ptr<interfaces::Handler> HandleLoadWallet(WalletContext& context, LoadWalletFn load_wallet)
{
    LOCK(context.wallets_mutex);
    auto it = context.wallet_load_fns.emplace(context.wallet_load_fns.end(), std::move(load_wallet));
    return interfaces::MakeCleanupHandler([&context, it] { LOCK(context.wallets_mutex); context.wallet_load_fns.erase(it); });
}

void NotifyWalletLoaded(WalletContext& context, const std::shared_ptr<CWallet>& wallet)
{
    LOCK(context.wallets_mutex);
    for (auto& load_wallet : context.wallet_load_fns) {
        load_wallet(interfaces::MakeWallet(context, wallet));
    }
}

static GlobalMutex g_loading_wallet_mutex;
static GlobalMutex g_wallet_release_mutex;
static std::condition_variable g_wallet_release_cv;
static std::set<std::string> g_loading_wallet_set GUARDED_BY(g_loading_wallet_mutex);
static std::set<std::string> g_unloading_wallet_set GUARDED_BY(g_wallet_release_mutex);

// Custom deleter for shared_ptr<CWallet>.
static void ReleaseWallet(CWallet* wallet)
{
    const std::string name = wallet->GetName();
    wallet->WalletLogPrintf("Releasing wallet\n");
    wallet->Flush();
    delete wallet;
    // Wallet is now released, notify UnloadWallet, if any.
    {
        LOCK(g_wallet_release_mutex);
        if (g_unloading_wallet_set.erase(name) == 0) {
            // UnloadWallet was not called for this wallet, all done.
            return;
        }
    }
    g_wallet_release_cv.notify_all();
}

void UnloadWallet(std::shared_ptr<CWallet>&& wallet)
{
    // Mark wallet for unloading.
    const std::string name = wallet->GetName();
    {
        LOCK(g_wallet_release_mutex);
        auto it = g_unloading_wallet_set.insert(name);
        assert(it.second);
    }
    // The wallet can be in use so it's not possible to explicitly unload here.
    // Notify the unload intent so that all remaining shared pointers are
    // released.
    wallet->NotifyUnload();

    // Time to ditch our shared_ptr and wait for ReleaseWallet call.
    wallet.reset();
    {
        WAIT_LOCK(g_wallet_release_mutex, lock);
        while (g_unloading_wallet_set.count(name) == 1) {
            g_wallet_release_cv.wait(lock);
        }
    }
}

namespace {
std::shared_ptr<CWallet> LoadWalletInternal(WalletContext& context, const std::string& name, std::optional<bool> load_on_start, const DatabaseOptions& options, DatabaseStatus& status, bilingual_str& error, std::vector<bilingual_str>& warnings)
{
    try {
        std::unique_ptr<WalletDatabase> database = MakeWalletDatabase(name, options, status, error);
        if (!database) {
            error = Untranslated("Wallet file verification failed.") + Untranslated(" ") + error;
            return nullptr;
        }

        context.chain->initMessage(_("Loading wallet…").translated);
        std::shared_ptr<CWallet> wallet = CWallet::Create(context, name, std::move(database), options.create_flags, error, warnings);
        if (!wallet) {
            error = Untranslated("Wallet loading failed.") + Untranslated(" ") + error;
            status = DatabaseStatus::FAILED_LOAD;
            return nullptr;
        }

        // Legacy wallets are being deprecated, warn if the loaded wallet is legacy
        if (!wallet->IsWalletFlagSet(WALLET_FLAG_DESCRIPTORS)) {
            warnings.push_back(_("Wallet loaded successfully. The legacy wallet type is being deprecated and support for creating and opening legacy wallets will be removed in the future. Legacy wallets can be migrated to a descriptor wallet with migratewallet."));
        }

        NotifyWalletLoaded(context, wallet);
        AddWallet(context, wallet);
        wallet->postInitProcess();

        // Write the wallet setting
        UpdateWalletSetting(*context.chain, name, load_on_start, warnings);

        return wallet;
    } catch (const std::runtime_error& e) {
        error = Untranslated(e.what());
        status = DatabaseStatus::FAILED_LOAD;
        return nullptr;
    }
}

class FastWalletRescanFilter
{
public:
    FastWalletRescanFilter(const CWallet& wallet) : m_wallet(wallet)
    {
        // fast rescanning via block filters is only supported by descriptor wallets right now
        assert(!m_wallet.IsLegacy());

        // create initial filter with scripts from all ScriptPubKeyMans
        for (auto spkm : m_wallet.GetAllScriptPubKeyMans()) {
            auto desc_spkm{dynamic_cast<DescriptorScriptPubKeyMan*>(spkm)};
            assert(desc_spkm != nullptr);
            AddScriptPubKeys(desc_spkm);
            // save each range descriptor's end for possible future filter updates
            if (desc_spkm->IsHDEnabled()) {
                m_last_range_ends.emplace(desc_spkm->GetID(), desc_spkm->GetEndRange());
            }
        }
    }

    void UpdateIfNeeded()
    {
        // repopulate filter with new scripts if top-up has happened since last iteration
        for (const auto& [desc_spkm_id, last_range_end] : m_last_range_ends) {
            auto desc_spkm{dynamic_cast<DescriptorScriptPubKeyMan*>(m_wallet.GetScriptPubKeyMan(desc_spkm_id))};
            assert(desc_spkm != nullptr);
            int32_t current_range_end{desc_spkm->GetEndRange()};
            if (current_range_end > last_range_end) {
                AddScriptPubKeys(desc_spkm, last_range_end);
                m_last_range_ends.at(desc_spkm->GetID()) = current_range_end;
            }
        }
    }

    std::optional<bool> MatchesBlock(const uint256& block_hash) const
    {
        return m_wallet.chain().blockFilterMatchesAny(BlockFilterType::BASIC, block_hash, m_filter_set);
    }

private:
    const CWallet& m_wallet;
    /** Map for keeping track of each range descriptor's last seen end range.
      * This information is used to detect whether new addresses were derived
      * (that is, if the current end range is larger than the saved end range)
      * after processing a block and hence a filter set update is needed to
      * take possible keypool top-ups into account.
      */
    std::map<uint256, int32_t> m_last_range_ends;
    GCSFilter::ElementSet m_filter_set;

    void AddScriptPubKeys(const DescriptorScriptPubKeyMan* desc_spkm, int32_t last_range_end = 0)
    {
        for (const auto& script_pub_key : desc_spkm->GetScriptPubKeys(last_range_end)) {
            m_filter_set.emplace(script_pub_key.begin(), script_pub_key.end());
        }
    }
};
} // namespace

std::shared_ptr<CWallet> LoadWallet(WalletContext& context, const std::string& name, std::optional<bool> load_on_start, const DatabaseOptions& options, DatabaseStatus& status, bilingual_str& error, std::vector<bilingual_str>& warnings)
{
    auto result = WITH_LOCK(g_loading_wallet_mutex, return g_loading_wallet_set.insert(name));
    if (!result.second) {
        error = Untranslated("Wallet already loading.");
        status = DatabaseStatus::FAILED_LOAD;
        return nullptr;
    }
    auto wallet = LoadWalletInternal(context, name, load_on_start, options, status, error, warnings);
    WITH_LOCK(g_loading_wallet_mutex, g_loading_wallet_set.erase(result.first));
    return wallet;
}

std::shared_ptr<CWallet> CreateWallet(WalletContext& context, const std::string& name, std::optional<bool> load_on_start, DatabaseOptions& options, DatabaseStatus& status, bilingual_str& error, std::vector<bilingual_str>& warnings)
{
    uint64_t wallet_creation_flags = options.create_flags;
    const SecureString& passphrase = options.create_passphrase;

    if (wallet_creation_flags & WALLET_FLAG_DESCRIPTORS) options.require_format = DatabaseFormat::SQLITE;

    // Indicate that the wallet is actually supposed to be blank and not just blank to make it encrypted
    bool create_blank = (wallet_creation_flags & WALLET_FLAG_BLANK_WALLET);

    // Born encrypted wallets need to be created blank first.
    if (!passphrase.empty()) {
        wallet_creation_flags |= WALLET_FLAG_BLANK_WALLET;
    }

    // Private keys must be disabled for an external signer wallet
    if ((wallet_creation_flags & WALLET_FLAG_EXTERNAL_SIGNER) && !(wallet_creation_flags & WALLET_FLAG_DISABLE_PRIVATE_KEYS)) {
        error = Untranslated("Private keys must be disabled when using an external signer");
        status = DatabaseStatus::FAILED_CREATE;
        return nullptr;
    }

    // Descriptor support must be enabled for an external signer wallet
    if ((wallet_creation_flags & WALLET_FLAG_EXTERNAL_SIGNER) && !(wallet_creation_flags & WALLET_FLAG_DESCRIPTORS)) {
        error = Untranslated("Descriptor support must be enabled when using an external signer");
        status = DatabaseStatus::FAILED_CREATE;
        return nullptr;
    }

    // Do not allow a passphrase when private keys are disabled
    if (!passphrase.empty() && (wallet_creation_flags & WALLET_FLAG_DISABLE_PRIVATE_KEYS)) {
        error = Untranslated("Passphrase provided but private keys are disabled. A passphrase is only used to encrypt private keys, so cannot be used for wallets with private keys disabled.");
        status = DatabaseStatus::FAILED_CREATE;
        return nullptr;
    }

    // Wallet::Verify will check if we're trying to create a wallet with a duplicate name.
    std::unique_ptr<WalletDatabase> database = MakeWalletDatabase(name, options, status, error);
    if (!database) {
        error = Untranslated("Wallet file verification failed.") + Untranslated(" ") + error;
        status = DatabaseStatus::FAILED_VERIFY;
        return nullptr;
    }

    // Make the wallet
    context.chain->initMessage(_("Loading wallet…").translated);
    std::shared_ptr<CWallet> wallet = CWallet::Create(context, name, std::move(database), wallet_creation_flags, error, warnings);
    if (!wallet) {
        error = Untranslated("Wallet creation failed.") + Untranslated(" ") + error;
        status = DatabaseStatus::FAILED_CREATE;
        return nullptr;
    }

    // Encrypt the wallet
    if (!passphrase.empty() && !(wallet_creation_flags & WALLET_FLAG_DISABLE_PRIVATE_KEYS)) {
        if (!wallet->EncryptWallet(passphrase)) {
            error = Untranslated("Error: Wallet created but failed to encrypt.");
            status = DatabaseStatus::FAILED_ENCRYPT;
            return nullptr;
        }
        if (!create_blank) {
            // Unlock the wallet
            if (!wallet->Unlock(passphrase)) {
                error = Untranslated("Error: Wallet was encrypted but could not be unlocked");
                status = DatabaseStatus::FAILED_ENCRYPT;
                return nullptr;
            }

            // Set a seed for the wallet
            {
                LOCK(wallet->cs_wallet);
                if (wallet->IsWalletFlagSet(WALLET_FLAG_DESCRIPTORS)) {
                    wallet->SetupDescriptorScriptPubKeyMans();
                } else {
                    for (auto spk_man : wallet->GetActiveScriptPubKeyMans()) {
                        if (!spk_man->SetupGeneration()) {
                            error = Untranslated("Unable to generate initial keys");
                            status = DatabaseStatus::FAILED_CREATE;
                            return nullptr;
                        }
                    }
                }
            }

            // Relock the wallet
            wallet->Lock();
        }
    }

    NotifyWalletLoaded(context, wallet);
    AddWallet(context, wallet);
    wallet->postInitProcess();

    // Write the wallet settings
    UpdateWalletSetting(*context.chain, name, load_on_start, warnings);

    // Legacy wallets are being deprecated, warn if a newly created wallet is legacy
    if (!(wallet_creation_flags & WALLET_FLAG_DESCRIPTORS)) {
        warnings.push_back(_("Wallet created successfully. The legacy wallet type is being deprecated and support for creating and opening legacy wallets will be removed in the future."));
    }

    status = DatabaseStatus::SUCCESS;
    return wallet;
}

std::shared_ptr<CWallet> RestoreWallet(WalletContext& context, const fs::path& backup_file, const std::string& wallet_name, std::optional<bool> load_on_start, DatabaseStatus& status, bilingual_str& error, std::vector<bilingual_str>& warnings)
{
    DatabaseOptions options;
    ReadDatabaseArgs(*context.args, options);
    options.require_existing = true;

    const fs::path wallet_path = fsbridge::AbsPathJoin(GetWalletDir(), fs::u8path(wallet_name));
    auto wallet_file = wallet_path / "wallet.dat";
    std::shared_ptr<CWallet> wallet;

    try {
        if (!fs::exists(backup_file)) {
            error = Untranslated("Backup file does not exist");
            status = DatabaseStatus::FAILED_INVALID_BACKUP_FILE;
            return nullptr;
        }

        if (fs::exists(wallet_path) || !TryCreateDirectories(wallet_path)) {
            error = Untranslated(strprintf("Failed to create database path '%s'. Database already exists.", fs::PathToString(wallet_path)));
            status = DatabaseStatus::FAILED_ALREADY_EXISTS;
            return nullptr;
        }

        fs::copy_file(backup_file, wallet_file, fs::copy_options::none);

        wallet = LoadWallet(context, wallet_name, load_on_start, options, status, error, warnings);
    } catch (const std::exception& e) {
        assert(!wallet);
        if (!error.empty()) error += Untranslated("\n");
        error += strprintf(Untranslated("Unexpected exception: %s"), e.what());
    }
    if (!wallet) {
        fs::remove_all(wallet_path);
    }

    return wallet;
}

/** @defgroup mapWallet
 *
 * @{
 */

const CWalletTx* CWallet::GetWalletTx(const uint256& hash) const
{
    AssertLockHeld(cs_wallet);
    const auto it = mapWallet.find(hash);
    if (it == mapWallet.end())
        return nullptr;
    return &(it->second);
}

void CWallet::UpgradeKeyMetadata()
{
    if (IsLocked() || IsWalletFlagSet(WALLET_FLAG_KEY_ORIGIN_METADATA)) {
        return;
    }

    auto spk_man = GetLegacyScriptPubKeyMan();
    if (!spk_man) {
        return;
    }

    spk_man->UpgradeKeyMetadata();
    SetWalletFlag(WALLET_FLAG_KEY_ORIGIN_METADATA);
}

void CWallet::UpgradeDescriptorCache()
{
    if (!IsWalletFlagSet(WALLET_FLAG_DESCRIPTORS) || IsLocked() || IsWalletFlagSet(WALLET_FLAG_LAST_HARDENED_XPUB_CACHED)) {
        return;
    }

    for (ScriptPubKeyMan* spkm : GetAllScriptPubKeyMans()) {
        DescriptorScriptPubKeyMan* desc_spkm = dynamic_cast<DescriptorScriptPubKeyMan*>(spkm);
        desc_spkm->UpgradeDescriptorCache();
    }
    SetWalletFlag(WALLET_FLAG_LAST_HARDENED_XPUB_CACHED);
}

bool CWallet::Unlock(const SecureString& strWalletPassphrase)
{
    CCrypter crypter;
    CKeyingMaterial _vMasterKey;

    {
        LOCK(cs_wallet);
        for (const MasterKeyMap::value_type& pMasterKey : mapMasterKeys)
        {
            if(!crypter.SetKeyFromPassphrase(strWalletPassphrase, pMasterKey.second.vchSalt, pMasterKey.second.nDeriveIterations, pMasterKey.second.nDerivationMethod))
                return false;
            if (!crypter.Decrypt(pMasterKey.second.vchCryptedKey, _vMasterKey))
                continue; // try another master key
            if (Unlock(_vMasterKey)) {
                // Now that we've unlocked, upgrade the key metadata
                UpgradeKeyMetadata();
                // Now that we've unlocked, upgrade the descriptor cache
                UpgradeDescriptorCache();
                return true;
            }
        }
    }
    return false;
}

bool CWallet::ChangeWalletPassphrase(const SecureString& strOldWalletPassphrase, const SecureString& strNewWalletPassphrase)
{
    bool fWasLocked = IsLocked();

    {
        LOCK2(m_relock_mutex, cs_wallet);
        Lock();

        CCrypter crypter;
        CKeyingMaterial _vMasterKey;
        for (MasterKeyMap::value_type& pMasterKey : mapMasterKeys)
        {
            if(!crypter.SetKeyFromPassphrase(strOldWalletPassphrase, pMasterKey.second.vchSalt, pMasterKey.second.nDeriveIterations, pMasterKey.second.nDerivationMethod))
                return false;
            if (!crypter.Decrypt(pMasterKey.second.vchCryptedKey, _vMasterKey))
                return false;
            if (Unlock(_vMasterKey))
            {
                constexpr MillisecondsDouble target{100};
                auto start{SteadyClock::now()};
                crypter.SetKeyFromPassphrase(strNewWalletPassphrase, pMasterKey.second.vchSalt, pMasterKey.second.nDeriveIterations, pMasterKey.second.nDerivationMethod);
                pMasterKey.second.nDeriveIterations = static_cast<unsigned int>(pMasterKey.second.nDeriveIterations * target / (SteadyClock::now() - start));

                start = SteadyClock::now();
                crypter.SetKeyFromPassphrase(strNewWalletPassphrase, pMasterKey.second.vchSalt, pMasterKey.second.nDeriveIterations, pMasterKey.second.nDerivationMethod);
                pMasterKey.second.nDeriveIterations = (pMasterKey.second.nDeriveIterations + static_cast<unsigned int>(pMasterKey.second.nDeriveIterations * target / (SteadyClock::now() - start))) / 2;

                if (pMasterKey.second.nDeriveIterations < 25000)
                    pMasterKey.second.nDeriveIterations = 25000;

                WalletLogPrintf("Wallet passphrase changed to an nDeriveIterations of %i\n", pMasterKey.second.nDeriveIterations);

                if (!crypter.SetKeyFromPassphrase(strNewWalletPassphrase, pMasterKey.second.vchSalt, pMasterKey.second.nDeriveIterations, pMasterKey.second.nDerivationMethod))
                    return false;
                if (!crypter.Encrypt(_vMasterKey, pMasterKey.second.vchCryptedKey))
                    return false;
                WalletBatch(GetDatabase()).WriteMasterKey(pMasterKey.first, pMasterKey.second);
                if (fWasLocked)
                    Lock();
                return true;
            }
        }
    }

    return false;
}

void CWallet::chainStateFlushed(ChainstateRole role, const CBlockLocator& loc)
{
    // Don't update the best block until the chain is attached so that in case of a shutdown,
    // the rescan will be restarted at next startup.
    if (m_attaching_chain || role == ChainstateRole::BACKGROUND) {
        return;
    }
    WalletBatch batch(GetDatabase());
    batch.WriteBestBlock(loc);
}

void CWallet::SetMinVersion(enum WalletFeature nVersion, WalletBatch* batch_in)
{
    LOCK(cs_wallet);
    if (nWalletVersion >= nVersion)
        return;
    WalletLogPrintf("Setting minversion to %d\n", nVersion);
    nWalletVersion = nVersion;

    {
        WalletBatch* batch = batch_in ? batch_in : new WalletBatch(GetDatabase());
        if (nWalletVersion > 40000)
            batch->WriteMinVersion(nWalletVersion);
        if (!batch_in)
            delete batch;
    }
}

std::set<uint256> CWallet::GetConflicts(const uint256& txid) const
{
    std::set<uint256> result;
    AssertLockHeld(cs_wallet);

    const auto it = mapWallet.find(txid);
    if (it == mapWallet.end())
        return result;
    const CWalletTx& wtx = it->second;

    std::pair<TxSpends::const_iterator, TxSpends::const_iterator> range;

    for (const CTxIn& txin : wtx.tx->vin)
    {
        if (mapTxSpends.count(txin.prevout) <= 1)
            continue;  // No conflict if zero or one spends
        range = mapTxSpends.equal_range(txin.prevout);
        for (TxSpends::const_iterator _it = range.first; _it != range.second; ++_it)
            result.insert(_it->second);
    }
    return result;
}

bool CWallet::HasWalletSpend(const CTransactionRef& tx) const
{
    AssertLockHeld(cs_wallet);
    const Txid& txid = tx->GetHash();
    for (unsigned int i = 0; i < tx->vout.size(); ++i) {
        if (IsSpent(COutPoint(txid, i))) {
            return true;
        }
    }
    return false;
}

void CWallet::Flush()
{
    GetDatabase().Flush();
}

void CWallet::Close()
{
    GetDatabase().Close();
}

void CWallet::SyncMetaData(std::pair<TxSpends::iterator, TxSpends::iterator> range)
{
    // We want all the wallet transactions in range to have the same metadata as
    // the oldest (smallest nOrderPos).
    // So: find smallest nOrderPos:

    int nMinOrderPos = std::numeric_limits<int>::max();
    const CWalletTx* copyFrom = nullptr;
    for (TxSpends::iterator it = range.first; it != range.second; ++it) {
        const CWalletTx* wtx = &mapWallet.at(it->second);
        if (wtx->nOrderPos < nMinOrderPos) {
            nMinOrderPos = wtx->nOrderPos;
            copyFrom = wtx;
        }
    }

    if (!copyFrom) {
        return;
    }

    // Now copy data from copyFrom to rest:
    for (TxSpends::iterator it = range.first; it != range.second; ++it)
    {
        const uint256& hash = it->second;
        CWalletTx* copyTo = &mapWallet.at(hash);
        if (copyFrom == copyTo) continue;
        assert(copyFrom && "Oldest wallet transaction in range assumed to have been found.");
        if (!copyFrom->IsEquivalentTo(*copyTo)) continue;
        copyTo->mapValue = copyFrom->mapValue;
        copyTo->vOrderForm = copyFrom->vOrderForm;
        // fTimeReceivedIsTxTime not copied on purpose
        // nTimeReceived not copied on purpose
        copyTo->nTimeSmart = copyFrom->nTimeSmart;
        copyTo->fFromMe = copyFrom->fFromMe;
        // nOrderPos not copied on purpose
        // cached members not copied on purpose
    }
}

/**
 * Outpoint is spent if any non-conflicted transaction
 * spends it:
 */
bool CWallet::IsSpent(const COutPoint& outpoint) const
{
    std::pair<TxSpends::const_iterator, TxSpends::const_iterator> range;
    range = mapTxSpends.equal_range(outpoint);

    for (TxSpends::const_iterator it = range.first; it != range.second; ++it) {
        const uint256& wtxid = it->second;
        const auto mit = mapWallet.find(wtxid);
        if (mit != mapWallet.end()) {
            int depth = GetTxDepthInMainChain(mit->second);
            if (depth > 0  || (depth == 0 && !mit->second.isAbandoned()))
                return true; // Spent
        }
    }
    return false;
}

void CWallet::AddToSpends(const COutPoint& outpoint, const uint256& wtxid, WalletBatch* batch)
{
    mapTxSpends.insert(std::make_pair(outpoint, wtxid));

    if (batch) {
        UnlockCoin(outpoint, batch);
    } else {
        WalletBatch temp_batch(GetDatabase());
        UnlockCoin(outpoint, &temp_batch);
    }

    std::pair<TxSpends::iterator, TxSpends::iterator> range;
    range = mapTxSpends.equal_range(outpoint);
    SyncMetaData(range);
}

void CWallet::AddToSpends(const CWalletTx& wtx, WalletBatch* batch)
{
    if (wtx.IsCoinBase()) // Coinbases don't spend anything!
        return;

    for (const CTxIn& txin : wtx.tx->vin)
        AddToSpends(txin.prevout, wtx.GetHash(), batch);
}

bool CWallet::EncryptWallet(const SecureString& strWalletPassphrase)
{
    if (IsCrypted())
        return false;

    CKeyingMaterial _vMasterKey;

    _vMasterKey.resize(WALLET_CRYPTO_KEY_SIZE);
    GetStrongRandBytes(_vMasterKey);

    CMasterKey kMasterKey;

    kMasterKey.vchSalt.resize(WALLET_CRYPTO_SALT_SIZE);
    GetStrongRandBytes(kMasterKey.vchSalt);

    CCrypter crypter;
    constexpr MillisecondsDouble target{100};
    auto start{SteadyClock::now()};
    crypter.SetKeyFromPassphrase(strWalletPassphrase, kMasterKey.vchSalt, 25000, kMasterKey.nDerivationMethod);
    kMasterKey.nDeriveIterations = static_cast<unsigned int>(25000 * target / (SteadyClock::now() - start));

    start = SteadyClock::now();
    crypter.SetKeyFromPassphrase(strWalletPassphrase, kMasterKey.vchSalt, kMasterKey.nDeriveIterations, kMasterKey.nDerivationMethod);
    kMasterKey.nDeriveIterations = (kMasterKey.nDeriveIterations + static_cast<unsigned int>(kMasterKey.nDeriveIterations * target / (SteadyClock::now() - start))) / 2;

    if (kMasterKey.nDeriveIterations < 25000)
        kMasterKey.nDeriveIterations = 25000;

    WalletLogPrintf("Encrypting Wallet with an nDeriveIterations of %i\n", kMasterKey.nDeriveIterations);

    if (!crypter.SetKeyFromPassphrase(strWalletPassphrase, kMasterKey.vchSalt, kMasterKey.nDeriveIterations, kMasterKey.nDerivationMethod))
        return false;
    if (!crypter.Encrypt(_vMasterKey, kMasterKey.vchCryptedKey))
        return false;

    {
        LOCK2(m_relock_mutex, cs_wallet);
        mapMasterKeys[++nMasterKeyMaxID] = kMasterKey;
        WalletBatch* encrypted_batch = new WalletBatch(GetDatabase());
        if (!encrypted_batch->TxnBegin()) {
            delete encrypted_batch;
            encrypted_batch = nullptr;
            return false;
        }
        encrypted_batch->WriteMasterKey(nMasterKeyMaxID, kMasterKey);

        for (const auto& spk_man_pair : m_spk_managers) {
            auto spk_man = spk_man_pair.second.get();
            if (!spk_man->Encrypt(_vMasterKey, encrypted_batch)) {
                encrypted_batch->TxnAbort();
                delete encrypted_batch;
                encrypted_batch = nullptr;
                // We now probably have half of our keys encrypted in memory, and half not...
                // die and let the user reload the unencrypted wallet.
                assert(false);
            }
        }

        // Encryption was introduced in version 0.4.0
        SetMinVersion(FEATURE_WALLETCRYPT, encrypted_batch);

        if (!encrypted_batch->TxnCommit()) {
            delete encrypted_batch;
            encrypted_batch = nullptr;
            // We now have keys encrypted in memory, but not on disk...
            // die to avoid confusion and let the user reload the unencrypted wallet.
            assert(false);
        }

        delete encrypted_batch;
        encrypted_batch = nullptr;

        Lock();
        Unlock(strWalletPassphrase);

        // If we are using descriptors, make new descriptors with a new seed
        if (IsWalletFlagSet(WALLET_FLAG_DESCRIPTORS) && !IsWalletFlagSet(WALLET_FLAG_BLANK_WALLET)) {
            SetupDescriptorScriptPubKeyMans();
        } else if (auto spk_man = GetLegacyScriptPubKeyMan()) {
            // if we are using HD, replace the HD seed with a new one
            if (spk_man->IsHDEnabled()) {
                if (!spk_man->SetupGeneration(true)) {
                    return false;
                }
            }
        }
        Lock();

        // Need to completely rewrite the wallet file; if we don't, bdb might keep
        // bits of the unencrypted private key in slack space in the database file.
        GetDatabase().Rewrite();

        // BDB seems to have a bad habit of writing old data into
        // slack space in .dat files; that is bad if the old data is
        // unencrypted private keys. So:
        GetDatabase().ReloadDbEnv();

    }
    NotifyStatusChanged(this);

    return true;
}

DBErrors CWallet::ReorderTransactions()
{
    LOCK(cs_wallet);
    WalletBatch batch(GetDatabase());

    // Old wallets didn't have any defined order for transactions
    // Probably a bad idea to change the output of this

    // First: get all CWalletTx into a sorted-by-time multimap.
    typedef std::multimap<int64_t, CWalletTx*> TxItems;
    TxItems txByTime;

    for (auto& entry : mapWallet)
    {
        CWalletTx* wtx = &entry.second;
        txByTime.insert(std::make_pair(wtx->nTimeReceived, wtx));
    }

    nOrderPosNext = 0;
    std::vector<int64_t> nOrderPosOffsets;
    for (TxItems::iterator it = txByTime.begin(); it != txByTime.end(); ++it)
    {
        CWalletTx *const pwtx = (*it).second;
        int64_t& nOrderPos = pwtx->nOrderPos;

        if (nOrderPos == -1)
        {
            nOrderPos = nOrderPosNext++;
            nOrderPosOffsets.push_back(nOrderPos);

            if (!batch.WriteTx(*pwtx))
                return DBErrors::LOAD_FAIL;
        }
        else
        {
            int64_t nOrderPosOff = 0;
            for (const int64_t& nOffsetStart : nOrderPosOffsets)
            {
                if (nOrderPos >= nOffsetStart)
                    ++nOrderPosOff;
            }
            nOrderPos += nOrderPosOff;
            nOrderPosNext = std::max(nOrderPosNext, nOrderPos + 1);

            if (!nOrderPosOff)
                continue;

            // Since we're changing the order, write it back
            if (!batch.WriteTx(*pwtx))
                return DBErrors::LOAD_FAIL;
        }
    }
    batch.WriteOrderPosNext(nOrderPosNext);

    return DBErrors::LOAD_OK;
}

int64_t CWallet::IncOrderPosNext(WalletBatch* batch)
{
    AssertLockHeld(cs_wallet);
    int64_t nRet = nOrderPosNext++;
    if (batch) {
        batch->WriteOrderPosNext(nOrderPosNext);
    } else {
        WalletBatch(GetDatabase()).WriteOrderPosNext(nOrderPosNext);
    }
    return nRet;
}

void CWallet::MarkDirty()
{
    {
        LOCK(cs_wallet);
        for (std::pair<const uint256, CWalletTx>& item : mapWallet)
            item.second.MarkDirty();
    }
}

void CWallet::SetSpentKeyState(WalletBatch& batch, const uint256& hash, unsigned int n, bool used, std::set<CTxDestination>& tx_destinations)
{
    AssertLockHeld(cs_wallet);
    const CWalletTx* srctx = GetWalletTx(hash);
    if (!srctx) return;

    CTxDestination dst;
    if (ExtractDestination(srctx->tx->vout[n].scriptPubKey, dst)) {
        if (IsMine(dst)) {
            if (used != IsAddressPreviouslySpent(dst)) {
                if (used) {
                    tx_destinations.insert(dst);
                }
                SetAddressPreviouslySpent(batch, dst, used);
            }
        }
    }
}

bool CWallet::IsSpentKey(const CScript& scriptPubKey) const
{
    AssertLockHeld(cs_wallet);
    CTxDestination dest;
    if (!ExtractDestination(scriptPubKey, dest)) {
        return false;
    }
    if (IsAddressPreviouslySpent(dest)) {
        return true;
    }
    if (IsLegacy()) {
        LegacyScriptPubKeyMan* spk_man = GetLegacyScriptPubKeyMan();
        assert(spk_man != nullptr);
        for (const auto& keyid : GetAffectedKeys(scriptPubKey, *spk_man)) {
            WitnessV0KeyHash wpkh_dest(keyid);
            if (IsAddressPreviouslySpent(wpkh_dest)) {
                return true;
            }
            ScriptHash sh_wpkh_dest(GetScriptForDestination(wpkh_dest));
            if (IsAddressPreviouslySpent(sh_wpkh_dest)) {
                return true;
            }
            PKHash pkh_dest(keyid);
            if (IsAddressPreviouslySpent(pkh_dest)) {
                return true;
            }
        }
    }
    return false;
}

CWalletTx* CWallet::AddToWallet(CTransactionRef tx, const TxState& state, const UpdateWalletTxFn& update_wtx, bool fFlushOnClose, bool rescanning_old_block)
{
    LOCK(cs_wallet);

    WalletBatch batch(GetDatabase(), fFlushOnClose);

    uint256 hash = tx->GetHash();

    if (IsWalletFlagSet(WALLET_FLAG_AVOID_REUSE)) {
        // Mark used destinations
        std::set<CTxDestination> tx_destinations;

        for (const CTxIn& txin : tx->vin) {
            const COutPoint& op = txin.prevout;
            SetSpentKeyState(batch, op.hash, op.n, true, tx_destinations);
        }

        MarkDestinationsDirty(tx_destinations);
    }

    // Inserts only if not already there, returns tx inserted or tx found
    auto ret = mapWallet.emplace(std::piecewise_construct, std::forward_as_tuple(hash), std::forward_as_tuple(tx, state));
    CWalletTx& wtx = (*ret.first).second;
    bool fInsertedNew = ret.second;
    bool fUpdated = update_wtx && update_wtx(wtx, fInsertedNew);
    if (fInsertedNew) {
        wtx.nTimeReceived = GetTime();
        wtx.nOrderPos = IncOrderPosNext(&batch);
        wtx.m_it_wtxOrdered = wtxOrdered.insert(std::make_pair(wtx.nOrderPos, &wtx));
        wtx.nTimeSmart = ComputeTimeSmart(wtx, rescanning_old_block);
        AddToSpends(wtx, &batch);

        // Update birth time when tx time is older than it.
        MaybeUpdateBirthTime(wtx.GetTxTime());
    }

    if (!fInsertedNew)
    {
        if (state.index() != wtx.m_state.index()) {
            wtx.m_state = state;
            fUpdated = true;
        } else {
            assert(TxStateSerializedIndex(wtx.m_state) == TxStateSerializedIndex(state));
            assert(TxStateSerializedBlockHash(wtx.m_state) == TxStateSerializedBlockHash(state));
        }
        // If we have a witness-stripped version of this transaction, and we
        // see a new version with a witness, then we must be upgrading a pre-segwit
        // wallet.  Store the new version of the transaction with the witness,
        // as the stripped-version must be invalid.
        // TODO: Store all versions of the transaction, instead of just one.
        if (tx->HasWitness() && !wtx.tx->HasWitness()) {
            wtx.SetTx(tx);
            fUpdated = true;
        }
    }

    // Mark inactive coinbase transactions and their descendants as abandoned
    if (wtx.IsCoinBase() && wtx.isInactive()) {
        std::vector<CWalletTx*> txs{&wtx};

        TxStateInactive inactive_state = TxStateInactive{/*abandoned=*/true};

        while (!txs.empty()) {
            CWalletTx* desc_tx = txs.back();
            txs.pop_back();
            desc_tx->m_state = inactive_state;
            // Break caches since we have changed the state
            desc_tx->MarkDirty();
            batch.WriteTx(*desc_tx);
            MarkInputsDirty(desc_tx->tx);
            for (unsigned int i = 0; i < desc_tx->tx->vout.size(); ++i) {
                COutPoint outpoint(desc_tx->GetHash(), i);
                std::pair<TxSpends::const_iterator, TxSpends::const_iterator> range = mapTxSpends.equal_range(outpoint);
                for (TxSpends::const_iterator it = range.first; it != range.second; ++it) {
                    const auto wit = mapWallet.find(it->second);
                    if (wit != mapWallet.end()) {
                        txs.push_back(&wit->second);
                    }
                }
            }
        }
    }

    //// debug print
    WalletLogPrintf("AddToWallet %s  %s%s %s\n", hash.ToString(), (fInsertedNew ? "new" : ""), (fUpdated ? "update" : ""), TxStateString(state));

    // Write to disk
    if (fInsertedNew || fUpdated)
        if (!batch.WriteTx(wtx))
            return nullptr;

    // Break debit/credit balance caches:
    wtx.MarkDirty();

    // Notify UI of new or updated transaction
    NotifyTransactionChanged(hash, fInsertedNew ? CT_NEW : CT_UPDATED);

#if HAVE_SYSTEM
    // notify an external script when a wallet transaction comes in or is updated
    std::string strCmd = m_notify_tx_changed_script;

    if (!strCmd.empty())
    {
        ReplaceAll(strCmd, "%s", hash.GetHex());
        if (auto* conf = wtx.state<TxStateConfirmed>())
        {
            ReplaceAll(strCmd, "%b", conf->confirmed_block_hash.GetHex());
            ReplaceAll(strCmd, "%h", ToString(conf->confirmed_block_height));
        } else {
            ReplaceAll(strCmd, "%b", "unconfirmed");
            ReplaceAll(strCmd, "%h", "-1");
        }
#ifndef WIN32
        // Substituting the wallet name isn't currently supported on windows
        // because windows shell escaping has not been implemented yet:
        // https://github.com/bitcoin/bitcoin/pull/13339#issuecomment-537384875
        // A few ways it could be implemented in the future are described in:
        // https://github.com/bitcoin/bitcoin/pull/13339#issuecomment-461288094
        ReplaceAll(strCmd, "%w", ShellEscape(GetName()));
#endif
        std::thread t(runCommand, strCmd);
        t.detach(); // thread runs free
    }
#endif

    return &wtx;
}

bool CWallet::LoadToWallet(const uint256& hash, const UpdateWalletTxFn& fill_wtx)
{
    const auto& ins = mapWallet.emplace(std::piecewise_construct, std::forward_as_tuple(hash), std::forward_as_tuple(nullptr, TxStateInactive{}));
    CWalletTx& wtx = ins.first->second;
    if (!fill_wtx(wtx, ins.second)) {
        return false;
    }
    // If wallet doesn't have a chain (e.g when using bitcoin-wallet tool),
    // don't bother to update txn.
    if (HaveChain()) {
      wtx.updateState(chain());
    }
    if (/* insertion took place */ ins.second) {
        wtx.m_it_wtxOrdered = wtxOrdered.insert(std::make_pair(wtx.nOrderPos, &wtx));
    }
    AddToSpends(wtx);
    for (const CTxIn& txin : wtx.tx->vin) {
        auto it = mapWallet.find(txin.prevout.hash);
        if (it != mapWallet.end()) {
            CWalletTx& prevtx = it->second;
            if (auto* prev = prevtx.state<TxStateConflicted>()) {
                MarkConflicted(prev->conflicting_block_hash, prev->conflicting_block_height, wtx.GetHash());
            }
        }
    }

    // Update birth time when tx time is older than it.
    MaybeUpdateBirthTime(wtx.GetTxTime());

    return true;
}

bool CWallet::AddToWalletIfInvolvingMe(const CTransactionRef& ptx, const SyncTxState& state, bool fUpdate, bool rescanning_old_block)
{
    const CTransaction& tx = *ptx;
    {
        AssertLockHeld(cs_wallet);

        if (auto* conf = std::get_if<TxStateConfirmed>(&state)) {
            for (const CTxIn& txin : tx.vin) {
                std::pair<TxSpends::const_iterator, TxSpends::const_iterator> range = mapTxSpends.equal_range(txin.prevout);
                while (range.first != range.second) {
                    if (range.first->second != tx.GetHash()) {
                        WalletLogPrintf("Transaction %s (in block %s) conflicts with wallet transaction %s (both spend %s:%i)\n", tx.GetHash().ToString(), conf->confirmed_block_hash.ToString(), range.first->second.ToString(), range.first->first.hash.ToString(), range.first->first.n);
                        MarkConflicted(conf->confirmed_block_hash, conf->confirmed_block_height, range.first->second);
                    }
                    range.first++;
                }
            }
        }

        bool fExisted = mapWallet.count(tx.GetHash()) != 0;
        if (fExisted && !fUpdate) return false;
        if (fExisted || IsMine(tx) || IsFromMe(tx))
        {
            /* Check if any keys in the wallet keypool that were supposed to be unused
             * have appeared in a new transaction. If so, remove those keys from the keypool.
             * This can happen when restoring an old wallet backup that does not contain
             * the mostly recently created transactions from newer versions of the wallet.
             */

            // loop though all outputs
            for (const CTxOut& txout: tx.vout) {
                for (const auto& spk_man : GetScriptPubKeyMans(txout.scriptPubKey)) {
                    for (auto &dest : spk_man->MarkUnusedAddresses(txout.scriptPubKey)) {
                        // If internal flag is not defined try to infer it from the ScriptPubKeyMan
                        if (!dest.internal.has_value()) {
                            dest.internal = IsInternalScriptPubKeyMan(spk_man);
                        }

                        // skip if can't determine whether it's a receiving address or not
                        if (!dest.internal.has_value()) continue;

                        // If this is a receiving address and it's not in the address book yet
                        // (e.g. it wasn't generated on this node or we're restoring from backup)
                        // add it to the address book for proper transaction accounting
                        if (!*dest.internal && !FindAddressBookEntry(dest.dest, /* allow_change= */ false)) {
                            SetAddressBook(dest.dest, "", AddressPurpose::RECEIVE);
                        }
                    }
                }
            }

            // Block disconnection override an abandoned tx as unconfirmed
            // which means user may have to call abandontransaction again
            TxState tx_state = std::visit([](auto&& s) -> TxState { return s; }, state);
            CWalletTx* wtx = AddToWallet(MakeTransactionRef(tx), tx_state, /*update_wtx=*/nullptr, /*fFlushOnClose=*/false, rescanning_old_block);
            if (!wtx) {
                // Can only be nullptr if there was a db write error (missing db, read-only db or a db engine internal writing error).
                // As we only store arriving transaction in this process, and we don't want an inconsistent state, let's throw an error.
                throw std::runtime_error("DB error adding transaction to wallet, write failed");
            }
            return true;
        }
    }
    return false;
}

bool CWallet::TransactionCanBeAbandoned(const uint256& hashTx) const
{
    LOCK(cs_wallet);
    const CWalletTx* wtx = GetWalletTx(hashTx);
    return wtx && !wtx->isAbandoned() && GetTxDepthInMainChain(*wtx) == 0 && !wtx->InMempool();
}

void CWallet::MarkInputsDirty(const CTransactionRef& tx)
{
    for (const CTxIn& txin : tx->vin) {
        auto it = mapWallet.find(txin.prevout.hash);
        if (it != mapWallet.end()) {
            it->second.MarkDirty();
        }
    }
}

bool CWallet::AbandonTransaction(const uint256& hashTx)
{
    LOCK(cs_wallet);

    // Can't mark abandoned if confirmed or in mempool
    auto it = mapWallet.find(hashTx);
    assert(it != mapWallet.end());
    const CWalletTx& origtx = it->second;
    if (GetTxDepthInMainChain(origtx) != 0 || origtx.InMempool()) {
        return false;
    }

    auto try_updating_state = [](CWalletTx& wtx) EXCLUSIVE_LOCKS_REQUIRED(cs_wallet) {
        // If the orig tx was not in block/mempool, none of its spends can be.
        assert(!wtx.isConfirmed());
        assert(!wtx.InMempool());
        // If already conflicted or abandoned, no need to set abandoned
        if (!wtx.isConflicted() && !wtx.isAbandoned()) {
            wtx.m_state = TxStateInactive{/*abandoned=*/true};
            return TxUpdate::NOTIFY_CHANGED;
        }
        return TxUpdate::UNCHANGED;
    };

    // Iterate over all its outputs, and mark transactions in the wallet that spend them abandoned too.
    // States are not permanent, so these transactions can become unabandoned if they are re-added to the
    // mempool, or confirmed in a block, or conflicted.
    // Note: If the reorged coinbase is re-added to the main chain, the descendants that have not had their
    // states change will remain abandoned and will require manual broadcast if the user wants them.

    RecursiveUpdateTxState(hashTx, try_updating_state);

    return true;
}

void CWallet::MarkConflicted(const uint256& hashBlock, int conflicting_height, const uint256& hashTx)
{
    LOCK(cs_wallet);

    // If number of conflict confirms cannot be determined, this means
    // that the block is still unknown or not yet part of the main chain,
    // for example when loading the wallet during a reindex. Do nothing in that
    // case.
    if (m_last_block_processed_height < 0 || conflicting_height < 0) {
        return;
    }
    int conflictconfirms = (m_last_block_processed_height - conflicting_height + 1) * -1;
    if (conflictconfirms >= 0)
        return;

    auto try_updating_state = [&](CWalletTx& wtx) EXCLUSIVE_LOCKS_REQUIRED(cs_wallet) {
        if (conflictconfirms < GetTxDepthInMainChain(wtx)) {
            // Block is 'more conflicted' than current confirm; update.
            // Mark transaction as conflicted with this block.
            wtx.m_state = TxStateConflicted{hashBlock, conflicting_height};
            return TxUpdate::CHANGED;
        }
        return TxUpdate::UNCHANGED;
    };

    // Iterate over all its outputs, and mark transactions in the wallet that spend them conflicted too.
    RecursiveUpdateTxState(hashTx, try_updating_state);

}

void CWallet::RecursiveUpdateTxState(const uint256& tx_hash, const TryUpdatingStateFn& try_updating_state) EXCLUSIVE_LOCKS_REQUIRED(cs_wallet) {
    // Do not flush the wallet here for performance reasons
    WalletBatch batch(GetDatabase(), false);

    std::set<uint256> todo;
    std::set<uint256> done;

    todo.insert(tx_hash);

    while (!todo.empty()) {
        uint256 now = *todo.begin();
        todo.erase(now);
        done.insert(now);
        auto it = mapWallet.find(now);
        assert(it != mapWallet.end());
        CWalletTx& wtx = it->second;

        TxUpdate update_state = try_updating_state(wtx);
        if (update_state != TxUpdate::UNCHANGED) {
            wtx.MarkDirty();
            batch.WriteTx(wtx);
            // Iterate over all its outputs, and update those tx states as well (if applicable)
            for (unsigned int i = 0; i < wtx.tx->vout.size(); ++i) {
                std::pair<TxSpends::const_iterator, TxSpends::const_iterator> range = mapTxSpends.equal_range(COutPoint(Txid::FromUint256(now), i));
                for (TxSpends::const_iterator iter = range.first; iter != range.second; ++iter) {
                    if (!done.count(iter->second)) {
                        todo.insert(iter->second);
                    }
                }
            }

            if (update_state == TxUpdate::NOTIFY_CHANGED) {
                NotifyTransactionChanged(wtx.GetHash(), CT_UPDATED);
            }

            // If a transaction changes its tx state, that usually changes the balance
            // available of the outputs it spends. So force those to be recomputed
            MarkInputsDirty(wtx.tx);
        }
    }
}

void CWallet::SyncTransaction(const CTransactionRef& ptx, const SyncTxState& state, bool update_tx, bool rescanning_old_block)
{
    if (!AddToWalletIfInvolvingMe(ptx, state, update_tx, rescanning_old_block))
        return; // Not one of ours

    // If a transaction changes 'conflicted' state, that changes the balance
    // available of the outputs it spends. So force those to be
    // recomputed, also:
    MarkInputsDirty(ptx);
}

void CWallet::transactionAddedToMempool(const CTransactionRef& tx) {
    LOCK(cs_wallet);
    SyncTransaction(tx, TxStateInMempool{});

    auto it = mapWallet.find(tx->GetHash());
    if (it != mapWallet.end()) {
        RefreshMempoolStatus(it->second, chain());
    }
}

void CWallet::transactionRemovedFromMempool(const CTransactionRef& tx, MemPoolRemovalReason reason) {
    LOCK(cs_wallet);
    auto it = mapWallet.find(tx->GetHash());
    if (it != mapWallet.end()) {
        RefreshMempoolStatus(it->second, chain());
    }
    // Handle transactions that were removed from the mempool because they
    // conflict with transactions in a newly connected block.
    if (reason == MemPoolRemovalReason::CONFLICT) {
        // Trigger external -walletnotify notifications for these transactions.
        // Set Status::UNCONFIRMED instead of Status::CONFLICTED for a few reasons:
        //
        // 1. The transactionRemovedFromMempool callback does not currently
        //    provide the conflicting block's hash and height, and for backwards
        //    compatibility reasons it may not be not safe to store conflicted
        //    wallet transactions with a null block hash. See
        //    https://github.com/bitcoin/bitcoin/pull/18600#discussion_r420195993.
        // 2. For most of these transactions, the wallet's internal conflict
        //    detection in the blockConnected handler will subsequently call
        //    MarkConflicted and update them with CONFLICTED status anyway. This
        //    applies to any wallet transaction that has inputs spent in the
        //    block, or that has ancestors in the wallet with inputs spent by
        //    the block.
        // 3. Longstanding behavior since the sync implementation in
        //    https://github.com/bitcoin/bitcoin/pull/9371 and the prior sync
        //    implementation before that was to mark these transactions
        //    unconfirmed rather than conflicted.
        //
        // Nothing described above should be seen as an unchangeable requirement
        // when improving this code in the future. The wallet's heuristics for
        // distinguishing between conflicted and unconfirmed transactions are
        // imperfect, and could be improved in general, see
        // https://github.com/bitcoin-core/bitcoin-devwiki/wiki/Wallet-Transaction-Conflict-Tracking
        SyncTransaction(tx, TxStateInactive{});
    }
}

void CWallet::blockConnected(ChainstateRole role, const interfaces::BlockInfo& block)
{
    if (role == ChainstateRole::BACKGROUND) {
        return;
    }
    assert(block.data);
    LOCK(cs_wallet);

    m_last_block_processed_height = block.height;
    m_last_block_processed = block.hash;

    // No need to scan block if it was created before the wallet birthday.
    // Uses chain max time and twice the grace period to adjust time for block time variability.
    if (block.chain_time_max < m_birth_time.load() - (TIMESTAMP_WINDOW * 2)) return;

    // Scan block
    for (size_t index = 0; index < block.data->vtx.size(); index++) {
        SyncTransaction(block.data->vtx[index], TxStateConfirmed{block.hash, block.height, static_cast<int>(index)});
        transactionRemovedFromMempool(block.data->vtx[index], MemPoolRemovalReason::BLOCK);
    }
}

void CWallet::blockDisconnected(const interfaces::BlockInfo& block)
{
    assert(block.data);
    LOCK(cs_wallet);

    // At block disconnection, this will change an abandoned transaction to
    // be unconfirmed, whether or not the transaction is added back to the mempool.
    // User may have to call abandontransaction again. It may be addressed in the
    // future with a stickier abandoned state or even removing abandontransaction call.
    m_last_block_processed_height = block.height - 1;
    m_last_block_processed = *Assert(block.prev_hash);

    int disconnect_height = block.height;

    for (const CTransactionRef& ptx : Assert(block.data)->vtx) {
        SyncTransaction(ptx, TxStateInactive{});

        for (const CTxIn& tx_in : ptx->vin) {
            // No other wallet transactions conflicted with this transaction
            if (mapTxSpends.count(tx_in.prevout) < 1) continue;

            std::pair<TxSpends::const_iterator, TxSpends::const_iterator> range = mapTxSpends.equal_range(tx_in.prevout);

            // For all of the spends that conflict with this transaction
            for (TxSpends::const_iterator _it = range.first; _it != range.second; ++_it) {
                CWalletTx& wtx = mapWallet.find(_it->second)->second;

                if (!wtx.isConflicted()) continue;

                auto try_updating_state = [&](CWalletTx& tx) {
                    if (!tx.isConflicted()) return TxUpdate::UNCHANGED;
                    if (tx.state<TxStateConflicted>()->conflicting_block_height >= disconnect_height) {
                        tx.m_state = TxStateInactive{};
                        return TxUpdate::CHANGED;
                    }
                    return TxUpdate::UNCHANGED;
                };

                RecursiveUpdateTxState(wtx.tx->GetHash(), try_updating_state);
            }
        }
    }
}

void CWallet::updatedBlockTip()
{
    m_best_block_time = GetTime();
}

void CWallet::BlockUntilSyncedToCurrentChain() const {
    AssertLockNotHeld(cs_wallet);
    // Skip the queue-draining stuff if we know we're caught up with
    // chain().Tip(), otherwise put a callback in the validation interface queue and wait
    // for the queue to drain enough to execute it (indicating we are caught up
    // at least with the time we entered this function).
    uint256 last_block_hash = WITH_LOCK(cs_wallet, return m_last_block_processed);
    chain().waitForNotificationsIfTipChanged(last_block_hash);
}

// Note that this function doesn't distinguish between a 0-valued input,
// and a not-"is mine" (according to the filter) input.
CAmount CWallet::GetDebit(const CTxIn &txin, const isminefilter& filter) const
{
    {
        LOCK(cs_wallet);
        const auto mi = mapWallet.find(txin.prevout.hash);
        if (mi != mapWallet.end())
        {
            const CWalletTx& prev = (*mi).second;
            if (txin.prevout.n < prev.tx->vout.size())
                if (IsMine(prev.tx->vout[txin.prevout.n]) & filter)
                    return prev.tx->vout[txin.prevout.n].nValue;
        }
    }
    return 0;
}

isminetype CWallet::IsMine(const CTxOut& txout) const
{
    AssertLockHeld(cs_wallet);
    isminetype result = IsMine(txout.scriptPubKey);
    if (result == ISMINE_NO) // try pubkeyhash version of the address
    {
        CTxDestination address;
        ExtractDestination(txout.scriptPubKey, address);
        result = IsMine(address);
    }
    return result;
}

isminetype CWallet::IsMine(const CTxDestination& dest) const
{
    AssertLockHeld(cs_wallet);
    return IsMine(GetScriptForDestination(dest));
}

isminetype CWallet::IsMine(const CScript& script) const
{
    AssertLockHeld(cs_wallet);

    // Search the cache so that IsMine is called only on the relevant SPKMs instead of on everything in m_spk_managers
    const auto& it = m_cached_spks.find(script);
    if (it != m_cached_spks.end()) {
        isminetype res = ISMINE_NO;
        for (const auto& spkm : it->second) {
            res = std::max(res, spkm->IsMine(script));
        }
        Assume(res == ISMINE_SPENDABLE);
        return res;
    }

    // Legacy wallet
    if (IsLegacy()) return GetLegacyScriptPubKeyMan()->IsMine(script);

    return ISMINE_NO;
}

bool CWallet::IsMine(const CTransaction& tx) const
{
    AssertLockHeld(cs_wallet);
    for (const CTxOut& txout : tx.vout)
        if (IsMine(txout))
            return true;
    return false;
}

isminetype CWallet::IsMine(const COutPoint& outpoint) const
{
    AssertLockHeld(cs_wallet);
    auto wtx = GetWalletTx(outpoint.hash);
    if (!wtx) {
        return ISMINE_NO;
    }
    if (outpoint.n >= wtx->tx->vout.size()) {
        return ISMINE_NO;
    }
    return IsMine(wtx->tx->vout[outpoint.n]);
}

bool CWallet::IsFromMe(const CTransaction& tx) const
{
    return (GetDebit(tx, ISMINE_ALL) > 0);
}

CAmount CWallet::GetDebit(const CTransaction& tx, const isminefilter& filter) const
{
    CAmount nDebit = 0;
    for (const CTxIn& txin : tx.vin)
    {
        nDebit += GetDebit(txin, filter);
        if (!MoneyRange(nDebit))
            throw std::runtime_error(std::string(__func__) + ": value out of range");
    }
    return nDebit;
}

bool CWallet::IsHDEnabled() const
{
    // All Active ScriptPubKeyMans must be HD for this to be true
    bool result = false;
    for (const auto& spk_man : GetActiveScriptPubKeyMans()) {
        if (!spk_man->IsHDEnabled()) return false;
        result = true;
    }
    return result;
}

bool CWallet::CanGetAddresses(bool internal) const
{
    LOCK(cs_wallet);
    if (m_spk_managers.empty()) return false;
    for (OutputType t : OUTPUT_TYPES) {
        auto spk_man = GetScriptPubKeyMan(t, internal);
        if (spk_man && spk_man->CanGetAddresses(internal)) {
            return true;
        }
    }
    return false;
}

void CWallet::SetWalletFlag(uint64_t flags)
{
    LOCK(cs_wallet);
    m_wallet_flags |= flags;
    if (!WalletBatch(GetDatabase()).WriteWalletFlags(m_wallet_flags))
        throw std::runtime_error(std::string(__func__) + ": writing wallet flags failed");
}

void CWallet::UnsetWalletFlag(uint64_t flag)
{
    WalletBatch batch(GetDatabase());
    UnsetWalletFlagWithDB(batch, flag);
}

void CWallet::UnsetWalletFlagWithDB(WalletBatch& batch, uint64_t flag)
{
    LOCK(cs_wallet);
    m_wallet_flags &= ~flag;
    if (!batch.WriteWalletFlags(m_wallet_flags))
        throw std::runtime_error(std::string(__func__) + ": writing wallet flags failed");
}

void CWallet::UnsetBlankWalletFlag(WalletBatch& batch)
{
    UnsetWalletFlagWithDB(batch, WALLET_FLAG_BLANK_WALLET);
}

bool CWallet::IsWalletFlagSet(uint64_t flag) const
{
    return (m_wallet_flags & flag);
}

bool CWallet::LoadWalletFlags(uint64_t flags)
{
    LOCK(cs_wallet);
    if (((flags & KNOWN_WALLET_FLAGS) >> 32) ^ (flags >> 32)) {
        // contains unknown non-tolerable wallet flags
        return false;
    }
    m_wallet_flags = flags;

    return true;
}

void CWallet::InitWalletFlags(uint64_t flags)
{
    LOCK(cs_wallet);

    // We should never be writing unknown non-tolerable wallet flags
    assert(((flags & KNOWN_WALLET_FLAGS) >> 32) == (flags >> 32));
    // This should only be used once, when creating a new wallet - so current flags are expected to be blank
    assert(m_wallet_flags == 0);

    if (!WalletBatch(GetDatabase()).WriteWalletFlags(flags)) {
        throw std::runtime_error(std::string(__func__) + ": writing wallet flags failed");
    }

    if (!LoadWalletFlags(flags)) assert(false);
}

bool CWallet::ImportScripts(const std::set<CScript> scripts, int64_t timestamp)
{
    auto spk_man = GetLegacyScriptPubKeyMan();
    if (!spk_man) {
        return false;
    }
    LOCK(spk_man->cs_KeyStore);
    return spk_man->ImportScripts(scripts, timestamp);
}

bool CWallet::ImportPrivKeys(const std::map<CKeyID, CKey>& privkey_map, const int64_t timestamp)
{
    auto spk_man = GetLegacyScriptPubKeyMan();
    if (!spk_man) {
        return false;
    }
    LOCK(spk_man->cs_KeyStore);
    return spk_man->ImportPrivKeys(privkey_map, timestamp);
}

bool CWallet::ImportPubKeys(const std::vector<CKeyID>& ordered_pubkeys, const std::map<CKeyID, CPubKey>& pubkey_map, const std::map<CKeyID, std::pair<CPubKey, KeyOriginInfo>>& key_origins, const bool add_keypool, const bool internal, const int64_t timestamp)
{
    auto spk_man = GetLegacyScriptPubKeyMan();
    if (!spk_man) {
        return false;
    }
    LOCK(spk_man->cs_KeyStore);
    return spk_man->ImportPubKeys(ordered_pubkeys, pubkey_map, key_origins, add_keypool, internal, timestamp);
}

bool CWallet::ImportScriptPubKeys(const std::string& label, const std::set<CScript>& script_pub_keys, const bool have_solving_data, const bool apply_label, const int64_t timestamp)
{
    auto spk_man = GetLegacyScriptPubKeyMan();
    if (!spk_man) {
        return false;
    }
    LOCK(spk_man->cs_KeyStore);
    if (!spk_man->ImportScriptPubKeys(script_pub_keys, have_solving_data, timestamp)) {
        return false;
    }
    if (apply_label) {
        WalletBatch batch(GetDatabase());
        for (const CScript& script : script_pub_keys) {
            CTxDestination dest;
            ExtractDestination(script, dest);
            if (IsValidDestination(dest)) {
                SetAddressBookWithDB(batch, dest, label, AddressPurpose::RECEIVE);
            }
        }
    }
    return true;
}

void CWallet::MaybeUpdateBirthTime(int64_t time)
{
    int64_t birthtime = m_birth_time.load();
    if (time < birthtime) {
        m_birth_time = time;
    }
}

/**
 * Scan active chain for relevant transactions after importing keys. This should
 * be called whenever new keys are added to the wallet, with the oldest key
 * creation time.
 *
 * @return Earliest timestamp that could be successfully scanned from. Timestamp
 * returned will be higher than startTime if relevant blocks could not be read.
 */
int64_t CWallet::RescanFromTime(int64_t startTime, const WalletRescanReserver& reserver, bool update)
{
    // Find starting block. May be null if nCreateTime is greater than the
    // highest blockchain timestamp, in which case there is nothing that needs
    // to be scanned.
    int start_height = 0;
    uint256 start_block;
    bool start = chain().findFirstBlockWithTimeAndHeight(startTime - TIMESTAMP_WINDOW, 0, FoundBlock().hash(start_block).height(start_height));
    WalletLogPrintf("%s: Rescanning last %i blocks\n", __func__, start ? WITH_LOCK(cs_wallet, return GetLastBlockHeight()) - start_height + 1 : 0);

    if (start) {
        // TODO: this should take into account failure by ScanResult::USER_ABORT
        ScanResult result = ScanForWalletTransactions(start_block, start_height, /*max_height=*/{}, reserver, /*fUpdate=*/update, /*save_progress=*/false);
        if (result.status == ScanResult::FAILURE) {
            int64_t time_max;
            CHECK_NONFATAL(chain().findBlock(result.last_failed_block, FoundBlock().maxTime(time_max)));
            return time_max + TIMESTAMP_WINDOW + 1;
        }
    }
    return startTime;
}

/**
 * Scan the block chain (starting in start_block) for transactions
 * from or to us. If fUpdate is true, found transactions that already
 * exist in the wallet will be updated. If max_height is not set, the
 * mempool will be scanned as well.
 *
 * @param[in] start_block Scan starting block. If block is not on the active
 *                        chain, the scan will return SUCCESS immediately.
 * @param[in] start_height Height of start_block
 * @param[in] max_height  Optional max scanning height. If unset there is
 *                        no maximum and scanning can continue to the tip
 *
 * @return ScanResult returning scan information and indicating success or
 *         failure. Return status will be set to SUCCESS if scan was
 *         successful. FAILURE if a complete rescan was not possible (due to
 *         pruning or corruption). USER_ABORT if the rescan was aborted before
 *         it could complete.
 *
 * @pre Caller needs to make sure start_block (and the optional stop_block) are on
 * the main chain after to the addition of any new keys you want to detect
 * transactions for.
 */
CWallet::ScanResult CWallet::ScanForWalletTransactions(const uint256& start_block, int start_height, std::optional<int> max_height, const WalletRescanReserver& reserver, bool fUpdate, const bool save_progress)
{
    constexpr auto INTERVAL_TIME{60s};
    auto current_time{reserver.now()};
    auto start_time{reserver.now()};

    assert(reserver.isReserved());

    uint256 block_hash = start_block;
    ScanResult result;

    std::unique_ptr<FastWalletRescanFilter> fast_rescan_filter;
    if (!IsLegacy() && chain().hasBlockFilterIndex(BlockFilterType::BASIC)) fast_rescan_filter = std::make_unique<FastWalletRescanFilter>(*this);

    WalletLogPrintf("Rescan started from block %s... (%s)\n", start_block.ToString(),
                    fast_rescan_filter ? "fast variant using block filters" : "slow variant inspecting all blocks");

    fAbortRescan = false;
    ShowProgress(strprintf("%s " + _("Rescanning…").translated, GetDisplayName()), 0); // show rescan progress in GUI as dialog or on splashscreen, if rescan required on startup (e.g. due to corruption)
    uint256 tip_hash = WITH_LOCK(cs_wallet, return GetLastBlockHash());
    uint256 end_hash = tip_hash;
    if (max_height) chain().findAncestorByHeight(tip_hash, *max_height, FoundBlock().hash(end_hash));
    double progress_begin = chain().guessVerificationProgress(block_hash);
    double progress_end = chain().guessVerificationProgress(end_hash);
    double progress_current = progress_begin;
    int block_height = start_height;
    while (!fAbortRescan && !chain().shutdownRequested()) {
        if (progress_end - progress_begin > 0.0) {
            m_scanning_progress = (progress_current - progress_begin) / (progress_end - progress_begin);
        } else { // avoid divide-by-zero for single block scan range (i.e. start and stop hashes are equal)
            m_scanning_progress = 0;
        }
        if (block_height % 100 == 0 && progress_end - progress_begin > 0.0) {
            ShowProgress(strprintf("%s " + _("Rescanning…").translated, GetDisplayName()), std::max(1, std::min(99, (int)(m_scanning_progress * 100))));
        }

        bool next_interval = reserver.now() >= current_time + INTERVAL_TIME;
        if (next_interval) {
            current_time = reserver.now();
            WalletLogPrintf("Still rescanning. At block %d. Progress=%f\n", block_height, progress_current);
        }

        bool fetch_block{true};
        if (fast_rescan_filter) {
            fast_rescan_filter->UpdateIfNeeded();
            auto matches_block{fast_rescan_filter->MatchesBlock(block_hash)};
            if (matches_block.has_value()) {
                if (*matches_block) {
                    LogPrint(BCLog::SCAN, "Fast rescan: inspect block %d [%s] (filter matched)\n", block_height, block_hash.ToString());
                } else {
                    result.last_scanned_block = block_hash;
                    result.last_scanned_height = block_height;
                    fetch_block = false;
                }
            } else {
                LogPrint(BCLog::SCAN, "Fast rescan: inspect block %d [%s] (WARNING: block filter not found!)\n", block_height, block_hash.ToString());
            }
        }

        // Find next block separately from reading data above, because reading
        // is slow and there might be a reorg while it is read.
        bool block_still_active = false;
        bool next_block = false;
        uint256 next_block_hash;
        chain().findBlock(block_hash, FoundBlock().inActiveChain(block_still_active).nextBlock(FoundBlock().inActiveChain(next_block).hash(next_block_hash)));

        if (fetch_block) {
            // Read block data
            CBlock block;
            chain().findBlock(block_hash, FoundBlock().data(block));

            if (!block.IsNull()) {
                LOCK(cs_wallet);
                if (!block_still_active) {
                    // Abort scan if current block is no longer active, to prevent
                    // marking transactions as coming from the wrong block.
                    result.last_failed_block = block_hash;
                    result.status = ScanResult::FAILURE;
                    break;
                }
                for (size_t posInBlock = 0; posInBlock < block.vtx.size(); ++posInBlock) {
                    SyncTransaction(block.vtx[posInBlock], TxStateConfirmed{block_hash, block_height, static_cast<int>(posInBlock)}, fUpdate, /*rescanning_old_block=*/true);
                }
                // scan succeeded, record block as most recent successfully scanned
                result.last_scanned_block = block_hash;
                result.last_scanned_height = block_height;

                if (save_progress && next_interval) {
                    CBlockLocator loc = m_chain->getActiveChainLocator(block_hash);

                    if (!loc.IsNull()) {
                        WalletLogPrintf("Saving scan progress %d.\n", block_height);
                        WalletBatch batch(GetDatabase());
                        batch.WriteBestBlock(loc);
                    }
                }
            } else {
                // could not scan block, keep scanning but record this block as the most recent failure
                result.last_failed_block = block_hash;
                result.status = ScanResult::FAILURE;
            }
        }
        if (max_height && block_height >= *max_height) {
            break;
        }
        {
            if (!next_block) {
                // break successfully when rescan has reached the tip, or
                // previous block is no longer on the chain due to a reorg
                break;
            }

            // increment block and verification progress
            block_hash = next_block_hash;
            ++block_height;
            progress_current = chain().guessVerificationProgress(block_hash);

            // handle updated tip hash
            const uint256 prev_tip_hash = tip_hash;
            tip_hash = WITH_LOCK(cs_wallet, return GetLastBlockHash());
            if (!max_height && prev_tip_hash != tip_hash) {
                // in case the tip has changed, update progress max
                progress_end = chain().guessVerificationProgress(tip_hash);
            }
        }
    }
    if (!max_height) {
        WalletLogPrintf("Scanning current mempool transactions.\n");
        WITH_LOCK(cs_wallet, chain().requestMempoolTransactions(*this));
    }
    ShowProgress(strprintf("%s " + _("Rescanning…").translated, GetDisplayName()), 100); // hide progress dialog in GUI
    if (block_height && fAbortRescan) {
        WalletLogPrintf("Rescan aborted at block %d. Progress=%f\n", block_height, progress_current);
        result.status = ScanResult::USER_ABORT;
    } else if (block_height && chain().shutdownRequested()) {
        WalletLogPrintf("Rescan interrupted by shutdown request at block %d. Progress=%f\n", block_height, progress_current);
        result.status = ScanResult::USER_ABORT;
    } else {
        WalletLogPrintf("Rescan completed in %15dms\n", Ticks<std::chrono::milliseconds>(reserver.now() - start_time));
    }
    return result;
}

void CWallet::AbandonOrphanedCoinstakes()
{
	LOCK(cs_wallet);

    // Blackcoin: m_last_block_processed_height can be < 0
    // when loading the wallet during a reindex. Do nothing in that
    // case.
    if (m_last_block_processed_height < 0) {
        return;
    }

    for (std::pair<const uint256, CWalletTx>& item : mapWallet) {
        const uint256& wtxid = item.first;
        CWalletTx& wtx = item.second;
        assert(wtx.GetHash() == wtxid);
        if (GetTxDepthInMainChain(wtx) == 0 && !wtx.isAbandoned() && wtx.IsCoinStake()) {
            LogPrint(BCLog::COINSTAKE, "Abandoning coinstake wtx %s\n", wtx.GetHash().ToString());
            if (!AbandonTransaction(wtxid)) {
                LogPrint(BCLog::COINSTAKE, "Failed to abandon coinstake tx %s\n", wtx.GetHash().ToString());
            }
        }
    }
}

bool CWallet::SubmitTxMemoryPoolAndRelay(CWalletTx& wtx, std::string& err_string, bool relay) const
{
    AssertLockHeld(cs_wallet);

    // Can't relay if wallet is not broadcasting
    if (!GetBroadcastTransactions()) return false;
    // Don't relay abandoned transactions
    if (wtx.isAbandoned()) return false;
    // Don't try to submit coinbase transactions. These would fail anyway but would
    // cause log spam.
    if (wtx.IsCoinBase() || wtx.IsCoinStake()) return false;
    // Don't try to submit conflicted or confirmed transactions.
    if (GetTxDepthInMainChain(wtx) != 0) return false;

    // Submit transaction to mempool for relay
    WalletLogPrintf("Submitting wtx %s to mempool for relay\n", wtx.GetHash().ToString());
    // We must set TxStateInMempool here. Even though it will also be set later by the
    // entered-mempool callback, if we did not there would be a race where a
    // user could call sendmoney in a loop and hit spurious out of funds errors
    // because we think that this newly generated transaction's change is
    // unavailable as we're not yet aware that it is in the mempool.
    //
    // If broadcast fails for any reason, trying to set wtx.m_state here would be incorrect.
    // If transaction was previously in the mempool, it should be updated when
    // TransactionRemovedFromMempool fires.
    bool ret = chain().broadcastTransaction(wtx.tx, m_default_max_tx_fee, relay, err_string);
    if (ret) wtx.m_state = TxStateInMempool{};
    return ret;
}

std::set<uint256> CWallet::GetTxConflicts(const CWalletTx& wtx) const
{
    AssertLockHeld(cs_wallet);

    const uint256 myHash{wtx.GetHash()};
    std::set<uint256> result{GetConflicts(myHash)};
    result.erase(myHash);
    return result;
}

bool CWallet::ShouldResend() const
{
    // Don't attempt to resubmit if the wallet is configured to not broadcast
    if (!fBroadcastTransactions) return false;

    // During reindex, importing and IBD, old wallet transactions become
    // unconfirmed. Don't resend them as that would spam other nodes.
    // We only allow forcing mempool submission when not relaying to avoid this spam.
    if (!chain().isReadyToBroadcast()) return false;

    // Do this infrequently and randomly to avoid giving away
    // that these are our transactions.
    if (NodeClock::now() < m_next_resend) return false;

    return true;
}

NodeClock::time_point CWallet::GetDefaultNextResend() { return FastRandomContext{}.rand_uniform_delay(NodeClock::now() + 12h, 24h); }

// Resubmit transactions from the wallet to the mempool, optionally asking the
// mempool to relay them. On startup, we will do this for all unconfirmed
// transactions but will not ask the mempool to relay them. We do this on startup
// to ensure that our own mempool is aware of our transactions. There
// is a privacy side effect here as not broadcasting on startup also means that we won't
// inform the world of our wallet's state, particularly if the wallet (or node) is not
// yet synced.
//
// Otherwise this function is called periodically in order to relay our unconfirmed txs.
// We do this on a random timer to slightly obfuscate which transactions
// come from our wallet.
//
// TODO: Ideally, we'd only resend transactions that we think should have been
// mined in the most recent block. Any transaction that wasn't in the top
// blockweight of transactions in the mempool shouldn't have been mined,
// and so is probably just sitting in the mempool waiting to be confirmed.
// Rebroadcasting does nothing to speed up confirmation and only damages
// privacy.
//
// The `force` option results in all unconfirmed transactions being submitted to
// the mempool. This does not necessarily result in those transactions being relayed,
// that depends on the `relay` option. Periodic rebroadcast uses the pattern
// relay=true force=false, while loading into the mempool
// (on start, or after import) uses relay=false force=true.
void CWallet::ResubmitWalletTransactions(bool relay, bool force)
{
    // Don't attempt to resubmit if the wallet is configured to not broadcast,
    // even if forcing.
    if (!fBroadcastTransactions) return;

    int submitted_tx_count = 0;

    { // cs_wallet scope
        LOCK(cs_wallet);

        // First filter for the transactions we want to rebroadcast.
        // We use a set with WalletTxOrderComparator so that rebroadcasting occurs in insertion order
        std::set<CWalletTx*, WalletTxOrderComparator> to_submit;
        for (auto& [txid, wtx] : mapWallet) {
            // Only rebroadcast unconfirmed txs
            if (!wtx.isUnconfirmed()) continue;

            // Attempt to rebroadcast all txes more than 5 minutes older than
            // the last block, or all txs if forcing.
            if (!force && wtx.nTimeReceived > m_best_block_time - 5 * 60) continue;
            to_submit.insert(&wtx);
        }
        // Now try submitting the transactions to the memory pool and (optionally) relay them.
        for (auto wtx : to_submit) {
            std::string unused_err_string;
            if (SubmitTxMemoryPoolAndRelay(*wtx, unused_err_string, relay)) ++submitted_tx_count;
        }
    } // cs_wallet

    if (submitted_tx_count > 0) {
        WalletLogPrintf("%s: resubmit %u unconfirmed transactions\n", __func__, submitted_tx_count);
    }
}

/** @} */ // end of mapWallet

void MaybeResendWalletTxs(WalletContext& context)
{
    for (const std::shared_ptr<CWallet>& pwallet : GetWallets(context)) {
        if (!pwallet->ShouldResend()) continue;
        pwallet->ResubmitWalletTransactions(/*relay=*/true, /*force=*/false);
        pwallet->SetNextResend();
    }
}


/** @defgroup Actions
 *
 * @{
 */

bool CWallet::SignTransaction(CMutableTransaction& tx) const
{
    AssertLockHeld(cs_wallet);

    // Build coins map
    std::map<COutPoint, Coin> coins;
    for (auto& input : tx.vin) {
        const auto mi = mapWallet.find(input.prevout.hash);
        if(mi == mapWallet.end() || input.prevout.n >= mi->second.tx->vout.size()) {
            return false;
        }
        const CWalletTx& wtx = mi->second;
        int prev_height = wtx.state<TxStateConfirmed>() ? wtx.state<TxStateConfirmed>()->confirmed_block_height : 0;
        coins[input.prevout] = Coin(wtx.tx->vout[input.prevout.n], prev_height, wtx.IsCoinBase(), wtx.IsCoinStake(), wtx.nTimeSmart);
    }
    std::map<int, bilingual_str> input_errors;
    return SignTransaction(tx, coins, SIGHASH_DEFAULT, input_errors);
}

bool CWallet::SignTransaction(CMutableTransaction& tx, const std::map<COutPoint, Coin>& coins, int sighash, std::map<int, bilingual_str>& input_errors) const
{
    // Try to sign with all ScriptPubKeyMans
    for (ScriptPubKeyMan* spk_man : GetAllScriptPubKeyMans()) {
        // spk_man->SignTransaction will return true if the transaction is complete,
        // so we can exit early and return true if that happens
        if (spk_man->SignTransaction(tx, coins, sighash, input_errors)) {
            return true;
        }
    }

    // At this point, one input was not fully signed otherwise we would have exited already
    return false;
}

TransactionError CWallet::FillPSBT(PartiallySignedTransaction& psbtx, bool& complete, int sighash_type, bool sign, bool bip32derivs, size_t * n_signed, bool finalize) const
{
    if (n_signed) {
        *n_signed = 0;
    }
    LOCK(cs_wallet);
    // Get all of the previous transactions
    for (unsigned int i = 0; i < psbtx.tx->vin.size(); ++i) {
        const CTxIn& txin = psbtx.tx->vin[i];
        PSBTInput& input = psbtx.inputs.at(i);

        if (PSBTInputSigned(input)) {
            continue;
        }

        // If we have no utxo, grab it from the wallet.
        if (!input.non_witness_utxo) {
            const uint256& txhash = txin.prevout.hash;
            const auto it = mapWallet.find(txhash);
            if (it != mapWallet.end()) {
                const CWalletTx& wtx = it->second;
                // We only need the non_witness_utxo, which is a superset of the witness_utxo.
                //   The signing code will switch to the smaller witness_utxo if this is ok.
                input.non_witness_utxo = wtx.tx;
            }
        }
    }

    const PrecomputedTransactionData txdata = PrecomputePSBTData(psbtx);

    // Fill in information from ScriptPubKeyMans
    for (ScriptPubKeyMan* spk_man : GetAllScriptPubKeyMans()) {
        int n_signed_this_spkm = 0;
        TransactionError res = spk_man->FillPSBT(psbtx, txdata, sighash_type, sign, bip32derivs, &n_signed_this_spkm, finalize);
        if (res != TransactionError::OK) {
            return res;
        }

        if (n_signed) {
            (*n_signed) += n_signed_this_spkm;
        }
    }

    RemoveUnnecessaryTransactions(psbtx, sighash_type);

    // Complete if every input is now signed
    complete = true;
    for (const auto& input : psbtx.inputs) {
        complete &= PSBTInputSigned(input);
    }

    return TransactionError::OK;
}

SigningResult CWallet::SignMessage(const std::string& message, const PKHash& pkhash, std::string& str_sig) const
{
    SignatureData sigdata;
    CScript script_pub_key = GetScriptForDestination(pkhash);
    for (const auto& spk_man_pair : m_spk_managers) {
        if (spk_man_pair.second->CanProvide(script_pub_key, sigdata)) {
            LOCK(cs_wallet);  // DescriptorScriptPubKeyMan calls IsLocked which can lock cs_wallet in a deadlocking order
            return spk_man_pair.second->SignMessage(message, pkhash, str_sig);
        }
    }
    return SigningResult::PRIVATE_KEY_NOT_AVAILABLE;
}

SigningResult CWallet::SignBlockHash(const uint256 &hash, const PKHash& pkhash, std::vector<unsigned char>& vchSig) const
{
    SignatureData sigdata;
    CScript script_pub_key = GetScriptForDestination(pkhash);
    for (const auto& spk_man_pair : m_spk_managers) {
        if (spk_man_pair.second->CanProvide(script_pub_key, sigdata)) {
            LOCK(cs_wallet);  // DescriptorScriptPubKeyMan calls IsLocked which can lock cs_wallet in a deadlocking order
            return spk_man_pair.second->SignBlockHash(hash, pkhash, vchSig);
        }
    }
    return SigningResult::PRIVATE_KEY_NOT_AVAILABLE;
}

OutputType CWallet::TransactionChangeType(const std::optional<OutputType>& change_type, const std::vector<CRecipient>& vecSend) const
{
    // If -changetype is specified, always use that change type.
    if (change_type) {
        return *change_type;
    }

    // if m_default_address_type is legacy, use legacy address as change.
    if (m_default_address_type == OutputType::LEGACY) {
        return OutputType::LEGACY;
    }

    bool any_tr{false};
    bool any_wpkh{false};
    bool any_sh{false};
    bool any_pkh{false};

    for (const auto& recipient : vecSend) {
        if (std::get_if<WitnessV1Taproot>(&recipient.dest)) {
            any_tr = true;
        } else if (std::get_if<WitnessV0KeyHash>(&recipient.dest)) {
            any_wpkh = true;
        } else if (std::get_if<ScriptHash>(&recipient.dest)) {
            any_sh = true;
        } else if (std::get_if<PKHash>(&recipient.dest)) {
            any_pkh = true;
        }
    }

    const bool has_bech32m_spkman(GetScriptPubKeyMan(OutputType::BECH32M, /*internal=*/true));
    if (has_bech32m_spkman && any_tr) {
        // Currently tr is the only type supported by the BECH32M spkman
        return OutputType::BECH32M;
    }
    const bool has_bech32_spkman(GetScriptPubKeyMan(OutputType::BECH32, /*internal=*/true));
    if (has_bech32_spkman && any_wpkh) {
        // Currently wpkh is the only type supported by the BECH32 spkman
        return OutputType::BECH32;
    }
    const bool has_p2sh_segwit_spkman(GetScriptPubKeyMan(OutputType::P2SH_SEGWIT, /*internal=*/true));
    if (has_p2sh_segwit_spkman && any_sh) {
        // Currently sh_wpkh is the only type supported by the P2SH_SEGWIT spkman
        // As of 2021 about 80% of all SH are wrapping WPKH, so use that
        return OutputType::P2SH_SEGWIT;
    }
    const bool has_legacy_spkman(GetScriptPubKeyMan(OutputType::LEGACY, /*internal=*/true));
    if (has_legacy_spkman && any_pkh) {
        // Currently pkh is the only type supported by the LEGACY spkman
        return OutputType::LEGACY;
    }

    if (has_bech32m_spkman) {
        return OutputType::BECH32M;
    }
    if (has_bech32_spkman) {
        return OutputType::BECH32;
    }
    // else use m_default_address_type for change
    return m_default_address_type;
}

void CWallet::CommitTransaction(CTransactionRef tx, mapValue_t mapValue, std::vector<std::pair<std::string, std::string>> orderForm)
{
    LOCK(cs_wallet);
    WalletLogPrintf("CommitTransaction:\n%s", tx->ToString()); // NOLINT(bitcoin-unterminated-logprintf)

    // Add tx to wallet, because if it has change it's also ours,
    // otherwise just for transaction history.
    CWalletTx* wtx = AddToWallet(tx, TxStateInactive{}, [&](CWalletTx& wtx, bool new_tx) {
        CHECK_NONFATAL(wtx.mapValue.empty());
        CHECK_NONFATAL(wtx.vOrderForm.empty());
        wtx.mapValue = std::move(mapValue);
        wtx.vOrderForm = std::move(orderForm);
        wtx.fTimeReceivedIsTxTime = true;
        wtx.fFromMe = true;
        return true;
    });

    // wtx can only be null if the db write failed.
    if (!wtx) {
        throw std::runtime_error(std::string(__func__) + ": Wallet db error, transaction commit failed");
    }

    // Notify that old coins are spent
    for (const CTxIn& txin : tx->vin) {
        CWalletTx &coin = mapWallet.at(txin.prevout.hash);
        coin.MarkDirty();
        NotifyTransactionChanged(coin.GetHash(), CT_UPDATED);
    }

    if (!fBroadcastTransactions) {
        // Don't submit tx to the mempool
        return;
    }

    std::string err_string;
    if (!SubmitTxMemoryPoolAndRelay(*wtx, err_string, true)) {
        WalletLogPrintf("CommitTransaction(): Transaction cannot be broadcast immediately, %s\n", err_string);
        // TODO: if we expect the failure to be long term or permanent, instead delete wtx from the wallet and return failure.
    }
}

DBErrors CWallet::LoadWallet()
{
    LOCK(cs_wallet);

    Assert(m_spk_managers.empty());
    Assert(m_wallet_flags == 0);
    DBErrors nLoadWalletRet = WalletBatch(GetDatabase()).LoadWallet(this);
    if (nLoadWalletRet == DBErrors::NEED_REWRITE)
    {
        if (GetDatabase().Rewrite("\x04pool"))
        {
            for (const auto& spk_man_pair : m_spk_managers) {
                spk_man_pair.second->RewriteDB();
            }
        }
    }

    if (m_spk_managers.empty()) {
        assert(m_external_spk_managers.empty());
        assert(m_internal_spk_managers.empty());
    }

    return nLoadWalletRet;
}

util::Result<void> CWallet::RemoveTxs(std::vector<uint256>& txs_to_remove)
{
    AssertLockHeld(cs_wallet);
    WalletBatch batch(GetDatabase());
    if (!batch.TxnBegin()) return util::Error{_("Error starting db txn for wallet transactions removal")};

    // Check for transaction existence and remove entries from disk
    using TxIterator = std::unordered_map<uint256, CWalletTx, SaltedTxidHasher>::const_iterator;
    std::vector<TxIterator> erased_txs;
    bilingual_str str_err;
    for (const uint256& hash : txs_to_remove) {
        auto it_wtx = mapWallet.find(hash);
        if (it_wtx == mapWallet.end()) {
            str_err = strprintf(_("Transaction %s does not belong to this wallet"), hash.GetHex());
            break;
        }
        if (!batch.EraseTx(hash)) {
            str_err = strprintf(_("Failure removing transaction: %s"), hash.GetHex());
            break;
        }
        erased_txs.emplace_back(it_wtx);
    }

    // Roll back removals in case of an error
    if (!str_err.empty()) {
        batch.TxnAbort();
        return util::Error{str_err};
    }

    // Dump changes to disk
    if (!batch.TxnCommit()) return util::Error{_("Error committing db txn for wallet transactions removal")};

    // Update the in-memory state and notify upper layers about the removals
    for (const auto& it : erased_txs) {
        const uint256 hash{it->first};
        wtxOrdered.erase(it->second.m_it_wtxOrdered);
        for (const auto& txin : it->second.tx->vin)
            mapTxSpends.erase(txin.prevout);
        mapWallet.erase(it);
        NotifyTransactionChanged(hash, CT_DELETED);
    }

    MarkDirty();

    return {}; // all good
}

bool CWallet::SetAddressBookWithDB(WalletBatch& batch, const CTxDestination& address, const std::string& strName, const std::optional<AddressPurpose>& new_purpose)
{
    bool fUpdated = false;
    bool is_mine;
    std::optional<AddressPurpose> purpose;
    {
        LOCK(cs_wallet);
        std::map<CTxDestination, CAddressBookData>::iterator mi = m_address_book.find(address);
        fUpdated = mi != m_address_book.end() && !mi->second.IsChange();

        CAddressBookData& record = mi != m_address_book.end() ? mi->second : m_address_book[address];
        record.SetLabel(strName);
        is_mine = IsMine(address) != ISMINE_NO;
        if (new_purpose) { /* update purpose only if requested */
            record.purpose = new_purpose;
        }
        purpose = record.purpose;
    }

    const std::string& encoded_dest = EncodeDestination(address);
    if (new_purpose && !batch.WritePurpose(encoded_dest, PurposeToString(*new_purpose))) {
        WalletLogPrintf("Error: fail to write address book 'purpose' entry\n");
        return false;
    }
    if (!batch.WriteName(encoded_dest, strName)) {
        WalletLogPrintf("Error: fail to write address book 'name' entry\n");
        return false;
    }

    // In very old wallets, address purpose may not be recorded so we derive it from IsMine
    NotifyAddressBookChanged(address, strName, is_mine,
                             purpose.value_or(is_mine ? AddressPurpose::RECEIVE : AddressPurpose::SEND),
                             (fUpdated ? CT_UPDATED : CT_NEW));
    return true;
}

bool CWallet::SetAddressBook(const CTxDestination& address, const std::string& strName, const std::optional<AddressPurpose>& purpose)
{
    WalletBatch batch(GetDatabase());
    return SetAddressBookWithDB(batch, address, strName, purpose);
}

bool CWallet::DelAddressBook(const CTxDestination& address)
{
    return RunWithinTxn(GetDatabase(), /*process_desc=*/"address book entry removal", [&](WalletBatch& batch){
        return DelAddressBookWithDB(batch, address);
    });
}

bool CWallet::DelAddressBookWithDB(WalletBatch& batch, const CTxDestination& address)
{
    const std::string& dest = EncodeDestination(address);
    {
        LOCK(cs_wallet);
        // If we want to delete receiving addresses, we should avoid calling EraseAddressData because it will delete the previously_spent value. Could instead just erase the label so it becomes a change address, and keep the data.
        // NOTE: This isn't a problem for sending addresses because they don't have any data that needs to be kept.
        // When adding new address data, it should be considered here whether to retain or delete it.
        if (IsMine(address)) {
            WalletLogPrintf("%s called with IsMine address, NOT SUPPORTED. Please report this bug! %s\n", __func__, PACKAGE_BUGREPORT);
            return false;
        }
        // Delete data rows associated with this address
        if (!batch.EraseAddressData(address)) {
            WalletLogPrintf("Error: cannot erase address book entry data\n");
            return false;
        }

        // Delete purpose entry
        if (!batch.ErasePurpose(dest)) {
            WalletLogPrintf("Error: cannot erase address book entry purpose\n");
            return false;
        }

        // Delete name entry
        if (!batch.EraseName(dest)) {
            WalletLogPrintf("Error: cannot erase address book entry name\n");
            return false;
        }

        // finally, remove it from the map
        m_address_book.erase(address);
    }

    // All good, signal changes
    NotifyAddressBookChanged(address, "", /*is_mine=*/false, AddressPurpose::SEND, CT_DELETED);
    return true;
}

uint64_t CWallet::GetStakeWeight() const
{
    if (HaveChain()) {
        return chain().getStakeWeight(*this);
    }
    return 0;
}

size_t CWallet::KeypoolCountExternalKeys() const
{
    AssertLockHeld(cs_wallet);

    auto legacy_spk_man = GetLegacyScriptPubKeyMan();
    if (legacy_spk_man) {
        return legacy_spk_man->KeypoolCountExternalKeys();
    }

    unsigned int count = 0;
    for (auto spk_man : m_external_spk_managers) {
        count += spk_man.second->GetKeyPoolSize();
    }

    return count;
}

unsigned int CWallet::GetKeyPoolSize() const
{
    AssertLockHeld(cs_wallet);

    unsigned int count = 0;
    for (auto spk_man : GetActiveScriptPubKeyMans()) {
        count += spk_man->GetKeyPoolSize();
    }
    return count;
}

bool CWallet::TopUpKeyPool(unsigned int kpSize)
{
    LOCK(cs_wallet);
    bool res = true;
    for (auto spk_man : GetActiveScriptPubKeyMans()) {
        res &= spk_man->TopUp(kpSize);
    }
    return res;
}

util::Result<CTxDestination> CWallet::GetNewDestination(const OutputType type, const std::string label)
{
    LOCK(cs_wallet);
    auto spk_man = GetScriptPubKeyMan(type, /*internal=*/false);
    if (!spk_man) {
        return util::Error{strprintf(_("Error: No %s addresses available."), FormatOutputType(type))};
    }

    auto op_dest = spk_man->GetNewDestination(type);
    if (op_dest) {
        SetAddressBook(*op_dest, label, AddressPurpose::RECEIVE);
    }

    return op_dest;
}

util::Result<CTxDestination> CWallet::GetNewChangeDestination(const OutputType type)
{
    LOCK(cs_wallet);

    ReserveDestination reservedest(this, type);
    auto op_dest = reservedest.GetReservedDestination(true);
    if (op_dest) reservedest.KeepDestination();

    return op_dest;
}

std::optional<int64_t> CWallet::GetOldestKeyPoolTime() const
{
    LOCK(cs_wallet);
    if (m_spk_managers.empty()) {
        return std::nullopt;
    }

    std::optional<int64_t> oldest_key{std::numeric_limits<int64_t>::max()};
    for (const auto& spk_man_pair : m_spk_managers) {
        oldest_key = std::min(oldest_key, spk_man_pair.second->GetOldestKeyPoolTime());
    }
    return oldest_key;
}

void CWallet::MarkDestinationsDirty(const std::set<CTxDestination>& destinations) {
    for (auto& entry : mapWallet) {
        CWalletTx& wtx = entry.second;
        if (wtx.m_is_cache_empty) continue;
        for (unsigned int i = 0; i < wtx.tx->vout.size(); i++) {
            CTxDestination dst;
            if (ExtractDestination(wtx.tx->vout[i].scriptPubKey, dst) && destinations.count(dst)) {
                wtx.MarkDirty();
                break;
            }
        }
    }
}

void CWallet::ForEachAddrBookEntry(const ListAddrBookFunc& func) const
{
    AssertLockHeld(cs_wallet);
    for (const std::pair<const CTxDestination, CAddressBookData>& item : m_address_book) {
        const auto& entry = item.second;
        func(item.first, entry.GetLabel(), entry.IsChange(), entry.purpose);
    }
}

std::vector<CTxDestination> CWallet::ListAddrBookAddresses(const std::optional<AddrBookFilter>& _filter) const
{
    AssertLockHeld(cs_wallet);
    std::vector<CTxDestination> result;
    AddrBookFilter filter = _filter ? *_filter : AddrBookFilter();
    ForEachAddrBookEntry([&result, &filter](const CTxDestination& dest, const std::string& label, bool is_change, const std::optional<AddressPurpose>& purpose) {
        // Filter by change
        if (filter.ignore_change && is_change) return;
        // Filter by label
        if (filter.m_op_label && *filter.m_op_label != label) return;
        // All good
        result.emplace_back(dest);
    });
    return result;
}

std::set<std::string> CWallet::ListAddrBookLabels(const std::optional<AddressPurpose> purpose) const
{
    AssertLockHeld(cs_wallet);
    std::set<std::string> label_set;
    ForEachAddrBookEntry([&](const CTxDestination& _dest, const std::string& _label,
                             bool _is_change, const std::optional<AddressPurpose>& _purpose) {
        if (_is_change) return;
        if (!purpose || purpose == _purpose) {
            label_set.insert(_label);
        }
    });
    return label_set;
}

util::Result<CTxDestination> ReserveDestination::GetReservedDestination(bool internal)
{
    m_spk_man = pwallet->GetScriptPubKeyMan(type, internal);
    if (!m_spk_man) {
        return util::Error{strprintf(_("Error: No %s addresses available."), FormatOutputType(type))};
    }

    if (nIndex == -1) {
        CKeyPool keypool;
        int64_t index;
        auto op_address = m_spk_man->GetReservedDestination(type, internal, index, keypool);
        if (!op_address) return op_address;
        nIndex = index;
        address = *op_address;
        fInternal = keypool.fInternal;
    }
    return address;
}

void ReserveDestination::KeepDestination()
{
    if (nIndex != -1) {
        m_spk_man->KeepDestination(nIndex, type);
    }
    nIndex = -1;
    address = CNoDestination();
}

void ReserveDestination::ReturnDestination()
{
    if (nIndex != -1) {
        m_spk_man->ReturnDestination(nIndex, fInternal, address);
    }
    nIndex = -1;
    address = CNoDestination();
}

bool CWallet::DisplayAddress(const CTxDestination& dest)
{
    CScript scriptPubKey = GetScriptForDestination(dest);
    for (const auto& spk_man : GetScriptPubKeyMans(scriptPubKey)) {
        auto signer_spk_man = dynamic_cast<ExternalSignerScriptPubKeyMan *>(spk_man);
        if (signer_spk_man == nullptr) {
            continue;
        }
        ExternalSigner signer = ExternalSignerScriptPubKeyMan::GetExternalSigner();
        return signer_spk_man->DisplayAddress(scriptPubKey, signer);
    }
    return false;
}

bool CWallet::LockCoin(const COutPoint& output, WalletBatch* batch)
{
    AssertLockHeld(cs_wallet);
    setLockedCoins.insert(output);
    if (batch) {
        return batch->WriteLockedUTXO(output);
    }
    return true;
}

bool CWallet::UnlockCoin(const COutPoint& output, WalletBatch* batch)
{
    AssertLockHeld(cs_wallet);
    bool was_locked = setLockedCoins.erase(output);
    if (batch && was_locked) {
        return batch->EraseLockedUTXO(output);
    }
    return true;
}

bool CWallet::UnlockAllCoins()
{
    AssertLockHeld(cs_wallet);
    bool success = true;
    WalletBatch batch(GetDatabase());
    for (auto it = setLockedCoins.begin(); it != setLockedCoins.end(); ++it) {
        success &= batch.EraseLockedUTXO(*it);
    }
    setLockedCoins.clear();
    return success;
}

bool CWallet::IsLockedCoin(const COutPoint& output) const
{
    AssertLockHeld(cs_wallet);
    return setLockedCoins.count(output) > 0;
}

void CWallet::ListLockedCoins(std::vector<COutPoint>& vOutpts) const
{
    AssertLockHeld(cs_wallet);
    for (std::set<COutPoint>::iterator it = setLockedCoins.begin();
         it != setLockedCoins.end(); it++) {
        COutPoint outpt = (*it);
        vOutpts.push_back(outpt);
    }
}

/** @} */ // end of Actions

void CWallet::GetKeyBirthTimes(std::map<CKeyID, int64_t>& mapKeyBirth) const {
    AssertLockHeld(cs_wallet);
    mapKeyBirth.clear();

    // map in which we'll infer heights of other keys
    std::map<CKeyID, const TxStateConfirmed*> mapKeyFirstBlock;
    TxStateConfirmed max_confirm{uint256{}, /*height=*/-1, /*index=*/-1};
    max_confirm.confirmed_block_height = GetLastBlockHeight() > 144 ? GetLastBlockHeight() - 144 : 0; // the tip can be reorganized; use a 144-block safety margin
    CHECK_NONFATAL(chain().findAncestorByHeight(GetLastBlockHash(), max_confirm.confirmed_block_height, FoundBlock().hash(max_confirm.confirmed_block_hash)));

    {
        LegacyScriptPubKeyMan* spk_man = GetLegacyScriptPubKeyMan();
        assert(spk_man != nullptr);
        LOCK(spk_man->cs_KeyStore);

        // get birth times for keys with metadata
        for (const auto& entry : spk_man->mapKeyMetadata) {
            if (entry.second.nCreateTime) {
                mapKeyBirth[entry.first] = entry.second.nCreateTime;
            }
        }

        // Prepare to infer birth heights for keys without metadata
        for (const CKeyID &keyid : spk_man->GetKeys()) {
            if (mapKeyBirth.count(keyid) == 0)
                mapKeyFirstBlock[keyid] = &max_confirm;
        }

        // if there are no such keys, we're done
        if (mapKeyFirstBlock.empty())
            return;

        // find first block that affects those keys, if there are any left
        for (const auto& entry : mapWallet) {
            // iterate over all wallet transactions...
            const CWalletTx &wtx = entry.second;
            if (auto* conf = wtx.state<TxStateConfirmed>()) {
                // ... which are already in a block
                for (const CTxOut &txout : wtx.tx->vout) {
                    // iterate over all their outputs
                    for (const auto &keyid : GetAffectedKeys(txout.scriptPubKey, *spk_man)) {
                        // ... and all their affected keys
                        auto rit = mapKeyFirstBlock.find(keyid);
                        if (rit != mapKeyFirstBlock.end() && conf->confirmed_block_height < rit->second->confirmed_block_height) {
                            rit->second = conf;
                        }
                    }
                }
            }
        }
    }

    // Extract block timestamps for those keys
    for (const auto& entry : mapKeyFirstBlock) {
        int64_t block_time;
        CHECK_NONFATAL(chain().findBlock(entry.second->confirmed_block_hash, FoundBlock().time(block_time)));
        mapKeyBirth[entry.first] = block_time - TIMESTAMP_WINDOW; // block times can be 2h off
    }
}

/**
 * Compute smart timestamp for a transaction being added to the wallet.
 *
 * Logic:
 * - If sending a transaction, assign its timestamp to the current time.
 * - If receiving a transaction outside a block, assign its timestamp to the
 *   current time.
 * - If receiving a transaction during a rescanning process, assign all its
 *   (not already known) transactions' timestamps to the block time.
 * - If receiving a block with a future timestamp, assign all its (not already
 *   known) transactions' timestamps to the current time.
 * - If receiving a block with a past timestamp, before the most recent known
 *   transaction (that we care about), assign all its (not already known)
 *   transactions' timestamps to the same timestamp as that most-recent-known
 *   transaction.
 * - If receiving a block with a past timestamp, but after the most recent known
 *   transaction, assign all its (not already known) transactions' timestamps to
 *   the block time.
 *
 * For more information see CWalletTx::nTimeSmart,
 * https://bitcointalk.org/?topic=54527, or
 * https://github.com/bitcoin/bitcoin/pull/1393.
 */
unsigned int CWallet::ComputeTimeSmart(const CWalletTx& wtx, bool rescanning_old_block) const
{
    std::optional<uint256> block_hash;
    if (auto* conf = wtx.state<TxStateConfirmed>()) {
        block_hash = conf->confirmed_block_hash;
    } else if (auto* conf = wtx.state<TxStateConflicted>()) {
        block_hash = conf->conflicting_block_hash;
    }

    unsigned int nTimeSmart = wtx.nTimeReceived;
    if (block_hash) {
        int64_t blocktime;
        int64_t block_max_time;
        if (chain().findBlock(*block_hash, FoundBlock().time(blocktime).maxTime(block_max_time))) {
            if (rescanning_old_block) {
                nTimeSmart = block_max_time;
            } else {
                int64_t latestNow = wtx.nTimeReceived;
                int64_t latestEntry = 0;

                // Tolerate times up to the last timestamp in the wallet not more than 5 minutes into the future
                int64_t latestTolerated = latestNow + 300;
                const TxItems& txOrdered = wtxOrdered;
                for (auto it = txOrdered.rbegin(); it != txOrdered.rend(); ++it) {
                    CWalletTx* const pwtx = it->second;
                    if (pwtx == &wtx) {
                        continue;
                    }
                    int64_t nSmartTime;
                    nSmartTime = pwtx->nTimeSmart;
                    if (!nSmartTime) {
                        nSmartTime = pwtx->nTimeReceived;
                    }
                    if (nSmartTime <= latestTolerated) {
                        latestEntry = nSmartTime;
                        if (nSmartTime > latestNow) {
                            latestNow = nSmartTime;
                        }
                        break;
                    }
                }

                nTimeSmart = std::max(latestEntry, std::min(blocktime, latestNow));
            }
        } else {
            WalletLogPrintf("%s: found %s in block %s not in index\n", __func__, wtx.GetHash().ToString(), block_hash->ToString());
        }
    }
    return nTimeSmart;
}

bool CWallet::SetAddressPreviouslySpent(WalletBatch& batch, const CTxDestination& dest, bool used)
{
    if (std::get_if<CNoDestination>(&dest))
        return false;

    if (!used) {
        if (auto* data{common::FindKey(m_address_book, dest)}) data->previously_spent = false;
        return batch.WriteAddressPreviouslySpent(dest, false);
    }

    LoadAddressPreviouslySpent(dest);
    return batch.WriteAddressPreviouslySpent(dest, true);
}

void CWallet::LoadAddressPreviouslySpent(const CTxDestination& dest)
{
    m_address_book[dest].previously_spent = true;
}

void CWallet::LoadAddressReceiveRequest(const CTxDestination& dest, const std::string& id, const std::string& request)
{
    m_address_book[dest].receive_requests[id] = request;
}

bool CWallet::IsAddressPreviouslySpent(const CTxDestination& dest) const
{
    if (auto* data{common::FindKey(m_address_book, dest)}) return data->previously_spent;
    return false;
}

std::vector<std::string> CWallet::GetAddressReceiveRequests() const
{
    std::vector<std::string> values;
    for (const auto& [dest, entry] : m_address_book) {
        for (const auto& [id, request] : entry.receive_requests) {
            values.emplace_back(request);
        }
    }
    return values;
}

bool CWallet::SetAddressReceiveRequest(WalletBatch& batch, const CTxDestination& dest, const std::string& id, const std::string& value)
{
    if (!batch.WriteAddressReceiveRequest(dest, id, value)) return false;
    m_address_book[dest].receive_requests[id] = value;
    return true;
}

bool CWallet::EraseAddressReceiveRequest(WalletBatch& batch, const CTxDestination& dest, const std::string& id)
{
    if (!batch.EraseAddressReceiveRequest(dest, id)) return false;
    m_address_book[dest].receive_requests.erase(id);
    return true;
}

std::unique_ptr<WalletDatabase> MakeWalletDatabase(const std::string& name, const DatabaseOptions& options, DatabaseStatus& status, bilingual_str& error_string)
{
    // Do some checking on wallet path. It should be either a:
    //
    // 1. Path where a directory can be created.
    // 2. Path to an existing directory.
    // 3. Path to a symlink to a directory.
    // 4. For backwards compatibility, the name of a data file in -walletdir.
    const fs::path wallet_path = fsbridge::AbsPathJoin(GetWalletDir(), fs::PathFromString(name));
    fs::file_type path_type = fs::symlink_status(wallet_path).type();
    if (!(path_type == fs::file_type::not_found || path_type == fs::file_type::directory ||
          (path_type == fs::file_type::symlink && fs::is_directory(wallet_path)) ||
          (path_type == fs::file_type::regular && fs::PathFromString(name).filename() == fs::PathFromString(name)))) {
        error_string = Untranslated(strprintf(
              "Invalid -wallet path '%s'. -wallet path should point to a directory where wallet.dat and "
              "database/log.?????????? files can be stored, a location where such a directory could be created, "
              "or (for backwards compatibility) the name of an existing data file in -walletdir (%s)",
              name, fs::quoted(fs::PathToString(GetWalletDir()))));
        status = DatabaseStatus::FAILED_BAD_PATH;
        return nullptr;
    }
    return MakeDatabase(wallet_path, options, status, error_string);
}

std::shared_ptr<CWallet> CWallet::Create(WalletContext& context, const std::string& name, std::unique_ptr<WalletDatabase> database, uint64_t wallet_creation_flags, bilingual_str& error, std::vector<bilingual_str>& warnings)
{
    interfaces::Chain* chain = context.chain;
    ArgsManager& args = *Assert(context.args);
    const std::string& walletFile = database->Filename();

    const auto start{SteadyClock::now()};
    // TODO: Can't use std::make_shared because we need a custom deleter but
    // should be possible to use std::allocate_shared.
    std::shared_ptr<CWallet> walletInstance(new CWallet(chain, name, std::move(database)), ReleaseWallet);
    walletInstance->m_keypool_size = std::max(args.GetIntArg("-keypool", DEFAULT_KEYPOOL_SIZE), int64_t{1});
    walletInstance->m_notify_tx_changed_script = args.GetArg("-walletnotify", "");

    // Load wallet
    bool rescan_required = false;
    DBErrors nLoadWalletRet = walletInstance->LoadWallet();
    if (nLoadWalletRet != DBErrors::LOAD_OK) {
        if (nLoadWalletRet == DBErrors::CORRUPT) {
            error = strprintf(_("Error loading %s: Wallet corrupted"), walletFile);
            return nullptr;
        }
        else if (nLoadWalletRet == DBErrors::NONCRITICAL_ERROR)
        {
            warnings.push_back(strprintf(_("Error reading %s! All keys read correctly, but transaction data"
                                           " or address metadata may be missing or incorrect."),
                walletFile));
        }
        else if (nLoadWalletRet == DBErrors::TOO_NEW) {
            error = strprintf(_("Error loading %s: Wallet requires newer version of %s"), walletFile, PACKAGE_NAME);
            return nullptr;
        }
        else if (nLoadWalletRet == DBErrors::EXTERNAL_SIGNER_SUPPORT_REQUIRED) {
            error = strprintf(_("Error loading %s: External signer wallet being loaded without external signer support compiled"), walletFile);
            return nullptr;
        }
        else if (nLoadWalletRet == DBErrors::NEED_REWRITE)
        {
            error = strprintf(_("Wallet needed to be rewritten: restart %s to complete"), PACKAGE_NAME);
            return nullptr;
        } else if (nLoadWalletRet == DBErrors::NEED_RESCAN) {
            warnings.push_back(strprintf(_("Error reading %s! Transaction data may be missing or incorrect."
                                           " Rescanning wallet."), walletFile));
            rescan_required = true;
        } else if (nLoadWalletRet == DBErrors::UNKNOWN_DESCRIPTOR) {
            error = strprintf(_("Unrecognized descriptor found. Loading wallet %s\n\n"
                                "The wallet might had been created on a newer version.\n"
                                "Please try running the latest software version.\n"), walletFile);
            return nullptr;
        } else if (nLoadWalletRet == DBErrors::UNEXPECTED_LEGACY_ENTRY) {
            error = strprintf(_("Unexpected legacy entry in descriptor wallet found. Loading wallet %s\n\n"
                                "The wallet might have been tampered with or created with malicious intent.\n"), walletFile);
            return nullptr;
        } else {
            error = strprintf(_("Error loading %s"), walletFile);
            return nullptr;
        }
    }

    // This wallet is in its first run if there are no ScriptPubKeyMans and it isn't blank or no privkeys
    const bool fFirstRun = walletInstance->m_spk_managers.empty() &&
                     !walletInstance->IsWalletFlagSet(WALLET_FLAG_DISABLE_PRIVATE_KEYS) &&
                     !walletInstance->IsWalletFlagSet(WALLET_FLAG_BLANK_WALLET);
    if (fFirstRun)
    {
        // ensure this wallet.dat can only be opened by clients supporting HD with chain split and expects no default key
        walletInstance->SetMinVersion(FEATURE_LATEST);

        walletInstance->InitWalletFlags(wallet_creation_flags);

        // Only create LegacyScriptPubKeyMan when not descriptor wallet
        if (!walletInstance->IsWalletFlagSet(WALLET_FLAG_DESCRIPTORS)) {
            walletInstance->SetupLegacyScriptPubKeyMan();
        }

        if ((wallet_creation_flags & WALLET_FLAG_EXTERNAL_SIGNER) || !(wallet_creation_flags & (WALLET_FLAG_DISABLE_PRIVATE_KEYS | WALLET_FLAG_BLANK_WALLET))) {
            LOCK(walletInstance->cs_wallet);
            if (walletInstance->IsWalletFlagSet(WALLET_FLAG_DESCRIPTORS)) {
                walletInstance->SetupDescriptorScriptPubKeyMans();
                // SetupDescriptorScriptPubKeyMans already calls SetupGeneration for us so we don't need to call SetupGeneration separately
            } else {
                // Legacy wallets need SetupGeneration here.
                for (auto spk_man : walletInstance->GetActiveScriptPubKeyMans()) {
                    if (!spk_man->SetupGeneration()) {
                        error = _("Unable to generate initial keys");
                        return nullptr;
                    }
                }
            }
        }

        if (chain) {
            walletInstance->chainStateFlushed(ChainstateRole::NORMAL, chain->getTipLocator());
        }
    } else if (wallet_creation_flags & WALLET_FLAG_DISABLE_PRIVATE_KEYS) {
        // Make it impossible to disable private keys after creation
        error = strprintf(_("Error loading %s: Private keys can only be disabled during creation"), walletFile);
        return nullptr;
    } else if (walletInstance->IsWalletFlagSet(WALLET_FLAG_DISABLE_PRIVATE_KEYS)) {
        for (auto spk_man : walletInstance->GetActiveScriptPubKeyMans()) {
            if (spk_man->HavePrivateKeys()) {
                warnings.push_back(strprintf(_("Warning: Private keys detected in wallet {%s} with disabled private keys"), walletFile));
                break;
            }
        }
    }

    if (!args.GetArg("-addresstype", "").empty()) {
        std::optional<OutputType> parsed = ParseOutputType(args.GetArg("-addresstype", ""));
        if (!parsed) {
            error = strprintf(_("Unknown address type '%s'"), args.GetArg("-addresstype", ""));
            return nullptr;
        }
        walletInstance->m_default_address_type = parsed.value();
    }

    if (!args.GetArg("-changetype", "").empty()) {
        std::optional<OutputType> parsed = ParseOutputType(args.GetArg("-changetype", ""));
        if (!parsed) {
            error = strprintf(_("Unknown change type '%s'"), args.GetArg("-changetype", ""));
            return nullptr;
        }
        walletInstance->m_default_change_type = parsed.value();
    }

    if (args.IsArgSet("-maxapsfee")) {
        const std::string max_aps_fee{args.GetArg("-maxapsfee", "")};
        if (max_aps_fee == "-1") {
            walletInstance->m_max_aps_fee = -1;
        } else if (std::optional<CAmount> max_fee = ParseMoney(max_aps_fee)) {
            if (max_fee.value() > HIGH_APS_FEE) {
                warnings.push_back(AmountHighWarn("-maxapsfee") + Untranslated(" ") +
                                  _("This is the maximum transaction fee you pay (in addition to the normal fee) to prioritize partial spend avoidance over regular coin selection."));
            }
            walletInstance->m_max_aps_fee = max_fee.value();
        } else {
            error = AmountErrMsg("maxapsfee", max_aps_fee);
            return nullptr;
        }
    }

    if (args.IsArgSet("-discardfee")) {
        std::optional<CAmount> discard_fee = ParseMoney(args.GetArg("-discardfee", ""));
        if (!discard_fee) {
            error = strprintf(_("Invalid amount for %s=<amount>: '%s'"), "-discardfee", args.GetArg("-discardfee", ""));
            return nullptr;
        } else if (discard_fee.value() > HIGH_TX_FEE_PER_KB) {
            warnings.push_back(AmountHighWarn("-discardfee") + Untranslated(" ") +
                               _("This is the transaction fee you may discard if change is smaller than dust at this level"));
        }
        walletInstance->m_discard_rate = CFeeRate{discard_fee.value()};
    }

    if (args.IsArgSet("-paytxfee")) {
        std::optional<CAmount> pay_tx_fee = ParseMoney(args.GetArg("-paytxfee", ""));
        if (!pay_tx_fee) {
            error = AmountErrMsg("paytxfee", args.GetArg("-paytxfee", ""));
            return nullptr;
        } else if (pay_tx_fee.value() > HIGH_TX_FEE_PER_KB) {
                               _("This is the transaction fee you will pay if you send a transaction.");
        }

        walletInstance->m_pay_tx_fee = CFeeRate{pay_tx_fee.value(), 1000};

        if (chain && walletInstance->m_pay_tx_fee < chain->relayMinFee()) {
            error = strprintf(_("Invalid amount for %s=<amount>: '%s' (must be at least %s)"),
                "-paytxfee", args.GetArg("-paytxfee", ""), chain->relayMinFee().ToString());
            return nullptr;
        }
    }

    if (args.IsArgSet("-maxtxfee")) {
        std::optional<CAmount> max_fee = ParseMoney(args.GetArg("-maxtxfee", ""));
        if (!max_fee) {
            error = AmountErrMsg("maxtxfee", args.GetArg("-maxtxfee", ""));
            return nullptr;
        } else if (max_fee.value() > HIGH_MAX_TX_FEE) {
            warnings.push_back(strprintf(_("%s is set very high! Fees this large could be paid on a single transaction."), "-maxtxfee"));
        }

        if (chain && CFeeRate{max_fee.value(), 1000} < chain->relayMinFee()) {
            error = strprintf(_("Invalid amount for %s=<amount>: '%s' (must be at least the minrelay fee of %s to prevent stuck transactions)"),
                "-maxtxfee", args.GetArg("-maxtxfee", ""), chain->relayMinFee().ToString());
            return nullptr;
        }

        walletInstance->m_default_max_tx_fee = max_fee.value();
    }

    if (args.IsArgSet("-consolidatefeerate")) {
        if (std::optional<CAmount> consolidate_feerate = ParseMoney(args.GetArg("-consolidatefeerate", ""))) {
            walletInstance->m_consolidate_feerate = CFeeRate(*consolidate_feerate);
        } else {
            error = AmountErrMsg("consolidatefeerate", args.GetArg("-consolidatefeerate", ""));
            return nullptr;
        }
    }

    if (chain && chain->relayMinFee().GetFeePerK() > HIGH_TX_FEE_PER_KB) {
        warnings.push_back(AmountHighWarn("-minrelaytxfee") + Untranslated(" ") +
                           _("The wallet will avoid paying less than the minimum relay fee."));
    }

    walletInstance->m_spend_zero_conf_change = args.GetBoolArg("-spendzeroconfchange", DEFAULT_SPEND_ZEROCONF_CHANGE);

    std::optional<CAmount> reserve_balance = ParseMoney(gArgs.GetArg("-reservebalance", FormatMoney(DEFAULT_RESERVE_BALANCE)));
    walletInstance->m_reserve_balance = reserve_balance.value_or(DEFAULT_RESERVE_BALANCE);

    unsigned int donation_percentage = args.GetIntArg("-donatetodevfund", DEFAULT_DONATION_PERCENTAGE);
    if (donation_percentage <= 0) {
        donation_percentage = MIN_DONATION_PERCENTAGE;
    }
    donation_percentage = std::max(donation_percentage, MIN_DONATION_PERCENTAGE);
    donation_percentage = std::min(donation_percentage, MAX_DONATION_PERCENTAGE);
    walletInstance->m_donation_percentage = donation_percentage;

    walletInstance->WalletLogPrintf("Wallet completed loading in %15dms\n", Ticks<std::chrono::milliseconds>(SteadyClock::now() - start));

    // Try to top up keypool. No-op if the wallet is locked.
    walletInstance->TopUpKeyPool();

    // Cache the first key time
    std::optional<int64_t> time_first_key;
    for (auto spk_man : walletInstance->GetAllScriptPubKeyMans()) {
        int64_t time = spk_man->GetTimeFirstKey();
        if (!time_first_key || time < *time_first_key) time_first_key = time;
    }
    if (time_first_key) walletInstance->MaybeUpdateBirthTime(*time_first_key);

    if (chain && !AttachChain(walletInstance, *chain, rescan_required, error, warnings)) {
        walletInstance->m_chain_notifications_handler.reset(); // Reset this pointer so that the wallet will actually be unloaded
        return nullptr;
    }

    {
        LOCK(walletInstance->cs_wallet);
        walletInstance->SetBroadcastTransactions(args.GetBoolArg("-walletbroadcast", DEFAULT_WALLETBROADCAST));
        walletInstance->WalletLogPrintf("setKeyPool.size() = %u\n",      walletInstance->GetKeyPoolSize());
        walletInstance->WalletLogPrintf("mapWallet.size() = %u\n",       walletInstance->mapWallet.size());
        walletInstance->WalletLogPrintf("m_address_book.size() = %u\n",  walletInstance->m_address_book.size());
    }

    // Flush orphaned coinstakes
    walletInstance->AbandonOrphanedCoinstakes();

    return walletInstance;
}

bool CWallet::AttachChain(const std::shared_ptr<CWallet>& walletInstance, interfaces::Chain& chain, const bool rescan_required, bilingual_str& error, std::vector<bilingual_str>& warnings)
{
    LOCK(walletInstance->cs_wallet);
    // allow setting the chain if it hasn't been set already but prevent changing it
    assert(!walletInstance->m_chain || walletInstance->m_chain == &chain);
    walletInstance->m_chain = &chain;

    // Unless allowed, ensure wallet files are not reused across chains:
    if (!gArgs.GetBoolArg("-walletcrosschain", DEFAULT_WALLETCROSSCHAIN)) {
        WalletBatch batch(walletInstance->GetDatabase());
        CBlockLocator locator;
        if (batch.ReadBestBlock(locator) && locator.vHave.size() > 0 && chain.getHeight()) {
            // Wallet is assumed to be from another chain, if genesis block in the active
            // chain differs from the genesis block known to the wallet.
            if (chain.getBlockHash(0) != locator.vHave.back()) {
                error = Untranslated("Wallet files should not be reused across chains. Restart bitcoind with -walletcrosschain to override.");
                return false;
            }
        }
    }

    // Register wallet with validationinterface. It's done before rescan to avoid
    // missing block connections between end of rescan and validation subscribing.
    // Because of wallet lock being hold, block connection notifications are going to
    // be pending on the validation-side until lock release. It's likely to have
    // block processing duplicata (if rescan block range overlaps with notification one)
    // but we guarantee at least than wallet state is correct after notifications delivery.
    // However, chainStateFlushed notifications are ignored until the rescan is finished
    // so that in case of a shutdown event, the rescan will be repeated at the next start.
    // This is temporary until rescan and notifications delivery are unified under same
    // interface.
    walletInstance->m_attaching_chain = true; //ignores chainStateFlushed notifications
    walletInstance->m_chain_notifications_handler = walletInstance->chain().handleNotifications(walletInstance);

    // If rescan_required = true, rescan_height remains equal to 0
    int rescan_height = 0;
    if (!rescan_required)
    {
        WalletBatch batch(walletInstance->GetDatabase());
        CBlockLocator locator;
        if (batch.ReadBestBlock(locator)) {
            if (const std::optional<int> fork_height = chain.findLocatorFork(locator)) {
                rescan_height = *fork_height;
            }
        }
    }

    const std::optional<int> tip_height = chain.getHeight();
    if (tip_height) {
        walletInstance->m_last_block_processed = chain.getBlockHash(*tip_height);
        walletInstance->m_last_block_processed_height = *tip_height;
    } else {
        walletInstance->m_last_block_processed.SetNull();
        walletInstance->m_last_block_processed_height = -1;
    }

    if (tip_height && *tip_height != rescan_height)
    {
        // No need to read and scan block if block was created before
        // our wallet birthday (as adjusted for block time variability)
        std::optional<int64_t> time_first_key = walletInstance->m_birth_time.load();
        if (time_first_key) {
            FoundBlock found = FoundBlock().height(rescan_height);
            chain.findFirstBlockWithTimeAndHeight(*time_first_key - TIMESTAMP_WINDOW, rescan_height, found);
            if (!found.found) {
                // We were unable to find a block that had a time more recent than our earliest timestamp
                // or a height higher than the wallet was synced to, indicating that the wallet is newer than the
                // current chain tip. Skip rescanning in this case.
                rescan_height = *tip_height;
            }
        }

        /*
        // Technically we could execute the code below in any case, but performing the
        // `while` loop below can make startup very slow, so only check blocks on disk
        // if necessary.
        if (chain.havePruned() || chain.hasAssumedValidChain()) {
            int block_height = *tip_height;
            while (block_height > 0 && chain.haveBlockOnDisk(block_height - 1) && rescan_height != block_height) {
                --block_height;
            }

            if (rescan_height != block_height) {
                // We can't rescan beyond blocks we don't have data for, stop and throw an error.
                // This might happen if a user uses an old wallet within a pruned node
                // or if they ran -disablewallet for a longer time, then decided to re-enable
                // Exit early and print an error.
                // It also may happen if an assumed-valid chain is in use and therefore not
                // all block data is available.
                // If a block is pruned after this check, we will load the wallet,
                // but fail the rescan with a generic error.

                error = chain.havePruned() ?
                     _("Prune: last wallet synchronisation goes beyond pruned data. You need to -reindex (download the whole blockchain again in case of pruned node)") :
                     strprintf(_(
                        "Error loading wallet. Wallet requires blocks to be downloaded, "
                        "and software does not currently support loading wallets while "
                        "blocks are being downloaded out of order when using assumeutxo "
                        "snapshots. Wallet should be able to load successfully after "
                        "node sync reaches height %s"), block_height);
                return false;
            }
        }
        */

        chain.initMessage(_("Rescanning…").translated);
        walletInstance->WalletLogPrintf("Rescanning last %i blocks (from block %i)...\n", *tip_height - rescan_height, rescan_height);

        {
            WalletRescanReserver reserver(*walletInstance);
            if (!reserver.reserve() || (ScanResult::SUCCESS != walletInstance->ScanForWalletTransactions(chain.getBlockHash(rescan_height), rescan_height, /*max_height=*/{}, reserver, /*fUpdate=*/true, /*save_progress=*/true).status)) {
                error = _("Failed to rescan the wallet during initialization");
                return false;
            }
        }
        walletInstance->m_attaching_chain = false;
        walletInstance->chainStateFlushed(ChainstateRole::NORMAL, chain.getTipLocator());
        walletInstance->GetDatabase().IncrementUpdateCounter();
    }
    walletInstance->m_attaching_chain = false;

    return true;
}

const CAddressBookData* CWallet::FindAddressBookEntry(const CTxDestination& dest, bool allow_change) const
{
    const auto& address_book_it = m_address_book.find(dest);
    if (address_book_it == m_address_book.end()) return nullptr;
    if ((!allow_change) && address_book_it->second.IsChange()) {
        return nullptr;
    }
    return &address_book_it->second;
}

bool CWallet::UpgradeWallet(int version, bilingual_str& error)
{
    int prev_version = GetVersion();
    if (version == 0) {
        WalletLogPrintf("Performing wallet upgrade to %i\n", FEATURE_LATEST);
        version = FEATURE_LATEST;
    } else {
        WalletLogPrintf("Allowing wallet upgrade up to %i\n", version);
    }
    if (version < prev_version) {
        error = strprintf(_("Cannot downgrade wallet from version %i to version %i. Wallet version unchanged."), prev_version, version);
        return false;
    }

    LOCK(cs_wallet);

    // Do not upgrade versions to any version between HD_SPLIT and FEATURE_PRE_SPLIT_KEYPOOL unless already supporting HD_SPLIT
    if (!CanSupportFeature(FEATURE_HD_SPLIT) && version >= FEATURE_HD_SPLIT && version < FEATURE_PRE_SPLIT_KEYPOOL) {
        error = strprintf(_("Cannot upgrade a non HD split wallet from version %i to version %i without upgrading to support pre-split keypool. Please use version %i or no version specified."), prev_version, version, FEATURE_PRE_SPLIT_KEYPOOL);
        return false;
    }

    // Permanently upgrade to the version
    SetMinVersion(GetClosestWalletFeature(version));

    for (auto spk_man : GetActiveScriptPubKeyMans()) {
        if (!spk_man->Upgrade(prev_version, version, error)) {
            return false;
        }
    }
    return true;
}

void CWallet::postInitProcess()
{
    // Add wallet transactions that aren't already in a block to mempool
    // Do this here as mempool requires genesis block to be loaded
    ResubmitWalletTransactions(/*relay=*/false, /*force=*/true);

    // Update wallet transactions with current mempool transactions.
    WITH_LOCK(cs_wallet, chain().requestMempoolTransactions(*this));

    // Start mine proof-of-stake blocks in the background
    StartStake();
}

bool CWallet::BackupWallet(const std::string& strDest) const
{
    return GetDatabase().Backup(strDest);
}

CKeyPool::CKeyPool()
{
    nTime = GetTime();
    fInternal = false;
    m_pre_split = false;
}

CKeyPool::CKeyPool(const CPubKey& vchPubKeyIn, bool internalIn)
{
    nTime = GetTime();
    vchPubKey = vchPubKeyIn;
    fInternal = internalIn;
    m_pre_split = false;
}

int CWallet::GetTxDepthInMainChain(const CWalletTx& wtx) const
{
    AssertLockHeld(cs_wallet);
    if (auto* conf = wtx.state<TxStateConfirmed>()) {
        assert(conf->confirmed_block_height >= 0);
        return GetLastBlockHeight() - conf->confirmed_block_height + 1;
    } else if (auto* conf = wtx.state<TxStateConflicted>()) {
        assert(conf->conflicting_block_height >= 0);
        return -1 * (GetLastBlockHeight() - conf->conflicting_block_height + 1);
    } else {
        return 0;
    }
}

int CWallet::GetTxBlocksToMaturity(const CWalletTx& wtx) const
{
    AssertLockHeld(cs_wallet);

    if (!(wtx.IsCoinBase() || wtx.IsCoinStake())) {
        return 0;
    }
    int chain_depth = GetTxDepthInMainChain(wtx);
    if (!wtx.IsCoinStake())
        assert(chain_depth >= 0); // coinbase tx should not be conflicted
    return std::max(0, (Params().GetConsensus().nCoinbaseMaturity+1) - chain_depth);
}

bool CWallet::IsTxImmature(const CWalletTx& wtx) const
{
    AssertLockHeld(cs_wallet);

    // note GetBlocksToMaturity is 0 for non-coinbase tx
    return GetTxBlocksToMaturity(wtx) > 0;
}

bool CWallet::IsTxImmatureCoinBase(const CWalletTx& wtx) const
{
    AssertLockHeld(cs_wallet);

    return wtx.IsCoinBase() && IsTxImmature(wtx);
}

bool CWallet::IsTxImmatureCoinStake(const CWalletTx& wtx) const
{
    AssertLockHeld(cs_wallet);

    return wtx.IsCoinStake() && IsTxImmature(wtx);
}

bool CWallet::HasPrivateKeys() const
{
    return !IsWalletFlagSet(WALLET_FLAG_DISABLE_PRIVATE_KEYS);
}

bool CWallet::IsCrypted() const
{
    return HasEncryptionKeys();
}

bool CWallet::IsLocked() const
{
    if (!IsCrypted()) {
        return false;
    }
    LOCK(cs_wallet);
    return vMasterKey.empty();
}

bool CWallet::Lock()
{
    if (!IsCrypted())
        return false;

    {
        LOCK2(m_relock_mutex, cs_wallet);
        if (!vMasterKey.empty()) {
            memory_cleanse(vMasterKey.data(), vMasterKey.size() * sizeof(decltype(vMasterKey)::value_type));
            vMasterKey.clear();
        }
    }

    NotifyStatusChanged(this);
    return true;
}

bool CWallet::Unlock(const CKeyingMaterial& vMasterKeyIn)
{
    {
        LOCK(cs_wallet);
        for (const auto& spk_man_pair : m_spk_managers) {
            if (!spk_man_pair.second->CheckDecryptionKey(vMasterKeyIn)) {
                return false;
            }
        }
        vMasterKey = vMasterKeyIn;
    }
    NotifyStatusChanged(this);
    return true;
}

std::set<ScriptPubKeyMan*> CWallet::GetActiveScriptPubKeyMans() const
{
    std::set<ScriptPubKeyMan*> spk_mans;
    for (bool internal : {false, true}) {
        for (OutputType t : OUTPUT_TYPES) {
            auto spk_man = GetScriptPubKeyMan(t, internal);
            if (spk_man) {
                spk_mans.insert(spk_man);
            }
        }
    }
    return spk_mans;
}

std::set<ScriptPubKeyMan*> CWallet::GetAllScriptPubKeyMans() const
{
    std::set<ScriptPubKeyMan*> spk_mans;
    for (const auto& spk_man_pair : m_spk_managers) {
        spk_mans.insert(spk_man_pair.second.get());
    }
    return spk_mans;
}

ScriptPubKeyMan* CWallet::GetScriptPubKeyMan(const OutputType& type, bool internal) const
{
    const std::map<OutputType, ScriptPubKeyMan*>& spk_managers = internal ? m_internal_spk_managers : m_external_spk_managers;
    std::map<OutputType, ScriptPubKeyMan*>::const_iterator it = spk_managers.find(type);
    if (it == spk_managers.end()) {
        return nullptr;
    }
    return it->second;
}

std::set<ScriptPubKeyMan*> CWallet::GetScriptPubKeyMans(const CScript& script) const
{
    std::set<ScriptPubKeyMan*> spk_mans;

    // Search the cache for relevant SPKMs instead of iterating m_spk_managers
    const auto& it = m_cached_spks.find(script);
    if (it != m_cached_spks.end()) {
        spk_mans.insert(it->second.begin(), it->second.end());
    }
    SignatureData sigdata;
    Assume(std::all_of(spk_mans.begin(), spk_mans.end(), [&script, &sigdata](ScriptPubKeyMan* spkm) { return spkm->CanProvide(script, sigdata); }));

    // Legacy wallet
    if (IsLegacy() && GetLegacyScriptPubKeyMan()->CanProvide(script, sigdata)) spk_mans.insert(GetLegacyScriptPubKeyMan());

    return spk_mans;
}

ScriptPubKeyMan* CWallet::GetScriptPubKeyMan(const uint256& id) const
{
    if (m_spk_managers.count(id) > 0) {
        return m_spk_managers.at(id).get();
    }
    return nullptr;
}

std::unique_ptr<SigningProvider> CWallet::GetSolvingProvider(const CScript& script) const
{
    SignatureData sigdata;
    return GetSolvingProvider(script, sigdata);
}

std::unique_ptr<SigningProvider> CWallet::GetSolvingProvider(const CScript& script, SignatureData& sigdata) const
{
    // Search the cache for relevant SPKMs instead of iterating m_spk_managers
    const auto& it = m_cached_spks.find(script);
    if (it != m_cached_spks.end()) {
        // All spkms for a given script must already be able to make a SigningProvider for the script, so just return the first one.
        Assume(it->second.at(0)->CanProvide(script, sigdata));
        return it->second.at(0)->GetSolvingProvider(script);
    }

    // Legacy wallet
    if (IsLegacy() && GetLegacyScriptPubKeyMan()->CanProvide(script, sigdata)) return GetLegacyScriptPubKeyMan()->GetSolvingProvider(script);

    return nullptr;
}

std::vector<WalletDescriptor> CWallet::GetWalletDescriptors(const CScript& script) const
{
    std::vector<WalletDescriptor> descs;
    for (const auto spk_man: GetScriptPubKeyMans(script)) {
        if (const auto desc_spk_man = dynamic_cast<DescriptorScriptPubKeyMan*>(spk_man)) {
            LOCK(desc_spk_man->cs_desc_man);
            descs.push_back(desc_spk_man->GetWalletDescriptor());
        }
    }
    return descs;
}

LegacyScriptPubKeyMan* CWallet::GetLegacyScriptPubKeyMan() const
{
    if (IsWalletFlagSet(WALLET_FLAG_DESCRIPTORS)) {
        return nullptr;
    }
    // Legacy wallets only have one ScriptPubKeyMan which is a LegacyScriptPubKeyMan.
    // Everything in m_internal_spk_managers and m_external_spk_managers point to the same legacyScriptPubKeyMan.
    auto it = m_internal_spk_managers.find(OutputType::LEGACY);
    if (it == m_internal_spk_managers.end()) return nullptr;
    return dynamic_cast<LegacyScriptPubKeyMan*>(it->second);
}

LegacyScriptPubKeyMan* CWallet::GetOrCreateLegacyScriptPubKeyMan()
{
    SetupLegacyScriptPubKeyMan();
    return GetLegacyScriptPubKeyMan();
}

void CWallet::AddScriptPubKeyMan(const uint256& id, std::unique_ptr<ScriptPubKeyMan> spkm_man)
{
    // Add spkm_man to m_spk_managers before calling any method
    // that might access it.
    const auto& spkm = m_spk_managers[id] = std::move(spkm_man);

    // Update birth time if needed
    MaybeUpdateBirthTime(spkm->GetTimeFirstKey());
}

void CWallet::SetupLegacyScriptPubKeyMan()
{
    if (!m_internal_spk_managers.empty() || !m_external_spk_managers.empty() || !m_spk_managers.empty() || IsWalletFlagSet(WALLET_FLAG_DESCRIPTORS)) {
        return;
    }

    auto spk_manager = std::unique_ptr<ScriptPubKeyMan>(new LegacyScriptPubKeyMan(*this, m_keypool_size));
    for (const auto& type : LEGACY_OUTPUT_TYPES) {
        m_internal_spk_managers[type] = spk_manager.get();
        m_external_spk_managers[type] = spk_manager.get();
    }
    uint256 id = spk_manager->GetID();
    AddScriptPubKeyMan(id, std::move(spk_manager));
}

bool CWallet::WithEncryptionKey(std::function<bool (const CKeyingMaterial&)> cb) const
{
    LOCK(cs_wallet);
    return cb(vMasterKey);
}

bool CWallet::HasEncryptionKeys() const
{
    return !mapMasterKeys.empty();
}

void CWallet::ConnectScriptPubKeyManNotifiers()
{
    for (const auto& spk_man : GetActiveScriptPubKeyMans()) {
        spk_man->NotifyWatchonlyChanged.connect(NotifyWatchonlyChanged);
        spk_man->NotifyCanGetAddressesChanged.connect(NotifyCanGetAddressesChanged);
        spk_man->NotifyFirstKeyTimeChanged.connect(std::bind(&CWallet::MaybeUpdateBirthTime, this, std::placeholders::_2));
    }
}

DescriptorScriptPubKeyMan& CWallet::LoadDescriptorScriptPubKeyMan(uint256 id, WalletDescriptor& desc)
{
    DescriptorScriptPubKeyMan* spk_manager;
    if (IsWalletFlagSet(WALLET_FLAG_EXTERNAL_SIGNER)) {
        spk_manager = new ExternalSignerScriptPubKeyMan(*this, desc, m_keypool_size);
    } else {
        spk_manager = new DescriptorScriptPubKeyMan(*this, desc, m_keypool_size);
    }
    AddScriptPubKeyMan(id, std::unique_ptr<ScriptPubKeyMan>(spk_manager));
    return *spk_manager;
}

void CWallet::SetupDescriptorScriptPubKeyMans(const CExtKey& master_key)
{
    AssertLockHeld(cs_wallet);

    // Create single batch txn
    WalletBatch batch(GetDatabase());
    if (!batch.TxnBegin()) throw std::runtime_error("Error: cannot create db transaction for descriptors setup");

    for (bool internal : {false, true}) {
        for (OutputType t : OUTPUT_TYPES) {
            auto spk_manager = std::unique_ptr<DescriptorScriptPubKeyMan>(new DescriptorScriptPubKeyMan(*this, m_keypool_size));
            if (IsCrypted()) {
                if (IsLocked()) {
                    throw std::runtime_error(std::string(__func__) + ": Wallet is locked, cannot setup new descriptors");
                }
                if (!spk_manager->CheckDecryptionKey(vMasterKey) && !spk_manager->Encrypt(vMasterKey, &batch)) {
                    throw std::runtime_error(std::string(__func__) + ": Could not encrypt new descriptors");
                }
            }
            spk_manager->SetupDescriptorGeneration(batch, master_key, t, internal);
            uint256 id = spk_manager->GetID();
            AddScriptPubKeyMan(id, std::move(spk_manager));
            AddActiveScriptPubKeyManWithDb(batch, id, t, internal);
        }
    }

    // Ensure information is committed to disk
    if (!batch.TxnCommit()) throw std::runtime_error("Error: cannot commit db transaction for descriptors setup");
}

void CWallet::SetupDescriptorScriptPubKeyMans()
{
    AssertLockHeld(cs_wallet);

    if (!IsWalletFlagSet(WALLET_FLAG_EXTERNAL_SIGNER)) {
        // Make a seed
        CKey seed_key = GenerateRandomKey();
        CPubKey seed = seed_key.GetPubKey();
        assert(seed_key.VerifyPubKey(seed));

        // Get the extended key
        CExtKey master_key;
        master_key.SetSeed(seed_key);

        SetupDescriptorScriptPubKeyMans(master_key);
    } else {
        ExternalSigner signer = ExternalSignerScriptPubKeyMan::GetExternalSigner();

        // TODO: add account parameter
        int account = 0;
        UniValue signer_res = signer.GetDescriptors(account);

        if (!signer_res.isObject()) throw std::runtime_error(std::string(__func__) + ": Unexpected result");

        WalletBatch batch(GetDatabase());
        if (!batch.TxnBegin()) throw std::runtime_error("Error: cannot create db transaction for descriptors import");

        for (bool internal : {false, true}) {
            const UniValue& descriptor_vals = signer_res.find_value(internal ? "internal" : "receive");
            if (!descriptor_vals.isArray()) throw std::runtime_error(std::string(__func__) + ": Unexpected result");
            for (const UniValue& desc_val : descriptor_vals.get_array().getValues()) {
                const std::string& desc_str = desc_val.getValStr();
                FlatSigningProvider keys;
                std::string desc_error;
                std::unique_ptr<Descriptor> desc = Parse(desc_str, keys, desc_error, false);
                if (desc == nullptr) {
                    throw std::runtime_error(std::string(__func__) + ": Invalid descriptor \"" + desc_str + "\" (" + desc_error + ")");
                }
                if (!desc->GetOutputType()) {
                    continue;
                }
                OutputType t =  *desc->GetOutputType();
                auto spk_manager = std::unique_ptr<ExternalSignerScriptPubKeyMan>(new ExternalSignerScriptPubKeyMan(*this, m_keypool_size));
                spk_manager->SetupDescriptor(batch, std::move(desc));
                uint256 id = spk_manager->GetID();
                AddScriptPubKeyMan(id, std::move(spk_manager));
                AddActiveScriptPubKeyManWithDb(batch, id, t, internal);
            }
        }

        // Ensure imported descriptors are committed to disk
        if (!batch.TxnCommit()) throw std::runtime_error("Error: cannot commit db transaction for descriptors import");
    }
}

void CWallet::AddActiveScriptPubKeyMan(uint256 id, OutputType type, bool internal)
{
    WalletBatch batch(GetDatabase());
    return AddActiveScriptPubKeyManWithDb(batch, id, type, internal);
}

void CWallet::AddActiveScriptPubKeyManWithDb(WalletBatch& batch, uint256 id, OutputType type, bool internal)
{
    if (!batch.WriteActiveScriptPubKeyMan(static_cast<uint8_t>(type), id, internal)) {
        throw std::runtime_error(std::string(__func__) + ": writing active ScriptPubKeyMan id failed");
    }
    LoadActiveScriptPubKeyMan(id, type, internal);
}

void CWallet::LoadActiveScriptPubKeyMan(uint256 id, OutputType type, bool internal)
{
    // Activating ScriptPubKeyManager for a given output and change type is incompatible with legacy wallets.
    // Legacy wallets have only one ScriptPubKeyManager and it's active for all output and change types.
    Assert(IsWalletFlagSet(WALLET_FLAG_DESCRIPTORS));

    WalletLogPrintf("Setting spkMan to active: id = %s, type = %s, internal = %s\n", id.ToString(), FormatOutputType(type), internal ? "true" : "false");
    auto& spk_mans = internal ? m_internal_spk_managers : m_external_spk_managers;
    auto& spk_mans_other = internal ? m_external_spk_managers : m_internal_spk_managers;
    auto spk_man = m_spk_managers.at(id).get();
    spk_mans[type] = spk_man;

    const auto it = spk_mans_other.find(type);
    if (it != spk_mans_other.end() && it->second == spk_man) {
        spk_mans_other.erase(type);
    }

    NotifyCanGetAddressesChanged();
}

void CWallet::DeactivateScriptPubKeyMan(uint256 id, OutputType type, bool internal)
{
    auto spk_man = GetScriptPubKeyMan(type, internal);
    if (spk_man != nullptr && spk_man->GetID() == id) {
        WalletLogPrintf("Deactivate spkMan: id = %s, type = %s, internal = %s\n", id.ToString(), FormatOutputType(type), internal ? "true" : "false");
        WalletBatch batch(GetDatabase());
        if (!batch.EraseActiveScriptPubKeyMan(static_cast<uint8_t>(type), internal)) {
            throw std::runtime_error(std::string(__func__) + ": erasing active ScriptPubKeyMan id failed");
        }

        auto& spk_mans = internal ? m_internal_spk_managers : m_external_spk_managers;
        spk_mans.erase(type);
    }

    NotifyCanGetAddressesChanged();
}

bool CWallet::IsLegacy() const
{
    if (m_internal_spk_managers.count(OutputType::LEGACY) == 0) {
        return false;
    }
    auto spk_man = dynamic_cast<LegacyScriptPubKeyMan*>(m_internal_spk_managers.at(OutputType::LEGACY));
    return spk_man != nullptr;
}

DescriptorScriptPubKeyMan* CWallet::GetDescriptorScriptPubKeyMan(const WalletDescriptor& desc) const
{
    for (auto& spk_man_pair : m_spk_managers) {
        // Try to downcast to DescriptorScriptPubKeyMan then check if the descriptors match
        DescriptorScriptPubKeyMan* spk_manager = dynamic_cast<DescriptorScriptPubKeyMan*>(spk_man_pair.second.get());
        if (spk_manager != nullptr && spk_manager->HasWalletDescriptor(desc)) {
            return spk_manager;
        }
    }

    return nullptr;
}

std::optional<bool> CWallet::IsInternalScriptPubKeyMan(ScriptPubKeyMan* spk_man) const
{
    // Legacy script pubkey man can't be either external or internal
    if (IsLegacy()) {
        return std::nullopt;
    }

    // only active ScriptPubKeyMan can be internal
    if (!GetActiveScriptPubKeyMans().count(spk_man)) {
        return std::nullopt;
    }

    const auto desc_spk_man = dynamic_cast<DescriptorScriptPubKeyMan*>(spk_man);
    if (!desc_spk_man) {
        throw std::runtime_error(std::string(__func__) + ": unexpected ScriptPubKeyMan type.");
    }

    LOCK(desc_spk_man->cs_desc_man);
    const auto& type = desc_spk_man->GetWalletDescriptor().descriptor->GetOutputType();
    assert(type.has_value());

    return GetScriptPubKeyMan(*type, /* internal= */ true) == desc_spk_man;
}

ScriptPubKeyMan* CWallet::AddWalletDescriptor(WalletDescriptor& desc, const FlatSigningProvider& signing_provider, const std::string& label, bool internal)
{
    AssertLockHeld(cs_wallet);

    if (!IsWalletFlagSet(WALLET_FLAG_DESCRIPTORS)) {
        WalletLogPrintf("Cannot add WalletDescriptor to a non-descriptor wallet\n");
        return nullptr;
    }

    auto spk_man = GetDescriptorScriptPubKeyMan(desc);
    if (spk_man) {
        WalletLogPrintf("Update existing descriptor: %s\n", desc.descriptor->ToString());
        spk_man->UpdateWalletDescriptor(desc);
    } else {
        auto new_spk_man = std::unique_ptr<DescriptorScriptPubKeyMan>(new DescriptorScriptPubKeyMan(*this, desc, m_keypool_size));
        spk_man = new_spk_man.get();

        // Save the descriptor to memory
        uint256 id = new_spk_man->GetID();
        AddScriptPubKeyMan(id, std::move(new_spk_man));
    }

    // Add the private keys to the descriptor
    for (const auto& entry : signing_provider.keys) {
        const CKey& key = entry.second;
        spk_man->AddDescriptorKey(key, key.GetPubKey());
    }

    // Top up key pool, the manager will generate new scriptPubKeys internally
    if (!spk_man->TopUp()) {
        WalletLogPrintf("Could not top up scriptPubKeys\n");
        return nullptr;
    }

    // Apply the label if necessary
    // Note: we disable labels for ranged descriptors
    if (!desc.descriptor->IsRange()) {
        auto script_pub_keys = spk_man->GetScriptPubKeys();
        if (script_pub_keys.empty()) {
            WalletLogPrintf("Could not generate scriptPubKeys (cache is empty)\n");
            return nullptr;
        }

        if (!internal) {
            for (const auto& script : script_pub_keys) {
                CTxDestination dest;
                if (ExtractDestination(script, dest)) {
                    SetAddressBook(dest, label, AddressPurpose::RECEIVE);
                }
            }
        }
    }

    // Save the descriptor to DB
    spk_man->WriteDescriptor();

    return spk_man;
}

bool CWallet::MigrateToSQLite(bilingual_str& error)
{
    AssertLockHeld(cs_wallet);

    WalletLogPrintf("Migrating wallet storage database from BerkeleyDB to SQLite.\n");

    if (m_database->Format() == "sqlite") {
        error = _("Error: This wallet already uses SQLite");
        return false;
    }

    // Get all of the records for DB type migration
    std::unique_ptr<DatabaseBatch> batch = m_database->MakeBatch();
    std::unique_ptr<DatabaseCursor> cursor = batch->GetNewCursor();
    std::vector<std::pair<SerializeData, SerializeData>> records;
    if (!cursor) {
        error = _("Error: Unable to begin reading all records in the database");
        return false;
    }
    DatabaseCursor::Status status = DatabaseCursor::Status::FAIL;
    while (true) {
        DataStream ss_key{};
        DataStream ss_value{};
        status = cursor->Next(ss_key, ss_value);
        if (status != DatabaseCursor::Status::MORE) {
            break;
        }
        SerializeData key(ss_key.begin(), ss_key.end());
        SerializeData value(ss_value.begin(), ss_value.end());
        records.emplace_back(key, value);
    }
    cursor.reset();
    batch.reset();
    if (status != DatabaseCursor::Status::DONE) {
        error = _("Error: Unable to read all records in the database");
        return false;
    }

    // Close this database and delete the file
    fs::path db_path = fs::PathFromString(m_database->Filename());
    m_database->Close();
    fs::remove(db_path);

    // Generate the path for the location of the migrated wallet
    // Wallets that are plain files rather than wallet directories will be migrated to be wallet directories.
    const fs::path wallet_path = fsbridge::AbsPathJoin(GetWalletDir(), fs::PathFromString(m_name));

    // Make new DB
    DatabaseOptions opts;
    opts.require_create = true;
    opts.require_format = DatabaseFormat::SQLITE;
    DatabaseStatus db_status;
    std::unique_ptr<WalletDatabase> new_db = MakeDatabase(wallet_path, opts, db_status, error);
    assert(new_db); // This is to prevent doing anything further with this wallet. The original file was deleted, but a backup exists.
    m_database.reset();
    m_database = std::move(new_db);

    // Write existing records into the new DB
    batch = m_database->MakeBatch();
    bool began = batch->TxnBegin();
    assert(began); // This is a critical error, the new db could not be written to. The original db exists as a backup, but we should not continue execution.
    for (const auto& [key, value] : records) {
        if (!batch->Write(Span{key}, Span{value})) {
            batch->TxnAbort();
            m_database->Close();
            fs::remove(m_database->Filename());
            assert(false); // This is a critical error, the new db could not be written to. The original db exists as a backup, but we should not continue execution.
        }
    }
    bool committed = batch->TxnCommit();
    assert(committed); // This is a critical error, the new db could not be written to. The original db exists as a backup, but we should not continue execution.
    return true;
}

std::optional<MigrationData> CWallet::GetDescriptorsForLegacy(bilingual_str& error) const
{
    AssertLockHeld(cs_wallet);

    LegacyScriptPubKeyMan* legacy_spkm = GetLegacyScriptPubKeyMan();
    if (!Assume(legacy_spkm)) {
        // This shouldn't happen
        error = Untranslated(STR_INTERNAL_BUG("Error: Legacy wallet data missing"));
        return std::nullopt;
    }

    std::optional<MigrationData> res = legacy_spkm->MigrateToDescriptor();
    if (res == std::nullopt) {
        error = _("Error: Unable to produce descriptors for this legacy wallet. Make sure to provide the wallet's passphrase if it is encrypted.");
        return std::nullopt;
    }
    return res;
}

bool CWallet::ApplyMigrationData(MigrationData& data, bilingual_str& error)
{
    AssertLockHeld(cs_wallet);

    LegacyScriptPubKeyMan* legacy_spkm = GetLegacyScriptPubKeyMan();
    if (!Assume(legacy_spkm)) {
        // This shouldn't happen
        error = Untranslated(STR_INTERNAL_BUG("Error: Legacy wallet data missing"));
        return false;
    }

    // Get all invalid or non-watched scripts that will not be migrated
    std::set<CTxDestination> not_migrated_dests;
    for (const auto& script : legacy_spkm->GetNotMineScriptPubKeys()) {
        CTxDestination dest;
        if (ExtractDestination(script, dest)) not_migrated_dests.emplace(dest);
    }

    Assume(!m_cached_spks.empty());

    for (auto& desc_spkm : data.desc_spkms) {
        if (m_spk_managers.count(desc_spkm->GetID()) > 0) {
            error = _("Error: Duplicate descriptors created during migration. Your wallet may be corrupted.");
            return false;
        }
        uint256 id = desc_spkm->GetID();
        AddScriptPubKeyMan(id, std::move(desc_spkm));
    }

    // Remove the LegacyScriptPubKeyMan from disk
    if (!legacy_spkm->DeleteRecords()) {
        return false;
    }

    // Remove the LegacyScriptPubKeyMan from memory
    m_spk_managers.erase(legacy_spkm->GetID());
    m_external_spk_managers.clear();
    m_internal_spk_managers.clear();

    // Setup new descriptors
    SetWalletFlag(WALLET_FLAG_DESCRIPTORS);
    if (!IsWalletFlagSet(WALLET_FLAG_DISABLE_PRIVATE_KEYS)) {
        // Use the existing master key if we have it
        if (data.master_key.key.IsValid()) {
            SetupDescriptorScriptPubKeyMans(data.master_key);
        } else {
            // Setup with a new seed if we don't.
            SetupDescriptorScriptPubKeyMans();
        }
    }

    // Get best block locator so that we can copy it to the watchonly and solvables
    CBlockLocator best_block_locator;
    if (!WalletBatch(GetDatabase()).ReadBestBlock(best_block_locator)) {
        error = _("Error: Unable to read wallet's best block locator record");
        return false;
    }

    // Check if the transactions in the wallet are still ours. Either they belong here, or they belong in the watchonly wallet.
    // We need to go through these in the tx insertion order so that lookups to spends works.
    std::vector<uint256> txids_to_delete;
    std::unique_ptr<WalletBatch> watchonly_batch;
    if (data.watchonly_wallet) {
        watchonly_batch = std::make_unique<WalletBatch>(data.watchonly_wallet->GetDatabase());
        // Copy the next tx order pos to the watchonly wallet
        LOCK(data.watchonly_wallet->cs_wallet);
        data.watchonly_wallet->nOrderPosNext = nOrderPosNext;
        watchonly_batch->WriteOrderPosNext(data.watchonly_wallet->nOrderPosNext);
        // Write the best block locator to avoid rescanning on reload
        if (!watchonly_batch->WriteBestBlock(best_block_locator)) {
            error = _("Error: Unable to write watchonly wallet best block locator record");
            return false;
        }
    }
    if (data.solvable_wallet) {
        // Write the best block locator to avoid rescanning on reload
        if (!WalletBatch(data.solvable_wallet->GetDatabase()).WriteBestBlock(best_block_locator)) {
            error = _("Error: Unable to write solvable wallet best block locator record");
            return false;
        }
    }
    for (const auto& [_pos, wtx] : wtxOrdered) {
        // Check it is the watchonly wallet's
        // solvable_wallet doesn't need to be checked because transactions for those scripts weren't being watched for
        bool is_mine = IsMine(*wtx->tx) || IsFromMe(*wtx->tx);
        if (data.watchonly_wallet) {
            LOCK(data.watchonly_wallet->cs_wallet);
            if (data.watchonly_wallet->IsMine(*wtx->tx) || data.watchonly_wallet->IsFromMe(*wtx->tx)) {
                // Add to watchonly wallet
                const uint256& hash = wtx->GetHash();
                const CWalletTx& to_copy_wtx = *wtx;
                if (!data.watchonly_wallet->LoadToWallet(hash, [&](CWalletTx& ins_wtx, bool new_tx) EXCLUSIVE_LOCKS_REQUIRED(data.watchonly_wallet->cs_wallet) {
                    if (!new_tx) return false;
                    ins_wtx.SetTx(to_copy_wtx.tx);
                    ins_wtx.CopyFrom(to_copy_wtx);
                    return true;
                })) {
                    error = strprintf(_("Error: Could not add watchonly tx %s to watchonly wallet"), wtx->GetHash().GetHex());
                    return false;
                }
                watchonly_batch->WriteTx(data.watchonly_wallet->mapWallet.at(hash));
                // Mark as to remove from the migrated wallet only if it does not also belong to it
                if (!is_mine) {
                    txids_to_delete.push_back(hash);
                }
                continue;
            }
        }
        if (!is_mine) {
            // Both not ours and not in the watchonly wallet
            error = strprintf(_("Error: Transaction %s in wallet cannot be identified to belong to migrated wallets"), wtx->GetHash().GetHex());
            return false;
        }
    }
    watchonly_batch.reset(); // Flush
    // Do the removes
    if (txids_to_delete.size() > 0) {
        if (auto res = RemoveTxs(txids_to_delete); !res) {
            error = _("Error: Could not delete watchonly transactions. ") + util::ErrorString(res);
            return false;
        }
    }

    // Pair external wallets with their corresponding db handler
    std::vector<std::pair<std::shared_ptr<CWallet>, std::unique_ptr<WalletBatch>>> wallets_vec;
    for (const auto& ext_wallet : {data.watchonly_wallet, data.solvable_wallet}) {
        if (!ext_wallet) continue;

        std::unique_ptr<WalletBatch> batch = std::make_unique<WalletBatch>(ext_wallet->GetDatabase());
        if (!batch->TxnBegin()) {
            error = strprintf(_("Error: database transaction cannot be executed for wallet %s"), ext_wallet->GetName());
            return false;
        }
        wallets_vec.emplace_back(ext_wallet, std::move(batch));
    }

    // Write address book entry to disk
    auto func_store_addr = [](WalletBatch& batch, const CTxDestination& dest, const CAddressBookData& entry) {
        auto address{EncodeDestination(dest)};
        if (entry.purpose) batch.WritePurpose(address, PurposeToString(*entry.purpose));
        if (entry.label) batch.WriteName(address, *entry.label);
        for (const auto& [id, request] : entry.receive_requests) {
            batch.WriteAddressReceiveRequest(dest, id, request);
        }
        if (entry.previously_spent) batch.WriteAddressPreviouslySpent(dest, true);
    };

    // Check the address book data in the same way we did for transactions
    std::vector<CTxDestination> dests_to_delete;
    for (const auto& [dest, record] : m_address_book) {
        // Ensure "receive" entries that are no longer part of the original wallet are transferred to another wallet
        // Entries for everything else ("send") will be cloned to all wallets.
        bool require_transfer = record.purpose == AddressPurpose::RECEIVE && !IsMine(dest);
        bool copied = false;
        for (auto& [wallet, batch] : wallets_vec) {
            LOCK(wallet->cs_wallet);
            if (require_transfer && !wallet->IsMine(dest)) continue;

            // Copy the entire address book entry
            wallet->m_address_book[dest] = record;
            func_store_addr(*batch, dest, record);

            copied = true;
            // Only delete 'receive' records that are no longer part of the original wallet
            if (require_transfer) {
                dests_to_delete.push_back(dest);
                break;
            }
        }

        // Fail immediately if we ever found an entry that was ours and cannot be transferred
        // to any of the created wallets (watch-only, solvable).
        // Means that no inferred descriptor maps to the stored entry. Which mustn't happen.
        if (require_transfer && !copied) {

            // Skip invalid/non-watched scripts that will not be migrated
            if (not_migrated_dests.count(dest) > 0) {
                dests_to_delete.push_back(dest);
                continue;
            }

            error = _("Error: Address book data in wallet cannot be identified to belong to migrated wallets");
            return false;
        }
    }

    // Persist external wallets address book entries
    for (auto& [wallet, batch] : wallets_vec) {
        if (!batch->TxnCommit()) {
            error = strprintf(_("Error: address book copy failed for wallet %s"), wallet->GetName());
            return false;
        }
    }

    // Remove the things to delete in this wallet
    WalletBatch local_wallet_batch(GetDatabase());
    local_wallet_batch.TxnBegin();
    if (dests_to_delete.size() > 0) {
        for (const auto& dest : dests_to_delete) {
            if (!DelAddressBookWithDB(local_wallet_batch, dest)) {
                error = _("Error: Unable to remove watchonly address book data");
                return false;
            }
        }
    }
    local_wallet_batch.TxnCommit();

    // Connect the SPKM signals
    ConnectScriptPubKeyManNotifiers();
    NotifyCanGetAddressesChanged();

    WalletLogPrintf("Wallet migration complete.\n");

    return true;
}

bool CWallet::CanGrindR() const
{
    return !IsWalletFlagSet(WALLET_FLAG_EXTERNAL_SIGNER);
}

bool DoMigration(CWallet& wallet, WalletContext& context, bilingual_str& error, MigrationResult& res) EXCLUSIVE_LOCKS_REQUIRED(wallet.cs_wallet)
{
    AssertLockHeld(wallet.cs_wallet);

    // Get all of the descriptors from the legacy wallet
    std::optional<MigrationData> data = wallet.GetDescriptorsForLegacy(error);
    if (data == std::nullopt) return false;

    // Create the watchonly and solvable wallets if necessary
    if (data->watch_descs.size() > 0 || data->solvable_descs.size() > 0) {
        DatabaseOptions options;
        options.require_existing = false;
        options.require_create = true;
        options.require_format = DatabaseFormat::SQLITE;

        WalletContext empty_context;
        empty_context.args = context.args;

        // Make the wallets
        options.create_flags = WALLET_FLAG_DISABLE_PRIVATE_KEYS | WALLET_FLAG_BLANK_WALLET | WALLET_FLAG_DESCRIPTORS;
        if (wallet.IsWalletFlagSet(WALLET_FLAG_AVOID_REUSE)) {
            options.create_flags |= WALLET_FLAG_AVOID_REUSE;
        }
        if (wallet.IsWalletFlagSet(WALLET_FLAG_KEY_ORIGIN_METADATA)) {
            options.create_flags |= WALLET_FLAG_KEY_ORIGIN_METADATA;
        }
        if (data->watch_descs.size() > 0) {
            wallet.WalletLogPrintf("Making a new watchonly wallet containing the watched scripts\n");

            DatabaseStatus status;
            std::vector<bilingual_str> warnings;
            std::string wallet_name = wallet.GetName() + "_watchonly";
            std::unique_ptr<WalletDatabase> database = MakeWalletDatabase(wallet_name, options, status, error);
            if (!database) {
                error = strprintf(_("Wallet file creation failed: %s"), error);
                return false;
            }

            data->watchonly_wallet = CWallet::Create(empty_context, wallet_name, std::move(database), options.create_flags, error, warnings);
            if (!data->watchonly_wallet) {
                error = _("Error: Failed to create new watchonly wallet");
                return false;
            }
            res.watchonly_wallet = data->watchonly_wallet;
            LOCK(data->watchonly_wallet->cs_wallet);

            // Parse the descriptors and add them to the new wallet
            for (const auto& [desc_str, creation_time] : data->watch_descs) {
                // Parse the descriptor
                FlatSigningProvider keys;
                std::string parse_err;
                std::unique_ptr<Descriptor> desc = Parse(desc_str, keys, parse_err, /* require_checksum */ true);
                assert(desc); // It shouldn't be possible to have the LegacyScriptPubKeyMan make an invalid descriptor
                assert(!desc->IsRange()); // It shouldn't be possible to have LegacyScriptPubKeyMan make a ranged watchonly descriptor

                // Add to the wallet
                WalletDescriptor w_desc(std::move(desc), creation_time, 0, 0, 0);
                data->watchonly_wallet->AddWalletDescriptor(w_desc, keys, "", false);
            }

            // Add the wallet to settings
            UpdateWalletSetting(*context.chain, wallet_name, /*load_on_startup=*/true, warnings);
        }
        if (data->solvable_descs.size() > 0) {
            wallet.WalletLogPrintf("Making a new watchonly wallet containing the unwatched solvable scripts\n");

            DatabaseStatus status;
            std::vector<bilingual_str> warnings;
            std::string wallet_name = wallet.GetName() + "_solvables";
            std::unique_ptr<WalletDatabase> database = MakeWalletDatabase(wallet_name, options, status, error);
            if (!database) {
                error = strprintf(_("Wallet file creation failed: %s"), error);
                return false;
            }

            data->solvable_wallet = CWallet::Create(empty_context, wallet_name, std::move(database), options.create_flags, error, warnings);
            if (!data->solvable_wallet) {
                error = _("Error: Failed to create new watchonly wallet");
                return false;
            }
            res.solvables_wallet = data->solvable_wallet;
            LOCK(data->solvable_wallet->cs_wallet);

            // Parse the descriptors and add them to the new wallet
            for (const auto& [desc_str, creation_time] : data->solvable_descs) {
                // Parse the descriptor
                FlatSigningProvider keys;
                std::string parse_err;
                std::unique_ptr<Descriptor> desc = Parse(desc_str, keys, parse_err, /* require_checksum */ true);
                assert(desc); // It shouldn't be possible to have the LegacyScriptPubKeyMan make an invalid descriptor
                assert(!desc->IsRange()); // It shouldn't be possible to have LegacyScriptPubKeyMan make a ranged watchonly descriptor

                // Add to the wallet
                WalletDescriptor w_desc(std::move(desc), creation_time, 0, 0, 0);
                data->solvable_wallet->AddWalletDescriptor(w_desc, keys, "", false);
            }

            // Add the wallet to settings
            UpdateWalletSetting(*context.chain, wallet_name, /*load_on_startup=*/true, warnings);
        }
    }

    // Add the descriptors to wallet, remove LegacyScriptPubKeyMan, and cleanup txs and address book data
    if (!wallet.ApplyMigrationData(*data, error)) {
        return false;
    }
    return true;
}

util::Result<MigrationResult> MigrateLegacyToDescriptor(const std::string& wallet_name, const SecureString& passphrase, WalletContext& context)
{
    MigrationResult res;
    bilingual_str error;
    std::vector<bilingual_str> warnings;

    // If the wallet is still loaded, unload it so that nothing else tries to use it while we're changing it
    bool was_loaded = false;
    if (auto wallet = GetWallet(context, wallet_name)) {
        if (!RemoveWallet(context, wallet, /*load_on_start=*/std::nullopt, warnings)) {
            return util::Error{_("Unable to unload the wallet before migrating")};
        }
        UnloadWallet(std::move(wallet));
        was_loaded = true;
    }

    // Load the wallet but only in the context of this function.
    // No signals should be connected nor should anything else be aware of this wallet
    WalletContext empty_context;
    empty_context.args = context.args;
    DatabaseOptions options;
    options.require_existing = true;
    DatabaseStatus status;
    std::unique_ptr<WalletDatabase> database = MakeWalletDatabase(wallet_name, options, status, error);
    if (!database) {
        return util::Error{Untranslated("Wallet file verification failed.") + Untranslated(" ") + error};
    }

    // Make the local wallet
    std::shared_ptr<CWallet> local_wallet = CWallet::Create(empty_context, wallet_name, std::move(database), options.create_flags, error, warnings);
    if (!local_wallet) {
        return util::Error{Untranslated("Wallet loading failed.") + Untranslated(" ") + error};
    }

    // Helper to reload as normal for some of our exit scenarios
    const auto& reload_wallet = [&](std::shared_ptr<CWallet>& to_reload) {
        assert(to_reload.use_count() == 1);
        std::string name = to_reload->GetName();
        to_reload.reset();
        to_reload = LoadWallet(context, name, /*load_on_start=*/std::nullopt, options, status, error, warnings);
        return to_reload != nullptr;
    };

    // Before anything else, check if there is something to migrate.
    if (local_wallet->IsWalletFlagSet(WALLET_FLAG_DESCRIPTORS)) {
        if (was_loaded) {
            reload_wallet(local_wallet);
        }
        return util::Error{_("Error: This wallet is already a descriptor wallet")};
    }

    // Make a backup of the DB
    fs::path this_wallet_dir = fs::absolute(fs::PathFromString(local_wallet->GetDatabase().Filename())).parent_path();
    fs::path backup_filename = fs::PathFromString(strprintf("%s-%d.legacy.bak", wallet_name, GetTime()));
    fs::path backup_path = this_wallet_dir / backup_filename;
    if (!local_wallet->BackupWallet(fs::PathToString(backup_path))) {
        if (was_loaded) {
            reload_wallet(local_wallet);
        }
        return util::Error{_("Error: Unable to make a backup of your wallet")};
    }
    res.backup_path = backup_path;

    bool success = false;

    // Unlock the wallet if needed
    if (local_wallet->IsLocked() && !local_wallet->Unlock(passphrase)) {
        if (was_loaded) {
            reload_wallet(local_wallet);
        }
        if (passphrase.find('\0') == std::string::npos) {
            return util::Error{Untranslated("Error: Wallet decryption failed, the wallet passphrase was not provided or was incorrect.")};
        } else {
            return util::Error{Untranslated("Error: Wallet decryption failed, the wallet passphrase entered was incorrect. "
                                            "The passphrase contains a null character (ie - a zero byte). "
                                            "If this passphrase was set with a version of this software prior to 25.0, "
                                            "please try again with only the characters up to — but not including — "
                                            "the first null character.")};
        }
    }

    {
        LOCK(local_wallet->cs_wallet);
        // First change to using SQLite
        if (!local_wallet->MigrateToSQLite(error)) return util::Error{error};

        // Do the migration of keys and scripts for non-blank wallets, and cleanup if it fails
        success = local_wallet->IsWalletFlagSet(WALLET_FLAG_BLANK_WALLET);
        if (!success) {
            success = DoMigration(*local_wallet, context, error, res);
        } else {
            // Make sure that descriptors flag is actually set
            local_wallet->SetWalletFlag(WALLET_FLAG_DESCRIPTORS);
        }
    }

    // In case of reloading failure, we need to remember the wallet dirs to remove
    // Set is used as it may be populated with the same wallet directory paths multiple times,
    // both before and after reloading. This ensures the set is complete even if one of the wallets
    // fails to reload.
    std::set<fs::path> wallet_dirs;
    if (success) {
        // Migration successful, unload all wallets locally, then reload them.
        // Reload the main wallet
        wallet_dirs.insert(fs::PathFromString(local_wallet->GetDatabase().Filename()).parent_path());
        success = reload_wallet(local_wallet);
        res.wallet = local_wallet;
        res.wallet_name = wallet_name;
        if (success && res.watchonly_wallet) {
            // Reload watchonly
            wallet_dirs.insert(fs::PathFromString(res.watchonly_wallet->GetDatabase().Filename()).parent_path());
            success = reload_wallet(res.watchonly_wallet);
        }
        if (success && res.solvables_wallet) {
            // Reload solvables
            wallet_dirs.insert(fs::PathFromString(res.solvables_wallet->GetDatabase().Filename()).parent_path());
            success = reload_wallet(res.solvables_wallet);
        }
    }
    if (!success) {
        // Migration failed, cleanup
        // Copy the backup to the actual wallet dir
        fs::path temp_backup_location = fsbridge::AbsPathJoin(GetWalletDir(), backup_filename);
        fs::copy_file(backup_path, temp_backup_location, fs::copy_options::none);

        // Make list of wallets to cleanup
        std::vector<std::shared_ptr<CWallet>> created_wallets;
        if (local_wallet) created_wallets.push_back(std::move(local_wallet));
        if (res.watchonly_wallet) created_wallets.push_back(std::move(res.watchonly_wallet));
        if (res.solvables_wallet) created_wallets.push_back(std::move(res.solvables_wallet));

        // Get the directories to remove after unloading
        for (std::shared_ptr<CWallet>& w : created_wallets) {
            wallet_dirs.emplace(fs::PathFromString(w->GetDatabase().Filename()).parent_path());
        }

        // Unload the wallets
        for (std::shared_ptr<CWallet>& w : created_wallets) {
            if (w->HaveChain()) {
                // Unloading for wallets that were loaded for normal use
                if (!RemoveWallet(context, w, /*load_on_start=*/false)) {
                    error += _("\nUnable to cleanup failed migration");
                    return util::Error{error};
                }
                UnloadWallet(std::move(w));
            } else {
                // Unloading for wallets in local context
                assert(w.use_count() == 1);
                w.reset();
            }
        }

        // Delete the wallet directories
        for (const fs::path& dir : wallet_dirs) {
            fs::remove_all(dir);
        }

        // Restore the backup
        DatabaseStatus status;
        std::vector<bilingual_str> warnings;
        if (!RestoreWallet(context, temp_backup_location, wallet_name, /*load_on_start=*/std::nullopt, status, error, warnings)) {
            error += _("\nUnable to restore backup of wallet.");
            return util::Error{error};
        }

        // Move the backup to the wallet dir
        fs::copy_file(temp_backup_location, backup_path, fs::copy_options::none);
        fs::remove(temp_backup_location);

        return util::Error{error};
    }
    return res;
}

<<<<<<< HEAD
void CWallet::StartStake() {
    if (HaveChain()) {
        chain().startStake(*this);
    }
}

void CWallet::StopStake() {
    if (HaveChain()) {
        chain().stopStake(*this);
    }
}

bool CWallet::IsStakeClosing() {
    return chain().shutdownRequested() || m_stop_staking_thread;
}

=======
void CWallet::CacheNewScriptPubKeys(const std::set<CScript>& spks, ScriptPubKeyMan* spkm)
{
    for (const auto& script : spks) {
        m_cached_spks[script].push_back(spkm);
    }
}

void CWallet::TopUpCallback(const std::set<CScript>& spks, ScriptPubKeyMan* spkm)
{
    // Update scriptPubKey cache
    CacheNewScriptPubKeys(spks, spkm);
}
>>>>>>> c7885ecd
} // namespace wallet<|MERGE_RESOLUTION|>--- conflicted
+++ resolved
@@ -4487,7 +4487,19 @@
     return res;
 }
 
-<<<<<<< HEAD
+void CWallet::CacheNewScriptPubKeys(const std::set<CScript>& spks, ScriptPubKeyMan* spkm)
+{
+    for (const auto& script : spks) {
+        m_cached_spks[script].push_back(spkm);
+    }
+}
+
+void CWallet::TopUpCallback(const std::set<CScript>& spks, ScriptPubKeyMan* spkm)
+{
+    // Update scriptPubKey cache
+    CacheNewScriptPubKeys(spks, spkm);
+}
+
 void CWallet::StartStake() {
     if (HaveChain()) {
         chain().startStake(*this);
@@ -4503,19 +4515,4 @@
 bool CWallet::IsStakeClosing() {
     return chain().shutdownRequested() || m_stop_staking_thread;
 }
-
-=======
-void CWallet::CacheNewScriptPubKeys(const std::set<CScript>& spks, ScriptPubKeyMan* spkm)
-{
-    for (const auto& script : spks) {
-        m_cached_spks[script].push_back(spkm);
-    }
-}
-
-void CWallet::TopUpCallback(const std::set<CScript>& spks, ScriptPubKeyMan* spkm)
-{
-    // Update scriptPubKey cache
-    CacheNewScriptPubKeys(spks, spkm);
-}
->>>>>>> c7885ecd
 } // namespace wallet