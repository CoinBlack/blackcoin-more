--- conflicted
+++ resolved
@@ -17,8 +17,8 @@
 #include <interfaces/wallet.h>
 #include <key.h>
 #include <key_io.h>
-#include <miner.h>
 #include <node/blockstorage.h> // fReindex
+#include <node/miner.h>
 #include <outputtype.h>
 #include <policy/fees.h>
 #include <policy/policy.h>
@@ -36,12 +36,10 @@
 #include <util/string.h>
 #include <util/translation.h>
 #include <wallet/coincontrol.h>
-<<<<<<< HEAD
-=======
 #include <wallet/context.h>
-#include <wallet/fees.h>
->>>>>>> dd04f2dd
 #include <wallet/external_signer_scriptpubkeyman.h>
+#include <wallet/receive.h>
+#include <wallet/spend.h>
 
 #include <univalue.h>
 
@@ -53,13 +51,11 @@
 
 using interfaces::FoundBlock;
 
-<<<<<<< HEAD
+namespace wallet {
+
 static int64_t GetStakeCombineThreshold() { return 500 * COIN; }
 static int64_t GetStakeSplitThreshold() { return 2 * GetStakeCombineThreshold(); }
 
-=======
-namespace wallet {
->>>>>>> dd04f2dd
 const std::map<uint64_t,std::string> WALLET_FLAG_CAVEATS{
     {WALLET_FLAG_AVOID_REUSE,
         "You need to rescan the blockchain in order to correctly mark used "
@@ -156,17 +152,7 @@
     return RemoveWallet(context, wallet, load_on_start, warnings);
 }
 
-<<<<<<< HEAD
-bool HasWallets()
-{
-    LOCK(cs_wallets);
-    return !vpwallets.empty();
-}
-
-std::vector<std::shared_ptr<CWallet>> GetWallets()
-=======
 std::vector<std::shared_ptr<CWallet>> GetWallets(WalletContext& context)
->>>>>>> dd04f2dd
 {
     LOCK(context.wallets_mutex);
     return context.wallets;
@@ -897,41 +883,6 @@
     }
 }
 
-<<<<<<< HEAD
-=======
-bool CWallet::MarkReplaced(const uint256& originalHash, const uint256& newHash)
-{
-    LOCK(cs_wallet);
-
-    auto mi = mapWallet.find(originalHash);
-
-    // There is a bug if MarkReplaced is not called on an existing wallet transaction.
-    assert(mi != mapWallet.end());
-
-    CWalletTx& wtx = (*mi).second;
-
-    // Ensure for now that we're not overwriting data
-    assert(wtx.mapValue.count("replaced_by_txid") == 0);
-
-    wtx.mapValue["replaced_by_txid"] = newHash.ToString();
-
-    // Refresh mempool status without waiting for transactionRemovedFromMempool
-    RefreshMempoolStatus(wtx, chain());
-
-    WalletBatch batch(GetDatabase());
-
-    bool success = true;
-    if (!batch.WriteTx(wtx)) {
-        WalletLogPrintf("%s: Updating batch tx %s failed\n", __func__, wtx.GetHash().ToString());
-        success = false;
-    }
-
-    NotifyTransactionChanged(originalHash, CT_UPDATED);
-
-    return success;
-}
-
->>>>>>> dd04f2dd
 void CWallet::SetSpentKeyState(WalletBatch& batch, const uint256& hash, unsigned int n, bool used, std::set<CTxDestination>& tx_destinations)
 {
     AssertLockHeld(cs_wallet);
@@ -1310,7 +1261,6 @@
 
 void CWallet::SyncTransaction(const CTransactionRef& ptx, const SyncTxState& state, bool update_tx, bool rescanning_old_block)
 {
-<<<<<<< HEAD
     /*
     // TEMP: Blackcoin ToDo: enable/disable!
     if (confirm.hashBlock.IsNull() && confirm.nIndex == -1)
@@ -1325,10 +1275,7 @@
     }
     */
 
-    if (!AddToWalletIfInvolvingMe(ptx, confirm, update_tx))
-=======
     if (!AddToWalletIfInvolvingMe(ptx, state, update_tx, rescanning_old_block))
->>>>>>> dd04f2dd
         return; // Not one of ours
 
     // If a transaction changes 'conflicted' state, that changes the balance
@@ -1897,14 +1844,13 @@
     }
 }
 
-<<<<<<< HEAD
 void CWallet::AbandonOrphanedCoinstakes()
 {
     for (std::pair<const uint256, CWalletTx>& item : mapWallet) {
         const uint256& wtxid = item.first;
         CWalletTx& wtx = item.second;
         assert(wtx.GetHash() == wtxid);
-        if (wtx.GetDepthInMainChain() == 0 && !wtx.isAbandoned() && wtx.IsCoinStake()) {
+        if (GetTxDepthInMainChain(wtx) == 0 && !wtx.isAbandoned() && wtx.IsCoinStake()) {
             LogPrint(BCLog::COINSTAKE, "Abandoning coinstake wtx %s\n", wtx.GetHash().ToString());
             if (!AbandonTransaction(wtxid)) {
                 LogPrint(BCLog::COINSTAKE, "Failed to abandon coinstake tx %s\n", wtx.GetHash().ToString());
@@ -1913,10 +1859,7 @@
     }
 }
 
-bool CWalletTx::SubmitMemoryPoolAndRelay(std::string& err_string, bool relay)
-=======
 bool CWallet::SubmitTxMemoryPoolAndRelay(CWalletTx& wtx, std::string& err_string, bool relay) const
->>>>>>> dd04f2dd
 {
     // Can't relay if wallet is not broadcasting
     if (!GetBroadcastTransactions()) return false;
@@ -1924,11 +1867,7 @@
     if (wtx.isAbandoned()) return false;
     // Don't try to submit coinbase transactions. These would fail anyway but would
     // cause log spam.
-<<<<<<< HEAD
-    if (IsCoinBase() || IsCoinStake()) return false;
-=======
-    if (wtx.IsCoinBase()) return false;
->>>>>>> dd04f2dd
+    if (wtx.IsCoinBase() || wtx.IsCoinStake()) return false;
     // Don't try to submit conflicted or confirmed transactions.
     if (GetTxDepthInMainChain(wtx) != 0) return false;
 
@@ -2031,12 +1970,8 @@
             return false;
         }
         const CWalletTx& wtx = mi->second;
-<<<<<<< HEAD
-        coins[input.prevout] = Coin(wtx.tx->vout[input.prevout.n], wtx.m_confirm.block_height, wtx.IsCoinBase(), wtx.IsCoinStake(), wtx.nTimeSmart);
-=======
         int prev_height = wtx.state<TxStateConfirmed>() ? wtx.state<TxStateConfirmed>()->confirmed_block_height : 0;
-        coins[input.prevout] = Coin(wtx.tx->vout[input.prevout.n], prev_height, wtx.IsCoinBase());
->>>>>>> dd04f2dd
+        coins[input.prevout] = Coin(wtx.tx->vout[input.prevout.n], prev_height, wtx.IsCoinBase(), wtx.IsCoinStake(), wtx.nTimeSmart);
     }
     std::map<int, bilingual_str> input_errors;
     return SignTransaction(tx, coins, SIGHASH_DEFAULT, input_errors);
@@ -2446,7 +2381,6 @@
     return result;
 }
 
-<<<<<<< HEAD
 /*
 // TEMP: Blackcoin ToDo: enable/disable!
 // disable transaction (only for coinstake)
@@ -2476,10 +2410,7 @@
 }
 */
 
-bool ReserveDestination::GetReservedDestination(CTxDestination& dest, bool internal, std::string& error)
-=======
 bool ReserveDestination::GetReservedDestination(CTxDestination& dest, bool internal, bilingual_str& error)
->>>>>>> dd04f2dd
 {
     m_spk_man = pwallet->GetScriptPubKeyMan(type, internal);
     if (!m_spk_man) {
@@ -2920,19 +2851,6 @@
         walletInstance->m_default_change_type = parsed.value();
     }
 
-    if (args.IsArgSet("-mintxfee")) {
-        std::optional<CAmount> min_tx_fee = ParseMoney(args.GetArg("-mintxfee", ""));
-        if (!min_tx_fee || min_tx_fee.value() == 0) {
-            error = AmountErrMsg("mintxfee", args.GetArg("-mintxfee", ""));
-            return nullptr;
-        } else if (min_tx_fee.value() > HIGH_TX_FEE_PER_KB) {
-            warnings.push_back(AmountHighWarn("-mintxfee") + Untranslated(" ") +
-                               _("This is the minimum transaction fee you pay on every transaction."));
-        }
-
-        walletInstance->m_min_fee = CFeeRate{min_tx_fee.value()};
-    }
-
     if (args.IsArgSet("-maxapsfee")) {
         const std::string max_aps_fee{args.GetArg("-maxapsfee", "")};
         if (max_aps_fee == "-1") {
@@ -2949,32 +2867,10 @@
         }
     }
 
-<<<<<<< HEAD
-    if (gArgs.IsArgSet("-discardfee")) {
-        CAmount nFeePerK = 0;
-        if (!ParseMoney(gArgs.GetArg("-discardfee", ""), nFeePerK)) {
-            error = strprintf(_("Invalid amount for -discardfee=<amount>: '%s'"), gArgs.GetArg("-discardfee", ""));
-=======
-    if (args.IsArgSet("-fallbackfee")) {
-        std::optional<CAmount> fallback_fee = ParseMoney(args.GetArg("-fallbackfee", ""));
-        if (!fallback_fee) {
-            error = strprintf(_("Invalid amount for -fallbackfee=<amount>: '%s'"), args.GetArg("-fallbackfee", ""));
-            return nullptr;
-        } else if (fallback_fee.value() > HIGH_TX_FEE_PER_KB) {
-            warnings.push_back(AmountHighWarn("-fallbackfee") + Untranslated(" ") +
-                               _("This is the transaction fee you may pay when fee estimates are not available."));
-        }
-        walletInstance->m_fallback_fee = CFeeRate{fallback_fee.value()};
-    }
-
-    // Disable fallback fee in case value was set to 0, enable if non-null value
-    walletInstance->m_allow_fallback_fee = walletInstance->m_fallback_fee.GetFeePerK() != 0;
-
     if (args.IsArgSet("-discardfee")) {
         std::optional<CAmount> discard_fee = ParseMoney(args.GetArg("-discardfee", ""));
         if (!discard_fee) {
             error = strprintf(_("Invalid amount for -discardfee=<amount>: '%s'"), args.GetArg("-discardfee", ""));
->>>>>>> dd04f2dd
             return nullptr;
         } else if (discard_fee.value() > HIGH_TX_FEE_PER_KB) {
             warnings.push_back(AmountHighWarn("-discardfee") + Untranslated(" ") +
@@ -2989,8 +2885,7 @@
             error = AmountErrMsg("paytxfee", args.GetArg("-paytxfee", ""));
             return nullptr;
         } else if (pay_tx_fee.value() > HIGH_TX_FEE_PER_KB) {
-            warnings.push_back(AmountHighWarn("-paytxfee") + Untranslated(" ") +
-                               _("This is the transaction fee you will pay if you send a transaction."));
+                               _("This is the transaction fee you will pay if you send a transaction.");
         }
 
         walletInstance->m_pay_tx_fee = CFeeRate{pay_tx_fee.value(), 1000};
@@ -3034,24 +2929,18 @@
                            _("The wallet will avoid paying less than the minimum relay fee."));
     }
 
-<<<<<<< HEAD
-    walletInstance->m_spend_zero_conf_change = gArgs.GetBoolArg("-spendzeroconfchange", DEFAULT_SPEND_ZEROCONF_CHANGE);
-
-    if (!ParseMoney(gArgs.GetArg("-reservebalance", FormatMoney(DEFAULT_RESERVE_BALANCE)), walletInstance->m_reserve_balance))
-        walletInstance->m_reserve_balance = DEFAULT_RESERVE_BALANCE;
-
-    unsigned int donation_percentage = gArgs.GetArg("-donatetodevfund", DEFAULT_DONATION_PERCENTAGE);
+    walletInstance->m_spend_zero_conf_change = args.GetBoolArg("-spendzeroconfchange", DEFAULT_SPEND_ZEROCONF_CHANGE);
+
+    std::optional<CAmount> reserve_balance = ParseMoney(gArgs.GetArg("-reservebalance", FormatMoney(DEFAULT_RESERVE_BALANCE)));
+    walletInstance->m_reserve_balance = reserve_balance.value_or(DEFAULT_RESERVE_BALANCE);
+
+    unsigned int donation_percentage = args.GetIntArg("-donatetodevfund", DEFAULT_DONATION_PERCENTAGE);
     if (donation_percentage <= 0) {
         donation_percentage = MIN_DONATION_PERCENTAGE;
     }
     donation_percentage = std::max(donation_percentage, MIN_DONATION_PERCENTAGE);
     donation_percentage = std::min(donation_percentage, MAX_DONATION_PERCENTAGE);
     walletInstance->m_donation_percentage = donation_percentage;
-=======
-    walletInstance->m_confirm_target = args.GetIntArg("-txconfirmtarget", DEFAULT_TX_CONFIRM_TARGET);
-    walletInstance->m_spend_zero_conf_change = args.GetBoolArg("-spendzeroconfchange", DEFAULT_SPEND_ZEROCONF_CHANGE);
-    walletInstance->m_signal_rbf = args.GetBoolArg("-walletrbf", DEFAULT_WALLET_RBF);
->>>>>>> dd04f2dd
 
     walletInstance->WalletLogPrintf("Wallet completed loading in %15dms\n", GetTimeMillis() - nStart);
 
@@ -3238,39 +3127,28 @@
 
 int CWallet::GetTxBlocksToMaturity(const CWalletTx& wtx) const
 {
-<<<<<<< HEAD
-    if (!(IsCoinBase() || IsCoinStake()))
+    if (!(wtx.IsCoinBase() || wtx.IsCoinStake()))
         return 0;
-    int chain_depth = GetDepthInMainChain();
-    if (!IsCoinStake())
+    int chain_depth = GetTxDepthInMainChain(wtx);
+    if (!wtx.IsCoinStake())
         assert(chain_depth >= 0); // coinbase tx should not be conflicted
     return std::max(0, (Params().GetConsensus().nCoinbaseMaturity+1) - chain_depth);
 }
 
-bool CWalletTx::IsImmature() const
-=======
-    if (!wtx.IsCoinBase())
-        return 0;
-    int chain_depth = GetTxDepthInMainChain(wtx);
-    assert(chain_depth >= 0); // coinbase tx should not be conflicted
-    return std::max(0, (COINBASE_MATURITY+1) - chain_depth);
-}
-
-bool CWallet::IsTxImmatureCoinBase(const CWalletTx& wtx) const
->>>>>>> dd04f2dd
+bool CWallet::IsTxImmature(const CWalletTx& wtx) const
 {
     // note GetBlocksToMaturity is 0 for non-coinbase tx
     return GetTxBlocksToMaturity(wtx) > 0;
 }
 
-bool CWalletTx::IsImmatureCoinBase() const
-{
-    return IsCoinBase() && IsImmature();
-}
-
-bool CWalletTx::IsImmatureCoinStake() const
-{
-    return IsCoinStake() && IsImmature();
+bool CWallet::IsTxImmatureCoinBase(const CWalletTx& wtx) const
+{
+    return wtx.IsCoinBase() && IsTxImmature(wtx);
+}
+
+bool CWallet::IsTxImmatureCoinStake(const CWalletTx& wtx) const
+{
+    return wtx.IsCoinStake() && IsTxImmature(wtx);
 }
 
 bool CWallet::IsCrypted() const
@@ -3656,7 +3534,6 @@
 
     return spk_man;
 }
-<<<<<<< HEAD
 
 /*
 // TEMP: Blackcoin ToDo: enable/disable!
@@ -3681,12 +3558,11 @@
 }
 */
 
-
 // Blackcoin
 uint64_t CWallet::GetStakeWeight() const
 {
     // Choose coins to use
-    const auto bal = GetBalance();
+    const auto bal = GetBalance(*this);
     CAmount nBalance = bal.m_mine_trusted;
 
     if (nBalance <= m_reserve_balance)
@@ -3723,7 +3599,7 @@
     std::vector<COutput> vCoins;
     CCoinControl coincontrol;
     coincontrol.m_min_depth = Params().GetConsensus().nCoinbaseMaturity; // only select coins that are mature enough
-    AvailableCoins(vCoins, &coincontrol);
+    AvailableCoins(*this, vCoins, &coincontrol);
 
     setCoinsRet.clear();
     nValueRet = 0;
@@ -3756,10 +3632,10 @@
 
 // peercoin: create coin stake transaction
 typedef std::vector<unsigned char> valtype;
-bool CWallet::CreateCoinStake(const CWallet* pwallet, unsigned int nBits, int64_t nSearchInterval, CMutableTransaction& txNew, CAmount& nFees)
+bool CWallet::CreateCoinStake(ChainstateManager& chainman, const CWallet* pwallet, unsigned int nBits, int64_t nSearchInterval, CMutableTransaction& txNew, CAmount& nFees)
 {
     bool fAllowWatchOnly = IsWalletFlagSet(WALLET_FLAG_DISABLE_PRIVATE_KEYS);
-    CBlockIndex* pindexPrev = chain().getTip();
+    CBlockIndex* pindexPrev = chainman.ActiveChain().Tip();
     arith_uint256 bnTargetPerCoinDay;
     bnTargetPerCoinDay.SetCompact(nBits);
 
@@ -3767,7 +3643,7 @@
     if (!g_txindex)
         return error("CreateCoinStake : transaction index unavailable");
 
-    LOCK2(cs_main, cs_wallet);
+    LOCK2(cs_main, pwallet->cs_wallet);
     txNew.vin.clear();
     txNew.vout.clear();
 
@@ -3777,7 +3653,7 @@
     txNew.vout.push_back(CTxOut(0, scriptEmpty));
 
     // Choose coins to use
-    const auto bal = GetBalance();
+    const auto bal = GetBalance(*this);
     CAmount nBalance = bal.m_mine_trusted;
     if (fAllowWatchOnly)
         nBalance += bal.m_watchonly_trusted;
@@ -3786,10 +3662,10 @@
     std::set<CInputCoin> setCoins;
     std::vector<CTransactionRef> vwtxPrev;
     CAmount nValueIn = 0;
-    CAmount nTargetValue = nBalance - m_reserve_balance;
+    CAmount nAllowedBalance = nBalance - m_reserve_balance;
 
     // Select coins with suitable depth
-    if (!SelectCoinsForStaking(nTargetValue, setCoins, nValueIn))
+    if (!SelectCoinsForStaking(nAllowedBalance, setCoins, nValueIn))
         return false;
 
     if (setCoins.empty())
@@ -3813,7 +3689,7 @@
             // Search backward in time from the given txNew timestamp
             // Search nSearchInterval seconds back up to nMaxStakeSearchInterval
             COutPoint prevoutStake = pcoin.outpoint;
-            if (CheckKernel(pindexPrev, nBits, txNew.nTime - n, prevoutStake, chain().getCoinsTip()))
+            if (CheckKernel(pindexPrev, nBits, txNew.nTime - n, prevoutStake, chainman.ActiveChainstate().CoinsTip()))
             {
                 // Found a kernel
                 LogPrint(BCLog::COINSTAKE, "CreateCoinStake : kernel found\n");
@@ -3855,7 +3731,7 @@
     }
     if (!fKernelFound)
         return false;
-    if (nCredit == 0 || nCredit > nBalance - m_reserve_balance)
+    if (nCredit == 0 || nCredit > nAllowedBalance)
         return false;
 
     for (const auto& pcoin : setCoins)
@@ -3962,6 +3838,5 @@
     // Successfully generated coinstake
     return true;
 }
-=======
-} // namespace wallet
->>>>>>> dd04f2dd
+
+} // namespace wallet