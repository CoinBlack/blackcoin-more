--- conflicted
+++ resolved
@@ -1516,18 +1516,8 @@
         }
     }
 
-<<<<<<< HEAD
-    // Blackcoin: Call to abandon orphaned coinstakes after handling disconnections
-    // Log before calling AbandonOrphanedCoinstakes
-    LogPrint(BCLog::COINSTAKE, "Starting to abandon orphaned coinstakes after block disconnection at height %d\n", block.height);
-    AbandonOrphanedCoinstakes();
-
-    // Log after the abandonment process
-    LogPrint(BCLog::COINSTAKE, "Completed abandoning orphaned coinstakes after block disconnection at height %d\n", block.height);
-=======
     // Blackcoin - Call to abandon orphaned coinstakes after handling disconnections
     AbandonOrphanedCoinstakes();
->>>>>>> cb4e4544
 }
 
 void CWallet::updatedBlockTip()
