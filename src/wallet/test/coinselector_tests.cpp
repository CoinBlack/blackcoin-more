--- conflicted
+++ resolved
@@ -277,19 +277,10 @@
     }
 
     // Make sure that effective value is working in AttemptSelection when BnB is used
-<<<<<<< HEAD
-    CoinSelectionParams coin_selection_params_bnb(/* change_output_size= */ 0,
-                                                  /* change_spend_size= */ 0,
-                                                  /* tx_noinputs_size= */ 0, /* avoid_partial= */ false);
-=======
     CoinSelectionParams coin_selection_params_bnb{
         rand,
         /*change_output_size=*/ 31,
         /*change_spend_size=*/ 68,
-        /*min_change_target=*/ 0,
-        /*effective_feerate=*/ CFeeRate(3000),
-        /*long_term_feerate=*/ CFeeRate(1000),
-        /*discard_feerate=*/ CFeeRate(1000),
         /*tx_noinputs_size=*/ 0,
         /*avoid_partial=*/ false,
     };
@@ -298,7 +289,6 @@
     coin_selection_params_bnb.min_viable_change = coin_selection_params_bnb.m_effective_feerate.GetFee(coin_selection_params_bnb.change_spend_size);
     coin_selection_params_bnb.m_subtract_fee_outputs = true;
 
->>>>>>> 88259837
     {
         std::unique_ptr<CWallet> wallet = std::make_unique<CWallet>(m_node.chain.get(), "", CreateMockWalletDatabase());
         wallet->LoadWallet();
@@ -774,25 +764,15 @@
         CAmount target = rand.randrange(balance - 1000) + 1000;
 
         // Perform selection
-<<<<<<< HEAD
-        CoinSelectionParams cs_params(/* change_output_size= */ 34,
-                                      /* change_spend_size= */ 148,
-                                      /* tx_noinputs_size= */ 0, /* avoid_partial= */ false);
-=======
         CoinSelectionParams cs_params{
             rand,
             /*change_output_size=*/ 34,
             /*change_spend_size=*/ 148,
-            /*min_change_target=*/ CENT,
-            /*effective_feerate=*/ CFeeRate(0),
-            /*long_term_feerate=*/ CFeeRate(0),
-            /*discard_feerate=*/ CFeeRate(0),
             /*tx_noinputs_size=*/ 0,
             /*avoid_partial=*/ false,
         };
         cs_params.m_cost_of_change = 1;
         cs_params.min_viable_change = 1;
->>>>>>> 88259837
         CCoinControl cc;
         const auto result = SelectCoins(*wallet, available_coins, /*pre_set_inputs=*/{}, target, cc, cs_params);
         BOOST_CHECK(result);
@@ -968,10 +948,6 @@
         rand,
         /*change_output_size=*/34,
         /*change_spend_size=*/68,
-        /*min_change_target=*/CENT,
-        /*effective_feerate=*/CFeeRate(0),
-        /*long_term_feerate=*/CFeeRate(0),
-        /*discard_feerate=*/CFeeRate(0),
         /*tx_noinputs_size=*/10 + 34, // static header size + output size
         /*avoid_partial=*/false,
     };
@@ -1125,11 +1101,7 @@
         const auto& coins = available_coins.All();
         for (int i = 0; i < 2; i++) {
             outs_to_remove.emplace(coins[i].outpoint);
-        }
-        available_coins.Erase(outs_to_remove);
-
         // Check that the elements were actually removed.
-        const auto& updated_coins = available_coins.All();
         for (const auto& out: outs_to_remove) {
             auto it = std::find_if(updated_coins.begin(), updated_coins.end(), [&out](const COutput &coin) {
                 return coin.outpoint == out;
