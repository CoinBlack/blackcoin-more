--- conflicted
+++ resolved
@@ -104,11 +104,7 @@
 template<typename... Args>
 SerializeData MakeSerializeData(const Args&... args)
 {
-<<<<<<< HEAD
-    DataStream s{};
-=======
     CDataStream s(0);
->>>>>>> 353efd3f
     SerializeMany(s, args...);
     return {s.begin(), s.end()};
 }
