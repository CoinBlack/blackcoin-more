--- conflicted
+++ resolved
@@ -48,31 +48,6 @@
 
 BOOST_FIXTURE_TEST_SUITE(wallet_tests, WalletTestingSetup)
 
-<<<<<<< HEAD
-static std::shared_ptr<CWallet> TestLoadWallet(WalletContext& context)
-{
-    DatabaseOptions options;
-    options.create_flags = WALLET_FLAG_DESCRIPTORS;
-    DatabaseStatus status;
-    bilingual_str error;
-    std::vector<bilingual_str> warnings;
-    auto database = MakeWalletDatabase("", options, status, error);
-    auto wallet = CWallet::Create(context, "", std::move(database), options.create_flags, error, warnings);
-    if (context.chain) {
-        wallet->postInitProcess();
-    }
-    return wallet;
-}
-
-static void TestUnloadWallet(std::shared_ptr<CWallet>&& wallet)
-{
-    SyncWithValidationInterfaceQueue();
-    wallet->m_chain_notifications_handler.reset();
-    UnloadWallet(std::move(wallet));
-}
-
-=======
->>>>>>> 44d8b13c
 static CMutableTransaction TestSimpleSpend(const CTransaction& from, uint32_t index, const CKey& key, const CScript& pubkey)
 {
     CMutableTransaction mtx;
@@ -162,18 +137,6 @@
         }
     }
 
-<<<<<<< HEAD
-=======
-    // Prune the older block file.
-    int file_number;
-    {
-        LOCK(cs_main);
-        file_number = oldTip->GetBlockPos().nFile;
-        Assert(m_node.chainman)->m_blockman.PruneOneBlockFile(file_number);
-    }
-    m_node.chainman->m_blockman.UnlinkPrunedFiles({file_number});
-
->>>>>>> 44d8b13c
     // Verify ScanForWalletTransactions only picks transactions in the new block
     // file.
     {
@@ -195,17 +158,6 @@
         BOOST_CHECK_EQUAL(GetBalance(wallet).m_mine_immature, 50 * COIN);
     }
 
-<<<<<<< HEAD
-=======
-    // Prune the remaining block file.
-    {
-        LOCK(cs_main);
-        file_number = newTip->GetBlockPos().nFile;
-        Assert(m_node.chainman)->m_blockman.PruneOneBlockFile(file_number);
-    }
-    m_node.chainman->m_blockman.UnlinkPrunedFiles({file_number});
-
->>>>>>> 44d8b13c
     // Verify ScanForWalletTransactions scans no blocks.
     {
         CWallet wallet(m_node.chain.get(), "", CreateMockableWalletDatabase());
@@ -244,12 +196,8 @@
         file_number = oldTip->GetBlockPos().nFile;
         Assert(m_node.chainman)->m_blockman.PruneOneBlockFile(file_number);
     }
-<<<<<<< HEAD
-    UnlinkPrunedFiles({file_number});
+    m_node.chainman->m_blockman.UnlinkPrunedFiles({file_number});
     */
-=======
-    m_node.chainman->m_blockman.UnlinkPrunedFiles({file_number});
->>>>>>> 44d8b13c
 
     // Verify importmulti RPC returns failure for a key whose creation time is
     // before the missing block, and success for a key whose creation time is
