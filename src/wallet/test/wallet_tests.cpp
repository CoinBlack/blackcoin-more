// Copyright (c) 2012-2021 The Bitcoin Core developers
// Distributed under the MIT software license, see the accompanying
// file COPYING or http://www.opensource.org/licenses/mit-license.php.

#include <wallet/wallet.h>

#include <any>
#include <future>
#include <memory>
#include <stdint.h>
#include <vector>

#include <interfaces/chain.h>
#include <key_io.h>
#include <node/blockstorage.h>
#include <node/context.h>
#include <policy/policy.h>
#include <rpc/server.h>
#include <test/util/logging.h>
#include <test/util/setup_common.h>
#include <util/translation.h>
#include <validation.h>
#include <wallet/coincontrol.h>
#include <wallet/context.h>
#include <wallet/receive.h>
#include <wallet/spend.h>
#include <wallet/test/util.h>
#include <wallet/test/wallet_test_fixture.h>

#include <boost/test/unit_test.hpp>
#include <univalue.h>

using node::MAX_BLOCKFILE_SIZE;
using node::UnlinkPrunedFiles;

namespace wallet {
RPCHelpMan importmulti();
RPCHelpMan dumpwallet();
RPCHelpMan importwallet();

// Ensure that fee levels defined in the wallet are at least as high
// as the default levels for node policy.
static_assert(DEFAULT_TRANSACTION_MINFEE >= DEFAULT_MIN_RELAY_TX_FEE, "wallet minimum fee is smaller than default relay fee");

BOOST_FIXTURE_TEST_SUITE(wallet_tests, WalletTestingSetup)

static const std::shared_ptr<CWallet> TestLoadWallet(WalletContext& context)
{
    DatabaseOptions options;
    options.create_flags = WALLET_FLAG_DESCRIPTORS;
    DatabaseStatus status;
    bilingual_str error;
    std::vector<bilingual_str> warnings;
    auto database = MakeWalletDatabase("", options, status, error);
    auto wallet = CWallet::Create(context, "", std::move(database), options.create_flags, error, warnings);
    NotifyWalletLoaded(context, wallet);
    if (context.chain) {
        wallet->postInitProcess();
    }
    return wallet;
}

static void TestUnloadWallet(std::shared_ptr<CWallet>&& wallet)
{
    SyncWithValidationInterfaceQueue();
    wallet->m_chain_notifications_handler.reset();
    UnloadWallet(std::move(wallet));
}

static CMutableTransaction TestSimpleSpend(const CTransaction& from, uint32_t index, const CKey& key, const CScript& pubkey)
{
    CMutableTransaction mtx;
    mtx.vout.push_back({from.vout[index].nValue - DEFAULT_TRANSACTION_MAXFEE, pubkey});
    mtx.vin.push_back({CTxIn{from.GetHash(), index}});
    FillableSigningProvider keystore;
    keystore.AddKey(key);
    std::map<COutPoint, Coin> coins;
    coins[mtx.vin[0].prevout].out = from.vout[index];
    std::map<int, bilingual_str> input_errors;
    BOOST_CHECK(SignTransaction(mtx, &keystore, coins, SIGHASH_ALL, input_errors));
    return mtx;
}

static void AddKey(CWallet& wallet, const CKey& key)
{
    LOCK(wallet.cs_wallet);
    FlatSigningProvider provider;
    std::string error;
    std::unique_ptr<Descriptor> desc = Parse("combo(" + EncodeSecret(key) + ")", provider, error, /* require_checksum=*/ false);
    assert(desc);
    WalletDescriptor w_desc(std::move(desc), 0, 0, 1, 1);
    if (!wallet.AddWalletDescriptor(w_desc, provider, "", false)) assert(false);
}

BOOST_FIXTURE_TEST_CASE(scan_for_wallet_transactions, TestChain100Setup)
{
    // Cap last block file size, and mine new block in a new block file.
    CBlockIndex* oldTip = m_node.chainman->ActiveChain().Tip();
    WITH_LOCK(::cs_main, m_node.chainman->m_blockman.GetBlockFileInfo(oldTip->GetBlockPos().nFile)->nSize = MAX_BLOCKFILE_SIZE);
    CreateAndProcessBlock({}, GetScriptForRawPubKey(coinbaseKey.GetPubKey()));
    CBlockIndex* newTip = m_node.chainman->ActiveChain().Tip();

    // Verify ScanForWalletTransactions fails to read an unknown start block.
    {
        CWallet wallet(m_node.chain.get(), "", m_args, CreateDummyWalletDatabase());
        {
            LOCK(wallet.cs_wallet);
            wallet.SetWalletFlag(WALLET_FLAG_DESCRIPTORS);
            wallet.SetLastBlockProcessed(m_node.chainman->ActiveChain().Height(), m_node.chainman->ActiveChain().Tip()->GetBlockHash());
        }
        AddKey(wallet, coinbaseKey);
        WalletRescanReserver reserver(wallet);
        reserver.reserve();
        CWallet::ScanResult result = wallet.ScanForWalletTransactions({} /* start_block */, 0 /* start_height */, {} /* max_height */, reserver, false /* update */);
        BOOST_CHECK_EQUAL(result.status, CWallet::ScanResult::FAILURE);
        BOOST_CHECK(result.last_failed_block.IsNull());
        BOOST_CHECK(result.last_scanned_block.IsNull());
        BOOST_CHECK(!result.last_scanned_height);
        BOOST_CHECK_EQUAL(GetBalance(wallet).m_mine_immature, 0);
    }

    // Verify ScanForWalletTransactions picks up transactions in both the old
    // and new block files.
    {
        CWallet wallet(m_node.chain.get(), "", m_args, CreateDummyWalletDatabase());
        {
            LOCK(wallet.cs_wallet);
            wallet.SetWalletFlag(WALLET_FLAG_DESCRIPTORS);
            wallet.SetLastBlockProcessed(m_node.chainman->ActiveChain().Height(), m_node.chainman->ActiveChain().Tip()->GetBlockHash());
        }
        AddKey(wallet, coinbaseKey);
        WalletRescanReserver reserver(wallet);
        reserver.reserve();
        CWallet::ScanResult result = wallet.ScanForWalletTransactions(oldTip->GetBlockHash(), oldTip->nHeight, {} /* max_height */, reserver, false /* update */);
        BOOST_CHECK_EQUAL(result.status, CWallet::ScanResult::SUCCESS);
        BOOST_CHECK(result.last_failed_block.IsNull());
        BOOST_CHECK_EQUAL(result.last_scanned_block, newTip->GetBlockHash());
        BOOST_CHECK_EQUAL(*result.last_scanned_height, newTip->nHeight);
        BOOST_CHECK_EQUAL(GetBalance(wallet).m_mine_immature, 100 * COIN);
    }

    // Prune the older block file.
    int file_number;
    {
        LOCK(cs_main);
        file_number = oldTip->GetBlockPos().nFile;
        Assert(m_node.chainman)->m_blockman.PruneOneBlockFile(file_number);
    }
    UnlinkPrunedFiles({file_number});

    // Verify ScanForWalletTransactions only picks transactions in the new block
    // file.
    {
        CWallet wallet(m_node.chain.get(), "", m_args, CreateDummyWalletDatabase());
        {
            LOCK(wallet.cs_wallet);
            wallet.SetWalletFlag(WALLET_FLAG_DESCRIPTORS);
            wallet.SetLastBlockProcessed(m_node.chainman->ActiveChain().Height(), m_node.chainman->ActiveChain().Tip()->GetBlockHash());
        }
        AddKey(wallet, coinbaseKey);
        WalletRescanReserver reserver(wallet);
        reserver.reserve();
        CWallet::ScanResult result = wallet.ScanForWalletTransactions(oldTip->GetBlockHash(), oldTip->nHeight, {} /* max_height */, reserver, false /* update */);
        BOOST_CHECK_EQUAL(result.status, CWallet::ScanResult::FAILURE);
        BOOST_CHECK_EQUAL(result.last_failed_block, oldTip->GetBlockHash());
        BOOST_CHECK_EQUAL(result.last_scanned_block, newTip->GetBlockHash());
        BOOST_CHECK_EQUAL(*result.last_scanned_height, newTip->nHeight);
        BOOST_CHECK_EQUAL(GetBalance(wallet).m_mine_immature, 50 * COIN);
    }

    // Prune the remaining block file.
    {
        LOCK(cs_main);
        file_number = newTip->GetBlockPos().nFile;
        Assert(m_node.chainman)->m_blockman.PruneOneBlockFile(file_number);
    }
    UnlinkPrunedFiles({file_number});

    // Verify ScanForWalletTransactions scans no blocks.
    {
        CWallet wallet(m_node.chain.get(), "", m_args, CreateDummyWalletDatabase());
        {
            LOCK(wallet.cs_wallet);
            wallet.SetWalletFlag(WALLET_FLAG_DESCRIPTORS);
            wallet.SetLastBlockProcessed(m_node.chainman->ActiveChain().Height(), m_node.chainman->ActiveChain().Tip()->GetBlockHash());
        }
        AddKey(wallet, coinbaseKey);
        WalletRescanReserver reserver(wallet);
        reserver.reserve();
        CWallet::ScanResult result = wallet.ScanForWalletTransactions(oldTip->GetBlockHash(), oldTip->nHeight, {} /* max_height */, reserver, false /* update */);
        BOOST_CHECK_EQUAL(result.status, CWallet::ScanResult::FAILURE);
        BOOST_CHECK_EQUAL(result.last_failed_block, newTip->GetBlockHash());
        BOOST_CHECK(result.last_scanned_block.IsNull());
        BOOST_CHECK(!result.last_scanned_height);
        BOOST_CHECK_EQUAL(GetBalance(wallet).m_mine_immature, 0);
    }
}

BOOST_FIXTURE_TEST_CASE(importmulti_rescan, TestChain100Setup)
{
    // Cap last block file size, and mine new block in a new block file.
    CBlockIndex* oldTip = m_node.chainman->ActiveChain().Tip();
    WITH_LOCK(::cs_main, m_node.chainman->m_blockman.GetBlockFileInfo(oldTip->GetBlockPos().nFile)->nSize = MAX_BLOCKFILE_SIZE);
    CreateAndProcessBlock({}, GetScriptForRawPubKey(coinbaseKey.GetPubKey()));
    CBlockIndex* newTip = m_node.chainman->ActiveChain().Tip();

    // Prune the older block file.
    int file_number;
    {
        LOCK(cs_main);
        file_number = oldTip->GetBlockPos().nFile;
        Assert(m_node.chainman)->m_blockman.PruneOneBlockFile(file_number);
    }
    UnlinkPrunedFiles({file_number});

    // Verify importmulti RPC returns failure for a key whose creation time is
    // before the missing block, and success for a key whose creation time is
    // after.
    {
        const std::shared_ptr<CWallet> wallet = std::make_shared<CWallet>(m_node.chain.get(), "", m_args, CreateDummyWalletDatabase());
        wallet->SetupLegacyScriptPubKeyMan();
        WITH_LOCK(wallet->cs_wallet, wallet->SetLastBlockProcessed(newTip->nHeight, newTip->GetBlockHash()));
        WalletContext context;
        context.args = &gArgs;
        AddWallet(context, wallet);
        UniValue keys;
        keys.setArray();
        UniValue key;
        key.setObject();
        key.pushKV("scriptPubKey", HexStr(GetScriptForRawPubKey(coinbaseKey.GetPubKey())));
        key.pushKV("timestamp", 0);
        key.pushKV("internal", UniValue(true));
        keys.push_back(key);
        key.clear();
        key.setObject();
        CKey futureKey;
        futureKey.MakeNewKey(true);
        key.pushKV("scriptPubKey", HexStr(GetScriptForRawPubKey(futureKey.GetPubKey())));
        key.pushKV("timestamp", newTip->GetBlockTimeMax() + TIMESTAMP_WINDOW + 1);
        key.pushKV("internal", UniValue(true));
        keys.push_back(key);
        JSONRPCRequest request;
        request.context = &context;
        request.params.setArray();
        request.params.push_back(keys);

        UniValue response = importmulti().HandleRequest(request);
        BOOST_CHECK_EQUAL(response.write(),
            strprintf("[{\"success\":false,\"error\":{\"code\":-1,\"message\":\"Rescan failed for key with creation "
                      "timestamp %d. There was an error reading a block from time %d, which is after or within %d "
                      "seconds of key creation, and could contain transactions pertaining to the key. As a result, "
                      "transactions and coins using this key may not appear in the wallet. This error could be caused "
                      "by pruning or data corruption (see bitcoind log for details) and could be dealt with by "
                      "downloading and rescanning the relevant blocks (see -reindex option and rescanblockchain "
                      "RPC).\"}},{\"success\":true}]",
                              0, oldTip->GetBlockTimeMax(), TIMESTAMP_WINDOW));
        RemoveWallet(context, wallet, /* load_on_start= */ std::nullopt);
    }
}

// Verify importwallet RPC starts rescan at earliest block with timestamp
// greater or equal than key birthday. Previously there was a bug where
// importwallet RPC would start the scan at the latest block with timestamp less
// than or equal to key birthday.
BOOST_FIXTURE_TEST_CASE(importwallet_rescan, TestChain100Setup)
{
    // Create two blocks with same timestamp to verify that importwallet rescan
    // will pick up both blocks, not just the first.
    const int64_t BLOCK_TIME = m_node.chainman->ActiveChain().Tip()->GetBlockTimeMax() + 5;
    SetMockTime(BLOCK_TIME);
    m_coinbase_txns.emplace_back(CreateAndProcessBlock({}, GetScriptForRawPubKey(coinbaseKey.GetPubKey())).vtx[0]);
    m_coinbase_txns.emplace_back(CreateAndProcessBlock({}, GetScriptForRawPubKey(coinbaseKey.GetPubKey())).vtx[0]);

    // Set key birthday to block time increased by the timestamp window, so
    // rescan will start at the block time.
    const int64_t KEY_TIME = BLOCK_TIME + TIMESTAMP_WINDOW;
    SetMockTime(KEY_TIME);
    m_coinbase_txns.emplace_back(CreateAndProcessBlock({}, GetScriptForRawPubKey(coinbaseKey.GetPubKey())).vtx[0]);

    std::string backup_file = fs::PathToString(gArgs.GetDataDirNet() / "wallet.backup");

    // Import key into wallet and call dumpwallet to create backup file.
    {
        WalletContext context;
        context.args = &gArgs;
        const std::shared_ptr<CWallet> wallet = std::make_shared<CWallet>(m_node.chain.get(), "", m_args, CreateDummyWalletDatabase());
        {
            auto spk_man = wallet->GetOrCreateLegacyScriptPubKeyMan();
            LOCK2(wallet->cs_wallet, spk_man->cs_KeyStore);
            spk_man->mapKeyMetadata[coinbaseKey.GetPubKey().GetID()].nCreateTime = KEY_TIME;
            spk_man->AddKeyPubKey(coinbaseKey, coinbaseKey.GetPubKey());

            AddWallet(context, wallet);
            wallet->SetLastBlockProcessed(m_node.chainman->ActiveChain().Height(), m_node.chainman->ActiveChain().Tip()->GetBlockHash());
        }
        JSONRPCRequest request;
        request.context = &context;
        request.params.setArray();
        request.params.push_back(backup_file);

        wallet::dumpwallet().HandleRequest(request);
        RemoveWallet(context, wallet, /* load_on_start= */ std::nullopt);
    }

    // Call importwallet RPC and verify all blocks with timestamps >= BLOCK_TIME
    // were scanned, and no prior blocks were scanned.
    {
        const std::shared_ptr<CWallet> wallet = std::make_shared<CWallet>(m_node.chain.get(), "", m_args, CreateDummyWalletDatabase());
        LOCK(wallet->cs_wallet);
        wallet->SetupLegacyScriptPubKeyMan();

        WalletContext context;
        context.args = &gArgs;
        JSONRPCRequest request;
        request.context = &context;
        request.params.setArray();
        request.params.push_back(backup_file);
        AddWallet(context, wallet);
        wallet->SetLastBlockProcessed(m_node.chainman->ActiveChain().Height(), m_node.chainman->ActiveChain().Tip()->GetBlockHash());
        wallet::importwallet().HandleRequest(request);
        RemoveWallet(context, wallet, /* load_on_start= */ std::nullopt);

        BOOST_CHECK_EQUAL(wallet->mapWallet.size(), 3U);
        BOOST_CHECK_EQUAL(m_coinbase_txns.size(), 103U);
        for (size_t i = 0; i < m_coinbase_txns.size(); ++i) {
            bool found = wallet->GetWalletTx(m_coinbase_txns[i]->GetHash());
            bool expected = i >= 100;
            BOOST_CHECK_EQUAL(found, expected);
        }
    }
}

// Check that GetImmatureCredit() returns a newly calculated value instead of
// the cached value after a MarkDirty() call.
//
// This is a regression test written to verify a bugfix for the immature credit
// function. Similar tests probably should be written for the other credit and
// debit functions.
BOOST_FIXTURE_TEST_CASE(coin_mark_dirty_immature_credit, TestChain100Setup)
{
    CWallet wallet(m_node.chain.get(), "", m_args, CreateDummyWalletDatabase());
    CWalletTx wtx{m_coinbase_txns.back(), TxStateConfirmed{m_node.chainman->ActiveChain().Tip()->GetBlockHash(), m_node.chainman->ActiveChain().Height(), /*position_in_block=*/0}};

    LOCK(wallet.cs_wallet);
    wallet.SetWalletFlag(WALLET_FLAG_DESCRIPTORS);
    wallet.SetupDescriptorScriptPubKeyMans();

    wallet.SetLastBlockProcessed(m_node.chainman->ActiveChain().Height(), m_node.chainman->ActiveChain().Tip()->GetBlockHash());

    // Call GetImmatureCredit() once before adding the key to the wallet to
    // cache the current immature credit amount, which is 0.
    BOOST_CHECK_EQUAL(CachedTxGetImmatureCredit(wallet, wtx), 0);

    // Invalidate the cached value, add the key, and make sure a new immature
    // credit amount is calculated.
    wtx.MarkDirty();
    AddKey(wallet, coinbaseKey);
    BOOST_CHECK_EQUAL(CachedTxGetImmatureCredit(wallet, wtx), 50*COIN);
}

static int64_t AddTx(ChainstateManager& chainman, CWallet& wallet, uint32_t lockTime, int64_t mockTime, int64_t blockTime)
{
    CMutableTransaction tx;
    TxState state = TxStateInactive{};
    tx.nLockTime = lockTime;
    SetMockTime(mockTime);
    CBlockIndex* block = nullptr;
    if (blockTime > 0) {
        LOCK(cs_main);
        auto inserted = chainman.BlockIndex().emplace(GetRandHash(), new CBlockIndex);
        assert(inserted.second);
        const uint256& hash = inserted.first->first;
        block = inserted.first->second;
        block->nTime = blockTime;
        block->phashBlock = &hash;
        state = TxStateConfirmed{hash, block->nHeight, /*position_in_block=*/0};
    }
    return wallet.AddToWallet(MakeTransactionRef(tx), state, [&](CWalletTx& wtx, bool /* new_tx */) {
        // Assign wtx.m_state to simplify test and avoid the need to simulate
        // reorg events. Without this, AddToWallet asserts false when the same
        // transaction is confirmed in different blocks.
        wtx.m_state = state;
        return true;
    })->nTimeSmart;
}

// Simple test to verify assignment of CWalletTx::nSmartTime value. Could be
// expanded to cover more corner cases of smart time logic.
BOOST_AUTO_TEST_CASE(ComputeTimeSmart)
{
    // New transaction should use clock time if lower than block time.
    BOOST_CHECK_EQUAL(AddTx(*m_node.chainman, m_wallet, 1, 100, 120), 100);

    // Test that updating existing transaction does not change smart time.
    BOOST_CHECK_EQUAL(AddTx(*m_node.chainman, m_wallet, 1, 200, 220), 100);

    // New transaction should use clock time if there's no block time.
    BOOST_CHECK_EQUAL(AddTx(*m_node.chainman, m_wallet, 2, 300, 0), 300);

    // New transaction should use block time if lower than clock time.
    BOOST_CHECK_EQUAL(AddTx(*m_node.chainman, m_wallet, 3, 420, 400), 400);

    // New transaction should use latest entry time if higher than
    // min(block time, clock time).
    BOOST_CHECK_EQUAL(AddTx(*m_node.chainman, m_wallet, 4, 500, 390), 400);

    // If there are future entries, new transaction should use time of the
    // newest entry that is no more than 300 seconds ahead of the clock time.
    BOOST_CHECK_EQUAL(AddTx(*m_node.chainman, m_wallet, 5, 50, 600), 300);
}

BOOST_AUTO_TEST_CASE(LoadReceiveRequests)
{
    CTxDestination dest = PKHash();
    LOCK(m_wallet.cs_wallet);
    WalletBatch batch{m_wallet.GetDatabase()};
    m_wallet.SetAddressUsed(batch, dest, true);
    m_wallet.SetAddressReceiveRequest(batch, dest, "0", "val_rr0");
    m_wallet.SetAddressReceiveRequest(batch, dest, "1", "val_rr1");

    auto values = m_wallet.GetAddressReceiveRequests();
    BOOST_CHECK_EQUAL(values.size(), 2U);
    BOOST_CHECK_EQUAL(values[0], "val_rr0");
    BOOST_CHECK_EQUAL(values[1], "val_rr1");
}

// Test some watch-only LegacyScriptPubKeyMan methods by the procedure of loading (LoadWatchOnly),
// checking (HaveWatchOnly), getting (GetWatchPubKey) and removing (RemoveWatchOnly) a
// given PubKey, resp. its corresponding P2PK Script. Results of the impact on
// the address -> PubKey map is dependent on whether the PubKey is a point on the curve
static void TestWatchOnlyPubKey(LegacyScriptPubKeyMan* spk_man, const CPubKey& add_pubkey)
{
    CScript p2pk = GetScriptForRawPubKey(add_pubkey);
    CKeyID add_address = add_pubkey.GetID();
    CPubKey found_pubkey;
    LOCK(spk_man->cs_KeyStore);

    // all Scripts (i.e. also all PubKeys) are added to the general watch-only set
    BOOST_CHECK(!spk_man->HaveWatchOnly(p2pk));
    spk_man->LoadWatchOnly(p2pk);
    BOOST_CHECK(spk_man->HaveWatchOnly(p2pk));

    // only PubKeys on the curve shall be added to the watch-only address -> PubKey map
    bool is_pubkey_fully_valid = add_pubkey.IsFullyValid();
    if (is_pubkey_fully_valid) {
        BOOST_CHECK(spk_man->GetWatchPubKey(add_address, found_pubkey));
        BOOST_CHECK(found_pubkey == add_pubkey);
    } else {
        BOOST_CHECK(!spk_man->GetWatchPubKey(add_address, found_pubkey));
        BOOST_CHECK(found_pubkey == CPubKey()); // passed key is unchanged
    }

    spk_man->RemoveWatchOnly(p2pk);
    BOOST_CHECK(!spk_man->HaveWatchOnly(p2pk));

    if (is_pubkey_fully_valid) {
        BOOST_CHECK(!spk_man->GetWatchPubKey(add_address, found_pubkey));
        BOOST_CHECK(found_pubkey == add_pubkey); // passed key is unchanged
    }
}

// Cryptographically invalidate a PubKey whilst keeping length and first byte
static void PollutePubKey(CPubKey& pubkey)
{
    std::vector<unsigned char> pubkey_raw(pubkey.begin(), pubkey.end());
    std::fill(pubkey_raw.begin()+1, pubkey_raw.end(), 0);
    pubkey = CPubKey(pubkey_raw);
    assert(!pubkey.IsFullyValid());
    assert(pubkey.IsValid());
}

// Test watch-only logic for PubKeys
BOOST_AUTO_TEST_CASE(WatchOnlyPubKeys)
{
    CKey key;
    CPubKey pubkey;
    LegacyScriptPubKeyMan* spk_man = m_wallet.GetOrCreateLegacyScriptPubKeyMan();

    BOOST_CHECK(!spk_man->HaveWatchOnly());

    // uncompressed valid PubKey
    key.MakeNewKey(false);
    pubkey = key.GetPubKey();
    assert(!pubkey.IsCompressed());
    TestWatchOnlyPubKey(spk_man, pubkey);

    // uncompressed cryptographically invalid PubKey
    PollutePubKey(pubkey);
    TestWatchOnlyPubKey(spk_man, pubkey);

    // compressed valid PubKey
    key.MakeNewKey(true);
    pubkey = key.GetPubKey();
    assert(pubkey.IsCompressed());
    TestWatchOnlyPubKey(spk_man, pubkey);

    // compressed cryptographically invalid PubKey
    PollutePubKey(pubkey);
    TestWatchOnlyPubKey(spk_man, pubkey);

    // invalid empty PubKey
    pubkey = CPubKey();
    TestWatchOnlyPubKey(spk_man, pubkey);
}

class ListCoinsTestingSetup : public TestChain100Setup
{
public:
    ListCoinsTestingSetup()
    {
        CreateAndProcessBlock({}, GetScriptForRawPubKey(coinbaseKey.GetPubKey()));
        wallet = CreateSyncedWallet(*m_node.chain, m_node.chainman->ActiveChain(), m_args, coinbaseKey);
    }

    ~ListCoinsTestingSetup()
    {
        wallet.reset();
    }

    CWalletTx& AddTx(CRecipient recipient)
    {
        CTransactionRef tx;
        CAmount fee;
        int changePos = -1;
        bilingual_str error;
        CCoinControl dummy;
        {
<<<<<<< HEAD
            BOOST_CHECK(wallet->CreateTransaction({recipient}, tx, fee, changePos, error, dummy));
=======
            BOOST_CHECK(CreateTransaction(*wallet, {recipient}, tx, fee, changePos, error, dummy, fee_calc_out));
>>>>>>> dd04f2dd
        }
        wallet->CommitTransaction(tx, {}, {});
        CMutableTransaction blocktx;
        {
            LOCK(wallet->cs_wallet);
            blocktx = CMutableTransaction(*wallet->mapWallet.at(tx->GetHash()).tx);
        }
        CreateAndProcessBlock({CMutableTransaction(blocktx)}, GetScriptForRawPubKey(coinbaseKey.GetPubKey()));

        LOCK(wallet->cs_wallet);
        wallet->SetLastBlockProcessed(wallet->GetLastBlockHeight() + 1, m_node.chainman->ActiveChain().Tip()->GetBlockHash());
        auto it = wallet->mapWallet.find(tx->GetHash());
        BOOST_CHECK(it != wallet->mapWallet.end());
        it->second.m_state = TxStateConfirmed{m_node.chainman->ActiveChain().Tip()->GetBlockHash(), m_node.chainman->ActiveChain().Height(), /*position_in_block=*/1};
        return it->second;
    }

    std::unique_ptr<CWallet> wallet;
};

BOOST_FIXTURE_TEST_CASE(ListCoinsTest, ListCoinsTestingSetup)
{
    std::string coinbaseAddress = coinbaseKey.GetPubKey().GetID().ToString();

    // Confirm ListCoins initially returns 1 coin grouped under coinbaseKey
    // address.
    std::map<CTxDestination, std::vector<COutput>> list;
    {
        LOCK(wallet->cs_wallet);
        list = ListCoins(*wallet);
    }
    BOOST_CHECK_EQUAL(list.size(), 1U);
    BOOST_CHECK_EQUAL(std::get<PKHash>(list.begin()->first).ToString(), coinbaseAddress);
    BOOST_CHECK_EQUAL(list.begin()->second.size(), 1U);

    // Check initial balance from one mature coinbase transaction.
    BOOST_CHECK_EQUAL(50 * COIN, GetAvailableBalance(*wallet));

    // Add a transaction creating a change address, and confirm ListCoins still
    // returns the coin associated with the change address underneath the
    // coinbaseKey pubkey, even though the change address has a different
    // pubkey.
    AddTx(CRecipient{GetScriptForRawPubKey({}), 1 * COIN, false /* subtract fee */});
    {
        LOCK(wallet->cs_wallet);
        list = ListCoins(*wallet);
    }
    BOOST_CHECK_EQUAL(list.size(), 1U);
    BOOST_CHECK_EQUAL(std::get<PKHash>(list.begin()->first).ToString(), coinbaseAddress);
    BOOST_CHECK_EQUAL(list.begin()->second.size(), 2U);

    // Lock both coins. Confirm number of available coins drops to 0.
    {
        LOCK(wallet->cs_wallet);
        std::vector<COutput> available;
        AvailableCoins(*wallet, available);
        BOOST_CHECK_EQUAL(available.size(), 2U);
    }
    for (const auto& group : list) {
        for (const auto& coin : group.second) {
            LOCK(wallet->cs_wallet);
            wallet->LockCoin(COutPoint(coin.tx->GetHash(), coin.i));
        }
    }
    {
        LOCK(wallet->cs_wallet);
        std::vector<COutput> available;
        AvailableCoins(*wallet, available);
        BOOST_CHECK_EQUAL(available.size(), 0U);
    }
    // Confirm ListCoins still returns same result as before, despite coins
    // being locked.
    {
        LOCK(wallet->cs_wallet);
        list = ListCoins(*wallet);
    }
    BOOST_CHECK_EQUAL(list.size(), 1U);
    BOOST_CHECK_EQUAL(std::get<PKHash>(list.begin()->first).ToString(), coinbaseAddress);
    BOOST_CHECK_EQUAL(list.begin()->second.size(), 2U);
}

BOOST_FIXTURE_TEST_CASE(wallet_disableprivkeys, TestChain100Setup)
{
    {
        const std::shared_ptr<CWallet> wallet = std::make_shared<CWallet>(m_node.chain.get(), "", m_args, CreateDummyWalletDatabase());
        wallet->SetupLegacyScriptPubKeyMan();
        wallet->SetMinVersion(FEATURE_LATEST);
        wallet->SetWalletFlag(WALLET_FLAG_DISABLE_PRIVATE_KEYS);
        BOOST_CHECK(!wallet->TopUpKeyPool(1000));
        CTxDestination dest;
        bilingual_str error;
        BOOST_CHECK(!wallet->GetNewDestination(OutputType::BECH32, "", dest, error));
    }
    {
        const std::shared_ptr<CWallet> wallet = std::make_shared<CWallet>(m_node.chain.get(), "", m_args, CreateDummyWalletDatabase());
        LOCK(wallet->cs_wallet);
        wallet->SetWalletFlag(WALLET_FLAG_DESCRIPTORS);
        wallet->SetMinVersion(FEATURE_LATEST);
        wallet->SetWalletFlag(WALLET_FLAG_DISABLE_PRIVATE_KEYS);
        CTxDestination dest;
        bilingual_str error;
        BOOST_CHECK(!wallet->GetNewDestination(OutputType::BECH32, "", dest, error));
    }
}

// Explicit calculation which is used to test the wallet constant
// We get the same virtual size due to rounding(weight/4) for both use_max_sig values
static size_t CalculateNestedKeyhashInputSize(bool use_max_sig)
{
    // Generate ephemeral valid pubkey
    CKey key;
    key.MakeNewKey(true);
    CPubKey pubkey = key.GetPubKey();

    // Generate pubkey hash
    uint160 key_hash(Hash160(pubkey));

    // Create inner-script to enter into keystore. Key hash can't be 0...
    CScript inner_script = CScript() << OP_0 << std::vector<unsigned char>(key_hash.begin(), key_hash.end());

    // Create outer P2SH script for the output
    uint160 script_id(Hash160(inner_script));
    CScript script_pubkey = CScript() << OP_HASH160 << std::vector<unsigned char>(script_id.begin(), script_id.end()) << OP_EQUAL;

    // Add inner-script to key store and key to watchonly
    FillableSigningProvider keystore;
    keystore.AddCScript(inner_script);
    keystore.AddKeyPubKey(key, pubkey);

    // Fill in dummy signatures for fee calculation.
    SignatureData sig_data;

    if (!ProduceSignature(keystore, use_max_sig ? DUMMY_MAXIMUM_SIGNATURE_CREATOR : DUMMY_SIGNATURE_CREATOR, script_pubkey, sig_data)) {
        // We're hand-feeding it correct arguments; shouldn't happen
        assert(false);
    }

    CTxIn tx_in;
    UpdateInput(tx_in, sig_data);
    return (size_t)GetVirtualTransactionInputSize(tx_in);
}

BOOST_FIXTURE_TEST_CASE(dummy_input_size_test, TestChain100Setup)
{
    BOOST_CHECK_EQUAL(CalculateNestedKeyhashInputSize(false), DUMMY_NESTED_P2WPKH_INPUT_SIZE);
    BOOST_CHECK_EQUAL(CalculateNestedKeyhashInputSize(true), DUMMY_NESTED_P2WPKH_INPUT_SIZE);
}

bool malformed_descriptor(std::ios_base::failure e)
{
    std::string s(e.what());
    return s.find("Missing checksum") != std::string::npos;
}

BOOST_FIXTURE_TEST_CASE(wallet_descriptor_test, BasicTestingSetup)
{
    std::vector<unsigned char> malformed_record;
    CVectorWriter vw(0, 0, malformed_record, 0);
    vw << std::string("notadescriptor");
    vw << (uint64_t)0;
    vw << (int32_t)0;
    vw << (int32_t)0;
    vw << (int32_t)1;

    SpanReader vr{0, 0, malformed_record};
    WalletDescriptor w_desc;
    BOOST_CHECK_EXCEPTION(vr >> w_desc, std::ios_base::failure, malformed_descriptor);
}

//! Test CWallet::Create() and its behavior handling potential race
//! conditions if it's called the same time an incoming transaction shows up in
//! the mempool or a new block.
//!
//! It isn't possible to verify there aren't race condition in every case, so
//! this test just checks two specific cases and ensures that timing of
//! notifications in these cases doesn't prevent the wallet from detecting
//! transactions.
//!
//! In the first case, block and mempool transactions are created before the
//! wallet is loaded, but notifications about these transactions are delayed
//! until after it is loaded. The notifications are superfluous in this case, so
//! the test verifies the transactions are detected before they arrive.
//!
//! In the second case, block and mempool transactions are created after the
//! wallet rescan and notifications are immediately synced, to verify the wallet
//! must already have a handler in place for them, and there's no gap after
//! rescanning where new transactions in new blocks could be lost.
BOOST_FIXTURE_TEST_CASE(CreateWallet, TestChain100Setup)
{
    gArgs.ForceSetArg("-unsafesqlitesync", "1");
    // Create new wallet with known key and unload it.
    WalletContext context;
    context.args = &gArgs;
    context.chain = m_node.chain.get();
    auto wallet = TestLoadWallet(context);
    CKey key;
    key.MakeNewKey(true);
    AddKey(*wallet, key);
    TestUnloadWallet(std::move(wallet));


    // Add log hook to detect AddToWallet events from rescans, blockConnected,
    // and transactionAddedToMempool notifications
    int addtx_count = 0;
    DebugLogHelper addtx_counter("[default wallet] AddToWallet", [&](const std::string* s) {
        if (s) ++addtx_count;
        return false;
    });


    bool rescan_completed = false;
    DebugLogHelper rescan_check("[default wallet] Rescan completed", [&](const std::string* s) {
        if (s) rescan_completed = true;
        return false;
    });


    // Block the queue to prevent the wallet receiving blockConnected and
    // transactionAddedToMempool notifications, and create block and mempool
    // transactions paying to the wallet
    std::promise<void> promise;
    CallFunctionInValidationInterfaceQueue([&promise] {
        promise.get_future().wait();
    });
    std::string error;
    m_coinbase_txns.push_back(CreateAndProcessBlock({}, GetScriptForRawPubKey(coinbaseKey.GetPubKey())).vtx[0]);
    auto block_tx = TestSimpleSpend(*m_coinbase_txns[0], 0, coinbaseKey, GetScriptForRawPubKey(key.GetPubKey()));
    m_coinbase_txns.push_back(CreateAndProcessBlock({block_tx}, GetScriptForRawPubKey(coinbaseKey.GetPubKey())).vtx[0]);
    auto mempool_tx = TestSimpleSpend(*m_coinbase_txns[1], 0, coinbaseKey, GetScriptForRawPubKey(key.GetPubKey()));
    BOOST_CHECK(m_node.chain->broadcastTransaction(MakeTransactionRef(mempool_tx), DEFAULT_TRANSACTION_MAXFEE, false, error));


    // Reload wallet and make sure new transactions are detected despite events
    // being blocked
    wallet = TestLoadWallet(context);
    BOOST_CHECK(rescan_completed);
    BOOST_CHECK_EQUAL(addtx_count, 2);
    {
        LOCK(wallet->cs_wallet);
        BOOST_CHECK_EQUAL(wallet->mapWallet.count(block_tx.GetHash()), 1U);
        BOOST_CHECK_EQUAL(wallet->mapWallet.count(mempool_tx.GetHash()), 1U);
    }


    // Unblock notification queue and make sure stale blockConnected and
    // transactionAddedToMempool events are processed
    promise.set_value();
    SyncWithValidationInterfaceQueue();
    BOOST_CHECK_EQUAL(addtx_count, 4);


    TestUnloadWallet(std::move(wallet));


    // Load wallet again, this time creating new block and mempool transactions
    // paying to the wallet as the wallet finishes loading and syncing the
    // queue so the events have to be handled immediately. Releasing the wallet
    // lock during the sync is a little artificial but is needed to avoid a
    // deadlock during the sync and simulates a new block notification happening
    // as soon as possible.
    addtx_count = 0;
    auto handler = HandleLoadWallet(context, [&](std::unique_ptr<interfaces::Wallet> wallet) {
            BOOST_CHECK(rescan_completed);
            m_coinbase_txns.push_back(CreateAndProcessBlock({}, GetScriptForRawPubKey(coinbaseKey.GetPubKey())).vtx[0]);
            block_tx = TestSimpleSpend(*m_coinbase_txns[2], 0, coinbaseKey, GetScriptForRawPubKey(key.GetPubKey()));
            m_coinbase_txns.push_back(CreateAndProcessBlock({block_tx}, GetScriptForRawPubKey(coinbaseKey.GetPubKey())).vtx[0]);
            mempool_tx = TestSimpleSpend(*m_coinbase_txns[3], 0, coinbaseKey, GetScriptForRawPubKey(key.GetPubKey()));
            BOOST_CHECK(m_node.chain->broadcastTransaction(MakeTransactionRef(mempool_tx), DEFAULT_TRANSACTION_MAXFEE, false, error));
            SyncWithValidationInterfaceQueue();
        });
    wallet = TestLoadWallet(context);
    BOOST_CHECK_EQUAL(addtx_count, 4);
    {
        LOCK(wallet->cs_wallet);
        BOOST_CHECK_EQUAL(wallet->mapWallet.count(block_tx.GetHash()), 1U);
        BOOST_CHECK_EQUAL(wallet->mapWallet.count(mempool_tx.GetHash()), 1U);
    }


    TestUnloadWallet(std::move(wallet));
}

BOOST_FIXTURE_TEST_CASE(CreateWalletWithoutChain, BasicTestingSetup)
{
    WalletContext context;
    context.args = &gArgs;
    auto wallet = TestLoadWallet(context);
    BOOST_CHECK(wallet);
    UnloadWallet(std::move(wallet));
}

BOOST_FIXTURE_TEST_CASE(ZapSelectTx, TestChain100Setup)
{
    gArgs.ForceSetArg("-unsafesqlitesync", "1");
    WalletContext context;
    context.args = &gArgs;
    context.chain = m_node.chain.get();
    auto wallet = TestLoadWallet(context);
    CKey key;
    key.MakeNewKey(true);
    AddKey(*wallet, key);

    std::string error;
    m_coinbase_txns.push_back(CreateAndProcessBlock({}, GetScriptForRawPubKey(coinbaseKey.GetPubKey())).vtx[0]);
    auto block_tx = TestSimpleSpend(*m_coinbase_txns[0], 0, coinbaseKey, GetScriptForRawPubKey(key.GetPubKey()));
    CreateAndProcessBlock({block_tx}, GetScriptForRawPubKey(coinbaseKey.GetPubKey()));

    SyncWithValidationInterfaceQueue();

    {
        auto block_hash = block_tx.GetHash();
        auto prev_hash = m_coinbase_txns[0]->GetHash();

        LOCK(wallet->cs_wallet);
        BOOST_CHECK(wallet->HasWalletSpend(prev_hash));
        BOOST_CHECK_EQUAL(wallet->mapWallet.count(block_hash), 1u);

        std::vector<uint256> vHashIn{ block_hash }, vHashOut;
        BOOST_CHECK_EQUAL(wallet->ZapSelectTx(vHashIn, vHashOut), DBErrors::LOAD_OK);

        BOOST_CHECK(!wallet->HasWalletSpend(prev_hash));
        BOOST_CHECK_EQUAL(wallet->mapWallet.count(block_hash), 0u);
    }

    TestUnloadWallet(std::move(wallet));
}

BOOST_AUTO_TEST_SUITE_END()
} // namespace wallet<|MERGE_RESOLUTION|>--- conflicted
+++ resolved
@@ -31,7 +31,6 @@
 #include <univalue.h>
 
 using node::MAX_BLOCKFILE_SIZE;
-using node::UnlinkPrunedFiles;
 
 namespace wallet {
 RPCHelpMan importmulti();
@@ -139,15 +138,6 @@
         BOOST_CHECK_EQUAL(GetBalance(wallet).m_mine_immature, 100 * COIN);
     }
 
-    // Prune the older block file.
-    int file_number;
-    {
-        LOCK(cs_main);
-        file_number = oldTip->GetBlockPos().nFile;
-        Assert(m_node.chainman)->m_blockman.PruneOneBlockFile(file_number);
-    }
-    UnlinkPrunedFiles({file_number});
-
     // Verify ScanForWalletTransactions only picks transactions in the new block
     // file.
     {
@@ -168,14 +158,6 @@
         BOOST_CHECK_EQUAL(GetBalance(wallet).m_mine_immature, 50 * COIN);
     }
 
-    // Prune the remaining block file.
-    {
-        LOCK(cs_main);
-        file_number = newTip->GetBlockPos().nFile;
-        Assert(m_node.chainman)->m_blockman.PruneOneBlockFile(file_number);
-    }
-    UnlinkPrunedFiles({file_number});
-
     // Verify ScanForWalletTransactions scans no blocks.
     {
         CWallet wallet(m_node.chain.get(), "", m_args, CreateDummyWalletDatabase());
@@ -203,15 +185,6 @@
     WITH_LOCK(::cs_main, m_node.chainman->m_blockman.GetBlockFileInfo(oldTip->GetBlockPos().nFile)->nSize = MAX_BLOCKFILE_SIZE);
     CreateAndProcessBlock({}, GetScriptForRawPubKey(coinbaseKey.GetPubKey()));
     CBlockIndex* newTip = m_node.chainman->ActiveChain().Tip();
-
-    // Prune the older block file.
-    int file_number;
-    {
-        LOCK(cs_main);
-        file_number = oldTip->GetBlockPos().nFile;
-        Assert(m_node.chainman)->m_blockman.PruneOneBlockFile(file_number);
-    }
-    UnlinkPrunedFiles({file_number});
 
     // Verify importmulti RPC returns failure for a key whose creation time is
     // before the missing block, and success for a key whose creation time is
@@ -524,12 +497,9 @@
         int changePos = -1;
         bilingual_str error;
         CCoinControl dummy;
+        CAmount fee_calc_out;
         {
-<<<<<<< HEAD
-            BOOST_CHECK(wallet->CreateTransaction({recipient}, tx, fee, changePos, error, dummy));
-=======
             BOOST_CHECK(CreateTransaction(*wallet, {recipient}, tx, fee, changePos, error, dummy, fee_calc_out));
->>>>>>> dd04f2dd
         }
         wallet->CommitTransaction(tx, {}, {});
         CMutableTransaction blocktx;
