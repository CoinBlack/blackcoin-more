// Copyright (c) 2012-2022 The Bitcoin Core developers
// Distributed under the MIT software license, see the accompanying
// file COPYING or http://www.opensource.org/licenses/mit-license.php.

#include <wallet/wallet.h>

#include <future>
#include <memory>
#include <stdint.h>
#include <vector>

#include <interfaces/chain.h>
#include <key_io.h>
#include <node/blockstorage.h>
#include <policy/policy.h>
#include <rpc/server.h>
#include <test/util/logging.h>
#include <test/util/setup_common.h>
#include <util/translation.h>
#include <validation.h>
#include <wallet/coincontrol.h>
#include <wallet/context.h>
#include <wallet/receive.h>
#include <wallet/spend.h>
#include <wallet/test/util.h>
#include <wallet/test/wallet_test_fixture.h>

#include <boost/test/unit_test.hpp>
#include <univalue.h>

using node::MAX_BLOCKFILE_SIZE;

namespace wallet {
RPCHelpMan importmulti();
RPCHelpMan dumpwallet();
RPCHelpMan importwallet();

// Ensure that fee levels defined in the wallet are at least as high
// as the default levels for node policy.
static_assert(DEFAULT_TRANSACTION_MINFEE >= DEFAULT_MIN_RELAY_TX_FEE, "wallet minimum fee is smaller than default relay fee");

BOOST_FIXTURE_TEST_SUITE(wallet_tests, WalletTestingSetup)

static std::shared_ptr<CWallet> TestLoadWallet(WalletContext& context)
{
    DatabaseOptions options;
    options.create_flags = WALLET_FLAG_DESCRIPTORS;
    DatabaseStatus status;
    bilingual_str error;
    std::vector<bilingual_str> warnings;
    auto database = MakeWalletDatabase("", options, status, error);
    auto wallet = CWallet::Create(context, "", std::move(database), options.create_flags, error, warnings);
    NotifyWalletLoaded(context, wallet);
<<<<<<< HEAD
    if (context.chain) {
        wallet->postInitProcess();
    }
=======
>>>>>>> 88259837
    return wallet;
}

static void TestUnloadWallet(std::shared_ptr<CWallet>&& wallet)
{
    SyncWithValidationInterfaceQueue();
    wallet->m_chain_notifications_handler.reset();
    UnloadWallet(std::move(wallet));
}

static CMutableTransaction TestSimpleSpend(const CTransaction& from, uint32_t index, const CKey& key, const CScript& pubkey)
{
    CMutableTransaction mtx;
    mtx.vout.push_back({from.vout[index].nValue - DEFAULT_TRANSACTION_MAXFEE, pubkey});
    mtx.vin.push_back({CTxIn{from.GetHash(), index}});
    FillableSigningProvider keystore;
    keystore.AddKey(key);
    std::map<COutPoint, Coin> coins;
    coins[mtx.vin[0].prevout].out = from.vout[index];
    std::map<int, bilingual_str> input_errors;
    BOOST_CHECK(SignTransaction(mtx, &keystore, coins, SIGHASH_ALL, input_errors));
    return mtx;
}

static void AddKey(CWallet& wallet, const CKey& key)
{
    LOCK(wallet.cs_wallet);
    FlatSigningProvider provider;
    std::string error;
    std::unique_ptr<Descriptor> desc = Parse("combo(" + EncodeSecret(key) + ")", provider, error, /* require_checksum=*/ false);
    assert(desc);
    WalletDescriptor w_desc(std::move(desc), 0, 0, 1, 1);
    if (!wallet.AddWalletDescriptor(w_desc, provider, "", false)) assert(false);
}

BOOST_FIXTURE_TEST_CASE(scan_for_wallet_transactions, TestChain100Setup)
{
    // Cap last block file size, and mine new block in a new block file.
    CBlockIndex* oldTip = WITH_LOCK(Assert(m_node.chainman)->GetMutex(), return m_node.chainman->ActiveChain().Tip());
    WITH_LOCK(::cs_main, m_node.chainman->m_blockman.GetBlockFileInfo(oldTip->GetBlockPos().nFile)->nSize = MAX_BLOCKFILE_SIZE);
    CreateAndProcessBlock({}, GetScriptForRawPubKey(coinbaseKey.GetPubKey()));
    CBlockIndex* newTip = WITH_LOCK(Assert(m_node.chainman)->GetMutex(), return m_node.chainman->ActiveChain().Tip());

    // Verify ScanForWalletTransactions fails to read an unknown start block.
    {
        CWallet wallet(m_node.chain.get(), "", CreateDummyWalletDatabase());
        {
            LOCK(wallet.cs_wallet);
            LOCK(Assert(m_node.chainman)->GetMutex());
            wallet.SetWalletFlag(WALLET_FLAG_DESCRIPTORS);
            wallet.SetLastBlockProcessed(m_node.chainman->ActiveChain().Height(), m_node.chainman->ActiveChain().Tip()->GetBlockHash());
        }
        AddKey(wallet, coinbaseKey);
        WalletRescanReserver reserver(wallet);
        reserver.reserve();
        CWallet::ScanResult result = wallet.ScanForWalletTransactions(/*start_block=*/{}, /*start_height=*/0, /*max_height=*/{}, reserver, /*fUpdate=*/false, /*save_progress=*/false);
        BOOST_CHECK_EQUAL(result.status, CWallet::ScanResult::FAILURE);
        BOOST_CHECK(result.last_failed_block.IsNull());
        BOOST_CHECK(result.last_scanned_block.IsNull());
        BOOST_CHECK(!result.last_scanned_height);
        BOOST_CHECK_EQUAL(GetBalance(wallet).m_mine_immature, 0);
    }

    // Verify ScanForWalletTransactions picks up transactions in both the old
    // and new block files.
    {
        CWallet wallet(m_node.chain.get(), "", CreateMockWalletDatabase());
        {
            LOCK(wallet.cs_wallet);
            LOCK(Assert(m_node.chainman)->GetMutex());
            wallet.SetWalletFlag(WALLET_FLAG_DESCRIPTORS);
            wallet.SetLastBlockProcessed(m_node.chainman->ActiveChain().Height(), m_node.chainman->ActiveChain().Tip()->GetBlockHash());
        }
        AddKey(wallet, coinbaseKey);
        WalletRescanReserver reserver(wallet);
        std::chrono::steady_clock::time_point fake_time;
        reserver.setNow([&] { fake_time += 60s; return fake_time; });
        reserver.reserve();

        {
            CBlockLocator locator;
            BOOST_CHECK(!WalletBatch{wallet.GetDatabase()}.ReadBestBlock(locator));
            BOOST_CHECK(locator.IsNull());
        }

        CWallet::ScanResult result = wallet.ScanForWalletTransactions(/*start_block=*/oldTip->GetBlockHash(), /*start_height=*/oldTip->nHeight, /*max_height=*/{}, reserver, /*fUpdate=*/false, /*save_progress=*/true);
        BOOST_CHECK_EQUAL(result.status, CWallet::ScanResult::SUCCESS);
        BOOST_CHECK(result.last_failed_block.IsNull());
        BOOST_CHECK_EQUAL(result.last_scanned_block, newTip->GetBlockHash());
        BOOST_CHECK_EQUAL(*result.last_scanned_height, newTip->nHeight);
        BOOST_CHECK_EQUAL(GetBalance(wallet).m_mine_immature, 100 * COIN);

        {
            CBlockLocator locator;
            BOOST_CHECK(WalletBatch{wallet.GetDatabase()}.ReadBestBlock(locator));
            BOOST_CHECK(!locator.IsNull());
        }
    }

    // Verify ScanForWalletTransactions only picks transactions in the new block
    // file.
    {
        CWallet wallet(m_node.chain.get(), "", CreateDummyWalletDatabase());
        {
            LOCK(wallet.cs_wallet);
            LOCK(Assert(m_node.chainman)->GetMutex());
            wallet.SetWalletFlag(WALLET_FLAG_DESCRIPTORS);
            wallet.SetLastBlockProcessed(m_node.chainman->ActiveChain().Height(), m_node.chainman->ActiveChain().Tip()->GetBlockHash());
        }
        AddKey(wallet, coinbaseKey);
        WalletRescanReserver reserver(wallet);
        reserver.reserve();
        CWallet::ScanResult result = wallet.ScanForWalletTransactions(/*start_block=*/oldTip->GetBlockHash(), /*start_height=*/oldTip->nHeight, /*max_height=*/{}, reserver, /*fUpdate=*/false, /*save_progress=*/false);
        BOOST_CHECK_EQUAL(result.status, CWallet::ScanResult::FAILURE);
        BOOST_CHECK_EQUAL(result.last_failed_block, oldTip->GetBlockHash());
        BOOST_CHECK_EQUAL(result.last_scanned_block, newTip->GetBlockHash());
        BOOST_CHECK_EQUAL(*result.last_scanned_height, newTip->nHeight);
        BOOST_CHECK_EQUAL(GetBalance(wallet).m_mine_immature, 50 * COIN);
    }

    // Verify ScanForWalletTransactions scans no blocks.
    {
        CWallet wallet(m_node.chain.get(), "", CreateDummyWalletDatabase());
        {
            LOCK(wallet.cs_wallet);
            LOCK(Assert(m_node.chainman)->GetMutex());
            wallet.SetWalletFlag(WALLET_FLAG_DESCRIPTORS);
            wallet.SetLastBlockProcessed(m_node.chainman->ActiveChain().Height(), m_node.chainman->ActiveChain().Tip()->GetBlockHash());
        }
        AddKey(wallet, coinbaseKey);
        WalletRescanReserver reserver(wallet);
        reserver.reserve();
        CWallet::ScanResult result = wallet.ScanForWalletTransactions(/*start_block=*/oldTip->GetBlockHash(), /*start_height=*/oldTip->nHeight, /*max_height=*/{}, reserver, /*fUpdate=*/false, /*save_progress=*/false);
        BOOST_CHECK_EQUAL(result.status, CWallet::ScanResult::FAILURE);
        BOOST_CHECK_EQUAL(result.last_failed_block, newTip->GetBlockHash());
        BOOST_CHECK(result.last_scanned_block.IsNull());
        BOOST_CHECK(!result.last_scanned_height);
        BOOST_CHECK_EQUAL(GetBalance(wallet).m_mine_immature, 0);
    }
}

BOOST_FIXTURE_TEST_CASE(importmulti_rescan, TestChain100Setup)
{
    // Cap last block file size, and mine new block in a new block file.
    CBlockIndex* oldTip = WITH_LOCK(Assert(m_node.chainman)->GetMutex(), return m_node.chainman->ActiveChain().Tip());
    WITH_LOCK(::cs_main, m_node.chainman->m_blockman.GetBlockFileInfo(oldTip->GetBlockPos().nFile)->nSize = MAX_BLOCKFILE_SIZE);
    CreateAndProcessBlock({}, GetScriptForRawPubKey(coinbaseKey.GetPubKey()));
    CBlockIndex* newTip = WITH_LOCK(Assert(m_node.chainman)->GetMutex(), return m_node.chainman->ActiveChain().Tip());

    // Verify importmulti RPC returns failure for a key whose creation time is
    // before the missing block, and success for a key whose creation time is
    // after.
    {
        const std::shared_ptr<CWallet> wallet = std::make_shared<CWallet>(m_node.chain.get(), "", CreateDummyWalletDatabase());
        wallet->SetupLegacyScriptPubKeyMan();
        WITH_LOCK(wallet->cs_wallet, wallet->SetLastBlockProcessed(newTip->nHeight, newTip->GetBlockHash()));
        WalletContext context;
        context.args = &m_args;
        AddWallet(context, wallet);
        UniValue keys;
        keys.setArray();
        UniValue key;
        key.setObject();
        key.pushKV("scriptPubKey", HexStr(GetScriptForRawPubKey(coinbaseKey.GetPubKey())));
        key.pushKV("timestamp", 0);
        key.pushKV("internal", UniValue(true));
        keys.push_back(key);
        key.clear();
        key.setObject();
        CKey futureKey;
        futureKey.MakeNewKey(true);
        key.pushKV("scriptPubKey", HexStr(GetScriptForRawPubKey(futureKey.GetPubKey())));
        key.pushKV("timestamp", newTip->GetBlockTimeMax() + TIMESTAMP_WINDOW + 1);
        key.pushKV("internal", UniValue(true));
        keys.push_back(key);
        JSONRPCRequest request;
        request.context = &context;
        request.params.setArray();
        request.params.push_back(keys);

        UniValue response = importmulti().HandleRequest(request);
        BOOST_CHECK_EQUAL(response.write(),
            strprintf("[{\"success\":false,\"error\":{\"code\":-1,\"message\":\"Rescan failed for key with creation "
                      "timestamp %d. There was an error reading a block from time %d, which is after or within %d "
                      "seconds of key creation, and could contain transactions pertaining to the key. As a result, "
                      "transactions and coins using this key may not appear in the wallet. This error could be caused "
                      "by pruning or data corruption (see bitcoind log for details) and could be dealt with by "
                      "downloading and rescanning the relevant blocks (see -reindex option and rescanblockchain "
                      "RPC).\"}},{\"success\":true}]",
                              0, oldTip->GetBlockTimeMax(), TIMESTAMP_WINDOW));
        RemoveWallet(context, wallet, /* load_on_start= */ std::nullopt);
    }
}

// Verify importwallet RPC starts rescan at earliest block with timestamp
// greater or equal than key birthday. Previously there was a bug where
// importwallet RPC would start the scan at the latest block with timestamp less
// than or equal to key birthday.
BOOST_FIXTURE_TEST_CASE(importwallet_rescan, TestChain100Setup)
{
    // Create two blocks with same timestamp to verify that importwallet rescan
    // will pick up both blocks, not just the first.
    const int64_t BLOCK_TIME = WITH_LOCK(Assert(m_node.chainman)->GetMutex(), return m_node.chainman->ActiveChain().Tip()->GetBlockTimeMax() + 5);
    SetMockTime(BLOCK_TIME);
    m_coinbase_txns.emplace_back(CreateAndProcessBlock({}, GetScriptForRawPubKey(coinbaseKey.GetPubKey())).vtx[0]);
    m_coinbase_txns.emplace_back(CreateAndProcessBlock({}, GetScriptForRawPubKey(coinbaseKey.GetPubKey())).vtx[0]);

    // Set key birthday to block time increased by the timestamp window, so
    // rescan will start at the block time.
    const int64_t KEY_TIME = BLOCK_TIME + TIMESTAMP_WINDOW;
    SetMockTime(KEY_TIME);
    m_coinbase_txns.emplace_back(CreateAndProcessBlock({}, GetScriptForRawPubKey(coinbaseKey.GetPubKey())).vtx[0]);

    std::string backup_file = fs::PathToString(m_args.GetDataDirNet() / "wallet.backup");

    // Import key into wallet and call dumpwallet to create backup file.
    {
        WalletContext context;
        context.args = &m_args;
        const std::shared_ptr<CWallet> wallet = std::make_shared<CWallet>(m_node.chain.get(), "", CreateDummyWalletDatabase());
        {
            auto spk_man = wallet->GetOrCreateLegacyScriptPubKeyMan();
            LOCK2(wallet->cs_wallet, spk_man->cs_KeyStore);
            spk_man->mapKeyMetadata[coinbaseKey.GetPubKey().GetID()].nCreateTime = KEY_TIME;
            spk_man->AddKeyPubKey(coinbaseKey, coinbaseKey.GetPubKey());

            AddWallet(context, wallet);
            LOCK(Assert(m_node.chainman)->GetMutex());
            wallet->SetLastBlockProcessed(m_node.chainman->ActiveChain().Height(), m_node.chainman->ActiveChain().Tip()->GetBlockHash());
        }
        JSONRPCRequest request;
        request.context = &context;
        request.params.setArray();
        request.params.push_back(backup_file);

        wallet::dumpwallet().HandleRequest(request);
        RemoveWallet(context, wallet, /* load_on_start= */ std::nullopt);
    }

    // Call importwallet RPC and verify all blocks with timestamps >= BLOCK_TIME
    // were scanned, and no prior blocks were scanned.
    {
        const std::shared_ptr<CWallet> wallet = std::make_shared<CWallet>(m_node.chain.get(), "", CreateDummyWalletDatabase());
        LOCK(wallet->cs_wallet);
        wallet->SetupLegacyScriptPubKeyMan();

        WalletContext context;
        context.args = &m_args;
        JSONRPCRequest request;
        request.context = &context;
        request.params.setArray();
        request.params.push_back(backup_file);
        AddWallet(context, wallet);
        LOCK(Assert(m_node.chainman)->GetMutex());
        wallet->SetLastBlockProcessed(m_node.chainman->ActiveChain().Height(), m_node.chainman->ActiveChain().Tip()->GetBlockHash());
        wallet::importwallet().HandleRequest(request);
        RemoveWallet(context, wallet, /* load_on_start= */ std::nullopt);

        BOOST_CHECK_EQUAL(wallet->mapWallet.size(), 3U);
        BOOST_CHECK_EQUAL(m_coinbase_txns.size(), 103U);
        for (size_t i = 0; i < m_coinbase_txns.size(); ++i) {
            bool found = wallet->GetWalletTx(m_coinbase_txns[i]->GetHash());
            bool expected = i >= 100;
            BOOST_CHECK_EQUAL(found, expected);
        }
    }
}

// Check that GetImmatureCredit() returns a newly calculated value instead of
// the cached value after a MarkDirty() call.
//
// This is a regression test written to verify a bugfix for the immature credit
// function. Similar tests probably should be written for the other credit and
// debit functions.
BOOST_FIXTURE_TEST_CASE(coin_mark_dirty_immature_credit, TestChain100Setup)
{
    CWallet wallet(m_node.chain.get(), "", CreateDummyWalletDatabase());

    LOCK(wallet.cs_wallet);
    LOCK(Assert(m_node.chainman)->GetMutex());
    CWalletTx wtx{m_coinbase_txns.back(), TxStateConfirmed{m_node.chainman->ActiveChain().Tip()->GetBlockHash(), m_node.chainman->ActiveChain().Height(), /*index=*/0}};
    wallet.SetWalletFlag(WALLET_FLAG_DESCRIPTORS);
    wallet.SetupDescriptorScriptPubKeyMans();

    wallet.SetLastBlockProcessed(m_node.chainman->ActiveChain().Height(), m_node.chainman->ActiveChain().Tip()->GetBlockHash());

    // Call GetImmatureCredit() once before adding the key to the wallet to
    // cache the current immature credit amount, which is 0.
    BOOST_CHECK_EQUAL(CachedTxGetImmatureCredit(wallet, wtx, ISMINE_SPENDABLE), 0);

    // Invalidate the cached value, add the key, and make sure a new immature
    // credit amount is calculated.
    wtx.MarkDirty();
    AddKey(wallet, coinbaseKey);
    BOOST_CHECK_EQUAL(CachedTxGetImmatureCredit(wallet, wtx, ISMINE_SPENDABLE), 50*COIN);
}

static int64_t AddTx(ChainstateManager& chainman, CWallet& wallet, uint32_t lockTime, int64_t mockTime, int64_t blockTime)
{
    CMutableTransaction tx;
    TxState state = TxStateInactive{};
    tx.nLockTime = lockTime;
    SetMockTime(mockTime);
    CBlockIndex* block = nullptr;
    if (blockTime > 0) {
        LOCK(cs_main);
        auto inserted = chainman.BlockIndex().emplace(std::piecewise_construct, std::make_tuple(GetRandHash()), std::make_tuple());
        assert(inserted.second);
        const uint256& hash = inserted.first->first;
        block = &inserted.first->second;
        block->nTime = blockTime;
        block->phashBlock = &hash;
        state = TxStateConfirmed{hash, block->nHeight, /*index=*/0};
    }
    return wallet.AddToWallet(MakeTransactionRef(tx), state, [&](CWalletTx& wtx, bool /* new_tx */) {
        // Assign wtx.m_state to simplify test and avoid the need to simulate
        // reorg events. Without this, AddToWallet asserts false when the same
        // transaction is confirmed in different blocks.
        wtx.m_state = state;
        return true;
    })->nTimeSmart;
}

// Simple test to verify assignment of CWalletTx::nSmartTime value. Could be
// expanded to cover more corner cases of smart time logic.
BOOST_AUTO_TEST_CASE(ComputeTimeSmart)
{
    // New transaction should use clock time if lower than block time.
    BOOST_CHECK_EQUAL(AddTx(*m_node.chainman, m_wallet, 1, 100, 120), 100);

    // Test that updating existing transaction does not change smart time.
    BOOST_CHECK_EQUAL(AddTx(*m_node.chainman, m_wallet, 1, 200, 220), 100);

    // New transaction should use clock time if there's no block time.
    BOOST_CHECK_EQUAL(AddTx(*m_node.chainman, m_wallet, 2, 300, 0), 300);

    // New transaction should use block time if lower than clock time.
    BOOST_CHECK_EQUAL(AddTx(*m_node.chainman, m_wallet, 3, 420, 400), 400);

    // New transaction should use latest entry time if higher than
    // min(block time, clock time).
    BOOST_CHECK_EQUAL(AddTx(*m_node.chainman, m_wallet, 4, 500, 390), 400);

    // If there are future entries, new transaction should use time of the
    // newest entry that is no more than 300 seconds ahead of the clock time.
    BOOST_CHECK_EQUAL(AddTx(*m_node.chainman, m_wallet, 5, 50, 600), 300);
}

BOOST_AUTO_TEST_CASE(LoadReceiveRequests)
{
    CTxDestination dest = PKHash();
    LOCK(m_wallet.cs_wallet);
    WalletBatch batch{m_wallet.GetDatabase()};
    m_wallet.SetAddressUsed(batch, dest, true);
    m_wallet.SetAddressReceiveRequest(batch, dest, "0", "val_rr0");
    m_wallet.SetAddressReceiveRequest(batch, dest, "1", "val_rr1");

    auto values = m_wallet.GetAddressReceiveRequests();
    BOOST_CHECK_EQUAL(values.size(), 2U);
    BOOST_CHECK_EQUAL(values[0], "val_rr0");
    BOOST_CHECK_EQUAL(values[1], "val_rr1");
}

// Test some watch-only LegacyScriptPubKeyMan methods by the procedure of loading (LoadWatchOnly),
// checking (HaveWatchOnly), getting (GetWatchPubKey) and removing (RemoveWatchOnly) a
// given PubKey, resp. its corresponding P2PK Script. Results of the impact on
// the address -> PubKey map is dependent on whether the PubKey is a point on the curve
static void TestWatchOnlyPubKey(LegacyScriptPubKeyMan* spk_man, const CPubKey& add_pubkey)
{
    CScript p2pk = GetScriptForRawPubKey(add_pubkey);
    CKeyID add_address = add_pubkey.GetID();
    CPubKey found_pubkey;
    LOCK(spk_man->cs_KeyStore);

    // all Scripts (i.e. also all PubKeys) are added to the general watch-only set
    BOOST_CHECK(!spk_man->HaveWatchOnly(p2pk));
    spk_man->LoadWatchOnly(p2pk);
    BOOST_CHECK(spk_man->HaveWatchOnly(p2pk));

    // only PubKeys on the curve shall be added to the watch-only address -> PubKey map
    bool is_pubkey_fully_valid = add_pubkey.IsFullyValid();
    if (is_pubkey_fully_valid) {
        BOOST_CHECK(spk_man->GetWatchPubKey(add_address, found_pubkey));
        BOOST_CHECK(found_pubkey == add_pubkey);
    } else {
        BOOST_CHECK(!spk_man->GetWatchPubKey(add_address, found_pubkey));
        BOOST_CHECK(found_pubkey == CPubKey()); // passed key is unchanged
    }

    spk_man->RemoveWatchOnly(p2pk);
    BOOST_CHECK(!spk_man->HaveWatchOnly(p2pk));

    if (is_pubkey_fully_valid) {
        BOOST_CHECK(!spk_man->GetWatchPubKey(add_address, found_pubkey));
        BOOST_CHECK(found_pubkey == add_pubkey); // passed key is unchanged
    }
}

// Cryptographically invalidate a PubKey whilst keeping length and first byte
static void PollutePubKey(CPubKey& pubkey)
{
    std::vector<unsigned char> pubkey_raw(pubkey.begin(), pubkey.end());
    std::fill(pubkey_raw.begin()+1, pubkey_raw.end(), 0);
    pubkey = CPubKey(pubkey_raw);
    assert(!pubkey.IsFullyValid());
    assert(pubkey.IsValid());
}

// Test watch-only logic for PubKeys
BOOST_AUTO_TEST_CASE(WatchOnlyPubKeys)
{
    CKey key;
    CPubKey pubkey;
    LegacyScriptPubKeyMan* spk_man = m_wallet.GetOrCreateLegacyScriptPubKeyMan();

    BOOST_CHECK(!spk_man->HaveWatchOnly());

    // uncompressed valid PubKey
    key.MakeNewKey(false);
    pubkey = key.GetPubKey();
    assert(!pubkey.IsCompressed());
    TestWatchOnlyPubKey(spk_man, pubkey);

    // uncompressed cryptographically invalid PubKey
    PollutePubKey(pubkey);
    TestWatchOnlyPubKey(spk_man, pubkey);

    // compressed valid PubKey
    key.MakeNewKey(true);
    pubkey = key.GetPubKey();
    assert(pubkey.IsCompressed());
    TestWatchOnlyPubKey(spk_man, pubkey);

    // compressed cryptographically invalid PubKey
    PollutePubKey(pubkey);
    TestWatchOnlyPubKey(spk_man, pubkey);

    // invalid empty PubKey
    pubkey = CPubKey();
    TestWatchOnlyPubKey(spk_man, pubkey);
}

class ListCoinsTestingSetup : public TestChain100Setup
{
public:
    ListCoinsTestingSetup()
    {
        CreateAndProcessBlock({}, GetScriptForRawPubKey(coinbaseKey.GetPubKey()));
        wallet = CreateSyncedWallet(*m_node.chain, WITH_LOCK(Assert(m_node.chainman)->GetMutex(), return m_node.chainman->ActiveChain()), coinbaseKey);
    }

    ~ListCoinsTestingSetup()
    {
        wallet.reset();
    }

    CWalletTx& AddTx(CRecipient recipient)
    {
        CTransactionRef tx;
        CCoinControl dummy;
<<<<<<< HEAD
        CAmount fee_calc_out;
=======
>>>>>>> 88259837
        {
            constexpr int RANDOM_CHANGE_POSITION = -1;
            auto res = CreateTransaction(*wallet, {recipient}, RANDOM_CHANGE_POSITION, dummy);
            BOOST_CHECK(res);
            tx = res->tx;
        }
        wallet->CommitTransaction(tx, {}, {});
        CMutableTransaction blocktx;
        {
            LOCK(wallet->cs_wallet);
            blocktx = CMutableTransaction(*wallet->mapWallet.at(tx->GetHash()).tx);
        }
        CreateAndProcessBlock({CMutableTransaction(blocktx)}, GetScriptForRawPubKey(coinbaseKey.GetPubKey()));

        LOCK(wallet->cs_wallet);
        LOCK(Assert(m_node.chainman)->GetMutex());
        wallet->SetLastBlockProcessed(wallet->GetLastBlockHeight() + 1, m_node.chainman->ActiveChain().Tip()->GetBlockHash());
        auto it = wallet->mapWallet.find(tx->GetHash());
        BOOST_CHECK(it != wallet->mapWallet.end());
        it->second.m_state = TxStateConfirmed{m_node.chainman->ActiveChain().Tip()->GetBlockHash(), m_node.chainman->ActiveChain().Height(), /*index=*/1};
        return it->second;
    }

    std::unique_ptr<CWallet> wallet;
};

BOOST_FIXTURE_TEST_CASE(ListCoinsTest, ListCoinsTestingSetup)
{
    std::string coinbaseAddress = coinbaseKey.GetPubKey().GetID().ToString();

    // Confirm ListCoins initially returns 1 coin grouped under coinbaseKey
    // address.
    std::map<CTxDestination, std::vector<COutput>> list;
    {
        LOCK(wallet->cs_wallet);
        list = ListCoins(*wallet);
    }
    BOOST_CHECK_EQUAL(list.size(), 1U);
    BOOST_CHECK_EQUAL(std::get<PKHash>(list.begin()->first).ToString(), coinbaseAddress);
    BOOST_CHECK_EQUAL(list.begin()->second.size(), 1U);

    // Check initial balance from one mature coinbase transaction.
    BOOST_CHECK_EQUAL(50 * COIN, WITH_LOCK(wallet->cs_wallet, return AvailableCoins(*wallet).GetTotalAmount()));

    // Add a transaction creating a change address, and confirm ListCoins still
    // returns the coin associated with the change address underneath the
    // coinbaseKey pubkey, even though the change address has a different
    // pubkey.
    AddTx(CRecipient{GetScriptForRawPubKey({}), 1 * COIN, /*subtract_fee=*/false});
    {
        LOCK(wallet->cs_wallet);
        list = ListCoins(*wallet);
    }
    BOOST_CHECK_EQUAL(list.size(), 1U);
    BOOST_CHECK_EQUAL(std::get<PKHash>(list.begin()->first).ToString(), coinbaseAddress);
    BOOST_CHECK_EQUAL(list.begin()->second.size(), 2U);

    // Lock both coins. Confirm number of available coins drops to 0.
    {
        LOCK(wallet->cs_wallet);
        BOOST_CHECK_EQUAL(AvailableCoinsListUnspent(*wallet).Size(), 2U);
    }
    for (const auto& group : list) {
        for (const auto& coin : group.second) {
            LOCK(wallet->cs_wallet);
            wallet->LockCoin(coin.outpoint);
        }
    }
    {
        LOCK(wallet->cs_wallet);
        BOOST_CHECK_EQUAL(AvailableCoinsListUnspent(*wallet).Size(), 0U);
    }
    // Confirm ListCoins still returns same result as before, despite coins
    // being locked.
    {
        LOCK(wallet->cs_wallet);
        list = ListCoins(*wallet);
    }
    BOOST_CHECK_EQUAL(list.size(), 1U);
    BOOST_CHECK_EQUAL(std::get<PKHash>(list.begin()->first).ToString(), coinbaseAddress);
    BOOST_CHECK_EQUAL(list.begin()->second.size(), 2U);
}

void TestCoinsResult(ListCoinsTest& context, OutputType out_type, CAmount amount,
                     std::map<OutputType, size_t>& expected_coins_sizes)
{
    LOCK(context.wallet->cs_wallet);
    util::Result<CTxDestination> dest = Assert(context.wallet->GetNewDestination(out_type, ""));
    CWalletTx& wtx = context.AddTx(CRecipient{{GetScriptForDestination(*dest)}, amount, /*fSubtractFeeFromAmount=*/true});
    CoinFilterParams filter;
    filter.skip_locked = false;
    CoinsResult available_coins = AvailableCoins(*context.wallet, nullptr, std::nullopt, filter);
    // Lock outputs so they are not spent in follow-up transactions
    for (uint32_t i = 0; i < wtx.tx->vout.size(); i++) context.wallet->LockCoin({wtx.GetHash(), i});
    for (const auto& [type, size] : expected_coins_sizes) BOOST_CHECK_EQUAL(size, available_coins.coins[type].size());
}

BOOST_FIXTURE_TEST_CASE(BasicOutputTypesTest, ListCoinsTest)
{
    std::map<OutputType, size_t> expected_coins_sizes;
    for (const auto& out_type : OUTPUT_TYPES) { expected_coins_sizes[out_type] = 0U; }

    // Verify our wallet has one usable coinbase UTXO before starting
    // This UTXO is a P2PK, so it should show up in the Other bucket
    expected_coins_sizes[OutputType::UNKNOWN] = 1U;
    CoinsResult available_coins = WITH_LOCK(wallet->cs_wallet, return AvailableCoins(*wallet));
    BOOST_CHECK_EQUAL(available_coins.Size(), expected_coins_sizes[OutputType::UNKNOWN]);
    BOOST_CHECK_EQUAL(available_coins.coins[OutputType::UNKNOWN].size(), expected_coins_sizes[OutputType::UNKNOWN]);

    // We will create a self transfer for each of the OutputTypes and
    // verify it is put in the correct bucket after running GetAvailablecoins
    //
    // For each OutputType, We expect 2 UTXOs in our wallet following the self transfer:
    //   1. One UTXO as the recipient
    //   2. One UTXO from the change, due to payment address matching logic

    for (const auto& out_type : OUTPUT_TYPES) {
        if (out_type == OutputType::UNKNOWN) continue;
        expected_coins_sizes[out_type] = 2U;
        TestCoinsResult(*this, out_type, 1 * COIN, expected_coins_sizes);
    }
}

BOOST_FIXTURE_TEST_CASE(wallet_disableprivkeys, TestChain100Setup)
{
    {
        const std::shared_ptr<CWallet> wallet = std::make_shared<CWallet>(m_node.chain.get(), "", CreateDummyWalletDatabase());
        wallet->SetupLegacyScriptPubKeyMan();
        wallet->SetMinVersion(FEATURE_LATEST);
        wallet->SetWalletFlag(WALLET_FLAG_DISABLE_PRIVATE_KEYS);
        BOOST_CHECK(!wallet->TopUpKeyPool(1000));
        BOOST_CHECK(!wallet->GetNewDestination(OutputType::BECH32, ""));
    }
    {
        const std::shared_ptr<CWallet> wallet = std::make_shared<CWallet>(m_node.chain.get(), "", CreateDummyWalletDatabase());
        LOCK(wallet->cs_wallet);
        wallet->SetWalletFlag(WALLET_FLAG_DESCRIPTORS);
        wallet->SetMinVersion(FEATURE_LATEST);
        wallet->SetWalletFlag(WALLET_FLAG_DISABLE_PRIVATE_KEYS);
        BOOST_CHECK(!wallet->GetNewDestination(OutputType::BECH32, ""));
    }
}

// Explicit calculation which is used to test the wallet constant
// We get the same virtual size due to rounding(weight/4) for both use_max_sig values
static size_t CalculateNestedKeyhashInputSize(bool use_max_sig)
{
    // Generate ephemeral valid pubkey
    CKey key;
    key.MakeNewKey(true);
    CPubKey pubkey = key.GetPubKey();

    // Generate pubkey hash
    uint160 key_hash(Hash160(pubkey));

    // Create inner-script to enter into keystore. Key hash can't be 0...
    CScript inner_script = CScript() << OP_0 << std::vector<unsigned char>(key_hash.begin(), key_hash.end());

    // Create outer P2SH script for the output
    uint160 script_id(Hash160(inner_script));
    CScript script_pubkey = CScript() << OP_HASH160 << std::vector<unsigned char>(script_id.begin(), script_id.end()) << OP_EQUAL;

    // Add inner-script to key store and key to watchonly
    FillableSigningProvider keystore;
    keystore.AddCScript(inner_script);
    keystore.AddKeyPubKey(key, pubkey);

    // Fill in dummy signatures for fee calculation.
    SignatureData sig_data;

    if (!ProduceSignature(keystore, use_max_sig ? DUMMY_MAXIMUM_SIGNATURE_CREATOR : DUMMY_SIGNATURE_CREATOR, script_pubkey, sig_data)) {
        // We're hand-feeding it correct arguments; shouldn't happen
        assert(false);
    }

    CTxIn tx_in;
    UpdateInput(tx_in, sig_data);
    return (size_t)GetVirtualTransactionInputSize(tx_in);
}

BOOST_FIXTURE_TEST_CASE(dummy_input_size_test, TestChain100Setup)
{
    BOOST_CHECK_EQUAL(CalculateNestedKeyhashInputSize(false), DUMMY_NESTED_P2WPKH_INPUT_SIZE);
    BOOST_CHECK_EQUAL(CalculateNestedKeyhashInputSize(true), DUMMY_NESTED_P2WPKH_INPUT_SIZE);
}

bool malformed_descriptor(std::ios_base::failure e)
{
    std::string s(e.what());
    return s.find("Missing checksum") != std::string::npos;
}

BOOST_FIXTURE_TEST_CASE(wallet_descriptor_test, BasicTestingSetup)
{
    std::vector<unsigned char> malformed_record;
    CVectorWriter vw(0, 0, malformed_record, 0);
    vw << std::string("notadescriptor");
    vw << uint64_t{0};
    vw << int32_t{0};
    vw << int32_t{0};
    vw << int32_t{1};

    SpanReader vr{0, 0, malformed_record};
    WalletDescriptor w_desc;
    BOOST_CHECK_EXCEPTION(vr >> w_desc, std::ios_base::failure, malformed_descriptor);
}

//! Test CWallet::Create() and its behavior handling potential race
//! conditions if it's called the same time an incoming transaction shows up in
//! the mempool or a new block.
//!
//! It isn't possible to verify there aren't race condition in every case, so
//! this test just checks two specific cases and ensures that timing of
//! notifications in these cases doesn't prevent the wallet from detecting
//! transactions.
//!
//! In the first case, block and mempool transactions are created before the
//! wallet is loaded, but notifications about these transactions are delayed
//! until after it is loaded. The notifications are superfluous in this case, so
//! the test verifies the transactions are detected before they arrive.
//!
//! In the second case, block and mempool transactions are created after the
//! wallet rescan and notifications are immediately synced, to verify the wallet
//! must already have a handler in place for them, and there's no gap after
//! rescanning where new transactions in new blocks could be lost.
BOOST_FIXTURE_TEST_CASE(CreateWallet, TestChain100Setup)
{
    m_args.ForceSetArg("-unsafesqlitesync", "1");
    // Create new wallet with known key and unload it.
    WalletContext context;
    context.args = &m_args;
    context.chain = m_node.chain.get();
    auto wallet = TestLoadWallet(context);
    CKey key;
    key.MakeNewKey(true);
    AddKey(*wallet, key);
    TestUnloadWallet(std::move(wallet));


    // Add log hook to detect AddToWallet events from rescans, blockConnected,
    // and transactionAddedToMempool notifications
    int addtx_count = 0;
    DebugLogHelper addtx_counter("[default wallet] AddToWallet", [&](const std::string* s) {
        if (s) ++addtx_count;
        return false;
    });


    bool rescan_completed = false;
    DebugLogHelper rescan_check("[default wallet] Rescan completed", [&](const std::string* s) {
        if (s) rescan_completed = true;
        return false;
    });


    // Block the queue to prevent the wallet receiving blockConnected and
    // transactionAddedToMempool notifications, and create block and mempool
    // transactions paying to the wallet
    std::promise<void> promise;
    CallFunctionInValidationInterfaceQueue([&promise] {
        promise.get_future().wait();
    });
    std::string error;
    m_coinbase_txns.push_back(CreateAndProcessBlock({}, GetScriptForRawPubKey(coinbaseKey.GetPubKey())).vtx[0]);
    auto block_tx = TestSimpleSpend(*m_coinbase_txns[0], 0, coinbaseKey, GetScriptForRawPubKey(key.GetPubKey()));
    m_coinbase_txns.push_back(CreateAndProcessBlock({block_tx}, GetScriptForRawPubKey(coinbaseKey.GetPubKey())).vtx[0]);
    auto mempool_tx = TestSimpleSpend(*m_coinbase_txns[1], 0, coinbaseKey, GetScriptForRawPubKey(key.GetPubKey()));
    BOOST_CHECK(m_node.chain->broadcastTransaction(MakeTransactionRef(mempool_tx), DEFAULT_TRANSACTION_MAXFEE, false, error));


    // Reload wallet and make sure new transactions are detected despite events
    // being blocked
    wallet = TestLoadWallet(context);
    BOOST_CHECK(rescan_completed);
    // AddToWallet events for block_tx and mempool_tx
    BOOST_CHECK_EQUAL(addtx_count, 2);
    {
        LOCK(wallet->cs_wallet);
        BOOST_CHECK_EQUAL(wallet->mapWallet.count(block_tx.GetHash()), 1U);
        BOOST_CHECK_EQUAL(wallet->mapWallet.count(mempool_tx.GetHash()), 1U);
    }


    // Unblock notification queue and make sure stale blockConnected and
    // transactionAddedToMempool events are processed
    promise.set_value();
    SyncWithValidationInterfaceQueue();
    // AddToWallet events for block_tx and mempool_tx events are counted a
    // second time as the notification queue is processed
    BOOST_CHECK_EQUAL(addtx_count, 4);


    TestUnloadWallet(std::move(wallet));


    // Load wallet again, this time creating new block and mempool transactions
    // paying to the wallet as the wallet finishes loading and syncing the
    // queue so the events have to be handled immediately. Releasing the wallet
    // lock during the sync is a little artificial but is needed to avoid a
    // deadlock during the sync and simulates a new block notification happening
    // as soon as possible.
    addtx_count = 0;
    auto handler = HandleLoadWallet(context, [&](std::unique_ptr<interfaces::Wallet> wallet) {
            BOOST_CHECK(rescan_completed);
            m_coinbase_txns.push_back(CreateAndProcessBlock({}, GetScriptForRawPubKey(coinbaseKey.GetPubKey())).vtx[0]);
            block_tx = TestSimpleSpend(*m_coinbase_txns[2], 0, coinbaseKey, GetScriptForRawPubKey(key.GetPubKey()));
            m_coinbase_txns.push_back(CreateAndProcessBlock({block_tx}, GetScriptForRawPubKey(coinbaseKey.GetPubKey())).vtx[0]);
            mempool_tx = TestSimpleSpend(*m_coinbase_txns[3], 0, coinbaseKey, GetScriptForRawPubKey(key.GetPubKey()));
            BOOST_CHECK(m_node.chain->broadcastTransaction(MakeTransactionRef(mempool_tx), DEFAULT_TRANSACTION_MAXFEE, false, error));
            SyncWithValidationInterfaceQueue();
        });
    wallet = TestLoadWallet(context);
    BOOST_CHECK_EQUAL(addtx_count, 2);
    {
        LOCK(wallet->cs_wallet);
        BOOST_CHECK_EQUAL(wallet->mapWallet.count(block_tx.GetHash()), 1U);
        BOOST_CHECK_EQUAL(wallet->mapWallet.count(mempool_tx.GetHash()), 1U);
    }


    TestUnloadWallet(std::move(wallet));
}

BOOST_FIXTURE_TEST_CASE(CreateWalletWithoutChain, BasicTestingSetup)
{
    WalletContext context;
    context.args = &m_args;
    auto wallet = TestLoadWallet(context);
    BOOST_CHECK(wallet);
    UnloadWallet(std::move(wallet));
}

BOOST_FIXTURE_TEST_CASE(ZapSelectTx, TestChain100Setup)
{
    m_args.ForceSetArg("-unsafesqlitesync", "1");
    WalletContext context;
    context.args = &m_args;
    context.chain = m_node.chain.get();
    auto wallet = TestLoadWallet(context);
    CKey key;
    key.MakeNewKey(true);
    AddKey(*wallet, key);

    std::string error;
    m_coinbase_txns.push_back(CreateAndProcessBlock({}, GetScriptForRawPubKey(coinbaseKey.GetPubKey())).vtx[0]);
    auto block_tx = TestSimpleSpend(*m_coinbase_txns[0], 0, coinbaseKey, GetScriptForRawPubKey(key.GetPubKey()));
    CreateAndProcessBlock({block_tx}, GetScriptForRawPubKey(coinbaseKey.GetPubKey()));

    SyncWithValidationInterfaceQueue();

    {
        auto block_hash = block_tx.GetHash();
        auto prev_tx = m_coinbase_txns[0];

        LOCK(wallet->cs_wallet);
        BOOST_CHECK(wallet->HasWalletSpend(prev_tx));
        BOOST_CHECK_EQUAL(wallet->mapWallet.count(block_hash), 1u);

        std::vector<uint256> vHashIn{ block_hash }, vHashOut;
        BOOST_CHECK_EQUAL(wallet->ZapSelectTx(vHashIn, vHashOut), DBErrors::LOAD_OK);

        BOOST_CHECK(!wallet->HasWalletSpend(prev_tx));
        BOOST_CHECK_EQUAL(wallet->mapWallet.count(block_hash), 0u);
    }

    TestUnloadWallet(std::move(wallet));
}

class FailCursor : public DatabaseCursor
{
public:
    Status Next(DataStream& key, DataStream& value) override { return Status::FAIL; }
};

/** RAII class that provides access to a FailDatabase. Which fails if needed. */
class FailBatch : public DatabaseBatch
{
private:
    bool m_pass{true};
    bool ReadKey(DataStream&& key, DataStream& value) override { return m_pass; }
    bool WriteKey(DataStream&& key, DataStream&& value, bool overwrite = true) override { return m_pass; }
    bool EraseKey(DataStream&& key) override { return m_pass; }
    bool HasKey(DataStream&& key) override { return m_pass; }

public:
    explicit FailBatch(bool pass) : m_pass(pass) {}
    void Flush() override {}
    void Close() override {}

    std::unique_ptr<DatabaseCursor> GetNewCursor() override { return std::make_unique<FailCursor>(); }
    bool TxnBegin() override { return false; }
    bool TxnCommit() override { return false; }
    bool TxnAbort() override { return false; }
};

/** A dummy WalletDatabase that does nothing, only fails if needed.**/
class FailDatabase : public WalletDatabase
{
public:
    bool m_pass{true}; // false when this db should fail

    void Open() override {};
    void AddRef() override {}
    void RemoveRef() override {}
    bool Rewrite(const char* pszSkip=nullptr) override { return true; }
    bool Backup(const std::string& strDest) const override { return true; }
    void Close() override {}
    void Flush() override {}
    bool PeriodicFlush() override { return true; }
    void IncrementUpdateCounter() override { ++nUpdateCounter; }
    void ReloadDbEnv() override {}
    std::string Filename() override { return "faildb"; }
    std::string Format() override { return "faildb"; }
    std::unique_ptr<DatabaseBatch> MakeBatch(bool flush_on_close = true) override { return std::make_unique<FailBatch>(m_pass); }
};

/**
 * Checks a wallet invalid state where the inputs (prev-txs) of a new arriving transaction are not marked dirty,
 * while the transaction that spends them exist inside the in-memory wallet tx map (not stored on db due a db write failure).
 */
BOOST_FIXTURE_TEST_CASE(wallet_sync_tx_invalid_state_test, TestingSetup)
{
    CWallet wallet(m_node.chain.get(), "", std::make_unique<FailDatabase>());
    {
        LOCK(wallet.cs_wallet);
        wallet.SetWalletFlag(WALLET_FLAG_DESCRIPTORS);
        wallet.SetupDescriptorScriptPubKeyMans();
    }

    // Add tx to wallet
    const auto& op_dest = wallet.GetNewDestination(OutputType::BECH32M, "");
    BOOST_ASSERT(op_dest);

    CMutableTransaction mtx;
    mtx.vout.push_back({COIN, GetScriptForDestination(*op_dest)});
    mtx.vin.push_back(CTxIn(g_insecure_rand_ctx.rand256(), 0));
    const auto& tx_id_to_spend = wallet.AddToWallet(MakeTransactionRef(mtx), TxStateInMempool{})->GetHash();

    {
        // Cache and verify available balance for the wtx
        LOCK(wallet.cs_wallet);
        const CWalletTx* wtx_to_spend = wallet.GetWalletTx(tx_id_to_spend);
        BOOST_CHECK_EQUAL(CachedTxGetAvailableCredit(wallet, *wtx_to_spend), 1 * COIN);
    }

    // Now the good case:
    // 1) Add a transaction that spends the previously created transaction
    // 2) Verify that the available balance of this new tx and the old one is updated (prev tx is marked dirty)

    mtx.vin.clear();
    mtx.vin.push_back(CTxIn(tx_id_to_spend, 0));
    wallet.transactionAddedToMempool(MakeTransactionRef(mtx));
    const uint256& good_tx_id = mtx.GetHash();

    {
        // Verify balance update for the new tx and the old one
        LOCK(wallet.cs_wallet);
        const CWalletTx* new_wtx = wallet.GetWalletTx(good_tx_id);
        BOOST_CHECK_EQUAL(CachedTxGetAvailableCredit(wallet, *new_wtx), 1 * COIN);

        // Now the old wtx
        const CWalletTx* wtx_to_spend = wallet.GetWalletTx(tx_id_to_spend);
        BOOST_CHECK_EQUAL(CachedTxGetAvailableCredit(wallet, *wtx_to_spend), 0 * COIN);
    }

    // Now the bad case:
    // 1) Make db always fail
    // 2) Try to add a transaction that spends the previously created transaction and
    //    verify that we are not moving forward if the wallet cannot store it
    static_cast<FailDatabase&>(wallet.GetDatabase()).m_pass = false;
    mtx.vin.clear();
    mtx.vin.push_back(CTxIn(good_tx_id, 0));
    BOOST_CHECK_EXCEPTION(wallet.transactionAddedToMempool(MakeTransactionRef(mtx)),
                          std::runtime_error,
                          HasReason("DB error adding transaction to wallet, write failed"));
}

BOOST_AUTO_TEST_SUITE_END()
} // namespace wallet<|MERGE_RESOLUTION|>--- conflicted
+++ resolved
@@ -50,13 +50,9 @@
     std::vector<bilingual_str> warnings;
     auto database = MakeWalletDatabase("", options, status, error);
     auto wallet = CWallet::Create(context, "", std::move(database), options.create_flags, error, warnings);
-    NotifyWalletLoaded(context, wallet);
-<<<<<<< HEAD
     if (context.chain) {
         wallet->postInitProcess();
     }
-=======
->>>>>>> 88259837
     return wallet;
 }
 
@@ -204,7 +200,16 @@
     CBlockIndex* oldTip = WITH_LOCK(Assert(m_node.chainman)->GetMutex(), return m_node.chainman->ActiveChain().Tip());
     WITH_LOCK(::cs_main, m_node.chainman->m_blockman.GetBlockFileInfo(oldTip->GetBlockPos().nFile)->nSize = MAX_BLOCKFILE_SIZE);
     CreateAndProcessBlock({}, GetScriptForRawPubKey(coinbaseKey.GetPubKey()));
-    CBlockIndex* newTip = WITH_LOCK(Assert(m_node.chainman)->GetMutex(), return m_node.chainman->ActiveChain().Tip());
+    CBlockIndex* newTip = m_node.chainman->ActiveChain().Tip();
+
+    // Prune the older block file.
+    int file_number;
+    {
+        LOCK(cs_main);
+        file_number = oldTip->GetBlockPos().nFile;
+        Assert(m_node.chainman)->m_blockman.PruneOneBlockFile(file_number);
+    }
+    UnlinkPrunedFiles({file_number});
 
     // Verify importmulti RPC returns failure for a key whose creation time is
     // before the missing block, and success for a key whose creation time is
@@ -517,10 +522,7 @@
     {
         CTransactionRef tx;
         CCoinControl dummy;
-<<<<<<< HEAD
-        CAmount fee_calc_out;
-=======
->>>>>>> 88259837
+        FeeCalculation fee_calc_out;
         {
             constexpr int RANDOM_CHANGE_POSITION = -1;
             auto res = CreateTransaction(*wallet, {recipient}, RANDOM_CHANGE_POSITION, dummy);
