// Copyright (c) 2009-2010 Satoshi Nakamoto
// Copyright (c) 2009-2021 The Bitcoin Core developers
// Distributed under the MIT software license, see the accompanying
// file COPYING or http://www.opensource.org/licenses/mit-license.php.

#include <fs.h>
#include <wallet/bdb.h>
#include <wallet/db.h>

#include <util/strencodings.h>
#include <util/translation.h>

#include <stdint.h>

#ifndef WIN32
#include <sys/stat.h>
#endif

namespace wallet {
namespace {

//! Make sure database has a unique fileid within the environment. If it
//! doesn't, throw an error. BDB caches do not work properly when more than one
//! open database has the same fileid (values written to one database may show
//! up in reads to other databases).
//!
//! BerkeleyDB generates unique fileids by default
//! (https://docs.oracle.com/cd/E17275_01/html/programmer_reference/program_copy.html),
//! so blackcoin should never create different databases with the same fileid, but
//! this error can be triggered if users manually copy database files.
void CheckUniqueFileid(const BerkeleyEnvironment& env, const std::string& filename, Db& db, WalletDatabaseFileId& fileid)
{
    if (env.IsMock()) return;

    int ret = db.get_mpf()->get_fileid(fileid.value);
    if (ret != 0) {
        throw std::runtime_error(strprintf("BerkeleyDatabase: Can't open database %s (get_fileid failed with %d)", filename, ret));
    }

    for (const auto& item : env.m_fileids) {
        if (fileid == item.second && &fileid != &item.second) {
            throw std::runtime_error(strprintf("BerkeleyDatabase: Can't open database %s (duplicates fileid %s from %s)", filename,
                HexStr(item.second.value), item.first));
        }
    }
}

RecursiveMutex cs_db;
std::map<std::string, std::weak_ptr<BerkeleyEnvironment>> g_dbenvs GUARDED_BY(cs_db); //!< Map from directory name to db environment.
} // namespace

bool WalletDatabaseFileId::operator==(const WalletDatabaseFileId& rhs) const
{
    return memcmp(value, &rhs.value, sizeof(value)) == 0;
}

/**
 * @param[in] env_directory Path to environment directory
 * @return A shared pointer to the BerkeleyEnvironment object for the wallet directory, never empty because ~BerkeleyEnvironment
 * erases the weak pointer from the g_dbenvs map.
 * @post A new BerkeleyEnvironment weak pointer is inserted into g_dbenvs if the directory path key was not already in the map.
 */
std::shared_ptr<BerkeleyEnvironment> GetBerkeleyEnv(const fs::path& env_directory)
{
    LOCK(cs_db);
    auto inserted = g_dbenvs.emplace(fs::PathToString(env_directory), std::weak_ptr<BerkeleyEnvironment>());
    if (inserted.second) {
        auto env = std::make_shared<BerkeleyEnvironment>(env_directory);
        inserted.first->second = env;
        return env;
    }
    return inserted.first->second.lock();
}

//
// BerkeleyBatch
//

void BerkeleyEnvironment::Close()
{
    if (!fDbEnvInit)
        return;

    fDbEnvInit = false;

    for (auto& db : m_databases) {
        BerkeleyDatabase& database = db.second.get();
        assert(database.m_refcount <= 0);
        if (database.m_db) {
            database.m_db->close(0);
            database.m_db.reset();
        }
    }

    FILE* error_file = nullptr;
    dbenv->get_errfile(&error_file);

    int ret = dbenv->close(0);
    if (ret != 0)
        LogPrintf("BerkeleyEnvironment::Close: Error %d closing database environment: %s\n", ret, DbEnv::strerror(ret));
    if (!fMockDb)
        DbEnv((u_int32_t)0).remove(strPath.c_str(), 0);

    if (error_file) fclose(error_file);

    UnlockDirectory(fs::PathFromString(strPath), ".walletlock");
}

void BerkeleyEnvironment::Reset()
{
    dbenv.reset(new DbEnv(DB_CXX_NO_EXCEPTIONS));
    fDbEnvInit = false;
    fMockDb = false;
}

BerkeleyEnvironment::BerkeleyEnvironment(const fs::path& dir_path) : strPath(fs::PathToString(dir_path))
{
    Reset();
}

BerkeleyEnvironment::~BerkeleyEnvironment()
{
    LOCK(cs_db);
    g_dbenvs.erase(strPath);
    Close();
}

bool BerkeleyEnvironment::Open(bilingual_str& err)
{
    if (fDbEnvInit) {
        return true;
    }

    fs::path pathIn = fs::PathFromString(strPath);
    TryCreateDirectories(pathIn);
    if (!LockDirectory(pathIn, ".walletlock")) {
<<<<<<< HEAD
        LogPrintf("Cannot obtain a lock on wallet directory %s. Another instance of blackcoin may be using it.\n", strPath);
        err = strprintf(_("Error initializing wallet database environment %s!"), Directory());
=======
        LogPrintf("Cannot obtain a lock on wallet directory %s. Another instance may be using it.\n", strPath);
        err = strprintf(_("Error initializing wallet database environment %s!"), fs::quoted(fs::PathToString(Directory())));
>>>>>>> dd04f2dd
        return false;
    }

    fs::path pathLogDir = pathIn / "database";
    TryCreateDirectories(pathLogDir);
    fs::path pathErrorFile = pathIn / "db.log";
    LogPrintf("BerkeleyEnvironment::Open: LogDir=%s ErrorFile=%s\n", fs::PathToString(pathLogDir), fs::PathToString(pathErrorFile));

    unsigned int nEnvFlags = 0;
    if (gArgs.GetBoolArg("-privdb", DEFAULT_WALLET_PRIVDB))
        nEnvFlags |= DB_PRIVATE;

    dbenv->set_lg_dir(fs::PathToString(pathLogDir).c_str());
    dbenv->set_cachesize(0, 0x100000, 1); // 1 MiB should be enough for just the wallet
    dbenv->set_lg_bsize(0x10000);
    dbenv->set_lg_max(1048576);
    dbenv->set_lk_max_locks(40000);
    dbenv->set_lk_max_objects(40000);
    dbenv->set_errfile(fsbridge::fopen(pathErrorFile, "a")); /// debug
    dbenv->set_flags(DB_AUTO_COMMIT, 1);
    dbenv->set_flags(DB_TXN_WRITE_NOSYNC, 1);
    dbenv->log_set_config(DB_LOG_AUTO_REMOVE, 1);
    int ret = dbenv->open(strPath.c_str(),
                         DB_CREATE |
                             DB_INIT_LOCK |
                             DB_INIT_LOG |
                             DB_INIT_MPOOL |
                             DB_INIT_TXN |
                             DB_THREAD |
                             DB_RECOVER |
                             nEnvFlags,
                         S_IRUSR | S_IWUSR);
    if (ret != 0) {
        LogPrintf("BerkeleyEnvironment::Open: Error %d opening database environment: %s\n", ret, DbEnv::strerror(ret));
        int ret2 = dbenv->close(0);
        if (ret2 != 0) {
            LogPrintf("BerkeleyEnvironment::Open: Error %d closing failed database environment: %s\n", ret2, DbEnv::strerror(ret2));
        }
        Reset();
        err = strprintf(_("Error initializing wallet database environment %s!"), fs::quoted(fs::PathToString(Directory())));
        if (ret == DB_RUNRECOVERY) {
            err += Untranslated(" ") + _("This error could occur if this wallet was not shutdown cleanly and was last loaded using a build with a newer version of Berkeley DB. If so, please use the software that last loaded this wallet");
        }
        return false;
    }

    fDbEnvInit = true;
    fMockDb = false;
    return true;
}

//! Construct an in-memory mock Berkeley environment for testing
BerkeleyEnvironment::BerkeleyEnvironment()
{
    Reset();

    LogPrint(BCLog::WALLETDB, "BerkeleyEnvironment::MakeMock\n");

    dbenv->set_cachesize(1, 0, 1);
    dbenv->set_lg_bsize(10485760 * 4);
    dbenv->set_lg_max(10485760);
    dbenv->set_lk_max_locks(10000);
    dbenv->set_lk_max_objects(10000);
    dbenv->set_flags(DB_AUTO_COMMIT, 1);
    dbenv->log_set_config(DB_LOG_IN_MEMORY, 1);
    int ret = dbenv->open(nullptr,
                         DB_CREATE |
                             DB_INIT_LOCK |
                             DB_INIT_LOG |
                             DB_INIT_MPOOL |
                             DB_INIT_TXN |
                             DB_THREAD |
                             DB_PRIVATE,
                         S_IRUSR | S_IWUSR);
    if (ret > 0) {
        throw std::runtime_error(strprintf("BerkeleyEnvironment::MakeMock: Error %d opening database environment.", ret));
    }

    fDbEnvInit = true;
    fMockDb = true;
}

BerkeleyBatch::SafeDbt::SafeDbt()
{
    m_dbt.set_flags(DB_DBT_MALLOC);
}

BerkeleyBatch::SafeDbt::SafeDbt(void* data, size_t size)
    : m_dbt(data, size)
{
}

BerkeleyBatch::SafeDbt::~SafeDbt()
{
    if (m_dbt.get_data() != nullptr) {
        // Clear memory, e.g. in case it was a private key
        memory_cleanse(m_dbt.get_data(), m_dbt.get_size());
        // under DB_DBT_MALLOC, data is malloced by the Dbt, but must be
        // freed by the caller.
        // https://docs.oracle.com/cd/E17275_01/html/api_reference/C/dbt.html
        if (m_dbt.get_flags() & DB_DBT_MALLOC) {
            free(m_dbt.get_data());
        }
    }
}

const void* BerkeleyBatch::SafeDbt::get_data() const
{
    return m_dbt.get_data();
}

u_int32_t BerkeleyBatch::SafeDbt::get_size() const
{
    return m_dbt.get_size();
}

BerkeleyBatch::SafeDbt::operator Dbt*()
{
    return &m_dbt;
}

bool BerkeleyDatabase::Verify(bilingual_str& errorStr)
{
    fs::path walletDir = env->Directory();
    fs::path file_path = walletDir / strFile;

    LogPrintf("Using BerkeleyDB version %s\n", BerkeleyDatabaseVersion());
    LogPrintf("Using wallet %s\n", fs::PathToString(file_path));

    if (!env->Open(errorStr)) {
        return false;
    }

    if (fs::exists(file_path))
    {
        assert(m_refcount == 0);

        Db db(env->dbenv.get(), 0);
        int result = db.verify(strFile.c_str(), nullptr, nullptr, 0);
        if (result != 0) {
<<<<<<< HEAD
            errorStr = strprintf(_("%s corrupt. Try using the wallet tool blackmore-wallet to salvage or restoring a backup."), file_path);
=======
            errorStr = strprintf(_("%s corrupt. Try using the wallet tool bitcoin-wallet to salvage or restoring a backup."), fs::quoted(fs::PathToString(file_path)));
>>>>>>> dd04f2dd
            return false;
        }
    }
    // also return true if files does not exists
    return true;
}

void BerkeleyEnvironment::CheckpointLSN(const std::string& strFile)
{
    dbenv->txn_checkpoint(0, 0, 0);
    if (fMockDb)
        return;
    dbenv->lsn_reset(strFile.c_str(), 0);
}

BerkeleyDatabase::~BerkeleyDatabase()
{
    if (env) {
        LOCK(cs_db);
        env->CloseDb(strFile);
        assert(!m_db);
        size_t erased = env->m_databases.erase(strFile);
        assert(erased == 1);
        env->m_fileids.erase(strFile);
    }
}

BerkeleyBatch::BerkeleyBatch(BerkeleyDatabase& database, const bool read_only, bool fFlushOnCloseIn) : pdb(nullptr), activeTxn(nullptr), m_cursor(nullptr), m_database(database)
{
    database.AddRef();
    database.Open();
    fReadOnly = read_only;
    fFlushOnClose = fFlushOnCloseIn;
    env = database.env.get();
    pdb = database.m_db.get();
    strFile = database.strFile;
    if (!Exists(std::string("version"))) {
        bool fTmp = fReadOnly;
        fReadOnly = false;
        Write(std::string("version"), CLIENT_VERSION);
        fReadOnly = fTmp;
    }
}

void BerkeleyDatabase::Open()
{
    unsigned int nFlags = DB_THREAD | DB_CREATE;

    {
        LOCK(cs_db);
        bilingual_str open_err;
        if (!env->Open(open_err))
            throw std::runtime_error("BerkeleyDatabase: Failed to open database environment.");

        if (m_db == nullptr) {
            int ret;
            std::unique_ptr<Db> pdb_temp = std::make_unique<Db>(env->dbenv.get(), 0);

            bool fMockDb = env->IsMock();
            if (fMockDb) {
                DbMpoolFile* mpf = pdb_temp->get_mpf();
                ret = mpf->set_flags(DB_MPOOL_NOFILE, 1);
                if (ret != 0) {
                    throw std::runtime_error(strprintf("BerkeleyDatabase: Failed to configure for no temp file backing for database %s", strFile));
                }
            }

            ret = pdb_temp->open(nullptr,                             // Txn pointer
                            fMockDb ? nullptr : strFile.c_str(),      // Filename
                            fMockDb ? strFile.c_str() : "main",       // Logical db name
                            DB_BTREE,                                 // Database type
                            nFlags,                                   // Flags
                            0);

            if (ret != 0) {
                throw std::runtime_error(strprintf("BerkeleyDatabase: Error %d, can't open database %s", ret, strFile));
            }

            // Call CheckUniqueFileid on the containing BDB environment to
            // avoid BDB data consistency bugs that happen when different data
            // files in the same environment have the same fileid.
            CheckUniqueFileid(*env, strFile, *pdb_temp, this->env->m_fileids[strFile]);

            m_db.reset(pdb_temp.release());

        }
    }
}

void BerkeleyBatch::Flush()
{
    if (activeTxn)
        return;

    // Flush database activity from memory pool to disk log
    unsigned int nMinutes = 0;
    if (fReadOnly)
        nMinutes = 1;

    if (env) { // env is nullptr for dummy databases (i.e. in tests). Don't actually flush if env is nullptr so we don't segfault
        env->dbenv->txn_checkpoint(nMinutes ? gArgs.GetIntArg("-dblogsize", DEFAULT_WALLET_DBLOGSIZE) * 1024 : 0, nMinutes, 0);
    }
}

void BerkeleyDatabase::IncrementUpdateCounter()
{
    ++nUpdateCounter;
}

BerkeleyBatch::~BerkeleyBatch()
{
    Close();
    m_database.RemoveRef();
}

void BerkeleyBatch::Close()
{
    if (!pdb)
        return;
    if (activeTxn)
        activeTxn->abort();
    activeTxn = nullptr;
    pdb = nullptr;
    CloseCursor();

    if (fFlushOnClose)
        Flush();
}

void BerkeleyEnvironment::CloseDb(const std::string& strFile)
{
    {
        LOCK(cs_db);
        auto it = m_databases.find(strFile);
        assert(it != m_databases.end());
        BerkeleyDatabase& database = it->second.get();
        if (database.m_db) {
            // Close the database handle
            database.m_db->close(0);
            database.m_db.reset();
        }
    }
}

void BerkeleyEnvironment::ReloadDbEnv()
{
    // Make sure that no Db's are in use
    AssertLockNotHeld(cs_db);
    std::unique_lock<RecursiveMutex> lock(cs_db);
    m_db_in_use.wait(lock, [this](){
        for (auto& db : m_databases) {
            if (db.second.get().m_refcount > 0) return false;
        }
        return true;
    });

    std::vector<std::string> filenames;
    for (auto it : m_databases) {
        filenames.push_back(it.first);
    }
    // Close the individual Db's
    for (const std::string& filename : filenames) {
        CloseDb(filename);
    }
    // Reset the environment
    Flush(true); // This will flush and close the environment
    Reset();
    bilingual_str open_err;
    Open(open_err);
}

bool BerkeleyDatabase::Rewrite(const char* pszSkip)
{
    while (true) {
        {
            LOCK(cs_db);
            if (m_refcount <= 0) {
                // Flush log data to the dat file
                env->CloseDb(strFile);
                env->CheckpointLSN(strFile);
                m_refcount = -1;

                bool fSuccess = true;
                LogPrintf("BerkeleyBatch::Rewrite: Rewriting %s...\n", strFile);
                std::string strFileRes = strFile + ".rewrite";
                { // surround usage of db with extra {}
                    BerkeleyBatch db(*this, true);
                    std::unique_ptr<Db> pdbCopy = std::make_unique<Db>(env->dbenv.get(), 0);

                    int ret = pdbCopy->open(nullptr,               // Txn pointer
                                            strFileRes.c_str(), // Filename
                                            "main",             // Logical db name
                                            DB_BTREE,           // Database type
                                            DB_CREATE,          // Flags
                                            0);
                    if (ret > 0) {
                        LogPrintf("BerkeleyBatch::Rewrite: Can't create database file %s\n", strFileRes);
                        fSuccess = false;
                    }

                    if (db.StartCursor()) {
                        while (fSuccess) {
                            CDataStream ssKey(SER_DISK, CLIENT_VERSION);
                            CDataStream ssValue(SER_DISK, CLIENT_VERSION);
                            bool complete;
                            bool ret1 = db.ReadAtCursor(ssKey, ssValue, complete);
                            if (complete) {
                                break;
                            } else if (!ret1) {
                                fSuccess = false;
                                break;
                            }
                            if (pszSkip &&
                                strncmp((const char*)ssKey.data(), pszSkip, std::min(ssKey.size(), strlen(pszSkip))) == 0)
                                continue;
                            if (strncmp((const char*)ssKey.data(), "\x07version", 8) == 0) {
                                // Update version:
                                ssValue.clear();
                                ssValue << CLIENT_VERSION;
                            }
                            Dbt datKey(ssKey.data(), ssKey.size());
                            Dbt datValue(ssValue.data(), ssValue.size());
                            int ret2 = pdbCopy->put(nullptr, &datKey, &datValue, DB_NOOVERWRITE);
                            if (ret2 > 0)
                                fSuccess = false;
                        }
                        db.CloseCursor();
                    }
                    if (fSuccess) {
                        db.Close();
                        env->CloseDb(strFile);
                        if (pdbCopy->close(0))
                            fSuccess = false;
                    } else {
                        pdbCopy->close(0);
                    }
                }
                if (fSuccess) {
                    Db dbA(env->dbenv.get(), 0);
                    if (dbA.remove(strFile.c_str(), nullptr, 0))
                        fSuccess = false;
                    Db dbB(env->dbenv.get(), 0);
                    if (dbB.rename(strFileRes.c_str(), nullptr, strFile.c_str(), 0))
                        fSuccess = false;
                }
                if (!fSuccess)
                    LogPrintf("BerkeleyBatch::Rewrite: Failed to rewrite database file %s\n", strFileRes);
                return fSuccess;
            }
        }
        UninterruptibleSleep(std::chrono::milliseconds{100});
    }
}


void BerkeleyEnvironment::Flush(bool fShutdown)
{
    int64_t nStart = GetTimeMillis();
    // Flush log data to the actual data file on all files that are not in use
    LogPrint(BCLog::WALLETDB, "BerkeleyEnvironment::Flush: [%s] Flush(%s)%s\n", strPath, fShutdown ? "true" : "false", fDbEnvInit ? "" : " database not started");
    if (!fDbEnvInit)
        return;
    {
        LOCK(cs_db);
        bool no_dbs_accessed = true;
        for (auto& db_it : m_databases) {
            std::string strFile = db_it.first;
            int nRefCount = db_it.second.get().m_refcount;
            if (nRefCount < 0) continue;
            LogPrint(BCLog::WALLETDB, "BerkeleyEnvironment::Flush: Flushing %s (refcount = %d)...\n", strFile, nRefCount);
            if (nRefCount == 0) {
                // Move log data to the dat file
                CloseDb(strFile);
                LogPrint(BCLog::WALLETDB, "BerkeleyEnvironment::Flush: %s checkpoint\n", strFile);
                dbenv->txn_checkpoint(0, 0, 0);
                LogPrint(BCLog::WALLETDB, "BerkeleyEnvironment::Flush: %s detach\n", strFile);
                if (!fMockDb)
                    dbenv->lsn_reset(strFile.c_str(), 0);
                LogPrint(BCLog::WALLETDB, "BerkeleyEnvironment::Flush: %s closed\n", strFile);
                nRefCount = -1;
            } else {
                no_dbs_accessed = false;
            }
        }
        LogPrint(BCLog::WALLETDB, "BerkeleyEnvironment::Flush: Flush(%s)%s took %15dms\n", fShutdown ? "true" : "false", fDbEnvInit ? "" : " database not started", GetTimeMillis() - nStart);
        if (fShutdown) {
            char** listp;
            if (no_dbs_accessed) {
                dbenv->log_archive(&listp, DB_ARCH_REMOVE);
                Close();
                if (!fMockDb) {
                    fs::remove_all(fs::PathFromString(strPath) / "database");
                }
            }
        }
    }
}

bool BerkeleyDatabase::PeriodicFlush()
{
    // Don't flush if we can't acquire the lock.
    TRY_LOCK(cs_db, lockDb);
    if (!lockDb) return false;

    // Don't flush if any databases are in use
    for (auto& it : env->m_databases) {
        if (it.second.get().m_refcount > 0) return false;
    }

    // Don't flush if there haven't been any batch writes for this database.
    if (m_refcount < 0) return false;

    LogPrint(BCLog::WALLETDB, "Flushing %s\n", strFile);
    int64_t nStart = GetTimeMillis();

    // Flush wallet file so it's self contained
    env->CloseDb(strFile);
    env->CheckpointLSN(strFile);
    m_refcount = -1;

    LogPrint(BCLog::WALLETDB, "Flushed %s %dms\n", strFile, GetTimeMillis() - nStart);

    return true;
}

bool BerkeleyDatabase::Backup(const std::string& strDest) const
{
    while (true)
    {
        {
            LOCK(cs_db);
            if (m_refcount <= 0)
            {
                // Flush log data to the dat file
                env->CloseDb(strFile);
                env->CheckpointLSN(strFile);

                // Copy wallet file
                fs::path pathSrc = env->Directory() / strFile;
                fs::path pathDest(fs::PathFromString(strDest));
                if (fs::is_directory(pathDest))
                    pathDest /= fs::PathFromString(strFile);

                try {
                    if (fs::exists(pathDest) && fs::equivalent(pathSrc, pathDest)) {
                        LogPrintf("cannot backup to wallet source file %s\n", fs::PathToString(pathDest));
                        return false;
                    }

                    fs::copy_file(pathSrc, pathDest, fs::copy_options::overwrite_existing);
                    LogPrintf("copied %s to %s\n", strFile, fs::PathToString(pathDest));
                    return true;
                } catch (const fs::filesystem_error& e) {
                    LogPrintf("error copying %s to %s - %s\n", strFile, fs::PathToString(pathDest), fsbridge::get_filesystem_error_message(e));
                    return false;
                }
            }
        }
        UninterruptibleSleep(std::chrono::milliseconds{100});
    }
}

void BerkeleyDatabase::Flush()
{
    env->Flush(false);
}

void BerkeleyDatabase::Close()
{
    env->Flush(true);
}

void BerkeleyDatabase::ReloadDbEnv()
{
    env->ReloadDbEnv();
}

bool BerkeleyBatch::StartCursor()
{
    assert(!m_cursor);
    if (!pdb)
        return false;
    int ret = pdb->cursor(nullptr, &m_cursor, 0);
    return ret == 0;
}

bool BerkeleyBatch::ReadAtCursor(CDataStream& ssKey, CDataStream& ssValue, bool& complete)
{
    complete = false;
    if (m_cursor == nullptr) return false;
    // Read at cursor
    SafeDbt datKey;
    SafeDbt datValue;
    int ret = m_cursor->get(datKey, datValue, DB_NEXT);
    if (ret == DB_NOTFOUND) {
        complete = true;
    }
    if (ret != 0)
        return false;
    else if (datKey.get_data() == nullptr || datValue.get_data() == nullptr)
        return false;

    // Convert to streams
    ssKey.SetType(SER_DISK);
    ssKey.clear();
    ssKey.write({BytePtr(datKey.get_data()), datKey.get_size()});
    ssValue.SetType(SER_DISK);
    ssValue.clear();
    ssValue.write({BytePtr(datValue.get_data()), datValue.get_size()});
    return true;
}

void BerkeleyBatch::CloseCursor()
{
    if (!m_cursor) return;
    m_cursor->close();
    m_cursor = nullptr;
}

bool BerkeleyBatch::TxnBegin()
{
    if (!pdb || activeTxn)
        return false;
    DbTxn* ptxn = env->TxnBegin();
    if (!ptxn)
        return false;
    activeTxn = ptxn;
    return true;
}

bool BerkeleyBatch::TxnCommit()
{
    if (!pdb || !activeTxn)
        return false;
    int ret = activeTxn->commit(0);
    activeTxn = nullptr;
    return (ret == 0);
}

bool BerkeleyBatch::TxnAbort()
{
    if (!pdb || !activeTxn)
        return false;
    int ret = activeTxn->abort();
    activeTxn = nullptr;
    return (ret == 0);
}

bool BerkeleyDatabaseSanityCheck()
{
    int major, minor;
    DbEnv::version(&major, &minor, nullptr);

    /* If the major version differs, or the minor version of library is *older*
     * than the header that was compiled against, flag an error.
     */
    if (major != DB_VERSION_MAJOR || minor < DB_VERSION_MINOR) {
        LogPrintf("BerkeleyDB database version conflict: header version is %d.%d, library version is %d.%d\n",
            DB_VERSION_MAJOR, DB_VERSION_MINOR, major, minor);
        return false;
    }

    return true;
}

std::string BerkeleyDatabaseVersion()
{
    return DbEnv::version(nullptr, nullptr, nullptr);
}

bool BerkeleyBatch::ReadKey(CDataStream&& key, CDataStream& value)
{
    if (!pdb)
        return false;

    SafeDbt datKey(key.data(), key.size());

    SafeDbt datValue;
    int ret = pdb->get(activeTxn, datKey, datValue, 0);
    if (ret == 0 && datValue.get_data() != nullptr) {
        value.write({BytePtr(datValue.get_data()), datValue.get_size()});
        return true;
    }
    return false;
}

bool BerkeleyBatch::WriteKey(CDataStream&& key, CDataStream&& value, bool overwrite)
{
    if (!pdb)
        return false;
    if (fReadOnly)
        assert(!"Write called on database in read-only mode");

    SafeDbt datKey(key.data(), key.size());

    SafeDbt datValue(value.data(), value.size());

    int ret = pdb->put(activeTxn, datKey, datValue, (overwrite ? 0 : DB_NOOVERWRITE));
    return (ret == 0);
}

bool BerkeleyBatch::EraseKey(CDataStream&& key)
{
    if (!pdb)
        return false;
    if (fReadOnly)
        assert(!"Erase called on database in read-only mode");

    SafeDbt datKey(key.data(), key.size());

    int ret = pdb->del(activeTxn, datKey, 0);
    return (ret == 0 || ret == DB_NOTFOUND);
}

bool BerkeleyBatch::HasKey(CDataStream&& key)
{
    if (!pdb)
        return false;

    SafeDbt datKey(key.data(), key.size());

    int ret = pdb->exists(activeTxn, datKey, 0);
    return ret == 0;
}

void BerkeleyDatabase::AddRef()
{
    LOCK(cs_db);
    if (m_refcount < 0) {
        m_refcount = 1;
    } else {
        m_refcount++;
    }
}

void BerkeleyDatabase::RemoveRef()
{
    LOCK(cs_db);
    m_refcount--;
    if (env) env->m_db_in_use.notify_all();
}

std::unique_ptr<DatabaseBatch> BerkeleyDatabase::MakeBatch(bool flush_on_close)
{
    return std::make_unique<BerkeleyBatch>(*this, false, flush_on_close);
}

std::unique_ptr<BerkeleyDatabase> MakeBerkeleyDatabase(const fs::path& path, const DatabaseOptions& options, DatabaseStatus& status, bilingual_str& error)
{
    fs::path data_file = BDBDataFile(path);
    std::unique_ptr<BerkeleyDatabase> db;
    {
        LOCK(cs_db); // Lock env.m_databases until insert in BerkeleyDatabase constructor
        std::string data_filename = fs::PathToString(data_file.filename());
        std::shared_ptr<BerkeleyEnvironment> env = GetBerkeleyEnv(data_file.parent_path());
        if (env->m_databases.count(data_filename)) {
            error = Untranslated(strprintf("Refusing to load database. Data file '%s' is already loaded.", fs::PathToString(env->Directory() / data_filename)));
            status = DatabaseStatus::FAILED_ALREADY_LOADED;
            return nullptr;
        }
        db = std::make_unique<BerkeleyDatabase>(std::move(env), std::move(data_filename));
    }

    if (options.verify && !db->Verify(error)) {
        status = DatabaseStatus::FAILED_VERIFY;
        return nullptr;
    }

    status = DatabaseStatus::SUCCESS;
    return db;
}
} // namespace wallet<|MERGE_RESOLUTION|>--- conflicted
+++ resolved
@@ -134,13 +134,8 @@
     fs::path pathIn = fs::PathFromString(strPath);
     TryCreateDirectories(pathIn);
     if (!LockDirectory(pathIn, ".walletlock")) {
-<<<<<<< HEAD
-        LogPrintf("Cannot obtain a lock on wallet directory %s. Another instance of blackcoin may be using it.\n", strPath);
-        err = strprintf(_("Error initializing wallet database environment %s!"), Directory());
-=======
         LogPrintf("Cannot obtain a lock on wallet directory %s. Another instance may be using it.\n", strPath);
         err = strprintf(_("Error initializing wallet database environment %s!"), fs::quoted(fs::PathToString(Directory())));
->>>>>>> dd04f2dd
         return false;
     }
 
@@ -281,11 +276,7 @@
         Db db(env->dbenv.get(), 0);
         int result = db.verify(strFile.c_str(), nullptr, nullptr, 0);
         if (result != 0) {
-<<<<<<< HEAD
-            errorStr = strprintf(_("%s corrupt. Try using the wallet tool blackmore-wallet to salvage or restoring a backup."), file_path);
-=======
-            errorStr = strprintf(_("%s corrupt. Try using the wallet tool bitcoin-wallet to salvage or restoring a backup."), fs::quoted(fs::PathToString(file_path)));
->>>>>>> dd04f2dd
+            errorStr = strprintf(_("%s corrupt. Try using the wallet tool blackmore-wallet to salvage or restoring a backup."), fs::quoted(fs::PathToString(file_path)));
             return false;
         }
     }
