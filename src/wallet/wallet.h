--- conflicted
+++ resolved
@@ -878,13 +878,11 @@
     /* Returns true if the wallet can give out new addresses. This means it has keys in the keypool or can generate new keys */
     bool CanGetAddresses(bool internal = false) const;
 
-<<<<<<< HEAD
+    /* Returns the time of the first created key or, in case of an import, it could be the time of the first received transaction */
+    int64_t GetBirthTime() const { return m_birth_time; }
+
     /* Function that will remove potentially abandoned coinstakes, returning the input to the wallet. */
     void AbandonOrphanedCoinstakes();
-=======
-    /* Returns the time of the first created key or, in case of an import, it could be the time of the first received transaction */
-    int64_t GetBirthTime() const { return m_birth_time; }
->>>>>>> 04edf9f5
 
     /**
      * Blocks until the wallet state is up-to-date to /at least/ the current
