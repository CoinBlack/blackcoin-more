// Copyright (c) 2009-2010 Satoshi Nakamoto
// Copyright (c) 2009-2022 The Bitcoin Core developers
// Distributed under the MIT software license, see the accompanying
// file COPYING or http://www.opensource.org/licenses/mit-license.php.

#ifndef BITCOIN_WALLET_WALLET_H
#define BITCOIN_WALLET_WALLET_H

#include <consensus/amount.h>
<<<<<<< HEAD
#include <consensus/tx_verify.h>
#include <fs.h>
=======
>>>>>>> 88259837
#include <interfaces/chain.h>
#include <interfaces/handler.h>
#include <interfaces/wallet.h>
#include <logging.h>
#include <outputtype.h>
#include <policy/feerate.h>
#include <pos.h>
#include <psbt.h>
#include <tinyformat.h>
#include <util/fs.h>
#include <util/hasher.h>
#include <util/message.h>
#include <util/result.h>
#include <util/strencodings.h>
#include <util/string.h>
#include <util/time.h>
#include <util/ui_change_type.h>
#include <validationinterface.h>
#include <wallet/crypter.h>
#include <wallet/scriptpubkeyman.h>
#include <wallet/transaction.h>
#include <wallet/walletdb.h>
#include <wallet/walletutil.h>

#include <algorithm>
#include <atomic>
#include <map>
#include <memory>
#include <optional>
#include <set>
#include <stdexcept>
#include <stdint.h>
#include <string>
#include <utility>
#include <unordered_map>
#include <vector>

#include <boost/signals2/signal.hpp>


using LoadWalletFn = std::function<void(std::unique_ptr<interfaces::Wallet> wallet)>;

class CScript;
<<<<<<< HEAD
=======
enum class FeeEstimateMode;
>>>>>>> 88259837
struct bilingual_str;
struct CStakeCache;

namespace wallet {
struct WalletContext;

//! Explicitly unload and delete the wallet.
//! Blocks the current thread after signaling the unload intent so that all
//! wallet pointer owners release the wallet.
//! Note that, when blocking is not required, the wallet is implicitly unloaded
//! by the shared pointer deleter.
void UnloadWallet(std::shared_ptr<CWallet>&& wallet);

bool AddWallet(WalletContext& context, const std::shared_ptr<CWallet>& wallet);
bool RemoveWallet(WalletContext& context, const std::shared_ptr<CWallet>& wallet, std::optional<bool> load_on_start, std::vector<bilingual_str>& warnings);
bool RemoveWallet(WalletContext& context, const std::shared_ptr<CWallet>& wallet, std::optional<bool> load_on_start);
std::vector<std::shared_ptr<CWallet>> GetWallets(WalletContext& context);
std::shared_ptr<CWallet> GetDefaultWallet(WalletContext& context, size_t& count);
std::shared_ptr<CWallet> GetWallet(WalletContext& context, const std::string& name);
std::shared_ptr<CWallet> LoadWallet(WalletContext& context, const std::string& name, std::optional<bool> load_on_start, const DatabaseOptions& options, DatabaseStatus& status, bilingual_str& error, std::vector<bilingual_str>& warnings);
std::shared_ptr<CWallet> CreateWallet(WalletContext& context, const std::string& name, std::optional<bool> load_on_start, DatabaseOptions& options, DatabaseStatus& status, bilingual_str& error, std::vector<bilingual_str>& warnings);
std::shared_ptr<CWallet> RestoreWallet(WalletContext& context, const fs::path& backup_file, const std::string& wallet_name, std::optional<bool> load_on_start, DatabaseStatus& status, bilingual_str& error, std::vector<bilingual_str>& warnings);
std::unique_ptr<interfaces::Handler> HandleLoadWallet(WalletContext& context, LoadWalletFn load_wallet);
void NotifyWalletLoaded(WalletContext& context, const std::shared_ptr<CWallet>& wallet);
std::unique_ptr<WalletDatabase> MakeWalletDatabase(const std::string& name, const DatabaseOptions& options, DatabaseStatus& status, bilingual_str& error);

//! -paytxfee default
constexpr CAmount DEFAULT_PAY_TX_FEE = 0;
//! -discardfee default
static const CAmount DEFAULT_DISCARD_FEE = 10000;
//! -consolidatefeerate default
static const CAmount DEFAULT_CONSOLIDATE_FEERATE{10000}; // 10 sat/vbyte
/**
 * maximum fee increase allowed to do partial spend avoidance, even for nodes with this feature disabled by default
 *
 * A value of -1 disables this feature completely.
 * A value of 0 (current default) means to attempt to do partial spend avoidance, and use its results if the fees remain *unchanged*
 * A value > 0 means to do partial spend avoidance if the fee difference against a regular coin selection instance is in the range [0..value].
 */
static const CAmount DEFAULT_MAX_AVOIDPARTIALSPEND_FEE = 0;
//! discourage APS fee higher than this amount
<<<<<<< HEAD
constexpr CAmount HIGH_APS_FEE{COIN / 10};
=======
constexpr CAmount HIGH_APS_FEE{COIN / 10000};
//! minimum recommended increment for replacement txs
static const CAmount WALLET_INCREMENTAL_RELAY_FEE = 5000;
>>>>>>> 88259837
//! Default for -spendzeroconfchange
static const bool DEFAULT_SPEND_ZEROCONF_CHANGE = true;
//! Default for -walletrejectlongchains
static const bool DEFAULT_WALLET_REJECT_LONG_CHAINS{true};
<<<<<<< HEAD
=======
//! -txconfirmtarget default
static const unsigned int DEFAULT_TX_CONFIRM_TARGET = 6;
//! -walletrbf default
static const bool DEFAULT_WALLET_RBF = true;
>>>>>>> 88259837
static const bool DEFAULT_WALLETBROADCAST = true;
static const bool DEFAULT_DISABLE_WALLET = false;
static const bool DEFAULT_WALLETCROSSCHAIN = false;
//! -maxtxfee default
constexpr CAmount DEFAULT_TRANSACTION_MAXFEE{1 * COIN};
//! Discourage users to set fees higher than this amount (in satoshis) per kB
constexpr CAmount HIGH_TX_FEE_PER_KB{COIN / 10};
//! -maxtxfee will warn if called with a higher fee than this amount (in satoshis)
constexpr CAmount HIGH_MAX_TX_FEE{100 * HIGH_TX_FEE_PER_KB};
//! Pre-calculated constants for input size estimation in *virtual size*
static constexpr size_t DUMMY_NESTED_P2WPKH_INPUT_SIZE = 91;

//! -reservebalance default
static const CAmount DEFAULT_RESERVE_BALANCE = 0;
//! -donatetodevfund default
static const unsigned int DEFAULT_DONATION_PERCENTAGE = 20;
static const unsigned int MIN_DONATION_PERCENTAGE = 0;
static const unsigned int MAX_DONATION_PERCENTAGE = 95;

class CCoinControl;
class CWalletTx;
class ReserveDestination;

//! Default for -addresstype
constexpr OutputType DEFAULT_ADDRESS_TYPE{OutputType::LEGACY};

static constexpr uint64_t KNOWN_WALLET_FLAGS =
        WALLET_FLAG_AVOID_REUSE
    |   WALLET_FLAG_BLANK_WALLET
    |   WALLET_FLAG_KEY_ORIGIN_METADATA
    |   WALLET_FLAG_LAST_HARDENED_XPUB_CACHED
    |   WALLET_FLAG_DISABLE_PRIVATE_KEYS
    |   WALLET_FLAG_DESCRIPTORS
    |   WALLET_FLAG_EXTERNAL_SIGNER;

static constexpr uint64_t MUTABLE_WALLET_FLAGS =
        WALLET_FLAG_AVOID_REUSE;

static const std::map<std::string,WalletFlags> WALLET_FLAG_MAP{
    {"avoid_reuse", WALLET_FLAG_AVOID_REUSE},
    {"blank", WALLET_FLAG_BLANK_WALLET},
    {"key_origin_metadata", WALLET_FLAG_KEY_ORIGIN_METADATA},
    {"last_hardened_xpub_cached", WALLET_FLAG_LAST_HARDENED_XPUB_CACHED},
    {"disable_private_keys", WALLET_FLAG_DISABLE_PRIVATE_KEYS},
    {"descriptor_wallet", WALLET_FLAG_DESCRIPTORS},
    {"external_signer", WALLET_FLAG_EXTERNAL_SIGNER}
};

/** A wrapper to reserve an address from a wallet
 *
 * ReserveDestination is used to reserve an address.
 * It is currently only used inside of CreateTransaction.
 *
 * Instantiating a ReserveDestination does not reserve an address. To do so,
 * GetReservedDestination() needs to be called on the object. Once an address has been
 * reserved, call KeepDestination() on the ReserveDestination object to make sure it is not
 * returned. Call ReturnDestination() to return the address so it can be re-used (for
 * example, if the address was used in a new transaction
 * and that transaction was not completed and needed to be aborted).
 *
 * If an address is reserved and KeepDestination() is not called, then the address will be
 * returned when the ReserveDestination goes out of scope.
 */
class ReserveDestination
{
protected:
    //! The wallet to reserve from
    const CWallet* const pwallet;
    //! The ScriptPubKeyMan to reserve from. Based on type when GetReservedDestination is called
    ScriptPubKeyMan* m_spk_man{nullptr};
    OutputType const type;
    //! The index of the address's key in the keypool
    int64_t nIndex{-1};
    //! The destination
    CTxDestination address;
    //! Whether this is from the internal (change output) keypool
    bool fInternal{false};

public:
    //! Construct a ReserveDestination object. This does NOT reserve an address yet
    explicit ReserveDestination(CWallet* pwallet, OutputType type)
      : pwallet(pwallet)
      , type(type) { }

    ReserveDestination(const ReserveDestination&) = delete;
    ReserveDestination& operator=(const ReserveDestination&) = delete;

    //! Destructor. If a key has been reserved and not KeepKey'ed, it will be returned to the keypool
    ~ReserveDestination()
    {
        ReturnDestination();
    }

    //! Reserve an address
    util::Result<CTxDestination> GetReservedDestination(bool internal);
    //! Return reserved address
    void ReturnDestination();
    //! Keep the address. Do not return its key to the keypool when this object goes out of scope
    void KeepDestination();
};

/**
 * Address book data.
 */
struct CAddressBookData
{
    /**
     * Address label which is always nullopt for change addresses. For sending
     * and receiving addresses, it will be set to an arbitrary label string
     * provided by the user, or to "", which is the default label. The presence
     * or absence of a label is used to distinguish change addresses from
     * non-change addresses by wallet transaction listing and fee bumping code.
     */
    std::optional<std::string> label;

    /**
     * Address purpose which was originally recorded for payment protocol
     * support but now serves as a cached IsMine value. Wallet code should
     * not rely on this field being set.
     */
    std::optional<AddressPurpose> purpose;

    /**
     * Additional address metadata map that can currently hold two types of keys:
     *
     *   "used" keys with values always set to "1" or "p" if present. This is set on
     *       IsMine addresses that have already been spent from if the
     *       avoid_reuse option is enabled
     *
     *   "rr##" keys where ## is a decimal number, with serialized
     *       RecentRequestEntry objects as values
     */
    typedef std::map<std::string, std::string> StringMap;
    StringMap destdata;

    /** Accessor methods. */
    bool IsChange() const { return !label.has_value(); }
    std::string GetLabel() const { return label ? *label : std::string{}; }
    void SetLabel(std::string name) { label = std::move(name); }
};

inline std::string PurposeToString(AddressPurpose p)
{
    switch(p) {
    case AddressPurpose::RECEIVE: return "receive";
    case AddressPurpose::SEND: return "send";
    case AddressPurpose::REFUND: return "refund";
    } // no default case so the compiler will warn when a new enum as added
    assert(false);
}

inline std::optional<AddressPurpose> PurposeFromString(std::string_view s)
{
    if (s == "receive") return AddressPurpose::RECEIVE;
    else if (s == "send") return AddressPurpose::SEND;
    else if (s == "refund") return AddressPurpose::REFUND;
    return {};
}

struct CRecipient
{
    CScript scriptPubKey;
    CAmount nAmount;
    bool fSubtractFeeFromAmount;
};

class WalletRescanReserver; //forward declarations for ScanForWalletTransactions/RescanFromTime
/**
 * A CWallet maintains a set of transactions and balances, and provides the ability to create new transactions.
 */
class CWallet final : public WalletStorage, public interfaces::Chain::Notifications
{
private:
    CKeyingMaterial vMasterKey GUARDED_BY(cs_wallet);

    bool Unlock(const CKeyingMaterial& vMasterKeyIn, bool accept_no_keys = false);

    std::atomic<bool> fAbortRescan{false};
    std::atomic<bool> fScanningWallet{false}; // controlled by WalletRescanReserver
    std::atomic<bool> m_attaching_chain{false};
    std::atomic<bool> m_scanning_with_passphrase{false};
    std::atomic<int64_t> m_scanning_start{0};
    std::atomic<double> m_scanning_progress{0};
    friend class WalletRescanReserver;

    //! the current wallet version: clients below this version are not able to load the wallet
    int nWalletVersion GUARDED_BY(cs_wallet){FEATURE_BASE};

    /** The next scheduled rebroadcast of wallet transactions. */
    NodeClock::time_point m_next_resend{GetDefaultNextResend()};
    /** Whether this wallet will submit newly created transactions to the node's mempool and
     * prompt rebroadcasts (see ResendWalletTransactions()). */
    bool fBroadcastTransactions = false;
    // Local time that the tip block was received. Used to schedule wallet rebroadcasts.
    std::atomic<int64_t> m_best_block_time {0};

    std::map<COutPoint, CStakeCache> stakeCache;

    /**
     * Used to keep track of spent outpoints, and
     * detect and report conflicts (double-spends or
     * mutated transactions where the mutant gets mined).
     */
    typedef std::unordered_multimap<COutPoint, uint256, SaltedOutpointHasher> TxSpends;
    TxSpends mapTxSpends GUARDED_BY(cs_wallet);
    void AddToSpends(const COutPoint& outpoint, const uint256& wtxid, WalletBatch* batch = nullptr) EXCLUSIVE_LOCKS_REQUIRED(cs_wallet);
<<<<<<< HEAD
    void RemoveFromSpends(const COutPoint& outpoint, const uint256& wtxid) EXCLUSIVE_LOCKS_REQUIRED(cs_wallet);
    void AddToSpends(const uint256& wtxid, WalletBatch* batch = nullptr) EXCLUSIVE_LOCKS_REQUIRED(cs_wallet);
    void RemoveFromSpends(const uint256& wtxid) EXCLUSIVE_LOCKS_REQUIRED(cs_wallet);
=======
    void AddToSpends(const CWalletTx& wtx, WalletBatch* batch = nullptr) EXCLUSIVE_LOCKS_REQUIRED(cs_wallet);
>>>>>>> 88259837

    /**
     * Add a transaction to the wallet, or update it.  confirm.block_* should
     * be set when the transaction was known to be included in a block.  When
     * block_hash.IsNull(), then wallet state is not updated in AddToWallet, but
     * notifications happen and cached balances are marked dirty.
     *
     * If fUpdate is true, existing transactions will be updated.
     * TODO: One exception to this is that the abandoned state is cleared under the
     * assumption that any further notification of a transaction that was considered
     * abandoned is an indication that it is not safe to be considered abandoned.
     * Abandoned state should probably be more carefully tracked via different
     * chain notifications or by checking mempool presence when necessary.
     *
     * Should be called with rescanning_old_block set to true, if the transaction is
     * not discovered in real time, but during a rescan of old blocks.
     */
    bool AddToWalletIfInvolvingMe(const CTransactionRef& tx, const SyncTxState& state, bool fUpdate, bool rescanning_old_block) EXCLUSIVE_LOCKS_REQUIRED(cs_wallet);

    /** Mark a transaction (and its in-wallet descendants) as conflicting with a particular block. */
    void MarkConflicted(const uint256& hashBlock, int conflicting_height, const uint256& hashTx);

    /** Mark a transaction's inputs dirty, thus forcing the outputs to be recomputed */
    void MarkInputsDirty(const CTransactionRef& tx) EXCLUSIVE_LOCKS_REQUIRED(cs_wallet);

    void SyncMetaData(std::pair<TxSpends::iterator, TxSpends::iterator>) EXCLUSIVE_LOCKS_REQUIRED(cs_wallet);

    void SyncTransaction(const CTransactionRef& tx, const SyncTxState& state, bool update_tx = true, bool rescanning_old_block = false) EXCLUSIVE_LOCKS_REQUIRED(cs_wallet);

    /** WalletFlags set on this wallet. */
    std::atomic<uint64_t> m_wallet_flags{0};

    bool SetAddressBookWithDB(WalletBatch& batch, const CTxDestination& address, const std::string& strName, const std::optional<AddressPurpose>& strPurpose);

    //! Unsets a wallet flag and saves it to disk
    void UnsetWalletFlagWithDB(WalletBatch& batch, uint64_t flag);

    //! Unset the blank wallet flag and saves it to disk
    void UnsetBlankWalletFlag(WalletBatch& batch) override;

    /** Interface for accessing chain state. */
    interfaces::Chain* m_chain;

    /** Wallet name: relative directory name or "" for default wallet. */
    std::string m_name;

    /** Internal database handle. */
    std::unique_ptr<WalletDatabase> m_database;

    /**
     * The following is used to keep track of how far behind the wallet is
     * from the chain sync, and to allow clients to block on us being caught up.
     *
     * Processed hash is a pointer on node's tip and doesn't imply that the wallet
     * has scanned sequentially all blocks up to this one.
     */
    uint256 m_last_block_processed GUARDED_BY(cs_wallet);

    /** Height of last block processed is used by wallet to know depth of transactions
     * without relying on Chain interface beyond asynchronous updates. For safety, we
     * initialize it to -1. Height is a pointer on node's tip and doesn't imply
     * that the wallet has scanned sequentially all blocks up to this one.
     */
    int m_last_block_processed_height GUARDED_BY(cs_wallet) = -1;

    std::map<OutputType, ScriptPubKeyMan*> m_external_spk_managers;
    std::map<OutputType, ScriptPubKeyMan*> m_internal_spk_managers;

    // Indexed by a unique identifier produced by each ScriptPubKeyMan using
    // ScriptPubKeyMan::GetID. In many cases it will be the hash of an internal structure
    std::map<uint256, std::unique_ptr<ScriptPubKeyMan>> m_spk_managers;

    /**
     * Catch wallet up to current chain, scanning new blocks, updating the best
     * block locator and m_last_block_processed, and registering for
     * notifications about new blocks and transactions.
     */
    static bool AttachChain(const std::shared_ptr<CWallet>& wallet, interfaces::Chain& chain, const bool rescan_required, bilingual_str& error, std::vector<bilingual_str>& warnings);

    static NodeClock::time_point GetDefaultNextResend();

public:
    /**
     * Main wallet lock.
     * This lock protects all the fields added by CWallet.
     */
    mutable RecursiveMutex cs_wallet;

    WalletDatabase& GetDatabase() const override
    {
        assert(static_cast<bool>(m_database));
        return *m_database;
    }

    /** Get a name for this wallet for logging/debugging purposes.
     */
    const std::string& GetName() const { return m_name; }

    typedef std::map<unsigned int, CMasterKey> MasterKeyMap;
    MasterKeyMap mapMasterKeys;
    unsigned int nMasterKeyMaxID = 0;

    /** Construct wallet with specified name and database implementation. */
    CWallet(interfaces::Chain* chain, const std::string& name, std::unique_ptr<WalletDatabase> database)
        : m_chain(chain),
          m_name(name),
          m_database(std::move(database))
    {
    }

    ~CWallet()
    {
        // Should not have slots connected at this point.
        assert(NotifyUnload.empty());
    }

    bool HasPrivateKeys() const;
    bool IsCrypted() const;
    bool IsLocked() const override;
    bool Lock();

    /** Interface to assert chain access */
    bool HaveChain() const { return m_chain ? true : false; }

    /** Map from txid to CWalletTx for all transactions this wallet is
     * interested in, including received and sent transactions. */
    std::unordered_map<uint256, CWalletTx, SaltedTxidHasher> mapWallet GUARDED_BY(cs_wallet);

    typedef std::multimap<int64_t, CWalletTx*> TxItems;
    TxItems wtxOrdered;

    int64_t nOrderPosNext GUARDED_BY(cs_wallet) = 0;

    std::map<CTxDestination, CAddressBookData> m_address_book GUARDED_BY(cs_wallet);
    const CAddressBookData* FindAddressBookEntry(const CTxDestination&, bool allow_change = false) const EXCLUSIVE_LOCKS_REQUIRED(cs_wallet);

    /** Set of Coins owned by this wallet that we won't try to spend from. A
     * Coin may be locked if it has already been used to fund a transaction
     * that hasn't confirmed yet. We wouldn't consider the Coin spent already,
     * but also shouldn't try to use it again. */
    std::set<COutPoint> setLockedCoins GUARDED_BY(cs_wallet);

    /** Registered interfaces::Chain::Notifications handler. */
    std::unique_ptr<interfaces::Handler> m_chain_notifications_handler;

    /** Interface for accessing chain state. */
    interfaces::Chain& chain() const { assert(m_chain); return *m_chain; }

    const CWalletTx* GetWalletTx(const uint256& hash) const EXCLUSIVE_LOCKS_REQUIRED(cs_wallet);

    std::set<uint256> GetTxConflicts(const CWalletTx& wtx) const EXCLUSIVE_LOCKS_REQUIRED(cs_wallet);

    /**
     * Return depth of transaction in blockchain:
     * <0  : conflicts with a transaction this deep in the blockchain
     *  0  : in memory pool, waiting to be included in a block
     * >=1 : this many blocks deep in the main chain
     */
    int GetTxDepthInMainChain(const CWalletTx& wtx) const EXCLUSIVE_LOCKS_REQUIRED(cs_wallet);
    bool IsTxInMainChain(const CWalletTx& wtx) const EXCLUSIVE_LOCKS_REQUIRED(cs_wallet)
    {
        AssertLockHeld(cs_wallet);
        return GetTxDepthInMainChain(wtx) > 0;
    }

    /**
     * @return number of blocks to maturity for this transaction:
     *  0 : is not a coinbase transaction, or is a mature coinbase transaction
     * >0 : is a coinbase transaction which matures in this many blocks
     */
<<<<<<< HEAD
    int GetTxBlocksToMaturity(const CWalletTx& wtx) const;
    bool IsTxImmature(const CWalletTx& wtx) const;
    bool IsTxImmatureCoinBase(const CWalletTx& wtx) const;
    bool IsTxImmatureCoinStake(const CWalletTx& wtx) const;
=======
    int GetTxBlocksToMaturity(const CWalletTx& wtx) const EXCLUSIVE_LOCKS_REQUIRED(cs_wallet);
    bool IsTxImmatureCoinBase(const CWalletTx& wtx) const EXCLUSIVE_LOCKS_REQUIRED(cs_wallet);
>>>>>>> 88259837

    //! check whether we support the named feature
    bool CanSupportFeature(enum WalletFeature wf) const override EXCLUSIVE_LOCKS_REQUIRED(cs_wallet) { AssertLockHeld(cs_wallet); return IsFeatureSupported(nWalletVersion, wf); }

    bool IsSpent(const COutPoint& outpoint) const EXCLUSIVE_LOCKS_REQUIRED(cs_wallet);

    // Whether this or any known scriptPubKey with the same single key has been spent.
    bool IsSpentKey(const CScript& scriptPubKey) const EXCLUSIVE_LOCKS_REQUIRED(cs_wallet);
    void SetSpentKeyState(WalletBatch& batch, const uint256& hash, unsigned int n, bool used, std::set<CTxDestination>& tx_destinations) EXCLUSIVE_LOCKS_REQUIRED(cs_wallet);

    /** Display address on an external signer. Returns false if external signer support is not compiled */
    bool DisplayAddress(const CTxDestination& dest) EXCLUSIVE_LOCKS_REQUIRED(cs_wallet);

    bool IsLockedCoin(const COutPoint& output) const EXCLUSIVE_LOCKS_REQUIRED(cs_wallet);
    bool LockCoin(const COutPoint& output, WalletBatch* batch = nullptr) EXCLUSIVE_LOCKS_REQUIRED(cs_wallet);
    bool UnlockCoin(const COutPoint& output, WalletBatch* batch = nullptr) EXCLUSIVE_LOCKS_REQUIRED(cs_wallet);
    bool UnlockAllCoins() EXCLUSIVE_LOCKS_REQUIRED(cs_wallet);
    void ListLockedCoins(std::vector<COutPoint>& vOutpts) const EXCLUSIVE_LOCKS_REQUIRED(cs_wallet);

    /*
     * Rescan abort properties
     */
    void AbortRescan() { fAbortRescan = true; }
    bool IsAbortingRescan() const { return fAbortRescan; }
    bool IsScanning() const { return fScanningWallet; }
    bool IsScanningWithPassphrase() const { return m_scanning_with_passphrase; }
    int64_t ScanningDuration() const { return fScanningWallet ? GetTimeMillis() - m_scanning_start : 0; }
    double ScanningProgress() const { return fScanningWallet ? (double) m_scanning_progress : 0; }

    //! Upgrade stored CKeyMetadata objects to store key origin info as KeyOriginInfo
    void UpgradeKeyMetadata() EXCLUSIVE_LOCKS_REQUIRED(cs_wallet);

    //! Upgrade DescriptorCaches
    void UpgradeDescriptorCache() EXCLUSIVE_LOCKS_REQUIRED(cs_wallet);

    bool LoadMinVersion(int nVersion) EXCLUSIVE_LOCKS_REQUIRED(cs_wallet) { AssertLockHeld(cs_wallet); nWalletVersion = nVersion; return true; }

    //! Adds a destination data tuple to the store, without saving it to disk
    void LoadDestData(const CTxDestination& dest, const std::string& key, const std::string& value) EXCLUSIVE_LOCKS_REQUIRED(cs_wallet);

    //! Holds a timestamp at which point the wallet is scheduled (externally) to be relocked. Caller must arrange for actual relocking to occur via Lock().
    int64_t nRelockTime GUARDED_BY(cs_wallet){0};

    // Used to prevent concurrent calls to walletpassphrase RPC.
    Mutex m_unlock_mutex;
    // Used to prevent deleting the passphrase from memory when it is still in use.
    RecursiveMutex m_relock_mutex;

    bool Unlock(const SecureString& strWalletPassphrase, bool accept_no_keys = false);
    bool ChangeWalletPassphrase(const SecureString& strOldWalletPassphrase, const SecureString& strNewWalletPassphrase);
    bool EncryptWallet(const SecureString& strWalletPassphrase);

    void GetKeyBirthTimes(std::map<CKeyID, int64_t> &mapKeyBirth) const EXCLUSIVE_LOCKS_REQUIRED(cs_wallet);
    unsigned int ComputeTimeSmart(const CWalletTx& wtx, bool rescanning_old_block) const;

    /**
     * Increment the next transaction order id
     * @return next transaction order id
     */
    int64_t IncOrderPosNext(WalletBatch *batch = nullptr) EXCLUSIVE_LOCKS_REQUIRED(cs_wallet);
    DBErrors ReorderTransactions();

    void MarkDirty();

    //! Callback for updating transaction metadata in mapWallet.
    //!
    //! @param wtx - reference to mapWallet transaction to update
    //! @param new_tx - true if wtx is newly inserted, false if it previously existed
    //!
    //! @return true if wtx is changed and needs to be saved to disk, otherwise false
    using UpdateWalletTxFn = std::function<bool(CWalletTx& wtx, bool new_tx)>;

    /**
     * Add the transaction to the wallet, wrapping it up inside a CWalletTx
     * @return the recently added wtx pointer or nullptr if there was a db write error.
     */
    CWalletTx* AddToWallet(CTransactionRef tx, const TxState& state, const UpdateWalletTxFn& update_wtx=nullptr, bool fFlushOnClose=true, bool rescanning_old_block = false);
    bool LoadToWallet(const uint256& hash, const UpdateWalletTxFn& fill_wtx) EXCLUSIVE_LOCKS_REQUIRED(cs_wallet);
    void transactionAddedToMempool(const CTransactionRef& tx) override;
    void blockConnected(const interfaces::BlockInfo& block) override;
    void blockDisconnected(const interfaces::BlockInfo& block) override;
    void updatedBlockTip() override;
    int64_t RescanFromTime(int64_t startTime, const WalletRescanReserver& reserver, bool update);

    struct ScanResult {
        enum { SUCCESS, FAILURE, USER_ABORT } status = SUCCESS;

        //! Hash and height of most recent block that was successfully scanned.
        //! Unset if no blocks were scanned due to read errors or the chain
        //! being empty.
        uint256 last_scanned_block;
        std::optional<int> last_scanned_height;

        //! Height of the most recent block that could not be scanned due to
        //! read errors or pruning. Will be set if status is FAILURE, unset if
        //! status is SUCCESS, and may or may not be set if status is
        //! USER_ABORT.
        uint256 last_failed_block;
    };
    ScanResult ScanForWalletTransactions(const uint256& start_block, int start_height, std::optional<int> max_height, const WalletRescanReserver& reserver, bool fUpdate, const bool save_progress);
    void transactionRemovedFromMempool(const CTransactionRef& tx, MemPoolRemovalReason reason) override;
    /** Set the next time this wallet should resend transactions to 12-36 hours from now, ~1 day on average. */
    void SetNextResend() { m_next_resend = GetDefaultNextResend(); }
    /** Return true if all conditions for periodically resending transactions are met. */
    bool ShouldResend() const;
    void ResubmitWalletTransactions(bool relay, bool force);

    OutputType TransactionChangeType(const std::optional<OutputType>& change_type, const std::vector<CRecipient>& vecSend) const;

    /** Fetch the inputs and sign with SIGHASH_ALL. */
    bool SignTransaction(CMutableTransaction& tx) const EXCLUSIVE_LOCKS_REQUIRED(cs_wallet);
    /** Sign the tx given the input coins and sighash. */
    bool SignTransaction(CMutableTransaction& tx, const std::map<COutPoint, Coin>& coins, int sighash, std::map<int, bilingual_str>& input_errors) const;
    SigningResult SignMessage(const std::string& message, const PKHash& pkhash, std::string& str_sig) const;

    /**
     * Fills out a PSBT with information from the wallet. Fills in UTXOs if we have
     * them. Tries to sign if sign=true. Sets `complete` if the PSBT is now complete
     * (i.e. has all required signatures or signature-parts, and is ready to
     * finalize.) Sets `error` and returns false if something goes wrong.
     *
     * @param[in]  psbtx PartiallySignedTransaction to fill in
     * @param[out] complete indicates whether the PSBT is now complete
     * @param[in]  sighash_type the sighash type to use when signing (if PSBT does not specify)
     * @param[in]  sign whether to sign or not
     * @param[in]  bip32derivs whether to fill in bip32 derivation information if available
     * @param[out] n_signed the number of inputs signed by this wallet
     * @param[in] finalize whether to create the final scriptSig or scriptWitness if possible
     * return error
     */
    TransactionError FillPSBT(PartiallySignedTransaction& psbtx,
                  bool& complete,
                  int sighash_type = SIGHASH_DEFAULT,
                  bool sign = true,
                  bool bip32derivs = true,
                  size_t* n_signed = nullptr,
                  bool finalize = true) const;

    /**
     * Submit the transaction to the node's mempool and then relay to peers.
     * Should be called after CreateTransaction unless you want to abort
     * broadcasting the transaction.
     *
     * @param[in] tx The transaction to be broadcast.
     * @param[in] mapValue key-values to be set on the transaction.
     * @param[in] orderForm BIP 70 / BIP 21 order form details to be set on the transaction.
     */
    void CommitTransaction(CTransactionRef tx, mapValue_t mapValue, std::vector<std::pair<std::string, std::string>> orderForm);

    /** Pass this transaction to node for mempool insertion and relay to peers if flag set to true */
    bool SubmitTxMemoryPoolAndRelay(CWalletTx& wtx, std::string& err_string, bool relay) const
        EXCLUSIVE_LOCKS_REQUIRED(cs_wallet);

    bool DummySignTx(CMutableTransaction &txNew, const std::vector<CTxOut> &txouts, const CCoinControl* coin_control = nullptr) const;

    bool ImportScripts(const std::set<CScript> scripts, int64_t timestamp) EXCLUSIVE_LOCKS_REQUIRED(cs_wallet);
    bool ImportPrivKeys(const std::map<CKeyID, CKey>& privkey_map, const int64_t timestamp) EXCLUSIVE_LOCKS_REQUIRED(cs_wallet);
    bool ImportPubKeys(const std::vector<CKeyID>& ordered_pubkeys, const std::map<CKeyID, CPubKey>& pubkey_map, const std::map<CKeyID, std::pair<CPubKey, KeyOriginInfo>>& key_origins, const bool add_keypool, const bool internal, const int64_t timestamp) EXCLUSIVE_LOCKS_REQUIRED(cs_wallet);
    bool ImportScriptPubKeys(const std::string& label, const std::set<CScript>& script_pub_keys, const bool have_solving_data, const bool apply_label, const int64_t timestamp) EXCLUSIVE_LOCKS_REQUIRED(cs_wallet);

    CFeeRate m_pay_tx_fee{DEFAULT_PAY_TX_FEE};
    bool m_spend_zero_conf_change{DEFAULT_SPEND_ZEROCONF_CHANGE};
    CFeeRate m_discard_rate{DEFAULT_DISCARD_FEE};

    /** When the actual feerate is less than the consolidate feerate, we will tend to make transactions which
     * consolidate inputs. When the actual feerate is greater than the consolidate feerate, we will tend to make
     * transactions which have the lowest fees.
     */
    CFeeRate m_consolidate_feerate{DEFAULT_CONSOLIDATE_FEERATE};

    /** The maximum fee amount we're willing to pay to prioritize partial spend avoidance. */
    CAmount m_max_aps_fee{DEFAULT_MAX_AVOIDPARTIALSPEND_FEE}; //!< note: this is absolute fee, not fee rate
    OutputType m_default_address_type{DEFAULT_ADDRESS_TYPE};
    /**
     * Default output type for change outputs. When unset, automatically choose type
     * based on address type setting and the types other of non-change outputs
     * (see -changetype option documentation and implementation in
     * CWallet::TransactionChangeType for details).
     */
    std::optional<OutputType> m_default_change_type{};
    /** Absolute maximum transaction fee (in satoshis) used by default for the wallet */
    CAmount m_default_max_tx_fee{DEFAULT_TRANSACTION_MAXFEE};
    // optional setting to unlock wallet for staking only
    // serves to disable the trivial sendmoney when OS account compromised
    // provides no real security
    std::atomic<bool> m_wallet_unlock_staking_only{false};
    CAmount m_reserve_balance{DEFAULT_RESERVE_BALANCE};
    unsigned int m_donation_percentage{DEFAULT_DONATION_PERCENTAGE};

    /** Number of pre-generated keys/scripts by each spkm (part of the look-ahead process, used to detect payments) */
    int64_t m_keypool_size{DEFAULT_KEYPOOL_SIZE};

    /** Notify external script when a wallet transaction comes in or is updated (handled by -walletnotify) */
    std::string m_notify_tx_changed_script;

    size_t KeypoolCountExternalKeys() const EXCLUSIVE_LOCKS_REQUIRED(cs_wallet);
    bool TopUpKeyPool(unsigned int kpSize = 0);

    std::optional<int64_t> GetOldestKeyPoolTime() const;

    // Filter struct for 'ListAddrBookAddresses'
    struct AddrBookFilter {
        // Fetch addresses with the provided label
        std::optional<std::string> m_op_label{std::nullopt};
        // Don't include change addresses by default
        bool ignore_change{true};
    };

    /**
     * Filter and retrieve destinations stored in the addressbook
     */
    std::vector<CTxDestination> ListAddrBookAddresses(const std::optional<AddrBookFilter>& filter) const EXCLUSIVE_LOCKS_REQUIRED(cs_wallet);

    /**
     * Retrieve all the known labels in the address book
     */
    std::set<std::string> ListAddrBookLabels(const std::optional<AddressPurpose> purpose) const EXCLUSIVE_LOCKS_REQUIRED(cs_wallet);

    /**
     * Walk-through the address book entries.
     * Stops when the provided 'ListAddrBookFunc' returns false.
     */
    using ListAddrBookFunc = std::function<void(const CTxDestination& dest, const std::string& label, bool is_change, const std::optional<AddressPurpose> purpose)>;
    void ForEachAddrBookEntry(const ListAddrBookFunc& func) const EXCLUSIVE_LOCKS_REQUIRED(cs_wallet);

    /**
     * Marks all outputs in each one of the destinations dirty, so their cache is
     * reset and does not return outdated information.
     */
    void MarkDestinationsDirty(const std::set<CTxDestination>& destinations) EXCLUSIVE_LOCKS_REQUIRED(cs_wallet);

    util::Result<CTxDestination> GetNewDestination(const OutputType type, const std::string label);
    util::Result<CTxDestination> GetNewChangeDestination(const OutputType type);

    isminetype IsMine(const CTxDestination& dest) const EXCLUSIVE_LOCKS_REQUIRED(cs_wallet);
    isminetype IsMine(const CScript& script) const EXCLUSIVE_LOCKS_REQUIRED(cs_wallet);
    /**
     * Returns amount of debit if the input matches the
     * filter, otherwise returns 0
     */
    CAmount GetDebit(const CTxIn& txin, const isminefilter& filter) const;
    isminetype IsMine(const CTxOut& txout) const EXCLUSIVE_LOCKS_REQUIRED(cs_wallet);
    bool IsMine(const CTransaction& tx) const EXCLUSIVE_LOCKS_REQUIRED(cs_wallet);
    isminetype IsMine(const COutPoint& outpoint) const EXCLUSIVE_LOCKS_REQUIRED(cs_wallet);
    /** should probably be renamed to IsRelevantToMe */
    bool IsFromMe(const CTransaction& tx) const;
    CAmount GetDebit(const CTransaction& tx, const isminefilter& filter) const;
    void chainStateFlushed(const CBlockLocator& loc) override;

    DBErrors LoadWallet();
    DBErrors ZapSelectTx(std::vector<uint256>& vHashIn, std::vector<uint256>& vHashOut) EXCLUSIVE_LOCKS_REQUIRED(cs_wallet);

    bool SetAddressBook(const CTxDestination& address, const std::string& strName, const std::optional<AddressPurpose>& purpose);

    bool DelAddressBook(const CTxDestination& address);

    bool IsAddressUsed(const CTxDestination& dest) const EXCLUSIVE_LOCKS_REQUIRED(cs_wallet);
    bool SetAddressUsed(WalletBatch& batch, const CTxDestination& dest, bool used) EXCLUSIVE_LOCKS_REQUIRED(cs_wallet);

    std::vector<std::string> GetAddressReceiveRequests() const EXCLUSIVE_LOCKS_REQUIRED(cs_wallet);
    bool SetAddressReceiveRequest(WalletBatch& batch, const CTxDestination& dest, const std::string& id, const std::string& value) EXCLUSIVE_LOCKS_REQUIRED(cs_wallet);

    unsigned int GetKeyPoolSize() const EXCLUSIVE_LOCKS_REQUIRED(cs_wallet);

    //! signify that a particular wallet feature is now used.
    void SetMinVersion(enum WalletFeature, WalletBatch* batch_in = nullptr) override;

    //! get the current wallet format (the oldest client version guaranteed to understand this wallet)
    int GetVersion() const { LOCK(cs_wallet); return nWalletVersion; }

    // TEMP: Blackcoin ToDo: enable/disable!
    /*
    //! disable transaction for coinstake
    void DisableTransaction(const CTransaction &tx);
    */

    //! Get wallet transactions that conflict with given transaction (spend same outputs)
    std::set<uint256> GetConflicts(const uint256& txid) const EXCLUSIVE_LOCKS_REQUIRED(cs_wallet);

    //! Check if a given transaction has any of its outputs spent by another transaction in the wallet
    bool HasWalletSpend(const CTransactionRef& tx) const EXCLUSIVE_LOCKS_REQUIRED(cs_wallet);

    //! Flush wallet (bitdb flush)
    void Flush();

    //! Close wallet database
    void Close();

    /** Wallet is about to be unloaded */
    boost::signals2::signal<void ()> NotifyUnload;

    /**
     * Address book entry changed.
     * @note called without lock cs_wallet held.
     */
    boost::signals2::signal<void(const CTxDestination& address,
                                 const std::string& label, bool isMine,
                                 AddressPurpose purpose, ChangeType status)>
        NotifyAddressBookChanged;

    /**
     * Wallet transaction added, removed or updated.
     * @note called with lock cs_wallet held.
     */
    boost::signals2::signal<void(const uint256& hashTx, ChangeType status)> NotifyTransactionChanged;

    /** Show progress e.g. for rescan */
    boost::signals2::signal<void (const std::string &title, int nProgress)> ShowProgress;

    /** Watch-only address added */
    boost::signals2::signal<void (bool fHaveWatchOnly)> NotifyWatchonlyChanged;

    /** Keypool has new keys */
    boost::signals2::signal<void ()> NotifyCanGetAddressesChanged;

    /**
     * Wallet status (encrypted, locked) changed.
     * Note: Called without locks held.
     */
    boost::signals2::signal<void (CWallet* wallet)> NotifyStatusChanged;

    /** Inquire whether this wallet broadcasts transactions. */
    bool GetBroadcastTransactions() const { return fBroadcastTransactions; }
    /** Set whether this wallet broadcasts transactions. */
    void SetBroadcastTransactions(bool broadcast) { fBroadcastTransactions = broadcast; }

    /** Return whether transaction can be abandoned */
    bool TransactionCanBeAbandoned(const uint256& hashTx) const;

    /* Mark a transaction (and it in-wallet descendants) as abandoned so its inputs may be respent. */
    bool AbandonTransaction(const uint256& hashTx);

<<<<<<< HEAD
    /* Staking */
    bool CreateCoinStake(ChainstateManager& chainman, const CWallet* pwallet, unsigned int nBits, int64_t nSearchInterval, CMutableTransaction& tx, CAmount& nFees);
    bool SelectCoinsForStaking(CAmount& nTargetValue, std::set<CInputCoin>& setCoinsRet, CAmount& nValueRet) const;
    void AvailableCoinsForStaking(std::vector<COutput>& vCoins) const;
    uint64_t GetStakeWeight() const;
=======
    /** Mark a transaction as replaced by another transaction. */
    bool MarkReplaced(const uint256& originalHash, const uint256& newHash);
>>>>>>> 88259837

    /* Initializes the wallet, returns a new CWallet instance or a null pointer in case of an error */
    static std::shared_ptr<CWallet> Create(WalletContext& context, const std::string& name, std::unique_ptr<WalletDatabase> database, uint64_t wallet_creation_flags, bilingual_str& error, std::vector<bilingual_str>& warnings);

    /**
     * Wallet post-init setup
     * Gives the wallet a chance to register repetitive tasks and complete post-init tasks
     */
    void postInitProcess();

    bool BackupWallet(const std::string& strDest) const;

    /* Returns true if HD is enabled */
    bool IsHDEnabled() const;

    /* Returns true if the wallet can give out new addresses. This means it has keys in the keypool or can generate new keys */
    bool CanGetAddresses(bool internal = false) const;

    /* Function that will remove potentially abandoned coinstakes, returning the input to the wallet. */
    void AbandonOrphanedCoinstakes();

    /**
     * Blocks until the wallet state is up-to-date to /at least/ the current
     * chain at the time this function is entered
     * Obviously holding cs_main/cs_wallet when going into this call may cause
     * deadlock
     */
    void BlockUntilSyncedToCurrentChain() const LOCKS_EXCLUDED(::cs_main) EXCLUSIVE_LOCKS_REQUIRED(!cs_wallet);

    /** set a single wallet flag */
    void SetWalletFlag(uint64_t flags);

    /** Unsets a single wallet flag */
    void UnsetWalletFlag(uint64_t flag);

    /** check if a certain wallet flag is set */
    bool IsWalletFlagSet(uint64_t flag) const override;

    /** overwrite all flags by the given uint64_t
       flags must be uninitialised (or 0)
       only known flags may be present */
    void InitWalletFlags(uint64_t flags);
    /** Loads the flags into the wallet. (used by LoadWallet) */
    bool LoadWalletFlags(uint64_t flags);

    /** Determine if we are a legacy wallet */
    bool IsLegacy() const;

    /** Returns a bracketed wallet name for displaying in logs, will return [default wallet] if the wallet has no name */
    std::string GetDisplayName() const override
    {
        std::string wallet_name = GetName().length() == 0 ? "default wallet" : GetName();
        return strprintf("[%s]", wallet_name);
    };

    /** Prepends the wallet name in logging output to ease debugging in multi-wallet use cases */
    template<typename... Params>
    void WalletLogPrintf(std::string fmt, Params... parameters) const {
        LogPrintf(("%s " + fmt).c_str(), GetDisplayName(), parameters...);
    };

    /** Upgrade the wallet */
    bool UpgradeWallet(int version, bilingual_str& error);

    //! Returns all unique ScriptPubKeyMans in m_internal_spk_managers and m_external_spk_managers
    std::set<ScriptPubKeyMan*> GetActiveScriptPubKeyMans() const;

    //! Returns all unique ScriptPubKeyMans
    std::set<ScriptPubKeyMan*> GetAllScriptPubKeyMans() const;

    //! Get the ScriptPubKeyMan for the given OutputType and internal/external chain.
    ScriptPubKeyMan* GetScriptPubKeyMan(const OutputType& type, bool internal) const;

    //! Get all the ScriptPubKeyMans for a script
    std::set<ScriptPubKeyMan*> GetScriptPubKeyMans(const CScript& script) const;
    //! Get the ScriptPubKeyMan by id
    ScriptPubKeyMan* GetScriptPubKeyMan(const uint256& id) const;

    //! Get the SigningProvider for a script
    std::unique_ptr<SigningProvider> GetSolvingProvider(const CScript& script) const;
    std::unique_ptr<SigningProvider> GetSolvingProvider(const CScript& script, SignatureData& sigdata) const;

    //! Get the wallet descriptors for a script.
    std::vector<WalletDescriptor> GetWalletDescriptors(const CScript& script) const;

    //! Get the LegacyScriptPubKeyMan which is used for all types, internal, and external.
    LegacyScriptPubKeyMan* GetLegacyScriptPubKeyMan() const;
    LegacyScriptPubKeyMan* GetOrCreateLegacyScriptPubKeyMan();

    //! Make a LegacyScriptPubKeyMan and set it for all types, internal, and external.
    void SetupLegacyScriptPubKeyMan();

    const CKeyingMaterial& GetEncryptionKey() const override;
    bool HasEncryptionKeys() const override;

    /** Get last block processed height */
    int GetLastBlockHeight() const EXCLUSIVE_LOCKS_REQUIRED(cs_wallet)
    {
        AssertLockHeld(cs_wallet);
        assert(m_last_block_processed_height >= 0);
        return m_last_block_processed_height;
    };
    uint256 GetLastBlockHash() const EXCLUSIVE_LOCKS_REQUIRED(cs_wallet)
    {
        AssertLockHeld(cs_wallet);
        assert(m_last_block_processed_height >= 0);
        return m_last_block_processed;
    }
    /** Set last block processed height, currently only use in unit test */
    void SetLastBlockProcessed(int block_height, uint256 block_hash) EXCLUSIVE_LOCKS_REQUIRED(cs_wallet)
    {
        AssertLockHeld(cs_wallet);
        m_last_block_processed_height = block_height;
        m_last_block_processed = block_hash;
    };

    //! Connect the signals from ScriptPubKeyMans to the signals in CWallet
    void ConnectScriptPubKeyManNotifiers();

    //! Instantiate a descriptor ScriptPubKeyMan from the WalletDescriptor and load it
    void LoadDescriptorScriptPubKeyMan(uint256 id, WalletDescriptor& desc);

    //! Adds the active ScriptPubKeyMan for the specified type and internal. Writes it to the wallet file
    //! @param[in] id The unique id for the ScriptPubKeyMan
    //! @param[in] type The OutputType this ScriptPubKeyMan provides addresses for
    //! @param[in] internal Whether this ScriptPubKeyMan provides change addresses
    void AddActiveScriptPubKeyMan(uint256 id, OutputType type, bool internal);

    //! Loads an active ScriptPubKeyMan for the specified type and internal. (used by LoadWallet)
    //! @param[in] id The unique id for the ScriptPubKeyMan
    //! @param[in] type The OutputType this ScriptPubKeyMan provides addresses for
    //! @param[in] internal Whether this ScriptPubKeyMan provides change addresses
    void LoadActiveScriptPubKeyMan(uint256 id, OutputType type, bool internal);

    //! Remove specified ScriptPubKeyMan from set of active SPK managers. Writes the change to the wallet file.
    //! @param[in] id The unique id for the ScriptPubKeyMan
    //! @param[in] type The OutputType this ScriptPubKeyMan provides addresses for
    //! @param[in] internal Whether this ScriptPubKeyMan provides change addresses
    void DeactivateScriptPubKeyMan(uint256 id, OutputType type, bool internal);

    //! Create new DescriptorScriptPubKeyMans and add them to the wallet
    void SetupDescriptorScriptPubKeyMans(const CExtKey& master_key) EXCLUSIVE_LOCKS_REQUIRED(cs_wallet);
    void SetupDescriptorScriptPubKeyMans() EXCLUSIVE_LOCKS_REQUIRED(cs_wallet);

    //! Return the DescriptorScriptPubKeyMan for a WalletDescriptor if it is already in the wallet
    DescriptorScriptPubKeyMan* GetDescriptorScriptPubKeyMan(const WalletDescriptor& desc) const;

    //! Returns whether the provided ScriptPubKeyMan is internal
    //! @param[in] spk_man The ScriptPubKeyMan to test
    //! @return contains value only for active DescriptorScriptPubKeyMan, otherwise undefined
    std::optional<bool> IsInternalScriptPubKeyMan(ScriptPubKeyMan* spk_man) const;

    //! Add a descriptor to the wallet, return a ScriptPubKeyMan & associated output type
    ScriptPubKeyMan* AddWalletDescriptor(WalletDescriptor& desc, const FlatSigningProvider& signing_provider, const std::string& label, bool internal) EXCLUSIVE_LOCKS_REQUIRED(cs_wallet);

<<<<<<< HEAD
    // TEMP: Blackcoin ToDo: enable/disable!
    /*
    //! Clean coinstake transactions
    void CleanCoinStake();
    */
=======
    /** Move all records from the BDB database to a new SQLite database for storage.
     * The original BDB file will be deleted and replaced with a new SQLite file.
     * A backup is not created.
     * May crash if something unexpected happens in the filesystem.
     */
    bool MigrateToSQLite(bilingual_str& error) EXCLUSIVE_LOCKS_REQUIRED(cs_wallet);

    //! Get all of the descriptors from a legacy wallet
    std::optional<MigrationData> GetDescriptorsForLegacy(bilingual_str& error) const EXCLUSIVE_LOCKS_REQUIRED(cs_wallet);

    //! Adds the ScriptPubKeyMans given in MigrationData to this wallet, removes LegacyScriptPubKeyMan,
    //! and where needed, moves tx and address book entries to watchonly_wallet or solvable_wallet
    bool ApplyMigrationData(MigrationData& data, bilingual_str& error) EXCLUSIVE_LOCKS_REQUIRED(cs_wallet);

    //! Whether the (external) signer performs R-value signature grinding
    bool CanGrindR() const;
>>>>>>> 88259837
};

/**
 * Called periodically by the schedule thread. Prompts individual wallets to resend
 * their transactions. Actual rebroadcast schedule is managed by the wallets themselves.
 */
void MaybeResendWalletTxs(WalletContext& context);

/** RAII object to check and reserve a wallet rescan */
class WalletRescanReserver
{
private:
    using Clock = std::chrono::steady_clock;
    using NowFn = std::function<Clock::time_point()>;
    CWallet& m_wallet;
    bool m_could_reserve{false};
    NowFn m_now;
public:
    explicit WalletRescanReserver(CWallet& w) : m_wallet(w) {}

    bool reserve(bool with_passphrase = false)
    {
        assert(!m_could_reserve);
        if (m_wallet.fScanningWallet.exchange(true)) {
            return false;
        }
        m_wallet.m_scanning_with_passphrase.exchange(with_passphrase);
        m_wallet.m_scanning_start = GetTimeMillis();
        m_wallet.m_scanning_progress = 0;
        m_could_reserve = true;
        return true;
    }

    bool isReserved() const
    {
        return (m_could_reserve && m_wallet.fScanningWallet);
    }

    Clock::time_point now() const { return m_now ? m_now() : Clock::now(); };

    void setNow(NowFn now) { m_now = std::move(now); }

    ~WalletRescanReserver()
    {
        if (m_could_reserve) {
            m_wallet.fScanningWallet = false;
            m_wallet.m_scanning_with_passphrase = false;
        }
    }
};

//! Add wallet name to persistent configuration so it will be loaded on startup.
bool AddWalletSetting(interfaces::Chain& chain, const std::string& wallet_name);

//! Remove wallet name from persistent configuration so it will not be loaded on startup.
bool RemoveWalletSetting(interfaces::Chain& chain, const std::string& wallet_name);

bool DummySignInput(const SigningProvider& provider, CTxIn &tx_in, const CTxOut &txout, bool can_grind_r, const CCoinControl* coin_control);

bool FillInputToWeight(CTxIn& txin, int64_t target_weight);

struct MigrationResult {
    std::string wallet_name;
    std::shared_ptr<CWallet> watchonly_wallet;
    std::shared_ptr<CWallet> solvables_wallet;
    fs::path backup_path;
};

//! Do all steps to migrate a legacy wallet to a descriptor wallet
util::Result<MigrationResult> MigrateLegacyToDescriptor(const std::string& wallet_name, const SecureString& passphrase, WalletContext& context);
} // namespace wallet

#endif // BITCOIN_WALLET_WALLET_H<|MERGE_RESOLUTION|>--- conflicted
+++ resolved
@@ -7,11 +7,7 @@
 #define BITCOIN_WALLET_WALLET_H
 
 #include <consensus/amount.h>
-<<<<<<< HEAD
 #include <consensus/tx_verify.h>
-#include <fs.h>
-=======
->>>>>>> 88259837
 #include <interfaces/chain.h>
 #include <interfaces/handler.h>
 #include <interfaces/wallet.h>
@@ -55,10 +51,6 @@
 using LoadWalletFn = std::function<void(std::unique_ptr<interfaces::Wallet> wallet)>;
 
 class CScript;
-<<<<<<< HEAD
-=======
-enum class FeeEstimateMode;
->>>>>>> 88259837
 struct bilingual_str;
 struct CStakeCache;
 
@@ -100,24 +92,11 @@
  */
 static const CAmount DEFAULT_MAX_AVOIDPARTIALSPEND_FEE = 0;
 //! discourage APS fee higher than this amount
-<<<<<<< HEAD
 constexpr CAmount HIGH_APS_FEE{COIN / 10};
-=======
-constexpr CAmount HIGH_APS_FEE{COIN / 10000};
-//! minimum recommended increment for replacement txs
-static const CAmount WALLET_INCREMENTAL_RELAY_FEE = 5000;
->>>>>>> 88259837
 //! Default for -spendzeroconfchange
 static const bool DEFAULT_SPEND_ZEROCONF_CHANGE = true;
 //! Default for -walletrejectlongchains
 static const bool DEFAULT_WALLET_REJECT_LONG_CHAINS{true};
-<<<<<<< HEAD
-=======
-//! -txconfirmtarget default
-static const unsigned int DEFAULT_TX_CONFIRM_TARGET = 6;
-//! -walletrbf default
-static const bool DEFAULT_WALLET_RBF = true;
->>>>>>> 88259837
 static const bool DEFAULT_WALLETBROADCAST = true;
 static const bool DEFAULT_DISABLE_WALLET = false;
 static const bool DEFAULT_WALLETCROSSCHAIN = false;
@@ -324,13 +303,9 @@
     typedef std::unordered_multimap<COutPoint, uint256, SaltedOutpointHasher> TxSpends;
     TxSpends mapTxSpends GUARDED_BY(cs_wallet);
     void AddToSpends(const COutPoint& outpoint, const uint256& wtxid, WalletBatch* batch = nullptr) EXCLUSIVE_LOCKS_REQUIRED(cs_wallet);
-<<<<<<< HEAD
+    void AddToSpends(const CWalletTx& wtx, WalletBatch* batch = nullptr) EXCLUSIVE_LOCKS_REQUIRED(cs_wallet);
     void RemoveFromSpends(const COutPoint& outpoint, const uint256& wtxid) EXCLUSIVE_LOCKS_REQUIRED(cs_wallet);
-    void AddToSpends(const uint256& wtxid, WalletBatch* batch = nullptr) EXCLUSIVE_LOCKS_REQUIRED(cs_wallet);
     void RemoveFromSpends(const uint256& wtxid) EXCLUSIVE_LOCKS_REQUIRED(cs_wallet);
-=======
-    void AddToSpends(const CWalletTx& wtx, WalletBatch* batch = nullptr) EXCLUSIVE_LOCKS_REQUIRED(cs_wallet);
->>>>>>> 88259837
 
     /**
      * Add a transaction to the wallet, or update it.  confirm.block_* should
@@ -501,15 +476,10 @@
      *  0 : is not a coinbase transaction, or is a mature coinbase transaction
      * >0 : is a coinbase transaction which matures in this many blocks
      */
-<<<<<<< HEAD
-    int GetTxBlocksToMaturity(const CWalletTx& wtx) const;
-    bool IsTxImmature(const CWalletTx& wtx) const;
-    bool IsTxImmatureCoinBase(const CWalletTx& wtx) const;
-    bool IsTxImmatureCoinStake(const CWalletTx& wtx) const;
-=======
     int GetTxBlocksToMaturity(const CWalletTx& wtx) const EXCLUSIVE_LOCKS_REQUIRED(cs_wallet);
+    bool IsTxImmature(const CWalletTx& wtx) const EXCLUSIVE_LOCKS_REQUIRED(cs_wallet);
     bool IsTxImmatureCoinBase(const CWalletTx& wtx) const EXCLUSIVE_LOCKS_REQUIRED(cs_wallet);
->>>>>>> 88259837
+    bool IsTxImmatureCoinStake(const CWalletTx& wtx) const EXCLUSIVE_LOCKS_REQUIRED(cs_wallet);
 
     //! check whether we support the named feature
     bool CanSupportFeature(enum WalletFeature wf) const override EXCLUSIVE_LOCKS_REQUIRED(cs_wallet) { AssertLockHeld(cs_wallet); return IsFeatureSupported(nWalletVersion, wf); }
@@ -842,16 +812,10 @@
     /* Mark a transaction (and it in-wallet descendants) as abandoned so its inputs may be respent. */
     bool AbandonTransaction(const uint256& hashTx);
 
-<<<<<<< HEAD
     /* Staking */
     bool CreateCoinStake(ChainstateManager& chainman, const CWallet* pwallet, unsigned int nBits, int64_t nSearchInterval, CMutableTransaction& tx, CAmount& nFees);
-    bool SelectCoinsForStaking(CAmount& nTargetValue, std::set<CInputCoin>& setCoinsRet, CAmount& nValueRet) const;
-    void AvailableCoinsForStaking(std::vector<COutput>& vCoins) const;
+    bool SelectCoinsForStaking(CAmount& nTargetValue, std::set<std::pair<const CWalletTx *, unsigned int> > &setCoinsRet, CAmount& nValueRet) const;
     uint64_t GetStakeWeight() const;
-=======
-    /** Mark a transaction as replaced by another transaction. */
-    bool MarkReplaced(const uint256& originalHash, const uint256& newHash);
->>>>>>> 88259837
 
     /* Initializes the wallet, returns a new CWallet instance or a null pointer in case of an error */
     static std::shared_ptr<CWallet> Create(WalletContext& context, const std::string& name, std::unique_ptr<WalletDatabase> database, uint64_t wallet_creation_flags, bilingual_str& error, std::vector<bilingual_str>& warnings);
@@ -1007,13 +971,12 @@
     //! Add a descriptor to the wallet, return a ScriptPubKeyMan & associated output type
     ScriptPubKeyMan* AddWalletDescriptor(WalletDescriptor& desc, const FlatSigningProvider& signing_provider, const std::string& label, bool internal) EXCLUSIVE_LOCKS_REQUIRED(cs_wallet);
 
-<<<<<<< HEAD
     // TEMP: Blackcoin ToDo: enable/disable!
     /*
     //! Clean coinstake transactions
     void CleanCoinStake();
     */
-=======
+
     /** Move all records from the BDB database to a new SQLite database for storage.
      * The original BDB file will be deleted and replaced with a new SQLite file.
      * A backup is not created.
@@ -1030,7 +993,6 @@
 
     //! Whether the (external) signer performs R-value signature grinding
     bool CanGrindR() const;
->>>>>>> 88259837
 };
 
 /**
