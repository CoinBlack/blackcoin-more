// Copyright (c) 2009-2010 Satoshi Nakamoto
// Copyright (c) 2009-2022 The Bitcoin Core developers
// Distributed under the MIT software license, see the accompanying
// file COPYING or http://www.opensource.org/licenses/mit-license.php.

#ifndef BITCOIN_WALLET_WALLET_H
#define BITCOIN_WALLET_WALLET_H

#include <addresstype.h>
#include <consensus/amount.h>
#include <consensus/tx_verify.h>
#include <interfaces/chain.h>
#include <interfaces/handler.h>
#include <kernel/cs_main.h>
#include <logging.h>
#include <outputtype.h>
#include <policy/feerate.h>
<<<<<<< HEAD
#include <pos.h>
#include <psbt.h>
=======
#include <primitives/transaction.h>
#include <script/interpreter.h>
#include <script/script.h>
#include <support/allocators/secure.h>
#include <sync.h>
>>>>>>> 44d8b13c
#include <tinyformat.h>
#include <uint256.h>
#include <util/fs.h>
#include <util/hasher.h>
#include <util/result.h>
#include <util/string.h>
#include <util/time.h>
#include <util/ui_change_type.h>
#include <wallet/crypter.h>
#include <wallet/db.h>
#include <wallet/scriptpubkeyman.h>
#include <wallet/transaction.h>
#include <wallet/types.h>
#include <wallet/walletutil.h>

#include <atomic>
#include <cassert>
#include <cstddef>
#include <cstdint>
#include <functional>
#include <limits>
#include <map>
#include <memory>
#include <optional>
#include <set>
#include <string>
#include <unordered_map>
#include <utility>
#include <vector>

#include <boost/signals2/signal.hpp>

class CKey;
class CKeyID;
class CPubKey;
class Coin;
class SigningProvider;
enum class MemPoolRemovalReason;
enum class SigningResult;
enum class TransactionError;
namespace interfaces {
class Wallet;
}
namespace wallet {
class CWallet;
class WalletBatch;
enum class DBErrors : int;
} // namespace wallet
struct CBlockLocator;
struct CExtKey;
struct FlatSigningProvider;
struct KeyOriginInfo;
struct PartiallySignedTransaction;
struct SignatureData;

using LoadWalletFn = std::function<void(std::unique_ptr<interfaces::Wallet> wallet)>;

<<<<<<< HEAD
class CScript;
=======
>>>>>>> 44d8b13c
struct bilingual_str;
struct CStakeCache;

namespace wallet {
struct WalletContext;

//! Explicitly unload and delete the wallet.
//! Blocks the current thread after signaling the unload intent so that all
//! wallet pointer owners release the wallet.
//! Note that, when blocking is not required, the wallet is implicitly unloaded
//! by the shared pointer deleter.
void UnloadWallet(std::shared_ptr<CWallet>&& wallet);

bool AddWallet(WalletContext& context, const std::shared_ptr<CWallet>& wallet);
bool RemoveWallet(WalletContext& context, const std::shared_ptr<CWallet>& wallet, std::optional<bool> load_on_start, std::vector<bilingual_str>& warnings);
bool RemoveWallet(WalletContext& context, const std::shared_ptr<CWallet>& wallet, std::optional<bool> load_on_start);
std::vector<std::shared_ptr<CWallet>> GetWallets(WalletContext& context);
std::shared_ptr<CWallet> GetDefaultWallet(WalletContext& context, size_t& count);
std::shared_ptr<CWallet> GetWallet(WalletContext& context, const std::string& name);
std::shared_ptr<CWallet> LoadWallet(WalletContext& context, const std::string& name, std::optional<bool> load_on_start, const DatabaseOptions& options, DatabaseStatus& status, bilingual_str& error, std::vector<bilingual_str>& warnings);
std::shared_ptr<CWallet> CreateWallet(WalletContext& context, const std::string& name, std::optional<bool> load_on_start, DatabaseOptions& options, DatabaseStatus& status, bilingual_str& error, std::vector<bilingual_str>& warnings);
std::shared_ptr<CWallet> RestoreWallet(WalletContext& context, const fs::path& backup_file, const std::string& wallet_name, std::optional<bool> load_on_start, DatabaseStatus& status, bilingual_str& error, std::vector<bilingual_str>& warnings);
std::unique_ptr<interfaces::Handler> HandleLoadWallet(WalletContext& context, LoadWalletFn load_wallet);
void NotifyWalletLoaded(WalletContext& context, const std::shared_ptr<CWallet>& wallet);
std::unique_ptr<WalletDatabase> MakeWalletDatabase(const std::string& name, const DatabaseOptions& options, DatabaseStatus& status, bilingual_str& error);

//! -paytxfee default
constexpr CAmount DEFAULT_PAY_TX_FEE = 0;
//! -discardfee default
static const CAmount DEFAULT_DISCARD_FEE = 10000;
//! -consolidatefeerate default
static const CAmount DEFAULT_CONSOLIDATE_FEERATE{10000}; // 10 sat/vbyte
/**
 * maximum fee increase allowed to do partial spend avoidance, even for nodes with this feature disabled by default
 *
 * A value of -1 disables this feature completely.
 * A value of 0 (current default) means to attempt to do partial spend avoidance, and use its results if the fees remain *unchanged*
 * A value > 0 means to do partial spend avoidance if the fee difference against a regular coin selection instance is in the range [0..value].
 */
static const CAmount DEFAULT_MAX_AVOIDPARTIALSPEND_FEE = 0;
//! discourage APS fee higher than this amount
constexpr CAmount HIGH_APS_FEE{COIN / 10};
//! Default for -spendzeroconfchange
static const bool DEFAULT_SPEND_ZEROCONF_CHANGE = true;
//! Default for -walletrejectlongchains
static const bool DEFAULT_WALLET_REJECT_LONG_CHAINS{true};
static const bool DEFAULT_WALLETBROADCAST = true;
static const bool DEFAULT_DISABLE_WALLET = false;
static const bool DEFAULT_WALLETCROSSCHAIN = false;
//! -maxtxfee default
constexpr CAmount DEFAULT_TRANSACTION_MAXFEE{1 * COIN};
//! Discourage users to set fees higher than this amount (in satoshis) per kB
constexpr CAmount HIGH_TX_FEE_PER_KB{COIN / 10};
//! -maxtxfee will warn if called with a higher fee than this amount (in satoshis)
constexpr CAmount HIGH_MAX_TX_FEE{100 * HIGH_TX_FEE_PER_KB};
//! Pre-calculated constants for input size estimation in *virtual size*
static constexpr size_t DUMMY_NESTED_P2WPKH_INPUT_SIZE = 91;

//! -reservebalance default
static const CAmount DEFAULT_RESERVE_BALANCE = 0;
//! -donatetodevfund default
static const unsigned int DEFAULT_DONATION_PERCENTAGE = 20;
static const unsigned int MIN_DONATION_PERCENTAGE = 0;
static const unsigned int MAX_DONATION_PERCENTAGE = 95;

class CCoinControl;

//! Default for -addresstype
constexpr OutputType DEFAULT_ADDRESS_TYPE{OutputType::LEGACY};

static constexpr uint64_t KNOWN_WALLET_FLAGS =
        WALLET_FLAG_AVOID_REUSE
    |   WALLET_FLAG_BLANK_WALLET
    |   WALLET_FLAG_KEY_ORIGIN_METADATA
    |   WALLET_FLAG_LAST_HARDENED_XPUB_CACHED
    |   WALLET_FLAG_DISABLE_PRIVATE_KEYS
    |   WALLET_FLAG_DESCRIPTORS
    |   WALLET_FLAG_EXTERNAL_SIGNER;

static constexpr uint64_t MUTABLE_WALLET_FLAGS =
        WALLET_FLAG_AVOID_REUSE;

static const std::map<std::string,WalletFlags> WALLET_FLAG_MAP{
    {"avoid_reuse", WALLET_FLAG_AVOID_REUSE},
    {"blank", WALLET_FLAG_BLANK_WALLET},
    {"key_origin_metadata", WALLET_FLAG_KEY_ORIGIN_METADATA},
    {"last_hardened_xpub_cached", WALLET_FLAG_LAST_HARDENED_XPUB_CACHED},
    {"disable_private_keys", WALLET_FLAG_DISABLE_PRIVATE_KEYS},
    {"descriptor_wallet", WALLET_FLAG_DESCRIPTORS},
    {"external_signer", WALLET_FLAG_EXTERNAL_SIGNER}
};

/** A wrapper to reserve an address from a wallet
 *
 * ReserveDestination is used to reserve an address.
 * It is currently only used inside of CreateTransaction.
 *
 * Instantiating a ReserveDestination does not reserve an address. To do so,
 * GetReservedDestination() needs to be called on the object. Once an address has been
 * reserved, call KeepDestination() on the ReserveDestination object to make sure it is not
 * returned. Call ReturnDestination() to return the address so it can be re-used (for
 * example, if the address was used in a new transaction
 * and that transaction was not completed and needed to be aborted).
 *
 * If an address is reserved and KeepDestination() is not called, then the address will be
 * returned when the ReserveDestination goes out of scope.
 */
class ReserveDestination
{
protected:
    //! The wallet to reserve from
    const CWallet* const pwallet;
    //! The ScriptPubKeyMan to reserve from. Based on type when GetReservedDestination is called
    ScriptPubKeyMan* m_spk_man{nullptr};
    OutputType const type;
    //! The index of the address's key in the keypool
    int64_t nIndex{-1};
    //! The destination
    CTxDestination address;
    //! Whether this is from the internal (change output) keypool
    bool fInternal{false};

public:
    //! Construct a ReserveDestination object. This does NOT reserve an address yet
    explicit ReserveDestination(CWallet* pwallet, OutputType type)
      : pwallet(pwallet)
      , type(type) { }

    ReserveDestination(const ReserveDestination&) = delete;
    ReserveDestination& operator=(const ReserveDestination&) = delete;

    //! Destructor. If a key has been reserved and not KeepKey'ed, it will be returned to the keypool
    ~ReserveDestination()
    {
        ReturnDestination();
    }

    //! Reserve an address
    util::Result<CTxDestination> GetReservedDestination(bool internal);
    //! Return reserved address
    void ReturnDestination();
    //! Keep the address. Do not return its key to the keypool when this object goes out of scope
    void KeepDestination();
};

/**
 * Address book data.
 */
struct CAddressBookData
{
    /**
     * Address label which is always nullopt for change addresses. For sending
     * and receiving addresses, it will be set to an arbitrary label string
     * provided by the user, or to "", which is the default label. The presence
     * or absence of a label is used to distinguish change addresses from
     * non-change addresses by wallet transaction listing and fee bumping code.
     */
    std::optional<std::string> label;

    /**
     * Address purpose which was originally recorded for payment protocol
     * support but now serves as a cached IsMine value. Wallet code should
     * not rely on this field being set.
     */
    std::optional<AddressPurpose> purpose;

    /**
     * Whether coins with this address have previously been spent. Set when the
     * the wallet avoid_reuse option is enabled and this is an IsMine address
     * that has already received funds and spent them. This is used during coin
     * selection to increase privacy by not creating different transactions
     * that spend from the same addresses.
     */
    bool previously_spent{false};

    /**
     * Map containing data about previously generated receive requests
     * requesting funds to be sent to this address. Only present for IsMine
     * addresses. Map keys are decimal numbers uniquely identifying each
     * request, and map values are serialized RecentRequestEntry objects
     * containing BIP21 URI information including message and amount.
     */
    std::map<std::string, std::string> receive_requests{};

    /** Accessor methods. */
    bool IsChange() const { return !label.has_value(); }
    std::string GetLabel() const { return label ? *label : std::string{}; }
    void SetLabel(std::string name) { label = std::move(name); }
};

inline std::string PurposeToString(AddressPurpose p)
{
    switch(p) {
    case AddressPurpose::RECEIVE: return "receive";
    case AddressPurpose::SEND: return "send";
    case AddressPurpose::REFUND: return "refund";
    } // no default case so the compiler will warn when a new enum as added
    assert(false);
}

inline std::optional<AddressPurpose> PurposeFromString(std::string_view s)
{
    if (s == "receive") return AddressPurpose::RECEIVE;
    else if (s == "send") return AddressPurpose::SEND;
    else if (s == "refund") return AddressPurpose::REFUND;
    return {};
}

struct CRecipient
{
    CTxDestination dest;
    CAmount nAmount;
    bool fSubtractFeeFromAmount;
};

class WalletRescanReserver; //forward declarations for ScanForWalletTransactions/RescanFromTime
/**
 * A CWallet maintains a set of transactions and balances, and provides the ability to create new transactions.
 */
class CWallet final : public WalletStorage, public interfaces::Chain::Notifications
{
private:
    CKeyingMaterial vMasterKey GUARDED_BY(cs_wallet);

    bool Unlock(const CKeyingMaterial& vMasterKeyIn, bool accept_no_keys = false);

    std::atomic<bool> fAbortRescan{false};
    std::atomic<bool> fScanningWallet{false}; // controlled by WalletRescanReserver
    std::atomic<bool> m_attaching_chain{false};
    std::atomic<bool> m_scanning_with_passphrase{false};
    std::atomic<SteadyClock::time_point> m_scanning_start{SteadyClock::time_point{}};
    std::atomic<double> m_scanning_progress{0};
    friend class WalletRescanReserver;

    //! the current wallet version: clients below this version are not able to load the wallet
    int nWalletVersion GUARDED_BY(cs_wallet){FEATURE_BASE};

    /** The next scheduled rebroadcast of wallet transactions. */
    NodeClock::time_point m_next_resend{GetDefaultNextResend()};
    /** Whether this wallet will submit newly created transactions to the node's mempool and
     * prompt rebroadcasts (see ResendWalletTransactions()). */
    bool fBroadcastTransactions = false;
    // Local time that the tip block was received. Used to schedule wallet rebroadcasts.
    std::atomic<int64_t> m_best_block_time {0};

<<<<<<< HEAD
    std::map<COutPoint, CStakeCache> stakeCache;
=======
    // First created key time. Used to skip blocks prior to this time.
    // 'std::numeric_limits<int64_t>::max()' if wallet is blank.
    std::atomic<int64_t> m_birth_time{std::numeric_limits<int64_t>::max()};
>>>>>>> 44d8b13c

    /**
     * Used to keep track of spent outpoints, and
     * detect and report conflicts (double-spends or
     * mutated transactions where the mutant gets mined).
     */
    typedef std::unordered_multimap<COutPoint, uint256, SaltedOutpointHasher> TxSpends;
    TxSpends mapTxSpends GUARDED_BY(cs_wallet);
    void AddToSpends(const COutPoint& outpoint, const uint256& wtxid, WalletBatch* batch = nullptr) EXCLUSIVE_LOCKS_REQUIRED(cs_wallet);
    void AddToSpends(const CWalletTx& wtx, WalletBatch* batch = nullptr) EXCLUSIVE_LOCKS_REQUIRED(cs_wallet);
    void RemoveFromSpends(const COutPoint& outpoint, const uint256& wtxid) EXCLUSIVE_LOCKS_REQUIRED(cs_wallet);
    void RemoveFromSpends(const uint256& wtxid) EXCLUSIVE_LOCKS_REQUIRED(cs_wallet);

    /**
     * Add a transaction to the wallet, or update it.  confirm.block_* should
     * be set when the transaction was known to be included in a block.  When
     * block_hash.IsNull(), then wallet state is not updated in AddToWallet, but
     * notifications happen and cached balances are marked dirty.
     *
     * If fUpdate is true, existing transactions will be updated.
     * TODO: One exception to this is that the abandoned state is cleared under the
     * assumption that any further notification of a transaction that was considered
     * abandoned is an indication that it is not safe to be considered abandoned.
     * Abandoned state should probably be more carefully tracked via different
     * chain notifications or by checking mempool presence when necessary.
     *
     * Should be called with rescanning_old_block set to true, if the transaction is
     * not discovered in real time, but during a rescan of old blocks.
     */
    bool AddToWalletIfInvolvingMe(const CTransactionRef& tx, const SyncTxState& state, bool fUpdate, bool rescanning_old_block) EXCLUSIVE_LOCKS_REQUIRED(cs_wallet);

    /** Mark a transaction (and its in-wallet descendants) as conflicting with a particular block. */
    void MarkConflicted(const uint256& hashBlock, int conflicting_height, const uint256& hashTx);

    enum class TxUpdate { UNCHANGED, CHANGED, NOTIFY_CHANGED };

    using TryUpdatingStateFn = std::function<TxUpdate(CWalletTx& wtx)>;

    /** Mark a transaction (and its in-wallet descendants) as a particular tx state. */
    void RecursiveUpdateTxState(const uint256& tx_hash, const TryUpdatingStateFn& try_updating_state) EXCLUSIVE_LOCKS_REQUIRED(cs_wallet);

    /** Mark a transaction's inputs dirty, thus forcing the outputs to be recomputed */
    void MarkInputsDirty(const CTransactionRef& tx) EXCLUSIVE_LOCKS_REQUIRED(cs_wallet);

    void SyncMetaData(std::pair<TxSpends::iterator, TxSpends::iterator>) EXCLUSIVE_LOCKS_REQUIRED(cs_wallet);

    void SyncTransaction(const CTransactionRef& tx, const SyncTxState& state, bool update_tx = true, bool rescanning_old_block = false) EXCLUSIVE_LOCKS_REQUIRED(cs_wallet);

    /** WalletFlags set on this wallet. */
    std::atomic<uint64_t> m_wallet_flags{0};

    bool SetAddressBookWithDB(WalletBatch& batch, const CTxDestination& address, const std::string& strName, const std::optional<AddressPurpose>& strPurpose);

    //! Unsets a wallet flag and saves it to disk
    void UnsetWalletFlagWithDB(WalletBatch& batch, uint64_t flag);

    //! Unset the blank wallet flag and saves it to disk
    void UnsetBlankWalletFlag(WalletBatch& batch) override;

    /** Interface for accessing chain state. */
    interfaces::Chain* m_chain;

    /** Wallet name: relative directory name or "" for default wallet. */
    std::string m_name;

    /** Internal database handle. */
    std::unique_ptr<WalletDatabase> m_database;

    /**
     * The following is used to keep track of how far behind the wallet is
     * from the chain sync, and to allow clients to block on us being caught up.
     *
     * Processed hash is a pointer on node's tip and doesn't imply that the wallet
     * has scanned sequentially all blocks up to this one.
     */
    uint256 m_last_block_processed GUARDED_BY(cs_wallet);

    /** Height of last block processed is used by wallet to know depth of transactions
     * without relying on Chain interface beyond asynchronous updates. For safety, we
     * initialize it to -1. Height is a pointer on node's tip and doesn't imply
     * that the wallet has scanned sequentially all blocks up to this one.
     */
    int m_last_block_processed_height GUARDED_BY(cs_wallet) = -1;

    std::map<OutputType, ScriptPubKeyMan*> m_external_spk_managers;
    std::map<OutputType, ScriptPubKeyMan*> m_internal_spk_managers;

    // Indexed by a unique identifier produced by each ScriptPubKeyMan using
    // ScriptPubKeyMan::GetID. In many cases it will be the hash of an internal structure
    std::map<uint256, std::unique_ptr<ScriptPubKeyMan>> m_spk_managers;

    // Appends spk managers into the main 'm_spk_managers'.
    // Must be the only method adding data to it.
    void AddScriptPubKeyMan(const uint256& id, std::unique_ptr<ScriptPubKeyMan> spkm_man);

    /**
     * Catch wallet up to current chain, scanning new blocks, updating the best
     * block locator and m_last_block_processed, and registering for
     * notifications about new blocks and transactions.
     */
    static bool AttachChain(const std::shared_ptr<CWallet>& wallet, interfaces::Chain& chain, const bool rescan_required, bilingual_str& error, std::vector<bilingual_str>& warnings);

    static NodeClock::time_point GetDefaultNextResend();

public:
    /**
     * Main wallet lock.
     * This lock protects all the fields added by CWallet.
     */
    mutable RecursiveMutex cs_wallet;

    WalletDatabase& GetDatabase() const override
    {
        assert(static_cast<bool>(m_database));
        return *m_database;
    }

    /** Get a name for this wallet for logging/debugging purposes.
     */
    const std::string& GetName() const { return m_name; }

    typedef std::map<unsigned int, CMasterKey> MasterKeyMap;
    MasterKeyMap mapMasterKeys;
    unsigned int nMasterKeyMaxID = 0;

    /** Construct wallet with specified name and database implementation. */
    CWallet(interfaces::Chain* chain, const std::string& name, std::unique_ptr<WalletDatabase> database)
        : m_chain(chain),
          m_name(name),
          m_database(std::move(database))
    {
    }

    ~CWallet()
    {
        // Stop stake
        StopStake();

        // Should not have slots connected at this point.
        assert(NotifyUnload.empty());
    }

    bool HasPrivateKeys() const;
    bool IsCrypted() const;
    bool IsLocked() const override;
    bool Lock();

    /** Interface to assert chain access */
    bool HaveChain() const { return m_chain ? true : false; }

    /** Map from txid to CWalletTx for all transactions this wallet is
     * interested in, including received and sent transactions. */
    std::unordered_map<uint256, CWalletTx, SaltedTxidHasher> mapWallet GUARDED_BY(cs_wallet);

    typedef std::multimap<int64_t, CWalletTx*> TxItems;
    TxItems wtxOrdered;

    int64_t nOrderPosNext GUARDED_BY(cs_wallet) = 0;

    std::map<CTxDestination, CAddressBookData> m_address_book GUARDED_BY(cs_wallet);
    const CAddressBookData* FindAddressBookEntry(const CTxDestination&, bool allow_change = false) const EXCLUSIVE_LOCKS_REQUIRED(cs_wallet);

    /** Set of Coins owned by this wallet that we won't try to spend from. A
     * Coin may be locked if it has already been used to fund a transaction
     * that hasn't confirmed yet. We wouldn't consider the Coin spent already,
     * but also shouldn't try to use it again. */
    std::set<COutPoint> setLockedCoins GUARDED_BY(cs_wallet);

    /** Registered interfaces::Chain::Notifications handler. */
    std::unique_ptr<interfaces::Handler> m_chain_notifications_handler;

    /** Interface for accessing chain state. */
    interfaces::Chain& chain() const { assert(m_chain); return *m_chain; }

    const CWalletTx* GetWalletTx(const uint256& hash) const EXCLUSIVE_LOCKS_REQUIRED(cs_wallet);

    std::set<uint256> GetTxConflicts(const CWalletTx& wtx) const EXCLUSIVE_LOCKS_REQUIRED(cs_wallet);

    /**
     * Return depth of transaction in blockchain:
     * <0  : conflicts with a transaction this deep in the blockchain
     *  0  : in memory pool, waiting to be included in a block
     * >=1 : this many blocks deep in the main chain
     */
    int GetTxDepthInMainChain(const CWalletTx& wtx) const EXCLUSIVE_LOCKS_REQUIRED(cs_wallet);
    bool IsTxInMainChain(const CWalletTx& wtx) const EXCLUSIVE_LOCKS_REQUIRED(cs_wallet)
    {
        AssertLockHeld(cs_wallet);
        return GetTxDepthInMainChain(wtx) > 0;
    }

    /**
     * @return number of blocks to maturity for this transaction:
     *  0 : is not a coinbase transaction, or is a mature coinbase transaction
     * >0 : is a coinbase transaction which matures in this many blocks
     */
    int GetTxBlocksToMaturity(const CWalletTx& wtx) const EXCLUSIVE_LOCKS_REQUIRED(cs_wallet);
    bool IsTxImmature(const CWalletTx& wtx) const EXCLUSIVE_LOCKS_REQUIRED(cs_wallet);
    bool IsTxImmatureCoinBase(const CWalletTx& wtx) const EXCLUSIVE_LOCKS_REQUIRED(cs_wallet);
    bool IsTxImmatureCoinStake(const CWalletTx& wtx) const EXCLUSIVE_LOCKS_REQUIRED(cs_wallet);

    //! check whether we support the named feature
    bool CanSupportFeature(enum WalletFeature wf) const override EXCLUSIVE_LOCKS_REQUIRED(cs_wallet) { AssertLockHeld(cs_wallet); return IsFeatureSupported(nWalletVersion, wf); }

    bool IsSpent(const COutPoint& outpoint) const EXCLUSIVE_LOCKS_REQUIRED(cs_wallet);

    // Whether this or any known scriptPubKey with the same single key has been spent.
    bool IsSpentKey(const CScript& scriptPubKey) const EXCLUSIVE_LOCKS_REQUIRED(cs_wallet);
    void SetSpentKeyState(WalletBatch& batch, const uint256& hash, unsigned int n, bool used, std::set<CTxDestination>& tx_destinations) EXCLUSIVE_LOCKS_REQUIRED(cs_wallet);

    /** Display address on an external signer. Returns false if external signer support is not compiled */
    bool DisplayAddress(const CTxDestination& dest) EXCLUSIVE_LOCKS_REQUIRED(cs_wallet);

    bool IsLockedCoin(const COutPoint& output) const EXCLUSIVE_LOCKS_REQUIRED(cs_wallet);
    bool LockCoin(const COutPoint& output, WalletBatch* batch = nullptr) EXCLUSIVE_LOCKS_REQUIRED(cs_wallet);
    bool UnlockCoin(const COutPoint& output, WalletBatch* batch = nullptr) EXCLUSIVE_LOCKS_REQUIRED(cs_wallet);
    bool UnlockAllCoins() EXCLUSIVE_LOCKS_REQUIRED(cs_wallet);
    void ListLockedCoins(std::vector<COutPoint>& vOutpts) const EXCLUSIVE_LOCKS_REQUIRED(cs_wallet);

    /*
     * Rescan abort properties
     */
    void AbortRescan() { fAbortRescan = true; }
    bool IsAbortingRescan() const { return fAbortRescan; }
    bool IsScanning() const { return fScanningWallet; }
    bool IsScanningWithPassphrase() const { return m_scanning_with_passphrase; }
    SteadyClock::duration ScanningDuration() const { return fScanningWallet ? SteadyClock::now() - m_scanning_start.load() : SteadyClock::duration{}; }
    double ScanningProgress() const { return fScanningWallet ? (double) m_scanning_progress : 0; }

    //! Upgrade stored CKeyMetadata objects to store key origin info as KeyOriginInfo
    void UpgradeKeyMetadata() EXCLUSIVE_LOCKS_REQUIRED(cs_wallet);

    //! Upgrade DescriptorCaches
    void UpgradeDescriptorCache() EXCLUSIVE_LOCKS_REQUIRED(cs_wallet);

    bool LoadMinVersion(int nVersion) EXCLUSIVE_LOCKS_REQUIRED(cs_wallet) { AssertLockHeld(cs_wallet); nWalletVersion = nVersion; return true; }

    //! Marks destination as previously spent.
    void LoadAddressPreviouslySpent(const CTxDestination& dest) EXCLUSIVE_LOCKS_REQUIRED(cs_wallet);
    //! Appends payment request to destination.
    void LoadAddressReceiveRequest(const CTxDestination& dest, const std::string& id, const std::string& request) EXCLUSIVE_LOCKS_REQUIRED(cs_wallet);

    //! Holds a timestamp at which point the wallet is scheduled (externally) to be relocked. Caller must arrange for actual relocking to occur via Lock().
    int64_t nRelockTime GUARDED_BY(cs_wallet){0};

    // Used to prevent concurrent calls to walletpassphrase RPC.
    Mutex m_unlock_mutex;
    // Used to prevent deleting the passphrase from memory when it is still in use.
    RecursiveMutex m_relock_mutex;

    bool Unlock(const SecureString& strWalletPassphrase, bool accept_no_keys = false);
    bool ChangeWalletPassphrase(const SecureString& strOldWalletPassphrase, const SecureString& strNewWalletPassphrase);
    bool EncryptWallet(const SecureString& strWalletPassphrase);

    void GetKeyBirthTimes(std::map<CKeyID, int64_t> &mapKeyBirth) const EXCLUSIVE_LOCKS_REQUIRED(cs_wallet);
    unsigned int ComputeTimeSmart(const CWalletTx& wtx, bool rescanning_old_block) const;

    /**
     * Increment the next transaction order id
     * @return next transaction order id
     */
    int64_t IncOrderPosNext(WalletBatch *batch = nullptr) EXCLUSIVE_LOCKS_REQUIRED(cs_wallet);
    DBErrors ReorderTransactions();

    void MarkDirty();

    //! Callback for updating transaction metadata in mapWallet.
    //!
    //! @param wtx - reference to mapWallet transaction to update
    //! @param new_tx - true if wtx is newly inserted, false if it previously existed
    //!
    //! @return true if wtx is changed and needs to be saved to disk, otherwise false
    using UpdateWalletTxFn = std::function<bool(CWalletTx& wtx, bool new_tx)>;

    /**
     * Add the transaction to the wallet, wrapping it up inside a CWalletTx
     * @return the recently added wtx pointer or nullptr if there was a db write error.
     */
    CWalletTx* AddToWallet(CTransactionRef tx, const TxState& state, const UpdateWalletTxFn& update_wtx=nullptr, bool fFlushOnClose=true, bool rescanning_old_block = false);
    bool LoadToWallet(const uint256& hash, const UpdateWalletTxFn& fill_wtx) EXCLUSIVE_LOCKS_REQUIRED(cs_wallet);
    void transactionAddedToMempool(const CTransactionRef& tx) override;
    void blockConnected(ChainstateRole role, const interfaces::BlockInfo& block) override;
    void blockDisconnected(const interfaces::BlockInfo& block) override;
    void updatedBlockTip() override;
    int64_t RescanFromTime(int64_t startTime, const WalletRescanReserver& reserver, bool update);

    struct ScanResult {
        enum { SUCCESS, FAILURE, USER_ABORT } status = SUCCESS;

        //! Hash and height of most recent block that was successfully scanned.
        //! Unset if no blocks were scanned due to read errors or the chain
        //! being empty.
        uint256 last_scanned_block;
        std::optional<int> last_scanned_height;

        //! Height of the most recent block that could not be scanned due to
        //! read errors or pruning. Will be set if status is FAILURE, unset if
        //! status is SUCCESS, and may or may not be set if status is
        //! USER_ABORT.
        uint256 last_failed_block;
    };
    ScanResult ScanForWalletTransactions(const uint256& start_block, int start_height, std::optional<int> max_height, const WalletRescanReserver& reserver, bool fUpdate, const bool save_progress);
    void transactionRemovedFromMempool(const CTransactionRef& tx, MemPoolRemovalReason reason) override;
    /** Set the next time this wallet should resend transactions to 12-36 hours from now, ~1 day on average. */
    void SetNextResend() { m_next_resend = GetDefaultNextResend(); }
    /** Return true if all conditions for periodically resending transactions are met. */
    bool ShouldResend() const;
    void ResubmitWalletTransactions(bool relay, bool force);

    OutputType TransactionChangeType(const std::optional<OutputType>& change_type, const std::vector<CRecipient>& vecSend) const;

    /** Fetch the inputs and sign with SIGHASH_ALL. */
    bool SignTransaction(CMutableTransaction& tx) const EXCLUSIVE_LOCKS_REQUIRED(cs_wallet);
    /** Sign the tx given the input coins and sighash. */
    bool SignTransaction(CMutableTransaction& tx, const std::map<COutPoint, Coin>& coins, int sighash, std::map<int, bilingual_str>& input_errors) const;
    SigningResult SignMessage(const std::string& message, const PKHash& pkhash, std::string& str_sig) const;
    SigningResult SignBlockHash(const uint256 &hash, const PKHash& pkhash, std::vector<unsigned char>& vchSig) const;

    /**
     * Fills out a PSBT with information from the wallet. Fills in UTXOs if we have
     * them. Tries to sign if sign=true. Sets `complete` if the PSBT is now complete
     * (i.e. has all required signatures or signature-parts, and is ready to
     * finalize.) Sets `error` and returns false if something goes wrong.
     *
     * @param[in]  psbtx PartiallySignedTransaction to fill in
     * @param[out] complete indicates whether the PSBT is now complete
     * @param[in]  sighash_type the sighash type to use when signing (if PSBT does not specify)
     * @param[in]  sign whether to sign or not
     * @param[in]  bip32derivs whether to fill in bip32 derivation information if available
     * @param[out] n_signed the number of inputs signed by this wallet
     * @param[in] finalize whether to create the final scriptSig or scriptWitness if possible
     * return error
     */
    TransactionError FillPSBT(PartiallySignedTransaction& psbtx,
                  bool& complete,
                  int sighash_type = SIGHASH_DEFAULT,
                  bool sign = true,
                  bool bip32derivs = true,
                  size_t* n_signed = nullptr,
                  bool finalize = true) const;

    /**
     * Submit the transaction to the node's mempool and then relay to peers.
     * Should be called after CreateTransaction unless you want to abort
     * broadcasting the transaction.
     *
     * @param[in] tx The transaction to be broadcast.
     * @param[in] mapValue key-values to be set on the transaction.
     * @param[in] orderForm BIP 70 / BIP 21 order form details to be set on the transaction.
     */
    void CommitTransaction(CTransactionRef tx, mapValue_t mapValue, std::vector<std::pair<std::string, std::string>> orderForm);

    /** Pass this transaction to node for mempool insertion and relay to peers if flag set to true */
    bool SubmitTxMemoryPoolAndRelay(CWalletTx& wtx, std::string& err_string, bool relay) const
        EXCLUSIVE_LOCKS_REQUIRED(cs_wallet);

    bool ImportScripts(const std::set<CScript> scripts, int64_t timestamp) EXCLUSIVE_LOCKS_REQUIRED(cs_wallet);
    bool ImportPrivKeys(const std::map<CKeyID, CKey>& privkey_map, const int64_t timestamp) EXCLUSIVE_LOCKS_REQUIRED(cs_wallet);
    bool ImportPubKeys(const std::vector<CKeyID>& ordered_pubkeys, const std::map<CKeyID, CPubKey>& pubkey_map, const std::map<CKeyID, std::pair<CPubKey, KeyOriginInfo>>& key_origins, const bool add_keypool, const bool internal, const int64_t timestamp) EXCLUSIVE_LOCKS_REQUIRED(cs_wallet);
    bool ImportScriptPubKeys(const std::string& label, const std::set<CScript>& script_pub_keys, const bool have_solving_data, const bool apply_label, const int64_t timestamp) EXCLUSIVE_LOCKS_REQUIRED(cs_wallet);

    /** Updates wallet birth time if 'new_birth_time' is below it */
    void FirstKeyTimeChanged(const ScriptPubKeyMan* spkm, int64_t new_birth_time);

    CFeeRate m_pay_tx_fee{DEFAULT_PAY_TX_FEE};
    bool m_spend_zero_conf_change{DEFAULT_SPEND_ZEROCONF_CHANGE};
    CFeeRate m_discard_rate{DEFAULT_DISCARD_FEE};

    /** When the actual feerate is less than the consolidate feerate, we will tend to make transactions which
     * consolidate inputs. When the actual feerate is greater than the consolidate feerate, we will tend to make
     * transactions which have the lowest fees.
     */
    CFeeRate m_consolidate_feerate{DEFAULT_CONSOLIDATE_FEERATE};

    /** The maximum fee amount we're willing to pay to prioritize partial spend avoidance. */
    CAmount m_max_aps_fee{DEFAULT_MAX_AVOIDPARTIALSPEND_FEE}; //!< note: this is absolute fee, not fee rate
    OutputType m_default_address_type{DEFAULT_ADDRESS_TYPE};
    /**
     * Default output type for change outputs. When unset, automatically choose type
     * based on address type setting and the types other of non-change outputs
     * (see -changetype option documentation and implementation in
     * CWallet::TransactionChangeType for details).
     */
    std::optional<OutputType> m_default_change_type{};
    /** Absolute maximum transaction fee (in satoshis) used by default for the wallet */
    CAmount m_default_max_tx_fee{DEFAULT_TRANSACTION_MAXFEE};
    // optional setting to unlock wallet for staking only
    // serves to disable the trivial sendmoney when OS account compromised
    // provides no real security
    std::atomic<bool> m_wallet_unlock_staking_only{false};
    int64_t m_last_coin_stake_search_interval{0};
    CAmount m_reserve_balance{DEFAULT_RESERVE_BALANCE};
    unsigned int m_donation_percentage{DEFAULT_DONATION_PERCENTAGE};
    std::atomic<bool> m_enabled_staking{false};
    std::atomic<bool> m_stop_staking_thread{false};
    uint64_t GetStakeWeight() const;

    /** Number of pre-generated keys/scripts by each spkm (part of the look-ahead process, used to detect payments) */
    int64_t m_keypool_size{DEFAULT_KEYPOOL_SIZE};

    /** Notify external script when a wallet transaction comes in or is updated (handled by -walletnotify) */
    std::string m_notify_tx_changed_script;

    size_t KeypoolCountExternalKeys() const EXCLUSIVE_LOCKS_REQUIRED(cs_wallet);
    bool TopUpKeyPool(unsigned int kpSize = 0);

    std::optional<int64_t> GetOldestKeyPoolTime() const;

    // Filter struct for 'ListAddrBookAddresses'
    struct AddrBookFilter {
        // Fetch addresses with the provided label
        std::optional<std::string> m_op_label{std::nullopt};
        // Don't include change addresses by default
        bool ignore_change{true};
    };

    /**
     * Filter and retrieve destinations stored in the addressbook
     */
    std::vector<CTxDestination> ListAddrBookAddresses(const std::optional<AddrBookFilter>& filter) const EXCLUSIVE_LOCKS_REQUIRED(cs_wallet);

    /**
     * Retrieve all the known labels in the address book
     */
    std::set<std::string> ListAddrBookLabels(const std::optional<AddressPurpose> purpose) const EXCLUSIVE_LOCKS_REQUIRED(cs_wallet);

    /**
     * Walk-through the address book entries.
     * Stops when the provided 'ListAddrBookFunc' returns false.
     */
    using ListAddrBookFunc = std::function<void(const CTxDestination& dest, const std::string& label, bool is_change, const std::optional<AddressPurpose> purpose)>;
    void ForEachAddrBookEntry(const ListAddrBookFunc& func) const EXCLUSIVE_LOCKS_REQUIRED(cs_wallet);

    /**
     * Marks all outputs in each one of the destinations dirty, so their cache is
     * reset and does not return outdated information.
     */
    void MarkDestinationsDirty(const std::set<CTxDestination>& destinations) EXCLUSIVE_LOCKS_REQUIRED(cs_wallet);

    util::Result<CTxDestination> GetNewDestination(const OutputType type, const std::string label);
    util::Result<CTxDestination> GetNewChangeDestination(const OutputType type);

    isminetype IsMine(const CTxDestination& dest) const EXCLUSIVE_LOCKS_REQUIRED(cs_wallet);
    isminetype IsMine(const CScript& script) const EXCLUSIVE_LOCKS_REQUIRED(cs_wallet);
    /**
     * Returns amount of debit if the input matches the
     * filter, otherwise returns 0
     */
    CAmount GetDebit(const CTxIn& txin, const isminefilter& filter) const;
    isminetype IsMine(const CTxOut& txout) const EXCLUSIVE_LOCKS_REQUIRED(cs_wallet);
    bool IsMine(const CTransaction& tx) const EXCLUSIVE_LOCKS_REQUIRED(cs_wallet);
    isminetype IsMine(const COutPoint& outpoint) const EXCLUSIVE_LOCKS_REQUIRED(cs_wallet);
    /** should probably be renamed to IsRelevantToMe */
    bool IsFromMe(const CTransaction& tx) const;
    CAmount GetDebit(const CTransaction& tx, const isminefilter& filter) const;
    void chainStateFlushed(ChainstateRole role, const CBlockLocator& loc) override;

    DBErrors LoadWallet();
    DBErrors ZapSelectTx(std::vector<uint256>& vHashIn, std::vector<uint256>& vHashOut) EXCLUSIVE_LOCKS_REQUIRED(cs_wallet);

    bool SetAddressBook(const CTxDestination& address, const std::string& strName, const std::optional<AddressPurpose>& purpose);

    bool DelAddressBook(const CTxDestination& address);

    bool IsAddressPreviouslySpent(const CTxDestination& dest) const EXCLUSIVE_LOCKS_REQUIRED(cs_wallet);
    bool SetAddressPreviouslySpent(WalletBatch& batch, const CTxDestination& dest, bool used) EXCLUSIVE_LOCKS_REQUIRED(cs_wallet);

    std::vector<std::string> GetAddressReceiveRequests() const EXCLUSIVE_LOCKS_REQUIRED(cs_wallet);
    bool SetAddressReceiveRequest(WalletBatch& batch, const CTxDestination& dest, const std::string& id, const std::string& value) EXCLUSIVE_LOCKS_REQUIRED(cs_wallet);
    bool EraseAddressReceiveRequest(WalletBatch& batch, const CTxDestination& dest, const std::string& id) EXCLUSIVE_LOCKS_REQUIRED(cs_wallet);

    unsigned int GetKeyPoolSize() const EXCLUSIVE_LOCKS_REQUIRED(cs_wallet);

    //! signify that a particular wallet feature is now used.
    void SetMinVersion(enum WalletFeature, WalletBatch* batch_in = nullptr) override;

    //! get the current wallet format (the oldest client version guaranteed to understand this wallet)
    int GetVersion() const { LOCK(cs_wallet); return nWalletVersion; }

    // TEMP: Blackcoin ToDo: enable/disable!
    /*
    //! disable transaction for coinstake
    void DisableTransaction(const CTransaction &tx);
    */

    //! Get wallet transactions that conflict with given transaction (spend same outputs)
    std::set<uint256> GetConflicts(const uint256& txid) const EXCLUSIVE_LOCKS_REQUIRED(cs_wallet);

    //! Check if a given transaction has any of its outputs spent by another transaction in the wallet
    bool HasWalletSpend(const CTransactionRef& tx) const EXCLUSIVE_LOCKS_REQUIRED(cs_wallet);

    //! Flush wallet (bitdb flush)
    void Flush();

    //! Close wallet database
    void Close();

    /** Wallet is about to be unloaded */
    boost::signals2::signal<void ()> NotifyUnload;

    /**
     * Address book entry changed.
     * @note called without lock cs_wallet held.
     */
    boost::signals2::signal<void(const CTxDestination& address,
                                 const std::string& label, bool isMine,
                                 AddressPurpose purpose, ChangeType status)>
        NotifyAddressBookChanged;

    /**
     * Wallet transaction added, removed or updated.
     * @note called with lock cs_wallet held.
     */
    boost::signals2::signal<void(const uint256& hashTx, ChangeType status)> NotifyTransactionChanged;

    /** Show progress e.g. for rescan */
    boost::signals2::signal<void (const std::string &title, int nProgress)> ShowProgress;

    /** Watch-only address added */
    boost::signals2::signal<void (bool fHaveWatchOnly)> NotifyWatchonlyChanged;

    /** Keypool has new keys */
    boost::signals2::signal<void ()> NotifyCanGetAddressesChanged;

    /**
     * Wallet status (encrypted, locked) changed.
     * Note: Called without locks held.
     */
    boost::signals2::signal<void (CWallet* wallet)> NotifyStatusChanged;

    /** Inquire whether this wallet broadcasts transactions. */
    bool GetBroadcastTransactions() const { return fBroadcastTransactions; }
    /** Set whether this wallet broadcasts transactions. */
    void SetBroadcastTransactions(bool broadcast) { fBroadcastTransactions = broadcast; }

    /** Return whether transaction can be abandoned */
    bool TransactionCanBeAbandoned(const uint256& hashTx) const;

    /* Mark a transaction (and it in-wallet descendants) as abandoned so its inputs may be respent. */
    bool AbandonTransaction(const uint256& hashTx);

    /* Initializes the wallet, returns a new CWallet instance or a null pointer in case of an error */
    static std::shared_ptr<CWallet> Create(WalletContext& context, const std::string& name, std::unique_ptr<WalletDatabase> database, uint64_t wallet_creation_flags, bilingual_str& error, std::vector<bilingual_str>& warnings);

    /**
     * Wallet post-init setup
     * Gives the wallet a chance to register repetitive tasks and complete post-init tasks
     */
    void postInitProcess();

    bool BackupWallet(const std::string& strDest) const;

    /* Returns true if HD is enabled */
    bool IsHDEnabled() const;

    /* Returns true if the wallet can give out new addresses. This means it has keys in the keypool or can generate new keys */
    bool CanGetAddresses(bool internal = false) const;

    /* Function that will remove potentially abandoned coinstakes, returning the input to the wallet. */
    void AbandonOrphanedCoinstakes();

    /**
     * Blocks until the wallet state is up-to-date to /at least/ the current
     * chain at the time this function is entered
     * Obviously holding cs_main/cs_wallet when going into this call may cause
     * deadlock
     */
    void BlockUntilSyncedToCurrentChain() const LOCKS_EXCLUDED(::cs_main) EXCLUSIVE_LOCKS_REQUIRED(!cs_wallet);

    /** set a single wallet flag */
    void SetWalletFlag(uint64_t flags);

    /** Unsets a single wallet flag */
    void UnsetWalletFlag(uint64_t flag);

    /** check if a certain wallet flag is set */
    bool IsWalletFlagSet(uint64_t flag) const override;

    /** overwrite all flags by the given uint64_t
       flags must be uninitialised (or 0)
       only known flags may be present */
    void InitWalletFlags(uint64_t flags);
    /** Loads the flags into the wallet. (used by LoadWallet) */
    bool LoadWalletFlags(uint64_t flags);

    /** Determine if we are a legacy wallet */
    bool IsLegacy() const;

    /** Returns a bracketed wallet name for displaying in logs, will return [default wallet] if the wallet has no name */
    std::string GetDisplayName() const override
    {
        std::string wallet_name = GetName().length() == 0 ? "default wallet" : GetName();
        return strprintf("[%s]", wallet_name);
    };

    /** Prepends the wallet name in logging output to ease debugging in multi-wallet use cases */
    template <typename... Params>
    void WalletLogPrintf(const char* fmt, Params... parameters) const
    {
        LogPrintf(("%s " + std::string{fmt}).c_str(), GetDisplayName(), parameters...);
    };

    /** Upgrade the wallet */
    bool UpgradeWallet(int version, bilingual_str& error);

    //! Returns all unique ScriptPubKeyMans in m_internal_spk_managers and m_external_spk_managers
    std::set<ScriptPubKeyMan*> GetActiveScriptPubKeyMans() const;

    //! Returns all unique ScriptPubKeyMans
    std::set<ScriptPubKeyMan*> GetAllScriptPubKeyMans() const;

    //! Get the ScriptPubKeyMan for the given OutputType and internal/external chain.
    ScriptPubKeyMan* GetScriptPubKeyMan(const OutputType& type, bool internal) const;

    //! Get all the ScriptPubKeyMans for a script
    std::set<ScriptPubKeyMan*> GetScriptPubKeyMans(const CScript& script) const;
    //! Get the ScriptPubKeyMan by id
    ScriptPubKeyMan* GetScriptPubKeyMan(const uint256& id) const;

    //! Get the SigningProvider for a script
    std::unique_ptr<SigningProvider> GetSolvingProvider(const CScript& script) const;
    std::unique_ptr<SigningProvider> GetSolvingProvider(const CScript& script, SignatureData& sigdata) const;

    //! Get the wallet descriptors for a script.
    std::vector<WalletDescriptor> GetWalletDescriptors(const CScript& script) const;

    //! Get the LegacyScriptPubKeyMan which is used for all types, internal, and external.
    LegacyScriptPubKeyMan* GetLegacyScriptPubKeyMan() const;
    LegacyScriptPubKeyMan* GetOrCreateLegacyScriptPubKeyMan();

    //! Make a LegacyScriptPubKeyMan and set it for all types, internal, and external.
    void SetupLegacyScriptPubKeyMan();

    const CKeyingMaterial& GetEncryptionKey() const override;
    bool HasEncryptionKeys() const override;

    /** Get last block processed height */
    int GetLastBlockHeight() const EXCLUSIVE_LOCKS_REQUIRED(cs_wallet)
    {
        AssertLockHeld(cs_wallet);
        assert(m_last_block_processed_height >= 0);
        return m_last_block_processed_height;
    };
    uint256 GetLastBlockHash() const EXCLUSIVE_LOCKS_REQUIRED(cs_wallet)
    {
        AssertLockHeld(cs_wallet);
        assert(m_last_block_processed_height >= 0);
        return m_last_block_processed;
    }
    /** Set last block processed height, currently only use in unit test */
    void SetLastBlockProcessed(int block_height, uint256 block_hash) EXCLUSIVE_LOCKS_REQUIRED(cs_wallet)
    {
        AssertLockHeld(cs_wallet);
        m_last_block_processed_height = block_height;
        m_last_block_processed = block_hash;
    };

    //! Connect the signals from ScriptPubKeyMans to the signals in CWallet
    void ConnectScriptPubKeyManNotifiers();

    //! Instantiate a descriptor ScriptPubKeyMan from the WalletDescriptor and load it
    void LoadDescriptorScriptPubKeyMan(uint256 id, WalletDescriptor& desc);

    //! Adds the active ScriptPubKeyMan for the specified type and internal. Writes it to the wallet file
    //! @param[in] id The unique id for the ScriptPubKeyMan
    //! @param[in] type The OutputType this ScriptPubKeyMan provides addresses for
    //! @param[in] internal Whether this ScriptPubKeyMan provides change addresses
    void AddActiveScriptPubKeyMan(uint256 id, OutputType type, bool internal);

    //! Loads an active ScriptPubKeyMan for the specified type and internal. (used by LoadWallet)
    //! @param[in] id The unique id for the ScriptPubKeyMan
    //! @param[in] type The OutputType this ScriptPubKeyMan provides addresses for
    //! @param[in] internal Whether this ScriptPubKeyMan provides change addresses
    void LoadActiveScriptPubKeyMan(uint256 id, OutputType type, bool internal);

    //! Remove specified ScriptPubKeyMan from set of active SPK managers. Writes the change to the wallet file.
    //! @param[in] id The unique id for the ScriptPubKeyMan
    //! @param[in] type The OutputType this ScriptPubKeyMan provides addresses for
    //! @param[in] internal Whether this ScriptPubKeyMan provides change addresses
    void DeactivateScriptPubKeyMan(uint256 id, OutputType type, bool internal);

    //! Create new DescriptorScriptPubKeyMans and add them to the wallet
    void SetupDescriptorScriptPubKeyMans(const CExtKey& master_key) EXCLUSIVE_LOCKS_REQUIRED(cs_wallet);
    void SetupDescriptorScriptPubKeyMans() EXCLUSIVE_LOCKS_REQUIRED(cs_wallet);

    //! Return the DescriptorScriptPubKeyMan for a WalletDescriptor if it is already in the wallet
    DescriptorScriptPubKeyMan* GetDescriptorScriptPubKeyMan(const WalletDescriptor& desc) const;

    //! Returns whether the provided ScriptPubKeyMan is internal
    //! @param[in] spk_man The ScriptPubKeyMan to test
    //! @return contains value only for active DescriptorScriptPubKeyMan, otherwise undefined
    std::optional<bool> IsInternalScriptPubKeyMan(ScriptPubKeyMan* spk_man) const;

    //! Add a descriptor to the wallet, return a ScriptPubKeyMan & associated output type
    ScriptPubKeyMan* AddWalletDescriptor(WalletDescriptor& desc, const FlatSigningProvider& signing_provider, const std::string& label, bool internal) EXCLUSIVE_LOCKS_REQUIRED(cs_wallet);

    // TEMP: Blackcoin ToDo: enable/disable!
    /*
    //! Clean coinstake transactions
    void CleanCoinStake();
    */

    /** Move all records from the BDB database to a new SQLite database for storage.
     * The original BDB file will be deleted and replaced with a new SQLite file.
     * A backup is not created.
     * May crash if something unexpected happens in the filesystem.
     */
    bool MigrateToSQLite(bilingual_str& error) EXCLUSIVE_LOCKS_REQUIRED(cs_wallet);

    //! Get all of the descriptors from a legacy wallet
    std::optional<MigrationData> GetDescriptorsForLegacy(bilingual_str& error) const EXCLUSIVE_LOCKS_REQUIRED(cs_wallet);

    //! Adds the ScriptPubKeyMans given in MigrationData to this wallet, removes LegacyScriptPubKeyMan,
    //! and where needed, moves tx and address book entries to watchonly_wallet or solvable_wallet
    bool ApplyMigrationData(MigrationData& data, bilingual_str& error) EXCLUSIVE_LOCKS_REQUIRED(cs_wallet);

    /* Start staking */
    void StartStake();

    /* Stop staking */
    void StopStake();

    /* Is staking closing */
    bool IsStakeClosing();

    /* Staking thread group */
    std::unique_ptr<std::vector<std::thread>> threadStakeMinerGroup;

    //! Whether the (external) signer performs R-value signature grinding
    bool CanGrindR() const;
};

/**
 * Called periodically by the schedule thread. Prompts individual wallets to resend
 * their transactions. Actual rebroadcast schedule is managed by the wallets themselves.
 */
void MaybeResendWalletTxs(WalletContext& context);

/** RAII object to check and reserve a wallet rescan */
class WalletRescanReserver
{
private:
    using Clock = std::chrono::steady_clock;
    using NowFn = std::function<Clock::time_point()>;
    CWallet& m_wallet;
    bool m_could_reserve{false};
    NowFn m_now;
public:
    explicit WalletRescanReserver(CWallet& w) : m_wallet(w) {}

    bool reserve(bool with_passphrase = false)
    {
        assert(!m_could_reserve);
        if (m_wallet.fScanningWallet.exchange(true)) {
            return false;
        }
        m_wallet.m_scanning_with_passphrase.exchange(with_passphrase);
        m_wallet.m_scanning_start = SteadyClock::now();
        m_wallet.m_scanning_progress = 0;
        m_could_reserve = true;
        return true;
    }

    bool isReserved() const
    {
        return (m_could_reserve && m_wallet.fScanningWallet);
    }

    Clock::time_point now() const { return m_now ? m_now() : Clock::now(); };

    void setNow(NowFn now) { m_now = std::move(now); }

    ~WalletRescanReserver()
    {
        if (m_could_reserve) {
            m_wallet.fScanningWallet = false;
            m_wallet.m_scanning_with_passphrase = false;
        }
    }
};

//! Add wallet name to persistent configuration so it will be loaded on startup.
bool AddWalletSetting(interfaces::Chain& chain, const std::string& wallet_name);

//! Remove wallet name from persistent configuration so it will not be loaded on startup.
bool RemoveWalletSetting(interfaces::Chain& chain, const std::string& wallet_name);

struct MigrationResult {
    std::string wallet_name;
    std::shared_ptr<CWallet> wallet;
    std::shared_ptr<CWallet> watchonly_wallet;
    std::shared_ptr<CWallet> solvables_wallet;
    fs::path backup_path;
};

//! Do all steps to migrate a legacy wallet to a descriptor wallet
[[nodiscard]] util::Result<MigrationResult> MigrateLegacyToDescriptor(const std::string& wallet_name, const SecureString& passphrase, WalletContext& context);
} // namespace wallet

#endif // BITCOIN_WALLET_WALLET_H<|MERGE_RESOLUTION|>--- conflicted
+++ resolved
@@ -15,16 +15,12 @@
 #include <logging.h>
 #include <outputtype.h>
 #include <policy/feerate.h>
-<<<<<<< HEAD
 #include <pos.h>
-#include <psbt.h>
-=======
 #include <primitives/transaction.h>
 #include <script/interpreter.h>
 #include <script/script.h>
 #include <support/allocators/secure.h>
 #include <sync.h>
->>>>>>> 44d8b13c
 #include <tinyformat.h>
 #include <uint256.h>
 #include <util/fs.h>
@@ -82,10 +78,6 @@
 
 using LoadWalletFn = std::function<void(std::unique_ptr<interfaces::Wallet> wallet)>;
 
-<<<<<<< HEAD
-class CScript;
-=======
->>>>>>> 44d8b13c
 struct bilingual_str;
 struct CStakeCache;
 
@@ -331,13 +323,11 @@
     // Local time that the tip block was received. Used to schedule wallet rebroadcasts.
     std::atomic<int64_t> m_best_block_time {0};
 
-<<<<<<< HEAD
     std::map<COutPoint, CStakeCache> stakeCache;
-=======
+
     // First created key time. Used to skip blocks prior to this time.
     // 'std::numeric_limits<int64_t>::max()' if wallet is blank.
     std::atomic<int64_t> m_birth_time{std::numeric_limits<int64_t>::max()};
->>>>>>> 44d8b13c
 
     /**
      * Used to keep track of spent outpoints, and
