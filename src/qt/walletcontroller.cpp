// Copyright (c) 2019-2022 The Bitcoin Core developers
// Distributed under the MIT software license, see the accompanying
// file COPYING or http://www.opensource.org/licenses/mit-license.php.

#include <qt/walletcontroller.h>

#include <qt/askpassphrasedialog.h>
#include <qt/clientmodel.h>
#include <qt/createwalletdialog.h>
#include <qt/guiconstants.h>
#include <qt/guiutil.h>
#include <qt/walletmodel.h>

#include <external_signer.h>
#include <interfaces/handler.h>
#include <interfaces/node.h>
#include <util/string.h>
#include <util/threadnames.h>
#include <util/translation.h>
#include <wallet/wallet.h>

#include <algorithm>
#include <chrono>

#include <QApplication>
#include <QMessageBox>
#include <QMetaObject>
#include <QMutexLocker>
#include <QThread>
#include <QTimer>
#include <QWindow>

using util::Join;
using wallet::WALLET_FLAG_BLANK_WALLET;
using wallet::WALLET_FLAG_DESCRIPTORS;
using wallet::WALLET_FLAG_DISABLE_PRIVATE_KEYS;
using wallet::WALLET_FLAG_EXTERNAL_SIGNER;

WalletController::WalletController(ClientModel& client_model, const PlatformStyle* platform_style, QObject* parent)
    : QObject(parent)
    , m_activity_thread(new QThread(this))
    , m_activity_worker(new QObject)
    , m_client_model(client_model)
    , m_node(client_model.node())
    , m_platform_style(platform_style)
    , m_options_model(client_model.getOptionsModel())
{
    m_handler_load_wallet = m_node.walletLoader().handleLoadWallet([this](std::unique_ptr<interfaces::Wallet> wallet) {
        getOrCreateWallet(std::move(wallet));
    });

    m_activity_worker->moveToThread(m_activity_thread);
    m_activity_thread->start();
    QTimer::singleShot(0, m_activity_worker, []() {
        util::ThreadRename("qt-walletctrl");
    });
}

// Not using the default destructor because not all member types definitions are
// available in the header, just forward declared.
WalletController::~WalletController()
{
    m_activity_thread->quit();
    m_activity_thread->wait();
    delete m_activity_worker;
}

<<<<<<< HEAD
std::vector<WalletModel*> WalletController::getOpenWallets() const
{
    QMutexLocker locker(&m_mutex);
    return m_wallets;
}

std::map<std::string, bool> WalletController::listWalletDir() const
=======
std::map<std::string, std::pair<bool, std::string>> WalletController::listWalletDir() const
>>>>>>> 89522379
{
    QMutexLocker locker(&m_mutex);
    std::map<std::string, std::pair<bool, std::string>> wallets;
    for (const auto& [name, format] : m_node.walletLoader().listWalletDir()) {
        wallets[name] = std::make_pair(false, format);
    }
    for (WalletModel* wallet_model : m_wallets) {
        auto it = wallets.find(wallet_model->wallet().getWalletName());
        if (it != wallets.end()) it->second.first = true;
    }
    return wallets;
}

void WalletController::removeWallet(WalletModel* wallet_model)
{
    // Once the wallet is successfully removed from the node, the model will emit the 'WalletModel::unload' signal.
    // This signal is already connected and will complete the removal of the view from the GUI.
    // Look at 'WalletController::getOrCreateWallet' for the signal connection.
    wallet_model->wallet().remove();
}

void WalletController::closeWallet(WalletModel* wallet_model, QWidget* parent)
{
    QMessageBox box(parent);
    box.setWindowTitle(tr("Close wallet"));
    box.setText(tr("Are you sure you wish to close the wallet <i>%1</i>?").arg(GUIUtil::HtmlEscape(wallet_model->getDisplayName())));
    box.setStandardButtons(QMessageBox::Yes|QMessageBox::Cancel);
    box.setDefaultButton(QMessageBox::Yes);
    if (box.exec() != QMessageBox::Yes) return;

    removeWallet(wallet_model);
}

void WalletController::closeAllWallets(QWidget* parent)
{
    QMessageBox::StandardButton button = QMessageBox::question(parent, tr("Close all wallets"),
        tr("Are you sure you wish to close all wallets?"),
        QMessageBox::Yes|QMessageBox::Cancel,
        QMessageBox::Yes);
    if (button != QMessageBox::Yes) return;

    QMutexLocker locker(&m_mutex);
    for (WalletModel* wallet_model : m_wallets) {
        removeWallet(wallet_model);
    }
}

WalletModel* WalletController::getOrCreateWallet(std::unique_ptr<interfaces::Wallet> wallet)
{
    QMutexLocker locker(&m_mutex);

    // Return model instance if exists.
    if (!m_wallets.empty()) {
        std::string name = wallet->getWalletName();
        for (WalletModel* wallet_model : m_wallets) {
            if (wallet_model->wallet().getWalletName() == name) {
                return wallet_model;
            }
        }
    }

    // Instantiate model and register it.
    WalletModel* wallet_model = new WalletModel(std::move(wallet), m_client_model, m_platform_style,
                                                nullptr /* required for the following moveToThread() call */);

    // Move WalletModel object to the thread that created the WalletController
    // object (GUI main thread), instead of the current thread, which could be
    // an outside wallet thread or RPC thread sending a LoadWallet notification.
    // This ensures queued signals sent to the WalletModel object will be
    // handled on the GUI event loop.
    wallet_model->moveToThread(thread());
    // setParent(parent) must be called in the thread which created the parent object. More details in #18948.
    QMetaObject::invokeMethod(this, [wallet_model, this] {
        wallet_model->setParent(this);
    }, GUIUtil::blockingGUIThreadConnection());

    m_wallets.push_back(wallet_model);

    // WalletModel::startPollBalance needs to be called in a thread managed by
    // Qt because of startTimer. Considering the current thread can be a RPC
    // thread, better delegate the calling to Qt with Qt::AutoConnection.
    const bool called = QMetaObject::invokeMethod(wallet_model, "startPollBalance");
    assert(called);

    connect(wallet_model, &WalletModel::unload, this, [this, wallet_model] {
        // Defer removeAndDeleteWallet when no modal widget is actively waiting for an action.
        // TODO: remove this workaround by removing usage of QDialog::exec.
        QWidget* active_dialog = QApplication::activeModalWidget();
        if (active_dialog && dynamic_cast<QProgressDialog*>(active_dialog) == nullptr) {
            connect(qApp, &QApplication::focusWindowChanged, wallet_model, [this, wallet_model]() {
                if (!QApplication::activeModalWidget()) {
                    removeAndDeleteWallet(wallet_model);
                }
            }, Qt::QueuedConnection);
        } else {
            removeAndDeleteWallet(wallet_model);
        }
    }, Qt::QueuedConnection);

    // Re-emit coinsSent signal from wallet model.
    connect(wallet_model, &WalletModel::coinsSent, this, &WalletController::coinsSent);

    Q_EMIT walletAdded(wallet_model);

    return wallet_model;
}

void WalletController::removeAndDeleteWallet(WalletModel* wallet_model)
{
    // Unregister wallet model.
    {
        QMutexLocker locker(&m_mutex);
        m_wallets.erase(std::remove(m_wallets.begin(), m_wallets.end(), wallet_model));
    }
    Q_EMIT walletRemoved(wallet_model);
    // Currently this can trigger the unload since the model can hold the last
    // CWallet shared pointer.
    delete wallet_model;
}

WalletControllerActivity::WalletControllerActivity(WalletController* wallet_controller, QWidget* parent_widget)
    : QObject(wallet_controller)
    , m_wallet_controller(wallet_controller)
    , m_parent_widget(parent_widget)
{
    connect(this, &WalletControllerActivity::finished, this, &QObject::deleteLater);
}

void WalletControllerActivity::showProgressDialog(const QString& title_text, const QString& label_text, bool show_minimized)
{
    auto progress_dialog = new QProgressDialog(m_parent_widget);
    progress_dialog->setAttribute(Qt::WA_DeleteOnClose);
    connect(this, &WalletControllerActivity::finished, progress_dialog, &QWidget::close);

    progress_dialog->setWindowTitle(title_text);
    progress_dialog->setLabelText(label_text);
    progress_dialog->setRange(0, 0);
    progress_dialog->setCancelButton(nullptr);
    progress_dialog->setWindowModality(Qt::ApplicationModal);
    GUIUtil::PolishProgressDialog(progress_dialog);
    // The setValue call forces QProgressDialog to start the internal duration estimation.
    // See details in https://bugreports.qt.io/browse/QTBUG-47042.
    progress_dialog->setValue(0);
    // When requested, launch dialog minimized
    if (show_minimized) progress_dialog->showMinimized();
}

CreateWalletActivity::CreateWalletActivity(WalletController* wallet_controller, QWidget* parent_widget)
    : WalletControllerActivity(wallet_controller, parent_widget)
{
    m_passphrase.reserve(MAX_PASSPHRASE_SIZE);
}

CreateWalletActivity::~CreateWalletActivity()
{
    delete m_create_wallet_dialog;
    delete m_passphrase_dialog;
}

void CreateWalletActivity::askPassphrase()
{
    m_passphrase_dialog = new AskPassphraseDialog(AskPassphraseDialog::Encrypt, m_parent_widget, &m_passphrase);
    m_passphrase_dialog->setWindowModality(Qt::ApplicationModal);
    m_passphrase_dialog->show();

    connect(m_passphrase_dialog, &QObject::destroyed, [this] {
        m_passphrase_dialog = nullptr;
    });
    connect(m_passphrase_dialog, &QDialog::accepted, [this] {
        createWallet();
    });
    connect(m_passphrase_dialog, &QDialog::rejected, [this] {
        Q_EMIT finished();
    });
}

void CreateWalletActivity::createWallet()
{
    showProgressDialog(
        //: Title of window indicating the progress of creation of a new wallet.
        tr("Create Wallet"),
        /*: Descriptive text of the create wallet progress window which indicates
            to the user which wallet is currently being created. */
        tr("Creating Wallet <b>%1</b>…").arg(m_create_wallet_dialog->walletName().toHtmlEscaped()));

    std::string name = m_create_wallet_dialog->walletName().toStdString();
    uint64_t flags = 0;
    // Enable descriptors by default.
    flags |= WALLET_FLAG_DESCRIPTORS;
    if (m_create_wallet_dialog->isDisablePrivateKeysChecked()) {
        flags |= WALLET_FLAG_DISABLE_PRIVATE_KEYS;
    }
    if (m_create_wallet_dialog->isMakeBlankWalletChecked()) {
        flags |= WALLET_FLAG_BLANK_WALLET;
    }
    if (m_create_wallet_dialog->isExternalSignerChecked()) {
        flags |= WALLET_FLAG_EXTERNAL_SIGNER;
    }

    QTimer::singleShot(500ms, worker(), [this, name, flags] {
        auto wallet{node().walletLoader().createWallet(name, m_passphrase, flags, m_warning_message)};

        if (wallet) {
            m_wallet_model = m_wallet_controller->getOrCreateWallet(std::move(*wallet));
        } else {
            m_error_message = util::ErrorString(wallet);
        }

        QTimer::singleShot(500ms, this, &CreateWalletActivity::finish);
    });
}

void CreateWalletActivity::finish()
{
    if (!m_error_message.empty()) {
        QMessageBox::critical(m_parent_widget, tr("Create wallet failed"), QString::fromStdString(m_error_message.translated));
    } else if (!m_warning_message.empty()) {
        QMessageBox::warning(m_parent_widget, tr("Create wallet warning"), QString::fromStdString(Join(m_warning_message, Untranslated("\n")).translated));
    }

    if (m_wallet_model) Q_EMIT created(m_wallet_model);

    Q_EMIT finished();
}

void CreateWalletActivity::create()
{
    m_create_wallet_dialog = new CreateWalletDialog(m_parent_widget);

    std::vector<std::unique_ptr<interfaces::ExternalSigner>> signers;
    try {
        signers = node().listExternalSigners();
    } catch (const std::runtime_error& e) {
        QMessageBox::critical(nullptr, tr("Can't list signers"), e.what());
    }
    if (signers.size() > 1) {
        QMessageBox::critical(nullptr, tr("Too many external signers found"), QString::fromStdString("More than one external signer found. Please connect only one at a time."));
        signers.clear();
    }
    m_create_wallet_dialog->setSigners(signers);

    m_create_wallet_dialog->setWindowModality(Qt::ApplicationModal);
    m_create_wallet_dialog->show();

    connect(m_create_wallet_dialog, &QObject::destroyed, [this] {
        m_create_wallet_dialog = nullptr;
    });
    connect(m_create_wallet_dialog, &QDialog::rejected, [this] {
        Q_EMIT finished();
    });
    connect(m_create_wallet_dialog, &QDialog::accepted, [this] {
        if (m_create_wallet_dialog->isEncryptWalletChecked()) {
            askPassphrase();
        } else {
            createWallet();
        }
    });
}

OpenWalletActivity::OpenWalletActivity(WalletController* wallet_controller, QWidget* parent_widget)
    : WalletControllerActivity(wallet_controller, parent_widget)
{
}

void OpenWalletActivity::finish()
{
    if (!m_error_message.empty()) {
        QMessageBox::critical(m_parent_widget, tr("Open wallet failed"), QString::fromStdString(m_error_message.translated));
    } else if (!m_warning_message.empty()) {
        QMessageBox::warning(m_parent_widget, tr("Open wallet warning"), QString::fromStdString(Join(m_warning_message, Untranslated("\n")).translated));
    }

    if (m_wallet_model) Q_EMIT opened(m_wallet_model);

    Q_EMIT finished();
}

void OpenWalletActivity::open(const std::string& path)
{
    QString name = GUIUtil::WalletDisplayName(path);

    showProgressDialog(
        //: Title of window indicating the progress of opening of a wallet.
        tr("Open Wallet"),
        /*: Descriptive text of the open wallet progress window which indicates
            to the user which wallet is currently being opened. */
        tr("Opening Wallet <b>%1</b>…").arg(name.toHtmlEscaped()));

    QTimer::singleShot(0, worker(), [this, path] {
        auto wallet{node().walletLoader().loadWallet(path, m_warning_message)};

        if (wallet) {
            m_wallet_model = m_wallet_controller->getOrCreateWallet(std::move(*wallet));
        } else {
            m_error_message = util::ErrorString(wallet);
        }

        QTimer::singleShot(0, this, &OpenWalletActivity::finish);
    });
}

LoadWalletsActivity::LoadWalletsActivity(WalletController* wallet_controller, QWidget* parent_widget)
    : WalletControllerActivity(wallet_controller, parent_widget)
{
}

void LoadWalletsActivity::load(bool show_loading_minimized)
{
    showProgressDialog(
        //: Title of progress window which is displayed when wallets are being loaded.
        tr("Load Wallets"),
        /*: Descriptive text of the load wallets progress window which indicates to
            the user that wallets are currently being loaded.*/
        tr("Loading wallets…"),
        /*show_minimized=*/show_loading_minimized);

    QTimer::singleShot(0, worker(), [this] {
        for (auto& wallet : node().walletLoader().getWallets()) {
            m_wallet_controller->getOrCreateWallet(std::move(wallet));
        }

        QTimer::singleShot(0, this, [this] { Q_EMIT finished(); });
    });
}

RestoreWalletActivity::RestoreWalletActivity(WalletController* wallet_controller, QWidget* parent_widget)
    : WalletControllerActivity(wallet_controller, parent_widget)
{
}

void RestoreWalletActivity::restore(const fs::path& backup_file, const std::string& wallet_name)
{
    QString name = QString::fromStdString(wallet_name);

    showProgressDialog(
        //: Title of progress window which is displayed when wallets are being restored.
        tr("Restore Wallet"),
        /*: Descriptive text of the restore wallets progress window which indicates to
            the user that wallets are currently being restored.*/
        tr("Restoring Wallet <b>%1</b>…").arg(name.toHtmlEscaped()));

    QTimer::singleShot(0, worker(), [this, backup_file, wallet_name] {
        auto wallet{node().walletLoader().restoreWallet(backup_file, wallet_name, m_warning_message)};

        if (wallet) {
            m_wallet_model = m_wallet_controller->getOrCreateWallet(std::move(*wallet));
        } else {
            m_error_message = util::ErrorString(wallet);
        }

        QTimer::singleShot(0, this, &RestoreWalletActivity::finish);
    });
}

void RestoreWalletActivity::finish()
{
    if (!m_error_message.empty()) {
        //: Title of message box which is displayed when the wallet could not be restored.
        QMessageBox::critical(m_parent_widget, tr("Restore wallet failed"), QString::fromStdString(m_error_message.translated));
    } else if (!m_warning_message.empty()) {
        //: Title of message box which is displayed when the wallet is restored with some warning.
        QMessageBox::warning(m_parent_widget, tr("Restore wallet warning"), QString::fromStdString(Join(m_warning_message, Untranslated("\n")).translated));
    } else {
        //: Title of message box which is displayed when the wallet is successfully restored.
        QMessageBox::information(m_parent_widget, tr("Restore wallet message"), QString::fromStdString(Untranslated("Wallet restored successfully \n").translated));
    }

    if (m_wallet_model) Q_EMIT restored(m_wallet_model);

    Q_EMIT finished();
}

void MigrateWalletActivity::migrate(const std::string& name)
{
    // Warn the user about migration
    QMessageBox box(m_parent_widget);
    box.setWindowTitle(tr("Migrate wallet"));
    box.setText(tr("Are you sure you wish to migrate the wallet <i>%1</i>?").arg(GUIUtil::HtmlEscape(GUIUtil::WalletDisplayName(name))));
    box.setInformativeText(tr("Migrating the wallet will convert this wallet to one or more descriptor wallets. A new wallet backup will need to be made.\n"
                "If this wallet contains any watchonly scripts, a new wallet will be created which contains those watchonly scripts.\n"
                "If this wallet contains any solvable but not watched scripts, a different and new wallet will be created which contains those scripts.\n\n"
                "The migration process will create a backup of the wallet before migrating. This backup file will be named "
                "<wallet name>-<timestamp>.legacy.bak and can be found in the directory for this wallet. In the event of "
                "an incorrect migration, the backup can be restored with the \"Restore Wallet\" functionality."));
    box.setStandardButtons(QMessageBox::Yes|QMessageBox::Cancel);
    box.setDefaultButton(QMessageBox::Yes);
    if (box.exec() != QMessageBox::Yes) return;

    SecureString passphrase;
    if (node().walletLoader().isEncrypted(name)) {
        // Get the passphrase for the wallet
        AskPassphraseDialog dlg(AskPassphraseDialog::UnlockMigration, m_parent_widget, &passphrase);
        if (dlg.exec() == QDialog::Rejected) return;
    }

    showProgressDialog(tr("Migrate Wallet"), tr("Migrating Wallet <b>%1</b>…").arg(GUIUtil::HtmlEscape(name)));

    QTimer::singleShot(0, worker(), [this, name, passphrase] {
        auto res{node().walletLoader().migrateWallet(name, passphrase)};

        if (res) {
            m_success_message = tr("The wallet '%1' was migrated successfully.").arg(GUIUtil::HtmlEscape(GUIUtil::WalletDisplayName(res->wallet->getWalletName())));
            if (res->watchonly_wallet_name) {
                m_success_message += QChar(' ') + tr("Watchonly scripts have been migrated to a new wallet named '%1'.").arg(GUIUtil::HtmlEscape(GUIUtil::WalletDisplayName(res->watchonly_wallet_name.value())));
            }
            if (res->solvables_wallet_name) {
                m_success_message += QChar(' ') + tr("Solvable but not watched scripts have been migrated to a new wallet named '%1'.").arg(GUIUtil::HtmlEscape(GUIUtil::WalletDisplayName(res->solvables_wallet_name.value())));
            }
            m_wallet_model = m_wallet_controller->getOrCreateWallet(std::move(res->wallet));
        } else {
            m_error_message = util::ErrorString(res);
        }

        QTimer::singleShot(0, this, &MigrateWalletActivity::finish);
    });
}

void MigrateWalletActivity::finish()
{
    if (!m_error_message.empty()) {
        QMessageBox::critical(m_parent_widget, tr("Migration failed"), QString::fromStdString(m_error_message.translated));
    } else {
        QMessageBox::information(m_parent_widget, tr("Migration Successful"), m_success_message);
    }

    if (m_wallet_model) Q_EMIT migrated(m_wallet_model);

    Q_EMIT finished();
}<|MERGE_RESOLUTION|>--- conflicted
+++ resolved
@@ -65,17 +65,13 @@
     delete m_activity_worker;
 }
 
-<<<<<<< HEAD
 std::vector<WalletModel*> WalletController::getOpenWallets() const
 {
     QMutexLocker locker(&m_mutex);
     return m_wallets;
 }
 
-std::map<std::string, bool> WalletController::listWalletDir() const
-=======
 std::map<std::string, std::pair<bool, std::string>> WalletController::listWalletDir() const
->>>>>>> 89522379
 {
     QMutexLocker locker(&m_mutex);
     std::map<std::string, std::pair<bool, std::string>> wallets;
