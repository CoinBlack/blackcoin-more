// Copyright (c) 2011-2022 The Bitcoin Core developers
// Distributed under the MIT software license, see the accompanying
// file COPYING or http://www.opensource.org/licenses/mit-license.php.

#if defined(HAVE_CONFIG_H)
#include <config/bitcoin-config.h>
#endif

#include <qt/utilitydialog.h>

#include <qt/forms/ui_helpmessagedialog.h>

#include <qt/guiutil.h>

#include <clientversion.h>
#include <common/args.h>
#include <init.h>
#include <util/strencodings.h>

#include <cstdio>

#include <QCloseEvent>
#include <QLabel>
#include <QMainWindow>
#include <QRegularExpression>
#include <QString>
#include <QTextCursor>
#include <QTextTable>
#include <QVBoxLayout>

/** "Help message" or "About" dialog box */
HelpMessageDialog::HelpMessageDialog(QWidget *parent, bool about) :
    QDialog(parent, GUIUtil::dialog_flags),
    ui(new Ui::HelpMessageDialog)
{
    ui->setupUi(this);

    QString version = QString{PACKAGE_NAME} + " " + tr("version") + " " + QString::fromStdString(FormatFullVersion());

    if (about)
    {
        setWindowTitle(tr("About %1").arg(PACKAGE_NAME));

        std::string licenseInfo = LicenseInfo();
        /// HTML-format the license message from the core
        QString licenseInfoHTML = QString::fromStdString(LicenseInfo());
        // Make URLs clickable
        QRegularExpression uri(QStringLiteral("<(.*)>"), QRegularExpression::InvertedGreedinessOption);
        licenseInfoHTML.replace(uri, QStringLiteral("<a href=\"\\1\">\\1</a>"));
        // Replace newlines with HTML breaks
        licenseInfoHTML.replace("\n", "<br>");

        ui->aboutMessage->setTextFormat(Qt::RichText);
        ui->scrollArea->setVerticalScrollBarPolicy(Qt::ScrollBarAsNeeded);
        text = version + "\n" + QString::fromStdString(FormatParagraph(licenseInfo));
        ui->aboutMessage->setText(version + "<br><br>" + licenseInfoHTML);
        ui->aboutMessage->setWordWrap(true);
        ui->helpMessage->setVisible(false);
    } else {
        setWindowTitle(tr("Command-line options"));
<<<<<<< HEAD
        QString header = "Usage:  blackmore-qt [command-line options]                     \n";
=======
        QString header = "Usage: bitcoin-qt [command-line options] [URI]\n\n"
                         "Optional URI is a Bitcoin address in BIP21 URI format.\n";
>>>>>>> c7885ecd
        QTextCursor cursor(ui->helpMessage->document());
        cursor.insertText(version);
        cursor.insertBlock();
        cursor.insertText(header);
        cursor.insertBlock();

        std::string strUsage = gArgs.GetHelpMessage();
        QString coreOptions = QString::fromStdString(strUsage);
        text = version + "\n\n" + header + "\n" + coreOptions;

        QTextTableFormat tf;
        tf.setBorderStyle(QTextFrameFormat::BorderStyle_None);
        tf.setCellPadding(2);
        QVector<QTextLength> widths;
        widths << QTextLength(QTextLength::PercentageLength, 35);
        widths << QTextLength(QTextLength::PercentageLength, 65);
        tf.setColumnWidthConstraints(widths);

        QTextCharFormat bold;
        bold.setFontWeight(QFont::Bold);

        for (const QString &line : coreOptions.split("\n")) {
            if (line.startsWith("  -"))
            {
                cursor.currentTable()->appendRows(1);
                cursor.movePosition(QTextCursor::PreviousCell);
                cursor.movePosition(QTextCursor::NextRow);
                cursor.insertText(line.trimmed());
                cursor.movePosition(QTextCursor::NextCell);
            } else if (line.startsWith("   ")) {
                cursor.insertText(line.trimmed()+' ');
            } else if (line.size() > 0) {
                //Title of a group
                if (cursor.currentTable())
                    cursor.currentTable()->appendRows(1);
                cursor.movePosition(QTextCursor::Down);
                cursor.insertText(line.trimmed(), bold);
                cursor.insertTable(1, 2, tf);
            }
        }

        ui->helpMessage->moveCursor(QTextCursor::Start);
        ui->scrollArea->setVisible(false);
        ui->aboutLogo->setVisible(false);
    }

    GUIUtil::handleCloseWindowShortcut(this);
}

HelpMessageDialog::~HelpMessageDialog()
{
    delete ui;
}

void HelpMessageDialog::printToConsole()
{
    // On other operating systems, the expected action is to print the message to the console.
    tfm::format(std::cout, "%s\n", qPrintable(text));
}

void HelpMessageDialog::showOrPrint()
{
#if defined(WIN32)
    // On Windows, show a message box, as there is no stderr/stdout in windowed applications
    exec();
#else
    // On other operating systems, print help text to console
    printToConsole();
#endif
}

void HelpMessageDialog::on_okButton_accepted()
{
    close();
}


/** "Shutdown" window */
ShutdownWindow::ShutdownWindow(QWidget *parent, Qt::WindowFlags f):
    QWidget(parent, f)
{
    QVBoxLayout *layout = new QVBoxLayout();
    layout->addWidget(new QLabel(
        tr("%1 is shutting down…").arg(PACKAGE_NAME) + "<br /><br />" +
        tr("Do not shut down the computer until this window disappears.")));
    setLayout(layout);

    GUIUtil::handleCloseWindowShortcut(this);
}

QWidget* ShutdownWindow::showShutdownWindow(QMainWindow* window)
{
    assert(window != nullptr);

    // Show a simple window indicating shutdown status
    QWidget *shutdownWindow = new ShutdownWindow();
    shutdownWindow->setWindowTitle(window->windowTitle());

    // Center shutdown window at where main window was
    const QPoint global = window->mapToGlobal(window->rect().center());
    shutdownWindow->move(global.x() - shutdownWindow->width() / 2, global.y() - shutdownWindow->height() / 2);
    shutdownWindow->show();
    return shutdownWindow;
}

void ShutdownWindow::closeEvent(QCloseEvent *event)
{
    event->ignore();
}<|MERGE_RESOLUTION|>--- conflicted
+++ resolved
@@ -58,12 +58,8 @@
         ui->helpMessage->setVisible(false);
     } else {
         setWindowTitle(tr("Command-line options"));
-<<<<<<< HEAD
-        QString header = "Usage:  blackmore-qt [command-line options]                     \n";
-=======
-        QString header = "Usage: bitcoin-qt [command-line options] [URI]\n\n"
-                         "Optional URI is a Bitcoin address in BIP21 URI format.\n";
->>>>>>> c7885ecd
+        QString header = "Usage: blackmore-qt [command-line options] [URI]\n\n"
+                         "Optional URI is a Blackcoin address in BIP21 URI format.\n";
         QTextCursor cursor(ui->helpMessage->document());
         cursor.insertText(version);
         cursor.insertBlock();
