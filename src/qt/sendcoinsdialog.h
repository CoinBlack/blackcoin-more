// Copyright (c) 2011-2021 The Bitcoin Core developers
// Distributed under the MIT software license, see the accompanying
// file COPYING or http://www.opensource.org/licenses/mit-license.php.

#ifndef BITCOIN_QT_SENDCOINSDIALOG_H
#define BITCOIN_QT_SENDCOINSDIALOG_H

#include <qt/walletmodel.h>

#include <QDialog>
#include <QMessageBox>
#include <QString>
#include <QTimer>

class ClientModel;
class PlatformStyle;
class SendCoinsEntry;
class SendCoinsRecipient;
enum class SynchronizationState;
namespace wallet {
class CCoinControl;
} // namespace wallet

namespace Ui {
    class SendCoinsDialog;
}

QT_BEGIN_NAMESPACE
class QUrl;
QT_END_NAMESPACE

/** Dialog for sending bitcoins */
class SendCoinsDialog : public QDialog
{
    Q_OBJECT

public:
    explicit SendCoinsDialog(const PlatformStyle *platformStyle, QWidget *parent = nullptr);
    ~SendCoinsDialog();

    void setClientModel(ClientModel *clientModel);
    void setModel(WalletModel *model);

    /** Set up the tab chain manually, as Qt messes up the tab chain by default in some cases (issue https://bugreports.qt-project.org/browse/QTBUG-10907).
     */
    QWidget *setupTabChain(QWidget *prev);

    void setAddress(const QString &address);
    void pasteEntry(const SendCoinsRecipient &rv);
    bool handlePaymentRequest(const SendCoinsRecipient &recipient);

public Q_SLOTS:
    void clear();
    void reject() override;
    void accept() override;
    SendCoinsEntry *addEntry();
    void updateTabsAndLabels();
    void setBalance(const interfaces::WalletBalances& balances);

Q_SIGNALS:
    void coinsSent(const uint256& txid);

private:
    Ui::SendCoinsDialog *ui;
    ClientModel *clientModel;
    WalletModel *model;
    std::unique_ptr<wallet::CCoinControl> m_coin_control;
    std::unique_ptr<WalletModelTransaction> m_current_transaction;
    bool fNewRecipientAllowed;
    const PlatformStyle *platformStyle;

    // Copy PSBT to clipboard and offer to save it.
    void presentPSBT(PartiallySignedTransaction& psbt);
    // Process WalletModel::SendCoinsReturn and generate a pair consisting
    // of a message and message flags for use in Q_EMIT message().
    // Additional parameter msgArg can be used via .arg(msgArg).
    void processSendCoinsReturn(const WalletModel::SendCoinsReturn &sendCoinsReturn, const QString &msgArg = QString());
    // Format confirmation message
    bool PrepareSendText(QString& question_string, QString& informative_text, QString& detailed_text);
<<<<<<< HEAD
=======
    /* Sign PSBT using external signer.
     *
     * @param[in,out] psbtx the PSBT to sign
     * @param[in,out] mtx needed to attempt to finalize
     * @param[in,out] complete whether the PSBT is complete (a successfully signed multisig transaction may not be complete)
     *
     * @returns false if any failure occurred, which may include the user rejection of a transaction on the device.
     */
    bool signWithExternalSigner(PartiallySignedTransaction& psbt, CMutableTransaction& mtx, bool& complete);
    void updateFeeMinimizedLabel();
>>>>>>> dd04f2dd
    void updateCoinControlState();

private Q_SLOTS:
    void sendButtonClicked(bool checked);
    void removeEntry(SendCoinsEntry* entry);
    void useAvailableBalance(SendCoinsEntry* entry);
    void updateDisplayUnit();
    void coinControlFeatureChanged(bool);
    void coinControlButtonClicked();
    void coinControlChangeChecked(int);
    void coinControlChangeEdited(const QString &);
    void coinControlUpdateLabels();
    void coinControlClipboardQuantity();
    void coinControlClipboardAmount();
    void coinControlClipboardFee();
    void coinControlClipboardAfterFee();
    void coinControlClipboardBytes();
    void coinControlClipboardLowOutput();
    void coinControlClipboardChange();

Q_SIGNALS:
    // Fired when a message should be reported to the user
    void message(const QString &title, const QString &message, unsigned int style);
};


#define SEND_CONFIRM_DELAY   3

class SendConfirmationDialog : public QMessageBox
{
    Q_OBJECT

public:
    SendConfirmationDialog(const QString& title, const QString& text, const QString& informative_text = "", const QString& detailed_text = "", int secDelay = SEND_CONFIRM_DELAY, bool enable_send = true, bool always_show_unsigned = true, QWidget* parent = nullptr);
    /* Returns QMessageBox::Cancel, QMessageBox::Yes when "Send" is
       clicked and QMessageBox::Save when "Create Unsigned" is clicked. */
    int exec() override;

private Q_SLOTS:
    void countDown();
    void updateButtons();

private:
    QAbstractButton *yesButton;
    QAbstractButton *m_psbt_button;
    QTimer countDownTimer;
    int secDelay;
    QString confirmButtonText{tr("Send")};
    bool m_enable_send;
    QString m_psbt_button_text{tr("Create Unsigned")};
};

#endif // BITCOIN_QT_SENDCOINSDIALOG_H<|MERGE_RESOLUTION|>--- conflicted
+++ resolved
@@ -77,8 +77,6 @@
     void processSendCoinsReturn(const WalletModel::SendCoinsReturn &sendCoinsReturn, const QString &msgArg = QString());
     // Format confirmation message
     bool PrepareSendText(QString& question_string, QString& informative_text, QString& detailed_text);
-<<<<<<< HEAD
-=======
     /* Sign PSBT using external signer.
      *
      * @param[in,out] psbtx the PSBT to sign
@@ -88,8 +86,6 @@
      * @returns false if any failure occurred, which may include the user rejection of a transaction on the device.
      */
     bool signWithExternalSigner(PartiallySignedTransaction& psbt, CMutableTransaction& mtx, bool& complete);
-    void updateFeeMinimizedLabel();
->>>>>>> dd04f2dd
     void updateCoinControlState();
 
 private Q_SLOTS:
