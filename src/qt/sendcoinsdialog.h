--- conflicted
+++ resolved
@@ -53,16 +53,10 @@
     void accept() override;
     SendCoinsEntry *addEntry();
     void updateTabsAndLabels();
-<<<<<<< HEAD
-    void setBalance(const CAmount& balance, const CAmount& unconfirmedBalance, const CAmount& immatureBalance, const CAmount& stake,
-                    const CAmount& watchOnlyBalance, const CAmount& watchUnconfBalance, const CAmount& watchImmatureBalance, const CAmount& watchOnlyStake,
-                    const unsigned int& donationPercentage);
-=======
     void setBalance(const interfaces::WalletBalances& balances);
 
 Q_SIGNALS:
     void coinsSent(const uint256& txid);
->>>>>>> 61646189
 
 private:
     Ui::SendCoinsDialog *ui;
@@ -71,27 +65,18 @@
     std::unique_ptr<CCoinControl> m_coin_control;
     std::unique_ptr<WalletModelTransaction> m_current_transaction;
     bool fNewRecipientAllowed;
-    bool fFeeMinimized;
     const PlatformStyle *platformStyle;
 
     // Process WalletModel::SendCoinsReturn and generate a pair consisting
     // of a message and message flags for use in Q_EMIT message().
     // Additional parameter msgArg can be used via .arg(msgArg).
     void processSendCoinsReturn(const WalletModel::SendCoinsReturn &sendCoinsReturn, const QString &msgArg = QString());
-    void minimizeFeeSection(bool fMinimize);
     // Format confirmation message
     bool PrepareSendText(QString& question_string, QString& informative_text, QString& detailed_text);
-    void updateFeeMinimizedLabel();
     void updateCoinControlState();
 
 private Q_SLOTS:
-<<<<<<< HEAD
-    void on_sendButton_clicked();
-=======
     void sendButtonClicked(bool checked);
-    void on_buttonChooseFee_clicked();
-    void on_buttonMinimizeFee_clicked();
->>>>>>> 61646189
     void removeEntry(SendCoinsEntry* entry);
     void useAvailableBalance(SendCoinsEntry* entry);
     void updateDisplayUnit();
@@ -107,9 +92,6 @@
     void coinControlClipboardBytes();
     void coinControlClipboardLowOutput();
     void coinControlClipboardChange();
-    void updateFeeSectionControls();
-    void updateNumberOfBlocks(int count, const QDateTime& blockDate, double nVerificationProgress, bool headers, SynchronizationState sync_state);
-    void updateSmartFeeLabel();
 
 Q_SIGNALS:
     // Fired when a message should be reported to the user
