// Copyright (c) 2011-2022 The Bitcoin Core developers
// Distributed under the MIT software license, see the accompanying
// file COPYING or http://www.opensource.org/licenses/mit-license.php.

#ifndef BITCOIN_QT_SENDCOINSDIALOG_H
#define BITCOIN_QT_SENDCOINSDIALOG_H

#include <qt/clientmodel.h>
#include <qt/walletmodel.h>

#include <QDialog>
#include <QMessageBox>
#include <QString>
#include <QTimer>

class PlatformStyle;
class SendCoinsEntry;
class SendCoinsRecipient;
enum class SynchronizationState;
namespace wallet {
class CCoinControl;
} // namespace wallet

namespace Ui {
    class SendCoinsDialog;
}

QT_BEGIN_NAMESPACE
class QUrl;
QT_END_NAMESPACE

/** Dialog for sending bitcoins */
class SendCoinsDialog : public QDialog
{
    Q_OBJECT

public:
    explicit SendCoinsDialog(const PlatformStyle *platformStyle, QWidget *parent = nullptr);
    ~SendCoinsDialog();

    void setClientModel(ClientModel *clientModel);
    void setModel(WalletModel *model);

    /** Set up the tab chain manually, as Qt messes up the tab chain by default in some cases (issue https://bugreports.qt-project.org/browse/QTBUG-10907).
     */
    QWidget *setupTabChain(QWidget *prev);

    void setAddress(const QString &address);
    void pasteEntry(const SendCoinsRecipient &rv);
    bool handlePaymentRequest(const SendCoinsRecipient &recipient);

    // Only used for testing-purposes
    wallet::CCoinControl* getCoinControl() { return m_coin_control.get(); }

public Q_SLOTS:
    void clear();
    void reject() override;
    void accept() override;
    SendCoinsEntry *addEntry();
    void updateTabsAndLabels();
    void setBalance(const interfaces::WalletBalances& balances);

Q_SIGNALS:
    void coinsSent(const uint256& txid);

private:
    Ui::SendCoinsDialog *ui;
    ClientModel* clientModel{nullptr};
    WalletModel* model{nullptr};
    std::unique_ptr<wallet::CCoinControl> m_coin_control;
    std::unique_ptr<WalletModelTransaction> m_current_transaction;
<<<<<<< HEAD
    bool fNewRecipientAllowed;
=======
    bool fNewRecipientAllowed{true};
    bool fFeeMinimized{true};
>>>>>>> 88259837
    const PlatformStyle *platformStyle;

    // Copy PSBT to clipboard and offer to save it.
    void presentPSBT(PartiallySignedTransaction& psbt);
    // Process WalletModel::SendCoinsReturn and generate a pair consisting
    // of a message and message flags for use in Q_EMIT message().
    // Additional parameter msgArg can be used via .arg(msgArg).
    void processSendCoinsReturn(const WalletModel::SendCoinsReturn &sendCoinsReturn, const QString &msgArg = QString());
    // Format confirmation message
    bool PrepareSendText(QString& question_string, QString& informative_text, QString& detailed_text);
    /* Sign PSBT using external signer.
     *
     * @param[in,out] psbtx the PSBT to sign
     * @param[in,out] mtx needed to attempt to finalize
     * @param[in,out] complete whether the PSBT is complete (a successfully signed multisig transaction may not be complete)
     *
     * @returns false if any failure occurred, which may include the user rejection of a transaction on the device.
     */
    bool signWithExternalSigner(PartiallySignedTransaction& psbt, CMutableTransaction& mtx, bool& complete);
<<<<<<< HEAD
=======
    void updateFeeMinimizedLabel();
>>>>>>> 88259837
    void updateCoinControlState();

private Q_SLOTS:
    void sendButtonClicked(bool checked);
    void removeEntry(SendCoinsEntry* entry);
    void useAvailableBalance(SendCoinsEntry* entry);
    void refreshBalance();
    void coinControlFeatureChanged(bool);
    void coinControlButtonClicked();
    void coinControlChangeChecked(int);
    void coinControlChangeEdited(const QString &);
    void coinControlUpdateLabels();
    void coinControlClipboardQuantity();
    void coinControlClipboardAmount();
    void coinControlClipboardFee();
    void coinControlClipboardAfterFee();
    void coinControlClipboardBytes();
    void coinControlClipboardLowOutput();
    void coinControlClipboardChange();
<<<<<<< HEAD
=======
    void updateFeeSectionControls();
    void updateNumberOfBlocks(int count, const QDateTime& blockDate, double nVerificationProgress, SyncType synctype, SynchronizationState sync_state);
    void updateSmartFeeLabel();
>>>>>>> 88259837

Q_SIGNALS:
    // Fired when a message should be reported to the user
    void message(const QString &title, const QString &message, unsigned int style);
};


#define SEND_CONFIRM_DELAY   3

class SendConfirmationDialog : public QMessageBox
{
    Q_OBJECT

public:
    SendConfirmationDialog(const QString& title, const QString& text, const QString& informative_text = "", const QString& detailed_text = "", int secDelay = SEND_CONFIRM_DELAY, bool enable_send = true, bool always_show_unsigned = true, QWidget* parent = nullptr);
    /* Returns QMessageBox::Cancel, QMessageBox::Yes when "Send" is
       clicked and QMessageBox::Save when "Create Unsigned" is clicked. */
    int exec() override;

private Q_SLOTS:
    void countDown();
    void updateButtons();

private:
    QAbstractButton *yesButton;
    QAbstractButton *m_psbt_button;
    QTimer countDownTimer;
    int secDelay;
    QString confirmButtonText{tr("Send")};
    bool m_enable_send;
    QString m_psbt_button_text{tr("Create Unsigned")};
};

#endif // BITCOIN_QT_SENDCOINSDIALOG_H<|MERGE_RESOLUTION|>--- conflicted
+++ resolved
@@ -69,12 +69,7 @@
     WalletModel* model{nullptr};
     std::unique_ptr<wallet::CCoinControl> m_coin_control;
     std::unique_ptr<WalletModelTransaction> m_current_transaction;
-<<<<<<< HEAD
-    bool fNewRecipientAllowed;
-=======
     bool fNewRecipientAllowed{true};
-    bool fFeeMinimized{true};
->>>>>>> 88259837
     const PlatformStyle *platformStyle;
 
     // Copy PSBT to clipboard and offer to save it.
@@ -94,10 +89,6 @@
      * @returns false if any failure occurred, which may include the user rejection of a transaction on the device.
      */
     bool signWithExternalSigner(PartiallySignedTransaction& psbt, CMutableTransaction& mtx, bool& complete);
-<<<<<<< HEAD
-=======
-    void updateFeeMinimizedLabel();
->>>>>>> 88259837
     void updateCoinControlState();
 
 private Q_SLOTS:
@@ -117,12 +108,6 @@
     void coinControlClipboardBytes();
     void coinControlClipboardLowOutput();
     void coinControlClipboardChange();
-<<<<<<< HEAD
-=======
-    void updateFeeSectionControls();
-    void updateNumberOfBlocks(int count, const QDateTime& blockDate, double nVerificationProgress, SyncType synctype, SynchronizationState sync_state);
-    void updateSmartFeeLabel();
->>>>>>> 88259837
 
 Q_SIGNALS:
     // Fired when a message should be reported to the user
