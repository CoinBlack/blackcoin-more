--- conflicted
+++ resolved
@@ -30,18 +30,10 @@
 class CCoinControlWidgetItem : public QTreeWidgetItem
 {
 public:
-<<<<<<< HEAD
-    CCoinControlWidgetItem(QTreeWidget *parent, int type = Type) : QTreeWidgetItem(parent, type) {}
-    CCoinControlWidgetItem(int type = Type) : QTreeWidgetItem(type) {}
-    CCoinControlWidgetItem(QTreeWidgetItem *parent, int type = Type) : QTreeWidgetItem(parent, type) {}
-
-    bool operator<(const QTreeWidgetItem &other) const;
-=======
     explicit CCoinControlWidgetItem(QTreeWidget *parent, int type = Type) : QTreeWidgetItem(parent, type) {}
     explicit CCoinControlWidgetItem(QTreeWidgetItem *parent, int type = Type) : QTreeWidgetItem(parent, type) {}
 
     bool operator<(const QTreeWidgetItem &other) const override;
->>>>>>> 61646189
 };
 
 
@@ -54,11 +46,7 @@
     ~CoinControlDialog();
 
     // static because also called from sendcoinsdialog
-<<<<<<< HEAD
-    static void updateLabels(WalletModel*, QDialog*);
-=======
     static void updateLabels(CCoinControl& m_coin_control, WalletModel*, QDialog*);
->>>>>>> 61646189
 
     static QList<CAmount> payAmounts;
     static bool fSubtractFeeFromAmount;
@@ -92,11 +80,6 @@
         COLUMN_ADDRESS,
         COLUMN_DATE,
         COLUMN_CONFIRMATIONS,
-<<<<<<< HEAD
-        COLUMN_TXHASH,
-        COLUMN_VOUT_INDEX,
-    };
-=======
     };
 
     enum
@@ -105,7 +88,6 @@
         VOutRole
     };
 
->>>>>>> 61646189
     friend class CCoinControlWidgetItem;
 
 private Q_SLOTS:
