--- conflicted
+++ resolved
@@ -91,11 +91,7 @@
                                         TransactionFilterProxy::TYPE(TransactionRecord::RecvFromOther));
     typeWidget->addItem(tr("Sent to"), TransactionFilterProxy::TYPE(TransactionRecord::SendToAddress) |
                                   TransactionFilterProxy::TYPE(TransactionRecord::SendToOther));
-<<<<<<< HEAD
-    typeWidget->addItem(tr("To yourself"), TransactionFilterProxy::TYPE(TransactionRecord::SendToSelf));
     typeWidget->addItem(tr("Staked"), TransactionFilterProxy::TYPE(TransactionRecord::Staked));
-=======
->>>>>>> 44d8b13c
     typeWidget->addItem(tr("Mined"), TransactionFilterProxy::TYPE(TransactionRecord::Generated));
     typeWidget->addItem(tr("Other"), TransactionFilterProxy::TYPE(TransactionRecord::Other));
 
