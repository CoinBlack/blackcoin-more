--- conflicted
+++ resolved
@@ -37,14 +37,8 @@
 #include <QUrl>
 #include <QVBoxLayout>
 
-<<<<<<< HEAD
-TransactionView::TransactionView(const PlatformStyle *platformStyle, QWidget *parent) :
-    QWidget(parent), model(0), transactionProxyModel(0),
-    transactionView(0), abandonAction(0), columnResizingFixer(0)
-=======
 TransactionView::TransactionView(const PlatformStyle *platformStyle, QWidget *parent)
     : QWidget(parent), m_platform_style{platformStyle}
->>>>>>> 61646189
 {
     // Build filter row
     setContentsMargins(0,0,0,0);
@@ -95,6 +89,7 @@
     typeWidget->addItem(tr("Sent to"), TransactionFilterProxy::TYPE(TransactionRecord::SendToAddress) |
                                   TransactionFilterProxy::TYPE(TransactionRecord::SendToOther));
     typeWidget->addItem(tr("To yourself"), TransactionFilterProxy::TYPE(TransactionRecord::SendToSelf));
+    typeWidget->addItem(tr("Staked"), TransactionFilterProxy::TYPE(TransactionRecord::Staked));
     typeWidget->addItem(tr("Mined"), TransactionFilterProxy::TYPE(TransactionRecord::Generated));
     typeWidget->addItem(tr("Other"), TransactionFilterProxy::TYPE(TransactionRecord::Other));
 
@@ -146,36 +141,6 @@
     } else {
         hlayout->addSpacing(width);
     }
-<<<<<<< HEAD
-    // Always show scroll bar
-    view->setVerticalScrollBarPolicy(Qt::ScrollBarAlwaysOn);
-    view->setTabKeyNavigation(false);
-    view->setContextMenuPolicy(Qt::CustomContextMenu);
-
-    view->installEventFilter(this);
-
-    transactionView = view;
-
-    // Actions
-    abandonAction = new QAction(tr("Abandon transaction"), this);
-    QAction *copyAddressAction = new QAction(tr("Copy address"), this);
-    QAction *copyLabelAction = new QAction(tr("Copy label"), this);
-    QAction *copyAmountAction = new QAction(tr("Copy amount"), this);
-    QAction *copyTxIDAction = new QAction(tr("Copy transaction ID"), this);
-    QAction *copyTxHexAction = new QAction(tr("Copy raw transaction"), this);
-    QAction *copyTxPlainText = new QAction(tr("Copy full transaction details"), this);
-    QAction *editLabelAction = new QAction(tr("Edit label"), this);
-    QAction *showDetailsAction = new QAction(tr("Show transaction details"), this);
-
-    contextMenu = new QMenu(this);
-    contextMenu->addAction(copyAddressAction);
-    contextMenu->addAction(copyLabelAction);
-    contextMenu->addAction(copyAmountAction);
-    contextMenu->addAction(copyTxIDAction);
-    contextMenu->addAction(copyTxHexAction);
-    contextMenu->addAction(copyTxPlainText);
-    contextMenu->addAction(showDetailsAction);
-=======
     transactionView->setVerticalScrollBarPolicy(Qt::ScrollBarAlwaysOn);
     transactionView->setTabKeyNavigation(false);
     transactionView->setContextMenuPolicy(Qt::CustomContextMenu);
@@ -206,11 +171,7 @@
     contextMenu->addAction(tr("Copy &raw transaction"), this, &TransactionView::copyTxHex);
     contextMenu->addAction(tr("Copy full transaction &details"), this, &TransactionView::copyTxPlainText);
     contextMenu->addAction(tr("&Show transaction details"), this, &TransactionView::showDetails);
->>>>>>> 61646189
     contextMenu->addSeparator();
-    bumpFeeAction = contextMenu->addAction(tr("Increase transaction &fee"));
-    GUIUtil::ExceptionSafeConnect(bumpFeeAction, &QAction::triggered, this, &TransactionView::bumpFee);
-    bumpFeeAction->setObjectName("bumpFeeAction");
     abandonAction = contextMenu->addAction(tr("A&bandon transaction"), this, &TransactionView::abandonTx);
     contextMenu->addAction(tr("&Edit address label"), this, &TransactionView::editLabel);
 
@@ -227,10 +188,6 @@
 
     // Double-clicking on a transaction on the transaction history page shows details
     connect(this, &TransactionView::doubleClicked, this, &TransactionView::showDetails);
-    // Highlight transaction after fee bump
-    connect(this, &TransactionView::bumpedFee, [this](const uint256& txid) {
-      focusTransaction(txid);
-    });
 }
 
 TransactionView::~TransactionView()
@@ -253,13 +210,7 @@
         transactionView->setModel(transactionProxyModel);
         transactionView->sortByColumn(TransactionTableModel::Date, Qt::DescendingOrder);
 
-<<<<<<< HEAD
-        columnResizingFixer = new GUIUtil::TableViewLastColumnResizingFixer(transactionView, AMOUNT_MINIMUM_COLUMN_WIDTH, MINIMUM_COLUMN_WIDTH, this);
-
-        if (model->getOptionsModel())
-=======
         if (_model->getOptionsModel())
->>>>>>> 61646189
         {
             // Add third party transaction URLs to context menu
             QStringList listUrls = GUIUtil::SplitSkipEmptyParts(_model->getOptionsModel()->getThirdPartyTxUrls(), "|");
@@ -435,7 +386,6 @@
     uint256 hash;
     hash.SetHex(selection.at(0).data(TransactionTableModel::TxHashRole).toString().toStdString());
     abandonAction->setEnabled(model->wallet().transactionCanBeAbandoned(hash));
-    bumpFeeAction->setEnabled(model->wallet().transactionCanBeBumped(hash));
     copyAddressAction->setEnabled(GUIUtil::hasEntryData(transactionView, 0, TransactionTableModel::AddressRole));
     copyLabelAction->setEnabled(GUIUtil::hasEntryData(transactionView, 0, TransactionTableModel::LabelRole));
 
@@ -460,29 +410,6 @@
 
     // Update the table
     model->getTransactionTableModel()->updateTransaction(hashQStr, CT_UPDATED, false);
-}
-
-void TransactionView::bumpFee([[maybe_unused]] bool checked)
-{
-    if(!transactionView || !transactionView->selectionModel())
-        return;
-    QModelIndexList selection = transactionView->selectionModel()->selectedRows(0);
-
-    // get the hash from the TxHashRole (QVariant / QString)
-    uint256 hash;
-    QString hashQStr = selection.at(0).data(TransactionTableModel::TxHashRole).toString();
-    hash.SetHex(hashQStr.toStdString());
-
-    // Bump tx fee over the walletModel
-    uint256 newHash;
-    if (model->bumpFee(hash, newHash)) {
-        // Update the table
-        transactionView->selectionModel()->clearSelection();
-        model->getTransactionTableModel()->updateTransaction(hashQStr, CT_UPDATED, true);
-
-        qApp->processEvents();
-        Q_EMIT bumpedFee(newHash);
-    }
 }
 
 void TransactionView::copyAddress()
