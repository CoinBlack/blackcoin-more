--- conflicted
+++ resolved
@@ -43,18 +43,13 @@
     // define text to place
     QString titleText       = PACKAGE_NAME;
     QString versionText     = QString("Version %1").arg(QString::fromStdString(FormatFullVersion()));
-<<<<<<< HEAD
 
     QString copyrightTextBitcoin     = QChar(0xA9)+QString(" %1-%2 ").arg(2009).arg(COPYRIGHT_YEAR) + QString("The Bitcoin Core developers");
     QString copyrightTextBlackcoin   = QChar(0xA9)+QString(" %1-%2 ").arg(2014).arg(2018) + QString("The Blackcoin developers");
     QString copyrightTextBlackmore   = QChar(0xA9)+QString(" %1-%2 ").arg(2018).arg(COPYRIGHT_YEAR) + QString("The Blackcoin More developers");
-    // QString copyrightText   = QChar(0xA9)+QString(" %1-%2 ").arg(2009).arg(COPYRIGHT_YEAR) + QString::fromStdString(CopyrightHolders());
-
-    QString titleAddText    = networkStyle->getTitleAddText();
-=======
-    QString copyrightText   = QString::fromUtf8(CopyrightHolders(strprintf("\xc2\xA9 %u-%u ", 2009, COPYRIGHT_YEAR)).c_str());
+
+    // QString copyrightText   = QString::fromUtf8(CopyrightHolders(strprintf("\xc2\xA9 %u-%u ", 2009, COPYRIGHT_YEAR)).c_str());
     const QString& titleAddText    = networkStyle->getTitleAddText();
->>>>>>> 88259837
 
     QString font            = QApplication::font().toString();
 
