// Copyright (c) 2011-2020 The Bitcoin Core developers
// Distributed under the MIT software license, see the accompanying
// file COPYING or http://www.opensource.org/licenses/mit-license.php.

#ifndef BITCOIN_QT_GUIUTIL_H
#define BITCOIN_QT_GUIUTIL_H

#include <amount.h>
#include <fs.h>
#include <net.h>
#include <netaddress.h>
#include <util/check.h>

#include <QApplication>
#include <QEvent>
#include <QHeaderView>
#include <QItemDelegate>
#include <QLabel>
#include <QMessageBox>
#include <QMetaObject>
#include <QObject>
#include <QProgressBar>
#include <QString>
#include <QTableView>

#include <cassert>
#include <chrono>
#include <utility>

class PlatformStyle;
class QValidatedLineEdit;
class SendCoinsRecipient;
class CChainParams;
class Config;

namespace interfaces
{
    class Node;
}

QT_BEGIN_NAMESPACE
class QAbstractButton;
class QAbstractItemView;
class QAction;
class QDateTime;
class QFont;
class QKeySequence;
class QLineEdit;
class QMenu;
class QPoint;
class QProgressDialog;
class QUrl;
class QWidget;
QT_END_NAMESPACE

/** Utility functions used by the Bitcoin Qt UI.
 */
namespace GUIUtil
{
    // Use this flags to prevent a "What's This" button in the title bar of the dialog on Windows.
    constexpr auto dialog_flags = Qt::WindowTitleHint | Qt::WindowSystemMenuHint | Qt::WindowCloseButtonHint;

    // Create human-readable string from date
    QString dateTimeStr(const QDateTime &datetime);
    QString dateTimeStr(qint64 nTime);

    // Return a monospace font
    QFont fixedPitchFont(bool use_embedded_font = false);

<<<<<<< HEAD
    // Generate an invalid, but convincing address.
    std::string DummyAddress(const CChainParams &params, const Config &cfg);

    // Set up widgets for address and amounts
=======
    // Set up widget for address
>>>>>>> 61646189
    void setupAddressWidget(QValidatedLineEdit *widget, QWidget *parent);

    /**
     * Connects an additional shortcut to a QAbstractButton. Works around the
     * one shortcut limitation of the button's shortcut property.
     * @param[in] button    QAbstractButton to assign shortcut to
     * @param[in] shortcut  QKeySequence to use as shortcut
     */
    void AddButtonShortcut(QAbstractButton* button, const QKeySequence& shortcut);

    QString bitcoinURIScheme(const CChainParams &, bool useCashAddr);
    QString bitcoinURIScheme(const Config &);
    // Parse "blackcoin:" URI into recipient object, return true on successful
    // parsing
    bool parseBitcoinURI(const QString &scheme, const QUrl &uri, SendCoinsRecipient *out);
    bool parseBitcoinURI(const QString &scheme, QString uri, SendCoinsRecipient *out);
    QString formatBitcoinURI(const Config &cfg, const SendCoinsRecipient &info);

    // Returns true if given address+amount meets "dust" definition
    bool isDust(interfaces::Node& node, const QString& address, const CAmount& amount);

    // HTML escaping for rich text controls
    QString HtmlEscape(const QString& str, bool fMultiLine=false);
    QString HtmlEscape(const std::string& str, bool fMultiLine=false);

    /** Copy a field of the currently selected entry of a view to the clipboard. Does nothing if nothing
        is selected.
       @param[in] column  Data column to extract from the model
       @param[in] role    Data role to extract from the model
       @see  TransactionView::copyLabel, TransactionView::copyAmount, TransactionView::copyAddress
     */
    void copyEntryData(const QAbstractItemView *view, int column, int role=Qt::EditRole);

    /** Return a field of the currently selected entry as a QString. Does nothing if nothing
        is selected.
       @param[in] column  Data column to extract from the model
       @see  TransactionView::copyLabel, TransactionView::copyAmount, TransactionView::copyAddress
     */
<<<<<<< HEAD
    QVariant getEntryData(QAbstractItemView *view, int column, int role);
=======
    QList<QModelIndex> getEntryData(const QAbstractItemView *view, int column);

    /** Returns true if the specified field of the currently selected view entry is not empty.
       @param[in] column  Data column to extract from the model
       @param[in] role    Data role to extract from the model
       @see  TransactionView::contextualMenu
     */
    bool hasEntryData(const QAbstractItemView *view, int column, int role);
>>>>>>> 61646189

    void setClipboard(const QString& str);

    /**
     * Determine default data directory for operating system.
     */
    QString getDefaultDataDirectory();

    /** Get save filename, mimics QFileDialog::getSaveFileName, except that it appends a default suffix
        when no suffix is provided by the user.

      @param[in] parent  Parent window (or 0)
      @param[in] caption Window caption (or empty, for default)
      @param[in] dir     Starting directory (or empty, to default to documents directory)
      @param[in] filter  Filter specification such as "Comma Separated Files (*.csv)"
      @param[out] selectedSuffixOut  Pointer to return the suffix (file type) that was selected (or 0).
                  Can be useful when choosing the save file format based on suffix.
     */
    QString getSaveFileName(QWidget *parent, const QString &caption, const QString &dir,
        const QString &filter,
        QString *selectedSuffixOut);

    /** Get open filename, convenience wrapper for QFileDialog::getOpenFileName.

      @param[in] parent  Parent window (or 0)
      @param[in] caption Window caption (or empty, for default)
      @param[in] dir     Starting directory (or empty, to default to documents directory)
      @param[in] filter  Filter specification such as "Comma Separated Files (*.csv)"
      @param[out] selectedSuffixOut  Pointer to return the suffix (file type) that was selected (or 0).
                  Can be useful when choosing the save file format based on suffix.
     */
    QString getOpenFileName(QWidget *parent, const QString &caption, const QString &dir,
        const QString &filter,
        QString *selectedSuffixOut);

    /** Get connection type to call object slot in GUI thread with invokeMethod. The call will be blocking.

       @returns If called from the GUI thread, return a Qt::DirectConnection.
                If called from another thread, return a Qt::BlockingQueuedConnection.
    */
    Qt::ConnectionType blockingGUIThreadConnection();

    // Determine whether a widget is hidden behind other windows
    bool isObscured(QWidget *w);

    // Activate, show and raise the widget
    void bringToFront(QWidget* w);

    // Set shortcut to close window
    void handleCloseWindowShortcut(QWidget* w);

    // Open debug.log
    void openDebugLogfile();

    // Open the config file
    bool openBitcoinConf();
<<<<<<< HEAD

    // Replace invalid default fonts with known good ones
    void SubstituteFonts(const QString& language);
=======
>>>>>>> 61646189

    /** Qt event filter that intercepts ToolTipChange events, and replaces the tooltip with a rich text
      representation if needed. This assures that Qt can word-wrap long tooltip messages.
      Tooltips longer than the provided size threshold (in characters) are wrapped.
     */
    class ToolTipToRichTextFilter : public QObject
    {
        Q_OBJECT

    public:
        explicit ToolTipToRichTextFilter(int size_threshold, QObject *parent = nullptr);

    protected:
        bool eventFilter(QObject *obj, QEvent *evt) override;

    private:
        int size_threshold;
    };

    /**
     * Qt event filter that intercepts QEvent::FocusOut events for QLabel objects, and
     * resets their `textInteractionFlags' property to get rid of the visible cursor.
     *
     * This is a temporary fix of QTBUG-59514.
     */
    class LabelOutOfFocusEventFilter : public QObject
    {
        Q_OBJECT

<<<<<<< HEAD
        public:
            TableViewLastColumnResizingFixer(QTableView* table, int lastColMinimumWidth, int allColsMinimumWidth, QObject *parent);
            void stretchColumnWidth(int column);

        private:
            QTableView* tableView;
            int lastColumnMinimumWidth;
            int allColumnsMinimumWidth;
            int lastColumnIndex;
            int columnCount;
            int secondToLastColumnIndex;

            void adjustTableColumnsWidth();
            int getAvailableWidthForColumn(int column);
            int getColumnsWidth();
            void connectViewHeadersSignals();
            void disconnectViewHeadersSignals();
            void setViewHeaderResizeMode(int logicalIndex, QHeaderView::ResizeMode resizeMode);
            void resizeColumn(int nColumnIndex, int width);

        private Q_SLOTS:
            void on_sectionResized(int logicalIndex, int oldSize, int newSize);
            void on_geometriesChanged();
=======
    public:
        explicit LabelOutOfFocusEventFilter(QObject* parent);
        bool eventFilter(QObject* watched, QEvent* event) override;
>>>>>>> 61646189
    };

    bool GetStartOnSystemStartup();
    bool SetStartOnSystemStartup(bool fAutoStart);

    /** Convert QString to OS specific boost path through UTF-8 */
    fs::path qstringToBoostPath(const QString &path);

    /** Convert OS specific boost path to QString through UTF-8 */
    QString boostPathToQString(const fs::path &path);

    /** Convert enum Network to QString */
    QString NetworkToQString(Network net);

    /** Convert enum ConnectionType to QString */
    QString ConnectionTypeToQString(ConnectionType conn_type, bool prepend_direction);

    /** Convert seconds into a QString with days, hours, mins, secs */
    QString formatDurationStr(int secs);

    /** Format CNodeStats.nServices bitmask into a user-readable string */
    QString formatServicesStr(quint64 mask);

    /** Format a CNodeStats.m_last_ping_time into a user-readable string or display N/A, if 0 */
    QString formatPingTime(std::chrono::microseconds ping_time);

    /** Format a CNodeCombinedStats.nTimeOffset into a user-readable string */
    QString formatTimeOffset(int64_t nTimeOffset);

<<<<<<< HEAD
    QString formateNiceTimeOffset(qint64 secs);

#if defined(Q_OS_MAC) && QT_VERSION >= 0x050000
    // workaround for Qt OSX Bug:
    // https://bugreports.qt-project.org/browse/QTBUG-15631
    // QProgressBar uses around 10% CPU even when app is in background
    class ProgressBar : public QProgressBar
=======
    QString formatNiceTimeOffset(qint64 secs);

    QString formatBytes(uint64_t bytes);

    qreal calculateIdealFontSize(int width, const QString& text, QFont font, qreal minPointSize = 4, qreal startPointSize = 14);

    class ThemedLabel : public QLabel
>>>>>>> 61646189
    {
        Q_OBJECT

    public:
        explicit ThemedLabel(const PlatformStyle* platform_style, QWidget* parent = nullptr);
        void setThemedPixmap(const QString& image_filename, int width, int height);

    protected:
        void changeEvent(QEvent* e) override;

    private:
        const PlatformStyle* m_platform_style;
        QString m_image_filename;
        int m_pixmap_width;
        int m_pixmap_height;
        void updateThemedPixmap();
    };

    class ClickableLabel : public ThemedLabel
    {
        Q_OBJECT

    public:
        explicit ClickableLabel(const PlatformStyle* platform_style, QWidget* parent = nullptr);

    Q_SIGNALS:
        /** Emitted when the label is clicked. The relative mouse coordinates of the click are
         * passed to the signal.
         */
        void clicked(const QPoint& point);
    protected:
        void mouseReleaseEvent(QMouseEvent *event) override;
    };

    class ClickableProgressBar : public QProgressBar
    {
        Q_OBJECT

    Q_SIGNALS:
        /** Emitted when the progressbar is clicked. The relative mouse coordinates of the click are
         * passed to the signal.
         */
        void clicked(const QPoint& point);
    protected:
        void mouseReleaseEvent(QMouseEvent *event) override;
    };

    typedef ClickableProgressBar ProgressBar;

    class ItemDelegate : public QItemDelegate
    {
        Q_OBJECT
    public:
        ItemDelegate(QObject* parent) : QItemDelegate(parent) {}

    Q_SIGNALS:
        void keyEscapePressed();

    private:
        bool eventFilter(QObject *object, QEvent *event) override;
    };

    // Fix known bugs in QProgressDialog class.
    void PolishProgressDialog(QProgressDialog* dialog);

    /**
     * Returns the distance in pixels appropriate for drawing a subsequent character after text.
     *
     * In Qt 5.12 and before the QFontMetrics::width() is used and it is deprecated since Qt 5.13.
     * In Qt 5.11 the QFontMetrics::horizontalAdvance() was introduced.
     */
    int TextWidth(const QFontMetrics& fm, const QString& text);

    /**
     * Writes to debug.log short info about the used Qt and the host system.
     */
    void LogQtInfo();

    /**
     * Call QMenu::popup() only on supported QT_QPA_PLATFORM.
     */
    void PopupMenu(QMenu* menu, const QPoint& point, QAction* at_action = nullptr);

    /**
     * Returns the start-moment of the day in local time.
     *
     * QDateTime::QDateTime(const QDate& date) is deprecated since Qt 5.15.
     * QDate::startOfDay() was introduced in Qt 5.14.
     */
    QDateTime StartOfDay(const QDate& date);

    /**
     * Returns true if pixmap has been set.
     *
     * QPixmap* QLabel::pixmap() is deprecated since Qt 5.15.
     */
    bool HasPixmap(const QLabel* label);
    QImage GetImage(const QLabel* label);

    /**
     * Splits the string into substrings wherever separator occurs, and returns
     * the list of those strings. Empty strings do not appear in the result.
     *
     * QString::split() signature differs in different Qt versions:
     *  - QString::SplitBehavior is deprecated since Qt 5.15
     *  - Qt::SplitBehavior was introduced in Qt 5.14
     * If {QString|Qt}::SkipEmptyParts behavior is required, use this
     * function instead of QString::split().
     */
    template <typename SeparatorType>
    QStringList SplitSkipEmptyParts(const QString& string, const SeparatorType& separator)
    {
    #if (QT_VERSION >= QT_VERSION_CHECK(5, 14, 0))
        return string.split(separator, Qt::SkipEmptyParts);
    #else
        return string.split(separator, QString::SkipEmptyParts);
    #endif
    }

    /**
     * Queue a function to run in an object's event loop. This can be
     * replaced by a call to the QMetaObject::invokeMethod functor overload after Qt 5.10, but
     * for now use a QObject::connect for compatibility with older Qt versions, based on
     * https://stackoverflow.com/questions/21646467/how-to-execute-a-functor-or-a-lambda-in-a-given-thread-in-qt-gcd-style
     */
    template <typename Fn>
    void ObjectInvoke(QObject* object, Fn&& function, Qt::ConnectionType connection = Qt::QueuedConnection)
    {
        QObject source;
        QObject::connect(&source, &QObject::destroyed, object, std::forward<Fn>(function), connection);
    }

    /**
     * Replaces a plain text link with an HTML tagged one.
     */
    QString MakeHtmlLink(const QString& source, const QString& link);

    void PrintSlotException(
        const std::exception* exception,
        const QObject* sender,
        const QObject* receiver);

    /**
     * A drop-in replacement of QObject::connect function
     * (see: https://doc.qt.io/qt-5/qobject.html#connect-3), that
     * guaranties that all exceptions are handled within the slot.
     *
     * NOTE: This function is incompatible with Qt private signals.
     */
    template <typename Sender, typename Signal, typename Receiver, typename Slot>
    auto ExceptionSafeConnect(
        Sender sender, Signal signal, Receiver receiver, Slot method,
        Qt::ConnectionType type = Qt::AutoConnection)
    {
        return QObject::connect(
            sender, signal, receiver,
            [sender, receiver, method](auto&&... args) {
                bool ok{true};
                try {
                    (receiver->*method)(std::forward<decltype(args)>(args)...);
                } catch (const NonFatalCheckError& e) {
                    PrintSlotException(&e, sender, receiver);
                    ok = QMetaObject::invokeMethod(
                        qApp, "handleNonFatalException",
                        blockingGUIThreadConnection(),
                        Q_ARG(QString, QString::fromStdString(e.what())));
                } catch (const std::exception& e) {
                    PrintSlotException(&e, sender, receiver);
                    ok = QMetaObject::invokeMethod(
                        qApp, "handleRunawayException",
                        blockingGUIThreadConnection(),
                        Q_ARG(QString, QString::fromStdString(e.what())));
                } catch (...) {
                    PrintSlotException(nullptr, sender, receiver);
                    ok = QMetaObject::invokeMethod(
                        qApp, "handleRunawayException",
                        blockingGUIThreadConnection(),
                        Q_ARG(QString, "Unknown failure occurred."));
                }
                assert(ok);
            },
            type);
    }

} // namespace GUIUtil

#endif // BITCOIN_QT_GUIUTIL_H<|MERGE_RESOLUTION|>--- conflicted
+++ resolved
@@ -30,8 +30,6 @@
 class PlatformStyle;
 class QValidatedLineEdit;
 class SendCoinsRecipient;
-class CChainParams;
-class Config;
 
 namespace interfaces
 {
@@ -67,14 +65,7 @@
     // Return a monospace font
     QFont fixedPitchFont(bool use_embedded_font = false);
 
-<<<<<<< HEAD
-    // Generate an invalid, but convincing address.
-    std::string DummyAddress(const CChainParams &params, const Config &cfg);
-
-    // Set up widgets for address and amounts
-=======
     // Set up widget for address
->>>>>>> 61646189
     void setupAddressWidget(QValidatedLineEdit *widget, QWidget *parent);
 
     /**
@@ -85,13 +76,10 @@
      */
     void AddButtonShortcut(QAbstractButton* button, const QKeySequence& shortcut);
 
-    QString bitcoinURIScheme(const CChainParams &, bool useCashAddr);
-    QString bitcoinURIScheme(const Config &);
-    // Parse "blackcoin:" URI into recipient object, return true on successful
-    // parsing
-    bool parseBitcoinURI(const QString &scheme, const QUrl &uri, SendCoinsRecipient *out);
-    bool parseBitcoinURI(const QString &scheme, QString uri, SendCoinsRecipient *out);
-    QString formatBitcoinURI(const Config &cfg, const SendCoinsRecipient &info);
+    // Parse "bitcoin:" URI into recipient object, return true on successful parsing
+    bool parseBitcoinURI(const QUrl &uri, SendCoinsRecipient *out);
+    bool parseBitcoinURI(QString uri, SendCoinsRecipient *out);
+    QString formatBitcoinURI(const SendCoinsRecipient &info);
 
     // Returns true if given address+amount meets "dust" definition
     bool isDust(interfaces::Node& node, const QString& address, const CAmount& amount);
@@ -113,9 +101,6 @@
        @param[in] column  Data column to extract from the model
        @see  TransactionView::copyLabel, TransactionView::copyAmount, TransactionView::copyAddress
      */
-<<<<<<< HEAD
-    QVariant getEntryData(QAbstractItemView *view, int column, int role);
-=======
     QList<QModelIndex> getEntryData(const QAbstractItemView *view, int column);
 
     /** Returns true if the specified field of the currently selected view entry is not empty.
@@ -124,7 +109,6 @@
        @see  TransactionView::contextualMenu
      */
     bool hasEntryData(const QAbstractItemView *view, int column, int role);
->>>>>>> 61646189
 
     void setClipboard(const QString& str);
 
@@ -181,12 +165,6 @@
 
     // Open the config file
     bool openBitcoinConf();
-<<<<<<< HEAD
-
-    // Replace invalid default fonts with known good ones
-    void SubstituteFonts(const QString& language);
-=======
->>>>>>> 61646189
 
     /** Qt event filter that intercepts ToolTipChange events, and replaces the tooltip with a rich text
       representation if needed. This assures that Qt can word-wrap long tooltip messages.
@@ -216,35 +194,9 @@
     {
         Q_OBJECT
 
-<<<<<<< HEAD
-        public:
-            TableViewLastColumnResizingFixer(QTableView* table, int lastColMinimumWidth, int allColsMinimumWidth, QObject *parent);
-            void stretchColumnWidth(int column);
-
-        private:
-            QTableView* tableView;
-            int lastColumnMinimumWidth;
-            int allColumnsMinimumWidth;
-            int lastColumnIndex;
-            int columnCount;
-            int secondToLastColumnIndex;
-
-            void adjustTableColumnsWidth();
-            int getAvailableWidthForColumn(int column);
-            int getColumnsWidth();
-            void connectViewHeadersSignals();
-            void disconnectViewHeadersSignals();
-            void setViewHeaderResizeMode(int logicalIndex, QHeaderView::ResizeMode resizeMode);
-            void resizeColumn(int nColumnIndex, int width);
-
-        private Q_SLOTS:
-            void on_sectionResized(int logicalIndex, int oldSize, int newSize);
-            void on_geometriesChanged();
-=======
     public:
         explicit LabelOutOfFocusEventFilter(QObject* parent);
         bool eventFilter(QObject* watched, QEvent* event) override;
->>>>>>> 61646189
     };
 
     bool GetStartOnSystemStartup();
@@ -274,15 +226,6 @@
     /** Format a CNodeCombinedStats.nTimeOffset into a user-readable string */
     QString formatTimeOffset(int64_t nTimeOffset);
 
-<<<<<<< HEAD
-    QString formateNiceTimeOffset(qint64 secs);
-
-#if defined(Q_OS_MAC) && QT_VERSION >= 0x050000
-    // workaround for Qt OSX Bug:
-    // https://bugreports.qt-project.org/browse/QTBUG-15631
-    // QProgressBar uses around 10% CPU even when app is in background
-    class ProgressBar : public QProgressBar
-=======
     QString formatNiceTimeOffset(qint64 secs);
 
     QString formatBytes(uint64_t bytes);
@@ -290,7 +233,6 @@
     qreal calculateIdealFontSize(int width, const QString& text, QFont font, qreal minPointSize = 4, qreal startPointSize = 14);
 
     class ThemedLabel : public QLabel
->>>>>>> 61646189
     {
         Q_OBJECT
 
