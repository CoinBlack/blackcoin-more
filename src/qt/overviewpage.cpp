--- conflicted
+++ resolved
@@ -194,13 +194,8 @@
 
 void OverviewPage::setBalance(const interfaces::WalletBalances& balances)
 {
-<<<<<<< HEAD
-    int unit = walletModel->getOptionsModel()->getDisplayUnit();
+    BitcoinUnit unit = walletModel->getOptionsModel()->getDisplayUnit();
     unsigned int donation_percentage = walletModel->wallet().getDonationPercentage();
-    m_balances = balances;
-=======
-    BitcoinUnit unit = walletModel->getOptionsModel()->getDisplayUnit();
->>>>>>> 88259837
     if (walletModel->wallet().isLegacy()) {
         if (walletModel->wallet().privateKeysDisabled()) {
             ui->labelBalance->setText(BitcoinUnits::formatWithPrivacy(unit, balances.watch_only_balance, BitcoinUnits::SeparatorStyle::ALWAYS, m_privacy));
