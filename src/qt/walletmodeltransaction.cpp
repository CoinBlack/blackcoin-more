// Copyright (c) 2011-2019 The Bitcoin Core developers
// Distributed under the MIT software license, see the accompanying
// file COPYING or http://www.opensource.org/licenses/mit-license.php.

#ifdef HAVE_CONFIG_H
#include <config/bitcoin-config.h>
#endif

<<<<<<< HEAD
#include "wallet/wallet.h"
=======
#include <qt/walletmodeltransaction.h>
>>>>>>> 61646189

#include <policy/policy.h>

WalletModelTransaction::WalletModelTransaction(const QList<SendCoinsRecipient> &_recipients) :
    recipients(_recipients),
    fee(0)
{
}

QList<SendCoinsRecipient> WalletModelTransaction::getRecipients() const
{
    return recipients;
}

CTransactionRef& WalletModelTransaction::getWtx()
{
    return wtx;
}

void WalletModelTransaction::setWtx(const CTransactionRef& newTx)
{
    wtx = newTx;
}

unsigned int WalletModelTransaction::getTransactionSize()
{
<<<<<<< HEAD
    return (!walletTransaction ? 0 : (::GetSerializeSize(*(CTransaction*)walletTransaction, SER_NETWORK, PROTOCOL_VERSION)));
=======
    return wtx ? GetVirtualTransactionSize(*wtx) : 0;
>>>>>>> 61646189
}

CAmount WalletModelTransaction::getTransactionFee() const
{
    return fee;
}

void WalletModelTransaction::setTransactionFee(const CAmount& newFee)
{
    fee = newFee;
}

void WalletModelTransaction::reassignAmounts(int nChangePosRet)
{
    const CTransaction* walletTransaction = wtx.get();
    int i = 0;
    for (QList<SendCoinsRecipient>::iterator it = recipients.begin(); it != recipients.end(); ++it)
    {
        SendCoinsRecipient& rcp = (*it);
        {
            if (i == nChangePosRet)
                i++;
            rcp.amount = walletTransaction->vout[i].nValue;
            i++;
        }
    }
}

CAmount WalletModelTransaction::getTotalTransactionAmount() const
{
    CAmount totalTransactionAmount = 0;
    for (const SendCoinsRecipient &rcp : recipients)
    {
        totalTransactionAmount += rcp.amount;
    }
    return totalTransactionAmount;
}<|MERGE_RESOLUTION|>--- conflicted
+++ resolved
@@ -6,11 +6,7 @@
 #include <config/bitcoin-config.h>
 #endif
 
-<<<<<<< HEAD
-#include "wallet/wallet.h"
-=======
 #include <qt/walletmodeltransaction.h>
->>>>>>> 61646189
 
 #include <policy/policy.h>
 
@@ -37,11 +33,7 @@
 
 unsigned int WalletModelTransaction::getTransactionSize()
 {
-<<<<<<< HEAD
-    return (!walletTransaction ? 0 : (::GetSerializeSize(*(CTransaction*)walletTransaction, SER_NETWORK, PROTOCOL_VERSION)));
-=======
     return wtx ? GetVirtualTransactionSize(*wtx) : 0;
->>>>>>> 61646189
 }
 
 CAmount WalletModelTransaction::getTransactionFee() const
