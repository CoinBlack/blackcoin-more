--- conflicted
+++ resolved
@@ -44,16 +44,10 @@
 {
     switch(unit)
     {
-<<<<<<< HEAD
     case BTC: return QString("BLK");
     case mBTC: return QString("mBLK");
-    case uBTC: return QString::fromUtf8("μBLK");
-=======
-    case BTC: return QString("BTC");
-    case mBTC: return QString("mBTC");
-    case uBTC: return QString::fromUtf8("µBTC (bits)");
+    case uBTC: return QString::fromUtf8("μBLK (blits)");
     case SAT: return QString("Satoshi (sat)");
->>>>>>> 61646189
     default: return QString("???");
     }
 }
@@ -72,16 +66,10 @@
 {
     switch(unit)
     {
-<<<<<<< HEAD
     case BTC: return QString("Blackcoins");
     case mBTC: return QString("Milli-Blackcoins (1 / 1" THIN_SP_UTF8 "000)");
-    case uBTC: return QString("Micro-Blackcoins (1 / 1" THIN_SP_UTF8 "000" THIN_SP_UTF8 "000)");
-=======
-    case BTC: return QString("Bitcoins");
-    case mBTC: return QString("Milli-Bitcoins (1 / 1" THIN_SP_UTF8 "000)");
-    case uBTC: return QString("Micro-Bitcoins (bits) (1 / 1" THIN_SP_UTF8 "000" THIN_SP_UTF8 "000)");
+    case uBTC: return QString("Micro-Blackcoins (blits) (1 / 1" THIN_SP_UTF8 "000" THIN_SP_UTF8 "000)");
     case SAT: return QString("Satoshi (sat) (1 / 100" THIN_SP_UTF8 "000" THIN_SP_UTF8 "000)");
->>>>>>> 61646189
     default: return QString("???");
     }
 }
