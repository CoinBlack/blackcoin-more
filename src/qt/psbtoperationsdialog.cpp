--- conflicted
+++ resolved
@@ -128,22 +128,14 @@
 }
 
 void PSBTOperationsDialog::copyToClipboard() {
-<<<<<<< HEAD
-    DataStream ssTx{};
-=======
     CDataStream ssTx(SER_NETWORK);
->>>>>>> 353efd3f
     ssTx << m_transaction_data;
     GUIUtil::setClipboard(EncodeBase64(ssTx.str()).c_str());
     showStatus(tr("PSBT copied to clipboard."), StatusLevel::INFO);
 }
 
 void PSBTOperationsDialog::saveTransaction() {
-<<<<<<< HEAD
-    DataStream ssTx{};
-=======
     CDataStream ssTx(SER_NETWORK);
->>>>>>> 353efd3f
     ssTx << m_transaction_data;
 
     QString selected_filter;
