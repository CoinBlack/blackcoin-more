// Copyright (c) 2011-2020 The Bitcoin Core developers
// Distributed under the MIT software license, see the accompanying
// file COPYING or http://www.opensource.org/licenses/mit-license.php.

#ifndef BITCOIN_QT_PEERTABLEMODEL_H
#define BITCOIN_QT_PEERTABLEMODEL_H

#include <net_processing.h> // For CNodeStateStats
#include <net.h>

#include <QAbstractTableModel>
#include <QList>
#include <QModelIndex>
#include <QStringList>
#include <QVariant>

class PeerTablePriv;

namespace interfaces {
class Node;
}

QT_BEGIN_NAMESPACE
class QTimer;
QT_END_NAMESPACE

struct CNodeCombinedStats {
    CNodeStats nodeStats;
    CNodeStateStats nodeStateStats;
    bool fNodeStateStatsAvailable;
};
Q_DECLARE_METATYPE(CNodeCombinedStats*)

/**
   Qt model providing information about connected peers, similar to the
   "getpeerinfo" RPC call. Used by the rpc console UI.
 */
class PeerTableModel : public QAbstractTableModel
{
    Q_OBJECT

public:
<<<<<<< HEAD
    explicit PeerTableModel(ClientModel *parent = 0);
    ~PeerTableModel();
    const CNodeCombinedStats *getNodeStats(int idx);
    int getRowByNodeId(NodeId nodeid);
=======
    explicit PeerTableModel(interfaces::Node& node, QObject* parent);
    ~PeerTableModel();
>>>>>>> 61646189
    void startAutoRefresh();
    void stopAutoRefresh();

    enum ColumnIndex {
        NetNodeId = 0,
<<<<<<< HEAD
        Address = 1,
        Subversion = 2,
        Ping = 3
=======
        Address,
        ConnectionType,
        Network,
        Ping,
        Sent,
        Received,
        Subversion
    };

    enum {
        StatsRole = Qt::UserRole,
>>>>>>> 61646189
    };

    /** @name Methods overridden from QAbstractTableModel
        @{*/
    int rowCount(const QModelIndex& parent = QModelIndex()) const override;
    int columnCount(const QModelIndex& parent = QModelIndex()) const override;
    QVariant data(const QModelIndex& index, int role = Qt::DisplayRole) const override;
    QVariant headerData(int section, Qt::Orientation orientation, int role = Qt::DisplayRole) const override;
    QModelIndex index(int row, int column, const QModelIndex& parent = QModelIndex()) const override;
    Qt::ItemFlags flags(const QModelIndex &index) const override;
    /*@}*/

public Q_SLOTS:
    void refresh();

private:
<<<<<<< HEAD
    ClientModel *clientModel;
    QStringList columns;
    std::unique_ptr<PeerTablePriv> priv;
=======
    //! Internal peer data structure.
    QList<CNodeCombinedStats> m_peers_data{};
    interfaces::Node& m_node;
    const QStringList columns{
        /*: Title of Peers Table column which contains a
            unique number used to identify a connection. */
        tr("Peer"),
        /*: Title of Peers Table column which contains the
            IP/Onion/I2P address of the connected peer. */
        tr("Address"),
        /*: Title of Peers Table column which describes the type of
            peer connection. The "type" describes why the connection exists. */
        tr("Type"),
        /*: Title of Peers Table column which states the network the peer
            connected through. */
        tr("Network"),
        /*: Title of Peers Table column which indicates the current latency
            of the connection with the peer. */
        tr("Ping"),
        /*: Title of Peers Table column which indicates the total amount of
            network information we have sent to the peer. */
        tr("Sent"),
        /*: Title of Peers Table column which indicates the total amount of
            network information we have received from the peer. */
        tr("Received"),
        /*: Title of Peers Table column which contains the peer's
            User Agent string. */
        tr("User Agent")};
>>>>>>> 61646189
    QTimer *timer;
};

#endif // BITCOIN_QT_PEERTABLEMODEL_H<|MERGE_RESOLUTION|>--- conflicted
+++ resolved
@@ -40,25 +40,13 @@
     Q_OBJECT
 
 public:
-<<<<<<< HEAD
-    explicit PeerTableModel(ClientModel *parent = 0);
-    ~PeerTableModel();
-    const CNodeCombinedStats *getNodeStats(int idx);
-    int getRowByNodeId(NodeId nodeid);
-=======
     explicit PeerTableModel(interfaces::Node& node, QObject* parent);
     ~PeerTableModel();
->>>>>>> 61646189
     void startAutoRefresh();
     void stopAutoRefresh();
 
     enum ColumnIndex {
         NetNodeId = 0,
-<<<<<<< HEAD
-        Address = 1,
-        Subversion = 2,
-        Ping = 3
-=======
         Address,
         ConnectionType,
         Network,
@@ -70,7 +58,6 @@
 
     enum {
         StatsRole = Qt::UserRole,
->>>>>>> 61646189
     };
 
     /** @name Methods overridden from QAbstractTableModel
@@ -87,11 +74,6 @@
     void refresh();
 
 private:
-<<<<<<< HEAD
-    ClientModel *clientModel;
-    QStringList columns;
-    std::unique_ptr<PeerTablePriv> priv;
-=======
     //! Internal peer data structure.
     QList<CNodeCombinedStats> m_peers_data{};
     interfaces::Node& m_node;
@@ -120,7 +102,6 @@
         /*: Title of Peers Table column which contains the peer's
             User Agent string. */
         tr("User Agent")};
->>>>>>> 61646189
     QTimer *timer;
 };
 
