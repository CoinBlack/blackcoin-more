--- conflicted
+++ resolved
@@ -14,126 +14,14 @@
 #include <QList>
 #include <QTimer>
 
-<<<<<<< HEAD
-bool NodeLessThan::operator()(const CNodeCombinedStats &left, const CNodeCombinedStats &right) const
-{
-    const CNodeStats *pLeft = &(left.nodeStats);
-    const CNodeStats *pRight = &(right.nodeStats);
-
-    if (order == Qt::DescendingOrder)
-        std::swap(pLeft, pRight);
-
-    switch(column)
-    {
-    case PeerTableModel::NetNodeId:
-        return pLeft->nodeid < pRight->nodeid;
-    case PeerTableModel::Address:
-        return pLeft->addrName.compare(pRight->addrName) < 0;
-    case PeerTableModel::Subversion:
-        return pLeft->cleanSubVer.compare(pRight->cleanSubVer) < 0;
-    case PeerTableModel::Ping:
-        return pLeft->dPingTime < pRight->dPingTime;
-    }
-
-    return false;
-}
-
-// private implementation
-class PeerTablePriv
-{
-public:
-    /** Local cache of peer information */
-    QList<CNodeCombinedStats> cachedNodeStats;
-    /** Column to sort nodes by */
-    int sortColumn;
-    /** Order (ascending or descending) to sort nodes by */
-    Qt::SortOrder sortOrder;
-    /** Index of rows by node ID */
-    std::map<NodeId, int> mapNodeRows;
-
-    /** Pull a full list of peers from vNodes into our cache */
-    void refreshPeers()
-    {
-        {
-            TRY_LOCK(cs_vNodes, lockNodes);
-            if (!lockNodes)
-            {
-                // skip the refresh if we can't immediately get the lock
-                return;
-            }
-            cachedNodeStats.clear();
-#if QT_VERSION >= 0x040700
-            cachedNodeStats.reserve(vNodes.size());
-#endif
-            Q_FOREACH (CNode* pnode, vNodes)
-            {
-                CNodeCombinedStats stats;
-                stats.nodeStateStats.nMisbehavior = 0;
-                stats.nodeStateStats.nSyncHeight = -1;
-                stats.nodeStateStats.nCommonHeight = -1;
-                stats.fNodeStateStatsAvailable = false;
-                pnode->copyStats(stats.nodeStats);
-                cachedNodeStats.append(stats);
-            }
-        }
-
-        // Try to retrieve the CNodeStateStats for each node.
-        {
-            TRY_LOCK(cs_main, lockMain);
-            if (lockMain)
-            {
-                BOOST_FOREACH(CNodeCombinedStats &stats, cachedNodeStats)
-                    stats.fNodeStateStatsAvailable = GetNodeStateStats(stats.nodeStats.nodeid, stats.nodeStateStats);
-            }
-        }
-
-        if (sortColumn >= 0)
-            // sort cacheNodeStats (use stable sort to prevent rows jumping around unnecessarily)
-            qStableSort(cachedNodeStats.begin(), cachedNodeStats.end(), NodeLessThan(sortColumn, sortOrder));
-
-        // build index map
-        mapNodeRows.clear();
-        int row = 0;
-        Q_FOREACH (const CNodeCombinedStats& stats, cachedNodeStats)
-            mapNodeRows.insert(std::pair<NodeId, int>(stats.nodeStats.nodeid, row++));
-    }
-
-    int size() const
-    {
-        return cachedNodeStats.size();
-    }
-
-    CNodeCombinedStats *index(int idx)
-    {
-        if (idx >= 0 && idx < cachedNodeStats.size())
-            return &cachedNodeStats[idx];
-
-        return 0;
-    }
-};
-
-PeerTableModel::PeerTableModel(ClientModel *parent) :
-=======
 PeerTableModel::PeerTableModel(interfaces::Node& node, QObject* parent) :
->>>>>>> 61646189
     QAbstractTableModel(parent),
     m_node(node),
     timer(nullptr)
 {
-<<<<<<< HEAD
-    columns << tr("NodeId") << tr("Node/Service") << tr("User Agent") << tr("Ping Time");
-    priv.reset(new PeerTablePriv());
-    // default to unsorted
-    priv->sortColumn = -1;
-
-    // set up timer for auto refresh
-    timer = new QTimer(this);
-    connect(timer, SIGNAL(timeout()), SLOT(refresh()));
-=======
     // set up timer for auto refresh
     timer = new QTimer(this);
     connect(timer, &QTimer::timeout, this, &PeerTableModel::refresh);
->>>>>>> 61646189
     timer->setInterval(MODEL_UPDATE_DELAY);
 
     // load initial data
@@ -180,16 +68,9 @@
 
     const auto column = static_cast<ColumnIndex>(index.column());
     if (role == Qt::DisplayRole) {
-<<<<<<< HEAD
-        switch(index.column())
-        {
-        case NetNodeId:
-            return rec->nodeStats.nodeid;
-=======
         switch (column) {
         case NetNodeId:
             return (qint64)rec->nodeStats.nodeid;
->>>>>>> 61646189
         case Address:
             // prepend to peer address down-arrow symbol for inbound connection and up-arrow for outbound connection
             return QString::fromStdString((rec->nodeStats.fInbound ? "↓ " : "↑ ") + rec->nodeStats.addrName);
