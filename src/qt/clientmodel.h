// Copyright (c) 2011-2020 The Bitcoin Core developers
// Distributed under the MIT software license, see the accompanying
// file COPYING or http://www.opensource.org/licenses/mit-license.php.

#ifndef BITCOIN_QT_CLIENTMODEL_H
#define BITCOIN_QT_CLIENTMODEL_H

#include <QObject>
#include <QDateTime>

<<<<<<< HEAD
#include <boost/bind/bind.hpp>

using namespace boost::placeholders;

class AddressTableModel;
=======
#include <atomic>
#include <memory>
#include <sync.h>
#include <uint256.h>

>>>>>>> 61646189
class BanTableModel;
class CBlockIndex;
class OptionsModel;
class PeerTableModel;
class PeerTableSortProxy;
enum class SynchronizationState;

namespace interfaces {
class Handler;
class Node;
}

QT_BEGIN_NAMESPACE
class QTimer;
QT_END_NAMESPACE

enum class BlockSource {
    NONE,
    REINDEX,
    DISK,
    NETWORK
};

enum NumConnections {
    CONNECTIONS_NONE = 0,
    CONNECTIONS_IN   = (1U << 0),
    CONNECTIONS_OUT  = (1U << 1),
    CONNECTIONS_ALL  = (CONNECTIONS_IN | CONNECTIONS_OUT),
};

/** Model for Bitcoin network client. */
class ClientModel : public QObject
{
    Q_OBJECT

public:
    explicit ClientModel(interfaces::Node& node, OptionsModel *optionsModel, QObject *parent = nullptr);
    ~ClientModel();

    interfaces::Node& node() const { return m_node; }
    OptionsModel *getOptionsModel();
    PeerTableModel *getPeerTableModel();
    PeerTableSortProxy* peerTableSortProxy();
    BanTableModel *getBanTableModel();

    //! Return number of connections, default is in- and outbound (total)
    int getNumConnections(unsigned int flags = CONNECTIONS_ALL) const;
    int getNumBlocks() const;
<<<<<<< HEAD
    int getHeaderTipHeight() const;
    int64_t getHeaderTipTime() const;
    //! Return number of transactions in the mempool
    long getMempoolSize() const;
    //! Return the dynamic memory usage of the mempool
    size_t getMempoolDynamicUsage() const;
    
    quint64 getTotalBytesRecv() const;
    quint64 getTotalBytesSent() const;

    double getVerificationProgress(const CBlockIndex *tip) const;
    QDateTime getLastBlockDate() const;

    //! Return true if core is doing initial block download
    bool inInitialBlockDownload() const;
=======
    uint256 getBestBlockHash();
    int getHeaderTipHeight() const;
    int64_t getHeaderTipTime() const;

>>>>>>> 61646189
    //! Returns enum BlockSource of the current importing/syncing state
    enum BlockSource getBlockSource() const;
    //! Return warnings to be displayed in status bar
    QString getStatusBarWarnings() const;

    QString formatFullVersion() const;
    QString formatSubVersion() const;
    bool isReleaseVersion() const;
    QString formatClientStartupTime() const;
    QString dataDir() const;
    QString blocksDir() const;

    bool getProxyInfo(std::string& ip_port) const;

    // caches for the best header: hash, number of blocks and block time
    mutable std::atomic<int> cachedBestHeaderHeight;
    mutable std::atomic<int64_t> cachedBestHeaderTime;
    mutable std::atomic<int> m_cached_num_blocks{-1};

    Mutex m_cached_tip_mutex;
    uint256 m_cached_tip_blocks GUARDED_BY(m_cached_tip_mutex){};

private:
    interfaces::Node& m_node;
    std::unique_ptr<interfaces::Handler> m_handler_show_progress;
    std::unique_ptr<interfaces::Handler> m_handler_notify_num_connections_changed;
    std::unique_ptr<interfaces::Handler> m_handler_notify_network_active_changed;
    std::unique_ptr<interfaces::Handler> m_handler_notify_alert_changed;
    std::unique_ptr<interfaces::Handler> m_handler_banned_list_changed;
    std::unique_ptr<interfaces::Handler> m_handler_notify_block_tip;
    std::unique_ptr<interfaces::Handler> m_handler_notify_header_tip;
    OptionsModel *optionsModel;
    PeerTableModel *peerTableModel;
    PeerTableSortProxy* m_peer_table_sort_proxy{nullptr};
    BanTableModel *banTableModel;

    //! A thread to interact with m_node asynchronously
    QThread* const m_thread;

    void subscribeToCoreSignals();
    void unsubscribeFromCoreSignals();

Q_SIGNALS:
    void numConnectionsChanged(int count);
    void numBlocksChanged(int count, const QDateTime& blockDate, double nVerificationProgress, bool header, SynchronizationState sync_state);
    void mempoolSizeChanged(long count, size_t mempoolSizeInBytes);
    void networkActiveChanged(bool networkActive);
    void alertsChanged(const QString &warnings);
    void bytesChanged(quint64 totalBytesIn, quint64 totalBytesOut);

    //! Fired when a message should be reported to the user
    void message(const QString &title, const QString &message, unsigned int style);

    // Show progress dialog e.g. for verifychain
    void showProgress(const QString &title, int nProgress);

public Q_SLOTS:
    void updateNumConnections(int numConnections);
    void updateNetworkActive(bool networkActive);
    void updateAlert();
    void updateBanlist();
};

#endif // BITCOIN_QT_CLIENTMODEL_H<|MERGE_RESOLUTION|>--- conflicted
+++ resolved
@@ -8,19 +8,11 @@
 #include <QObject>
 #include <QDateTime>
 
-<<<<<<< HEAD
-#include <boost/bind/bind.hpp>
-
-using namespace boost::placeholders;
-
-class AddressTableModel;
-=======
 #include <atomic>
 #include <memory>
 #include <sync.h>
 #include <uint256.h>
 
->>>>>>> 61646189
 class BanTableModel;
 class CBlockIndex;
 class OptionsModel;
@@ -69,28 +61,10 @@
     //! Return number of connections, default is in- and outbound (total)
     int getNumConnections(unsigned int flags = CONNECTIONS_ALL) const;
     int getNumBlocks() const;
-<<<<<<< HEAD
-    int getHeaderTipHeight() const;
-    int64_t getHeaderTipTime() const;
-    //! Return number of transactions in the mempool
-    long getMempoolSize() const;
-    //! Return the dynamic memory usage of the mempool
-    size_t getMempoolDynamicUsage() const;
-    
-    quint64 getTotalBytesRecv() const;
-    quint64 getTotalBytesSent() const;
-
-    double getVerificationProgress(const CBlockIndex *tip) const;
-    QDateTime getLastBlockDate() const;
-
-    //! Return true if core is doing initial block download
-    bool inInitialBlockDownload() const;
-=======
     uint256 getBestBlockHash();
     int getHeaderTipHeight() const;
     int64_t getHeaderTipTime() const;
 
->>>>>>> 61646189
     //! Returns enum BlockSource of the current importing/syncing state
     enum BlockSource getBlockSource() const;
     //! Return warnings to be displayed in status bar
