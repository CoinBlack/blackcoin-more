// Copyright (c) 2011-2020 The Bitcoin Core developers
// Distributed under the MIT software license, see the accompanying
// file COPYING or http://www.opensource.org/licenses/mit-license.php.

#if defined(HAVE_CONFIG_H)
#include <config/bitcoin-config.h>
#endif

#include <qt/optionsmodel.h>

#include <qt/bitcoinunits.h>
#include <qt/guiconstants.h>
#include <qt/guiutil.h>

<<<<<<< HEAD
#include "amount.h"
#include "init.h"
#include "main.h" // For DEFAULT_SCRIPTCHECK_THREADS
#include "net.h"
#include "netbase.h"
#include "txdb.h" // for -dbcache defaults
#include "intro.h" 
=======
#include <interfaces/node.h>
#include <mapport.h>
#include <net.h>
#include <netbase.h>
#include <txdb.h>       // for -dbcache defaults
#include <util/string.h>
#include <validation.h> // For DEFAULT_SCRIPTCHECK_THREADS
>>>>>>> 61646189

#include <QDebug>
#include <QLatin1Char>
#include <QSettings>
#include <QStringList>

const char *DEFAULT_GUI_PROXY_HOST = "127.0.0.1";

static const QString GetDefaultProxyAddress();

OptionsModel::OptionsModel(QObject *parent, bool resetSettings) :
    QAbstractListModel(parent)
{
    Init(resetSettings);
}

void OptionsModel::addOverriddenOption(const std::string &option)
{
    strOverriddenByCommandLine += QString::fromStdString(option) + "=" + QString::fromStdString(gArgs.GetArg(option, "")) + " ";
}

// Writes all missing QSettings with their default values
void OptionsModel::Init(bool resetSettings)
{
    if (resetSettings)
        Reset();

    checkAndMigrate();

    QSettings settings;

    // Ensure restart flag is unset on client startup
    setRestartRequired(false);

    // These are Qt-only settings:

    // Window
    if (!settings.contains("fHideTrayIcon")) {
        settings.setValue("fHideTrayIcon", false);
    }
    m_show_tray_icon = !settings.value("fHideTrayIcon").toBool();
    Q_EMIT showTrayIconChanged(m_show_tray_icon);

    if (!settings.contains("fMinimizeToTray"))
        settings.setValue("fMinimizeToTray", false);
    fMinimizeToTray = settings.value("fMinimizeToTray").toBool() && m_show_tray_icon;

    if (!settings.contains("fMinimizeOnClose"))
        settings.setValue("fMinimizeOnClose", false);
    fMinimizeOnClose = settings.value("fMinimizeOnClose").toBool();

    // Display
    if (!settings.contains("nDisplayUnit"))
        settings.setValue("nDisplayUnit", BitcoinUnits::BTC);
    nDisplayUnit = settings.value("nDisplayUnit").toInt();

    if (!settings.contains("strThirdPartyTxUrls"))
        settings.setValue("strThirdPartyTxUrls", "");
    strThirdPartyTxUrls = settings.value("strThirdPartyTxUrls", "").toString();

    if (!settings.contains("fCoinControlFeatures"))
        settings.setValue("fCoinControlFeatures", false);
    fCoinControlFeatures = settings.value("fCoinControlFeatures", false).toBool();

    // These are shared with the core or have a command-line parameter
    // and we want command-line parameters to overwrite the GUI settings.
    //
    // If setting doesn't exist create it with defaults.
    //
    // If gArgs.SoftSetArg() or gArgs.SoftSetBoolArg() return false we were overridden
    // by command-line and show this in the UI.

    // Main
    if (!settings.contains("bPrune"))
        settings.setValue("bPrune", false);
    if (!settings.contains("nPruneSize"))
        settings.setValue("nPruneSize", DEFAULT_PRUNE_TARGET_GB);
    SetPruneEnabled(settings.value("bPrune").toBool());

    if (!settings.contains("nDatabaseCache"))
        settings.setValue("nDatabaseCache", (qint64)nDefaultDbCache);
    if (!gArgs.SoftSetArg("-dbcache", settings.value("nDatabaseCache").toString().toStdString()))
        addOverriddenOption("-dbcache");

    if (!settings.contains("nThreadsScriptVerif"))
        settings.setValue("nThreadsScriptVerif", DEFAULT_SCRIPTCHECK_THREADS);
    if (!gArgs.SoftSetArg("-par", settings.value("nThreadsScriptVerif").toString().toStdString()))
        addOverriddenOption("-par");

    if (!settings.contains("strDataDir"))
<<<<<<< HEAD
        settings.setValue("strDataDir", Intro::getDefaultDataDirectory());
=======
        settings.setValue("strDataDir", GUIUtil::getDefaultDataDirectory());
>>>>>>> 61646189

    // Wallet
#ifdef ENABLE_WALLET
    if (!settings.contains("bSpendZeroConfChange"))
        settings.setValue("bSpendZeroConfChange", true);
    if (!gArgs.SoftSetBoolArg("-spendzeroconfchange", settings.value("bSpendZeroConfChange").toBool()))
        addOverriddenOption("-spendzeroconfchange");

    if (!settings.contains("external_signer_path"))
        settings.setValue("external_signer_path", "");

    if (!gArgs.SoftSetArg("-signer", settings.value("external_signer_path").toString().toStdString())) {
        addOverriddenOption("-signer");
    }
#endif

    // Network
    if (!settings.contains("fUseUPnP"))
        settings.setValue("fUseUPnP", DEFAULT_UPNP);
    if (!gArgs.SoftSetBoolArg("-upnp", settings.value("fUseUPnP").toBool()))
        addOverriddenOption("-upnp");

    if (!settings.contains("fUseNatpmp")) {
        settings.setValue("fUseNatpmp", DEFAULT_NATPMP);
    }
    if (!gArgs.SoftSetBoolArg("-natpmp", settings.value("fUseNatpmp").toBool())) {
        addOverriddenOption("-natpmp");
    }

    if (!settings.contains("fListen"))
        settings.setValue("fListen", DEFAULT_LISTEN);
    if (!gArgs.SoftSetBoolArg("-listen", settings.value("fListen").toBool()))
        addOverriddenOption("-listen");

    if (!settings.contains("fUseProxy"))
        settings.setValue("fUseProxy", false);
    if (!settings.contains("addrProxy"))
        settings.setValue("addrProxy", GetDefaultProxyAddress());
    // Only try to set -proxy, if user has enabled fUseProxy
    if ((settings.value("fUseProxy").toBool() && !gArgs.SoftSetArg("-proxy", settings.value("addrProxy").toString().toStdString())))
        addOverriddenOption("-proxy");
    else if(!settings.value("fUseProxy").toBool() && !gArgs.GetArg("-proxy", "").empty())
        addOverriddenOption("-proxy");

    if (!settings.contains("fUseSeparateProxyTor"))
        settings.setValue("fUseSeparateProxyTor", false);
    if (!settings.contains("addrSeparateProxyTor"))
        settings.setValue("addrSeparateProxyTor", GetDefaultProxyAddress());
    // Only try to set -onion, if user has enabled fUseSeparateProxyTor
    if ((settings.value("fUseSeparateProxyTor").toBool() && !gArgs.SoftSetArg("-onion", settings.value("addrSeparateProxyTor").toString().toStdString())))
        addOverriddenOption("-onion");
    else if(!settings.value("fUseSeparateProxyTor").toBool() && !gArgs.GetArg("-onion", "").empty())
        addOverriddenOption("-onion");

    // Display
    if (!settings.contains("language"))
        settings.setValue("language", "");
    if (!gArgs.SoftSetArg("-lang", settings.value("language").toString().toStdString()))
        addOverriddenOption("-lang");

    language = settings.value("language").toString();

    if (!settings.contains("UseEmbeddedMonospacedFont")) {
        settings.setValue("UseEmbeddedMonospacedFont", "true");
    }
    m_use_embedded_monospaced_font = settings.value("UseEmbeddedMonospacedFont").toBool();
    Q_EMIT useEmbeddedMonospacedFontChanged(m_use_embedded_monospaced_font);
}

/** Helper function to copy contents from one QSettings to another.
 * By using allKeys this also covers nested settings in a hierarchy.
 */
static void CopySettings(QSettings& dst, const QSettings& src)
{
    for (const QString& key : src.allKeys()) {
        dst.setValue(key, src.value(key));
    }
}

/** Back up a QSettings to an ini-formatted file. */
static void BackupSettings(const fs::path& filename, const QSettings& src)
{
    qInfo() << "Backing up GUI settings to" << GUIUtil::boostPathToQString(filename);
    QSettings dst(GUIUtil::boostPathToQString(filename), QSettings::IniFormat);
    dst.clear();
    CopySettings(dst, src);
}

void OptionsModel::Reset()
{
    QSettings settings;

<<<<<<< HEAD
    // Save the strDataDir setting
    QString dataDir = Intro::getDefaultDataDirectory();
=======
    // Backup old settings to chain-specific datadir for troubleshooting
    BackupSettings(gArgs.GetDataDirNet() / "guisettings.ini.bak", settings);

    // Save the strDataDir setting
    QString dataDir = GUIUtil::getDefaultDataDirectory();
>>>>>>> 61646189
    dataDir = settings.value("strDataDir", dataDir).toString();

    // Remove all entries from our QSettings object
    settings.clear();

    // Set strDataDir
    settings.setValue("strDataDir", dataDir);

    // Set that this was reset
    settings.setValue("fReset", true);

    // default setting for OptionsModel::StartAtStartup - disabled
    if (GUIUtil::GetStartOnSystemStartup())
        GUIUtil::SetStartOnSystemStartup(false);
}

int OptionsModel::rowCount(const QModelIndex & parent) const
{
    return OptionIDRowCount;
}

struct ProxySetting {
    bool is_set;
    QString ip;
    QString port;
};

static ProxySetting GetProxySetting(QSettings &settings, const QString &name)
{
    static const ProxySetting default_val = {false, DEFAULT_GUI_PROXY_HOST, QString("%1").arg(DEFAULT_GUI_PROXY_PORT)};
    // Handle the case that the setting is not set at all
    if (!settings.contains(name)) {
        return default_val;
    }
    // contains IP at index 0 and port at index 1
    QStringList ip_port = GUIUtil::SplitSkipEmptyParts(settings.value(name).toString(), ":");
    if (ip_port.size() == 2) {
        return {true, ip_port.at(0), ip_port.at(1)};
    } else { // Invalid: return default
        return default_val;
    }
}

static void SetProxySetting(QSettings &settings, const QString &name, const ProxySetting &ip_port)
{
    settings.setValue(name, QString{ip_port.ip + QLatin1Char(':') + ip_port.port});
}

static const QString GetDefaultProxyAddress()
{
    return QString("%1:%2").arg(DEFAULT_GUI_PROXY_HOST).arg(DEFAULT_GUI_PROXY_PORT);
}

void OptionsModel::SetPruneEnabled(bool prune, bool force)
{
    QSettings settings;
    settings.setValue("bPrune", prune);
    const int64_t prune_target_mib = PruneGBtoMiB(settings.value("nPruneSize").toInt());
    std::string prune_val = prune ? ToString(prune_target_mib) : "0";
    if (force) {
        gArgs.ForceSetArg("-prune", prune_val);
        return;
    }
    if (!gArgs.SoftSetArg("-prune", prune_val)) {
        addOverriddenOption("-prune");
    }
}

void OptionsModel::SetPruneTargetGB(int prune_target_gb, bool force)
{
    const bool prune = prune_target_gb > 0;
    if (prune) {
        QSettings settings;
        settings.setValue("nPruneSize", prune_target_gb);
    }
    SetPruneEnabled(prune, force);
}

// read QSettings values and return them
QVariant OptionsModel::data(const QModelIndex & index, int role) const
{
    if(role == Qt::EditRole)
    {
        QSettings settings;
        switch(index.row())
        {
        case StartAtStartup:
            return GUIUtil::GetStartOnSystemStartup();
        case ShowTrayIcon:
            return m_show_tray_icon;
        case MinimizeToTray:
            return fMinimizeToTray;
        case MapPortUPnP:
#ifdef USE_UPNP
            return settings.value("fUseUPnP");
#else
            return false;
#endif // USE_UPNP
        case MapPortNatpmp:
#ifdef USE_NATPMP
            return settings.value("fUseNatpmp");
#else
            return false;
#endif // USE_NATPMP
        case MinimizeOnClose:
            return fMinimizeOnClose;

        // default proxy
        case ProxyUse:
            return settings.value("fUseProxy", false);
        case ProxyIP:
            return GetProxySetting(settings, "addrProxy").ip;
        case ProxyPort:
            return GetProxySetting(settings, "addrProxy").port;

        // separate Tor proxy
        case ProxyUseTor:
            return settings.value("fUseSeparateProxyTor", false);
        case ProxyIPTor:
            return GetProxySetting(settings, "addrSeparateProxyTor").ip;
        case ProxyPortTor:
            return GetProxySetting(settings, "addrSeparateProxyTor").port;

#ifdef ENABLE_WALLET
        case SpendZeroConfChange:
            return settings.value("bSpendZeroConfChange");
        case ExternalSignerPath:
            return settings.value("external_signer_path");
#endif
        case DisplayUnit:
            return nDisplayUnit;
        case ThirdPartyTxUrls:
            return strThirdPartyTxUrls;
        case Language:
            return settings.value("language");
        case UseEmbeddedMonospacedFont:
            return m_use_embedded_monospaced_font;
        case CoinControlFeatures:
            return fCoinControlFeatures;
        case Prune:
            return settings.value("bPrune");
        case PruneSize:
            return settings.value("nPruneSize");
        case DatabaseCache:
            return settings.value("nDatabaseCache");
        case ThreadsScriptVerif:
            return settings.value("nThreadsScriptVerif");
        case Listen:
            return settings.value("fListen");
        default:
            return QVariant();
        }
    }
    return QVariant();
}

// write QSettings values
bool OptionsModel::setData(const QModelIndex & index, const QVariant & value, int role)
{
    bool successful = true; /* set to false on parse error */
    if(role == Qt::EditRole)
    {
        QSettings settings;
        switch(index.row())
        {
        case StartAtStartup:
            successful = GUIUtil::SetStartOnSystemStartup(value.toBool());
            break;
        case ShowTrayIcon:
            m_show_tray_icon = value.toBool();
            settings.setValue("fHideTrayIcon", !m_show_tray_icon);
            Q_EMIT showTrayIconChanged(m_show_tray_icon);
            break;
        case MinimizeToTray:
            fMinimizeToTray = value.toBool();
            settings.setValue("fMinimizeToTray", fMinimizeToTray);
            break;
        case MapPortUPnP: // core option - can be changed on-the-fly
            settings.setValue("fUseUPnP", value.toBool());
            break;
        case MapPortNatpmp: // core option - can be changed on-the-fly
            settings.setValue("fUseNatpmp", value.toBool());
            break;
        case MinimizeOnClose:
            fMinimizeOnClose = value.toBool();
            settings.setValue("fMinimizeOnClose", fMinimizeOnClose);
            break;

        // default proxy
        case ProxyUse:
            if (settings.value("fUseProxy") != value) {
                settings.setValue("fUseProxy", value.toBool());
                setRestartRequired(true);
            }
            break;
        case ProxyIP: {
            auto ip_port = GetProxySetting(settings, "addrProxy");
            if (!ip_port.is_set || ip_port.ip != value.toString()) {
                ip_port.ip = value.toString();
                SetProxySetting(settings, "addrProxy", ip_port);
                setRestartRequired(true);
            }
        }
        break;
        case ProxyPort: {
            auto ip_port = GetProxySetting(settings, "addrProxy");
            if (!ip_port.is_set || ip_port.port != value.toString()) {
                ip_port.port = value.toString();
                SetProxySetting(settings, "addrProxy", ip_port);
                setRestartRequired(true);
            }
        }
        break;

        // separate Tor proxy
        case ProxyUseTor:
            if (settings.value("fUseSeparateProxyTor") != value) {
                settings.setValue("fUseSeparateProxyTor", value.toBool());
                setRestartRequired(true);
            }
            break;
        case ProxyIPTor: {
            auto ip_port = GetProxySetting(settings, "addrSeparateProxyTor");
            if (!ip_port.is_set || ip_port.ip != value.toString()) {
                ip_port.ip = value.toString();
                SetProxySetting(settings, "addrSeparateProxyTor", ip_port);
                setRestartRequired(true);
            }
        }
        break;
        case ProxyPortTor: {
            auto ip_port = GetProxySetting(settings, "addrSeparateProxyTor");
            if (!ip_port.is_set || ip_port.port != value.toString()) {
                ip_port.port = value.toString();
                SetProxySetting(settings, "addrSeparateProxyTor", ip_port);
                setRestartRequired(true);
            }
        }
        break;

#ifdef ENABLE_WALLET
        case SpendZeroConfChange:
            if (settings.value("bSpendZeroConfChange") != value) {
                settings.setValue("bSpendZeroConfChange", value);
                setRestartRequired(true);
            }
            break;
        case ExternalSignerPath:
            if (settings.value("external_signer_path") != value.toString()) {
                settings.setValue("external_signer_path", value.toString());
                setRestartRequired(true);
            }
            break;
#endif
        case DisplayUnit:
            setDisplayUnit(value);
            break;
        case ThirdPartyTxUrls:
            if (strThirdPartyTxUrls != value.toString()) {
                strThirdPartyTxUrls = value.toString();
                settings.setValue("strThirdPartyTxUrls", strThirdPartyTxUrls);
                setRestartRequired(true);
            }
            break;
        case Language:
            if (settings.value("language") != value) {
                settings.setValue("language", value);
                setRestartRequired(true);
            }
            break;
        case UseEmbeddedMonospacedFont:
            m_use_embedded_monospaced_font = value.toBool();
            settings.setValue("UseEmbeddedMonospacedFont", m_use_embedded_monospaced_font);
            Q_EMIT useEmbeddedMonospacedFontChanged(m_use_embedded_monospaced_font);
            break;
        case CoinControlFeatures:
            fCoinControlFeatures = value.toBool();
            settings.setValue("fCoinControlFeatures", fCoinControlFeatures);
            Q_EMIT coinControlFeaturesChanged(fCoinControlFeatures);
            break;
        case Prune:
            if (settings.value("bPrune") != value) {
                settings.setValue("bPrune", value);
                setRestartRequired(true);
            }
            break;
        case PruneSize:
            if (settings.value("nPruneSize") != value) {
                settings.setValue("nPruneSize", value);
                setRestartRequired(true);
            }
            break;
        case DatabaseCache:
            if (settings.value("nDatabaseCache") != value) {
                settings.setValue("nDatabaseCache", value);
                setRestartRequired(true);
            }
            break;
        case ThreadsScriptVerif:
            if (settings.value("nThreadsScriptVerif") != value) {
                settings.setValue("nThreadsScriptVerif", value);
                setRestartRequired(true);
            }
            break;
        case Listen:
            if (settings.value("fListen") != value) {
                settings.setValue("fListen", value);
                setRestartRequired(true);
            }
            break;
        default:
            break;
        }
    }

    Q_EMIT dataChanged(index, index);

    return successful;
}

/** Updates current unit in memory, settings and emits displayUnitChanged(newUnit) signal */
void OptionsModel::setDisplayUnit(const QVariant &value)
{
    if (!value.isNull())
    {
        QSettings settings;
        nDisplayUnit = value.toInt();
        settings.setValue("nDisplayUnit", nDisplayUnit);
        Q_EMIT displayUnitChanged(nDisplayUnit);
    }
}

void OptionsModel::setRestartRequired(bool fRequired)
{
    QSettings settings;
    return settings.setValue("fRestartRequired", fRequired);
}

bool OptionsModel::isRestartRequired() const
{
    QSettings settings;
    return settings.value("fRestartRequired", false).toBool();
}

void OptionsModel::checkAndMigrate()
{
    // Migration of default values
    // Check if the QSettings container was already loaded with this client version
    QSettings settings;
    static const char strSettingsVersionKey[] = "nSettingsVersion";
    int settingsVersion = settings.contains(strSettingsVersionKey) ? settings.value(strSettingsVersionKey).toInt() : 0;
    if (settingsVersion < CLIENT_VERSION)
    {
        // -dbcache was bumped from 100 to 300 in 0.13
        // see https://github.com/bitcoin/bitcoin/pull/8273
        // force people to upgrade to the new value if they are using 100MB
        if (settingsVersion < 130000 && settings.contains("nDatabaseCache") && settings.value("nDatabaseCache").toLongLong() == 100)
            settings.setValue("nDatabaseCache", (qint64)nDefaultDbCache);

        settings.setValue(strSettingsVersionKey, CLIENT_VERSION);
    }

    // Overwrite the 'addrProxy' setting in case it has been set to an illegal
    // default value (see issue #12623; PR #12650).
    if (settings.contains("addrProxy") && settings.value("addrProxy").toString().endsWith("%2")) {
        settings.setValue("addrProxy", GetDefaultProxyAddress());
    }

    // Overwrite the 'addrSeparateProxyTor' setting in case it has been set to an illegal
    // default value (see issue #12623; PR #12650).
    if (settings.contains("addrSeparateProxyTor") && settings.value("addrSeparateProxyTor").toString().endsWith("%2")) {
        settings.setValue("addrSeparateProxyTor", GetDefaultProxyAddress());
    }
}<|MERGE_RESOLUTION|>--- conflicted
+++ resolved
@@ -12,15 +12,6 @@
 #include <qt/guiconstants.h>
 #include <qt/guiutil.h>
 
-<<<<<<< HEAD
-#include "amount.h"
-#include "init.h"
-#include "main.h" // For DEFAULT_SCRIPTCHECK_THREADS
-#include "net.h"
-#include "netbase.h"
-#include "txdb.h" // for -dbcache defaults
-#include "intro.h" 
-=======
 #include <interfaces/node.h>
 #include <mapport.h>
 #include <net.h>
@@ -28,7 +19,6 @@
 #include <txdb.h>       // for -dbcache defaults
 #include <util/string.h>
 #include <validation.h> // For DEFAULT_SCRIPTCHECK_THREADS
->>>>>>> 61646189
 
 #include <QDebug>
 #include <QLatin1Char>
@@ -119,11 +109,7 @@
         addOverriddenOption("-par");
 
     if (!settings.contains("strDataDir"))
-<<<<<<< HEAD
-        settings.setValue("strDataDir", Intro::getDefaultDataDirectory());
-=======
         settings.setValue("strDataDir", GUIUtil::getDefaultDataDirectory());
->>>>>>> 61646189
 
     // Wallet
 #ifdef ENABLE_WALLET
@@ -216,16 +202,11 @@
 {
     QSettings settings;
 
-<<<<<<< HEAD
-    // Save the strDataDir setting
-    QString dataDir = Intro::getDefaultDataDirectory();
-=======
     // Backup old settings to chain-specific datadir for troubleshooting
     BackupSettings(gArgs.GetDataDirNet() / "guisettings.ini.bak", settings);
 
     // Save the strDataDir setting
     QString dataDir = GUIUtil::getDefaultDataDirectory();
->>>>>>> 61646189
     dataDir = settings.value("strDataDir", dataDir).toString();
 
     // Remove all entries from our QSettings object
@@ -582,7 +563,7 @@
         // -dbcache was bumped from 100 to 300 in 0.13
         // see https://github.com/bitcoin/bitcoin/pull/8273
         // force people to upgrade to the new value if they are using 100MB
-        if (settingsVersion < 130000 && settings.contains("nDatabaseCache") && settings.value("nDatabaseCache").toLongLong() == 100)
+        if (settingsVersion < 330000 && settings.contains("nDatabaseCache") && settings.value("nDatabaseCache").toLongLong() == 100)
             settings.setValue("nDatabaseCache", (qint64)nDefaultDbCache);
 
         settings.setValue(strSettingsVersionKey, CLIENT_VERSION);
