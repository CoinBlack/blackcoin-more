--- conflicted
+++ resolved
@@ -323,15 +323,11 @@
     /** Simply calls showNormalIfMinimized(true) */
     void toggleHidden();
 
-<<<<<<< HEAD
 #ifdef ENABLE_WALLET
     void updateStakingIcon();
 #endif
 
-    /** called by a timer to check if ShutdownRequested() has been set **/
-=======
     /** called by a timer to check if shutdown has been requested */
->>>>>>> c7885ecd
     void detectShutdown();
 
     /** Show progress dialog e.g. for verifychain */
