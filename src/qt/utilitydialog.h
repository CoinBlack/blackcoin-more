// Copyright (c) 2011-2020 The Bitcoin Core developers
// Distributed under the MIT software license, see the accompanying
// file COPYING or http://www.opensource.org/licenses/mit-license.php.

#ifndef BITCOIN_QT_UTILITYDIALOG_H
#define BITCOIN_QT_UTILITYDIALOG_H

#include <QDialog>
#include <QWidget>

QT_BEGIN_NAMESPACE
class QMainWindow;
QT_END_NAMESPACE

namespace Ui {
    class HelpMessageDialog;
}

/** "Help message" dialog box */
class HelpMessageDialog : public QDialog
{
    Q_OBJECT

public:
    explicit HelpMessageDialog(QWidget *parent, bool about);
    ~HelpMessageDialog();

    void printToConsole();
    void showOrPrint();

private:
    Ui::HelpMessageDialog *ui;
    QString text;

private Q_SLOTS:
    void on_okButton_accepted();
};


/** "Shutdown" window */
class ShutdownWindow : public QWidget
{
    Q_OBJECT

public:
<<<<<<< HEAD
    ShutdownWindow(QWidget *parent=0, Qt::WindowFlags f=0);
    static QWidget *showShutdownWindow(BitcoinGUI *window);
=======
    explicit ShutdownWindow(QWidget *parent=nullptr, Qt::WindowFlags f=Qt::Widget);
    static QWidget* showShutdownWindow(QMainWindow* window);
>>>>>>> 61646189

protected:
    void closeEvent(QCloseEvent *event) override;
};

#endif // BITCOIN_QT_UTILITYDIALOG_H<|MERGE_RESOLUTION|>--- conflicted
+++ resolved
@@ -43,13 +43,8 @@
     Q_OBJECT
 
 public:
-<<<<<<< HEAD
-    ShutdownWindow(QWidget *parent=0, Qt::WindowFlags f=0);
-    static QWidget *showShutdownWindow(BitcoinGUI *window);
-=======
     explicit ShutdownWindow(QWidget *parent=nullptr, Qt::WindowFlags f=Qt::Widget);
     static QWidget* showShutdownWindow(QMainWindow* window);
->>>>>>> 61646189
 
 protected:
     void closeEvent(QCloseEvent *event) override;
