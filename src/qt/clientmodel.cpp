// Copyright (c) 2011-2020 The Bitcoin Core developers
// Distributed under the MIT software license, see the accompanying
// file COPYING or http://www.opensource.org/licenses/mit-license.php.

#include <qt/clientmodel.h>

<<<<<<< HEAD
#include "bantablemodel.h"
#include "guiconstants.h"
#include "guiutil.h"
#include "peertablemodel.h"
=======
#include <qt/bantablemodel.h>
#include <qt/guiconstants.h>
#include <qt/guiutil.h>
#include <qt/peertablemodel.h>
#include <qt/peertablesortproxy.h>
>>>>>>> 61646189

#include <clientversion.h>
#include <interfaces/handler.h>
#include <interfaces/node.h>
#include <net.h>
#include <netbase.h>
#include <util/system.h>
#include <util/threadnames.h>
#include <validation.h>

#include <stdint.h>
#include <functional>

#include <QDebug>
#include <QThread>
#include <QTimer>

<<<<<<< HEAD
class CBlockIndex;

=======
>>>>>>> 61646189
static int64_t nLastHeaderTipUpdateNotification = 0;
static int64_t nLastBlockTipUpdateNotification = 0;

ClientModel::ClientModel(interfaces::Node& node, OptionsModel *_optionsModel, QObject *parent) :
    QObject(parent),
    m_node(node),
    optionsModel(_optionsModel),
    peerTableModel(nullptr),
    banTableModel(nullptr),
    m_thread(new QThread(this))
{
    cachedBestHeaderHeight = -1;
    cachedBestHeaderTime = -1;

    peerTableModel = new PeerTableModel(m_node, this);
    m_peer_table_sort_proxy = new PeerTableSortProxy(this);
    m_peer_table_sort_proxy->setSourceModel(peerTableModel);

    banTableModel = new BanTableModel(m_node, this);

    QTimer* timer = new QTimer;
    timer->setInterval(MODEL_UPDATE_DELAY);
    connect(timer, &QTimer::timeout, [this] {
        // no locking required at this point
        // the following calls will acquire the required lock
        Q_EMIT mempoolSizeChanged(m_node.getMempoolSize(), m_node.getMempoolDynamicUsage());
        Q_EMIT bytesChanged(m_node.getTotalBytesRecv(), m_node.getTotalBytesSent());
    });
    connect(m_thread, &QThread::finished, timer, &QObject::deleteLater);
    connect(m_thread, &QThread::started, [timer] { timer->start(); });
    // move timer to thread so that polling doesn't disturb main event loop
    timer->moveToThread(m_thread);
    m_thread->start();
    QTimer::singleShot(0, timer, []() {
        util::ThreadRename("qt-clientmodl");
    });

    subscribeToCoreSignals();
}

ClientModel::~ClientModel()
{
    unsubscribeFromCoreSignals();

    m_thread->quit();
    m_thread->wait();
}

int ClientModel::getNumConnections(unsigned int flags) const
{
    ConnectionDirection connections = ConnectionDirection::None;

    if(flags == CONNECTIONS_IN)
        connections = ConnectionDirection::In;
    else if (flags == CONNECTIONS_OUT)
        connections = ConnectionDirection::Out;
    else if (flags == CONNECTIONS_ALL)
        connections = ConnectionDirection::Both;

    return m_node.getNodeCount(connections);
}

<<<<<<< HEAD
int ClientModel::getNumBlocks() const
{
    LOCK(cs_main);
    return chainActive.Height();
}

int ClientModel::getHeaderTipHeight() const
{
    LOCK(cs_main);
    if (!pindexBestHeader)
        return 0;
    return pindexBestHeader->nHeight;
}

int64_t ClientModel::getHeaderTipTime() const
{
    LOCK(cs_main);
    if (!pindexBestHeader)
        return 0;
    return pindexBestHeader->GetBlockTime();
}

quint64 ClientModel::getTotalBytesRecv() const
{
    return CNode::GetTotalBytesRecv();
}

quint64 ClientModel::getTotalBytesSent() const
{
    return CNode::GetTotalBytesSent();
=======
int ClientModel::getHeaderTipHeight() const
{
    if (cachedBestHeaderHeight == -1) {
        // make sure we initially populate the cache via a cs_main lock
        // otherwise we need to wait for a tip update
        int height;
        int64_t blockTime;
        if (m_node.getHeaderTip(height, blockTime)) {
            cachedBestHeaderHeight = height;
            cachedBestHeaderTime = blockTime;
        }
    }
    return cachedBestHeaderHeight;
>>>>>>> 61646189
}

int64_t ClientModel::getHeaderTipTime() const
{
    if (cachedBestHeaderTime == -1) {
        int height;
        int64_t blockTime;
        if (m_node.getHeaderTip(height, blockTime)) {
            cachedBestHeaderHeight = height;
            cachedBestHeaderTime = blockTime;
        }
    }
    return cachedBestHeaderTime;
}

int ClientModel::getNumBlocks() const
{
    if (m_cached_num_blocks == -1) {
        m_cached_num_blocks = m_node.getNumBlocks();
    }
    return m_cached_num_blocks;
}

uint256 ClientModel::getBestBlockHash()
{
    uint256 tip{WITH_LOCK(m_cached_tip_mutex, return m_cached_tip_blocks)};

    if (!tip.IsNull()) {
        return tip;
    }

    // Lock order must be: first `cs_main`, then `m_cached_tip_mutex`.
    // The following will lock `cs_main` (and release it), so we must not
    // own `m_cached_tip_mutex` here.
    tip = m_node.getBestBlockHash();

    LOCK(m_cached_tip_mutex);
    // We checked that `m_cached_tip_blocks` is not null above, but then we
    // released the mutex `m_cached_tip_mutex`, so it could have changed in the
    // meantime. Thus, check again.
    if (m_cached_tip_blocks.IsNull()) {
        m_cached_tip_blocks = tip;
    }
    return m_cached_tip_blocks;
}

void ClientModel::updateNumConnections(int numConnections)
{
    Q_EMIT numConnectionsChanged(numConnections);
}

void ClientModel::updateNetworkActive(bool networkActive)
{
    Q_EMIT networkActiveChanged(networkActive);
}

void ClientModel::updateAlert()
{
    Q_EMIT alertsChanged(getStatusBarWarnings());
}

enum BlockSource ClientModel::getBlockSource() const
{
    if (m_node.getReindex())
        return BlockSource::REINDEX;
    else if (m_node.getImporting())
        return BlockSource::DISK;
    else if (getNumConnections() > 0)
        return BlockSource::NETWORK;

    return BlockSource::NONE;
}

QString ClientModel::getStatusBarWarnings() const
{
    return QString::fromStdString(m_node.getWarnings().translated);
}

OptionsModel *ClientModel::getOptionsModel()
{
    return optionsModel;
}

PeerTableModel *ClientModel::getPeerTableModel()
{
    return peerTableModel;
}

PeerTableSortProxy* ClientModel::peerTableSortProxy()
{
    return m_peer_table_sort_proxy;
}

BanTableModel *ClientModel::getBanTableModel()
{
    return banTableModel;
}

QString ClientModel::formatFullVersion() const
{
    return QString::fromStdString(FormatFullVersion());
}

QString ClientModel::formatSubVersion() const
{
    return QString::fromStdString(strSubVersion);
}

bool ClientModel::isReleaseVersion() const
{
    return CLIENT_VERSION_IS_RELEASE;
}

QString ClientModel::formatClientStartupTime() const
{
    return QDateTime::fromTime_t(GetStartupTime()).toString();
}

QString ClientModel::dataDir() const
{
<<<<<<< HEAD
    return GUIUtil::boostPathToQString(GetDataDir());
=======
    return GUIUtil::boostPathToQString(gArgs.GetDataDirNet());
}

QString ClientModel::blocksDir() const
{
    return GUIUtil::boostPathToQString(gArgs.GetBlocksDirPath());
>>>>>>> 61646189
}

void ClientModel::updateBanlist()
{
    banTableModel->refresh();
}

// Handlers for core signals
static void ShowProgress(ClientModel *clientmodel, const std::string &title, int nProgress)
{
    // emits signal "showProgress"
    bool invoked = QMetaObject::invokeMethod(clientmodel, "showProgress", Qt::QueuedConnection,
                              Q_ARG(QString, QString::fromStdString(title)),
                              Q_ARG(int, nProgress));
    assert(invoked);
}

static void NotifyNumConnectionsChanged(ClientModel *clientmodel, int newNumConnections)
{
    // Too noisy: qDebug() << "NotifyNumConnectionsChanged: " + QString::number(newNumConnections);
    bool invoked = QMetaObject::invokeMethod(clientmodel, "updateNumConnections", Qt::QueuedConnection,
                              Q_ARG(int, newNumConnections));
    assert(invoked);
}

static void NotifyNetworkActiveChanged(ClientModel *clientmodel, bool networkActive)
{
    bool invoked = QMetaObject::invokeMethod(clientmodel, "updateNetworkActive", Qt::QueuedConnection,
                              Q_ARG(bool, networkActive));
    assert(invoked);
}

static void NotifyAlertChanged(ClientModel *clientmodel)
{
    qDebug() << "NotifyAlertChanged";
    bool invoked = QMetaObject::invokeMethod(clientmodel, "updateAlert", Qt::QueuedConnection);
    assert(invoked);
}

static void BannedListChanged(ClientModel *clientmodel)
{
    qDebug() << QString("%1: Requesting update for peer banlist").arg(__func__);
    bool invoked = QMetaObject::invokeMethod(clientmodel, "updateBanlist", Qt::QueuedConnection);
    assert(invoked);
}

static void BlockTipChanged(ClientModel* clientmodel, SynchronizationState sync_state, interfaces::BlockTip tip, double verificationProgress, bool fHeader)
{
    if (fHeader) {
        // cache best headers time and height to reduce future cs_main locks
        clientmodel->cachedBestHeaderHeight = tip.block_height;
        clientmodel->cachedBestHeaderTime = tip.block_time;
    } else {
        clientmodel->m_cached_num_blocks = tip.block_height;
        WITH_LOCK(clientmodel->m_cached_tip_mutex, clientmodel->m_cached_tip_blocks = tip.block_hash;);
    }

    // Throttle GUI notifications about (a) blocks during initial sync, and (b) both blocks and headers during reindex.
    const bool throttle = (sync_state != SynchronizationState::POST_INIT && !fHeader) || sync_state == SynchronizationState::INIT_REINDEX;
    const int64_t now = throttle ? GetTimeMillis() : 0;
    int64_t& nLastUpdateNotification = fHeader ? nLastHeaderTipUpdateNotification : nLastBlockTipUpdateNotification;
    if (throttle && now < nLastUpdateNotification + MODEL_UPDATE_DELAY) {
        return;
    }

    bool invoked = QMetaObject::invokeMethod(clientmodel, "numBlocksChanged", Qt::QueuedConnection,
        Q_ARG(int, tip.block_height),
        Q_ARG(QDateTime, QDateTime::fromTime_t(tip.block_time)),
        Q_ARG(double, verificationProgress),
        Q_ARG(bool, fHeader),
        Q_ARG(SynchronizationState, sync_state));
    assert(invoked);
    nLastUpdateNotification = now;
}

void ClientModel::subscribeToCoreSignals()
{
    // Connect signals to client
    m_handler_show_progress = m_node.handleShowProgress(std::bind(ShowProgress, this, std::placeholders::_1, std::placeholders::_2));
    m_handler_notify_num_connections_changed = m_node.handleNotifyNumConnectionsChanged(std::bind(NotifyNumConnectionsChanged, this, std::placeholders::_1));
    m_handler_notify_network_active_changed = m_node.handleNotifyNetworkActiveChanged(std::bind(NotifyNetworkActiveChanged, this, std::placeholders::_1));
    m_handler_notify_alert_changed = m_node.handleNotifyAlertChanged(std::bind(NotifyAlertChanged, this));
    m_handler_banned_list_changed = m_node.handleBannedListChanged(std::bind(BannedListChanged, this));
    m_handler_notify_block_tip = m_node.handleNotifyBlockTip(std::bind(BlockTipChanged, this, std::placeholders::_1, std::placeholders::_2, std::placeholders::_3, false));
    m_handler_notify_header_tip = m_node.handleNotifyHeaderTip(std::bind(BlockTipChanged, this, std::placeholders::_1, std::placeholders::_2, std::placeholders::_3, true));
}

void ClientModel::unsubscribeFromCoreSignals()
{
    // Disconnect signals from client
    m_handler_show_progress->disconnect();
    m_handler_notify_num_connections_changed->disconnect();
    m_handler_notify_network_active_changed->disconnect();
    m_handler_notify_alert_changed->disconnect();
    m_handler_banned_list_changed->disconnect();
    m_handler_notify_block_tip->disconnect();
    m_handler_notify_header_tip->disconnect();
}

bool ClientModel::getProxyInfo(std::string& ip_port) const
{
    proxyType ipv4, ipv6;
    if (m_node.getProxy((Network) 1, ipv4) && m_node.getProxy((Network) 2, ipv6)) {
      ip_port = ipv4.proxy.ToStringIPPort();
      return true;
    }
    return false;
}<|MERGE_RESOLUTION|>--- conflicted
+++ resolved
@@ -4,18 +4,11 @@
 
 #include <qt/clientmodel.h>
 
-<<<<<<< HEAD
-#include "bantablemodel.h"
-#include "guiconstants.h"
-#include "guiutil.h"
-#include "peertablemodel.h"
-=======
 #include <qt/bantablemodel.h>
 #include <qt/guiconstants.h>
 #include <qt/guiutil.h>
 #include <qt/peertablemodel.h>
 #include <qt/peertablesortproxy.h>
->>>>>>> 61646189
 
 #include <clientversion.h>
 #include <interfaces/handler.h>
@@ -33,11 +26,6 @@
 #include <QThread>
 #include <QTimer>
 
-<<<<<<< HEAD
-class CBlockIndex;
-
-=======
->>>>>>> 61646189
 static int64_t nLastHeaderTipUpdateNotification = 0;
 static int64_t nLastBlockTipUpdateNotification = 0;
 
@@ -100,38 +88,6 @@
     return m_node.getNodeCount(connections);
 }
 
-<<<<<<< HEAD
-int ClientModel::getNumBlocks() const
-{
-    LOCK(cs_main);
-    return chainActive.Height();
-}
-
-int ClientModel::getHeaderTipHeight() const
-{
-    LOCK(cs_main);
-    if (!pindexBestHeader)
-        return 0;
-    return pindexBestHeader->nHeight;
-}
-
-int64_t ClientModel::getHeaderTipTime() const
-{
-    LOCK(cs_main);
-    if (!pindexBestHeader)
-        return 0;
-    return pindexBestHeader->GetBlockTime();
-}
-
-quint64 ClientModel::getTotalBytesRecv() const
-{
-    return CNode::GetTotalBytesRecv();
-}
-
-quint64 ClientModel::getTotalBytesSent() const
-{
-    return CNode::GetTotalBytesSent();
-=======
 int ClientModel::getHeaderTipHeight() const
 {
     if (cachedBestHeaderHeight == -1) {
@@ -145,7 +101,6 @@
         }
     }
     return cachedBestHeaderHeight;
->>>>>>> 61646189
 }
 
 int64_t ClientModel::getHeaderTipTime() const
@@ -266,16 +221,12 @@
 
 QString ClientModel::dataDir() const
 {
-<<<<<<< HEAD
-    return GUIUtil::boostPathToQString(GetDataDir());
-=======
     return GUIUtil::boostPathToQString(gArgs.GetDataDirNet());
 }
 
 QString ClientModel::blocksDir() const
 {
     return GUIUtil::boostPathToQString(gArgs.GetBlocksDirPath());
->>>>>>> 61646189
 }
 
 void ClientModel::updateBanlist()
