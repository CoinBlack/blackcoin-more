// Copyright (c) 2011-2020 The Bitcoin Core developers
// Distributed under the MIT software license, see the accompanying
// file COPYING or http://www.opensource.org/licenses/mit-license.php.

#ifndef BITCOIN_QT_WALLETFRAME_H
#define BITCOIN_QT_WALLETFRAME_H

#include <QFrame>
#include <QMap>

class ClientModel;
class PlatformStyle;
class SendCoinsRecipient;
class WalletModel;
class WalletView;
class Config;

QT_BEGIN_NAMESPACE
class QStackedWidget;
QT_END_NAMESPACE

/**
 * A container for embedding all wallet-related
 * controls into BitcoinGUI. The purpose of this class is to allow future
 * refinements of the wallet controls with minimal need for further
 * modifications to BitcoinGUI, thus greatly simplifying merges while
 * reducing the risk of breaking top-level stuff.
 */
class WalletFrame : public QFrame
{
    Q_OBJECT

public:
<<<<<<< HEAD
    explicit WalletFrame(const PlatformStyle *platformStyle, const Config *cfg, BitcoinGUI *_gui = 0);
=======
    explicit WalletFrame(const PlatformStyle* platformStyle, QWidget* parent);
>>>>>>> 61646189
    ~WalletFrame();

    void setClientModel(ClientModel *clientModel);

    bool addWallet(WalletModel* walletModel, WalletView* walletView);
    void setCurrentWallet(WalletModel* wallet_model);
    void removeWallet(WalletModel* wallet_model);
    void removeAllWallets();

    bool handlePaymentRequest(const SendCoinsRecipient& recipient);

    void showOutOfSyncWarning(bool fShow);

<<<<<<< HEAD
Q_SIGNALS:
    /** Notify that the user has requested more information about the out-of-sync warning */
    void requestedSyncWarningInfo();
=======
    QSize sizeHint() const override { return m_size_hint; }

Q_SIGNALS:
    void createWalletButtonClicked();
>>>>>>> 61646189

private:
    QStackedWidget *walletStack;
    ClientModel *clientModel;
    QMap<WalletModel*, WalletView*> mapWalletViews;

    bool bOutOfSync;

    const PlatformStyle *platformStyle;
    const Config *cfg;

    const QSize m_size_hint;

public:
    WalletView* currentWalletView() const;
    WalletModel* currentWalletModel() const;

public Q_SLOTS:
    /** Switch to overview (home) page */
    void gotoOverviewPage();
    /** Switch to history (transactions) page */
    void gotoHistoryPage();
    /** Switch to receive coins page */
    void gotoReceiveCoinsPage();
    /** Switch to send coins page */
    void gotoSendCoinsPage(QString addr = "");

    /** Show Sign/Verify Message dialog and switch to sign message tab */
    void gotoSignMessageTab(QString addr = "");
    /** Show Sign/Verify Message dialog and switch to verify message tab */
    void gotoVerifyMessageTab(QString addr = "");

    /** Load Partially Signed Bitcoin Transaction */
    void gotoLoadPSBT(bool from_clipboard = false);

    /** Encrypt the wallet */
    void encryptWallet();
    /** Backup the wallet */
    void backupWallet();
    /** Change encrypted wallet passphrase */
    void changePassphrase();
    /** Ask for passphrase to unlock wallet temporarily */
    void unlockWallet();

    void lockWallet();

    /** Show used sending addresses */
    void usedSendingAddresses();
    /** Show used receiving addresses */
    void usedReceivingAddresses();
    /** Pass on signal over requested out-of-sync-warning information */
    void outOfSyncWarningClicked();
};

#endif // BITCOIN_QT_WALLETFRAME_H<|MERGE_RESOLUTION|>--- conflicted
+++ resolved
@@ -13,7 +13,6 @@
 class SendCoinsRecipient;
 class WalletModel;
 class WalletView;
-class Config;
 
 QT_BEGIN_NAMESPACE
 class QStackedWidget;
@@ -31,11 +30,7 @@
     Q_OBJECT
 
 public:
-<<<<<<< HEAD
-    explicit WalletFrame(const PlatformStyle *platformStyle, const Config *cfg, BitcoinGUI *_gui = 0);
-=======
     explicit WalletFrame(const PlatformStyle* platformStyle, QWidget* parent);
->>>>>>> 61646189
     ~WalletFrame();
 
     void setClientModel(ClientModel *clientModel);
@@ -49,16 +44,10 @@
 
     void showOutOfSyncWarning(bool fShow);
 
-<<<<<<< HEAD
-Q_SIGNALS:
-    /** Notify that the user has requested more information about the out-of-sync warning */
-    void requestedSyncWarningInfo();
-=======
     QSize sizeHint() const override { return m_size_hint; }
 
 Q_SIGNALS:
     void createWalletButtonClicked();
->>>>>>> 61646189
 
 private:
     QStackedWidget *walletStack;
@@ -68,7 +57,6 @@
     bool bOutOfSync;
 
     const PlatformStyle *platformStyle;
-    const Config *cfg;
 
     const QSize m_size_hint;
 
@@ -102,15 +90,13 @@
     void changePassphrase();
     /** Ask for passphrase to unlock wallet temporarily */
     void unlockWallet();
-
+    /** Lock the wallet */
     void lockWallet();
 
     /** Show used sending addresses */
     void usedSendingAddresses();
     /** Show used receiving addresses */
     void usedReceivingAddresses();
-    /** Pass on signal over requested out-of-sync-warning information */
-    void outOfSyncWarningClicked();
 };
 
 #endif // BITCOIN_QT_WALLETFRAME_H