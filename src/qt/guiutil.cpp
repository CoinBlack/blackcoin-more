--- conflicted
+++ resolved
@@ -438,13 +438,8 @@
 
     configFile.close();
 
-<<<<<<< HEAD
     /* Open blackmore.conf with the associated application */
-    bool res = QDesktopServices::openUrl(QUrl::fromLocalFile(boostPathToQString(pathConfig)));
-=======
-    /* Open bitcoin.conf with the associated application */
     bool res = QDesktopServices::openUrl(QUrl::fromLocalFile(PathToQString(pathConfig)));
->>>>>>> dd04f2dd
 #ifdef Q_OS_MAC
     // Workaround for macOS-specific behavior; see #15409.
     if (!res) {
