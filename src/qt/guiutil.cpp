--- conflicted
+++ resolved
@@ -504,21 +504,12 @@
 #ifdef WIN32
 fs::path static StartupShortcutPath()
 {
-<<<<<<< HEAD
-    std::string chain = gArgs.GetChainName();
-    if (chain == CBaseChainParams::MAIN)
-        return GetSpecialFolderPath(CSIDL_STARTUP) / "Blackmore.lnk";
-    if (chain == CBaseChainParams::TESTNET) // Remove this special case when CBaseChainParams::TESTNET = "testnet4"
-        return GetSpecialFolderPath(CSIDL_STARTUP) / "Blackmore (testnet).lnk";
-    return GetSpecialFolderPath(CSIDL_STARTUP) / fs::u8path(strprintf("Blackmore (%s).lnk", chain));
-=======
     ChainType chain = gArgs.GetChainType();
     if (chain == ChainType::MAIN)
-        return GetSpecialFolderPath(CSIDL_STARTUP) / "Bitcoin.lnk";
+        return GetSpecialFolderPath(CSIDL_STARTUP) / "Blackmore.lnk";
     if (chain == ChainType::TESTNET) // Remove this special case when testnet CBaseChainParams::DataDir() is incremented to "testnet4"
-        return GetSpecialFolderPath(CSIDL_STARTUP) / "Bitcoin (testnet).lnk";
-    return GetSpecialFolderPath(CSIDL_STARTUP) / fs::u8path(strprintf("Bitcoin (%s).lnk", ChainTypeToString(chain)));
->>>>>>> 44d8b13c
+        return GetSpecialFolderPath(CSIDL_STARTUP) / "Blackmore (testnet).lnk";
+    return GetSpecialFolderPath(CSIDL_STARTUP) / fs::u8path(strprintf("Blackmore (%s).lnk", ChainTypeToString(chain)));
 }
 
 bool GetStartOnSystemStartup()
@@ -596,17 +587,10 @@
 
 fs::path static GetAutostartFilePath()
 {
-<<<<<<< HEAD
-    std::string chain = gArgs.GetChainName();
-    if (chain == CBaseChainParams::MAIN)
-        return GetAutostartDir() / "blackmore.desktop";
-    return GetAutostartDir() / fs::u8path(strprintf("blackmore-%s.desktop", chain));
-=======
     ChainType chain = gArgs.GetChainType();
     if (chain == ChainType::MAIN)
-        return GetAutostartDir() / "bitcoin.desktop";
-    return GetAutostartDir() / fs::u8path(strprintf("bitcoin-%s.desktop", ChainTypeToString(chain)));
->>>>>>> 44d8b13c
+        return GetAutostartDir() / "blackmore.desktop";
+    return GetAutostartDir() / fs::u8path(strprintf("blackmore-%s.desktop", ChainTypeToString(chain)));
 }
 
 bool GetStartOnSystemStartup()
@@ -647,22 +631,14 @@
         if (!optionFile.good())
             return false;
         ChainType chain = gArgs.GetChainType();
-        // Write a bitcoin.desktop file to the autostart directory:
+        // Write a blackmore.desktop file to the autostart directory:
         optionFile << "[Desktop Entry]\n";
         optionFile << "Type=Application\n";
-<<<<<<< HEAD
-        if (chain == CBaseChainParams::MAIN)
+        if (chain == ChainType::MAIN)
             optionFile << "Name=Blackcoin\n";
         else
-            optionFile << strprintf("Name=Blackcoin (%s)\n", chain);
-        optionFile << "Exec=" << pszExePath << strprintf(" -min -chain=%s\n", chain);
-=======
-        if (chain == ChainType::MAIN)
-            optionFile << "Name=Bitcoin\n";
-        else
-            optionFile << strprintf("Name=Bitcoin (%s)\n", ChainTypeToString(chain));
+            optionFile << strprintf("Name=Blackcoin (%s)\n", ChainTypeToString(chain));
         optionFile << "Exec=" << pszExePath << strprintf(" -min -chain=%s\n", ChainTypeToString(chain));
->>>>>>> 44d8b13c
         optionFile << "Terminal=false\n";
         optionFile << "Hidden=false\n";
         optionFile.close();
