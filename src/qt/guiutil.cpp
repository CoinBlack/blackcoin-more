// Copyright (c) 2011-2020 The Bitcoin Core developers
// Distributed under the MIT software license, see the accompanying
// file COPYING or http://www.opensource.org/licenses/mit-license.php.

<<<<<<< HEAD
#include "guiutil.h"

#include "bitcoinaddressvalidator.h"
#include "bitcoinunits.h"
#include "qvalidatedlineedit.h"
#include "walletmodel.h"

#include "primitives/transaction.h"
#include "cashaddr.h"
#include "config.h"
#include "dstencode.h"
#include "init.h"
#include "main.h" // For minRelayTxFee
#include "protocol.h"
#include "script/script.h"
#include "script/standard.h"
#include "util.h"
#include "utilstrencodings.h"
=======
#include <qt/guiutil.h>

#include <qt/bitcoinaddressvalidator.h>
#include <qt/bitcoinunits.h>
#include <qt/platformstyle.h>
#include <qt/qvalidatedlineedit.h>
#include <qt/sendcoinsrecipient.h>

#include <base58.h>
#include <chainparams.h>
#include <interfaces/node.h>
#include <key_io.h>
#include <policy/policy.h>
#include <primitives/transaction.h>
#include <protocol.h>
#include <script/script.h>
#include <script/standard.h>
#include <util/system.h>
>>>>>>> 61646189

#ifdef WIN32
#ifndef NOMINMAX
#define NOMINMAX
#endif
#include <shellapi.h>
#include <shlobj.h>
#include <shlwapi.h>
#endif

#include <QAbstractButton>
#include <QAbstractItemView>
#include <QApplication>
#include <QClipboard>
#include <QDateTime>
#include <QDesktopServices>
#include <QDoubleValidator>
#include <QFileDialog>
#include <QFont>
#include <QFontDatabase>
#include <QFontMetrics>
#include <QGuiApplication>
#include <QJsonObject>
#include <QKeyEvent>
#include <QLatin1String>
#include <QLineEdit>
#include <QList>
#include <QLocale>
#include <QMenu>
#include <QMouseEvent>
#include <QPluginLoader>
#include <QProgressDialog>
#include <QScreen>
#include <QSettings>
#include <QShortcut>
#include <QSize>
#include <QString>
#include <QTextDocument> // for Qt::mightBeRichText
#include <QThread>
#include <QUrlQuery>
#include <QtGlobal>

#include <cassert>
#include <chrono>

#if defined(Q_OS_MAC)

#include <QProcess>
<<<<<<< HEAD
extern double NSAppKitVersionNumber;
#if !defined(NSAppKitVersionNumber10_8)
#define NSAppKitVersionNumber10_8 1187
#endif
#if !defined(NSAppKitVersionNumber10_9)
#define NSAppKitVersionNumber10_9 1265
#endif
=======

>>>>>>> 61646189
void ForceActivation();
#endif

namespace GUIUtil {

QString dateTimeStr(const QDateTime &date)
{
    return QLocale::system().toString(date.date(), QLocale::ShortFormat) + QString(" ") + date.toString("hh:mm");
}

QString dateTimeStr(qint64 nTime)
{
    return dateTimeStr(QDateTime::fromTime_t((qint32)nTime));
}

QFont fixedPitchFont(bool use_embedded_font)
{
    if (use_embedded_font) {
        return {"Roboto Mono"};
    }
    return QFontDatabase::systemFont(QFontDatabase::FixedFont);
}

<<<<<<< HEAD
static std::string MakeAddrInvalid(std::string addr)
{
    if (addr.size() < 2)
    {
        return "";
    }

    // Checksum is at the end of the address. Swapping chars to make it invalid.
    std::swap(addr[addr.size() - 1], addr[addr.size() - 2]);
    if (!IsValidDestinationString(addr))
    {
        return addr;
=======
// Just some dummy data to generate a convincing random-looking (but consistent) address
static const uint8_t dummydata[] = {0xeb,0x15,0x23,0x1d,0xfc,0xeb,0x60,0x92,0x58,0x86,0xb6,0x7d,0x06,0x52,0x99,0x92,0x59,0x15,0xae,0xb1,0x72,0xc0,0x66,0x47};

// Generate a dummy address with invalid CRC, starting with the network prefix.
static std::string DummyAddress(const CChainParams &params)
{
    std::vector<unsigned char> sourcedata = params.Base58Prefix(CChainParams::PUBKEY_ADDRESS);
    sourcedata.insert(sourcedata.end(), dummydata, dummydata + sizeof(dummydata));
    for(int i=0; i<256; ++i) { // Try every trailing byte
        std::string s = EncodeBase58(sourcedata);
        if (!IsValidDestinationString(s)) {
            return s;
        }
        sourcedata[sourcedata.size()-1] += 1;
>>>>>>> 61646189
    }
    return "";
}

std::string DummyAddress(const CChainParams &params, const Config &cfg)
{
    // Just some dummy data to generate an convincing random-looking (but
    // consistent) address
    static const std::vector<uint8_t> dummydata = {0xeb, 0x15, 0x23, 0x1d, 0xfc, 0xeb, 0x60, 0x92, 0x58, 0x86, 0xb6,
        0x7d, 0x06, 0x52, 0x99, 0x92, 0x59, 0x15, 0xae, 0xb1};

    const CTxDestination dstKey = CKeyID(uint160(dummydata));
    return MakeAddrInvalid(EncodeDestination(dstKey, params, cfg));
}

void setupAddressWidget(QValidatedLineEdit *widget, QWidget *parent)
{
    parent->setFocusProxy(widget);

    widget->setFont(fixedPitchFont());
<<<<<<< HEAD
    const CChainParams &params = Params();
#if QT_VERSION >= 0x040700
    // We don't want translators to use own addresses in translations
    // and this is the only place, where this address is supplied.
    widget->setPlaceholderText(QObject::tr("Enter a Bitcoin address (e.g. %1)")
                                   .arg(QString::fromStdString(DummyAddress(params, GetConfig()))));
#endif
    widget->setValidator(new BitcoinAddressEntryValidator(params.CashAddrPrefix(), parent));
=======
    // We don't want translators to use own addresses in translations
    // and this is the only place, where this address is supplied.
    widget->setPlaceholderText(QObject::tr("Enter a Bitcoin address (e.g. %1)").arg(
        QString::fromStdString(DummyAddress(Params()))));
    widget->setValidator(new BitcoinAddressEntryValidator(parent));
>>>>>>> 61646189
    widget->setCheckValidator(new BitcoinAddressCheckValidator(parent));
}

void AddButtonShortcut(QAbstractButton* button, const QKeySequence& shortcut)
{
    QObject::connect(new QShortcut(shortcut, button), &QShortcut::activated, [button]() { button->animateClick(); });
}

QString bitcoinURIScheme(const CChainParams &params, bool useCashAddr)
{
    if (!useCashAddr)
    {
        return "blackcoin";
    }
    return QString::fromStdString(params.CashAddrPrefix());
}

QString bitcoinURIScheme(const Config &cfg)
{
    return bitcoinURIScheme(cfg.GetChainParams(), cfg.UseCashAddrEncoding());
}

static bool IsCashAddrEncoded(const QUrl &uri)
{
    const std::string addr = (uri.scheme() + ":" + uri.path()).toStdString();
    auto decoded = cashaddr::Decode(addr, "");
    return !decoded.first.empty();
}

bool parseBitcoinURI(const QString &scheme, const QUrl &uri, SendCoinsRecipient *out)
{
    // return if URI has wrong scheme.
    if (!uri.isValid() || uri.scheme() != scheme)
    {
        return false;
    }

    SendCoinsRecipient rv;
    if (IsCashAddrEncoded(uri))
    {
        rv.address = uri.scheme() + ":" + uri.path();
    }
    else
    {
        // strip out uri scheme for base58 encoded addresses
        rv.address = uri.path();
    }
    // Trim any following forward slash which may have been added by the OS
    if (rv.address.endsWith("/"))
    {
        rv.address.truncate(rv.address.length() - 1);
    }
    rv.amount = 0;

    QUrlQuery uriQuery(uri);
    QList<QPair<QString, QString> > items = uriQuery.queryItems();
    for (QList<QPair<QString, QString> >::iterator i = items.begin(); i != items.end(); i++)
    {
        bool fShouldReturnFalse = false;
        if (i->first.startsWith("req-"))
        {
            i->first.remove(0, 4);
            fShouldReturnFalse = true;
        }

        if (i->first == "label")
        {
            rv.label = i->second;
            fShouldReturnFalse = false;
        }
        if (i->first == "message")
        {
            rv.message = i->second;
            fShouldReturnFalse = false;
        }
        else if (i->first == "amount")
        {
            if (!i->second.isEmpty())
            {
                if (!BitcoinUnits::parse(BitcoinUnits::BTC, i->second, &rv.amount))
                {
                    return false;
                }
            }
            fShouldReturnFalse = false;
        }

        if (fShouldReturnFalse)
            return false;
    }
    if (out)
    {
        *out = rv;
    }
    return true;
}

bool parseBitcoinURI(const QString &scheme, QString uri, SendCoinsRecipient *out)
{
<<<<<<< HEAD
    //
    //    Cannot handle this later, because blackcoin://
    //    will cause Qt to see the part after // as host,
    //    which will lower-case it (and thus invalidate the address).
    if (uri.startsWith(scheme + "://", Qt::CaseInsensitive))
    {
        uri.replace(0, scheme.length() + 3, scheme + ":");
    }
=======
>>>>>>> 61646189
    QUrl uriInstance(uri);
    return parseBitcoinURI(scheme, uriInstance, out);
}

QString formatBitcoinURI(const Config &cfg, const SendCoinsRecipient &info)
{
<<<<<<< HEAD
    QString ret = info.address;
    if (!cfg.UseCashAddrEncoding())
    {
        // prefix address with uri scheme for base58 encoded addresses.
        ret = (bitcoinURIScheme(cfg) + ":%1").arg(ret);
    }
=======
    bool bech_32 = info.address.startsWith(QString::fromStdString(Params().Bech32HRP() + "1"));

    QString ret = QString("bitcoin:%1").arg(bech_32 ? info.address.toUpper() : info.address);
>>>>>>> 61646189
    int paramCount = 0;

    if (info.amount)
    {
        ret += QString("?amount=%1").arg(BitcoinUnits::format(BitcoinUnits::BTC, info.amount, false, BitcoinUnits::SeparatorStyle::NEVER));
        paramCount++;
    }

    if (!info.label.isEmpty())
    {
        QString lbl(QUrl::toPercentEncoding(info.label));
        ret += QString("%1label=%2").arg(paramCount == 0 ? "?" : "&").arg(lbl);
        paramCount++;
    }

    if (!info.message.isEmpty())
    {
        QString msg(QUrl::toPercentEncoding(info.message));
        ret += QString("%1message=%2").arg(paramCount == 0 ? "?" : "&").arg(msg);
        paramCount++;
    }

    return ret;
}

bool isDust(interfaces::Node& node, const QString& address, const CAmount& amount)
{
    CTxDestination dest = DecodeDestination(address.toStdString());
    CScript script = GetScriptForDestination(dest);
    CTxOut txOut(amount, script);
    return IsDust(txOut, node.getDustRelayFee());
}

QString HtmlEscape(const QString& str, bool fMultiLine)
{
    QString escaped = str.toHtmlEscaped();
    if(fMultiLine)
    {
        escaped = escaped.replace("\n", "<br>\n");
    }
    return escaped;
}

QString HtmlEscape(const std::string& str, bool fMultiLine)
{
    return HtmlEscape(QString::fromStdString(str), fMultiLine);
}

void copyEntryData(const QAbstractItemView *view, int column, int role)
{
    if(!view || !view->selectionModel())
        return;
    QModelIndexList selection = view->selectionModel()->selectedRows(column);

    if(!selection.isEmpty())
    {
        // Copy first item
        setClipboard(selection.at(0).data(role).toString());
    }
}

<<<<<<< HEAD
QVariant getEntryData(QAbstractItemView *view, int column, int role)
{
    if(!view || !view->selectionModel())
        return QVariant();
    QModelIndexList selection = view->selectionModel()->selectedRows(column);

    if(!selection.isEmpty()) {
        // Return first item
        return (selection.at(0).data(role));
    }
    return QVariant();
=======
QList<QModelIndex> getEntryData(const QAbstractItemView *view, int column)
{
    if(!view || !view->selectionModel())
        return QList<QModelIndex>();
    return view->selectionModel()->selectedRows(column);
}

bool hasEntryData(const QAbstractItemView *view, int column, int role)
{
    QModelIndexList selection = getEntryData(view, column);
    if (selection.isEmpty()) return false;
    return !selection.at(0).data(role).toString().isEmpty();
}

QString getDefaultDataDirectory()
{
    return boostPathToQString(GetDefaultDataDir());
>>>>>>> 61646189
}

QString getSaveFileName(QWidget *parent, const QString &caption, const QString &dir,
    const QString &filter,
    QString *selectedSuffixOut)
{
    QString selectedFilter;
    QString myDir;
    if(dir.isEmpty()) // Default to user documents location
    {
        myDir = QStandardPaths::writableLocation(QStandardPaths::DocumentsLocation);
    }
    else
    {
        myDir = dir;
    }
    /* Directly convert path to native OS path separators */
    QString result = QDir::toNativeSeparators(QFileDialog::getSaveFileName(parent, caption, myDir, filter, &selectedFilter));

    /* Extract first suffix from filter pattern "Description (*.foo)" or "Description (*.foo *.bar ...) */
    QRegExp filter_re(".* \\(\\*\\.(.*)[ \\)]");
    QString selectedSuffix;
    if(filter_re.exactMatch(selectedFilter))
    {
        selectedSuffix = filter_re.cap(1);
    }

    /* Add suffix if needed */
    QFileInfo info(result);
    if(!result.isEmpty())
    {
        if(info.suffix().isEmpty() && !selectedSuffix.isEmpty())
        {
            /* No suffix specified, add selected suffix */
            if(!result.endsWith("."))
                result.append(".");
            result.append(selectedSuffix);
        }
    }

    /* Return selected suffix if asked to */
    if(selectedSuffixOut)
    {
        *selectedSuffixOut = selectedSuffix;
    }
    return result;
}

QString getOpenFileName(QWidget *parent, const QString &caption, const QString &dir,
    const QString &filter,
    QString *selectedSuffixOut)
{
    QString selectedFilter;
    QString myDir;
    if(dir.isEmpty()) // Default to user documents location
    {
        myDir = QStandardPaths::writableLocation(QStandardPaths::DocumentsLocation);
    }
    else
    {
        myDir = dir;
    }
    /* Directly convert path to native OS path separators */
    QString result = QDir::toNativeSeparators(QFileDialog::getOpenFileName(parent, caption, myDir, filter, &selectedFilter));

    if(selectedSuffixOut)
    {
        /* Extract first suffix from filter pattern "Description (*.foo)" or "Description (*.foo *.bar ...) */
        QRegExp filter_re(".* \\(\\*\\.(.*)[ \\)]");
        QString selectedSuffix;
        if(filter_re.exactMatch(selectedFilter))
        {
            selectedSuffix = filter_re.cap(1);
        }
        *selectedSuffixOut = selectedSuffix;
    }
    return result;
}

Qt::ConnectionType blockingGUIThreadConnection()
{
    if(QThread::currentThread() != qApp->thread())
    {
        return Qt::BlockingQueuedConnection;
    }
    else
    {
        return Qt::DirectConnection;
    }
}

bool checkPoint(const QPoint &p, const QWidget *w)
{
    QWidget *atW = QApplication::widgetAt(w->mapToGlobal(p));
    if (!atW) return false;
    return atW->window() == w;
}

bool isObscured(QWidget *w)
{
    return !(checkPoint(QPoint(0, 0), w)
        && checkPoint(QPoint(w->width() - 1, 0), w)
        && checkPoint(QPoint(0, w->height() - 1), w)
        && checkPoint(QPoint(w->width() - 1, w->height() - 1), w)
        && checkPoint(QPoint(w->width() / 2, w->height() / 2), w));
}

void bringToFront(QWidget* w)
{
#ifdef Q_OS_MAC
    ForceActivation();
#endif

    if (w) {
        // activateWindow() (sometimes) helps with keyboard focus on Windows
        if (w->isMinimized()) {
            w->showNormal();
        } else {
            w->show();
        }
        w->activateWindow();
        w->raise();
    }
}

void handleCloseWindowShortcut(QWidget* w)
{
    QObject::connect(new QShortcut(QKeySequence(Qt::CTRL + Qt::Key_W), w), &QShortcut::activated, w, &QWidget::close);
}

void openDebugLogfile()
{
    fs::path pathDebug = gArgs.GetDataDirNet() / "debug.log";

    /* Open debug.log with the associated application */
    if (fs::exists(pathDebug))
        QDesktopServices::openUrl(QUrl::fromLocalFile(boostPathToQString(pathDebug)));
}

bool openBitcoinConf()
<<<<<<< HEAD
{
    boost::filesystem::path pathConfig = GetConfigFile();

    /* Create the file */
    boost::filesystem::ofstream configFile(pathConfig, std::ios_base::app);
    
    if (!configFile.good())
        return false;
    
    configFile.close();
    
    /* Open bitcoin.conf with the associated application */
    return QDesktopServices::openUrl(QUrl::fromLocalFile(boostPathToQString(pathConfig)));
}

void SubstituteFonts(const QString& language)
=======
>>>>>>> 61646189
{
    fs::path pathConfig = GetConfigFile(gArgs.GetArg("-conf", BITCOIN_CONF_FILENAME));

    /* Create the file */
    fsbridge::ofstream configFile(pathConfig, std::ios_base::app);

    if (!configFile.good())
        return false;

    configFile.close();

    /* Open bitcoin.conf with the associated application */
    bool res = QDesktopServices::openUrl(QUrl::fromLocalFile(boostPathToQString(pathConfig)));
#ifdef Q_OS_MAC
    // Workaround for macOS-specific behavior; see #15409.
    if (!res) {
        res = QProcess::startDetached("/usr/bin/open", QStringList{"-t", boostPathToQString(pathConfig)});
    }
#endif

    return res;
}

ToolTipToRichTextFilter::ToolTipToRichTextFilter(int _size_threshold, QObject *parent) :
    QObject(parent),
    size_threshold(_size_threshold)
{

}

bool ToolTipToRichTextFilter::eventFilter(QObject *obj, QEvent *evt)
{
    if(evt->type() == QEvent::ToolTipChange)
    {
        QWidget *widget = static_cast<QWidget*>(obj);
        QString tooltip = widget->toolTip();
        if(tooltip.size() > size_threshold && !tooltip.startsWith("<qt") && !Qt::mightBeRichText(tooltip))
        {
            // Envelop with <qt></qt> to make sure Qt detects this as rich text
            // Escape the current message as HTML and replace \n by <br>
            tooltip = "<qt>" + HtmlEscape(tooltip, true) + "</qt>";
            widget->setToolTip(tooltip);
            return true;
        }
    }
    return QObject::eventFilter(obj, evt);
}

LabelOutOfFocusEventFilter::LabelOutOfFocusEventFilter(QObject* parent)
    : QObject(parent)
{
}

bool LabelOutOfFocusEventFilter::eventFilter(QObject* watched, QEvent* event)
{
    if (event->type() == QEvent::FocusOut) {
        auto focus_out = static_cast<QFocusEvent*>(event);
        if (focus_out->reason() != Qt::PopupFocusReason) {
            auto label = qobject_cast<QLabel*>(watched);
            if (label) {
                auto flags = label->textInteractionFlags();
                label->setTextInteractionFlags(Qt::NoTextInteraction);
                label->setTextInteractionFlags(flags);
            }
        }
    }

<<<<<<< HEAD
/**
 * Initializes all internal variables and prepares the
 * the resize modes of the last 2 columns of the table and
 */
TableViewLastColumnResizingFixer::TableViewLastColumnResizingFixer(QTableView* table, int lastColMinimumWidth, int allColsMinimumWidth, QObject *parent) :
    QObject(parent),
    tableView(table),
    lastColumnMinimumWidth(lastColMinimumWidth),
    allColumnsMinimumWidth(allColsMinimumWidth)
{
    columnCount = tableView->horizontalHeader()->count();
    lastColumnIndex = columnCount - 1;
    secondToLastColumnIndex = columnCount - 2;
    tableView->horizontalHeader()->setMinimumSectionSize(allColumnsMinimumWidth);
    setViewHeaderResizeMode(secondToLastColumnIndex, QHeaderView::Interactive);
    setViewHeaderResizeMode(lastColumnIndex, QHeaderView::Interactive);
=======
    return QObject::eventFilter(watched, event);
>>>>>>> 61646189
}

#ifdef WIN32
fs::path static StartupShortcutPath()
{
    std::string chain = gArgs.GetChainName();
    if (chain == CBaseChainParams::MAIN)
        return GetSpecialFolderPath(CSIDL_STARTUP) / "Bitcoin.lnk";
    if (chain == CBaseChainParams::TESTNET) // Remove this special case when CBaseChainParams::TESTNET = "testnet4"
        return GetSpecialFolderPath(CSIDL_STARTUP) / "Bitcoin (testnet).lnk";
    return GetSpecialFolderPath(CSIDL_STARTUP) / strprintf("Bitcoin (%s).lnk", chain);
}

bool GetStartOnSystemStartup()
{
    // check for Bitcoin*.lnk
    return fs::exists(StartupShortcutPath());
}

bool SetStartOnSystemStartup(bool fAutoStart)
{
    // If the shortcut exists already, remove it for updating
    fs::remove(StartupShortcutPath());

    if (fAutoStart)
    {
        CoInitialize(nullptr);

        // Get a pointer to the IShellLink interface.
        IShellLinkW* psl = nullptr;
        HRESULT hres = CoCreateInstance(CLSID_ShellLink, nullptr,
            CLSCTX_INPROC_SERVER, IID_IShellLinkW,
            reinterpret_cast<void**>(&psl));

        if (SUCCEEDED(hres))
        {
            // Get the current executable path
            WCHAR pszExePath[MAX_PATH];
            GetModuleFileNameW(nullptr, pszExePath, ARRAYSIZE(pszExePath));

            // Start client minimized
            QString strArgs = "-min";
            // Set -testnet /-regtest options
            strArgs += QString::fromStdString(strprintf(" -chain=%s", gArgs.GetChainName()));

            // Set the path to the shortcut target
            psl->SetPath(pszExePath);
            PathRemoveFileSpecW(pszExePath);
            psl->SetWorkingDirectory(pszExePath);
            psl->SetShowCmd(SW_SHOWMINNOACTIVE);
            psl->SetArguments(strArgs.toStdWString().c_str());

            // Query IShellLink for the IPersistFile interface for
            // saving the shortcut in persistent storage.
            IPersistFile* ppf = nullptr;
            hres = psl->QueryInterface(IID_IPersistFile, reinterpret_cast<void**>(&ppf));
            if (SUCCEEDED(hres))
            {
                // Save the link by calling IPersistFile::Save.
                hres = ppf->Save(StartupShortcutPath().wstring().c_str(), TRUE);
                ppf->Release();
                psl->Release();
                CoUninitialize();
                return true;
            }
            psl->Release();
        }
        CoUninitialize();
        return false;
    }
    return true;
}
#elif defined(Q_OS_LINUX)

// Follow the Desktop Application Autostart Spec:
// https://specifications.freedesktop.org/autostart-spec/autostart-spec-latest.html

fs::path static GetAutostartDir()
{
    char* pszConfigHome = getenv("XDG_CONFIG_HOME");
    if (pszConfigHome) return fs::path(pszConfigHome) / "autostart";
    char* pszHome = getenv("HOME");
    if (pszHome) return fs::path(pszHome) / ".config" / "autostart";
    return fs::path();
}

fs::path static GetAutostartFilePath()
{
    std::string chain = gArgs.GetChainName();
    if (chain == CBaseChainParams::MAIN)
        return GetAutostartDir() / "bitcoin.desktop";
    return GetAutostartDir() / strprintf("bitcoin-%s.desktop", chain);
}

bool GetStartOnSystemStartup()
{
    fsbridge::ifstream optionFile(GetAutostartFilePath());
    if (!optionFile.good())
        return false;
    // Scan through file for "Hidden=true":
    std::string line;
    while (!optionFile.eof())
    {
        getline(optionFile, line);
        if (line.find("Hidden") != std::string::npos &&
            line.find("true") != std::string::npos)
            return false;
    }
    optionFile.close();

    return true;
}

bool SetStartOnSystemStartup(bool fAutoStart)
{
    if (!fAutoStart)
        fs::remove(GetAutostartFilePath());
    else
    {
        char pszExePath[MAX_PATH+1];
        ssize_t r = readlink("/proc/self/exe", pszExePath, sizeof(pszExePath) - 1);
        if (r == -1)
            return false;
        pszExePath[r] = '\0';

        fs::create_directories(GetAutostartDir());

        fsbridge::ofstream optionFile(GetAutostartFilePath(), std::ios_base::out | std::ios_base::trunc);
        if (!optionFile.good())
            return false;
        std::string chain = gArgs.GetChainName();
        // Write a bitcoin.desktop file to the autostart directory:
        optionFile << "[Desktop Entry]\n";
        optionFile << "Type=Application\n";
        if (chain == CBaseChainParams::MAIN)
            optionFile << "Name=Bitcoin\n";
        else
            optionFile << strprintf("Name=Bitcoin (%s)\n", chain);
        optionFile << "Exec=" << pszExePath << strprintf(" -min -chain=%s\n", chain);
        optionFile << "Terminal=false\n";
        optionFile << "Hidden=false\n";
        optionFile.close();
    }
    return true;
}

#else

<<<<<<< HEAD
#elif defined(Q_OS_MAC)
#pragma GCC diagnostic push
#pragma GCC diagnostic ignored "-Wdeprecated-declarations"
// based on: https://github.com/Mozketo/LaunchAtLoginController/blob/master/LaunchAtLoginController.m
=======
bool GetStartOnSystemStartup() { return false; }
bool SetStartOnSystemStartup(bool fAutoStart) { return false; }
>>>>>>> 61646189

#endif

void setClipboard(const QString& str)
{
<<<<<<< HEAD
    // loop through the list of startup items and try to find the bitcoin app
    CFArrayRef listSnapshot = LSSharedFileListCopySnapshot(list, NULL);
    if (listSnapshot == NULL) {
        return nullptr;
    }
    
    // loop through the list of startup items and try to find the bitcoin app
    for(int i = 0; i < CFArrayGetCount(listSnapshot); i++) {
        LSSharedFileListItemRef item = (LSSharedFileListItemRef)CFArrayGetValueAtIndex(listSnapshot, i);
        UInt32 resolutionFlags = kLSSharedFileListNoUserInteraction | kLSSharedFileListDoNotMountVolumes;
        CFURLRef currentItemURL = NULL;
=======
    QClipboard* clipboard = QApplication::clipboard();
    clipboard->setText(str, QClipboard::Clipboard);
    if (clipboard->supportsSelection()) {
        clipboard->setText(str, QClipboard::Selection);
    }
}
>>>>>>> 61646189

fs::path qstringToBoostPath(const QString &path)
{
    return fs::path(path.toStdString());
}

<<<<<<< HEAD
        if(currentItemURL) {
            if (CFEqual(currentItemURL, findUrl)) {
                // found
                CFRelease(listSnapshot);
                CFRelease(currentItemURL);
                return item;
            }
            CFRelease(currentItemURL);
        }
    }

    CFRelease(listSnapshot);
    return NULL;
=======
QString boostPathToQString(const fs::path &path)
{
    return QString::fromStdString(path.string());
}

QString NetworkToQString(Network net)
{
    switch (net) {
    case NET_UNROUTABLE: return QObject::tr("Unroutable");
    case NET_IPV4: return "IPv4";
    case NET_IPV6: return "IPv6";
    case NET_ONION: return "Onion";
    case NET_I2P: return "I2P";
    case NET_CJDNS: return "CJDNS";
    case NET_INTERNAL: return QObject::tr("Internal");
    case NET_MAX: assert(false);
    } // no default case, so the compiler can warn about missing cases
    assert(false);
}

QString ConnectionTypeToQString(ConnectionType conn_type, bool prepend_direction)
{
    QString prefix;
    if (prepend_direction) {
        prefix = (conn_type == ConnectionType::INBOUND) ? QObject::tr("Inbound") : QObject::tr("Outbound") + " ";
    }
    switch (conn_type) {
    case ConnectionType::INBOUND: return prefix;
    case ConnectionType::OUTBOUND_FULL_RELAY: return prefix + QObject::tr("Full Relay");
    case ConnectionType::BLOCK_RELAY: return prefix + QObject::tr("Block Relay");
    case ConnectionType::MANUAL: return prefix + QObject::tr("Manual");
    case ConnectionType::FEELER: return prefix + QObject::tr("Feeler");
    case ConnectionType::ADDR_FETCH: return prefix + QObject::tr("Address Fetch");
    } // no default case, so the compiler can warn about missing cases
    assert(false);
>>>>>>> 61646189
}

QString formatDurationStr(int secs)
{
<<<<<<< HEAD
    CFURLRef bitcoinAppUrl = CFBundleCopyBundleURL(CFBundleGetMainBundle());

    if (bitcoinAppUrl == nullptr) {
        return false;
    }
    
    LSSharedFileListRef loginItems = LSSharedFileListCreate(nullptr, kLSSharedFileListSessionLoginItems, nullptr);
    LSSharedFileListItemRef foundItem = findStartupItemInList(loginItems, bitcoinAppUrl);

    CFRelease(bitcoinAppUrl);
    return !!foundItem; // return boolified object
=======
    QStringList strList;
    int days = secs / 86400;
    int hours = (secs % 86400) / 3600;
    int mins = (secs % 3600) / 60;
    int seconds = secs % 60;

    if (days)
        strList.append(QObject::tr("%1 d").arg(days));
    if (hours)
        strList.append(QObject::tr("%1 h").arg(hours));
    if (mins)
        strList.append(QObject::tr("%1 m").arg(mins));
    if (seconds || (!days && !hours && !mins))
        strList.append(QObject::tr("%1 s").arg(seconds));

    return strList.join(" ");
>>>>>>> 61646189
}

QString formatServicesStr(quint64 mask)
{
<<<<<<< HEAD
    CFURLRef bitcoinAppUrl = CFBundleCopyBundleURL(CFBundleGetMainBundle());

    if (bitcoinAppUrl == nullptr) {
        return false;
    }
    
    LSSharedFileListRef loginItems = LSSharedFileListCreate(nullptr, kLSSharedFileListSessionLoginItems, nullptr);
    LSSharedFileListItemRef foundItem = findStartupItemInList(loginItems, bitcoinAppUrl);
=======
    QStringList strList;
>>>>>>> 61646189

    for (const auto& flag : serviceFlagsToStr(mask)) {
        strList.append(QString::fromStdString(flag));
    }

    if (strList.size())
        return strList.join(", ");
    else
        return QObject::tr("None");
}

QString formatPingTime(std::chrono::microseconds ping_time)
{
    return (ping_time == std::chrono::microseconds::max() || ping_time == 0us) ?
        QObject::tr("N/A") :
        QObject::tr("%1 ms").arg(QString::number((int)(count_microseconds(ping_time) / 1000), 10));
}

QString formatTimeOffset(int64_t nTimeOffset)
{
  return QObject::tr("%1 s").arg(QString::number((int)nTimeOffset, 10));
}

QString formatNiceTimeOffset(qint64 secs)
{
    // Represent time from last generated block in human readable text
    QString timeBehindText;
    const int HOUR_IN_SECONDS = 60*60;
    const int DAY_IN_SECONDS = 24*60*60;
    const int WEEK_IN_SECONDS = 7*24*60*60;
    const int YEAR_IN_SECONDS = 31556952; // Average length of year in Gregorian calendar
    if(secs < 60)
    {
        timeBehindText = QObject::tr("%n second(s)","",secs);
    }
<<<<<<< HEAD
    
    CFRelease(bitcoinAppUrl);
    return true;
}
#pragma GCC diagnostic pop
#else
=======
    else if(secs < 2*HOUR_IN_SECONDS)
    {
        timeBehindText = QObject::tr("%n minute(s)","",secs/60);
    }
    else if(secs < 2*DAY_IN_SECONDS)
    {
        timeBehindText = QObject::tr("%n hour(s)","",secs/HOUR_IN_SECONDS);
    }
    else if(secs < 2*WEEK_IN_SECONDS)
    {
        timeBehindText = QObject::tr("%n day(s)","",secs/DAY_IN_SECONDS);
    }
    else if(secs < YEAR_IN_SECONDS)
    {
        timeBehindText = QObject::tr("%n week(s)","",secs/WEEK_IN_SECONDS);
    }
    else
    {
        qint64 years = secs / YEAR_IN_SECONDS;
        qint64 remainder = secs % YEAR_IN_SECONDS;
        timeBehindText = QObject::tr("%1 and %2").arg(QObject::tr("%n year(s)", "", years)).arg(QObject::tr("%n week(s)","", remainder/WEEK_IN_SECONDS));
    }
    return timeBehindText;
}
>>>>>>> 61646189

QString formatBytes(uint64_t bytes)
{
    if (bytes < 1'000)
        return QObject::tr("%1 B").arg(bytes);
    if (bytes < 1'000'000)
        return QObject::tr("%1 kB").arg(bytes / 1'000);
    if (bytes < 1'000'000'000)
        return QObject::tr("%1 MB").arg(bytes / 1'000'000);

    return QObject::tr("%1 GB").arg(bytes / 1'000'000'000);
}

qreal calculateIdealFontSize(int width, const QString& text, QFont font, qreal minPointSize, qreal font_size) {
    while(font_size >= minPointSize) {
        font.setPointSizeF(font_size);
        QFontMetrics fm(font);
        if (TextWidth(fm, text) < width) {
            break;
        }
        font_size -= 0.5;
    }
    return font_size;
}

ThemedLabel::ThemedLabel(const PlatformStyle* platform_style, QWidget* parent)
    : QLabel{parent}, m_platform_style{platform_style}
{
    assert(m_platform_style);
}

void ThemedLabel::setThemedPixmap(const QString& image_filename, int width, int height)
{
    m_image_filename = image_filename;
    m_pixmap_width = width;
    m_pixmap_height = height;
    updateThemedPixmap();
}

<<<<<<< HEAD
    parent->resize(size);
    parent->move(pos);

    if ((!pos.x() && !pos.y()) || (QApplication::desktop()->screenNumber(parent) == -1))
    {
        QRect screen = QApplication::desktop()->screenGeometry();
        QPoint defaultPos((screen.width() - defaultSize.width()) / 2,
                          (screen.height() - defaultSize.height()) / 2);
        parent->resize(defaultSize);
        parent->move(defaultPos);
    }
=======
void ThemedLabel::changeEvent(QEvent* e)
{
    if (e->type() == QEvent::PaletteChange) {
        updateThemedPixmap();
    }

    QLabel::changeEvent(e);
>>>>>>> 61646189
}

void ThemedLabel::updateThemedPixmap()
{
    setPixmap(m_platform_style->SingleColorIcon(m_image_filename).pixmap(m_pixmap_width, m_pixmap_height));
}

ClickableLabel::ClickableLabel(const PlatformStyle* platform_style, QWidget* parent)
    : ThemedLabel{platform_style, parent}
{
}

void ClickableLabel::mouseReleaseEvent(QMouseEvent *event)
{
    Q_EMIT clicked(event->pos());
}

void ClickableProgressBar::mouseReleaseEvent(QMouseEvent *event)
{
    Q_EMIT clicked(event->pos());
}

bool ItemDelegate::eventFilter(QObject *object, QEvent *event)
{
    if (event->type() == QEvent::KeyPress) {
        if (static_cast<QKeyEvent*>(event)->key() == Qt::Key_Escape) {
            Q_EMIT keyEscapePressed();
        }
    }
    return QItemDelegate::eventFilter(object, event);
}

void PolishProgressDialog(QProgressDialog* dialog)
{
#ifdef Q_OS_MAC
    // Workaround for macOS-only Qt bug; see: QTBUG-65750, QTBUG-70357.
    const int margin = TextWidth(dialog->fontMetrics(), ("X"));
    dialog->resize(dialog->width() + 2 * margin, dialog->height());
#endif
    // QProgressDialog estimates the time the operation will take (based on time
    // for steps), and only shows itself if that estimate is beyond minimumDuration.
    // The default minimumDuration value is 4 seconds, and it could make users
    // think that the GUI is frozen.
    dialog->setMinimumDuration(0);
}

int TextWidth(const QFontMetrics& fm, const QString& text)
{
#if (QT_VERSION >= QT_VERSION_CHECK(5, 11, 0))
    return fm.horizontalAdvance(text);
#else
    return fm.width(text);
#endif
}

void LogQtInfo()
{
#ifdef QT_STATIC
    const std::string qt_link{"static"};
#else
    const std::string qt_link{"dynamic"};
#endif
#ifdef QT_STATICPLUGIN
    const std::string plugin_link{"static"};
#else
    const std::string plugin_link{"dynamic"};
#endif
    LogPrintf("Qt %s (%s), plugin=%s (%s)\n", qVersion(), qt_link, QGuiApplication::platformName().toStdString(), plugin_link);
    const auto static_plugins = QPluginLoader::staticPlugins();
    if (static_plugins.empty()) {
        LogPrintf("No static plugins.\n");
    } else {
        LogPrintf("Static plugins:\n");
        for (const QStaticPlugin& p : static_plugins) {
            QJsonObject meta_data = p.metaData();
            const std::string plugin_class = meta_data.take(QString("className")).toString().toStdString();
            const int plugin_version = meta_data.take(QString("version")).toInt();
            LogPrintf(" %s, version %d\n", plugin_class, plugin_version);
        }
    }

    LogPrintf("Style: %s / %s\n", QApplication::style()->objectName().toStdString(), QApplication::style()->metaObject()->className());
    LogPrintf("System: %s, %s\n", QSysInfo::prettyProductName().toStdString(), QSysInfo::buildAbi().toStdString());
    for (const QScreen* s : QGuiApplication::screens()) {
        LogPrintf("Screen: %s %dx%d, pixel ratio=%.1f\n", s->name().toStdString(), s->size().width(), s->size().height(), s->devicePixelRatio());
    }
}

void PopupMenu(QMenu* menu, const QPoint& point, QAction* at_action)
{
    // The qminimal plugin does not provide window system integration.
    if (QApplication::platformName() == "minimal") return;
    menu->popup(point, at_action);
}

<<<<<<< HEAD
    // Just scan the last 8 bits for now.
    for (int i = 0; i < 8; i++) {
        uint64_t check = 1 << i;
        if (mask & check)
        {
            switch (check)
            {
            case NODE_NETWORK:
                strList.append("NETWORK");
                break;
            case NODE_GETUTXO:
                strList.append("GETUTXO");
                break;
            case NODE_BLOOM:
                strList.append("BLOOM");
                break;
            default:
                strList.append(QString("%1[%2]").arg("UNKNOWN").arg(check));
            }
        }
=======
QDateTime StartOfDay(const QDate& date)
{
#if (QT_VERSION >= QT_VERSION_CHECK(5, 14, 0))
    return date.startOfDay();
#else
    return QDateTime(date);
#endif
}

bool HasPixmap(const QLabel* label)
{
#if (QT_VERSION >= QT_VERSION_CHECK(5, 15, 0))
    return !label->pixmap(Qt::ReturnByValue).isNull();
#else
    return label->pixmap() != nullptr;
#endif
}

QImage GetImage(const QLabel* label)
{
    if (!HasPixmap(label)) {
        return QImage();
>>>>>>> 61646189
    }

#if (QT_VERSION >= QT_VERSION_CHECK(5, 15, 0))
    return label->pixmap(Qt::ReturnByValue).toImage();
#else
    return label->pixmap()->toImage();
#endif
}

QString MakeHtmlLink(const QString& source, const QString& link)
{
    return QString(source).replace(
        link,
        QLatin1String("<a href=\"") + link + QLatin1String("\">") + link + QLatin1String("</a>"));
}

void PrintSlotException(
    const std::exception* exception,
    const QObject* sender,
    const QObject* receiver)
{
    std::string description = sender->metaObject()->className();
    description += "->";
    description += receiver->metaObject()->className();
    PrintExceptionContinue(exception, description.c_str());
}

QString formateNiceTimeOffset(qint64 secs)
{
    // Represent time from last generated block in human readable text
    QString timeBehindText;
    const int HOUR_IN_SECONDS = 60*60;
    const int DAY_IN_SECONDS = 24*60*60;
    const int WEEK_IN_SECONDS = 7*24*60*60;
    const int YEAR_IN_SECONDS = 31556952; // Average length of year in Gregorian calendar
    if(secs < 60)
    {
        timeBehindText = QObject::tr("%n seconds(s)","",secs);
    }
    else if(secs < 2*HOUR_IN_SECONDS)
    {
        timeBehindText = QObject::tr("%n minutes(s)","",secs/60);
    }
    else if(secs < 2*DAY_IN_SECONDS)
    {
        timeBehindText = QObject::tr("%n hour(s)","",secs/HOUR_IN_SECONDS);
    }
    else if(secs < 2*WEEK_IN_SECONDS)
    {
        timeBehindText = QObject::tr("%n day(s)","",secs/DAY_IN_SECONDS);
    }
    else if(secs < YEAR_IN_SECONDS)
    {
        timeBehindText = QObject::tr("%n week(s)","",secs/WEEK_IN_SECONDS);
    }
    else
    {
        qint64 years = secs / YEAR_IN_SECONDS;
        qint64 remainder = secs % YEAR_IN_SECONDS;
        timeBehindText = QObject::tr("%1 and %2").arg(QObject::tr("%n year(s)", "", years)).arg(QObject::tr("%n week(s)","", remainder/WEEK_IN_SECONDS));
    }
    return timeBehindText;
}
} // namespace GUIUtil<|MERGE_RESOLUTION|>--- conflicted
+++ resolved
@@ -2,26 +2,6 @@
 // Distributed under the MIT software license, see the accompanying
 // file COPYING or http://www.opensource.org/licenses/mit-license.php.
 
-<<<<<<< HEAD
-#include "guiutil.h"
-
-#include "bitcoinaddressvalidator.h"
-#include "bitcoinunits.h"
-#include "qvalidatedlineedit.h"
-#include "walletmodel.h"
-
-#include "primitives/transaction.h"
-#include "cashaddr.h"
-#include "config.h"
-#include "dstencode.h"
-#include "init.h"
-#include "main.h" // For minRelayTxFee
-#include "protocol.h"
-#include "script/script.h"
-#include "script/standard.h"
-#include "util.h"
-#include "utilstrencodings.h"
-=======
 #include <qt/guiutil.h>
 
 #include <qt/bitcoinaddressvalidator.h>
@@ -40,7 +20,6 @@
 #include <script/script.h>
 #include <script/standard.h>
 #include <util/system.h>
->>>>>>> 61646189
 
 #ifdef WIN32
 #ifndef NOMINMAX
@@ -89,17 +68,7 @@
 #if defined(Q_OS_MAC)
 
 #include <QProcess>
-<<<<<<< HEAD
-extern double NSAppKitVersionNumber;
-#if !defined(NSAppKitVersionNumber10_8)
-#define NSAppKitVersionNumber10_8 1187
-#endif
-#if !defined(NSAppKitVersionNumber10_9)
-#define NSAppKitVersionNumber10_9 1265
-#endif
-=======
-
->>>>>>> 61646189
+
 void ForceActivation();
 #endif
 
@@ -123,20 +92,6 @@
     return QFontDatabase::systemFont(QFontDatabase::FixedFont);
 }
 
-<<<<<<< HEAD
-static std::string MakeAddrInvalid(std::string addr)
-{
-    if (addr.size() < 2)
-    {
-        return "";
-    }
-
-    // Checksum is at the end of the address. Swapping chars to make it invalid.
-    std::swap(addr[addr.size() - 1], addr[addr.size() - 2]);
-    if (!IsValidDestinationString(addr))
-    {
-        return addr;
-=======
 // Just some dummy data to generate a convincing random-looking (but consistent) address
 static const uint8_t dummydata[] = {0xeb,0x15,0x23,0x1d,0xfc,0xeb,0x60,0x92,0x58,0x86,0xb6,0x7d,0x06,0x52,0x99,0x92,0x59,0x15,0xae,0xb1,0x72,0xc0,0x66,0x47};
 
@@ -151,43 +106,20 @@
             return s;
         }
         sourcedata[sourcedata.size()-1] += 1;
->>>>>>> 61646189
     }
     return "";
 }
 
-std::string DummyAddress(const CChainParams &params, const Config &cfg)
-{
-    // Just some dummy data to generate an convincing random-looking (but
-    // consistent) address
-    static const std::vector<uint8_t> dummydata = {0xeb, 0x15, 0x23, 0x1d, 0xfc, 0xeb, 0x60, 0x92, 0x58, 0x86, 0xb6,
-        0x7d, 0x06, 0x52, 0x99, 0x92, 0x59, 0x15, 0xae, 0xb1};
-
-    const CTxDestination dstKey = CKeyID(uint160(dummydata));
-    return MakeAddrInvalid(EncodeDestination(dstKey, params, cfg));
-}
-
 void setupAddressWidget(QValidatedLineEdit *widget, QWidget *parent)
 {
     parent->setFocusProxy(widget);
 
     widget->setFont(fixedPitchFont());
-<<<<<<< HEAD
-    const CChainParams &params = Params();
-#if QT_VERSION >= 0x040700
-    // We don't want translators to use own addresses in translations
-    // and this is the only place, where this address is supplied.
-    widget->setPlaceholderText(QObject::tr("Enter a Bitcoin address (e.g. %1)")
-                                   .arg(QString::fromStdString(DummyAddress(params, GetConfig()))));
-#endif
-    widget->setValidator(new BitcoinAddressEntryValidator(params.CashAddrPrefix(), parent));
-=======
     // We don't want translators to use own addresses in translations
     // and this is the only place, where this address is supplied.
     widget->setPlaceholderText(QObject::tr("Enter a Bitcoin address (e.g. %1)").arg(
         QString::fromStdString(DummyAddress(Params()))));
     widget->setValidator(new BitcoinAddressEntryValidator(parent));
->>>>>>> 61646189
     widget->setCheckValidator(new BitcoinAddressCheckValidator(parent));
 }
 
@@ -196,48 +128,16 @@
     QObject::connect(new QShortcut(shortcut, button), &QShortcut::activated, [button]() { button->animateClick(); });
 }
 
-QString bitcoinURIScheme(const CChainParams &params, bool useCashAddr)
-{
-    if (!useCashAddr)
-    {
-        return "blackcoin";
-    }
-    return QString::fromStdString(params.CashAddrPrefix());
-}
-
-QString bitcoinURIScheme(const Config &cfg)
-{
-    return bitcoinURIScheme(cfg.GetChainParams(), cfg.UseCashAddrEncoding());
-}
-
-static bool IsCashAddrEncoded(const QUrl &uri)
-{
-    const std::string addr = (uri.scheme() + ":" + uri.path()).toStdString();
-    auto decoded = cashaddr::Decode(addr, "");
-    return !decoded.first.empty();
-}
-
-bool parseBitcoinURI(const QString &scheme, const QUrl &uri, SendCoinsRecipient *out)
-{
-    // return if URI has wrong scheme.
-    if (!uri.isValid() || uri.scheme() != scheme)
-    {
+bool parseBitcoinURI(const QUrl &uri, SendCoinsRecipient *out)
+{
+    // return if URI is not valid or is no bitcoin: URI
+    if(!uri.isValid() || uri.scheme() != QString("blackcoin"))
         return false;
-    }
 
     SendCoinsRecipient rv;
-    if (IsCashAddrEncoded(uri))
-    {
-        rv.address = uri.scheme() + ":" + uri.path();
-    }
-    else
-    {
-        // strip out uri scheme for base58 encoded addresses
-        rv.address = uri.path();
-    }
+    rv.address = uri.path();
     // Trim any following forward slash which may have been added by the OS
-    if (rv.address.endsWith("/"))
-    {
+    if (rv.address.endsWith("/")) {
         rv.address.truncate(rv.address.length() - 1);
     }
     rv.amount = 0;
@@ -265,9 +165,9 @@
         }
         else if (i->first == "amount")
         {
-            if (!i->second.isEmpty())
+            if(!i->second.isEmpty())
             {
-                if (!BitcoinUnits::parse(BitcoinUnits::BTC, i->second, &rv.amount))
+                if(!BitcoinUnits::parse(BitcoinUnits::BTC, i->second, &rv.amount))
                 {
                     return false;
                 }
@@ -278,44 +178,24 @@
         if (fShouldReturnFalse)
             return false;
     }
-    if (out)
+    if(out)
     {
         *out = rv;
     }
     return true;
 }
 
-bool parseBitcoinURI(const QString &scheme, QString uri, SendCoinsRecipient *out)
-{
-<<<<<<< HEAD
-    //
-    //    Cannot handle this later, because blackcoin://
-    //    will cause Qt to see the part after // as host,
-    //    which will lower-case it (and thus invalidate the address).
-    if (uri.startsWith(scheme + "://", Qt::CaseInsensitive))
-    {
-        uri.replace(0, scheme.length() + 3, scheme + ":");
-    }
-=======
->>>>>>> 61646189
+bool parseBitcoinURI(QString uri, SendCoinsRecipient *out)
+{
     QUrl uriInstance(uri);
-    return parseBitcoinURI(scheme, uriInstance, out);
-}
-
-QString formatBitcoinURI(const Config &cfg, const SendCoinsRecipient &info)
-{
-<<<<<<< HEAD
-    QString ret = info.address;
-    if (!cfg.UseCashAddrEncoding())
-    {
-        // prefix address with uri scheme for base58 encoded addresses.
-        ret = (bitcoinURIScheme(cfg) + ":%1").arg(ret);
-    }
-=======
+    return parseBitcoinURI(uriInstance, out);
+}
+
+QString formatBitcoinURI(const SendCoinsRecipient &info)
+{
     bool bech_32 = info.address.startsWith(QString::fromStdString(Params().Bech32HRP() + "1"));
 
-    QString ret = QString("bitcoin:%1").arg(bech_32 ? info.address.toUpper() : info.address);
->>>>>>> 61646189
+    QString ret = QString("blackcoin:%1").arg(bech_32 ? info.address.toUpper() : info.address);
     int paramCount = 0;
 
     if (info.amount)
@@ -377,19 +257,6 @@
     }
 }
 
-<<<<<<< HEAD
-QVariant getEntryData(QAbstractItemView *view, int column, int role)
-{
-    if(!view || !view->selectionModel())
-        return QVariant();
-    QModelIndexList selection = view->selectionModel()->selectedRows(column);
-
-    if(!selection.isEmpty()) {
-        // Return first item
-        return (selection.at(0).data(role));
-    }
-    return QVariant();
-=======
 QList<QModelIndex> getEntryData(const QAbstractItemView *view, int column)
 {
     if(!view || !view->selectionModel())
@@ -407,7 +274,6 @@
 QString getDefaultDataDirectory()
 {
     return boostPathToQString(GetDefaultDataDir());
->>>>>>> 61646189
 }
 
 QString getSaveFileName(QWidget *parent, const QString &caption, const QString &dir,
@@ -548,25 +414,6 @@
 }
 
 bool openBitcoinConf()
-<<<<<<< HEAD
-{
-    boost::filesystem::path pathConfig = GetConfigFile();
-
-    /* Create the file */
-    boost::filesystem::ofstream configFile(pathConfig, std::ios_base::app);
-    
-    if (!configFile.good())
-        return false;
-    
-    configFile.close();
-    
-    /* Open bitcoin.conf with the associated application */
-    return QDesktopServices::openUrl(QUrl::fromLocalFile(boostPathToQString(pathConfig)));
-}
-
-void SubstituteFonts(const QString& language)
-=======
->>>>>>> 61646189
 {
     fs::path pathConfig = GetConfigFile(gArgs.GetArg("-conf", BITCOIN_CONF_FILENAME));
 
@@ -634,26 +481,7 @@
         }
     }
 
-<<<<<<< HEAD
-/**
- * Initializes all internal variables and prepares the
- * the resize modes of the last 2 columns of the table and
- */
-TableViewLastColumnResizingFixer::TableViewLastColumnResizingFixer(QTableView* table, int lastColMinimumWidth, int allColsMinimumWidth, QObject *parent) :
-    QObject(parent),
-    tableView(table),
-    lastColumnMinimumWidth(lastColMinimumWidth),
-    allColumnsMinimumWidth(allColsMinimumWidth)
-{
-    columnCount = tableView->horizontalHeader()->count();
-    lastColumnIndex = columnCount - 1;
-    secondToLastColumnIndex = columnCount - 2;
-    tableView->horizontalHeader()->setMinimumSectionSize(allColumnsMinimumWidth);
-    setViewHeaderResizeMode(secondToLastColumnIndex, QHeaderView::Interactive);
-    setViewHeaderResizeMode(lastColumnIndex, QHeaderView::Interactive);
-=======
     return QObject::eventFilter(watched, event);
->>>>>>> 61646189
 }
 
 #ifdef WIN32
@@ -661,10 +489,10 @@
 {
     std::string chain = gArgs.GetChainName();
     if (chain == CBaseChainParams::MAIN)
-        return GetSpecialFolderPath(CSIDL_STARTUP) / "Bitcoin.lnk";
+        return GetSpecialFolderPath(CSIDL_STARTUP) / "Blackmore.lnk";
     if (chain == CBaseChainParams::TESTNET) // Remove this special case when CBaseChainParams::TESTNET = "testnet4"
-        return GetSpecialFolderPath(CSIDL_STARTUP) / "Bitcoin (testnet).lnk";
-    return GetSpecialFolderPath(CSIDL_STARTUP) / strprintf("Bitcoin (%s).lnk", chain);
+        return GetSpecialFolderPath(CSIDL_STARTUP) / "Blackmore (testnet).lnk";
+    return GetSpecialFolderPath(CSIDL_STARTUP) / strprintf("Blackmore (%s).lnk", chain);
 }
 
 bool GetStartOnSystemStartup()
@@ -744,8 +572,8 @@
 {
     std::string chain = gArgs.GetChainName();
     if (chain == CBaseChainParams::MAIN)
-        return GetAutostartDir() / "bitcoin.desktop";
-    return GetAutostartDir() / strprintf("bitcoin-%s.desktop", chain);
+        return GetAutostartDir() / "blackmore.desktop";
+    return GetAutostartDir() / strprintf("blackmore-%s.desktop", chain);
 }
 
 bool GetStartOnSystemStartup()
@@ -789,9 +617,9 @@
         optionFile << "[Desktop Entry]\n";
         optionFile << "Type=Application\n";
         if (chain == CBaseChainParams::MAIN)
-            optionFile << "Name=Bitcoin\n";
+            optionFile << "Name=Blackcoin\n";
         else
-            optionFile << strprintf("Name=Bitcoin (%s)\n", chain);
+            optionFile << strprintf("Name=Blackcoin (%s)\n", chain);
         optionFile << "Exec=" << pszExePath << strprintf(" -min -chain=%s\n", chain);
         optionFile << "Terminal=false\n";
         optionFile << "Hidden=false\n";
@@ -802,61 +630,25 @@
 
 #else
 
-<<<<<<< HEAD
-#elif defined(Q_OS_MAC)
-#pragma GCC diagnostic push
-#pragma GCC diagnostic ignored "-Wdeprecated-declarations"
-// based on: https://github.com/Mozketo/LaunchAtLoginController/blob/master/LaunchAtLoginController.m
-=======
 bool GetStartOnSystemStartup() { return false; }
 bool SetStartOnSystemStartup(bool fAutoStart) { return false; }
->>>>>>> 61646189
 
 #endif
 
 void setClipboard(const QString& str)
 {
-<<<<<<< HEAD
-    // loop through the list of startup items and try to find the bitcoin app
-    CFArrayRef listSnapshot = LSSharedFileListCopySnapshot(list, NULL);
-    if (listSnapshot == NULL) {
-        return nullptr;
-    }
-    
-    // loop through the list of startup items and try to find the bitcoin app
-    for(int i = 0; i < CFArrayGetCount(listSnapshot); i++) {
-        LSSharedFileListItemRef item = (LSSharedFileListItemRef)CFArrayGetValueAtIndex(listSnapshot, i);
-        UInt32 resolutionFlags = kLSSharedFileListNoUserInteraction | kLSSharedFileListDoNotMountVolumes;
-        CFURLRef currentItemURL = NULL;
-=======
     QClipboard* clipboard = QApplication::clipboard();
     clipboard->setText(str, QClipboard::Clipboard);
     if (clipboard->supportsSelection()) {
         clipboard->setText(str, QClipboard::Selection);
     }
 }
->>>>>>> 61646189
 
 fs::path qstringToBoostPath(const QString &path)
 {
     return fs::path(path.toStdString());
 }
 
-<<<<<<< HEAD
-        if(currentItemURL) {
-            if (CFEqual(currentItemURL, findUrl)) {
-                // found
-                CFRelease(listSnapshot);
-                CFRelease(currentItemURL);
-                return item;
-            }
-            CFRelease(currentItemURL);
-        }
-    }
-
-    CFRelease(listSnapshot);
-    return NULL;
-=======
 QString boostPathToQString(const fs::path &path)
 {
     return QString::fromStdString(path.string());
@@ -892,24 +684,10 @@
     case ConnectionType::ADDR_FETCH: return prefix + QObject::tr("Address Fetch");
     } // no default case, so the compiler can warn about missing cases
     assert(false);
->>>>>>> 61646189
 }
 
 QString formatDurationStr(int secs)
 {
-<<<<<<< HEAD
-    CFURLRef bitcoinAppUrl = CFBundleCopyBundleURL(CFBundleGetMainBundle());
-
-    if (bitcoinAppUrl == nullptr) {
-        return false;
-    }
-    
-    LSSharedFileListRef loginItems = LSSharedFileListCreate(nullptr, kLSSharedFileListSessionLoginItems, nullptr);
-    LSSharedFileListItemRef foundItem = findStartupItemInList(loginItems, bitcoinAppUrl);
-
-    CFRelease(bitcoinAppUrl);
-    return !!foundItem; // return boolified object
-=======
     QStringList strList;
     int days = secs / 86400;
     int hours = (secs % 86400) / 3600;
@@ -926,23 +704,11 @@
         strList.append(QObject::tr("%1 s").arg(seconds));
 
     return strList.join(" ");
->>>>>>> 61646189
 }
 
 QString formatServicesStr(quint64 mask)
 {
-<<<<<<< HEAD
-    CFURLRef bitcoinAppUrl = CFBundleCopyBundleURL(CFBundleGetMainBundle());
-
-    if (bitcoinAppUrl == nullptr) {
-        return false;
-    }
-    
-    LSSharedFileListRef loginItems = LSSharedFileListCreate(nullptr, kLSSharedFileListSessionLoginItems, nullptr);
-    LSSharedFileListItemRef foundItem = findStartupItemInList(loginItems, bitcoinAppUrl);
-=======
     QStringList strList;
->>>>>>> 61646189
 
     for (const auto& flag : serviceFlagsToStr(mask)) {
         strList.append(QString::fromStdString(flag));
@@ -978,14 +744,6 @@
     {
         timeBehindText = QObject::tr("%n second(s)","",secs);
     }
-<<<<<<< HEAD
-    
-    CFRelease(bitcoinAppUrl);
-    return true;
-}
-#pragma GCC diagnostic pop
-#else
-=======
     else if(secs < 2*HOUR_IN_SECONDS)
     {
         timeBehindText = QObject::tr("%n minute(s)","",secs/60);
@@ -1010,7 +768,6 @@
     }
     return timeBehindText;
 }
->>>>>>> 61646189
 
 QString formatBytes(uint64_t bytes)
 {
@@ -1050,19 +807,6 @@
     updateThemedPixmap();
 }
 
-<<<<<<< HEAD
-    parent->resize(size);
-    parent->move(pos);
-
-    if ((!pos.x() && !pos.y()) || (QApplication::desktop()->screenNumber(parent) == -1))
-    {
-        QRect screen = QApplication::desktop()->screenGeometry();
-        QPoint defaultPos((screen.width() - defaultSize.width()) / 2,
-                          (screen.height() - defaultSize.height()) / 2);
-        parent->resize(defaultSize);
-        parent->move(defaultPos);
-    }
-=======
 void ThemedLabel::changeEvent(QEvent* e)
 {
     if (e->type() == QEvent::PaletteChange) {
@@ -1070,7 +814,6 @@
     }
 
     QLabel::changeEvent(e);
->>>>>>> 61646189
 }
 
 void ThemedLabel::updateThemedPixmap()
@@ -1166,28 +909,6 @@
     menu->popup(point, at_action);
 }
 
-<<<<<<< HEAD
-    // Just scan the last 8 bits for now.
-    for (int i = 0; i < 8; i++) {
-        uint64_t check = 1 << i;
-        if (mask & check)
-        {
-            switch (check)
-            {
-            case NODE_NETWORK:
-                strList.append("NETWORK");
-                break;
-            case NODE_GETUTXO:
-                strList.append("GETUTXO");
-                break;
-            case NODE_BLOOM:
-                strList.append("BLOOM");
-                break;
-            default:
-                strList.append(QString("%1[%2]").arg("UNKNOWN").arg(check));
-            }
-        }
-=======
 QDateTime StartOfDay(const QDate& date)
 {
 #if (QT_VERSION >= QT_VERSION_CHECK(5, 14, 0))
@@ -1210,7 +931,6 @@
 {
     if (!HasPixmap(label)) {
         return QImage();
->>>>>>> 61646189
     }
 
 #if (QT_VERSION >= QT_VERSION_CHECK(5, 15, 0))
@@ -1238,40 +958,4 @@
     PrintExceptionContinue(exception, description.c_str());
 }
 
-QString formateNiceTimeOffset(qint64 secs)
-{
-    // Represent time from last generated block in human readable text
-    QString timeBehindText;
-    const int HOUR_IN_SECONDS = 60*60;
-    const int DAY_IN_SECONDS = 24*60*60;
-    const int WEEK_IN_SECONDS = 7*24*60*60;
-    const int YEAR_IN_SECONDS = 31556952; // Average length of year in Gregorian calendar
-    if(secs < 60)
-    {
-        timeBehindText = QObject::tr("%n seconds(s)","",secs);
-    }
-    else if(secs < 2*HOUR_IN_SECONDS)
-    {
-        timeBehindText = QObject::tr("%n minutes(s)","",secs/60);
-    }
-    else if(secs < 2*DAY_IN_SECONDS)
-    {
-        timeBehindText = QObject::tr("%n hour(s)","",secs/HOUR_IN_SECONDS);
-    }
-    else if(secs < 2*WEEK_IN_SECONDS)
-    {
-        timeBehindText = QObject::tr("%n day(s)","",secs/DAY_IN_SECONDS);
-    }
-    else if(secs < YEAR_IN_SECONDS)
-    {
-        timeBehindText = QObject::tr("%n week(s)","",secs/WEEK_IN_SECONDS);
-    }
-    else
-    {
-        qint64 years = secs / YEAR_IN_SECONDS;
-        qint64 remainder = secs % YEAR_IN_SECONDS;
-        timeBehindText = QObject::tr("%1 and %2").arg(QObject::tr("%n year(s)", "", years)).arg(QObject::tr("%n week(s)","", remainder/WEEK_IN_SECONDS));
-    }
-    return timeBehindText;
-}
 } // namespace GUIUtil