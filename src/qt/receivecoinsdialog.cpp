--- conflicted
+++ resolved
@@ -4,18 +4,6 @@
 
 #include <wallet/wallet.h>
 
-<<<<<<< HEAD
-#include "addressbookpage.h"
-#include "addresstablemodel.h"
-#include "bitcoinunits.h"
-#include "config.h"
-#include "guiutil.h"
-#include "optionsmodel.h"
-#include "platformstyle.h"
-#include "receiverequestdialog.h"
-#include "recentrequeststablemodel.h"
-#include "walletmodel.h"
-=======
 #include <qt/receivecoinsdialog.h>
 #include <qt/forms/ui_receivecoinsdialog.h>
 
@@ -26,7 +14,6 @@
 #include <qt/receiverequestdialog.h>
 #include <qt/recentrequeststablemodel.h>
 #include <qt/walletmodel.h>
->>>>>>> 61646189
 
 #include <QAction>
 #include <QCursor>
@@ -35,21 +22,11 @@
 #include <QSettings>
 #include <QTextDocument>
 
-<<<<<<< HEAD
-ReceiveCoinsDialog::ReceiveCoinsDialog(const PlatformStyle *platformStyle, const Config *cfg, QWidget *parent) :
-    QDialog(parent),
-    ui(new Ui::ReceiveCoinsDialog),
-    columnResizingFixer(0),
-    model(0),
-    platformStyle(platformStyle),
-    cfg(cfg)
-=======
 ReceiveCoinsDialog::ReceiveCoinsDialog(const PlatformStyle *_platformStyle, QWidget *parent) :
     QDialog(parent, GUIUtil::dialog_flags),
     ui(new Ui::ReceiveCoinsDialog),
     model(nullptr),
     platformStyle(_platformStyle)
->>>>>>> 61646189
 {
     ui->setupUi(this);
 
@@ -65,29 +42,6 @@
         ui->removeRequestButton->setIcon(_platformStyle->SingleColorIcon(":/icons/remove"));
     }
 
-<<<<<<< HEAD
-    // context menu actions
-    QAction *copyURIAction = new QAction(tr("Copy URI"), this);
-    QAction *copyLabelAction = new QAction(tr("Copy label"), this);
-    QAction *copyMessageAction = new QAction(tr("Copy message"), this);
-    QAction *copyAmountAction = new QAction(tr("Copy amount"), this);
-
-    // context menu
-    contextMenu = new QMenu(this);
-    contextMenu->addAction(copyURIAction);
-    contextMenu->addAction(copyLabelAction);
-    contextMenu->addAction(copyMessageAction);
-    contextMenu->addAction(copyAmountAction);
-
-    // context menu signals
-    connect(ui->recentRequestsView, SIGNAL(customContextMenuRequested(QPoint)), this, SLOT(showMenu(QPoint)));
-    connect(copyURIAction, SIGNAL(triggered()), this, SLOT(copyURI()));
-    connect(copyLabelAction, SIGNAL(triggered()), this, SLOT(copyLabel()));
-    connect(copyMessageAction, SIGNAL(triggered()), this, SLOT(copyMessage()));
-    connect(copyAmountAction, SIGNAL(triggered()), this, SLOT(copyAmount()));
-
-    connect(ui->clearButton, SIGNAL(clicked()), this, SLOT(clear()));
-=======
     // context menu
     contextMenu = new QMenu(this);
     contextMenu->addAction(tr("Copy &URI"), this, &ReceiveCoinsDialog::copyURI);
@@ -113,7 +67,6 @@
         tableView->horizontalHeader()->setMinimumSectionSize(MINIMUM_COLUMN_WIDTH);
         tableView->horizontalHeader()->setStretchLastSection(true);
     }
->>>>>>> 61646189
 }
 
 void ReceiveCoinsDialog::setModel(WalletModel *_model)
@@ -131,12 +84,6 @@
         tableView->sortByColumn(RecentRequestsTableModel::Date, Qt::DescendingOrder);
 
         connect(tableView->selectionModel(),
-<<<<<<< HEAD
-            SIGNAL(selectionChanged(QItemSelection, QItemSelection)), this,
-            SLOT(recentRequestsView_selectionChanged(QItemSelection, QItemSelection)));
-        // Last 2 columns are set by the columnResizingFixer, when the table geometry is ready.
-        columnResizingFixer = new GUIUtil::TableViewLastColumnResizingFixer(tableView, AMOUNT_MINIMUM_COLUMN_WIDTH, DATE_COLUMN_WIDTH, this);
-=======
             &QItemSelectionModel::selectionChanged, this,
             &ReceiveCoinsDialog::recentRequestsView_selectionChanged);
 
@@ -145,6 +92,8 @@
         } else {
             ui->useBech32->setCheckState(Qt::Unchecked);
         }
+        // Blackcoin: Disable bech32 for now
+        ui->useBech32->setEnabled(false);
 
         // Set the button to be enabled or disabled based on whether the wallet can give out new addresses.
         ui->receiveButton->setEnabled(model->wallet().canGetAddresses());
@@ -153,7 +102,6 @@
         connect(model, &WalletModel::canGetAddressesChanged, [this] {
             ui->receiveButton->setEnabled(model->wallet().canGetAddresses());
         });
->>>>>>> 61646189
     }
 }
 
@@ -207,18 +155,7 @@
             address_type = OutputType::P2SH_SEGWIT;
         }
     }
-<<<<<<< HEAD
-    SendCoinsRecipient info(address, label,
-        ui->reqAmount->value(), ui->reqMessage->text());
-    ReceiveRequestDialog *dialog = new ReceiveRequestDialog(cfg, this);
-    dialog->setAttribute(Qt::WA_DeleteOnClose);
-    dialog->setModel(model->getOptionsModel());
-    dialog->setInfo(info);
-    dialog->show();
-    clear();
-=======
     address = model->getAddressTableModel()->addRow(AddressTableModel::Receive, label, "", address_type);
->>>>>>> 61646189
 
     switch(model->getAddressTableModel()->getEditStatus())
     {
@@ -258,13 +195,8 @@
 void ReceiveCoinsDialog::on_recentRequestsView_doubleClicked(const QModelIndex &index)
 {
     const RecentRequestsTableModel *submodel = model->getRecentRequestsTableModel();
-<<<<<<< HEAD
-    ReceiveRequestDialog *dialog = new ReceiveRequestDialog(cfg, this);
-    dialog->setModel(model->getOptionsModel());
-=======
     ReceiveRequestDialog *dialog = new ReceiveRequestDialog(this);
     dialog->setModel(model);
->>>>>>> 61646189
     dialog->setInfo(submodel->entry(index.row()).recipient);
     dialog->setAttribute(Qt::WA_DeleteOnClose);
     dialog->show();
@@ -313,48 +245,19 @@
     return firstIndex;
 }
 
-QModelIndex ReceiveCoinsDialog::selectedRow()
-{
-<<<<<<< HEAD
-    if (!model || !model->getRecentRequestsTableModel() || !ui->recentRequestsView->selectionModel())
-        return QModelIndex();
-    QModelIndexList selection = ui->recentRequestsView->selectionModel()->selectedRows();
-    if (selection.empty())
-        return QModelIndex();
-    // correct for selection mode ContiguousSelection
-    QModelIndex firstIndex = selection.at(0);
-    return firstIndex;
-}
-
 // copy column of selected row to clipboard
 void ReceiveCoinsDialog::copyColumnToClipboard(int column)
 {
     QModelIndex firstIndex = selectedRow();
-    if (!firstIndex.isValid())
-    {
-        return;
-    }
-    GUIUtil::setClipboard(model->getRecentRequestsTableModel()
-                              ->data(firstIndex.child(firstIndex.row(), column), Qt::EditRole)
-                              .toString());
-=======
-    QModelIndex firstIndex = selectedRow();
     if (!firstIndex.isValid()) {
         return;
     }
     GUIUtil::setClipboard(model->getRecentRequestsTableModel()->index(firstIndex.row(), column).data(Qt::EditRole).toString());
->>>>>>> 61646189
 }
 
 // context menu
 void ReceiveCoinsDialog::showMenu(const QPoint &point)
 {
-<<<<<<< HEAD
-    if (!selectedRow().isValid())
-    {
-        return;
-    }
-=======
     const QModelIndex sel = selectedRow();
     if (!sel.isValid()) {
         return;
@@ -367,7 +270,6 @@
     copyMessageAction->setDisabled(req.recipient.message.isEmpty());
     copyAmountAction->setDisabled(req.recipient.amount == 0);
 
->>>>>>> 61646189
     contextMenu->exec(QCursor::pos());
 }
 
@@ -375,18 +277,6 @@
 void ReceiveCoinsDialog::copyURI()
 {
     QModelIndex sel = selectedRow();
-<<<<<<< HEAD
-    if (!sel.isValid())
-    {
-        return;
-    }
-
-    const RecentRequestsTableModel *const submodel = model->getRecentRequestsTableModel();
-    const QString uri = GUIUtil::formatBitcoinURI(*cfg, submodel->entry(sel.row()).recipient);
-    GUIUtil::setClipboard(uri);
-}
-
-=======
     if (!sel.isValid()) {
         return;
     }
@@ -409,7 +299,6 @@
     GUIUtil::setClipboard(address);
 }
 
->>>>>>> 61646189
 // context menu action: copy label
 void ReceiveCoinsDialog::copyLabel()
 {
