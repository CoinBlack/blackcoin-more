// Copyright (c) 2011-2021 The Bitcoin Core developers
// Distributed under the MIT software license, see the accompanying
// file COPYING or http://www.opensource.org/licenses/mit-license.php.

#include <qt/walletview.h>

#include <qt/addressbookpage.h>
#include <qt/askpassphrasedialog.h>
#include <qt/clientmodel.h>
#include <qt/guiutil.h>
#include <qt/optionsmodel.h>
#include <qt/overviewpage.h>
#include <qt/platformstyle.h>
#include <qt/receivecoinsdialog.h>
#include <qt/sendcoinsdialog.h>
#include <qt/signverifymessagedialog.h>
#include <qt/transactiontablemodel.h>
#include <qt/transactionview.h>
#include <qt/walletmodel.h>

#include <interfaces/node.h>
#include <node/ui_interface.h>
#include <util/strencodings.h>

#include <QAction>
#include <QActionGroup>
#include <QFileDialog>
#include <QHBoxLayout>
#include <QProgressDialog>
#include <QPushButton>
#include <QVBoxLayout>

WalletView::WalletView(WalletModel* wallet_model, const PlatformStyle* _platformStyle, QWidget* parent)
    : QStackedWidget(parent),
      clientModel(nullptr),
      walletModel(wallet_model),
      platformStyle(_platformStyle)
{
    assert(walletModel);

    // Create tabs
    overviewPage = new OverviewPage(platformStyle);
    overviewPage->setWalletModel(walletModel);

    transactionsPage = new QWidget(this);
    QVBoxLayout *vbox = new QVBoxLayout();
    QHBoxLayout *hbox_buttons = new QHBoxLayout();
    transactionView = new TransactionView(platformStyle, this);
    transactionView->setModel(walletModel);

    vbox->addWidget(transactionView);
    QPushButton *exportButton = new QPushButton(tr("&Export"), this);
    exportButton->setToolTip(tr("Export the data in the current tab to a file"));
    if (platformStyle->getImagesOnButtons()) {
        exportButton->setIcon(platformStyle->SingleColorIcon(":/icons/export"));
    }
    hbox_buttons->addStretch();
    hbox_buttons->addWidget(exportButton);
    vbox->addLayout(hbox_buttons);
    transactionsPage->setLayout(vbox);

    receiveCoinsPage = new ReceiveCoinsDialog(platformStyle);
    receiveCoinsPage->setModel(walletModel);

    sendCoinsPage = new SendCoinsDialog(platformStyle);
    sendCoinsPage->setModel(walletModel);

    usedSendingAddressesPage = new AddressBookPage(platformStyle, AddressBookPage::ForEditing, AddressBookPage::SendingTab, this);
    usedSendingAddressesPage->setModel(walletModel->getAddressTableModel());

    usedReceivingAddressesPage = new AddressBookPage(platformStyle, AddressBookPage::ForEditing, AddressBookPage::ReceivingTab, this);
    usedReceivingAddressesPage->setModel(walletModel->getAddressTableModel());

    addWidget(overviewPage);
    addWidget(transactionsPage);
    addWidget(receiveCoinsPage);
    addWidget(sendCoinsPage);

    connect(overviewPage, &OverviewPage::transactionClicked, this, &WalletView::transactionClicked);
    // Clicking on a transaction on the overview pre-selects the transaction on the transaction history page
    connect(overviewPage, &OverviewPage::transactionClicked, transactionView, qOverload<const QModelIndex&>(&TransactionView::focusTransaction));

    connect(overviewPage, &OverviewPage::outOfSyncWarningClicked, this, &WalletView::outOfSyncWarningClicked);

    connect(sendCoinsPage, &SendCoinsDialog::coinsSent, this, &WalletView::coinsSent);
    // Highlight transaction after send
    connect(sendCoinsPage, &SendCoinsDialog::coinsSent, transactionView, qOverload<const uint256&>(&TransactionView::focusTransaction));

    // Clicking on "Export" allows to export the transaction list
    connect(exportButton, &QPushButton::clicked, transactionView, &TransactionView::exportClicked);

    // Pass through messages from sendCoinsPage
    connect(sendCoinsPage, &SendCoinsDialog::message, this, &WalletView::message);
    // Pass through messages from transactionView
    connect(transactionView, &TransactionView::message, this, &WalletView::message);

    connect(this, &WalletView::setPrivacy, overviewPage, &OverviewPage::setPrivacy);

    // Receive and pass through messages from wallet model
    connect(walletModel, &WalletModel::message, this, &WalletView::message);

    // Handle changes in encryption status
    connect(walletModel, &WalletModel::encryptionStatusChanged, this, &WalletView::encryptionStatusChanged);

    // Balloon pop-up for new transaction
    connect(walletModel->getTransactionTableModel(), &TransactionTableModel::rowsInserted, this, &WalletView::processNewTransaction);

    // Ask for passphrase if needed
    connect(walletModel, &WalletModel::requireUnlock, this, &WalletView::unlockWallet);

    // Show progress dialog
    connect(walletModel, &WalletModel::showProgress, this, &WalletView::showProgress);
}

WalletView::~WalletView()
{
}

void WalletView::setClientModel(ClientModel *_clientModel)
{
    this->clientModel = _clientModel;

    overviewPage->setClientModel(_clientModel);
    sendCoinsPage->setClientModel(_clientModel);
<<<<<<< HEAD
    if (walletModel) walletModel->setClientModel(_clientModel);
}

void WalletView::setWalletModel(WalletModel *_walletModel)
{
    this->walletModel = _walletModel;

    // Put transaction list in tabs
    transactionView->setModel(_walletModel);
    overviewPage->setWalletModel(_walletModel);
    receiveCoinsPage->setModel(_walletModel);
    sendCoinsPage->setModel(_walletModel);
    usedReceivingAddressesPage->setModel(_walletModel ? _walletModel->getAddressTableModel() : nullptr);
    usedSendingAddressesPage->setModel(_walletModel ? _walletModel->getAddressTableModel() : nullptr);

    if (_walletModel)
    {
        // Receive and pass through messages from wallet model
        connect(_walletModel, &WalletModel::message, this, &WalletView::message);

        // Handle changes in encryption status
        connect(_walletModel, &WalletModel::encryptionStatusChanged, this, &WalletView::encryptionStatusChanged);
        updateEncryptionStatus();

        // update HD status
        Q_EMIT hdEnabledStatusChanged();

        // Balloon pop-up for new transaction
        connect(_walletModel->getTransactionTableModel(), &TransactionTableModel::rowsInserted, this, &WalletView::processNewTransaction);

        // Ask for passphrase if needed
        connect(_walletModel, SIGNAL(requireUnlock()), this, SLOT(unlockWallet()));

        // Show progress dialog
        connect(_walletModel, &WalletModel::showProgress, this, &WalletView::showProgress);
    }
=======
    walletModel->setClientModel(_clientModel);
>>>>>>> dd04f2dd
}

void WalletView::processNewTransaction(const QModelIndex& parent, int start, int /*end*/)
{
    // Prevent balloon-spam when initial block download is in progress
    if (!clientModel || clientModel->node().isInitialBlockDownload()) {
        return;
    }

    TransactionTableModel *ttm = walletModel->getTransactionTableModel();
    if (!ttm || ttm->processingQueuedTransactions())
        return;

    QString date = ttm->index(start, TransactionTableModel::Date, parent).data().toString();
    qint64 amount = ttm->index(start, TransactionTableModel::Amount, parent).data(Qt::EditRole).toULongLong();
    QString type = ttm->index(start, TransactionTableModel::Type, parent).data().toString();
    QModelIndex index = ttm->index(start, 0, parent);
    QString address = ttm->data(index, TransactionTableModel::AddressRole).toString();
    QString label = GUIUtil::HtmlEscape(ttm->data(index, TransactionTableModel::LabelRole).toString());

    Q_EMIT incomingTransaction(date, walletModel->getOptionsModel()->getDisplayUnit(), amount, type, address, label, GUIUtil::HtmlEscape(walletModel->getWalletName()));
}

void WalletView::gotoOverviewPage()
{
    setCurrentWidget(overviewPage);
}

void WalletView::gotoHistoryPage()
{
    setCurrentWidget(transactionsPage);
}

void WalletView::gotoReceiveCoinsPage()
{
    setCurrentWidget(receiveCoinsPage);
}

void WalletView::gotoSendCoinsPage(QString addr)
{
    setCurrentWidget(sendCoinsPage);

    if (!addr.isEmpty())
        sendCoinsPage->setAddress(addr);
}

void WalletView::gotoSignMessageTab(QString addr)
{
    // calls show() in showTab_SM()
    SignVerifyMessageDialog *signVerifyMessageDialog = new SignVerifyMessageDialog(platformStyle, this);
    signVerifyMessageDialog->setAttribute(Qt::WA_DeleteOnClose);
    signVerifyMessageDialog->setModel(walletModel);
    signVerifyMessageDialog->showTab_SM(true);

    if (!addr.isEmpty())
        signVerifyMessageDialog->setAddress_SM(addr);
}

void WalletView::gotoVerifyMessageTab(QString addr)
{
    // calls show() in showTab_VM()
    SignVerifyMessageDialog *signVerifyMessageDialog = new SignVerifyMessageDialog(platformStyle, this);
    signVerifyMessageDialog->setAttribute(Qt::WA_DeleteOnClose);
    signVerifyMessageDialog->setModel(walletModel);
    signVerifyMessageDialog->showTab_VM(true);

    if (!addr.isEmpty())
        signVerifyMessageDialog->setAddress_VM(addr);
}

bool WalletView::handlePaymentRequest(const SendCoinsRecipient& recipient)
{
    return sendCoinsPage->handlePaymentRequest(recipient);
}

void WalletView::showOutOfSyncWarning(bool fShow)
{
    overviewPage->showOutOfSyncWarning(fShow);
}

void WalletView::encryptWallet()
{
    auto dlg = new AskPassphraseDialog(AskPassphraseDialog::Encrypt, this);
    dlg->setModel(walletModel);
    connect(dlg, &QDialog::finished, this, &WalletView::encryptionStatusChanged);
    GUIUtil::ShowModalDialogAsynchronously(dlg);
}

void WalletView::backupWallet()
{
    QString filename = GUIUtil::getSaveFileName(this,
        tr("Backup Wallet"), QString(),
        //: Name of the wallet data file format.
        tr("Wallet Data") + QLatin1String(" (*.dat)"), nullptr);

    if (filename.isEmpty())
        return;

    if (!walletModel->wallet().backupWallet(filename.toLocal8Bit().data())) {
        Q_EMIT message(tr("Backup Failed"), tr("There was an error trying to save the wallet data to %1.").arg(filename),
            CClientUIInterface::MSG_ERROR);
        }
    else {
        Q_EMIT message(tr("Backup Successful"), tr("The wallet data was successfully saved to %1.").arg(filename),
            CClientUIInterface::MSG_INFORMATION);
    }
}

void WalletView::changePassphrase()
{
    auto dlg = new AskPassphraseDialog(AskPassphraseDialog::ChangePass, this);
    dlg->setModel(walletModel);
    GUIUtil::ShowModalDialogAsynchronously(dlg);
}

void WalletView::unlockWallet(bool fromMenu)
{
    // Unlock wallet when requested by wallet model
<<<<<<< HEAD
    if (walletModel->getEncryptionStatus() == WalletModel::Locked)
    {
        AskPassphraseDialog::Mode mode = fromMenu ?
            AskPassphraseDialog::UnlockStaking : AskPassphraseDialog::Unlock;
        AskPassphraseDialog dlg(mode, this);
=======
    if (walletModel->getEncryptionStatus() == WalletModel::Locked) {
        AskPassphraseDialog dlg(AskPassphraseDialog::Unlock, this);
>>>>>>> dd04f2dd
        dlg.setModel(walletModel);
        // A modal dialog must be synchronous here as expected
        // in the WalletModel::requestUnlock() function.
        dlg.exec();
    }
}

void WalletView::lockWallet()
{
    if(!walletModel)
        return;

    walletModel->setWalletLocked(true);
}

void WalletView::usedSendingAddresses()
{
    GUIUtil::bringToFront(usedSendingAddressesPage);
}

void WalletView::usedReceivingAddresses()
{
    GUIUtil::bringToFront(usedReceivingAddressesPage);
}

void WalletView::showProgress(const QString &title, int nProgress)
{
    if (nProgress == 0) {
        progressDialog = new QProgressDialog(title, tr("Cancel"), 0, 100);
        GUIUtil::PolishProgressDialog(progressDialog);
        progressDialog->setWindowModality(Qt::ApplicationModal);
        progressDialog->setAutoClose(false);
        progressDialog->setValue(0);
    } else if (nProgress == 100) {
        if (progressDialog) {
            progressDialog->close();
            progressDialog->deleteLater();
            progressDialog = nullptr;
        }
    } else if (progressDialog) {
        if (progressDialog->wasCanceled()) {
            getWalletModel()->wallet().abortRescan();
        } else {
            progressDialog->setValue(nProgress);
        }
    }
}<|MERGE_RESOLUTION|>--- conflicted
+++ resolved
@@ -106,7 +106,7 @@
     connect(walletModel->getTransactionTableModel(), &TransactionTableModel::rowsInserted, this, &WalletView::processNewTransaction);
 
     // Ask for passphrase if needed
-    connect(walletModel, &WalletModel::requireUnlock, this, &WalletView::unlockWallet);
+    connect(walletModel, SIGNAL(requireUnlock()), this, SLOT(unlockWallet()));
 
     // Show progress dialog
     connect(walletModel, &WalletModel::showProgress, this, &WalletView::showProgress);
@@ -122,46 +122,7 @@
 
     overviewPage->setClientModel(_clientModel);
     sendCoinsPage->setClientModel(_clientModel);
-<<<<<<< HEAD
-    if (walletModel) walletModel->setClientModel(_clientModel);
-}
-
-void WalletView::setWalletModel(WalletModel *_walletModel)
-{
-    this->walletModel = _walletModel;
-
-    // Put transaction list in tabs
-    transactionView->setModel(_walletModel);
-    overviewPage->setWalletModel(_walletModel);
-    receiveCoinsPage->setModel(_walletModel);
-    sendCoinsPage->setModel(_walletModel);
-    usedReceivingAddressesPage->setModel(_walletModel ? _walletModel->getAddressTableModel() : nullptr);
-    usedSendingAddressesPage->setModel(_walletModel ? _walletModel->getAddressTableModel() : nullptr);
-
-    if (_walletModel)
-    {
-        // Receive and pass through messages from wallet model
-        connect(_walletModel, &WalletModel::message, this, &WalletView::message);
-
-        // Handle changes in encryption status
-        connect(_walletModel, &WalletModel::encryptionStatusChanged, this, &WalletView::encryptionStatusChanged);
-        updateEncryptionStatus();
-
-        // update HD status
-        Q_EMIT hdEnabledStatusChanged();
-
-        // Balloon pop-up for new transaction
-        connect(_walletModel->getTransactionTableModel(), &TransactionTableModel::rowsInserted, this, &WalletView::processNewTransaction);
-
-        // Ask for passphrase if needed
-        connect(_walletModel, SIGNAL(requireUnlock()), this, SLOT(unlockWallet()));
-
-        // Show progress dialog
-        connect(_walletModel, &WalletModel::showProgress, this, &WalletView::showProgress);
-    }
-=======
     walletModel->setClientModel(_clientModel);
->>>>>>> dd04f2dd
 }
 
 void WalletView::processNewTransaction(const QModelIndex& parent, int start, int /*end*/)
@@ -279,17 +240,15 @@
 
 void WalletView::unlockWallet(bool fromMenu)
 {
+    if(!walletModel)
+        return;
+
     // Unlock wallet when requested by wallet model
-<<<<<<< HEAD
     if (walletModel->getEncryptionStatus() == WalletModel::Locked)
     {
         AskPassphraseDialog::Mode mode = fromMenu ?
             AskPassphraseDialog::UnlockStaking : AskPassphraseDialog::Unlock;
         AskPassphraseDialog dlg(mode, this);
-=======
-    if (walletModel->getEncryptionStatus() == WalletModel::Locked) {
-        AskPassphraseDialog dlg(AskPassphraseDialog::Unlock, this);
->>>>>>> dd04f2dd
         dlg.setModel(walletModel);
         // A modal dialog must be synchronous here as expected
         // in the WalletModel::requestUnlock() function.
