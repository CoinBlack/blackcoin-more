--- conflicted
+++ resolved
@@ -163,7 +163,6 @@
     <message>
         <source>Wallet encrypted</source>
         <translation type="unfinished">Novčanik je šifrovan</translation>
-<<<<<<< HEAD
     </message>
     <message>
         <source>Enter the new passphrase for the wallet.&lt;br/&gt;Please use a passphrase of &lt;b&gt;ten or more random characters&lt;/b&gt;, or &lt;b&gt;eight or more words&lt;/b&gt;.</source>
@@ -180,24 +179,6 @@
     <message>
         <source>Your wallet is now encrypted. </source>
         <translation type="unfinished">Vaš novčanik je sada šifrovan.</translation>
-=======
->>>>>>> dd04f2dd
-    </message>
-    <message>
-        <source>Enter the new passphrase for the wallet.&lt;br/&gt;Please use a passphrase of &lt;b&gt;ten or more random characters&lt;/b&gt;, or &lt;b&gt;eight or more words&lt;/b&gt;.</source>
-        <translation type="unfinished">Unesite lozinku u novčanik. &lt;br/&gt;Molimo, koristite lozinku koja ima &lt;b&gt; deset ili više nasumičnih znakova&lt;/b&gt;, ili &lt;b&gt;osam ili više reči&lt;/b&gt;.</translation>
-    </message>
-    <message>
-        <source>Enter the old passphrase and new passphrase for the wallet.</source>
-        <translation type="unfinished">Unesite u novčanik staru lozinku i novu lozinku.</translation>
-    </message>
-    <message>
-        <source>Your wallet is about to be encrypted. </source>
-        <translation type="unfinished">Novčanik će vam biti šifriran.</translation>
-    </message>
-    <message>
-        <source>Your wallet is now encrypted. </source>
-        <translation type="unfinished">Vaš novčanik je sada šifrovan.</translation>
     </message>
     <message>
         <source>IMPORTANT: Any previous backups you have made of your wallet file should be replaced with the newly generated, encrypted wallet file. For security reasons, previous backups of the unencrypted wallet file will become useless as soon as you start using the new, encrypted wallet.</source>
@@ -241,14 +222,9 @@
 </context>
 <context>
     <name>QObject</name>
-<<<<<<< HEAD
     <message>
         <source>unknown</source>
         <translation type="unfinished">nepoznato</translation>
-=======
-    <message>
-        <source>unknown</source>
-        <translation type="unfinished">nepoznato</translation>
     </message>
     <message>
         <source>Amount</source>
@@ -301,71 +277,14 @@
             <numerusform />
             <numerusform />
         </translation>
->>>>>>> dd04f2dd
     </message>
     </context>
 <context>
     <name>bitcoin-core</name>
     <message>
-<<<<<<< HEAD
-        <source>Amount</source>
-        <translation type="unfinished">Kolicina</translation>
-    </message>
-    <message numerus="yes">
-        <source>%n second(s)</source>
-        <translation>
-            <numerusform />
-            <numerusform />
-            <numerusform />
-        </translation>
-    </message>
-    <message numerus="yes">
-        <source>%n minute(s)</source>
-        <translation>
-            <numerusform />
-            <numerusform />
-            <numerusform />
-        </translation>
-    </message>
-    <message numerus="yes">
-        <source>%n hour(s)</source>
-        <translation type="unfinished">
-            <numerusform />
-            <numerusform />
-            <numerusform />
-        </translation>
-    </message>
-    <message numerus="yes">
-        <source>%n day(s)</source>
-        <translation type="unfinished">
-            <numerusform />
-            <numerusform />
-            <numerusform />
-        </translation>
-    </message>
-    <message numerus="yes">
-        <source>%n week(s)</source>
-        <translation type="unfinished">
-            <numerusform />
-            <numerusform />
-            <numerusform />
-        </translation>
-    </message>
-    <message numerus="yes">
-        <source>%n year(s)</source>
-        <translation type="unfinished">
-            <numerusform />
-            <numerusform />
-            <numerusform />
-        </translation>
-=======
         <source>Done loading</source>
         <translation type="unfinished">Zavrseno ucitavanje</translation>
->>>>>>> dd04f2dd
-    </message>
-    </context>
-<context>
-    <name>BitcoinGUI</name>
+    </message>
     <message>
         <source>Insufficient funds</source>
         <translation type="unfinished">Nedovoljno sredstava</translation>
@@ -411,11 +330,7 @@
     </message>
     <message>
         <source>Show information about Qt</source>
-<<<<<<< HEAD
-        <translation>Prikaži informacije o Qt</translation>
-=======
         <translation type="unfinished">Prikaži informacije o Qt</translation>
->>>>>>> dd04f2dd
     </message>
     <message>
         <source>Modify configuration options for %1</source>
@@ -432,11 +347,7 @@
     </message>
     <message>
         <source>Send coins to a Bitcoin address</source>
-<<<<<<< HEAD
-        <translation>Pošalji novčiće na Blackcoin adresu</translation>
-=======
         <translation type="unfinished">Pošalji novčiće na Bitcoin adresu</translation>
->>>>>>> dd04f2dd
     </message>
     <message>
         <source>Backup wallet to another location</source>
@@ -444,11 +355,7 @@
     </message>
     <message>
         <source>Change the passphrase used for wallet encryption</source>
-<<<<<<< HEAD
-        <translation>Promenite pristupnu frazu za enkiptovanje novčanika</translation>
-=======
         <translation type="unfinished">Promenite pristupnu frazu za enkiptovanje novčanika</translation>
->>>>>>> dd04f2dd
     </message>
     <message>
         <source>&amp;Send</source>
@@ -464,19 +371,11 @@
     </message>
     <message>
         <source>Sign messages with your Bitcoin addresses to prove you own them</source>
-<<<<<<< HEAD
-        <translation>Potpišite poruke sa svojim Blackcoin adresama da biste dokazali njihovo vlasništvo</translation>
-    </message>
-    <message>
-        <source>Verify messages to ensure they were signed with specified Bitcoin addresses</source>
-        <translation>Proverite poruke da biste utvrdili sa kojim Blackcoin adresama su potpisane</translation>
-=======
         <translation type="unfinished">Potpišite poruke sa svojim Bitcoin adresama da biste dokazali njihovo vlasništvo</translation>
     </message>
     <message>
         <source>Verify messages to ensure they were signed with specified Bitcoin addresses</source>
         <translation type="unfinished">Proverite poruke da biste utvrdili sa kojim Bitcoin adresama su potpisane</translation>
->>>>>>> dd04f2dd
     </message>
     <message>
         <source>&amp;File</source>
@@ -500,11 +399,7 @@
     </message>
     <message numerus="yes">
         <source>Processed %n block(s) of transaction history.</source>
-<<<<<<< HEAD
-        <translation>
-=======
-        <translation type="unfinished">
->>>>>>> dd04f2dd
+        <translation type="unfinished">
             <numerusform />
             <numerusform />
             <numerusform />
@@ -602,8 +497,6 @@
     </message>
     </context>
 <context>
-<<<<<<< HEAD
-=======
     <name>OpenWalletActivity</name>
     <message>
         <source>Open Wallet</source>
@@ -612,7 +505,6 @@
     </message>
     </context>
 <context>
->>>>>>> dd04f2dd
     <name>CreateWalletDialog</name>
     <message>
         <source>Wallet</source>
@@ -739,11 +631,7 @@
     </message>
     <message numerus="yes">
         <source>Estimated to begin confirmation within %n block(s).</source>
-<<<<<<< HEAD
-        <translation>
-=======
-        <translation type="unfinished">
->>>>>>> dd04f2dd
+        <translation type="unfinished">
             <numerusform />
             <numerusform />
             <numerusform />
@@ -818,11 +706,7 @@
     </message>
     <message numerus="yes">
         <source>matures in %n more block(s)</source>
-<<<<<<< HEAD
-        <translation>
-=======
-        <translation type="unfinished">
->>>>>>> dd04f2dd
+        <translation type="unfinished">
             <numerusform />
             <numerusform />
             <numerusform />
@@ -906,17 +790,6 @@
     <message>
         <source>Label</source>
         <translation type="unfinished">Oznaka</translation>
-<<<<<<< HEAD
-    </message>
-    <message numerus="yes">
-        <source>Open for %n more block(s)</source>
-        <translation>
-            <numerusform />
-            <numerusform />
-            <numerusform />
-        </translation>
-=======
->>>>>>> dd04f2dd
     </message>
     <message>
         <source>Received with</source>
@@ -983,8 +856,6 @@
     </message>
     </context>
 <context>
-<<<<<<< HEAD
-=======
     <name>WalletFrame</name>
     <message>
         <source>Error</source>
@@ -992,7 +863,6 @@
     </message>
     </context>
 <context>
->>>>>>> dd04f2dd
     <name>WalletView</name>
     <message>
         <source>&amp;Export</source>
@@ -1001,26 +871,6 @@
     <message>
         <source>Export the data in the current tab to a file</source>
         <translation type="unfinished">Izvoz podataka iz trenutne kartice u datoteku</translation>
-<<<<<<< HEAD
-    </message>
-    <message>
-        <source>Error</source>
-        <translation type="unfinished">Greska</translation>
-    </message>
-    </context>
-<context>
-    <name>bitcoin-core</name>
-    <message>
-        <source>Done loading</source>
-        <translation type="unfinished">Zavrseno ucitavanje</translation>
-    </message>
-    <message>
-        <source>Insufficient funds</source>
-        <translation type="unfinished">Nedovoljno sredstava</translation>
-    </message>
-    </context>
-=======
-    </message>
-    </context>
->>>>>>> dd04f2dd
+    </message>
+    </context>
 </TS>