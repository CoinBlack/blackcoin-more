<TS version="2.1" language="sr@latin">
<context>
    <name>AddressBookPage</name>
    <message>
        <source>Right-click to edit address or label</source>
        <translation type="unfinished">Klikni desnim tasterom za uređivanje adrese ili oznake</translation>
    </message>
    <message>
        <source>Create a new address</source>
        <translation type="unfinished">Kreiraj novu adresu</translation>
    </message>
    <message>
        <source>&amp;New</source>
        <translation type="unfinished">&amp;Novi</translation>
    </message>
    <message>
        <source>Copy the currently selected address to the system clipboard</source>
        <translation type="unfinished">Kopiraj selektovanu adresu u sistemski klipbord</translation>
    </message>
    <message>
        <source>&amp;Copy</source>
        <translation type="unfinished">&amp;Kopiraj</translation>
    </message>
    <message>
        <source>C&amp;lose</source>
        <translation type="unfinished">Zatvori</translation>
    </message>
    <message>
        <source>Delete the currently selected address from the list</source>
        <translation type="unfinished">Briše trenutno izabranu adresu sa liste</translation>
    </message>
    <message>
        <source>Enter address or label to search</source>
        <translation type="unfinished">Unesite adresu ili oznaku za pretragu</translation>
    </message>
    <message>
        <source>Export the data in the current tab to a file</source>
        <translation type="unfinished">Izvoz podataka iz trenutne kartice u datoteku</translation>
    </message>
    <message>
        <source>&amp;Export</source>
        <translation type="unfinished">&amp;Izvoz</translation>
    </message>
    <message>
        <source>&amp;Delete</source>
        <translation type="unfinished">&amp;Izbrisati</translation>
    </message>
    <message>
        <source>Choose the address to send coins to</source>
        <translation type="unfinished">Izaberite adresu za slanje novčića</translation>
    </message>
    <message>
        <source>Choose the address to receive coins with</source>
        <translation type="unfinished">Izaberite adresu za prijem novčića</translation>
    </message>
    <message>
        <source>C&amp;hoose</source>
        <translation type="unfinished">I&amp;zaberi</translation>
    </message>
    <message>
        <source>These are your Bitcoin addresses for sending payments. Always check the amount and the receiving address before sending coins.</source>
        <translation type="unfinished">Ovo su Vaše Bitcoin adrese na koju se vrše uplate. Uvek proverite iznos i prijemnu adresu pre slanja novčića.</translation>
    </message>
    <message>
        <source>These are your Bitcoin addresses for receiving payments. Use the 'Create new receiving address' button in the receive tab to create new addresses.
Signing is only possible with addresses of the type 'legacy'.</source>
        <translation type="unfinished">Ово су твоје Биткоин адресе за приманје уплата. Користи дугме „Направи нову адресу за примање” у картици за примање за креирање нових адреса.
Потписивање је могуће само за адресе типа 'legacy'.</translation>
    </message>
    <message>
        <source>&amp;Copy Address</source>
        <translation type="unfinished">&amp;Kopiraj Adresu</translation>
    </message>
    <message>
        <source>Copy &amp;Label</source>
        <translation type="unfinished">Kopiranje &amp;Oznaka</translation>
    </message>
    <message>
        <source>&amp;Edit</source>
        <translation type="unfinished">&amp;Izmena</translation>
    </message>
    <message>
        <source>Export Address List</source>
        <translation type="unfinished">Izvezi Listu Adresa</translation>
    </message>
    <message>
        <source>Comma separated file</source>
        <extracomment>Expanded name of the CSV file format. See: https://en.wikipedia.org/wiki/Comma-separated_values.</extracomment>
        <translation type="unfinished">CSV фајл</translation>
    </message>
    <message>
        <source>There was an error trying to save the address list to %1. Please try again.</source>
        <extracomment>An error message. %1 is a stand-in argument for the name of the file we attempted to save to.</extracomment>
        <translation type="unfinished">Desila se greška prilikom čuvanja liste adresa u %1. Molimo pokusajte ponovo.</translation>
    </message>
    <message>
        <source>Exporting Failed</source>
        <translation type="unfinished">Izvoz Neuspeo</translation>
    </message>
</context>
<context>
    <name>AddressTableModel</name>
    <message>
        <source>Label</source>
        <translation type="unfinished">Oznaka</translation>
    </message>
    <message>
        <source>Address</source>
        <translation type="unfinished">Adresa</translation>
    </message>
    <message>
        <source>(no label)</source>
        <translation type="unfinished">(bez oznake)</translation>
    </message>
</context>
<context>
    <name>AskPassphraseDialog</name>
    <message>
        <source>Passphrase Dialog</source>
        <translation type="unfinished">Dialog pristupne fraze</translation>
    </message>
    <message>
        <source>Enter passphrase</source>
        <translation type="unfinished">Unesi pristupnu frazu</translation>
    </message>
    <message>
        <source>New passphrase</source>
        <translation type="unfinished">Nova pristupna fraza</translation>
    </message>
    <message>
        <source>Repeat new passphrase</source>
        <translation type="unfinished">Ponovo unesite pristupnu frazu</translation>
    </message>
    <message>
        <source>Show passphrase</source>
        <translation type="unfinished">Prikaži lozinku</translation>
    </message>
    <message>
        <source>Encrypt wallet</source>
        <translation type="unfinished">Šifrujte novčanik</translation>
    </message>
    <message>
        <source>This operation needs your wallet passphrase to unlock the wallet.</source>
        <translation type="unfinished">Da biste otključali novčanik potrebno je da unesete svoju pristupnu frazu.</translation>
    </message>
    <message>
        <source>Unlock wallet</source>
        <translation type="unfinished">Otključajte novčanik</translation>
    </message>
    <message>
        <source>Change passphrase</source>
        <translation type="unfinished">Promenite pristupnu frazu</translation>
    </message>
    <message>
        <source>Confirm wallet encryption</source>
        <translation type="unfinished">Potvrdite šifrovanje novčanika</translation>
    </message>
    <message>
        <source>Warning: If you encrypt your wallet and lose your passphrase, you will &lt;b&gt;LOSE ALL OF YOUR BITCOINS&lt;/b&gt;!</source>
        <translation type="unfinished">Upozorenje: Ako šifrujete svoj novčanik, i potom izgubite svoju pristupnu frazu &lt;b&gt;IZGUBIĆETE SVE SVOJE BITKOINE&lt;/b&gt;!</translation>
    </message>
    <message>
        <source>Are you sure you wish to encrypt your wallet?</source>
        <translation type="unfinished">Da li ste sigurni da želite da šifrujete svoj novčanik?</translation>
    </message>
    <message>
        <source>Wallet encrypted</source>
        <translation type="unfinished">Novčanik je šifrovan</translation>
    </message>
    <message>
        <source>Enter the new passphrase for the wallet.&lt;br/&gt;Please use a passphrase of &lt;b&gt;ten or more random characters&lt;/b&gt;, or &lt;b&gt;eight or more words&lt;/b&gt;.</source>
        <translation type="unfinished">Unesite lozinku u novčanik. &lt;br/&gt;Molimo, koristite lozinku koja ima &lt;b&gt; deset ili više nasumičnih znakova&lt;/b&gt;, ili &lt;b&gt;osam ili više reči&lt;/b&gt;.</translation>
    </message>
    <message>
        <source>Enter the old passphrase and new passphrase for the wallet.</source>
        <translation type="unfinished">Unesite u novčanik staru lozinku i novu lozinku.</translation>
    </message>
    <message>
        <source>Remember that encrypting your wallet cannot fully protect your bitcoins from being stolen by malware infecting your computer.</source>
        <translation type="unfinished">Упамти, шифрирање новчаника не може у потуности заштити твоје биткоине од крађе од стране малвера инфицира твој рачунар.</translation>
    </message>
    <message>
        <source>Wallet to be encrypted</source>
        <translation type="unfinished">Новчаник за шифрирање</translation>
    </message>
    <message>
        <source>Your wallet is about to be encrypted. </source>
        <translation type="unfinished">Novčanik će vam biti šifriran.</translation>
    </message>
    <message>
        <source>Your wallet is now encrypted. </source>
        <translation type="unfinished">Vaš novčanik je sada šifrovan.</translation>
    </message>
    <message>
        <source>IMPORTANT: Any previous backups you have made of your wallet file should be replaced with the newly generated, encrypted wallet file. For security reasons, previous backups of the unencrypted wallet file will become useless as soon as you start using the new, encrypted wallet.</source>
        <translation type="unfinished">VAŽNO: Ranije rezervne kopije wallet datoteke trebate zameniti sa novo-kreiranom, enkriptovanom wallet datotekom. Iz sigurnosnih razloga, ranije ne-enkriptovane wallet datoteke će postati neupotrebljive čim počnete koristiti novi, enkriptovani novčanik.</translation>
    </message>
    <message>
        <source>Wallet encryption failed</source>
        <translation type="unfinished">Enkripcija novčanika neuspešna</translation>
    </message>
    <message>
        <source>Wallet encryption failed due to an internal error. Your wallet was not encrypted.</source>
        <translation type="unfinished">Enkripcija novčanika nije uspela zbog greške u programu. Vaš novčanik nije enkriptovan.</translation>
    </message>
    <message>
        <source>The supplied passphrases do not match.</source>
        <translation type="unfinished">Unete pristupne fraze nisu tačne.</translation>
    </message>
    <message>
        <source>Wallet unlock failed</source>
        <translation type="unfinished">Otključavanje novčanika neuspešno</translation>
    </message>
    <message>
        <source>The passphrase entered for the wallet decryption was incorrect.</source>
        <translation type="unfinished">Pristupna fraza za dekriptovanje novčanika nije tačna.</translation>
    </message>
    <message>
        <source>Wallet passphrase was successfully changed.</source>
        <translation type="unfinished">Pristupna fraza novčanika je uspešno promenjena.</translation>
    </message>
    <message>
        <source>Passphrase change failed</source>
        <translation type="unfinished">Promena lozinke nije uspela</translation>
    </message>
    <message>
        <source>Warning: The Caps Lock key is on!</source>
        <translation type="unfinished">Upozorenje: Caps Lock je uključen!</translation>
    </message>
</context>
<context>
    <name>BanTableModel</name>
    <message>
        <source>Banned Until</source>
        <translation type="unfinished">Banovani ste do</translation>
    </message>
</context>
<context>
    <name>BitcoinApplication</name>
    <message>
        <source>Runaway exception</source>
        <translation type="unfinished">Изузетак покретања</translation>
    </message>
    <message>
        <source>A fatal error occurred. %1 can no longer continue safely and will quit.</source>
        <translation type="unfinished">Дошло је до фаталне грешке. 1%1 даље не може безбедно да настави, те ће се угасити.</translation>
    </message>
    <message>
        <source>Internal error</source>
        <translation type="unfinished">Interna greška</translation>
    </message>
    <message>
        <source>An internal error occurred. %1 will attempt to continue safely. This is an unexpected bug which can be reported as described below.</source>
        <translation type="unfinished">Догодила се интерна грешка. %1 ће покушати да настави безбедно. Ово је неочекивана грешка која може да се пријави као што је објашњено испод.</translation>
    </message>
</context>
<context>
    <name>QObject</name>
    <message>
        <source>Do you want to reset settings to default values, or to abort without making changes?</source>
        <extracomment>Explanatory text shown on startup when the settings file cannot be read. Prompts user to make a choice between resetting or aborting.</extracomment>
        <translation type="unfinished">Da li želiš da poništiš podešavanja na početne vrednosti, ili da prekineš bez promena?</translation>
    </message>
    <message>
        <source>Error: %1</source>
        <translation type="unfinished">Greška: %1</translation>
    </message>
    <message>
        <source>%1 didn't yet exit safely…</source>
        <translation type="unfinished">1%1 још увек није изашао безбедно…</translation>
    </message>
    <message>
        <source>unknown</source>
        <translation type="unfinished">nepoznato</translation>
    </message>
    <message>
        <source>Amount</source>
        <translation type="unfinished">Kolicina</translation>
    </message>
    <message>
        <source>Enter a Bitcoin address (e.g. %1)</source>
        <translation type="unfinished">Унеси Биткоин адресу, (нпр %1)</translation>
    </message>
    <message>
        <source>Unroutable</source>
        <translation type="unfinished">Немогуће преусмерити</translation>
    </message>
    <message>
        <source>Inbound</source>
        <extracomment>An inbound connection from a peer. An inbound connection is a connection initiated by a peer.</extracomment>
        <translation type="unfinished">Долазеће</translation>
    </message>
    <message>
        <source>Outbound</source>
        <extracomment>An outbound connection to a peer. An outbound connection is a connection initiated by us.</extracomment>
        <translation type="unfinished">Одлазеће</translation>
    </message>
    <message>
        <source>Full Relay</source>
        <extracomment>Peer connection type that relays all network information.</extracomment>
        <translation type="unfinished">Потпуна предаја</translation>
    </message>
    <message>
        <source>Block Relay</source>
        <extracomment>Peer connection type that relays network information about blocks and not transactions or addresses.</extracomment>
        <translation type="unfinished">Блокирана предаја</translation>
    </message>
    <message>
        <source>Manual</source>
        <extracomment>Peer connection type established manually through one of several methods.</extracomment>
        <translation type="unfinished">Упутство</translation>
    </message>
    <message>
        <source>Feeler</source>
        <extracomment>Short-lived peer connection type that tests the aliveness of known addresses.</extracomment>
        <translation type="unfinished">Сензор</translation>
    </message>
    <message>
        <source>Address Fetch</source>
        <extracomment>Short-lived peer connection type that solicits known addresses from a peer.</extracomment>
        <translation type="unfinished">Преузимање адресе</translation>
    </message>
    <message>
        <source>None</source>
        <translation type="unfinished">Nijedan</translation>
    </message>
    <message>
        <source>N/A</source>
        <translation type="unfinished">Није применљиво</translation>
    </message>
    <message numerus="yes">
        <source>%n second(s)</source>
        <translation type="unfinished">
            <numerusform />
            <numerusform />
            <numerusform />
        </translation>
    </message>
    <message numerus="yes">
        <source>%n minute(s)</source>
        <translation type="unfinished">
            <numerusform />
            <numerusform />
            <numerusform />
        </translation>
    </message>
    <message numerus="yes">
        <source>%n hour(s)</source>
        <translation type="unfinished">
            <numerusform />
            <numerusform />
            <numerusform />
        </translation>
    </message>
    <message numerus="yes">
        <source>%n day(s)</source>
        <translation type="unfinished">
            <numerusform />
            <numerusform />
            <numerusform />
        </translation>
    </message>
    <message numerus="yes">
        <source>%n week(s)</source>
        <translation type="unfinished">
            <numerusform />
            <numerusform />
            <numerusform />
        </translation>
    </message>
    <message>
        <source>%1 and %2</source>
        <translation type="unfinished">%1 и %2</translation>
    </message>
    <message numerus="yes">
        <source>%n year(s)</source>
        <translation type="unfinished">
            <numerusform />
            <numerusform />
            <numerusform />
        </translation>
    </message>
    <message>
        <source>%1 kB</source>
        <translation type="unfinished">%1 килобајта</translation>
    </message>
<<<<<<< HEAD
    <message>
        <source>Invalid -proxy address or hostname: '%s'</source>
        <translation type="unfinished">Неважећа -proxy адреса или име хоста: '%s'</translation>
    </message>
    <message>
        <source>Invalid P2P permission: '%s'</source>
        <translation type="unfinished">Неважећа P2P дозвола: '%s'</translation>
    </message>
    <message>
        <source>Invalid amount for -%s=&lt;amount&gt;: '%s'</source>
        <translation type="unfinished">Неважећи износ за %s=&lt;amount&gt;: '%s'</translation>
    </message>
    <message>
        <source>Invalid amount for -discardfee=&lt;amount&gt;: '%s'</source>
        <translation type="unfinished">Неважећи износ за -discardfee=&lt;amount&gt;: '%s'</translation>
    </message>
    <message>
        <source>Invalid amount for -fallbackfee=&lt;amount&gt;: '%s'</source>
        <translation type="unfinished">Неважећи износ за -fallbackfee=&lt;amount&gt;: '%s'</translation>
    </message>
    <message>
        <source>Invalid amount for -paytxfee=&lt;amount&gt;: '%s' (must be at least %s)</source>
        <translation type="unfinished">Неважећи износ за -paytxfee=&lt;amount&gt;: '%s' (мора бити бар %s)</translation>
    </message>
    <message>
        <source>Invalid netmask specified in -whitelist: '%s'</source>
        <translation type="unfinished">Неважећа мрежна маска наведена у -whitelist: '%s'</translation>
    </message>
    <message>
        <source>Need to specify a port with -whitebind: '%s'</source>
        <translation type="unfinished">Ви морате одредити порт са -whitebind: '%s'</translation>
    </message>
    <message>
        <source>Not enough file descriptors available.</source>
        <translation type="unfinished">Нема довољно доступних дескриптора датотеке.</translation>
    </message>
    <message>
        <source>Prune cannot be configured with a negative value.</source>
        <translation type="unfinished">Скраћење се не може конфигурисати са негативном вредношћу.</translation>
    </message>
    <message>
        <source>Prune mode is incompatible with -txindex.</source>
        <translation type="unfinished">Мод скраћивања није компатибилан са -txindex.</translation>
    </message>
    <message>
        <source>Reducing -maxconnections from %d to %d, because of system limitations.</source>
        <translation type="unfinished">Смањивање -maxconnections са %d на %d, због ограничења система.</translation>
    </message>
    <message>
        <source>Section [%s] is not recognized.</source>
        <translation type="unfinished">Одељак [%s] није препознат.</translation>
    </message>
    <message>
        <source>Signing transaction failed</source>
        <translation type="unfinished">Потписивање трансакције није успело</translation>
    </message>
    <message>
        <source>Specified -walletdir "%s" does not exist</source>
        <translation type="unfinished">Наведени -walletdir "%s" не постоји</translation>
    </message>
    <message>
        <source>Specified -walletdir "%s" is a relative path</source>
        <translation type="unfinished">Наведени -walletdir "%s" је релативна путања</translation>
    </message>
    <message>
        <source>Specified -walletdir "%s" is not a directory</source>
        <translation type="unfinished">Наведени -walletdir "%s" није директоријум</translation>
    </message>
    <message>
        <source>Specified blocks directory "%s" does not exist.</source>
        <translation type="unfinished">Наведени директоријум блокова "%s" не постоји.</translation>
    </message>
    <message>
        <source>The source code is available from %s.</source>
        <translation type="unfinished">Изворни код је доступан из %s.</translation>
    </message>
    <message>
        <source>The transaction amount is too small to pay the fee</source>
        <translation type="unfinished">Износ трансакције је сувише мали да се плати трансакција</translation>
    </message>
    <message>
        <source>The wallet will avoid paying less than the minimum relay fee.</source>
        <translation type="unfinished">Новчаник ће избећи плаћање износа мањег него што је минимална повезана провизија.</translation>
    </message>
    <message>
        <source>This is experimental software.</source>
        <translation type="unfinished">Ово је експерименталн софтвер.</translation>
    </message>
    <message>
        <source>This is the minimum transaction fee you pay on every transaction.</source>
        <translation type="unfinished">Ово је минимални износ провизије за трансакцију коју ћете платити на свакој трансакцији.</translation>
    </message>
    <message>
        <source>This is the transaction fee you will pay if you send a transaction.</source>
        <translation type="unfinished">Ово је износ провизије за трансакцију коју ћете платити уколико шаљете трансакцију.</translation>
    </message>
    <message>
        <source>Transaction amount too small</source>
        <translation type="unfinished">Износ трансакције премали.</translation>
    </message>
    <message>
        <source>Transaction amounts must not be negative</source>
        <translation type="unfinished">Износ трансакције не може бити негативан</translation>
    </message>
    <message>
        <source>Transaction has too long of a mempool chain</source>
        <translation type="unfinished">Трансакција има предугачак ланац у удруженој меморији</translation>
    </message>
    <message>
        <source>Transaction must have at least one recipient</source>
        <translation type="unfinished">Трансакција мора имати бар једног примаоца</translation>
    </message>
    <message>
        <source>Transaction too large</source>
        <translation type="unfinished">Трансакција превелика.</translation>
    </message>
    <message>
        <source>Unable to bind to %s on this computer (bind returned error %s)</source>
        <translation type="unfinished">Није могуће повезати %s на овом рачунару (веза враћа грешку %s)</translation>
    </message>
    <message>
        <source>Unable to bind to %s on this computer. %s is probably already running.</source>
        <translation type="unfinished">Није могуће повезивање са %s на овом рачунару. %s је вероватно већ покренут.</translation>
    </message>
    <message>
        <source>Unable to create the PID file '%s': %s</source>
        <translation type="unfinished">Стварање PID документа '%s': %s није могуће</translation>
    </message>
    <message>
        <source>Unable to generate initial keys</source>
        <translation type="unfinished">Генерисање кључева за иницијализацију није могуће</translation>
    </message>
    <message>
        <source>Unable to generate keys</source>
        <translation type="unfinished">Није могуће генерисати кључеве</translation>
    </message>
    <message>
        <source>Unable to start HTTP server. See debug log for details.</source>
        <translation type="unfinished">Стартовање HTTP сервера није могуће. Погледати дневник исправљених грешака за детаље.</translation>
    </message>
    <message>
        <source>Unknown -blockfilterindex value %s.</source>
        <translation type="unfinished">Непозната вредност -blockfilterindex %s.</translation>
    </message>
    <message>
        <source>Unknown address type '%s'</source>
        <translation type="unfinished">Непознати тип адресе '%s'</translation>
    </message>
    <message>
        <source>Unknown change type '%s'</source>
        <translation type="unfinished">Непознати тип промене '%s'</translation>
    </message>
    <message>
        <source>Unknown network specified in -onlynet: '%s'</source>
        <translation type="unfinished">Непозната мрежа је наведена у -onlynet: '%s'</translation>
    </message>
    <message>
        <source>Unsupported logging category %s=%s.</source>
        <translation type="unfinished">Категорија записа није подржана %s=%s.</translation>
    </message>
    <message>
        <source>User Agent comment (%s) contains unsafe characters.</source>
        <translation type="unfinished">Коментар агента корисника (%s) садржи небезбедне знакове.</translation>
    </message>
    <message>
        <source>Wallet needed to be rewritten: restart %s to complete</source>
        <translation type="unfinished">Новчаник треба да буде преписан: поновно покрените %s да завршите</translation>
    </message>
</context>
=======
    </context>
>>>>>>> fdf4084a
<context>
    <name>BitcoinGUI</name>
    <message>
        <source>&amp;Overview</source>
        <translation type="unfinished">&amp;Pregled</translation>
    </message>
    <message>
        <source>Show general overview of wallet</source>
        <translation type="unfinished">Prikaži opšti pregled novčanika</translation>
    </message>
    <message>
        <source>&amp;Transactions</source>
        <translation type="unfinished">&amp;Transakcije</translation>
    </message>
    <message>
        <source>Browse transaction history</source>
        <translation type="unfinished">Pregled istorije transakcija</translation>
    </message>
    <message>
        <source>E&amp;xit</source>
        <translation type="unfinished">I&amp;zađi</translation>
    </message>
    <message>
        <source>Quit application</source>
        <translation type="unfinished">Isključi aplikaciju</translation>
    </message>
    <message>
        <source>&amp;About %1</source>
        <translation type="unfinished">&amp;Otprilike %1</translation>
    </message>
    <message>
        <source>Show information about %1</source>
        <translation type="unfinished">Prikaži informacije za otprilike %1</translation>
    </message>
    <message>
        <source>About &amp;Qt</source>
        <translation type="unfinished">O &amp;Qt</translation>
    </message>
    <message>
        <source>Show information about Qt</source>
        <translation type="unfinished">Prikaži informacije o Qt</translation>
    </message>
    <message>
        <source>Modify configuration options for %1</source>
        <translation type="unfinished">Izmeni podešavanja za %1</translation>
    </message>
    <message>
        <source>Create a new wallet</source>
        <translation type="unfinished">Направи нови ночаник</translation>
    </message>
    <message>
        <source>&amp;Minimize</source>
        <translation type="unfinished">&amp;Minimalizuj</translation>
    </message>
    <message>
        <source>Wallet:</source>
        <translation type="unfinished">Novčanik:</translation>
    </message>
    <message>
        <source>Network activity disabled.</source>
        <extracomment>A substring of the tooltip.</extracomment>
        <translation type="unfinished">Aktivnost na mreži je prekinuta.</translation>
    </message>
    <message>
        <source>Proxy is &lt;b&gt;enabled&lt;/b&gt;: %1</source>
        <translation type="unfinished">Прокси је &lt;b&gt;омогућен&lt;/b&gt;: %1</translation>
    </message>
    <message>
        <source>Send coins to a Bitcoin address</source>
        <translation type="unfinished">Pošalji novčiće na Bitcoin adresu</translation>
    </message>
    <message>
        <source>Backup wallet to another location</source>
        <translation type="unfinished">Napravite rezervnu kopiju novčanika na drugom mestu</translation>
    </message>
    <message>
        <source>Change the passphrase used for wallet encryption</source>
        <translation type="unfinished">Promenite pristupnu frazu za enkiptovanje novčanika</translation>
    </message>
    <message>
        <source>&amp;Send</source>
        <translation type="unfinished">&amp;Pošalji</translation>
    </message>
    <message>
        <source>&amp;Receive</source>
        <translation type="unfinished">&amp;Primi</translation>
    </message>
    <message>
        <source>&amp;Options…</source>
        <translation type="unfinished">&amp;Опције...</translation>
    </message>
    <message>
        <source>&amp;Encrypt Wallet…</source>
        <translation type="unfinished">&amp;Енкриптуј новчаник</translation>
    </message>
    <message>
        <source>Encrypt the private keys that belong to your wallet</source>
        <translation type="unfinished">Enkriptuj privatne ključeve novčanika</translation>
    </message>
    <message>
        <source>&amp;Backup Wallet…</source>
        <translation type="unfinished">&amp;Резервна копија новчаника</translation>
    </message>
    <message>
        <source>&amp;Change Passphrase…</source>
        <translation type="unfinished">&amp;Измени приступну фразу</translation>
    </message>
    <message>
        <source>Sign &amp;message…</source>
        <translation type="unfinished">Потпиши &amp;поруку</translation>
    </message>
    <message>
        <source>Sign messages with your Bitcoin addresses to prove you own them</source>
        <translation type="unfinished">Potpišite poruke sa svojim Bitcoin adresama da biste dokazali njihovo vlasništvo</translation>
    </message>
    <message>
        <source>&amp;Verify message…</source>
        <translation type="unfinished">&amp;Верификуј поруку</translation>
    </message>
    <message>
        <source>Verify messages to ensure they were signed with specified Bitcoin addresses</source>
        <translation type="unfinished">Proverite poruke da biste utvrdili sa kojim Bitcoin adresama su potpisane</translation>
    </message>
    <message>
        <source>&amp;Load PSBT from file…</source>
        <translation type="unfinished">&amp;Учитава ”PSBT” из датотеке…</translation>
    </message>
    <message>
        <source>Open &amp;URI…</source>
        <translation type="unfinished">Отвори &amp;URI</translation>
    </message>
    <message>
        <source>Close Wallet…</source>
        <translation type="unfinished">Затвори новчаник...</translation>
    </message>
    <message>
        <source>Create Wallet…</source>
        <translation type="unfinished">Направи новчаник...</translation>
    </message>
    <message>
        <source>Close All Wallets…</source>
        <translation type="unfinished">Затвори све новчанике...</translation>
    </message>
    <message>
        <source>&amp;File</source>
        <translation type="unfinished">&amp;Fajl</translation>
    </message>
    <message>
        <source>&amp;Settings</source>
        <translation type="unfinished">&amp;Podešavanja</translation>
    </message>
    <message>
        <source>&amp;Help</source>
        <translation type="unfinished">&amp;Pomoć</translation>
    </message>
    <message>
        <source>Tabs toolbar</source>
        <translation type="unfinished">Alatke za tabove</translation>
    </message>
    <message>
        <source>Synchronizing with network…</source>
        <translation type="unfinished">Синхронизација са мрежом...</translation>
    </message>
    <message>
        <source>Indexing blocks on disk…</source>
        <translation type="unfinished">Индексирање блокова на диску…</translation>
    </message>
    <message>
        <source>Processing blocks on disk…</source>
        <translation type="unfinished">Процесуирање блокова на диску</translation>
    </message>
    <message>
        <source>Connecting to peers…</source>
        <translation type="unfinished">Повезивање са клијентима...</translation>
    </message>
    <message>
        <source>Request payments (generates QR codes and bitcoin: URIs)</source>
        <translation type="unfinished">Zatražite plaćanje (generiše QR kodove i bitcoin: URI-e)</translation>
    </message>
    <message>
        <source>Show the list of used sending addresses and labels</source>
        <translation type="unfinished">Прегледајте листу коришћених адреса и етикета за слање уплата</translation>
    </message>
    <message>
        <source>Show the list of used receiving addresses and labels</source>
        <translation type="unfinished">Прегледајте листу коришћених адреса и етикета за пријем уплата</translation>
    </message>
    <message>
        <source>&amp;Command-line options</source>
        <translation type="unfinished">&amp;Опције командне линије</translation>
    </message>
    <message numerus="yes">
        <source>Processed %n block(s) of transaction history.</source>
        <translation type="unfinished">
            <numerusform />
            <numerusform />
            <numerusform />
        </translation>
    </message>
    <message>
        <source>%1 behind</source>
        <translation type="unfinished">%1 уназад</translation>
    </message>
    <message>
        <source>Catching up…</source>
        <translation type="unfinished">Ажурирање у току...</translation>
    </message>
    <message>
        <source>Last received block was generated %1 ago.</source>
        <translation type="unfinished">Последњи примљени блок је направљен пре %1.</translation>
    </message>
    <message>
        <source>Transactions after this will not yet be visible.</source>
        <translation type="unfinished">Трансакције након овога још неће бити видљиве.</translation>
    </message>
    <message>
        <source>Error</source>
        <translation type="unfinished">Greska</translation>
    </message>
    <message>
        <source>Warning</source>
        <translation type="unfinished">Upozorenje</translation>
    </message>
    <message>
        <source>Information</source>
        <translation type="unfinished">Informacije</translation>
    </message>
    <message>
        <source>Up to date</source>
        <translation type="unfinished">Ажурирано</translation>
    </message>
    <message>
        <source>Load Partially Signed Bitcoin Transaction</source>
        <translation type="unfinished">Учитај делимично потписану Bitcoin трансакцију</translation>
    </message>
    <message>
        <source>Load Partially Signed Bitcoin Transaction from clipboard</source>
        <translation type="unfinished">Учитај делимично потписану Bitcoin трансакцију из clipboard-a</translation>
    </message>
    <message>
        <source>Node window</source>
        <translation type="unfinished">Ноде прозор</translation>
    </message>
    <message>
        <source>Open node debugging and diagnostic console</source>
        <translation type="unfinished">Отвори конзолу за ноде дебуг и дијагностику</translation>
    </message>
    <message>
        <source>&amp;Sending addresses</source>
        <translation type="unfinished">&amp;Адресе за слање</translation>
    </message>
    <message>
        <source>&amp;Receiving addresses</source>
        <translation type="unfinished">&amp;Адресе за примање</translation>
    </message>
    <message>
        <source>Open a bitcoin: URI</source>
        <translation type="unfinished">Отвори биткоин: URI</translation>
    </message>
    <message>
        <source>Open Wallet</source>
        <translation type="unfinished">Otvori novčanik</translation>
    </message>
    <message>
        <source>Open a wallet</source>
        <translation type="unfinished">Отвори новчаник</translation>
    </message>
    <message>
        <source>Close wallet</source>
        <translation type="unfinished">Затвори новчаник</translation>
    </message>
    <message>
        <source>Close all wallets</source>
        <translation type="unfinished">Затвори све новчанике</translation>
    </message>
    <message>
        <source>Show the %1 help message to get a list with possible Bitcoin command-line options</source>
        <translation type="unfinished">Прикажи  поруку помоћи %1 за листу са могућим опцијама Биткоин командне линије</translation>
    </message>
    <message>
        <source>&amp;Mask values</source>
        <translation type="unfinished">&amp;Маскирај вредности</translation>
    </message>
    <message>
        <source>Mask the values in the Overview tab</source>
        <translation type="unfinished">Филтрирај вредности у картици за преглед</translation>
    </message>
    <message>
        <source>default wallet</source>
        <translation type="unfinished">подразумевани новчаник</translation>
    </message>
    <message>
        <source>No wallets available</source>
        <translation type="unfinished">Нема доступних новчаника</translation>
    </message>
    <message>
        <source>Wallet Name</source>
        <extracomment>Label of the input field where the name of the wallet is entered.</extracomment>
        <translation type="unfinished">Име Новчаника</translation>
    </message>
    <message>
        <source>Zoom</source>
        <translation type="unfinished">Увећај</translation>
    </message>
    <message>
        <source>Main Window</source>
        <translation type="unfinished">Главни прозор</translation>
    </message>
    <message>
        <source>%1 client</source>
        <translation type="unfinished">%1 klijent</translation>
    </message>
    <message>
        <source>&amp;Hide</source>
        <translation type="unfinished">&amp;Sakrij</translation>
    </message>
    <message>
        <source>S&amp;how</source>
        <translation type="unfinished">&amp;Прикажи</translation>
    </message>
    <message numerus="yes">
        <source>%n active connection(s) to Bitcoin network.</source>
        <extracomment>A substring of the tooltip.</extracomment>
        <translation type="unfinished">
            <numerusform>%n активних конекција са Биткоин мрежом</numerusform>
            <numerusform>%n активних конекција са Биткоин мрежом</numerusform>
            <numerusform>%n активних конекција са Биткоин мрежом</numerusform>
        </translation>
    </message>
    <message>
        <source>Click for more actions.</source>
        <extracomment>A substring of the tooltip. "More actions" are available via the context menu.</extracomment>
        <translation type="unfinished">Клик за више акција</translation>
    </message>
    <message>
        <source>Show Peers tab</source>
        <extracomment>A context menu item. The "Peers tab" is an element of the "Node window".</extracomment>
        <translation type="unfinished">Прикажи картицу са ”Клијентима”</translation>
    </message>
    <message>
        <source>Disable network activity</source>
        <extracomment>A context menu item.</extracomment>
        <translation type="unfinished">Онемогући мрежне активности</translation>
    </message>
    <message>
        <source>Enable network activity</source>
        <extracomment>A context menu item. The network activity was disabled previously.</extracomment>
        <translation type="unfinished">Омогући мрежне активности</translation>
    </message>
    <message>
        <source>Error: %1</source>
        <translation type="unfinished">Greška: %1</translation>
    </message>
    <message>
        <source>Warning: %1</source>
        <translation type="unfinished">Упозорење: %1</translation>
    </message>
    <message>
        <source>Date: %1
</source>
        <translation type="unfinished">Datum: %1
</translation>
    </message>
    <message>
        <source>Amount: %1
</source>
        <translation type="unfinished">Iznos: %1
</translation>
    </message>
    <message>
        <source>Wallet: %1
</source>
        <translation type="unfinished">Новчаник: %1
</translation>
    </message>
    <message>
        <source>Type: %1
</source>
        <translation type="unfinished">Tip: %1
</translation>
    </message>
    <message>
        <source>Label: %1
</source>
        <translation type="unfinished">Oznaka: %1
</translation>
    </message>
    <message>
        <source>Address: %1
</source>
        <translation type="unfinished">Adresa: %1
</translation>
    </message>
    <message>
        <source>Sent transaction</source>
        <translation type="unfinished">Послата трансакција</translation>
    </message>
    <message>
        <source>Incoming transaction</source>
        <translation type="unfinished">Долазна трансакција</translation>
    </message>
    <message>
        <source>HD key generation is &lt;b&gt;enabled&lt;/b&gt;</source>
        <translation type="unfinished">Генерисање ХД кључа је &lt;b&gt;омогућено&lt;/b&gt;</translation>
    </message>
    <message>
        <source>HD key generation is &lt;b&gt;disabled&lt;/b&gt;</source>
        <translation type="unfinished">Генерисање ХД кључа је &lt;b&gt;онеомогућено&lt;/b&gt;</translation>
    </message>
    <message>
        <source>Private key &lt;b&gt;disabled&lt;/b&gt;</source>
        <translation type="unfinished">Приватни кључ &lt;b&gt;онемогућен&lt;/b&gt;</translation>
    </message>
    <message>
        <source>Wallet is &lt;b&gt;encrypted&lt;/b&gt; and currently &lt;b&gt;unlocked&lt;/b&gt;</source>
        <translation type="unfinished">Новчаник јс &lt;b&gt;шифриран&lt;/b&gt; и тренутно &lt;b&gt;откључан&lt;/b&gt;</translation>
    </message>
    <message>
        <source>Wallet is &lt;b&gt;encrypted&lt;/b&gt; and currently &lt;b&gt;locked&lt;/b&gt;</source>
        <translation type="unfinished">Новчаник јс &lt;b&gt;шифрован&lt;/b&gt; и тренутно &lt;b&gt;закључан&lt;/b&gt;</translation>
    </message>
    <message>
        <source>Original message:</source>
        <translation type="unfinished">Оригинална порука:</translation>
    </message>
</context>
<context>
    <name>UnitDisplayStatusBarControl</name>
    <message>
        <source>Unit to show amounts in. Click to select another unit.</source>
        <translation type="unfinished">Јединица у којој се приказују износи. Притисни да се прикаже друга јединица.</translation>
    </message>
</context>
<context>
    <name>CoinControlDialog</name>
    <message>
        <source>Coin Selection</source>
        <translation type="unfinished">Избор новчића</translation>
    </message>
    <message>
        <source>Quantity:</source>
        <translation type="unfinished">Količina:</translation>
    </message>
    <message>
        <source>Bytes:</source>
        <translation type="unfinished">Бајта:</translation>
    </message>
    <message>
        <source>Amount:</source>
        <translation type="unfinished">Iznos:</translation>
    </message>
    <message>
        <source>Fee:</source>
        <translation type="unfinished">Naknada:</translation>
    </message>
    <message>
        <source>Dust:</source>
        <translation type="unfinished">Прашина:</translation>
    </message>
    <message>
        <source>After Fee:</source>
        <translation type="unfinished">Nakon Naknade:</translation>
    </message>
    <message>
        <source>Change:</source>
        <translation type="unfinished">Кусур:</translation>
    </message>
    <message>
        <source>(un)select all</source>
        <translation type="unfinished">(Де)Селектуј све</translation>
    </message>
    <message>
        <source>Tree mode</source>
        <translation type="unfinished">Прикажи као стабло</translation>
    </message>
    <message>
        <source>List mode</source>
        <translation type="unfinished">Прикажи као листу</translation>
    </message>
    <message>
        <source>Amount</source>
        <translation type="unfinished">Kolicina</translation>
    </message>
    <message>
        <source>Received with label</source>
        <translation type="unfinished">Примљено са ознаком</translation>
    </message>
    <message>
        <source>Received with address</source>
        <translation type="unfinished">Примљено са адресом</translation>
    </message>
    <message>
        <source>Date</source>
        <translation type="unfinished">Datum</translation>
    </message>
    <message>
        <source>Confirmations</source>
        <translation type="unfinished">Потврде</translation>
    </message>
    <message>
        <source>Confirmed</source>
        <translation type="unfinished">Потврђено</translation>
    </message>
    <message>
        <source>Copy amount</source>
        <translation type="unfinished">Копирај износ</translation>
    </message>
    <message>
        <source>&amp;Copy address</source>
        <translation type="unfinished">&amp;Копирај адресу</translation>
    </message>
    <message>
        <source>Copy &amp;label</source>
        <translation type="unfinished">Копирај &amp;означи</translation>
    </message>
    <message>
        <source>Copy &amp;amount</source>
        <translation type="unfinished">Копирај &amp;износ</translation>
    </message>
    <message>
        <source>L&amp;ock unspent</source>
        <translation type="unfinished">Закључај непотрошено</translation>
    </message>
    <message>
        <source>&amp;Unlock unspent</source>
        <translation type="unfinished">Откључај непотрошено</translation>
    </message>
    <message>
        <source>Copy quantity</source>
        <translation type="unfinished">Копирај количину</translation>
    </message>
    <message>
        <source>Copy fee</source>
        <translation type="unfinished">Копирај провизију</translation>
    </message>
    <message>
        <source>Copy after fee</source>
        <translation type="unfinished">Копирај након провизије</translation>
    </message>
    <message>
        <source>Copy bytes</source>
        <translation type="unfinished">Копирај бајтове</translation>
    </message>
    <message>
        <source>Copy change</source>
        <translation type="unfinished">Копирај кусур</translation>
    </message>
    <message>
        <source>(%1 locked)</source>
        <translation type="unfinished">(%1 закључан)</translation>
    </message>
    <message>
        <source>Can vary +/- %1 satoshi(s) per input.</source>
        <translation type="unfinished">Може варирати  +/- %1 сатоши(ја) по инпуту.</translation>
    </message>
    <message>
        <source>(no label)</source>
        <translation type="unfinished">(bez oznake)</translation>
    </message>
    <message>
        <source>change from %1 (%2)</source>
        <translation type="unfinished">Измени од %1 (%2)</translation>
    </message>
    <message>
        <source>(change)</source>
        <translation type="unfinished">(промени)</translation>
    </message>
</context>
<context>
    <name>CreateWalletActivity</name>
    <message>
        <source>Create Wallet</source>
        <extracomment>Title of window indicating the progress of creation of a new wallet.</extracomment>
        <translation type="unfinished">Направи новчаник</translation>
    </message>
    <message>
        <source>Create wallet failed</source>
        <translation type="unfinished">Креирање новчаника неуспешно</translation>
    </message>
    <message>
        <source>Create wallet warning</source>
        <translation type="unfinished">Направи упозорење за новчаник</translation>
    </message>
    <message>
        <source>Can't list signers</source>
        <translation type="unfinished">Не могу да излистам потписнике</translation>
    </message>
    </context>
<context>
    <name>LoadWalletsActivity</name>
    <message>
        <source>Load Wallets</source>
        <extracomment>Title of progress window which is displayed when wallets are being loaded.</extracomment>
        <translation type="unfinished">Učitaj Novčanik</translation>
    </message>
    <message>
        <source>Loading wallets…</source>
        <extracomment>Descriptive text of the load wallets progress window which indicates to the user that wallets are currently being loaded.</extracomment>
        <translation type="unfinished">Učitavanje Novčanika</translation>
    </message>
</context>
<context>
    <name>OpenWalletActivity</name>
    <message>
        <source>Open wallet failed</source>
        <translation type="unfinished">Отварање новчаника неуспешно</translation>
    </message>
    <message>
        <source>Open wallet warning</source>
        <translation type="unfinished">Упозорење приликом отварања новчаника</translation>
    </message>
    <message>
        <source>default wallet</source>
        <translation type="unfinished">подразумевани новчаник</translation>
    </message>
    <message>
        <source>Open Wallet</source>
        <extracomment>Title of window indicating the progress of opening of a wallet.</extracomment>
        <translation type="unfinished">Otvori novčanik</translation>
    </message>
    <message>
        <source>Opening Wallet &lt;b&gt;%1&lt;/b&gt;…</source>
        <extracomment>Descriptive text of the open wallet progress window which indicates to the user which wallet is currently being opened.</extracomment>
        <translation type="unfinished">Отвањаре новчаника &lt;b&gt;%1&lt;/b&gt;</translation>
    </message>
</context>
<context>
    <name>WalletController</name>
    <message>
        <source>Close wallet</source>
        <translation type="unfinished">Затвори новчаник</translation>
    </message>
    <message>
        <source>Are you sure you wish to close the wallet &lt;i&gt;%1&lt;/i&gt;?</source>
        <translation type="unfinished">Да ли сте сигурни да желите да затворите новчаник &lt;i&gt;%1&lt;/i&gt;?</translation>
    </message>
    <message>
        <source>Closing the wallet for too long can result in having to resync the entire chain if pruning is enabled.</source>
        <translation type="unfinished">Услед затварања новчаника на дугачки период времена може се десити да је потребна поновна синхронизација комплетног ланца, уколико је дозвољено резање.</translation>
    </message>
    <message>
        <source>Close all wallets</source>
        <translation type="unfinished">Затвори све новчанике</translation>
    </message>
    <message>
        <source>Are you sure you wish to close all wallets?</source>
        <translation type="unfinished">Да ли сигурно желите да затворите све новчанике?</translation>
    </message>
</context>
<context>
    <name>CreateWalletDialog</name>
    <message>
        <source>Create Wallet</source>
        <translation type="unfinished">Направи новчаник</translation>
    </message>
    <message>
        <source>Wallet Name</source>
        <translation type="unfinished">Име Новчаника</translation>
    </message>
    <message>
        <source>Wallet</source>
        <translation type="unfinished">Novčanik</translation>
    </message>
    <message>
        <source>Encrypt the wallet. The wallet will be encrypted with a passphrase of your choice.</source>
        <translation type="unfinished">Шифрирај новчаник. Новчаник ће бити шифриран лозинком коју одаберете.</translation>
    </message>
    <message>
        <source>Encrypt Wallet</source>
        <translation type="unfinished">Шифрирај новчаник</translation>
    </message>
    <message>
        <source>Advanced Options</source>
        <translation type="unfinished">Напредне опције</translation>
    </message>
    <message>
        <source>Disable private keys for this wallet. Wallets with private keys disabled will have no private keys and cannot have an HD seed or imported private keys. This is ideal for watch-only wallets.</source>
        <translation type="unfinished">Onemogućite privatne ključeve za ovaj novčanik. Novčanici sa isključenim privatnim ključevima neće imati privatne ključeve i ne mogu imati HD seme ili uvezene privatne ključeve. Ovo je idealno za novčanike samo za gledanje.</translation>
    </message>
    <message>
        <source>Disable Private Keys</source>
        <translation type="unfinished">Онемогући Приватне Кључеве</translation>
    </message>
    <message>
        <source>Make a blank wallet. Blank wallets do not initially have private keys or scripts. Private keys and addresses can be imported, or an HD seed can be set, at a later time.</source>
        <translation type="unfinished">Направи празан новчаник. Празни новчанци немају приватане кључеве или скрипте. Приватни кључеви могу се увести, или HD семе може бити постављено касније.</translation>
    </message>
    <message>
        <source>Make Blank Wallet</source>
        <translation type="unfinished">Направи Празан Новчаник</translation>
    </message>
    <message>
        <source>Use an external signing device such as a hardware wallet. Configure the external signer script in wallet preferences first.</source>
        <translation type="unfinished">Користите спољни уређај за потписивање као што је хардверски новчаник. Прво конфигуришите скрипту спољног потписника у подешавањима новчаника.
</translation>
    </message>
    <message>
        <source>External signer</source>
        <translation type="unfinished">Екстерни потписник</translation>
    </message>
    <message>
        <source>Create</source>
        <translation type="unfinished">Направи</translation>
    </message>
    <message>
        <source>Compiled without external signing support (required for external signing)</source>
        <extracomment>"External signing" means using devices such as hardware wallets.</extracomment>
        <translation type="unfinished">Састављено без подршке за спољно потписивање (потребно за спољно потписивање)</translation>
    </message>
</context>
<context>
    <name>EditAddressDialog</name>
    <message>
        <source>Edit Address</source>
        <translation type="unfinished">Izmeni Adresu</translation>
    </message>
    <message>
        <source>&amp;Label</source>
        <translation type="unfinished">&amp;Oznaka</translation>
    </message>
    <message>
        <source>The label associated with this address list entry</source>
        <translation type="unfinished">Ознака повезана са овом ставком из листе адреса</translation>
    </message>
    <message>
        <source>The address associated with this address list entry. This can only be modified for sending addresses.</source>
        <translation type="unfinished">Адреса повезана са овом ставком из листе адреса. Ово можете променити једини у случају адреса за плаћање.</translation>
    </message>
    <message>
        <source>&amp;Address</source>
        <translation type="unfinished">&amp;Adresa</translation>
    </message>
    <message>
        <source>New sending address</source>
        <translation type="unfinished">Нова адреса за слање</translation>
    </message>
    <message>
        <source>Edit receiving address</source>
        <translation type="unfinished">Измени адресу за примање</translation>
    </message>
    <message>
        <source>Edit sending address</source>
        <translation type="unfinished">Измени адресу за слање</translation>
    </message>
    <message>
        <source>The entered address "%1" is not a valid Bitcoin address.</source>
        <translation type="unfinished">Унета адреса "%1" није важећа Биткоин адреса.</translation>
    </message>
    <message>
        <source>Address "%1" already exists as a receiving address with label "%2" and so cannot be added as a sending address.</source>
        <translation type="unfinished">Адреса "%1" већ постоји као примајућа адреса са ознаком "%2" и не може бити додата као адреса за слање.</translation>
    </message>
    <message>
        <source>The entered address "%1" is already in the address book with label "%2".</source>
        <translation type="unfinished">Унета адреса "%1" већ постоји у адресару са ознаком "%2".</translation>
    </message>
    <message>
        <source>Could not unlock wallet.</source>
        <translation type="unfinished">Новчаник није могуће откључати.</translation>
    </message>
    <message>
        <source>New key generation failed.</source>
        <translation type="unfinished">Генерисање новог кључа није успело.</translation>
    </message>
</context>
<context>
    <name>FreespaceChecker</name>
    <message>
        <source>A new data directory will be created.</source>
        <translation type="unfinished">Нови директоријум података биће креиран.</translation>
    </message>
    <message>
        <source>name</source>
        <translation type="unfinished">име</translation>
    </message>
    <message>
        <source>Directory already exists. Add %1 if you intend to create a new directory here.</source>
        <translation type="unfinished">Директоријум већ постоји. Додајте %1 ако намеравате да креирате нови директоријум овде.</translation>
    </message>
    <message>
        <source>Path already exists, and is not a directory.</source>
        <translation type="unfinished">Путања већ постоји и није директоријум.</translation>
    </message>
    <message>
        <source>Cannot create data directory here.</source>
        <translation type="unfinished">Не можете креирати директоријум података овде.</translation>
    </message>
</context>
<context>
    <name>Intro</name>
    <message numerus="yes">
        <source>%n GB of space available</source>
        <translation type="unfinished">
            <numerusform />
            <numerusform />
            <numerusform />
        </translation>
    </message>
    <message numerus="yes">
        <source>(of %n GB needed)</source>
        <translation type="unfinished">
            <numerusform>(од потребних %n GB)</numerusform>
            <numerusform>(од потребних %n GB)</numerusform>
            <numerusform>(од  потребних  %n GB)</numerusform>
        </translation>
    </message>
    <message numerus="yes">
        <source>(%n GB needed for full chain)</source>
        <translation type="unfinished">
            <numerusform>(%n GB потребно за цео ланац)</numerusform>
            <numerusform>(%n GB потребно за цео ланац)</numerusform>
            <numerusform>(%n GB потребно за цео ланац)</numerusform>
        </translation>
    </message>
    <message>
        <source>At least %1 GB of data will be stored in this directory, and it will grow over time.</source>
        <translation type="unfinished">Најмање %1 GB подататака биће складиштен у овај директорјиум који ће временом порасти.</translation>
    </message>
    <message>
        <source>Approximately %1 GB of data will be stored in this directory.</source>
        <translation type="unfinished">Најмање %1 GB подататака биће складиштен у овај директорјиум.</translation>
    </message>
    <message numerus="yes">
        <source>(sufficient to restore backups %n day(s) old)</source>
        <extracomment>Explanatory text on the capability of the current prune target.</extracomment>
        <translation type="unfinished">
            <numerusform>(довољно за враћање резервних копија старих %n дана)</numerusform>
            <numerusform>(довољно за враћање резервних копија старих %n дана)</numerusform>
            <numerusform>(довољно за враћање резервних копија старих %n дана)</numerusform>
        </translation>
    </message>
    <message>
        <source>%1 will download and store a copy of the Bitcoin block chain.</source>
        <translation type="unfinished">%1 биће преузеће и складиштити копију Биткоин ланца блокова.</translation>
    </message>
    <message>
        <source>The wallet will also be stored in this directory.</source>
        <translation type="unfinished">Новчаник ће бити складиштен у овом директоријуму.</translation>
    </message>
    <message>
        <source>Error: Specified data directory "%1" cannot be created.</source>
        <translation type="unfinished">Грешка: Одабрана датотека  "%1" не може бити креирана.</translation>
    </message>
    <message>
        <source>Error</source>
        <translation type="unfinished">Greska</translation>
    </message>
    <message>
        <source>Welcome</source>
        <translation type="unfinished">Добродошли</translation>
    </message>
    <message>
        <source>Welcome to %1.</source>
        <translation type="unfinished">Добродошли на  %1.</translation>
    </message>
    <message>
        <source>As this is the first time the program is launched, you can choose where %1 will store its data.</source>
        <translation type="unfinished">Пошто је ово први пут да је програм покренут, можете изабрати где ће %1 чувати своје податке.</translation>
    </message>
    <message>
        <source>Limit block chain storage to</source>
        <translation type="unfinished">Ограничите складиштење блок ланца на</translation>
    </message>
    <message>
        <source>Reverting this setting requires re-downloading the entire blockchain. It is faster to download the full chain first and prune it later. Disables some advanced features.</source>
        <translation type="unfinished">Враћање ове опције захтева поновно преузимање целокупног блокчејна - ланца блокова. Брже је преузети цели ланац и касније га скратити. Онемогућава неке напредне опције.</translation>
    </message>
    <message>
        <source> GB</source>
        <translation type="unfinished">Гигабајт</translation>
    </message>
    <message>
        <source>This initial synchronisation is very demanding, and may expose hardware problems with your computer that had previously gone unnoticed. Each time you run %1, it will continue downloading where it left off.</source>
        <translation type="unfinished">Првобитна синхронизација веома је захтевна и може изложити ваш рачунар хардверским проблемима који раније нису били примећени. Сваки пут када покренете %1, преузимање ће се наставити тамо где је било прекинуто.</translation>
    </message>
    <message>
        <source>If you have chosen to limit block chain storage (pruning), the historical data must still be downloaded and processed, but will be deleted afterward to keep your disk usage low.</source>
        <translation type="unfinished">Ако сте одлучили да ограничите складиштење ланаца блокова (тримовање), историјски подаци се ипак морају преузети и обрадити, али ће након тога бити избрисани како би се ограничила употреба диска.</translation>
    </message>
    <message>
        <source>Use the default data directory</source>
        <translation type="unfinished">Користите подразумевани директоријум података</translation>
    </message>
    <message>
        <source>Use a custom data directory:</source>
        <translation type="unfinished">Користите прилагођени директоријум података:</translation>
    </message>
</context>
<context>
    <name>HelpMessageDialog</name>
    <message>
        <source>version</source>
        <translation type="unfinished">верзија</translation>
    </message>
    <message>
        <source>About %1</source>
        <translation type="unfinished">О %1</translation>
    </message>
    <message>
        <source>Command-line options</source>
        <translation type="unfinished">Опције командне линије</translation>
    </message>
</context>
<context>
    <name>ShutdownWindow</name>
    <message>
        <source>%1 is shutting down…</source>
        <translation type="unfinished">%1 се искључује...</translation>
    </message>
    <message>
        <source>Do not shut down the computer until this window disappears.</source>
        <translation type="unfinished">Немојте искључити рачунар док овај прозор не нестане.</translation>
    </message>
</context>
<context>
    <name>ModalOverlay</name>
    <message>
        <source>Form</source>
        <translation type="unfinished">Форма</translation>
    </message>
    <message>
        <source>Recent transactions may not yet be visible, and therefore your wallet's balance might be incorrect. This information will be correct once your wallet has finished synchronizing with the bitcoin network, as detailed below.</source>
        <translation type="unfinished">Недавне трансакције можда не буду видљиве, зато салдо твог новчаника може бити нетачан. Ова информација биће тачна када новчаник заврши са синхронизацијом биткоин мреже, приказаном испод.</translation>
    </message>
    <message>
        <source>Attempting to spend bitcoins that are affected by not-yet-displayed transactions will not be accepted by the network.</source>
        <translation type="unfinished">Покушај трошења биткоина на које утичу још увек неприказане трансакције мрежа неће прихватити.</translation>
    </message>
    <message>
        <source>Number of blocks left</source>
        <translation type="unfinished">Број преосталих блокова</translation>
    </message>
    <message>
        <source>Unknown…</source>
        <translation type="unfinished">Непознато...</translation>
    </message>
    <message>
        <source>calculating…</source>
        <translation type="unfinished">рачунање...</translation>
    </message>
    <message>
        <source>Last block time</source>
        <translation type="unfinished">Време последњег блока</translation>
    </message>
    <message>
        <source>Progress</source>
        <translation type="unfinished">Напредак</translation>
    </message>
    <message>
        <source>Progress increase per hour</source>
        <translation type="unfinished">Повећање напретка по часу</translation>
    </message>
    <message>
        <source>Estimated time left until synced</source>
        <translation type="unfinished">Оквирно време до краја синхронизације</translation>
    </message>
    <message>
        <source>Hide</source>
        <translation type="unfinished">Сакриј</translation>
    </message>
    <message>
        <source>Esc</source>
        <translation type="unfinished">Есц</translation>
    </message>
    <message>
        <source>%1 is currently syncing.  It will download headers and blocks from peers and validate them until reaching the tip of the block chain.</source>
        <translation type="unfinished">%1 се синхронузује. Преузеће заглавља и блокове од клијената и потврдити их док не стигне на крај ланца блокова.</translation>
    </message>
    <message>
        <source>Unknown. Syncing Headers (%1, %2%)…</source>
        <translation type="unfinished">Непознато. Синхронизација заглавља (%1, %2%)...</translation>
    </message>
    </context>
<context>
    <name>OpenURIDialog</name>
    <message>
        <source>Open bitcoin URI</source>
        <translation type="unfinished">Отвори биткоин URI</translation>
    </message>
    <message>
        <source>Paste address from clipboard</source>
        <extracomment>Tooltip text for button that allows you to paste an address that is in your clipboard.</extracomment>
        <translation type="unfinished">Налепите адресу из базе за копирање</translation>
    </message>
</context>
<context>
    <name>OptionsDialog</name>
    <message>
        <source>Options</source>
        <translation type="unfinished">Поставке</translation>
    </message>
    <message>
        <source>&amp;Main</source>
        <translation type="unfinished">&amp;Главни</translation>
    </message>
    <message>
        <source>Automatically start %1 after logging in to the system.</source>
        <translation type="unfinished">Аутоматски почети %1 након пријање на систем.</translation>
    </message>
    <message>
        <source>&amp;Start %1 on system login</source>
        <translation type="unfinished">&amp;Покрени %1 приликом пријаве на систем</translation>
    </message>
    <message>
        <source>Enabling pruning significantly reduces the disk space required to store transactions. All blocks are still fully validated. Reverting this setting requires re-downloading the entire blockchain.</source>
        <translation type="unfinished">Омогућавање смањења значајно смањује простор на диску потребан за складиштење трансакција. Сви блокови су још увек у потпуности валидирани. Враћање ове поставке захтева поновно преузимање целог блоцкцхаина.</translation>
    </message>
    <message>
        <source>Size of &amp;database cache</source>
        <translation type="unfinished">Величина кеша базе података</translation>
    </message>
    <message>
        <source>Number of script &amp;verification threads</source>
        <translation type="unfinished">Број скрипти и CPU за верификацију</translation>
    </message>
    <message>
        <source>IP address of the proxy (e.g. IPv4: 127.0.0.1 / IPv6: ::1)</source>
        <translation type="unfinished">ИП адреса проксија (нпр. IPv4: 127.0.0.1 / IPv6: ::1)</translation>
    </message>
    <message>
        <source>Shows if the supplied default SOCKS5 proxy is used to reach peers via this network type.</source>
        <translation type="unfinished">Приказује се ако је испоручени уобичајени SOCKS5 проxy коришћен ради проналажења клијената преко овог типа мреже. </translation>
    </message>
    <message>
        <source>Minimize instead of exit the application when the window is closed. When this option is enabled, the application will be closed only after selecting Exit in the menu.</source>
        <translation type="unfinished">Минимизирање уместо искључивања апликације када се прозор затвори. Када је ова опција омогућена, апликација ће бити затворена тек након одабира Излаз у менију. </translation>
    </message>
    <message>
        <source>Open the %1 configuration file from the working directory.</source>
        <translation type="unfinished">Отвори  %1 конфигурациони фајл из директоријума у употреби.</translation>
    </message>
    <message>
        <source>Open Configuration File</source>
        <translation type="unfinished">Отвори Конфигурациону Датотеку</translation>
    </message>
    <message>
        <source>Reset all client options to default.</source>
        <translation type="unfinished">Ресетуј све опције клијента на почетна подешавања.</translation>
    </message>
    <message>
        <source>&amp;Reset Options</source>
        <translation type="unfinished">&amp;Ресет Опције</translation>
    </message>
    <message>
        <source>&amp;Network</source>
        <translation type="unfinished">&amp;Мрежа</translation>
    </message>
    <message>
        <source>Prune &amp;block storage to</source>
        <translation type="unfinished">Сакрати &amp;block складиштење на</translation>
    </message>
    <message>
        <source>Reverting this setting requires re-downloading the entire blockchain.</source>
        <translation type="unfinished">Враћање ове опције захтева да поновно преузимање целокупонг блокчејна.</translation>
    </message>
    <message>
        <source>(0 = auto, &lt;0 = leave that many cores free)</source>
        <translation type="unfinished">(0 = аутоматски одреди, &lt;0 = остави слободно толико језгара)</translation>
    </message>
    <message>
        <source>Enable R&amp;PC server</source>
        <extracomment>An Options window setting to enable the RPC server.</extracomment>
        <translation type="unfinished">Omogući R&amp;PC server</translation>
    </message>
    <message>
        <source>W&amp;allet</source>
        <translation type="unfinished">Н&amp;овчаник</translation>
    </message>
    <message>
        <source>Expert</source>
        <translation type="unfinished">Експерт</translation>
    </message>
    <message>
        <source>Enable coin &amp;control features</source>
        <translation type="unfinished">Омогући опцију контроле новчића</translation>
    </message>
    <message>
        <source>If you disable the spending of unconfirmed change, the change from a transaction cannot be used until that transaction has at least one confirmation. This also affects how your balance is computed.</source>
        <translation type="unfinished">Уколико онемогућиш трошење непотврђеног кусура, кусур трансакције неће моћи да се користи док транскација нема макар једну потврду. Ово такође утиче како ће се салдо рачунати.</translation>
    </message>
    <message>
        <source>&amp;Spend unconfirmed change</source>
        <translation type="unfinished">&amp;Троши непотврђени кусур</translation>
    </message>
    <message>
        <source>External Signer (e.g. hardware wallet)</source>
        <translation type="unfinished">Екстерни потписник (нпр. хардверски новчаник)</translation>
    </message>
    <message>
        <source>&amp;External signer script path</source>
        <translation type="unfinished">&amp;Путања скрипте спољног потписника</translation>
    </message>
    <message>
        <source>Automatically open the Bitcoin client port on the router. This only works when your router supports UPnP and it is enabled.</source>
        <translation type="unfinished">Аутоматски отвори Биткоин клијент порт на рутеру. Ова опција ради само уколико твој рутер подржава и има омогућен UPnP.</translation>
    </message>
    <message>
        <source>Map port using &amp;UPnP</source>
        <translation type="unfinished">Мапирај порт користећи &amp;UPnP</translation>
    </message>
    <message>
        <source>Automatically open the Bitcoin client port on the router. This only works when your router supports NAT-PMP and it is enabled. The external port could be random.</source>
        <translation type="unfinished">Аутоматски отворите порт за Битцоин клијент на рутеру. Ово функционише само када ваш рутер подржава НАТ-ПМП и када је омогућен. Спољни порт би могао бити насумичан.</translation>
    </message>
    <message>
        <source>Map port using NA&amp;T-PMP</source>
        <translation type="unfinished">Мапирајте порт користећи НА&amp;Т-ПМП</translation>
    </message>
    <message>
        <source>Accept connections from outside.</source>
        <translation type="unfinished">Прихвати спољашње концекције.</translation>
    </message>
    <message>
        <source>Allow incomin&amp;g connections</source>
        <translation type="unfinished">Дозволи долазеће конекције.</translation>
    </message>
    <message>
        <source>Connect to the Bitcoin network through a SOCKS5 proxy.</source>
        <translation type="unfinished">Конектуј се на Биткоин мрежу кроз SOCKS5 проксијем.</translation>
    </message>
    <message>
        <source>&amp;Connect through SOCKS5 proxy (default proxy):</source>
        <translation type="unfinished">&amp;Конектуј се кроз SOCKS5 прокси (уобичајени прокси):</translation>
    </message>
    <message>
        <source>Proxy &amp;IP:</source>
        <translation type="unfinished">Прокси &amp;IP:</translation>
    </message>
    <message>
        <source>&amp;Port:</source>
        <translation type="unfinished">&amp;Порт:</translation>
    </message>
    <message>
        <source>Port of the proxy (e.g. 9050)</source>
        <translation type="unfinished">Прокси порт (нпр. 9050)</translation>
    </message>
    <message>
        <source>Used for reaching peers via:</source>
        <translation type="unfinished">Коришћен за приступ другим чворовима преко:</translation>
    </message>
    <message>
        <source>Tor</source>
        <translation type="unfinished">Тор</translation>
    </message>
    <message>
        <source>Show the icon in the system tray.</source>
        <translation type="unfinished">Прикажите икону у системској палети.</translation>
    </message>
    <message>
        <source>&amp;Show tray icon</source>
        <translation type="unfinished">&amp;Прикажи икону у траци</translation>
    </message>
    <message>
        <source>Show only a tray icon after minimizing the window.</source>
        <translation type="unfinished">Покажи само иконицу у панелу након минимизирања прозора</translation>
    </message>
    <message>
        <source>&amp;Minimize to the tray instead of the taskbar</source>
        <translation type="unfinished">&amp;минимизирај у доњу линију, уместо у програмску траку</translation>
    </message>
    <message>
        <source>M&amp;inimize on close</source>
        <translation type="unfinished">Минимизирај при затварању</translation>
    </message>
    <message>
        <source>&amp;Display</source>
        <translation type="unfinished">&amp;Прикажи</translation>
    </message>
    <message>
        <source>User Interface &amp;language:</source>
        <translation type="unfinished">&amp;Језик корисничког интерфејса:</translation>
    </message>
    <message>
        <source>The user interface language can be set here. This setting will take effect after restarting %1.</source>
        <translation type="unfinished">Језик корисничког интерфејса може се овде поставити. Ово својство биће на снази након поновног покреања %1.</translation>
    </message>
    <message>
        <source>&amp;Unit to show amounts in:</source>
        <translation type="unfinished">&amp;Јединица за приказивање износа:</translation>
    </message>
    <message>
        <source>Choose the default subdivision unit to show in the interface and when sending coins.</source>
        <translation type="unfinished">Одабери уобичајену подјединицу која се приказује у интерфејсу и када се шаљу новчићи.</translation>
    </message>
    <message>
        <source>Whether to show coin control features or not.</source>
        <translation type="unfinished">Да ли да се прикажу опције контроле новчића или не.</translation>
    </message>
    <message>
        <source>Connect to the Bitcoin network through a separate SOCKS5 proxy for Tor onion services.</source>
        <translation type="unfinished">Повежите се на Битцоин мрежу преко засебног СОЦКС5 проксија за Тор онион услуге.</translation>
    </message>
    <message>
        <source>Use separate SOCKS&amp;5 proxy to reach peers via Tor onion services:</source>
        <translation type="unfinished">Користите посебан СОЦКС&amp;5 прокси да бисте дошли до вршњака преко услуга Тор онион:</translation>
    </message>
    <message>
        <source>Monospaced font in the Overview tab:</source>
        <translation type="unfinished">Једноразредни фонт на картици Преглед:</translation>
    </message>
    <message>
        <source>embedded "%1"</source>
        <translation type="unfinished">уграђено ”%1”</translation>
    </message>
    <message>
        <source>closest matching "%1"</source>
        <translation type="unfinished">Најближа сличност ”%1”</translation>
    </message>
    <message>
        <source>&amp;OK</source>
        <translation type="unfinished">&amp;Уреду</translation>
    </message>
    <message>
        <source>&amp;Cancel</source>
        <translation type="unfinished">&amp;Откажи</translation>
    </message>
    <message>
        <source>Compiled without external signing support (required for external signing)</source>
        <extracomment>"External signing" means using devices such as hardware wallets.</extracomment>
        <translation type="unfinished">Састављено без подршке за спољно потписивање (потребно за спољно потписивање)</translation>
    </message>
    <message>
        <source>default</source>
        <translation type="unfinished">подразумевано</translation>
    </message>
    <message>
        <source>none</source>
        <translation type="unfinished">ниједно</translation>
    </message>
    <message>
        <source>Confirm options reset</source>
        <extracomment>Window title text of pop-up window shown when the user has chosen to reset options.</extracomment>
        <translation type="unfinished">Потврди ресет опција</translation>
    </message>
    <message>
        <source>Client restart required to activate changes.</source>
        <extracomment>Text explaining that the settings changed will not come into effect until the client is restarted.</extracomment>
        <translation type="unfinished">Рестарт клијента захтеван како би се промене активирале.</translation>
    </message>
    <message>
        <source>Client will be shut down. Do you want to proceed?</source>
        <extracomment>Text asking the user to confirm if they would like to proceed with a client shutdown.</extracomment>
        <translation type="unfinished">Клијент ће се искључити. Да ли желите да наставите?</translation>
    </message>
    <message>
        <source>Configuration options</source>
        <extracomment>Window title text of pop-up box that allows opening up of configuration file.</extracomment>
        <translation type="unfinished">Конфигурација својстава</translation>
    </message>
    <message>
        <source>The configuration file is used to specify advanced user options which override GUI settings. Additionally, any command-line options will override this configuration file.</source>
        <extracomment>Explanatory text about the priority order of instructions considered by client. The order from high to low being: command-line, configuration file, GUI settings.</extracomment>
        <translation type="unfinished">Конфигурациона датотека се користи да одреди напредне корисничке опције које поништају подешавања у графичком корисничком интерфејсу.</translation>
    </message>
    <message>
        <source>Continue</source>
        <translation type="unfinished">Nastavi</translation>
    </message>
    <message>
        <source>Cancel</source>
        <translation type="unfinished">Откажи</translation>
    </message>
    <message>
        <source>Error</source>
        <translation type="unfinished">Greska</translation>
    </message>
    <message>
        <source>The configuration file could not be opened.</source>
        <translation type="unfinished">Ова конфигурациона датотека не може бити отворена.</translation>
    </message>
    <message>
        <source>This change would require a client restart.</source>
        <translation type="unfinished">Ова промена захтева да се рачунар поново покрене.</translation>
    </message>
    <message>
        <source>The supplied proxy address is invalid.</source>
        <translation type="unfinished">Достављена прокси адреса није валидна.</translation>
    </message>
</context>
<context>
    <name>OverviewPage</name>
    <message>
        <source>Form</source>
        <translation type="unfinished">Форма</translation>
    </message>
    <message>
        <source>The displayed information may be out of date. Your wallet automatically synchronizes with the Bitcoin network after a connection is established, but this process has not completed yet.</source>
        <translation type="unfinished">Приказана информација може бити застарела. Ваш новчаник се аутоматски синхронизује са Биткоин мрежом након успостављања конекције, али овај процес је још увек у току.</translation>
    </message>
    <message>
        <source>Watch-only:</source>
        <translation type="unfinished">Само гледање:</translation>
    </message>
    <message>
        <source>Available:</source>
        <translation type="unfinished">Доступно:</translation>
    </message>
    <message>
        <source>Your current spendable balance</source>
        <translation type="unfinished">Салдо који можете потрошити</translation>
    </message>
    <message>
        <source>Pending:</source>
        <translation type="unfinished">На чекању:</translation>
    </message>
    <message>
        <source>Total of transactions that have yet to be confirmed, and do not yet count toward the spendable balance</source>
        <translation type="unfinished">Укупан број трансакција које још увек нису потврђене, и не рачунају се у салдо рачуна који је могуће потрошити</translation>
    </message>
    <message>
        <source>Immature:</source>
        <translation type="unfinished">Недоспело:</translation>
    </message>
    <message>
        <source>Mined balance that has not yet matured</source>
        <translation type="unfinished">Салдо рударења који још увек није доспео</translation>
    </message>
    <message>
        <source>Balances</source>
        <translation type="unfinished">Салдо</translation>
    </message>
    <message>
        <source>Total:</source>
        <translation type="unfinished">Укупно:</translation>
    </message>
    <message>
        <source>Your current total balance</source>
        <translation type="unfinished">Твој тренутни салдо</translation>
    </message>
    <message>
        <source>Your current balance in watch-only addresses</source>
        <translation type="unfinished">Твој тренутни салдо са гледај-само адресама</translation>
    </message>
    <message>
        <source>Spendable:</source>
        <translation type="unfinished">Могуће потрошити:</translation>
    </message>
    <message>
        <source>Recent transactions</source>
        <translation type="unfinished">Недавне трансакције</translation>
    </message>
    <message>
        <source>Unconfirmed transactions to watch-only addresses</source>
        <translation type="unfinished">Трансакције за гледај-само адресе које нису потврђене</translation>
    </message>
    <message>
        <source>Mined balance in watch-only addresses that has not yet matured</source>
        <translation type="unfinished">Салдорударења у адресама које су у моду само гледање, који још увек није доспео</translation>
    </message>
    <message>
        <source>Current total balance in watch-only addresses</source>
        <translation type="unfinished">Тренутни укупни салдо у адресама у опцији само-гледај</translation>
    </message>
    <message>
        <source>Privacy mode activated for the Overview tab. To unmask the values, uncheck Settings-&gt;Mask values.</source>
        <translation type="unfinished">Режим приватности је активиран за картицу Преглед. Да бисте демаскирали вредности, поништите избор Подешавања-&gt;Маск вредности.</translation>
    </message>
</context>
<context>
    <name>PSBTOperationsDialog</name>
    <message>
        <source>Sign Tx</source>
        <translation type="unfinished">Потпиши Трансакцију</translation>
    </message>
    <message>
        <source>Broadcast Tx</source>
        <translation type="unfinished">Емитуј Трансакцију</translation>
    </message>
    <message>
        <source>Copy to Clipboard</source>
        <translation type="unfinished">Копирајте у клипборд.</translation>
    </message>
    <message>
        <source>Save…</source>
        <translation type="unfinished">Сачувај...</translation>
    </message>
    <message>
        <source>Close</source>
        <translation type="unfinished">Затвори</translation>
    </message>
    <message>
        <source>Failed to load transaction: %1</source>
        <translation type="unfinished">Неуспело учитавање трансакције: %1</translation>
    </message>
    <message>
        <source>Failed to sign transaction: %1</source>
        <translation type="unfinished">Неуспело потписивање трансакције: %1</translation>
    </message>
    <message>
        <source>Could not sign any more inputs.</source>
        <translation type="unfinished">Није могуће потписати више уноса.</translation>
    </message>
    <message>
        <source>Signed %1 inputs, but more signatures are still required.</source>
        <translation type="unfinished">Потписано %1 поље, али је потребно још потписа.</translation>
    </message>
    <message>
        <source>Signed transaction successfully. Transaction is ready to broadcast.</source>
        <translation type="unfinished">Потписана трансакција је успешно. Трансакција је спремна за емитовање.</translation>
    </message>
    <message>
        <source>Unknown error processing transaction.</source>
        <translation type="unfinished">Непозната грешка у обради трансакције.</translation>
    </message>
    <message>
        <source>Transaction broadcast successfully! Transaction ID: %1</source>
        <translation type="unfinished">Трансакција је успешно емитована! Идентификација трансакције (ID): %1</translation>
    </message>
    <message>
        <source>Transaction broadcast failed: %1</source>
        <translation type="unfinished">Неуспело емитовање трансакције: %1</translation>
    </message>
    <message>
        <source>PSBT copied to clipboard.</source>
        <translation type="unfinished">ПСБТ је копиран у међуспремник.</translation>
    </message>
    <message>
        <source>Save Transaction Data</source>
        <translation type="unfinished">Сачувај Податке Трансакције</translation>
    </message>
    <message>
        <source>Partially Signed Transaction (Binary)</source>
        <extracomment>Expanded name of the binary PSBT file format. See: BIP 174.</extracomment>
        <translation type="unfinished">Делимично потписана трансакција (бинарна)</translation>
    </message>
    <message>
        <source>PSBT saved to disk.</source>
        <translation type="unfinished">ПСБТ је сачуван на диску.</translation>
    </message>
    <message>
        <source> * Sends %1 to %2</source>
        <translation type="unfinished">*Шаље %1 до %2</translation>
    </message>
    <message>
        <source>own address</source>
        <translation type="unfinished">sopstvena adresa</translation>
    </message>
    <message>
        <source>Unable to calculate transaction fee or total transaction amount.</source>
        <translation type="unfinished">Није могуће израчунати накнаду за трансакцију или укупан износ трансакције.</translation>
    </message>
    <message>
        <source>Pays transaction fee: </source>
        <translation type="unfinished">Плаћа накнаду за трансакцију:</translation>
    </message>
    <message>
        <source>Total Amount</source>
        <translation type="unfinished">Укупан износ</translation>
    </message>
    <message>
        <source>or</source>
        <translation type="unfinished">или</translation>
    </message>
    <message>
        <source>Transaction has %1 unsigned inputs.</source>
        <translation type="unfinished">Трансакција има %1 непотписана поља.</translation>
    </message>
    <message>
        <source>Transaction is missing some information about inputs.</source>
        <translation type="unfinished">Трансакцији недостају неке информације о улазима.</translation>
    </message>
    <message>
        <source>Transaction still needs signature(s).</source>
        <translation type="unfinished">Трансакција и даље треба потпис(е).</translation>
    </message>
    <message>
        <source>(But this wallet cannot sign transactions.)</source>
        <translation type="unfinished">(Али овај новчаник не може да потписује трансакције.)</translation>
    </message>
    <message>
        <source>(But this wallet does not have the right keys.)</source>
        <translation type="unfinished">(Али овај новчаник нема праве кључеве.)</translation>
    </message>
    <message>
        <source>Transaction is fully signed and ready for broadcast.</source>
        <translation type="unfinished">Трансакција је у потпуности потписана и спремна за емитовање.</translation>
    </message>
    <message>
        <source>Transaction status is unknown.</source>
        <translation type="unfinished">Статус трансакције је непознат.</translation>
    </message>
</context>
<context>
    <name>PaymentServer</name>
    <message>
        <source>Payment request error</source>
        <translation type="unfinished">Грешка у захтеву за плаћање</translation>
    </message>
    <message>
        <source>Cannot start bitcoin: click-to-pay handler</source>
        <translation type="unfinished">Не могу покренути биткоин: "кликни-да-платиш" механизам</translation>
    </message>
    <message>
        <source>URI handling</source>
        <translation type="unfinished">URI руковање</translation>
    </message>
    <message>
        <source>'bitcoin://' is not a valid URI. Use 'bitcoin:' instead.</source>
        <translation type="unfinished">'bitcoin://' није важећи URI. Уместо тога користити  'bitcoin:'.</translation>
    </message>
    <message>
        <source>Cannot process payment request because BIP70 is not supported.
Due to widespread security flaws in BIP70 it's strongly recommended that any merchant instructions to switch wallets be ignored.
If you are receiving this error you should request the merchant provide a BIP21 compatible URI.</source>
        <translation type="unfinished">Није могуће обрадити захтев за плаћање јер БИП70 није подржан.
Због широко распрострањених безбедносних пропуста у БИП70, топло се препоручује да се игноришу сва упутства трговца за промену новчаника.
Ако добијете ову грешку, требало би да затражите од трговца да достави УРИ компатибилан са БИП21.</translation>
    </message>
    <message>
        <source>URI cannot be parsed! This can be caused by an invalid Bitcoin address or malformed URI parameters.</source>
        <translation type="unfinished">URI се не може рашчланити! Ово може бити проузроковано неважећом Биткоин адресом или погрешно форматираним URI параметрима.</translation>
    </message>
    <message>
        <source>Payment request file handling</source>
        <translation type="unfinished">Руковање датотеком захтева за плаћање</translation>
    </message>
</context>
<context>
    <name>PeerTableModel</name>
    <message>
        <source>User Agent</source>
        <extracomment>Title of Peers Table column which contains the peer's User Agent string.</extracomment>
        <translation type="unfinished">Кориснички агент</translation>
    </message>
    <message>
        <source>Ping</source>
        <extracomment>Title of Peers Table column which indicates the current latency of the connection with the peer.</extracomment>
        <translation type="unfinished">Пинг</translation>
    </message>
    <message>
        <source>Peer</source>
        <extracomment>Title of Peers Table column which contains a unique number used to identify a connection.</extracomment>
        <translation type="unfinished">Пеер</translation>
    </message>
    <message>
        <source>Direction</source>
        <extracomment>Title of Peers Table column which indicates the direction the peer connection was initiated from.</extracomment>
        <translation type="unfinished">Правац</translation>
    </message>
    <message>
        <source>Sent</source>
        <extracomment>Title of Peers Table column which indicates the total amount of network information we have sent to the peer.</extracomment>
        <translation type="unfinished">Послато</translation>
    </message>
    <message>
        <source>Received</source>
        <extracomment>Title of Peers Table column which indicates the total amount of network information we have received from the peer.</extracomment>
        <translation type="unfinished">Примљено</translation>
    </message>
    <message>
        <source>Address</source>
        <extracomment>Title of Peers Table column which contains the IP/Onion/I2P address of the connected peer.</extracomment>
        <translation type="unfinished">Adresa</translation>
    </message>
    <message>
        <source>Type</source>
        <extracomment>Title of Peers Table column which describes the type of peer connection. The "type" describes why the connection exists.</extracomment>
        <translation type="unfinished">Tip</translation>
    </message>
    <message>
        <source>Network</source>
        <extracomment>Title of Peers Table column which states the network the peer connected through.</extracomment>
        <translation type="unfinished">Мрежа</translation>
    </message>
    <message>
        <source>Inbound</source>
        <extracomment>An Inbound Connection from a Peer.</extracomment>
        <translation type="unfinished">Долазеће</translation>
    </message>
    <message>
        <source>Outbound</source>
        <extracomment>An Outbound Connection to a Peer.</extracomment>
        <translation type="unfinished">Одлазеће</translation>
    </message>
</context>
<context>
    <name>QRImageWidget</name>
    <message>
        <source>&amp;Save Image…</source>
        <translation type="unfinished">&amp;Сачували слику…</translation>
    </message>
    <message>
        <source>&amp;Copy Image</source>
        <translation type="unfinished">&amp;Копирај Слику</translation>
    </message>
    <message>
        <source>Resulting URI too long, try to reduce the text for label / message.</source>
        <translation type="unfinished">Дати резултат URI  предуг, покушај да сманиш текст за ознаку / поруку.</translation>
    </message>
    <message>
        <source>Error encoding URI into QR Code.</source>
        <translation type="unfinished">Грешка током енкодирања URI у QR Код.</translation>
    </message>
    <message>
        <source>QR code support not available.</source>
        <translation type="unfinished">QR код подршка није доступна.</translation>
    </message>
    <message>
        <source>Save QR Code</source>
        <translation type="unfinished">Упамти QR Код</translation>
    </message>
    <message>
        <source>PNG Image</source>
        <extracomment>Expanded name of the PNG file format. See: https://en.wikipedia.org/wiki/Portable_Network_Graphics.</extracomment>
        <translation type="unfinished">ПНГ слика</translation>
    </message>
</context>
<context>
    <name>RPCConsole</name>
    <message>
        <source>N/A</source>
        <translation type="unfinished">Није применљиво</translation>
    </message>
    <message>
        <source>Client version</source>
        <translation type="unfinished">Верзија клијента</translation>
    </message>
    <message>
        <source>&amp;Information</source>
        <translation type="unfinished">&amp;Информације</translation>
    </message>
    <message>
        <source>General</source>
        <translation type="unfinished">Опште</translation>
    </message>
    <message>
        <source>To specify a non-default location of the data directory use the '%1' option.</source>
        <translation type="unfinished">Да би сте одредили локацију која није унапред задата за директоријум података користите '%1' опцију.</translation>
    </message>
    <message>
        <source>To specify a non-default location of the blocks directory use the '%1' option.</source>
        <translation type="unfinished">Да би сте одредили локацију која није унапред задата за директоријум блокова користите '%1' опцију.</translation>
    </message>
    <message>
        <source>Startup time</source>
        <translation type="unfinished">Време подизања система</translation>
    </message>
    <message>
        <source>Network</source>
        <translation type="unfinished">Мрежа</translation>
    </message>
    <message>
        <source>Name</source>
        <translation type="unfinished">Име</translation>
    </message>
    <message>
        <source>Number of connections</source>
        <translation type="unfinished">Број конекција</translation>
    </message>
    <message>
        <source>Block chain</source>
        <translation type="unfinished">Блокчејн</translation>
    </message>
    <message>
        <source>Memory Pool</source>
        <translation type="unfinished">Удружена меморија</translation>
    </message>
    <message>
        <source>Current number of transactions</source>
        <translation type="unfinished">Тренутни број трансакција</translation>
    </message>
    <message>
        <source>Memory usage</source>
        <translation type="unfinished">Употреба меморије</translation>
    </message>
    <message>
        <source>Wallet: </source>
        <translation type="unfinished">Новчаник</translation>
    </message>
    <message>
        <source>(none)</source>
        <translation type="unfinished">(ниједан)</translation>
    </message>
    <message>
        <source>&amp;Reset</source>
        <translation type="unfinished">&amp;Ресетуј</translation>
    </message>
    <message>
        <source>Received</source>
        <translation type="unfinished">Примљено</translation>
    </message>
    <message>
        <source>Sent</source>
        <translation type="unfinished">Послато</translation>
    </message>
    <message>
        <source>&amp;Peers</source>
        <translation type="unfinished">&amp;Колеге</translation>
    </message>
    <message>
        <source>Banned peers</source>
        <translation type="unfinished">Забрањене колеге на мрежи</translation>
    </message>
    <message>
        <source>Select a peer to view detailed information.</source>
        <translation type="unfinished">Одабери колегу да би видели детаљне информације</translation>
    </message>
    <message>
        <source>Version</source>
        <translation type="unfinished">Верзија</translation>
    </message>
    <message>
        <source>Starting Block</source>
        <translation type="unfinished">Почетни блок</translation>
    </message>
    <message>
        <source>Synced Headers</source>
        <translation type="unfinished">Синхронизована заглавља</translation>
    </message>
    <message>
        <source>Synced Blocks</source>
        <translation type="unfinished">Синхронизовани блокови</translation>
    </message>
    <message>
        <source>The mapped Autonomous System used for diversifying peer selection.</source>
        <translation type="unfinished">Мапирани аутономни систем који се користи за диверсификацију селекције колега чворова.</translation>
    </message>
    <message>
        <source>Mapped AS</source>
        <translation type="unfinished">Мапирани АС</translation>
    </message>
    <message>
        <source>User Agent</source>
        <translation type="unfinished">Кориснички агент</translation>
    </message>
    <message>
        <source>Node window</source>
        <translation type="unfinished">Ноде прозор</translation>
    </message>
    <message>
        <source>Current block height</source>
        <translation type="unfinished">Тренутна висина блока</translation>
    </message>
    <message>
        <source>Open the %1 debug log file from the current data directory. This can take a few seconds for large log files.</source>
        <translation type="unfinished">Отворите %1 датотеку са записима о отклоњеним грешкама из тренутног директоријума датотека. Ово може потрајати неколико секунди за велике датотеке записа.</translation>
    </message>
    <message>
        <source>Decrease font size</source>
        <translation type="unfinished">Смањи величину фонта</translation>
    </message>
    <message>
        <source>Increase font size</source>
        <translation type="unfinished">Увећај величину фонта</translation>
    </message>
    <message>
        <source>Permissions</source>
        <translation type="unfinished">Дозволе</translation>
    </message>
    <message>
        <source>The direction and type of peer connection: %1</source>
        <translation type="unfinished">Смер и тип конекције клијената: %1</translation>
    </message>
    <message>
        <source>Direction/Type</source>
        <translation type="unfinished">Смер/Тип</translation>
    </message>
    <message>
        <source>The network protocol this peer is connected through: IPv4, IPv6, Onion, I2P, or CJDNS.</source>
        <translation type="unfinished">Мрежни протокол који је овај пеер повезан преко: ИПв4, ИПв6, Онион, И2П или ЦЈДНС.</translation>
    </message>
    <message>
        <source>Services</source>
        <translation type="unfinished">Услуге</translation>
    </message>
    <message>
        <source>High bandwidth BIP152 compact block relay: %1</source>
        <translation type="unfinished">Висок проток ”BIP152” преноса компактних блокова: %1</translation>
    </message>
    <message>
        <source>High Bandwidth</source>
        <translation type="unfinished">Висок проток</translation>
    </message>
    <message>
        <source>Connection Time</source>
        <translation type="unfinished">Време конекције</translation>
    </message>
    <message>
        <source>Elapsed time since a novel block passing initial validity checks was received from this peer.</source>
        <translation type="unfinished">Прошло је време од када је нови блок који је прошао почетне провере валидности примљен од овог равноправног корисника.</translation>
    </message>
    <message>
        <source>Last Block</source>
        <translation type="unfinished">Последњи блок</translation>
    </message>
    <message>
        <source>Elapsed time since a novel transaction accepted into our mempool was received from this peer.</source>
        <extracomment>Tooltip text for the Last Transaction field in the peer details area.</extracomment>
        <translation type="unfinished">Прошло је време од када је нова трансакција прихваћена у наш мемпул примљена од овог партнера</translation>
    </message>
    <message>
        <source>Last Send</source>
        <translation type="unfinished">Последње послато</translation>
    </message>
    <message>
        <source>Last Receive</source>
        <translation type="unfinished">Последње примљено</translation>
    </message>
    <message>
        <source>Ping Time</source>
        <translation type="unfinished">Пинг време</translation>
    </message>
    <message>
        <source>The duration of a currently outstanding ping.</source>
        <translation type="unfinished">Трајање тренутно неразрешеног пинга.</translation>
    </message>
    <message>
        <source>Ping Wait</source>
        <translation type="unfinished">Чекање на пинг</translation>
    </message>
    <message>
        <source>Min Ping</source>
        <translation type="unfinished">Мин Пинг</translation>
    </message>
    <message>
        <source>Time Offset</source>
        <translation type="unfinished">Помак времена</translation>
    </message>
    <message>
        <source>Last block time</source>
        <translation type="unfinished">Време последњег блока</translation>
    </message>
    <message>
        <source>&amp;Open</source>
        <translation type="unfinished">&amp;Отвори</translation>
    </message>
    <message>
        <source>&amp;Console</source>
        <translation type="unfinished">&amp;Конзола</translation>
    </message>
    <message>
        <source>&amp;Network Traffic</source>
        <translation type="unfinished">&amp;Мрежни саобраћај</translation>
    </message>
    <message>
        <source>Totals</source>
        <translation type="unfinished">Укупно</translation>
    </message>
    <message>
        <source>Debug log file</source>
        <translation type="unfinished">Дебугуј лог фајл</translation>
    </message>
    <message>
        <source>Clear console</source>
        <translation type="unfinished">Очисти конзолу</translation>
    </message>
    <message>
        <source>In:</source>
        <translation type="unfinished">Долазно:</translation>
    </message>
    <message>
        <source>Out:</source>
        <translation type="unfinished">Одлазно:</translation>
    </message>
    <message>
        <source>Inbound: initiated by peer</source>
        <extracomment>Explanatory text for an inbound peer connection.</extracomment>
        <translation type="unfinished">Долазни: покренут од стране вршњака</translation>
    </message>
    <message>
        <source>Outbound Full Relay: default</source>
        <extracomment>Explanatory text for an outbound peer connection that relays all network information. This is the default behavior for outbound connections.</extracomment>
        <translation type="unfinished">Одлазни пуни релеј: подразумевано</translation>
    </message>
    <message>
        <source>Outbound Block Relay: does not relay transactions or addresses</source>
        <extracomment>Explanatory text for an outbound peer connection that relays network information about blocks and not transactions or addresses.</extracomment>
        <translation type="unfinished">Оутбоунд Блоцк Релаи: не преноси трансакције или адресе</translation>
    </message>
    <message>
        <source>Outbound Manual: added using RPC %1 or %2/%3 configuration options</source>
        <extracomment>Explanatory text for an outbound peer connection that was established manually through one of several methods. The numbered arguments are stand-ins for the methods available to establish manual connections.</extracomment>
        <translation type="unfinished">Изворно упутство: додато је коришћење ”RPC” %1 или %2 / %3 конфигурационих опција</translation>
    </message>
    <message>
        <source>Outbound Feeler: short-lived, for testing addresses</source>
        <extracomment>Explanatory text for a short-lived outbound peer connection that is used to test the aliveness of known addresses.</extracomment>
        <translation type="unfinished">Оутбоунд Феелер: краткотрајан, за тестирање адреса</translation>
    </message>
    <message>
        <source>Outbound Address Fetch: short-lived, for soliciting addresses</source>
        <extracomment>Explanatory text for a short-lived outbound peer connection that is used to request addresses from a peer.</extracomment>
        <translation type="unfinished">Дохваћање излазне адресе: краткотрајно, за тражење адреса</translation>
    </message>
    <message>
        <source>we selected the peer for high bandwidth relay</source>
        <translation type="unfinished">одабрали смо клијента за висок пренос података</translation>
    </message>
    <message>
        <source>the peer selected us for high bandwidth relay</source>
        <translation type="unfinished">клијент нас је одабрао за висок пренос података</translation>
    </message>
    <message>
        <source>no high bandwidth relay selected</source>
        <translation type="unfinished">није одабран проток за висок пренос података</translation>
    </message>
    <message>
        <source>&amp;Copy address</source>
        <extracomment>Context menu action to copy the address of a peer.</extracomment>
        <translation type="unfinished">&amp;Копирај адресу</translation>
    </message>
    <message>
        <source>&amp;Disconnect</source>
        <translation type="unfinished">&amp;Прекини везу</translation>
    </message>
    <message>
        <source>1 &amp;hour</source>
        <translation type="unfinished">1 &amp;Сат</translation>
    </message>
    <message>
        <source>1 d&amp;ay</source>
        <translation type="unfinished">1 дан</translation>
    </message>
    <message>
        <source>1 &amp;week</source>
        <translation type="unfinished">1 &amp;недеља</translation>
    </message>
    <message>
        <source>1 &amp;year</source>
        <translation type="unfinished">1 &amp;година</translation>
    </message>
    <message>
        <source>&amp;Copy IP/Netmask</source>
        <extracomment>Context menu action to copy the IP/Netmask of a banned peer. IP/Netmask is the combination of a peer's IP address and its Netmask. For IP address, see: https://en.wikipedia.org/wiki/IP_address.</extracomment>
        <translation type="unfinished">&amp;Kopiraj IP/Netmask</translation>
    </message>
    <message>
        <source>&amp;Unban</source>
        <translation type="unfinished">&amp;Уклони забрану</translation>
    </message>
    <message>
        <source>Network activity disabled</source>
        <translation type="unfinished">Активност мреже онемогућена</translation>
    </message>
    <message>
        <source>Executing command without any wallet</source>
        <translation type="unfinished">Извршење команде без новчаника</translation>
    </message>
    <message>
        <source>Executing command using "%1" wallet</source>
        <translation type="unfinished">Извршење команде коришћењем  "%1" новчаника</translation>
    </message>
    <message>
        <source>Welcome to the %1 RPC console.
Use up and down arrows to navigate history, and %2 to clear screen.
Use %3 and %4 to increase or decrease the font size.
Type %5 for an overview of available commands.
For more information on using this console, type %6.

%7WARNING: Scammers have been active, telling users to type commands here, stealing their wallet contents. Do not use this console without fully understanding the ramifications of a command.%8</source>
        <extracomment>RPC console welcome message. Placeholders %7 and %8 are style tags for the warning content, and they are not space separated from the rest of the text intentionally.</extracomment>
        <translation type="unfinished">Добродошли у %1 "RPC” конзолу.
Користи тастере за горе и доле да наводиш историју, и %2 да очистиш екран.
Користи %3 и %4 да увећаш и смањиш величину фонта.
Унеси %5 за преглед доступних комади.
За више информација о коришћењу конзоле, притисни %6
%7 УПОЗОРЕЊЕ: Преваранти су се активирали, говорећи корисницима да уносе команде овде, и тако краду садржај новчаника. Не користи ову конзолу без потпуног схватања комплексности ове команде. %8</translation>
    </message>
    <message>
        <source>Executing…</source>
        <extracomment>A console message indicating an entered command is currently being executed.</extracomment>
        <translation type="unfinished">Обрада...</translation>
    </message>
    <message>
        <source>(peer: %1)</source>
        <translation type="unfinished">(клијент: %1)</translation>
    </message>
    <message>
        <source>via %1</source>
        <translation type="unfinished">преко %1</translation>
    </message>
    <message>
        <source>Yes</source>
        <translation type="unfinished">Да</translation>
    </message>
    <message>
        <source>No</source>
        <translation type="unfinished">Не</translation>
    </message>
    <message>
        <source>To</source>
        <translation type="unfinished">Kome</translation>
    </message>
    <message>
        <source>From</source>
        <translation type="unfinished">Od</translation>
    </message>
    <message>
        <source>Ban for</source>
        <translation type="unfinished">Забрани за</translation>
    </message>
    <message>
        <source>Never</source>
        <translation type="unfinished">Никада</translation>
    </message>
    <message>
        <source>Unknown</source>
        <translation type="unfinished">Непознато</translation>
    </message>
</context>
<context>
    <name>ReceiveCoinsDialog</name>
    <message>
        <source>&amp;Amount:</source>
        <translation type="unfinished">&amp;Износ:</translation>
    </message>
    <message>
        <source>&amp;Label:</source>
        <translation type="unfinished">&amp;Ознака</translation>
    </message>
    <message>
        <source>&amp;Message:</source>
        <translation type="unfinished">Poruka:</translation>
    </message>
    <message>
        <source>An optional message to attach to the payment request, which will be displayed when the request is opened. Note: The message will not be sent with the payment over the Bitcoin network.</source>
        <translation type="unfinished">Опциона порука коју можеш прикачити уз захтев за плаћање, која ће бити приказана када захтев буде отворен. Напомена: Порука неће бити послата са уплатом на Биткоин мрежи.</translation>
    </message>
    <message>
        <source>An optional label to associate with the new receiving address.</source>
        <translation type="unfinished">Опционална ознака за поистовећивање са новом примајућом адресом.</translation>
    </message>
    <message>
        <source>Use this form to request payments. All fields are &lt;b&gt;optional&lt;/b&gt;.</source>
        <translation type="unfinished">Користи ову форму како би захтевао уплату. Сва поља су &lt;b&gt;опционална&lt;/b&gt;.</translation>
    </message>
    <message>
        <source>An optional amount to request. Leave this empty or zero to not request a specific amount.</source>
        <translation type="unfinished">Опциони износ за захтев. Остави празно или нула уколико не желиш прецизирати износ.</translation>
    </message>
    <message>
        <source>An optional label to associate with the new receiving address (used by you to identify an invoice).  It is also attached to the payment request.</source>
        <translation type="unfinished">Опционална ознака за поистовећивање са новом адресом примаоца (користите је за идентификацију рачуна). Она је такође придодата захтеву за плаћање.</translation>
    </message>
    <message>
        <source>An optional message that is attached to the payment request and may be displayed to the sender.</source>
        <translation type="unfinished">Опциона порука која је придодата захтеву за плаћање и може бити приказана пошиљаоцу.</translation>
    </message>
    <message>
        <source>&amp;Create new receiving address</source>
        <translation type="unfinished">&amp;Направи нову адресу за примање</translation>
    </message>
    <message>
        <source>Clear all fields of the form.</source>
        <translation type="unfinished">Очисти сва поља форме.</translation>
    </message>
    <message>
        <source>Clear</source>
        <translation type="unfinished">Очисти</translation>
    </message>
    <message>
        <source>Requested payments history</source>
        <translation type="unfinished">Историја захтева за плаћање</translation>
    </message>
    <message>
        <source>Show the selected request (does the same as double clicking an entry)</source>
        <translation type="unfinished">Прикажи селектовани захтев (има исту сврху као и дупли клик на одговарајући унос)</translation>
    </message>
    <message>
        <source>Show</source>
        <translation type="unfinished">Прикажи</translation>
    </message>
    <message>
        <source>Remove the selected entries from the list</source>
        <translation type="unfinished">Уклони одабрани унос из листе</translation>
    </message>
    <message>
        <source>Remove</source>
        <translation type="unfinished">Уклони</translation>
    </message>
    <message>
        <source>Copy &amp;URI</source>
        <translation type="unfinished">Копирај &amp;URI</translation>
    </message>
    <message>
        <source>&amp;Copy address</source>
        <translation type="unfinished">&amp;Копирај адресу</translation>
    </message>
    <message>
        <source>Copy &amp;label</source>
        <translation type="unfinished">Копирај &amp;означи</translation>
    </message>
    <message>
        <source>Copy &amp;message</source>
        <translation type="unfinished">Копирај &amp;поруку</translation>
    </message>
    <message>
        <source>Copy &amp;amount</source>
        <translation type="unfinished">Копирај &amp;износ</translation>
    </message>
    <message>
        <source>Could not unlock wallet.</source>
        <translation type="unfinished">Новчаник није могуће откључати.</translation>
    </message>
    <message>
        <source>Could not generate new %1 address</source>
        <translation type="unfinished">Немогуће је генерисати нову %1 адресу</translation>
    </message>
</context>
<context>
    <name>ReceiveRequestDialog</name>
    <message>
        <source>Request payment to …</source>
        <translation type="unfinished">Захтевај уплату ка ...</translation>
    </message>
    <message>
        <source>Address:</source>
        <translation type="unfinished">Адреса:</translation>
    </message>
    <message>
        <source>Amount:</source>
        <translation type="unfinished">Iznos:</translation>
    </message>
    <message>
        <source>Label:</source>
        <translation type="unfinished">Етикета</translation>
    </message>
    <message>
        <source>Message:</source>
        <translation type="unfinished">Порука:</translation>
    </message>
    <message>
        <source>Wallet:</source>
        <translation type="unfinished">Novčanik:</translation>
    </message>
    <message>
        <source>Copy &amp;URI</source>
        <translation type="unfinished">Копирај &amp;URI</translation>
    </message>
    <message>
        <source>Copy &amp;Address</source>
        <translation type="unfinished">Копирај &amp;Адресу</translation>
    </message>
    <message>
        <source>&amp;Verify</source>
        <translation type="unfinished">&amp;Верификуј</translation>
    </message>
    <message>
        <source>Verify this address on e.g. a hardware wallet screen</source>
        <translation type="unfinished">Верификуј ову адресу на пример на екрану хардвер новчаника</translation>
    </message>
    <message>
        <source>&amp;Save Image…</source>
        <translation type="unfinished">&amp;Сачували слику…</translation>
    </message>
    <message>
        <source>Payment information</source>
        <translation type="unfinished">Информације о плаћању</translation>
    </message>
    <message>
        <source>Request payment to %1</source>
        <translation type="unfinished">Захтевај уплату ка %1</translation>
    </message>
</context>
<context>
    <name>RecentRequestsTableModel</name>
    <message>
        <source>Date</source>
        <translation type="unfinished">Datum</translation>
    </message>
    <message>
        <source>Label</source>
        <translation type="unfinished">Oznaka</translation>
    </message>
    <message>
        <source>Message</source>
        <translation type="unfinished">Poruka</translation>
    </message>
    <message>
        <source>(no label)</source>
        <translation type="unfinished">(bez oznake)</translation>
    </message>
    <message>
        <source>(no message)</source>
        <translation type="unfinished">(нема поруке)</translation>
    </message>
    <message>
        <source>(no amount requested)</source>
        <translation type="unfinished">(нема захтеваног износа)</translation>
    </message>
    <message>
        <source>Requested</source>
        <translation type="unfinished">Захтевано</translation>
    </message>
</context>
<context>
    <name>SendCoinsDialog</name>
    <message>
        <source>Send Coins</source>
        <translation type="unfinished">Пошаљи новчиће</translation>
    </message>
    <message>
        <source>Coin Control Features</source>
        <translation type="unfinished">Опција контроле новчића</translation>
    </message>
    <message>
        <source>automatically selected</source>
        <translation type="unfinished">аутоматски одабрано</translation>
    </message>
    <message>
        <source>Insufficient funds!</source>
        <translation type="unfinished">Недовољно средстава!</translation>
    </message>
    <message>
        <source>Quantity:</source>
        <translation type="unfinished">Količina:</translation>
    </message>
    <message>
        <source>Bytes:</source>
        <translation type="unfinished">Бајта:</translation>
    </message>
    <message>
        <source>Amount:</source>
        <translation type="unfinished">Iznos:</translation>
    </message>
    <message>
        <source>Fee:</source>
        <translation type="unfinished">Naknada:</translation>
    </message>
    <message>
        <source>After Fee:</source>
        <translation type="unfinished">Nakon Naknade:</translation>
    </message>
    <message>
        <source>Change:</source>
        <translation type="unfinished">Кусур:</translation>
    </message>
    <message>
        <source>If this is activated, but the change address is empty or invalid, change will be sent to a newly generated address.</source>
        <translation type="unfinished">Уколико је ово активирано, али је промењена адреса празна или неважећа, промена ће бити послата на ново-генерисану адресу.</translation>
    </message>
    <message>
        <source>Custom change address</source>
        <translation type="unfinished">Прилагођена промењена адреса</translation>
    </message>
    <message>
        <source>Transaction Fee:</source>
        <translation type="unfinished">Провизија за трансакцију:</translation>
    </message>
    <message>
        <source>Using the fallbackfee can result in sending a transaction that will take several hours or days (or never) to confirm. Consider choosing your fee manually or wait until you have validated the complete chain.</source>
        <translation type="unfinished">Коришћење безбедносне накнаде може резултовати у времену потребно за потврду трансакције од неколико сати или дана (или никад). Размислите о ручном одабиру провизије или сачекајте док нисте потврдили комплетан ланац.</translation>
    </message>
    <message>
        <source>Warning: Fee estimation is currently not possible.</source>
        <translation type="unfinished">Упозорење: Процена провизије тренутно није могућа.</translation>
    </message>
    <message>
        <source>per kilobyte</source>
        <translation type="unfinished">по килобајту</translation>
    </message>
    <message>
        <source>Hide</source>
        <translation type="unfinished">Сакриј</translation>
    </message>
    <message>
        <source>Recommended:</source>
        <translation type="unfinished">Препоручено:</translation>
    </message>
    <message>
        <source>Custom:</source>
        <translation type="unfinished">Прилагођено:</translation>
    </message>
    <message>
        <source>Send to multiple recipients at once</source>
        <translation type="unfinished">Пошаљи већем броју примаоца одједанпут</translation>
    </message>
    <message>
        <source>Add &amp;Recipient</source>
        <translation type="unfinished">Додај &amp;Примаоца</translation>
    </message>
    <message>
        <source>Clear all fields of the form.</source>
        <translation type="unfinished">Очисти сва поља форме.</translation>
    </message>
    <message>
        <source>Inputs…</source>
        <translation type="unfinished">Поља...</translation>
    </message>
    <message>
        <source>Choose…</source>
        <translation type="unfinished">Одабери...</translation>
    </message>
    <message>
        <source>Hide transaction fee settings</source>
        <translation type="unfinished">Сакријте износ накнаде за трансакцију</translation>
    </message>
    <message>
        <source>Specify a custom fee per kB (1,000 bytes) of the transaction's virtual size.

Note:  Since the fee is calculated on a per-byte basis, a fee rate of "100 satoshis per kvB" for a transaction size of 500 virtual bytes (half of 1 kvB) would ultimately yield a fee of only 50 satoshis.</source>
        <translation type="unfinished">Одредити прилагођену провизију по kB (1,000 битова) виртуелне величине трансакције. 

Напомена: С обзиром да се провизија рачуна на основу броја бајтова, провизија за "100 сатошија по kB" за величину трансакције од 500 бајтова (пола од 1 kB) ће аутоматски износити само 50 сатошија.</translation>
    </message>
    <message>
        <source>When there is less transaction volume than space in the blocks, miners as well as relaying nodes may enforce a minimum fee. Paying only this minimum fee is just fine, but be aware that this can result in a never confirming transaction once there is more demand for bitcoin transactions than the network can process.</source>
        <translation type="unfinished">Када је мањи обим трансакција од простора у блоку, рудари, као и повезани нодови могу применити минималну провизију. Плаћање само минималне накнаде - провизије је добро, али треба бити свестан да ово може резултовати трансакцијом која неће никада бити потврђена, у случају када је број захтева за биткоин трансакцијама већи од могућности мреже да обради.</translation>
    </message>
    <message>
        <source>A too low fee might result in a never confirming transaction (read the tooltip)</source>
        <translation type="unfinished">Сувише ниска провизија може резултовати да трансакција никада не  буде потврђена (прочитајте опис)</translation>
    </message>
    <message>
        <source>(Smart fee not initialized yet. This usually takes a few blocks…)</source>
        <translation type="unfinished">(Паметна провизија још није покренута. Ово уобичајено траје неколико блокова...)</translation>
    </message>
    <message>
        <source>Confirmation time target:</source>
        <translation type="unfinished">Циљно време потврде:</translation>
    </message>
    <message>
        <source>Enable Replace-By-Fee</source>
        <translation type="unfinished">Омогући Замени-за-Провизију</translation>
    </message>
    <message>
        <source>With Replace-By-Fee (BIP-125) you can increase a transaction's fee after it is sent. Without this, a higher fee may be recommended to compensate for increased transaction delay risk.</source>
        <translation type="unfinished">Са Замени-за-Провизију (BIP-125) се може повећати висина провизије за трансакцију након што је послата. Без овога, виша провизија може бити препоручена да се смањи ризик од кашњења трансакције. </translation>
    </message>
    <message>
        <source>Clear &amp;All</source>
        <translation type="unfinished">Очисти &amp;Све</translation>
    </message>
    <message>
        <source>Balance:</source>
        <translation type="unfinished">Салдо:</translation>
    </message>
    <message>
        <source>Confirm the send action</source>
        <translation type="unfinished">Потврди акцију слања</translation>
    </message>
    <message>
        <source>S&amp;end</source>
        <translation type="unfinished">&amp;Пошаљи</translation>
    </message>
    <message>
        <source>Copy quantity</source>
        <translation type="unfinished">Копирај количину</translation>
    </message>
    <message>
        <source>Copy amount</source>
        <translation type="unfinished">Копирај износ</translation>
    </message>
    <message>
        <source>Copy fee</source>
        <translation type="unfinished">Копирај провизију</translation>
    </message>
    <message>
        <source>Copy after fee</source>
        <translation type="unfinished">Копирај након провизије</translation>
    </message>
    <message>
        <source>Copy bytes</source>
        <translation type="unfinished">Копирај бајтове</translation>
    </message>
    <message>
        <source>Copy change</source>
        <translation type="unfinished">Копирај кусур</translation>
    </message>
    <message>
        <source>%1 (%2 blocks)</source>
        <translation type="unfinished">%1 (%2 блокова)</translation>
    </message>
    <message>
        <source>Sign on device</source>
        <extracomment>"device" usually means a hardware wallet.</extracomment>
        <translation type="unfinished">Потпиши на уређају</translation>
    </message>
    <message>
        <source>Connect your hardware wallet first.</source>
        <translation type="unfinished">Повежи прво свој хардвер новчаник.</translation>
    </message>
    <message>
        <source>Set external signer script path in Options -&gt; Wallet</source>
        <extracomment>"External signer" means using devices such as hardware wallets.</extracomment>
        <translation type="unfinished">Подси екстерну скрипту за потписивање у : Options -&gt; Wallet</translation>
    </message>
    <message>
        <source>Cr&amp;eate Unsigned</source>
        <translation type="unfinished">Креирај непотписано</translation>
    </message>
    <message>
        <source>Creates a Partially Signed Bitcoin Transaction (PSBT) for use with e.g. an offline %1 wallet, or a PSBT-compatible hardware wallet.</source>
        <translation type="unfinished">Креира делимично потписану Биткоин трансакцију (PSBT) за коришћење са нпр. офлајн %1 новчаником, или PSBT компатибилним хардверским новчаником. </translation>
    </message>
    <message>
        <source> from wallet '%1'</source>
        <translation type="unfinished">из новчаника '%1'</translation>
    </message>
    <message>
        <source>%1 to '%2'</source>
        <translation type="unfinished">%1 до '%2'</translation>
    </message>
    <message>
        <source>%1 to %2</source>
        <translation type="unfinished">%1 до %2</translation>
    </message>
    <message>
        <source>To review recipient list click "Show Details…"</source>
        <translation type="unfinished">Да би сте прегледали листу примаоца кликните на "Прикажи детаље..."</translation>
    </message>
    <message>
        <source>Sign failed</source>
        <translation type="unfinished">Потписивање је неуспело</translation>
    </message>
    <message>
        <source>External signer not found</source>
        <extracomment>"External signer" means using devices such as hardware wallets.</extracomment>
        <translation type="unfinished">Екстерни потписник није пронађен</translation>
    </message>
    <message>
        <source>External signer failure</source>
        <extracomment>"External signer" means using devices such as hardware wallets.</extracomment>
        <translation type="unfinished">Грешка при екстерном потписивању</translation>
    </message>
    <message>
        <source>Save Transaction Data</source>
        <translation type="unfinished">Сачувај Податке Трансакције</translation>
    </message>
    <message>
        <source>Partially Signed Transaction (Binary)</source>
        <extracomment>Expanded name of the binary PSBT file format. See: BIP 174.</extracomment>
        <translation type="unfinished">Делимично потписана трансакција (бинарна)</translation>
    </message>
    <message>
        <source>PSBT saved</source>
        <extracomment>Popup message when a PSBT has been saved to a file</extracomment>
        <translation type="unfinished">PSBT сачуван</translation>
    </message>
    <message>
        <source>External balance:</source>
        <translation type="unfinished">Екстерни баланс (стање):</translation>
    </message>
    <message>
        <source>or</source>
        <translation type="unfinished">или</translation>
    </message>
    <message>
        <source>You can increase the fee later (signals Replace-By-Fee, BIP-125).</source>
        <translation type="unfinished">Можете повећати провизију касније (сигнали Замени-са-Провизијом, BIP-125).</translation>
    </message>
    <message>
        <source>Please, review your transaction proposal. This will produce a Partially Signed Bitcoin Transaction (PSBT) which you can save or copy and then sign with e.g. an offline %1 wallet, or a PSBT-compatible hardware wallet.</source>
        <extracomment>Text to inform a user attempting to create a transaction of their current options. At this stage, a user can only create a PSBT. This string is displayed when private keys are disabled and an external signer is not available.</extracomment>
        <translation type="unfinished">Молимо, проверите ваш предлог трансакције. Ово ће произвести делимично потписану Биткоин трансакцију (PSBT) коју можете копирати и онда потписати са нпр. офлајн %1 новчаником, или PSBT компатибилним хардверским новчаником.</translation>
    </message>
    <message>
        <source>Do you want to create this transaction?</source>
        <extracomment>Message displayed when attempting to create a transaction. Cautionary text to prompt the user to verify that the displayed transaction details represent the transaction the user intends to create.</extracomment>
        <translation type="unfinished">Da li želite da napravite ovu transakciju?</translation>
    </message>
    <message>
        <source>Please, review your transaction.</source>
        <extracomment>Text to prompt a user to review the details of the transaction they are attempting to send.</extracomment>
        <translation type="unfinished">Молим, размотрите вашу трансакцију.</translation>
    </message>
    <message>
        <source>Transaction fee</source>
        <translation type="unfinished">Taksa transakcije</translation>
    </message>
    <message>
        <source>Not signalling Replace-By-Fee, BIP-125.</source>
        <translation type="unfinished">Не сигнализира Замени-са-Провизијом, BIP-125.</translation>
    </message>
    <message>
        <source>Total Amount</source>
        <translation type="unfinished">Укупан износ</translation>
    </message>
    <message>
        <source>Confirm send coins</source>
        <translation type="unfinished">Потврдите слање новчића</translation>
    </message>
    <message>
        <source>Watch-only balance:</source>
        <translation type="unfinished">Само-гледање Стање:</translation>
    </message>
    <message>
        <source>The recipient address is not valid. Please recheck.</source>
        <translation type="unfinished">Адреса примаоца није валидна. Молим проверите поново.</translation>
    </message>
    <message>
        <source>The amount to pay must be larger than 0.</source>
        <translation type="unfinished">Овај износ за плаћање мора бити већи од 0.</translation>
    </message>
    <message>
        <source>The amount exceeds your balance.</source>
        <translation type="unfinished">Овај износ је већи од вашег салда.</translation>
    </message>
    <message>
        <source>The total exceeds your balance when the %1 transaction fee is included.</source>
        <translation type="unfinished">Укупни износ премашује ваш салдо, када се %1 провизија за трансакцију укључи у износ.</translation>
    </message>
    <message>
        <source>Duplicate address found: addresses should only be used once each.</source>
        <translation type="unfinished">Пронађена је дуплирана адреса: адресе се требају користити само једном.</translation>
    </message>
    <message>
        <source>Transaction creation failed!</source>
        <translation type="unfinished">Израда трансакције није успела!</translation>
    </message>
    <message>
        <source>A fee higher than %1 is considered an absurdly high fee.</source>
        <translation type="unfinished">Провизија већа од %1 се сматра апсурдно високом провизијом.</translation>
    </message>
    <message numerus="yes">
        <source>Estimated to begin confirmation within %n block(s).</source>
        <translation type="unfinished">
            <numerusform />
            <numerusform />
            <numerusform />
        </translation>
    </message>
    <message>
        <source>Warning: Invalid Bitcoin address</source>
        <translation type="unfinished">Упозорење: Неважећа Биткоин адреса</translation>
    </message>
    <message>
        <source>Warning: Unknown change address</source>
        <translation type="unfinished">Упозорење: Непозната адреса за промену</translation>
    </message>
    <message>
        <source>Confirm custom change address</source>
        <translation type="unfinished">Потврдите прилагођену адресу за промену</translation>
    </message>
    <message>
        <source>The address you selected for change is not part of this wallet. Any or all funds in your wallet may be sent to this address. Are you sure?</source>
        <translation type="unfinished">Адреса коју сте одабрали за промену није део овог новчаника. Део или цео износ вашег новчаника може бити послат на ову адресу. Да ли сте сигурни?</translation>
    </message>
    <message>
        <source>(no label)</source>
        <translation type="unfinished">(bez oznake)</translation>
    </message>
</context>
<context>
    <name>SendCoinsEntry</name>
    <message>
        <source>A&amp;mount:</source>
        <translation type="unfinished">&amp;Износ:</translation>
    </message>
    <message>
        <source>Pay &amp;To:</source>
        <translation type="unfinished">Плати &amp;За:</translation>
    </message>
    <message>
        <source>&amp;Label:</source>
        <translation type="unfinished">&amp;Ознака</translation>
    </message>
    <message>
        <source>Choose previously used address</source>
        <translation type="unfinished">Одабери претходно коришћену адресу</translation>
    </message>
    <message>
        <source>The Bitcoin address to send the payment to</source>
        <translation type="unfinished">Биткоин адреса на коју се шаље уплата</translation>
    </message>
    <message>
        <source>Paste address from clipboard</source>
        <translation type="unfinished">Налепите адресу из базе за копирање</translation>
    </message>
    <message>
        <source>Remove this entry</source>
        <translation type="unfinished">Уклоните овај унос</translation>
    </message>
    <message>
        <source>The amount to send in the selected unit</source>
        <translation type="unfinished">Износ који ће бити послат у одабрану јединицу</translation>
    </message>
    <message>
        <source>The fee will be deducted from the amount being sent. The recipient will receive less bitcoins than you enter in the amount field. If multiple recipients are selected, the fee is split equally.</source>
        <translation type="unfinished">Провизија ће бити одузета од износа који је послат. Примаоц ће добити мање биткоина него што је унесено у поље за износ. Уколико је одабрано више примаоца, провизија се дели равномерно.</translation>
    </message>
    <message>
        <source>S&amp;ubtract fee from amount</source>
        <translation type="unfinished">&amp;Одузми провизију од износа</translation>
    </message>
    <message>
        <source>Use available balance</source>
        <translation type="unfinished">Користи расположиви салдо</translation>
    </message>
    <message>
        <source>Message:</source>
        <translation type="unfinished">Порука:</translation>
    </message>
    <message>
        <source>Enter a label for this address to add it to the list of used addresses</source>
        <translation type="unfinished">Унесите ознаку за ову адресу да бисте је додали на листу коришћених адреса</translation>
    </message>
    <message>
        <source>A message that was attached to the bitcoin: URI which will be stored with the transaction for your reference. Note: This message will not be sent over the Bitcoin network.</source>
        <translation type="unfinished">Порука која је приложена биткоину: URI која ће бити сачувана уз трансакцију ради референце. Напомена: Ова порука се шаље преко Биткоин мреже.</translation>
    </message>
</context>
<context>
    <name>SendConfirmationDialog</name>
    <message>
        <source>Send</source>
        <translation type="unfinished">Пошаљи</translation>
    </message>
    <message>
        <source>Create Unsigned</source>
        <translation type="unfinished">Креирај непотписано</translation>
    </message>
</context>
<context>
    <name>SignVerifyMessageDialog</name>
    <message>
        <source>Signatures - Sign / Verify a Message</source>
        <translation type="unfinished">Потписи - Потпиши / Потврди поруку</translation>
    </message>
    <message>
        <source>You can sign messages/agreements with your addresses to prove you can receive bitcoins sent to them. Be careful not to sign anything vague or random, as phishing attacks may try to trick you into signing your identity over to them. Only sign fully-detailed statements you agree to.</source>
        <translation type="unfinished">Можете потписати поруку/споразум са вашом адресом да би сте доказали да можете примити биткоин послат ка њима. Будите опрезни да не потписујете ништа нејасно или случајно, јер се може десити напад крађе идентитета, да потпишете ваш идентитет нападачу. Потпишите само потпуно детаљне изјаве са којима се слажете.</translation>
    </message>
    <message>
        <source>The Bitcoin address to sign the message with</source>
        <translation type="unfinished">Биткоин адреса са којом ћете потписати поруку</translation>
    </message>
    <message>
        <source>Choose previously used address</source>
        <translation type="unfinished">Одабери претходно коришћену адресу</translation>
    </message>
    <message>
        <source>Paste address from clipboard</source>
        <translation type="unfinished">Налепите адресу из базе за копирање</translation>
    </message>
    <message>
        <source>Enter the message you want to sign here</source>
        <translation type="unfinished">Унесите поруку коју желите да потпишете овде</translation>
    </message>
    <message>
        <source>Signature</source>
        <translation type="unfinished">Потпис</translation>
    </message>
    <message>
        <source>Copy the current signature to the system clipboard</source>
        <translation type="unfinished">Копирајте тренутни потпис у системску базу за копирање</translation>
    </message>
    <message>
        <source>Sign the message to prove you own this Bitcoin address</source>
        <translation type="unfinished">Потпишите поруку да докажете да сте власник ове Биткоин адресе</translation>
    </message>
    <message>
        <source>Sign &amp;Message</source>
        <translation type="unfinished">Потпис &amp;Порука</translation>
    </message>
    <message>
        <source>Reset all sign message fields</source>
        <translation type="unfinished">Поништите сва поља за потписивање поруке</translation>
    </message>
    <message>
        <source>Clear &amp;All</source>
        <translation type="unfinished">Очисти &amp;Све</translation>
    </message>
    <message>
        <source>&amp;Verify Message</source>
        <translation type="unfinished">&amp;Потврди поруку</translation>
    </message>
    <message>
        <source>Enter the receiver's address, message (ensure you copy line breaks, spaces, tabs, etc. exactly) and signature below to verify the message. Be careful not to read more into the signature than what is in the signed message itself, to avoid being tricked by a man-in-the-middle attack. Note that this only proves the signing party receives with the address, it cannot prove sendership of any transaction!</source>
        <translation type="unfinished">Унесите адресу примаоца, поруку (осигурајте да тачно копирате прекиде линија, размаке, картице итд) и потпишите испод да потврдите поруку. Будите опрезни да не убаците више у потпис од онога што је у потписаној поруци, да би сте избегли напад посредника. Имајте на уму да потпис само доказује да потписник прима са потписаном адресом, а не може да докаже слање било које трансакције!</translation>
    </message>
    <message>
        <source>The Bitcoin address the message was signed with</source>
        <translation type="unfinished">Биткоин адреса са којом је потписана порука</translation>
    </message>
    <message>
        <source>The signed message to verify</source>
        <translation type="unfinished">Потписана порука за потврду</translation>
    </message>
    <message>
        <source>The signature given when the message was signed</source>
        <translation type="unfinished">Потпис који је дат приликом потписивања поруке</translation>
    </message>
    <message>
        <source>Verify the message to ensure it was signed with the specified Bitcoin address</source>
        <translation type="unfinished">Потврдите поруку да осигурате да је потписана са одговарајућом Биткоин адресом</translation>
    </message>
    <message>
        <source>Verify &amp;Message</source>
        <translation type="unfinished">Потврди &amp;Поруку</translation>
    </message>
    <message>
        <source>Reset all verify message fields</source>
        <translation type="unfinished">Поништите сва поља за потврду поруке</translation>
    </message>
    <message>
        <source>Click "Sign Message" to generate signature</source>
        <translation type="unfinished">Притисни "Потпиши поруку" за израду потписа</translation>
    </message>
    <message>
        <source>The entered address is invalid.</source>
        <translation type="unfinished">Унесена адреса није важећа.</translation>
    </message>
    <message>
        <source>Please check the address and try again.</source>
        <translation type="unfinished">Молим проверите адресу и покушајте поново.</translation>
    </message>
    <message>
        <source>The entered address does not refer to a key.</source>
        <translation type="unfinished">Унесена адреса се не односи на кључ.</translation>
    </message>
    <message>
        <source>Wallet unlock was cancelled.</source>
        <translation type="unfinished">Откључавање новчаника је отказано.</translation>
    </message>
    <message>
        <source>No error</source>
        <translation type="unfinished">Нема грешке</translation>
    </message>
    <message>
        <source>Private key for the entered address is not available.</source>
        <translation type="unfinished">Приватни кључ за унесену адресу није доступан.</translation>
    </message>
    <message>
        <source>Message signing failed.</source>
        <translation type="unfinished">Потписивање поруке није успело.</translation>
    </message>
    <message>
        <source>Message signed.</source>
        <translation type="unfinished">Порука је потписана.</translation>
    </message>
    <message>
        <source>The signature could not be decoded.</source>
        <translation type="unfinished">Потпис не може бити декодиран.</translation>
    </message>
    <message>
        <source>Please check the signature and try again.</source>
        <translation type="unfinished">Молим проверите потпис и покушајте поново.</translation>
    </message>
    <message>
        <source>The signature did not match the message digest.</source>
        <translation type="unfinished">Потпис се не подудара са прегледом порука.</translation>
    </message>
    <message>
        <source>Message verification failed.</source>
        <translation type="unfinished">Провера поруке није успела.</translation>
    </message>
    <message>
        <source>Message verified.</source>
        <translation type="unfinished">Порука је проверена.</translation>
    </message>
</context>
<context>
    <name>SplashScreen</name>
    <message>
        <source>press q to shutdown</source>
        <translation type="unfinished">pritisni q za gašenje</translation>
    </message>
</context>
<context>
    <name>TrafficGraphWidget</name>
    <message>
        <source>kB/s</source>
        <translation type="unfinished">KB/s</translation>
    </message>
</context>
<context>
    <name>TransactionDesc</name>
    <message>
        <source>abandoned</source>
        <extracomment>Text explaining the current status of a transaction, shown in the status field of the details window for this transaction. This status represents an abandoned transaction.</extracomment>
        <translation type="unfinished">напуштено</translation>
    </message>
    <message>
        <source>abandoned</source>
        <extracomment>Text explaining the current status of a transaction, shown in the status field of the details window for this transaction. This status represents an abandoned transaction.</extracomment>
        <translation type="unfinished">напуштено</translation>
    </message>
    <message>
        <source>%1/unconfirmed</source>
        <extracomment>Text explaining the current status of a transaction, shown in the status field of the details window for this transaction. This status represents a transaction confirmed in at least one block, but less than 6 blocks.</extracomment>
        <translation type="unfinished">%1/nepotvrdjeno</translation>
    </message>
    <message>
        <source>%1 confirmations</source>
        <extracomment>Text explaining the current status of a transaction, shown in the status field of the details window for this transaction. This status represents a transaction confirmed in 6 or more blocks.</extracomment>
        <translation type="unfinished">%1 potvrdjeno/ih</translation>
    </message>
    <message>
        <source>Status</source>
        <translation type="unfinished">Stanje/Status</translation>
    </message>
    <message>
        <source>Date</source>
        <translation type="unfinished">Datum</translation>
    </message>
    <message>
        <source>Source</source>
        <translation type="unfinished">Izvor</translation>
    </message>
    <message>
        <source>Generated</source>
        <translation type="unfinished">Generisano</translation>
    </message>
    <message>
        <source>From</source>
        <translation type="unfinished">Od</translation>
    </message>
    <message>
        <source>unknown</source>
        <translation type="unfinished">nepoznato</translation>
    </message>
    <message>
        <source>To</source>
        <translation type="unfinished">Kome</translation>
    </message>
    <message>
        <source>own address</source>
        <translation type="unfinished">sopstvena adresa</translation>
    </message>
    <message>
        <source>watch-only</source>
        <translation type="unfinished">samo za gledanje</translation>
    </message>
    <message>
        <source>label</source>
        <translation type="unfinished">etiketa</translation>
    </message>
    <message>
        <source>Credit</source>
        <translation type="unfinished">Kredit</translation>
    </message>
    <message numerus="yes">
        <source>matures in %n more block(s)</source>
        <translation type="unfinished">
            <numerusform />
            <numerusform />
            <numerusform />
        </translation>
    </message>
    <message>
        <source>not accepted</source>
        <translation type="unfinished">nije prihvaceno</translation>
    </message>
    <message>
        <source>Debit</source>
        <translation type="unfinished">Zaduzenje</translation>
    </message>
    <message>
        <source>Total debit</source>
        <translation type="unfinished">Ukupno zaduzenje</translation>
    </message>
    <message>
        <source>Total credit</source>
        <translation type="unfinished">Totalni kredit</translation>
    </message>
    <message>
        <source>Transaction fee</source>
        <translation type="unfinished">Taksa transakcije</translation>
    </message>
    <message>
        <source>Net amount</source>
        <translation type="unfinished">Neto iznos</translation>
    </message>
    <message>
        <source>Message</source>
        <translation type="unfinished">Poruka</translation>
    </message>
    <message>
        <source>Comment</source>
        <translation type="unfinished">Komentar</translation>
    </message>
    <message>
        <source>Transaction ID</source>
        <translation type="unfinished">ID Transakcije</translation>
    </message>
    <message>
        <source>Transaction total size</source>
        <translation type="unfinished">Укупна величина трансакције</translation>
    </message>
    <message>
        <source>Transaction virtual size</source>
        <translation type="unfinished">Виртуелна величина трансакције</translation>
    </message>
    <message>
        <source>Output index</source>
        <translation type="unfinished">Излазни индекс</translation>
    </message>
    <message>
        <source> (Certificate was not verified)</source>
        <translation type="unfinished">(Сертификат још није проверен)</translation>
    </message>
    <message>
        <source>Merchant</source>
        <translation type="unfinished">Trgovac</translation>
    </message>
    <message>
        <source>Generated coins must mature %1 blocks before they can be spent. When you generated this block, it was broadcast to the network to be added to the block chain. If it fails to get into the chain, its state will change to "not accepted" and it won't be spendable. This may occasionally happen if another node generates a block within a few seconds of yours.</source>
        <translation type="unfinished">Генерисани новчићи морају доспети %1 блокова пре него што могу бити потрошени. Када генеришете овај блок, он се емитује у мрежу, да би био придодат на ланац блокова. Укупно не успе да се придода на ланац, његово стање се мења у "није прихваћен" и неће га бити могуће потрошити. Ово се може повремено десити уколико други чвор генерише блок у периоду од неколико секунди од вашег.</translation>
    </message>
    <message>
        <source>Debug information</source>
        <translation type="unfinished">Informacije debugovanja</translation>
    </message>
    <message>
        <source>Transaction</source>
        <translation type="unfinished">Transakcije</translation>
    </message>
    <message>
        <source>Inputs</source>
        <translation type="unfinished">Unosi</translation>
    </message>
    <message>
        <source>Amount</source>
        <translation type="unfinished">Kolicina</translation>
    </message>
    <message>
        <source>true</source>
        <translation type="unfinished">tacno</translation>
    </message>
    <message>
        <source>false</source>
        <translation type="unfinished">netacno</translation>
    </message>
</context>
<context>
    <name>TransactionDescDialog</name>
    <message>
        <source>This pane shows a detailed description of the transaction</source>
        <translation type="unfinished">Овај одељак приказује детањан приказ трансакције</translation>
    </message>
    <message>
        <source>Details for %1</source>
        <translation type="unfinished">Детаљи за %1</translation>
    </message>
</context>
<context>
    <name>TransactionTableModel</name>
    <message>
        <source>Date</source>
        <translation type="unfinished">Datum</translation>
    </message>
    <message>
        <source>Type</source>
        <translation type="unfinished">Tip</translation>
    </message>
    <message>
        <source>Label</source>
        <translation type="unfinished">Oznaka</translation>
    </message>
    <message>
        <source>Unconfirmed</source>
        <translation type="unfinished">Непотврђено</translation>
    </message>
    <message>
        <source>Abandoned</source>
        <translation type="unfinished">Напуштено</translation>
    </message>
    <message>
        <source>Confirming (%1 of %2 recommended confirmations)</source>
        <translation type="unfinished">Потврђивање у току (%1 од %2 препоручене потврде)</translation>
    </message>
    <message>
        <source>Confirmed (%1 confirmations)</source>
        <translation type="unfinished">Potvrdjena (%1 potvrdjenih)</translation>
    </message>
    <message>
        <source>Conflicted</source>
        <translation type="unfinished">Неуслагашен</translation>
    </message>
    <message>
        <source>Immature (%1 confirmations, will be available after %2)</source>
        <translation type="unfinished">Није доспео (%1 потврде, биће доступан након %2)</translation>
    </message>
    <message>
        <source>Generated but not accepted</source>
        <translation type="unfinished">Генерисан али није прихваћен</translation>
    </message>
    <message>
        <source>Received with</source>
        <translation type="unfinished">Primljeno uz</translation>
    </message>
    <message>
        <source>Received from</source>
        <translation type="unfinished">Primljeno od</translation>
    </message>
    <message>
        <source>Sent to</source>
        <translation type="unfinished">Poslat</translation>
    </message>
    <message>
        <source>Mined</source>
        <translation type="unfinished">Iskopano</translation>
    </message>
    <message>
        <source>watch-only</source>
        <translation type="unfinished">samo za gledanje</translation>
    </message>
    <message>
        <source>(no label)</source>
        <translation type="unfinished">(bez oznake)</translation>
    </message>
    <message>
        <source>Transaction status. Hover over this field to show number of confirmations.</source>
        <translation type="unfinished">Статус трансакције. Пређи мишем преко поља за приказ броја трансакција.</translation>
    </message>
    <message>
        <source>Date and time that the transaction was received.</source>
        <translation type="unfinished">Датум и време пријема трансакције</translation>
    </message>
    <message>
        <source>Type of transaction.</source>
        <translation type="unfinished">Тип трансакције.</translation>
    </message>
    <message>
        <source>Whether or not a watch-only address is involved in this transaction.</source>
        <translation type="unfinished">Без обзира да ли је у ову трансакције укључена или није - адреса само за гледање.</translation>
    </message>
    <message>
        <source>User-defined intent/purpose of the transaction.</source>
        <translation type="unfinished">Намена / сврха трансакције коју одређује корисник.</translation>
    </message>
    <message>
        <source>Amount removed from or added to balance.</source>
        <translation type="unfinished">Износ одбијен или додат салду.</translation>
    </message>
</context>
<context>
    <name>TransactionView</name>
    <message>
        <source>All</source>
        <translation type="unfinished">Све</translation>
    </message>
    <message>
        <source>Today</source>
        <translation type="unfinished">Данас</translation>
    </message>
    <message>
        <source>This week</source>
        <translation type="unfinished">Oве недеље</translation>
    </message>
    <message>
        <source>This month</source>
        <translation type="unfinished">Овог месеца</translation>
    </message>
    <message>
        <source>Last month</source>
        <translation type="unfinished">Претходног месеца</translation>
    </message>
    <message>
        <source>This year</source>
        <translation type="unfinished">Ове године</translation>
    </message>
    <message>
        <source>Received with</source>
        <translation type="unfinished">Primljeno uz</translation>
    </message>
    <message>
        <source>Sent to</source>
        <translation type="unfinished">Poslat</translation>
    </message>
    <message>
        <source>To yourself</source>
        <translation type="unfinished">Теби</translation>
    </message>
    <message>
        <source>Mined</source>
        <translation type="unfinished">Iskopano</translation>
    </message>
    <message>
        <source>Other</source>
        <translation type="unfinished">Други</translation>
    </message>
    <message>
        <source>Enter address, transaction id, or label to search</source>
        <translation type="unfinished">Унесите адресу, ознаку трансакције, или назив за претрагу</translation>
    </message>
    <message>
        <source>Min amount</source>
        <translation type="unfinished">Минимални износ</translation>
    </message>
    <message>
        <source>Range…</source>
        <translation type="unfinished">Опсег:</translation>
    </message>
    <message>
        <source>&amp;Copy address</source>
        <translation type="unfinished">&amp;Копирај адресу</translation>
    </message>
    <message>
        <source>Copy &amp;label</source>
        <translation type="unfinished">Копирај &amp;означи</translation>
    </message>
    <message>
        <source>Copy &amp;amount</source>
        <translation type="unfinished">Копирај &amp;износ</translation>
    </message>
    <message>
        <source>Copy transaction &amp;ID</source>
        <translation type="unfinished">Копирај трансакцију &amp;ID</translation>
    </message>
    <message>
        <source>Copy &amp;raw transaction</source>
        <translation type="unfinished">Копирајте &amp;необрађену трансакцију</translation>
    </message>
    <message>
        <source>Copy full transaction &amp;details</source>
        <translation type="unfinished">Копирајте све детаље трансакције</translation>
    </message>
    <message>
        <source>&amp;Show transaction details</source>
        <translation type="unfinished">&amp;Прикажи детаље транакције</translation>
    </message>
    <message>
        <source>Increase transaction &amp;fee</source>
        <translation type="unfinished">Повећај провизију трансакције</translation>
    </message>
    <message>
        <source>&amp;Edit address label</source>
        <translation type="unfinished">&amp;Promeni adresu etikete</translation>
    </message>
    <message>
        <source>Export Transaction History</source>
        <translation type="unfinished">Извези Детаље Трансакције</translation>
    </message>
    <message>
        <source>Comma separated file</source>
        <extracomment>Expanded name of the CSV file format. See: https://en.wikipedia.org/wiki/Comma-separated_values.</extracomment>
        <translation type="unfinished">CSV фајл</translation>
    </message>
    <message>
        <source>Confirmed</source>
        <translation type="unfinished">Потврђено</translation>
    </message>
    <message>
        <source>Watch-only</source>
        <translation type="unfinished">Само-гледање</translation>
    </message>
    <message>
        <source>Date</source>
        <translation type="unfinished">Datum</translation>
    </message>
    <message>
        <source>Type</source>
        <translation type="unfinished">Tip</translation>
    </message>
    <message>
        <source>Label</source>
        <translation type="unfinished">Oznaka</translation>
    </message>
    <message>
        <source>Address</source>
        <translation type="unfinished">Adresa</translation>
    </message>
    <message>
        <source>Exporting Failed</source>
        <translation type="unfinished">Izvoz Neuspeo</translation>
    </message>
    <message>
        <source>There was an error trying to save the transaction history to %1.</source>
        <translation type="unfinished">Десила се грешка приликом покушаја да се сними историја трансакција на %1.</translation>
    </message>
    <message>
        <source>Exporting Successful</source>
        <translation type="unfinished">Извоз Успешан</translation>
    </message>
    <message>
        <source>The transaction history was successfully saved to %1.</source>
        <translation type="unfinished">Историја трансакција је успешно снимљена на %1.</translation>
    </message>
    <message>
        <source>Range:</source>
        <translation type="unfinished">Опсег:</translation>
    </message>
    <message>
        <source>to</source>
        <translation type="unfinished">до</translation>
    </message>
</context>
<context>
    <name>WalletFrame</name>
    <message>
        <source>Create a new wallet</source>
        <translation type="unfinished">Направи нови ночаник</translation>
    </message>
    <message>
        <source>Error</source>
        <translation type="unfinished">Greska</translation>
    </message>
    <message>
        <source>Unable to decode PSBT from clipboard (invalid base64)</source>
        <translation type="unfinished">Није могуће декодирати PSBT из клипборд-а (неважећи base64)</translation>
    </message>
    <message>
        <source>Load Transaction Data</source>
        <translation type="unfinished">Учитај Податке Трансакције</translation>
    </message>
    <message>
        <source>Partially Signed Transaction (*.psbt)</source>
        <translation type="unfinished">Делимично Потписана Трансакција (*.psbt)</translation>
    </message>
    <message>
        <source>PSBT file must be smaller than 100 MiB</source>
        <translation type="unfinished">PSBT фајл мора бити мањи од 100 MiB</translation>
    </message>
    <message>
        <source>Unable to decode PSBT</source>
        <translation type="unfinished">Немогуће декодирати PSBT</translation>
    </message>
</context>
<context>
    <name>WalletModel</name>
    <message>
        <source>Send Coins</source>
        <translation type="unfinished">Пошаљи новчиће</translation>
    </message>
    <message>
        <source>Fee bump error</source>
        <translation type="unfinished">Изненадна грешка у накнади</translation>
    </message>
    <message>
        <source>Increasing transaction fee failed</source>
        <translation type="unfinished">Повећавање провизије за трансакцију није успело</translation>
    </message>
    <message>
        <source>Do you want to increase the fee?</source>
        <extracomment>Asks a user if they would like to manually increase the fee of a transaction that has already been created.</extracomment>
        <translation type="unfinished">Да ли желиш да увећаш накнаду?</translation>
    </message>
    <message>
        <source>Current fee:</source>
        <translation type="unfinished">Тренутна провизија:</translation>
    </message>
    <message>
        <source>Increase:</source>
        <translation type="unfinished">Увећај:</translation>
    </message>
    <message>
        <source>New fee:</source>
        <translation type="unfinished">Нова провизија:</translation>
    </message>
    <message>
        <source>Confirm fee bump</source>
        <translation type="unfinished">Потврдите ударну провизију</translation>
    </message>
    <message>
        <source>Can't draft transaction.</source>
        <translation type="unfinished">Није могуће саставити трансакцију.</translation>
    </message>
    <message>
        <source>PSBT copied</source>
        <translation type="unfinished">PSBT је копиран</translation>
    </message>
    <message>
        <source>Can't sign transaction.</source>
        <translation type="unfinished">Није могуће потписати трансакцију.</translation>
    </message>
    <message>
        <source>Could not commit transaction</source>
        <translation type="unfinished">Трансакција није могућа</translation>
    </message>
    <message>
        <source>default wallet</source>
        <translation type="unfinished">подразумевани новчаник</translation>
    </message>
</context>
<context>
    <name>WalletView</name>
    <message>
        <source>&amp;Export</source>
        <translation type="unfinished">&amp;Izvoz</translation>
    </message>
    <message>
        <source>Export the data in the current tab to a file</source>
        <translation type="unfinished">Izvoz podataka iz trenutne kartice u datoteku</translation>
    </message>
    <message>
        <source>Backup Wallet</source>
        <translation type="unfinished">Резервна копија новчаника</translation>
    </message>
    <message>
        <source>Backup Failed</source>
        <translation type="unfinished">Резервна копија није успела</translation>
    </message>
    <message>
        <source>There was an error trying to save the wallet data to %1.</source>
        <translation type="unfinished">Десила се грешка приликом покушаја да се сними датотека новчаника на %1.</translation>
    </message>
    <message>
        <source>Backup Successful</source>
        <translation type="unfinished">Резервна копија је успела</translation>
    </message>
    <message>
        <source>The wallet data was successfully saved to %1.</source>
        <translation type="unfinished">Датотека новчаника је успешно снимљена на %1.</translation>
    </message>
    <message>
        <source>Cancel</source>
        <translation type="unfinished">Откажи</translation>
    </message>
</context>
<context>
    <name>bitcoin-core</name>
    <message>
        <source>The %s developers</source>
        <translation type="unfinished">%s девелопери</translation>
    </message>
    <message>
        <source>Cannot obtain a lock on data directory %s. %s is probably already running.</source>
        <translation type="unfinished">Директоријум података се не може закључати %s. %s је вероватно већ покренут.</translation>
    </message>
    <message>
        <source>Distributed under the MIT software license, see the accompanying file %s or %s</source>
        <translation type="unfinished">Дистрибуирано под MIT софтверском лиценцом, погледајте придружени документ %s или %s</translation>
    </message>
    <message>
        <source>Please check that your computer's date and time are correct! If your clock is wrong, %s will not work properly.</source>
        <translation type="unfinished">Молим проверите да су време и датум на вашем рачунару тачни. Уколико је сат нетачан, %s неће радити исправно.</translation>
    </message>
    <message>
        <source>Please contribute if you find %s useful. Visit %s for further information about the software.</source>
        <translation type="unfinished">Молим донирајте, уколико сматрате %s корисним. Посетите %s за више информација о софтверу.</translation>
    </message>
    <message>
        <source>Prune configured below the minimum of %d MiB.  Please use a higher number.</source>
        <translation type="unfinished">Скраћивање је конфигурисано испод минимума од %d MiB. Молимо користите већи број.</translation>
    </message>
    <message>
        <source>Prune: last wallet synchronisation goes beyond pruned data. You need to -reindex (download the whole blockchain again in case of pruned node)</source>
        <translation type="unfinished">Скраћивање: последња синхронизација иде преко одрезаних података. Потребно је урадити ре-индексирање (преузети комплетан ланац блокова поново у случају одсеченог чвора)</translation>
    </message>
    <message>
        <source>The block database contains a block which appears to be from the future. This may be due to your computer's date and time being set incorrectly. Only rebuild the block database if you are sure that your computer's date and time are correct</source>
        <translation type="unfinished">База података о блоковима садржи блок, за који се чини да је из будућности. Ово може бити услед тога што су време и датум на вашем рачунару нису подешени коректно. Покушајте обнову базе података о блоковима, само уколико сте сигурни да су време и датум на вашем рачунару исправни.</translation>
    </message>
    <message>
        <source>The transaction amount is too small to send after the fee has been deducted</source>
        <translation type="unfinished">Износ трансакције је толико мали за слање након што се одузме провизија</translation>
    </message>
    <message>
        <source>This is a pre-release test build - use at your own risk - do not use for mining or merchant applications</source>
        <translation type="unfinished">Ово је тестна верзија пред издавање - користите на ваш ризик - не користити за рударење или трговачку примену</translation>
    </message>
    <message>
        <source>This is the transaction fee you may discard if change is smaller than dust at this level</source>
        <translation type="unfinished">Ову провизију можете обрисати уколико је кусур мањи од нивоа прашине</translation>
    </message>
    <message>
        <source>This is the transaction fee you may pay when fee estimates are not available.</source>
        <translation type="unfinished">Ово је провизија за трансакцију коју можете платити када процена провизије није доступна.</translation>
    </message>
    <message>
        <source>Total length of network version string (%i) exceeds maximum length (%i). Reduce the number or size of uacomments.</source>
        <translation type="unfinished">Укупна дужина мрежне верзије низа (%i) је већа од максималне дужине (%i). Смањити број или величину корисничких коментара.</translation>
    </message>
    <message>
        <source>Unable to replay blocks. You will need to rebuild the database using -reindex-chainstate.</source>
        <translation type="unfinished">Блокове није могуће поново репродуковати. Ви ћете морати да обновите базу података користећи -reindex-chainstate.</translation>
    </message>
    <message>
        <source>Warning: Private keys detected in wallet {%s} with disabled private keys</source>
        <translation type="unfinished">Упозорење: Приватни кључеви су пронађени у новчанику {%s} са онемогућеним приватним кључевима.</translation>
    </message>
    <message>
        <source>Warning: We do not appear to fully agree with our peers! You may need to upgrade, or other nodes may need to upgrade.</source>
        <translation type="unfinished">Упозорење: Изгледа да се ми у потпуности не слажемо са нашим чворовима! Можда постоји потреба да урадите надоградњу, или други чворови морају да ураде надоградњу.</translation>
    </message>
    <message>
        <source>You need to rebuild the database using -reindex to go back to unpruned mode.  This will redownload the entire blockchain</source>
        <translation type="unfinished">Обновите базу података користећи -reindex да би се вратили у нескраћени мод. Ово ће урадити поновно преузимање комплетног ланца података</translation>
    </message>
    <message>
        <source>%s is set very high!</source>
        <translation type="unfinished">%s је постављен врло високо!</translation>
    </message>
    <message>
        <source>-maxmempool must be at least %d MB</source>
        <translation type="unfinished">-maxmempool мора бити минимално %d MB</translation>
    </message>
    <message>
        <source>Cannot resolve -%s address: '%s'</source>
        <translation type="unfinished">Не могу решити -%s адреса: '%s'</translation>
    </message>
    <message>
        <source>Cannot write to data directory '%s'; check permissions.</source>
        <translation type="unfinished">Није могуће извршити упис у директоријум података '%s'; проверите дозволе за упис.</translation>
    </message>
    <message>
        <source>Config setting for %s only applied on %s network when in [%s] section.</source>
        <translation type="unfinished">Подешавање конфигурације за %s је само примењено на %s мрежи када је у [%s] секцији.</translation>
    </message>
    <message>
        <source>Copyright (C) %i-%i</source>
        <translation type="unfinished">Ауторско право (C) %i-%i</translation>
    </message>
    <message>
        <source>Corrupted block database detected</source>
        <translation type="unfinished">Детектована је оштећена база података блокова</translation>
    </message>
    <message>
        <source>Could not find asmap file %s</source>
        <translation type="unfinished">Не могу пронаћи датотеку asmap %s</translation>
    </message>
    <message>
        <source>Could not parse asmap file %s</source>
        <translation type="unfinished">Не могу рашчланити датотеку asmap %s</translation>
    </message>
    <message>
        <source>Disk space is too low!</source>
        <translation type="unfinished">Премало простора на диску!</translation>
    </message>
    <message>
        <source>Do you want to rebuild the block database now?</source>
        <translation type="unfinished">Да ли желите да сада обновите базу података блокова?</translation>
    </message>
    <message>
        <source>Done loading</source>
        <translation type="unfinished">Zavrseno ucitavanje</translation>
    </message>
    <message>
        <source>Error initializing block database</source>
        <translation type="unfinished">Грешка у иницијализацији базе података блокова</translation>
    </message>
    <message>
        <source>Error initializing wallet database environment %s!</source>
        <translation type="unfinished">Грешка код иницијализације окружења базе података новчаника %s!</translation>
    </message>
    <message>
        <source>Error loading %s</source>
        <translation type="unfinished">Грешка током учитавања %s</translation>
    </message>
    <message>
        <source>Error loading %s: Private keys can only be disabled during creation</source>
        <translation type="unfinished">Грешка током учитавања %s: Приватни кључеви могу бити онемогућени само приликом креирања</translation>
    </message>
    <message>
        <source>Error loading %s: Wallet corrupted</source>
        <translation type="unfinished">Грешка током учитавања %s: Новчаник је оштећен</translation>
    </message>
    <message>
        <source>Error loading %s: Wallet requires newer version of %s</source>
        <translation type="unfinished">Грешка током учитавања %s: Новчаник захтева новију верзију %s</translation>
    </message>
    <message>
        <source>Error loading block database</source>
        <translation type="unfinished">Грешка у учитавању базе података блокова</translation>
    </message>
    <message>
        <source>Error opening block database</source>
        <translation type="unfinished">Грешка приликом отварања базе података блокова</translation>
    </message>
    <message>
        <source>Error reading from database, shutting down.</source>
        <translation type="unfinished">Грешка приликом читања из базе података, искључивање у току.</translation>
    </message>
    <message>
        <source>Error: Disk space is low for %s</source>
        <translation type="unfinished">Грешка: Простор на диску је мали за %s</translation>
    </message>
    <message>
        <source>Failed to listen on any port. Use -listen=0 if you want this.</source>
        <translation type="unfinished">Преслушавање није успело ни на једном порту. Користите -listen=0 уколико желите то.</translation>
    </message>
    <message>
        <source>Failed to rescan the wallet during initialization</source>
        <translation type="unfinished">Није успело поновно скенирање новчаника приликом иницијализације.</translation>
    </message>
    <message>
        <source>Incorrect or no genesis block found. Wrong datadir for network?</source>
        <translation type="unfinished">Почетни блок је погрешан или се не може пронаћи. Погрешан datadir за мрежу?</translation>
    </message>
    <message>
        <source>Initialization sanity check failed. %s is shutting down.</source>
        <translation type="unfinished">Провера исправности иницијализације није успела. %s се искључује.</translation>
    </message>
    <message>
        <source>Insufficient funds</source>
        <translation type="unfinished">Nedovoljno sredstava</translation>
    </message>
    <message>
        <source>Invalid -onion address or hostname: '%s'</source>
        <translation type="unfinished">Неважећа -onion адреса или име хоста: '%s'</translation>
    </message>
    <message>
        <source>Invalid -proxy address or hostname: '%s'</source>
        <translation type="unfinished">Неважећа -proxy адреса или име хоста: '%s'</translation>
    </message>
    <message>
        <source>Invalid P2P permission: '%s'</source>
        <translation type="unfinished">Неважећа P2P дозвола: '%s'</translation>
    </message>
    <message>
        <source>Invalid amount for -%s=&lt;amount&gt;: '%s'</source>
        <translation type="unfinished">Неважећи износ за %s=&lt;amount&gt;: '%s'</translation>
    </message>
    <message>
        <source>Invalid netmask specified in -whitelist: '%s'</source>
        <translation type="unfinished">Неважећа мрежна маска наведена у -whitelist: '%s'</translation>
    </message>
    <message>
        <source>Need to specify a port with -whitebind: '%s'</source>
        <translation type="unfinished">Ви морате одредити порт са -whitebind: '%s'</translation>
    </message>
    <message>
        <source>Not enough file descriptors available.</source>
        <translation type="unfinished">Нема довољно доступних дескриптора датотеке.</translation>
    </message>
    <message>
        <source>Prune cannot be configured with a negative value.</source>
        <translation type="unfinished">Скраћење се не може конфигурисати са негативном вредношћу.</translation>
    </message>
    <message>
        <source>Prune mode is incompatible with -txindex.</source>
        <translation type="unfinished">Мод скраћивања није компатибилан са -txindex.</translation>
    </message>
    <message>
        <source>Reducing -maxconnections from %d to %d, because of system limitations.</source>
        <translation type="unfinished">Смањивање -maxconnections са %d на %d, због ограничења система.</translation>
    </message>
    <message>
        <source>Section [%s] is not recognized.</source>
        <translation type="unfinished">Одељак [%s] није препознат.</translation>
    </message>
    <message>
        <source>Signing transaction failed</source>
        <translation type="unfinished">Потписивање трансакције није успело</translation>
    </message>
    <message>
        <source>Specified -walletdir "%s" does not exist</source>
        <translation type="unfinished">Наведени -walletdir "%s" не постоји</translation>
    </message>
    <message>
        <source>Specified -walletdir "%s" is a relative path</source>
        <translation type="unfinished">Наведени -walletdir "%s" је релативна путања</translation>
    </message>
    <message>
        <source>Specified -walletdir "%s" is not a directory</source>
        <translation type="unfinished">Наведени -walletdir "%s" није директоријум</translation>
    </message>
    <message>
        <source>Specified blocks directory "%s" does not exist.</source>
        <translation type="unfinished">Наведени директоријум блокова "%s" не постоји.</translation>
    </message>
    <message>
        <source>The source code is available from %s.</source>
        <translation type="unfinished">Изворни код је доступан из %s.</translation>
    </message>
    <message>
        <source>The transaction amount is too small to pay the fee</source>
        <translation type="unfinished">Износ трансакције је сувише мали да се плати трансакција</translation>
    </message>
    <message>
        <source>The wallet will avoid paying less than the minimum relay fee.</source>
        <translation type="unfinished">Новчаник ће избећи плаћање износа мањег него што је минимална повезана провизија.</translation>
    </message>
    <message>
        <source>This is experimental software.</source>
        <translation type="unfinished">Ово је експерименталн софтвер.</translation>
    </message>
    <message>
        <source>This is the minimum transaction fee you pay on every transaction.</source>
        <translation type="unfinished">Ово је минимални износ провизије за трансакцију коју ћете платити на свакој трансакцији.</translation>
    </message>
    <message>
        <source>This is the transaction fee you will pay if you send a transaction.</source>
        <translation type="unfinished">Ово је износ провизије за трансакцију коју ћете платити уколико шаљете трансакцију.</translation>
    </message>
    <message>
        <source>Transaction amount too small</source>
        <translation type="unfinished">Износ трансакције премали.</translation>
    </message>
    <message>
        <source>Transaction amounts must not be negative</source>
        <translation type="unfinished">Износ трансакције не може бити негативан</translation>
    </message>
    <message>
        <source>Transaction has too long of a mempool chain</source>
        <translation type="unfinished">Трансакција има предугачак ланац у удруженој меморији</translation>
    </message>
    <message>
        <source>Transaction must have at least one recipient</source>
        <translation type="unfinished">Трансакција мора имати бар једног примаоца</translation>
    </message>
    <message>
        <source>Transaction too large</source>
        <translation type="unfinished">Трансакција превелика.</translation>
    </message>
    <message>
        <source>Unable to bind to %s on this computer (bind returned error %s)</source>
        <translation type="unfinished">Није могуће повезати %s на овом рачунару (веза враћа грешку %s)</translation>
    </message>
    <message>
        <source>Unable to bind to %s on this computer. %s is probably already running.</source>
        <translation type="unfinished">Није могуће повезивање са %s на овом рачунару. %s је вероватно већ покренут.</translation>
    </message>
    <message>
        <source>Unable to create the PID file '%s': %s</source>
        <translation type="unfinished">Стварање PID документа '%s': %s није могуће</translation>
    </message>
    <message>
        <source>Unable to generate initial keys</source>
        <translation type="unfinished">Генерисање кључева за иницијализацију није могуће</translation>
    </message>
    <message>
        <source>Unable to generate keys</source>
        <translation type="unfinished">Није могуће генерисати кључеве</translation>
    </message>
    <message>
        <source>Unable to start HTTP server. See debug log for details.</source>
        <translation type="unfinished">Стартовање HTTP сервера није могуће. Погледати дневник исправљених грешака за детаље.</translation>
    </message>
    <message>
        <source>Unknown -blockfilterindex value %s.</source>
        <translation type="unfinished">Непозната вредност -blockfilterindex %s.</translation>
    </message>
    <message>
        <source>Unknown address type '%s'</source>
        <translation type="unfinished">Непознати тип адресе '%s'</translation>
    </message>
    <message>
        <source>Unknown change type '%s'</source>
        <translation type="unfinished">Непознати тип промене '%s'</translation>
    </message>
    <message>
        <source>Unknown network specified in -onlynet: '%s'</source>
        <translation type="unfinished">Непозната мрежа је наведена у -onlynet: '%s'</translation>
    </message>
    <message>
        <source>Unsupported logging category %s=%s.</source>
        <translation type="unfinished">Категорија записа није подржана %s=%s.</translation>
    </message>
    <message>
        <source>User Agent comment (%s) contains unsafe characters.</source>
        <translation type="unfinished">Коментар агента корисника (%s) садржи небезбедне знакове.</translation>
    </message>
    <message>
        <source>Wallet needed to be rewritten: restart %s to complete</source>
        <translation type="unfinished">Новчаник треба да буде преписан: поновно покрените %s да завршите</translation>
    </message>
    <message>
        <source>Settings file could not be read</source>
        <translation type="unfinished">Datoteka sa podešavanjima nije mogla biti iščitana</translation>
    </message>
    <message>
        <source>Settings file could not be written</source>
        <translation type="unfinished">Фајл са подешавањима се не може записати</translation>
    </message>
</context>
</TS><|MERGE_RESOLUTION|>--- conflicted
+++ resolved
@@ -384,7 +384,6 @@
         <source>%1 kB</source>
         <translation type="unfinished">%1 килобајта</translation>
     </message>
-<<<<<<< HEAD
     <message>
         <source>Invalid -proxy address or hostname: '%s'</source>
         <translation type="unfinished">Неважећа -proxy адреса или име хоста: '%s'</translation>
@@ -554,9 +553,6 @@
         <translation type="unfinished">Новчаник треба да буде преписан: поновно покрените %s да завршите</translation>
     </message>
 </context>
-=======
-    </context>
->>>>>>> fdf4084a
 <context>
     <name>BitcoinGUI</name>
     <message>
