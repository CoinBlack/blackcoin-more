--- conflicted
+++ resolved
@@ -19,11 +19,7 @@
     </message>
     <message>
         <source>Copy the currently selected address to the system clipboard</source>
-<<<<<<< HEAD
-        <translation>An abundance of inscription are on it are a covering to the system is already in the selected</translation>
-=======
         <translation type="unfinished">Copia inscriptionem iam selectam in latibulum systematis</translation>
->>>>>>> dd04f2dd
     </message>
     <message>
         <source>&amp;Copy</source>
@@ -187,7 +183,6 @@
         <translation type="unfinished">Interdictum usque ad</translation>
     </message>
 </context>
-<<<<<<< HEAD
 <context>
     <name>QObject</name>
     <message>
@@ -200,14 +195,14 @@
     </message>
     <message numerus="yes">
         <source>%n second(s)</source>
-        <translation>
+        <translation type="unfinished">
             <numerusform />
             <numerusform />
         </translation>
     </message>
     <message numerus="yes">
         <source>%n minute(s)</source>
-        <translation>
+        <translation type="unfinished">
             <numerusform />
             <numerusform />
         </translation>
@@ -239,58 +234,6 @@
             <numerusform />
             <numerusform />
         </translation>
-=======
-<context>
-    <name>QObject</name>
-    <message>
-        <source>unknown</source>
-        <translation type="unfinished">ignotum</translation>
-    </message>
-    <message>
-        <source>Amount</source>
-        <translation type="unfinished">Quantitas</translation>
-    </message>
-    <message numerus="yes">
-        <source>%n second(s)</source>
-        <translation type="unfinished">
-            <numerusform />
-            <numerusform />
-        </translation>
-    </message>
-    <message numerus="yes">
-        <source>%n minute(s)</source>
-        <translation type="unfinished">
-            <numerusform />
-            <numerusform />
-        </translation>
-    </message>
-    <message numerus="yes">
-        <source>%n hour(s)</source>
-        <translation type="unfinished">
-            <numerusform />
-            <numerusform />
-        </translation>
-    </message>
-    <message numerus="yes">
-        <source>%n day(s)</source>
-        <translation type="unfinished">
-            <numerusform />
-            <numerusform />
-        </translation>
-    </message>
-    <message numerus="yes">
-        <source>%n week(s)</source>
-        <translation type="unfinished">
-            <numerusform />
-            <numerusform />
-        </translation>
-    </message>
-    <message numerus="yes">
-        <source>%n year(s)</source>
-        <translation type="unfinished">
-            <numerusform />
-            <numerusform />
-        </translation>
     </message>
     </context>
 <context>
@@ -302,11 +245,7 @@
     <message>
         <source>Corrupted block database detected</source>
         <translation type="unfinished">Corruptum databasum frustorum invenitur</translation>
->>>>>>> dd04f2dd
-    </message>
-    </context>
-<context>
-    <name>BitcoinGUI</name>
+    </message>
     <message>
         <source>Do you want to rebuild the block database now?</source>
         <translation type="unfinished">Visne reficere databasum frustorum iam?</translation>
@@ -332,90 +271,66 @@
         <translation type="unfinished">Error aperiendo databasum frustorum</translation>
     </message>
     <message>
-<<<<<<< HEAD
+        <source>Failed to listen on any port. Use -listen=0 if you want this.</source>
+        <translation type="unfinished">Non potuisse auscultare in ulla porta.  Utere -listen=0 si hoc vis.</translation>
+    </message>
+    <message>
+        <source>Insufficient funds</source>
+        <translation type="unfinished">Inopia nummorum</translation>
+    </message>
+    <message>
+        <source>Not enough file descriptors available.</source>
+        <translation type="unfinished">Inopia descriptorum plicarum.</translation>
+    </message>
+    <message>
+        <source>Signing transaction failed</source>
+        <translation type="unfinished">Signandum transactionis abortum est</translation>
+    </message>
+    <message>
+        <source>Transaction amount too small</source>
+        <translation type="unfinished">Magnitudo transactionis nimis parva</translation>
+    </message>
+    <message>
+        <source>Transaction too large</source>
+        <translation type="unfinished">Transactio nimis magna</translation>
+    </message>
+    <message>
+        <source>Unknown network specified in -onlynet: '%s'</source>
+        <translation type="unfinished">Ignotum rete specificatum in -onlynet: '%s'</translation>
+    </message>
+    </context>
+<context>
+    <name>BitcoinGUI</name>
+    <message>
+        <source>&amp;Overview</source>
+        <translation type="unfinished">&amp;Summarium</translation>
+    </message>
+    <message>
+        <source>Show general overview of wallet</source>
+        <translation type="unfinished">Monstra generale summarium cassidilis</translation>
+    </message>
+    <message>
+        <source>&amp;Transactions</source>
+        <translation type="unfinished">&amp;Transactiones</translation>
+    </message>
+    <message>
+        <source>Browse transaction history</source>
+        <translation type="unfinished">Inspicio historiam transactionum</translation>
+    </message>
+    <message>
+        <source>E&amp;xit</source>
+        <translation type="unfinished">E&amp;xi</translation>
+    </message>
+    <message>
+        <source>Quit application</source>
+        <translation type="unfinished">Exi applicatione</translation>
+    </message>
+    <message>
         <source>&amp;About %1</source>
         <translation type="unfinished">&amp;De %1</translation>
     </message>
     <message>
         <source>About &amp;Qt</source>
-        <translation>Informatio de &amp;Qt</translation>
-=======
-        <source>Failed to listen on any port. Use -listen=0 if you want this.</source>
-        <translation type="unfinished">Non potuisse auscultare in ulla porta.  Utere -listen=0 si hoc vis.</translation>
->>>>>>> dd04f2dd
-    </message>
-    <message>
-        <source>Insufficient funds</source>
-        <translation type="unfinished">Inopia nummorum</translation>
-    </message>
-    <message>
-<<<<<<< HEAD
-        <source>Create a new wallet</source>
-        <translation type="unfinished">Creare novum casidillium</translation>
-=======
-        <source>Not enough file descriptors available.</source>
-        <translation type="unfinished">Inopia descriptorum plicarum.</translation>
-    </message>
-    <message>
-        <source>Signing transaction failed</source>
-        <translation type="unfinished">Signandum transactionis abortum est</translation>
-    </message>
-    <message>
-        <source>Transaction amount too small</source>
-        <translation type="unfinished">Magnitudo transactionis nimis parva</translation>
-    </message>
-    <message>
-        <source>Transaction too large</source>
-        <translation type="unfinished">Transactio nimis magna</translation>
-    </message>
-    <message>
-        <source>Unknown network specified in -onlynet: '%s'</source>
-        <translation type="unfinished">Ignotum rete specificatum in -onlynet: '%s'</translation>
->>>>>>> dd04f2dd
-    </message>
-    </context>
-<context>
-    <name>BitcoinGUI</name>
-    <message>
-<<<<<<< HEAD
-        <source>Send coins to a Bitcoin address</source>
-        <translation>Mitte nummos ad inscriptionem Blackcoin</translation>
-=======
-        <source>&amp;Overview</source>
-        <translation type="unfinished">&amp;Summarium</translation>
->>>>>>> dd04f2dd
-    </message>
-    <message>
-        <source>Show general overview of wallet</source>
-        <translation type="unfinished">Monstra generale summarium cassidilis</translation>
-    </message>
-    <message>
-        <source>&amp;Transactions</source>
-        <translation type="unfinished">&amp;Transactiones</translation>
-    </message>
-    <message>
-<<<<<<< HEAD
-        <source>&amp;Send</source>
-        <translation>&amp;Mitte</translation>
-=======
-        <source>Browse transaction history</source>
-        <translation type="unfinished">Inspicio historiam transactionum</translation>
-    </message>
-    <message>
-        <source>E&amp;xit</source>
-        <translation type="unfinished">E&amp;xi</translation>
->>>>>>> dd04f2dd
-    </message>
-    <message>
-        <source>Quit application</source>
-        <translation type="unfinished">Exi applicatione</translation>
-    </message>
-    <message>
-        <source>&amp;About %1</source>
-        <translation type="unfinished">&amp;De %1</translation>
-    </message>
-    <message>
-        <source>About &amp;Qt</source>
         <translation type="unfinished">Informatio de &amp;Qt</translation>
     </message>
     <message>
@@ -452,19 +367,11 @@
     </message>
     <message>
         <source>Sign messages with your Bitcoin addresses to prove you own them</source>
-<<<<<<< HEAD
-        <translation>Signa nuntios cum tuis inscriptionibus Blackcoin ut demonstres te eas possidere</translation>
-    </message>
-    <message>
-        <source>Verify messages to ensure they were signed with specified Bitcoin addresses</source>
-        <translation>Verifica nuntios ut certus sis eos signatos esse cum specificatis inscriptionibus Blackcoin</translation>
-=======
         <translation type="unfinished">Signa nuntios cum tuis inscriptionibus Bitcoin ut demonstres te eas possidere</translation>
     </message>
     <message>
         <source>Verify messages to ensure they were signed with specified Bitcoin addresses</source>
         <translation type="unfinished">Verifica nuntios ut certus sis eos signatos esse cum specificatis inscriptionibus Bitcoin</translation>
->>>>>>> dd04f2dd
     </message>
     <message>
         <source>&amp;File</source>
@@ -488,11 +395,7 @@
     </message>
     <message numerus="yes">
         <source>Processed %n block(s) of transaction history.</source>
-<<<<<<< HEAD
-        <translation>
-=======
         <translation type="unfinished">
->>>>>>> dd04f2dd
             <numerusform />
             <numerusform />
         </translation>
@@ -507,11 +410,7 @@
     </message>
     <message>
         <source>Transactions after this will not yet be visible.</source>
-<<<<<<< HEAD
-        <translation>Transactiones post hoc nondum visibiles erunt.</translation>
-=======
         <translation type="unfinished">Transactiones post hoc nondum visibiles erunt.</translation>
->>>>>>> dd04f2dd
     </message>
     <message>
         <source>Warning</source>
@@ -665,8 +564,6 @@
     </message>
     </context>
 <context>
-<<<<<<< HEAD
-=======
     <name>OpenURIDialog</name>
     <message>
         <source>Paste address from clipboard</source>
@@ -675,7 +572,6 @@
     </message>
 </context>
 <context>
->>>>>>> dd04f2dd
     <name>OptionsDialog</name>
     <message>
         <source>Options</source>
@@ -703,11 +599,7 @@
     </message>
     <message>
         <source>Automatically open the Bitcoin client port on the router. This only works when your router supports UPnP and it is enabled.</source>
-<<<<<<< HEAD
-        <translation>Aperi per se portam clientis Blackcoin in itineratore.  Hoc tantum effectivum est si itineratrum tuum supportat UPnP et id activum est.</translation>
-=======
         <translation type="unfinished">Aperi per se portam clientis Bitcoin in itineratore.  Hoc tantum effectivum est si itineratrum tuum supportat UPnP et id activum est.</translation>
->>>>>>> dd04f2dd
     </message>
     <message>
         <source>Map port using &amp;UPnP</source>
@@ -755,11 +647,7 @@
     </message>
     <message>
         <source>Choose the default subdivision unit to show in the interface and when sending coins.</source>
-<<<<<<< HEAD
-        <translation>Selige praedefinitam unitam subdivisionis monstrare in interfacie et quando nummos mittere</translation>
-=======
         <translation type="unfinished">Selige praedefinitam unitam subdivisionis monstrare in interfacie et quando nummos mittere</translation>
->>>>>>> dd04f2dd
     </message>
     <message>
         <source>&amp;Cancel</source>
@@ -771,11 +659,7 @@
     </message>
     <message>
         <source>Confirm options reset</source>
-<<<<<<< HEAD
-        <translation>Confirma optionum reconstituere</translation>
-=======
         <translation type="unfinished">Confirma optionum reconstituere</translation>
->>>>>>> dd04f2dd
     </message>
     <message>
         <source>The supplied proxy address is invalid.</source>
@@ -790,11 +674,7 @@
     </message>
     <message>
         <source>The displayed information may be out of date. Your wallet automatically synchronizes with the Bitcoin network after a connection is established, but this process has not completed yet.</source>
-<<<<<<< HEAD
-        <translation>Monstrata informatio fortasse non recentissima est.  Tuum cassidile per se synchronizat cum rete Blackcoin postquam conexio constabilita est, sed hoc actio nondum perfecta est.</translation>
-=======
         <translation type="unfinished">Monstrata informatio fortasse non recentissima est.  Tuum cassidile per se synchronizat cum rete Bitcoin postquam conexio constabilita est, sed hoc actio nondum perfecta est.</translation>
->>>>>>> dd04f2dd
     </message>
     <message>
         <source>Immature:</source>
@@ -903,626 +783,552 @@
         <source>From</source>
         <translation type="unfinished">Ab</translation>
     </message>
+    </context>
+<context>
+    <name>ReceiveCoinsDialog</name>
+    <message>
+        <source>&amp;Amount:</source>
+        <translation type="unfinished">Quantitas:</translation>
+    </message>
+    <message>
+        <source>&amp;Label:</source>
+        <translation type="unfinished">&amp;Titulus:</translation>
+    </message>
+    <message>
+        <source>&amp;Message:</source>
+        <translation type="unfinished">Nuntius:</translation>
+    </message>
+    <message>
+        <source>Could not unlock wallet.</source>
+        <translation type="unfinished">Non potuisse cassidile reserare</translation>
+    </message>
+    </context>
+<context>
+    <name>ReceiveRequestDialog</name>
+    <message>
+        <source>Amount:</source>
+        <translation type="unfinished">Quantitas:</translation>
+    </message>
+    <message>
+        <source>Label:</source>
+        <translation type="unfinished">Titulus:</translation>
+    </message>
+    <message>
+        <source>Message:</source>
+        <translation type="unfinished">Nuntius:</translation>
+    </message>
+    <message>
+        <source>Copy &amp;Address</source>
+        <translation type="unfinished">&amp;Copia Inscriptionem</translation>
+    </message>
+    </context>
+<context>
+    <name>RecentRequestsTableModel</name>
+    <message>
+        <source>Date</source>
+        <translation type="unfinished">Dies</translation>
+    </message>
+    <message>
+        <source>Label</source>
+        <translation type="unfinished">Titulus</translation>
+    </message>
+    <message>
+        <source>Message</source>
+        <translation type="unfinished">Nuntius</translation>
+    </message>
+    <message>
+        <source>(no label)</source>
+        <translation type="unfinished">(nullus titulus)</translation>
+    </message>
+    </context>
+<context>
+    <name>SendCoinsDialog</name>
+    <message>
+        <source>Send Coins</source>
+        <translation type="unfinished">Mitte Nummos</translation>
+    </message>
+    <message>
+        <source>Insufficient funds!</source>
+        <translation type="unfinished">Inopia nummorum</translation>
+    </message>
+    <message>
+        <source>Bytes:</source>
+        <translation type="unfinished">Octecti:</translation>
+    </message>
+    <message>
+        <source>Amount:</source>
+        <translation type="unfinished">Quantitas:</translation>
+    </message>
+    <message>
+        <source>Transaction Fee:</source>
+        <translation type="unfinished">Transactionis merces:</translation>
+    </message>
+    <message>
+        <source>Send to multiple recipients at once</source>
+        <translation type="unfinished">Mitte pluribus accipientibus simul</translation>
+    </message>
+    <message>
+        <source>Add &amp;Recipient</source>
+        <translation type="unfinished">Adde &amp;Accipientem</translation>
+    </message>
+    <message>
+        <source>Clear &amp;All</source>
+        <translation type="unfinished">Vacuefac &amp;Omnia</translation>
+    </message>
+    <message>
+        <source>Balance:</source>
+        <translation type="unfinished">Pendendum:</translation>
+    </message>
+    <message>
+        <source>Confirm the send action</source>
+        <translation type="unfinished">Confirma actionem mittendi</translation>
+    </message>
+    <message>
+        <source>S&amp;end</source>
+        <translation type="unfinished">&amp;Mitte</translation>
+    </message>
+    <message>
+        <source>Copy amount</source>
+        <translation type="unfinished">Copia quantitatem</translation>
+    </message>
+    <message>
+        <source>Transaction fee</source>
+        <translation type="unfinished">Transactionis merces</translation>
+    </message>
+    <message>
+        <source>Confirm send coins</source>
+        <translation type="unfinished">Confirma mittendum nummorum</translation>
+    </message>
+    <message>
+        <source>The amount to pay must be larger than 0.</source>
+        <translation type="unfinished">Oportet quantitatem ad pensandum maiorem quam 0 esse.</translation>
+    </message>
+    <message>
+        <source>The amount exceeds your balance.</source>
+        <translation type="unfinished">Quantitas est ultra quod habes.</translation>
+    </message>
+    <message>
+        <source>The total exceeds your balance when the %1 transaction fee is included.</source>
+        <translation type="unfinished">Quantitas est ultra quod habes cum merces transactionis %1 includitur.</translation>
+    </message>
+    <message numerus="yes">
+        <source>Estimated to begin confirmation within %n block(s).</source>
+        <translation type="unfinished">
+            <numerusform />
+            <numerusform />
+        </translation>
+    </message>
+    <message>
+        <source>(no label)</source>
+        <translation type="unfinished">(nullus titulus)</translation>
+    </message>
+</context>
+<context>
+    <name>SendCoinsEntry</name>
+    <message>
+        <source>A&amp;mount:</source>
+        <translation type="unfinished">&amp;Quantitas:</translation>
+    </message>
+    <message>
+        <source>Pay &amp;To:</source>
+        <translation type="unfinished">Pensa &amp;Ad:</translation>
+    </message>
+    <message>
+        <source>&amp;Label:</source>
+        <translation type="unfinished">&amp;Titulus:</translation>
+    </message>
+    <message>
+        <source>Paste address from clipboard</source>
+        <translation type="unfinished">Glutina inscriptionem ex latibulo</translation>
+    </message>
+    <message>
+        <source>Message:</source>
+        <translation type="unfinished">Nuntius:</translation>
+    </message>
+    <message>
+        <source>Pay To:</source>
+        <translation type="unfinished">Pensa Ad:</translation>
+    </message>
+    </context>
+<context>
+    <name>SignVerifyMessageDialog</name>
+    <message>
+        <source>Signatures - Sign / Verify a Message</source>
+        <translation type="unfinished">Signationes - Signa / Verifica nuntium</translation>
+    </message>
+    <message>
+        <source>&amp;Sign Message</source>
+        <translation type="unfinished">&amp;Signa Nuntium</translation>
+    </message>
+    <message>
+        <source>Paste address from clipboard</source>
+        <translation type="unfinished">Glutina inscriptionem ex latibulo</translation>
+    </message>
+    <message>
+        <source>Enter the message you want to sign here</source>
+        <translation type="unfinished">Insere hic nuntium quod vis signare</translation>
+    </message>
+    <message>
+        <source>Signature</source>
+        <translation type="unfinished">Signatio</translation>
+    </message>
+    <message>
+        <source>Copy the current signature to the system clipboard</source>
+        <translation type="unfinished">Copia signationem in latibulum systematis</translation>
+    </message>
+    <message>
+        <source>Sign the message to prove you own this Bitcoin address</source>
+        <translation type="unfinished">Signa nuntium ut demonstres hanc inscriptionem Bitcoin a te possessa esse</translation>
+    </message>
+    <message>
+        <source>Sign &amp;Message</source>
+        <translation type="unfinished">Signa &amp;Nuntium</translation>
+    </message>
+    <message>
+        <source>Reset all sign message fields</source>
+        <translation type="unfinished">Reconstitue omnes campos signandi nuntii</translation>
+    </message>
+    <message>
+        <source>Clear &amp;All</source>
+        <translation type="unfinished">Vacuefac &amp;Omnia</translation>
+    </message>
+    <message>
+        <source>&amp;Verify Message</source>
+        <translation type="unfinished">&amp;Verifica Nuntium</translation>
+    </message>
+    <message>
+        <source>Verify the message to ensure it was signed with the specified Bitcoin address</source>
+        <translation type="unfinished">Verifica nuntium ut cures signatum esse cum specifica inscriptione Bitcoin</translation>
+    </message>
+    <message>
+        <source>Verify &amp;Message</source>
+        <translation type="unfinished">Verifica &amp;Nuntium</translation>
+    </message>
+    <message>
+        <source>Reset all verify message fields</source>
+        <translation type="unfinished">Reconstitue omnes campos verificandi nuntii</translation>
+    </message>
+    <message>
+        <source>Click "Sign Message" to generate signature</source>
+        <translation type="unfinished">Clicca "Signa Nuntium" ut signatio generetur</translation>
+    </message>
+    <message>
+        <source>The entered address is invalid.</source>
+        <translation type="unfinished">Inscriptio inserta non valida est.</translation>
+    </message>
+    <message>
+        <source>Please check the address and try again.</source>
+        <translation type="unfinished">Sodes inscriptionem proba et rursus conare.</translation>
+    </message>
+    <message>
+        <source>The entered address does not refer to a key.</source>
+        <translation type="unfinished">Inserta inscriptio clavem non refert.</translation>
+    </message>
+    <message>
+        <source>Wallet unlock was cancelled.</source>
+        <translation type="unfinished">Cassidilis reserare cancellatum est.</translation>
+    </message>
+    <message>
+        <source>Private key for the entered address is not available.</source>
+        <translation type="unfinished">Clavis privata absens est pro inserta inscriptione.</translation>
+    </message>
+    <message>
+        <source>Message signing failed.</source>
+        <translation type="unfinished">Nuntium signare abortum est.</translation>
+    </message>
+    <message>
+        <source>Message signed.</source>
+        <translation type="unfinished">Nuntius signatus.</translation>
+    </message>
+    <message>
+        <source>The signature could not be decoded.</source>
+        <translation type="unfinished">Signatio decodificari non potuit.</translation>
+    </message>
+    <message>
+        <source>Please check the signature and try again.</source>
+        <translation type="unfinished">Sodes signationem proba et rursus conare.</translation>
+    </message>
+    <message>
+        <source>The signature did not match the message digest.</source>
+        <translation type="unfinished">Signatio non convenit digesto nuntii</translation>
+    </message>
+    <message>
+        <source>Message verification failed.</source>
+        <translation type="unfinished">Nuntium verificare abortum est.</translation>
+    </message>
+    <message>
+        <source>Message verified.</source>
+        <translation type="unfinished">Nuntius verificatus.</translation>
+    </message>
+</context>
+<context>
+    <name>TransactionDesc</name>
+    <message>
+        <source>%1/unconfirmed</source>
+        <translation type="unfinished">%1/non confirmata</translation>
+    </message>
+    <message>
+        <source>%1 confirmations</source>
+        <translation type="unfinished">%1 confirmationes</translation>
+    </message>
+    <message>
+        <source>Date</source>
+        <translation type="unfinished">Dies</translation>
+    </message>
+    <message>
+        <source>Source</source>
+        <translation type="unfinished">Fons</translation>
+    </message>
+    <message>
+        <source>Generated</source>
+        <translation type="unfinished">Generatum</translation>
+    </message>
+    <message>
+        <source>From</source>
+        <translation type="unfinished">Ab</translation>
+    </message>
+    <message>
+        <source>unknown</source>
+        <translation type="unfinished">ignotum</translation>
+    </message>
     <message>
         <source>To</source>
         <translation type="unfinished">Ad</translation>
     </message>
     <message>
-        <source>From</source>
-        <translation type="unfinished">Ab</translation>
-    </message>
-    </context>
-<context>
-    <name>ReceiveCoinsDialog</name>
-    <message>
-        <source>&amp;Amount:</source>
-        <translation type="unfinished">Quantitas:</translation>
-    </message>
-    <message>
-        <source>&amp;Label:</source>
-        <translation type="unfinished">&amp;Titulus:</translation>
-    </message>
-    <message>
-        <source>&amp;Message:</source>
-        <translation type="unfinished">Nuntius:</translation>
-    </message>
-    <message>
-        <source>Could not unlock wallet.</source>
-        <translation type="unfinished">Non potuisse cassidile reserare</translation>
-    </message>
-    </context>
-<context>
-    <name>ReceiveRequestDialog</name>
-    <message>
-        <source>Amount:</source>
-        <translation type="unfinished">Quantitas:</translation>
-    </message>
-    <message>
-        <source>Label:</source>
-        <translation type="unfinished">Titulus:</translation>
-    </message>
-    <message>
-        <source>Message:</source>
-        <translation type="unfinished">Nuntius:</translation>
-    </message>
-    <message>
-        <source>Copy &amp;Address</source>
-        <translation type="unfinished">&amp;Copia Inscriptionem</translation>
-    </message>
-    </context>
-<context>
-    <name>RecentRequestsTableModel</name>
+        <source>own address</source>
+        <translation type="unfinished">inscriptio propria</translation>
+    </message>
+    <message>
+        <source>label</source>
+        <translation type="unfinished">titulus</translation>
+    </message>
+    <message>
+        <source>Credit</source>
+        <translation type="unfinished">Creditum</translation>
+    </message>
+    <message numerus="yes">
+        <source>matures in %n more block(s)</source>
+        <translation type="unfinished">
+            <numerusform />
+            <numerusform />
+        </translation>
+    </message>
+    <message>
+        <source>not accepted</source>
+        <translation type="unfinished">non acceptum</translation>
+    </message>
+    <message>
+        <source>Debit</source>
+        <translation type="unfinished">Debitum</translation>
+    </message>
+    <message>
+        <source>Transaction fee</source>
+        <translation type="unfinished">Transactionis merces</translation>
+    </message>
+    <message>
+        <source>Net amount</source>
+        <translation type="unfinished">Cuncta quantitas</translation>
+    </message>
+    <message>
+        <source>Message</source>
+        <translation type="unfinished">Nuntius</translation>
+    </message>
+    <message>
+        <source>Comment</source>
+        <translation type="unfinished">Annotatio</translation>
+    </message>
+    <message>
+        <source>Transaction ID</source>
+        <translation type="unfinished">ID transactionis</translation>
+    </message>
+    <message>
+        <source>Debug information</source>
+        <translation type="unfinished">Informatio de debug</translation>
+    </message>
+    <message>
+        <source>Transaction</source>
+        <translation type="unfinished">Transactio</translation>
+    </message>
+    <message>
+        <source>Inputs</source>
+        <translation type="unfinished">Lectenda</translation>
+    </message>
+    <message>
+        <source>Amount</source>
+        <translation type="unfinished">Quantitas</translation>
+    </message>
+    <message>
+        <source>true</source>
+        <translation type="unfinished">verum</translation>
+    </message>
+    <message>
+        <source>false</source>
+        <translation type="unfinished">falsum</translation>
+    </message>
+</context>
+<context>
+    <name>TransactionDescDialog</name>
+    <message>
+        <source>This pane shows a detailed description of the transaction</source>
+        <translation type="unfinished">Haec tabula monstrat descriptionem verbosam transactionis</translation>
+    </message>
+    </context>
+<context>
+    <name>TransactionTableModel</name>
     <message>
         <source>Date</source>
         <translation type="unfinished">Dies</translation>
     </message>
     <message>
+        <source>Type</source>
+        <translation type="unfinished">Typus</translation>
+    </message>
+    <message>
         <source>Label</source>
         <translation type="unfinished">Titulus</translation>
     </message>
     <message>
-        <source>Message</source>
-        <translation type="unfinished">Nuntius</translation>
+        <source>Confirmed (%1 confirmations)</source>
+        <translation type="unfinished">Confirmatum (%1 confirmationes)</translation>
+    </message>
+    <message>
+        <source>Generated but not accepted</source>
+        <translation type="unfinished">Generatum sed non acceptum</translation>
+    </message>
+    <message>
+        <source>Received with</source>
+        <translation type="unfinished">Acceptum cum</translation>
+    </message>
+    <message>
+        <source>Received from</source>
+        <translation type="unfinished">Acceptum ab</translation>
+    </message>
+    <message>
+        <source>Sent to</source>
+        <translation type="unfinished">Missum ad</translation>
+    </message>
+    <message>
+        <source>Payment to yourself</source>
+        <translation type="unfinished">Pensitatio ad te ipsum</translation>
+    </message>
+    <message>
+        <source>Mined</source>
+        <translation type="unfinished">Fossa</translation>
     </message>
     <message>
         <source>(no label)</source>
         <translation type="unfinished">(nullus titulus)</translation>
     </message>
-    </context>
-<context>
-    <name>SendCoinsDialog</name>
+    <message>
+        <source>Transaction status. Hover over this field to show number of confirmations.</source>
+        <translation type="unfinished">Status transactionis.  Supervola cum mure ut monstretur numerus confirmationum.</translation>
+    </message>
+    <message>
+        <source>Date and time that the transaction was received.</source>
+        <translation type="unfinished">Dies et tempus quando transactio accepta est.</translation>
+    </message>
+    <message>
+        <source>Type of transaction.</source>
+        <translation type="unfinished">Typus transactionis.</translation>
+    </message>
+    <message>
+        <source>Amount removed from or added to balance.</source>
+        <translation type="unfinished">Quantitas remota ex pendendo aut addita ei.</translation>
+    </message>
+</context>
+<context>
+    <name>TransactionView</name>
+    <message>
+        <source>All</source>
+        <translation type="unfinished">Omne</translation>
+    </message>
+    <message>
+        <source>Today</source>
+        <translation type="unfinished">Hodie</translation>
+    </message>
+    <message>
+        <source>This week</source>
+        <translation type="unfinished">Hac hebdomade</translation>
+    </message>
+    <message>
+        <source>This month</source>
+        <translation type="unfinished">Hoc mense</translation>
+    </message>
+    <message>
+        <source>Last month</source>
+        <translation type="unfinished">Postremo mense</translation>
+    </message>
+    <message>
+        <source>This year</source>
+        <translation type="unfinished">Hoc anno</translation>
+    </message>
+    <message>
+        <source>Received with</source>
+        <translation type="unfinished">Acceptum cum</translation>
+    </message>
+    <message>
+        <source>Sent to</source>
+        <translation type="unfinished">Missum ad</translation>
+    </message>
+    <message>
+        <source>To yourself</source>
+        <translation type="unfinished">Ad te ipsum</translation>
+    </message>
+    <message>
+        <source>Mined</source>
+        <translation type="unfinished">Fossa</translation>
+    </message>
+    <message>
+        <source>Other</source>
+        <translation type="unfinished">Alia</translation>
+    </message>
+    <message>
+        <source>Min amount</source>
+        <translation type="unfinished">Quantitas minima</translation>
+    </message>
+    <message>
+        <source>Confirmed</source>
+        <translation type="unfinished">Confirmatum</translation>
+    </message>
+    <message>
+        <source>Date</source>
+        <translation type="unfinished">Dies</translation>
+    </message>
+    <message>
+        <source>Type</source>
+        <translation type="unfinished">Typus</translation>
+    </message>
+    <message>
+        <source>Label</source>
+        <translation type="unfinished">Titulus</translation>
+    </message>
+    <message>
+        <source>Address</source>
+        <translation type="unfinished">Inscriptio</translation>
+    </message>
+    <message>
+        <source>Range:</source>
+        <translation type="unfinished">Intervallum:</translation>
+    </message>
+    <message>
+        <source>to</source>
+        <translation type="unfinished">ad</translation>
+    </message>
+</context>
+<context>
+    <name>WalletFrame</name>
+    <message>
+        <source>Create a new wallet</source>
+        <translation type="unfinished">Creare novum cassidilium</translation>
+    </message>
+    </context>
+<context>
+    <name>WalletModel</name>
     <message>
         <source>Send Coins</source>
         <translation type="unfinished">Mitte Nummos</translation>
     </message>
-    <message>
-        <source>Insufficient funds!</source>
-        <translation type="unfinished">Inopia nummorum</translation>
-    </message>
-    <message>
-        <source>Bytes:</source>
-        <translation type="unfinished">Octecti:</translation>
-    </message>
-    <message>
-        <source>Amount:</source>
-        <translation type="unfinished">Quantitas:</translation>
-    </message>
-    <message>
-        <source>Transaction Fee:</source>
-        <translation type="unfinished">Transactionis merces:</translation>
-    </message>
-    <message>
-        <source>Send to multiple recipients at once</source>
-        <translation type="unfinished">Mitte pluribus accipientibus simul</translation>
-    </message>
-    <message>
-        <source>Add &amp;Recipient</source>
-        <translation type="unfinished">Adde &amp;Accipientem</translation>
-    </message>
-    <message>
-        <source>Clear &amp;All</source>
-        <translation type="unfinished">Vacuefac &amp;Omnia</translation>
-    </message>
-    <message>
-        <source>Balance:</source>
-        <translation type="unfinished">Pendendum:</translation>
-    </message>
-    <message>
-        <source>Confirm the send action</source>
-        <translation type="unfinished">Confirma actionem mittendi</translation>
-    </message>
-    <message>
-        <source>S&amp;end</source>
-        <translation type="unfinished">&amp;Mitte</translation>
-    </message>
-    <message>
-        <source>Copy amount</source>
-        <translation type="unfinished">Copia quantitatem</translation>
-    </message>
-    <message>
-        <source>Transaction fee</source>
-        <translation type="unfinished">Transactionis merces</translation>
-    </message>
-    <message>
-        <source>Confirm send coins</source>
-        <translation type="unfinished">Confirma mittendum nummorum</translation>
-    </message>
-    <message>
-        <source>The amount to pay must be larger than 0.</source>
-        <translation type="unfinished">Oportet quantitatem ad pensandum maiorem quam 0 esse.</translation>
-    </message>
-    <message>
-        <source>The amount exceeds your balance.</source>
-        <translation type="unfinished">Quantitas est ultra quod habes.</translation>
-    </message>
-    <message>
-        <source>The total exceeds your balance when the %1 transaction fee is included.</source>
-        <translation type="unfinished">Quantitas est ultra quod habes cum merces transactionis %1 includitur.</translation>
-    </message>
-    <message numerus="yes">
-        <source>Estimated to begin confirmation within %n block(s).</source>
-<<<<<<< HEAD
-        <translation>
-=======
-        <translation type="unfinished">
->>>>>>> dd04f2dd
-            <numerusform />
-            <numerusform />
-        </translation>
-    </message>
-    <message>
-        <source>(no label)</source>
-        <translation type="unfinished">(nullus titulus)</translation>
-    </message>
-</context>
-<context>
-    <name>SendCoinsEntry</name>
-    <message>
-        <source>A&amp;mount:</source>
-        <translation type="unfinished">&amp;Quantitas:</translation>
-    </message>
-    <message>
-        <source>Pay &amp;To:</source>
-        <translation type="unfinished">Pensa &amp;Ad:</translation>
-    </message>
-    <message>
-        <source>&amp;Label:</source>
-<<<<<<< HEAD
-        <translation>&amp;Titulus:</translation>
-    </message>
-    <message>
-        <source>Paste address from clipboard</source>
-        <translation>Glutina inscriptionem ex latibulo</translation>
-=======
-        <translation type="unfinished">&amp;Titulus:</translation>
-    </message>
-    <message>
-        <source>Paste address from clipboard</source>
-        <translation type="unfinished">Glutina inscriptionem ex latibulo</translation>
->>>>>>> dd04f2dd
-    </message>
-    <message>
-        <source>Message:</source>
-        <translation type="unfinished">Nuntius:</translation>
-    </message>
-    <message>
-        <source>Pay To:</source>
-        <translation type="unfinished">Pensa Ad:</translation>
-    </message>
-    </context>
-<context>
-    <name>SignVerifyMessageDialog</name>
-    <message>
-        <source>Signatures - Sign / Verify a Message</source>
-        <translation type="unfinished">Signationes - Signa / Verifica nuntium</translation>
-    </message>
-    <message>
-        <source>&amp;Sign Message</source>
-<<<<<<< HEAD
-        <translation>&amp;Signa Nuntium</translation>
-    </message>
-    <message>
-        <source>Paste address from clipboard</source>
-        <translation>Glutina inscriptionem ex latibulo</translation>
-=======
-        <translation type="unfinished">&amp;Signa Nuntium</translation>
-    </message>
-    <message>
-        <source>Paste address from clipboard</source>
-        <translation type="unfinished">Glutina inscriptionem ex latibulo</translation>
->>>>>>> dd04f2dd
-    </message>
-    <message>
-        <source>Enter the message you want to sign here</source>
-        <translation type="unfinished">Insere hic nuntium quod vis signare</translation>
-    </message>
-    <message>
-        <source>Signature</source>
-        <translation type="unfinished">Signatio</translation>
-    </message>
-    <message>
-        <source>Copy the current signature to the system clipboard</source>
-        <translation type="unfinished">Copia signationem in latibulum systematis</translation>
-    </message>
-    <message>
-        <source>Sign the message to prove you own this Bitcoin address</source>
-<<<<<<< HEAD
-        <translation>Signa nuntium ut demonstres hanc inscriptionem Blackcoin a te possessa esse</translation>
-=======
-        <translation type="unfinished">Signa nuntium ut demonstres hanc inscriptionem Bitcoin a te possessa esse</translation>
->>>>>>> dd04f2dd
-    </message>
-    <message>
-        <source>Sign &amp;Message</source>
-        <translation type="unfinished">Signa &amp;Nuntium</translation>
-    </message>
-    <message>
-        <source>Reset all sign message fields</source>
-        <translation type="unfinished">Reconstitue omnes campos signandi nuntii</translation>
-    </message>
-    <message>
-        <source>Clear &amp;All</source>
-        <translation type="unfinished">Vacuefac &amp;Omnia</translation>
-    </message>
-    <message>
-        <source>&amp;Verify Message</source>
-        <translation type="unfinished">&amp;Verifica Nuntium</translation>
-    </message>
-    <message>
-        <source>Verify the message to ensure it was signed with the specified Bitcoin address</source>
-<<<<<<< HEAD
-        <translation>Verifica nuntium ut cures signatum esse cum specifica inscriptione Blackcoin</translation>
-=======
-        <translation type="unfinished">Verifica nuntium ut cures signatum esse cum specifica inscriptione Bitcoin</translation>
->>>>>>> dd04f2dd
-    </message>
-    <message>
-        <source>Verify &amp;Message</source>
-        <translation type="unfinished">Verifica &amp;Nuntium</translation>
-    </message>
-    <message>
-        <source>Reset all verify message fields</source>
-        <translation type="unfinished">Reconstitue omnes campos verificandi nuntii</translation>
-    </message>
-    <message>
-        <source>Click "Sign Message" to generate signature</source>
-        <translation type="unfinished">Clicca "Signa Nuntium" ut signatio generetur</translation>
-    </message>
-    <message>
-        <source>The entered address is invalid.</source>
-        <translation type="unfinished">Inscriptio inserta non valida est.</translation>
-    </message>
-    <message>
-        <source>Please check the address and try again.</source>
-        <translation type="unfinished">Sodes inscriptionem proba et rursus conare.</translation>
-    </message>
-    <message>
-        <source>The entered address does not refer to a key.</source>
-        <translation type="unfinished">Inserta inscriptio clavem non refert.</translation>
-    </message>
-    <message>
-        <source>Wallet unlock was cancelled.</source>
-        <translation type="unfinished">Cassidilis reserare cancellatum est.</translation>
-    </message>
-    <message>
-        <source>Private key for the entered address is not available.</source>
-        <translation type="unfinished">Clavis privata absens est pro inserta inscriptione.</translation>
-    </message>
-    <message>
-        <source>Message signing failed.</source>
-        <translation type="unfinished">Nuntium signare abortum est.</translation>
-    </message>
-    <message>
-        <source>Message signed.</source>
-        <translation type="unfinished">Nuntius signatus.</translation>
-    </message>
-    <message>
-        <source>The signature could not be decoded.</source>
-        <translation type="unfinished">Signatio decodificari non potuit.</translation>
-    </message>
-    <message>
-        <source>Please check the signature and try again.</source>
-        <translation type="unfinished">Sodes signationem proba et rursus conare.</translation>
-    </message>
-    <message>
-        <source>The signature did not match the message digest.</source>
-        <translation type="unfinished">Signatio non convenit digesto nuntii</translation>
-    </message>
-    <message>
-        <source>Message verification failed.</source>
-        <translation type="unfinished">Nuntium verificare abortum est.</translation>
-    </message>
-    <message>
-        <source>Message verified.</source>
-        <translation type="unfinished">Nuntius verificatus.</translation>
-    </message>
-</context>
-<context>
-    <name>TransactionDesc</name>
-    <message numerus="yes">
-        <source>Open for %n more block(s)</source>
-        <translation>
-            <numerusform />
-            <numerusform />
-        </translation>
-    </message>
-    <message>
-<<<<<<< HEAD
-        <source>Open until %1</source>
-        <translation type="unfinished">Apertum donec %1</translation>
-    </message>
-    <message>
-=======
->>>>>>> dd04f2dd
-        <source>%1/unconfirmed</source>
-        <translation type="unfinished">%1/non confirmata</translation>
-    </message>
-    <message>
-        <source>%1 confirmations</source>
-        <translation type="unfinished">%1 confirmationes</translation>
-    </message>
-    <message>
-        <source>Date</source>
-        <translation type="unfinished">Dies</translation>
-    </message>
-    <message>
-        <source>Source</source>
-        <translation type="unfinished">Fons</translation>
-    </message>
-    <message>
-        <source>Generated</source>
-        <translation type="unfinished">Generatum</translation>
-    </message>
-    <message>
-        <source>From</source>
-        <translation type="unfinished">Ab</translation>
-    </message>
-    <message>
-        <source>unknown</source>
-        <translation type="unfinished">ignotum</translation>
-    </message>
-    <message>
-        <source>To</source>
-        <translation type="unfinished">Ad</translation>
-    </message>
-    <message>
-        <source>own address</source>
-        <translation type="unfinished">inscriptio propria</translation>
-    </message>
-    <message>
-        <source>label</source>
-        <translation type="unfinished">titulus</translation>
-    </message>
-    <message>
-        <source>Credit</source>
-        <translation type="unfinished">Creditum</translation>
-    </message>
-    <message numerus="yes">
-        <source>matures in %n more block(s)</source>
-<<<<<<< HEAD
-        <translation>
-=======
-        <translation type="unfinished">
->>>>>>> dd04f2dd
-            <numerusform />
-            <numerusform />
-        </translation>
-    </message>
-    <message>
-        <source>not accepted</source>
-        <translation type="unfinished">non acceptum</translation>
-    </message>
-    <message>
-        <source>Debit</source>
-        <translation type="unfinished">Debitum</translation>
-    </message>
-    <message>
-        <source>Transaction fee</source>
-        <translation type="unfinished">Transactionis merces</translation>
-    </message>
-    <message>
-        <source>Net amount</source>
-        <translation type="unfinished">Cuncta quantitas</translation>
-    </message>
-    <message>
-        <source>Message</source>
-        <translation type="unfinished">Nuntius</translation>
-    </message>
-    <message>
-        <source>Comment</source>
-        <translation type="unfinished">Annotatio</translation>
-    </message>
-    <message>
-        <source>Transaction ID</source>
-        <translation type="unfinished">ID transactionis</translation>
-    </message>
-    <message>
-        <source>Debug information</source>
-        <translation type="unfinished">Informatio de debug</translation>
-    </message>
-    <message>
-        <source>Transaction</source>
-        <translation type="unfinished">Transactio</translation>
-    </message>
-    <message>
-        <source>Inputs</source>
-        <translation type="unfinished">Lectenda</translation>
-    </message>
-    <message>
-        <source>Amount</source>
-        <translation type="unfinished">Quantitas</translation>
-    </message>
-    <message>
-        <source>true</source>
-        <translation type="unfinished">verum</translation>
-    </message>
-    <message>
-        <source>false</source>
-        <translation type="unfinished">falsum</translation>
-    </message>
-</context>
-<context>
-    <name>TransactionDescDialog</name>
-    <message>
-        <source>This pane shows a detailed description of the transaction</source>
-        <translation type="unfinished">Haec tabula monstrat descriptionem verbosam transactionis</translation>
-    </message>
-    </context>
-<context>
-    <name>TransactionTableModel</name>
-    <message>
-        <source>Date</source>
-        <translation type="unfinished">Dies</translation>
-    </message>
-    <message>
-        <source>Type</source>
-        <translation type="unfinished">Typus</translation>
-    </message>
-    <message>
-        <source>Label</source>
-        <translation type="unfinished">Titulus</translation>
-<<<<<<< HEAD
-    </message>
-    <message numerus="yes">
-        <source>Open for %n more block(s)</source>
-        <translation>
-            <numerusform />
-            <numerusform />
-        </translation>
-    </message>
-    <message>
-        <source>Open until %1</source>
-        <translation type="unfinished">Apertum donec %1</translation>
-=======
->>>>>>> dd04f2dd
-    </message>
-    <message>
-        <source>Confirmed (%1 confirmations)</source>
-        <translation type="unfinished">Confirmatum (%1 confirmationes)</translation>
-    </message>
-    <message>
-        <source>Generated but not accepted</source>
-        <translation type="unfinished">Generatum sed non acceptum</translation>
-    </message>
-    <message>
-        <source>Received with</source>
-        <translation type="unfinished">Acceptum cum</translation>
-    </message>
-    <message>
-        <source>Received from</source>
-        <translation type="unfinished">Acceptum ab</translation>
-    </message>
-    <message>
-        <source>Sent to</source>
-        <translation type="unfinished">Missum ad</translation>
-    </message>
-    <message>
-        <source>Payment to yourself</source>
-        <translation type="unfinished">Pensitatio ad te ipsum</translation>
-    </message>
-    <message>
-        <source>Mined</source>
-        <translation type="unfinished">Fossa</translation>
-    </message>
-    <message>
-        <source>(no label)</source>
-        <translation type="unfinished">(nullus titulus)</translation>
-    </message>
-    <message>
-        <source>Transaction status. Hover over this field to show number of confirmations.</source>
-        <translation type="unfinished">Status transactionis.  Supervola cum mure ut monstretur numerus confirmationum.</translation>
-    </message>
-    <message>
-        <source>Date and time that the transaction was received.</source>
-        <translation type="unfinished">Dies et tempus quando transactio accepta est.</translation>
-    </message>
-    <message>
-        <source>Type of transaction.</source>
-        <translation type="unfinished">Typus transactionis.</translation>
-    </message>
-    <message>
-        <source>Amount removed from or added to balance.</source>
-        <translation type="unfinished">Quantitas remota ex pendendo aut addita ei.</translation>
-    </message>
-</context>
-<context>
-    <name>TransactionView</name>
-    <message>
-        <source>All</source>
-        <translation type="unfinished">Omne</translation>
-    </message>
-    <message>
-        <source>Today</source>
-        <translation type="unfinished">Hodie</translation>
-    </message>
-    <message>
-        <source>This week</source>
-        <translation type="unfinished">Hac hebdomade</translation>
-    </message>
-    <message>
-        <source>This month</source>
-        <translation type="unfinished">Hoc mense</translation>
-    </message>
-    <message>
-        <source>Last month</source>
-        <translation type="unfinished">Postremo mense</translation>
-    </message>
-    <message>
-        <source>This year</source>
-        <translation type="unfinished">Hoc anno</translation>
-    </message>
-    <message>
-        <source>Received with</source>
-        <translation type="unfinished">Acceptum cum</translation>
-    </message>
-    <message>
-        <source>Sent to</source>
-        <translation type="unfinished">Missum ad</translation>
-    </message>
-    <message>
-        <source>To yourself</source>
-        <translation type="unfinished">Ad te ipsum</translation>
-    </message>
-    <message>
-        <source>Mined</source>
-        <translation type="unfinished">Fossa</translation>
-    </message>
-    <message>
-        <source>Other</source>
-        <translation type="unfinished">Alia</translation>
-    </message>
-    <message>
-        <source>Min amount</source>
-        <translation type="unfinished">Quantitas minima</translation>
-    </message>
-    <message>
-        <source>Confirmed</source>
-        <translation type="unfinished">Confirmatum</translation>
-    </message>
-    <message>
-        <source>Date</source>
-        <translation type="unfinished">Dies</translation>
-    </message>
-    <message>
-        <source>Type</source>
-        <translation type="unfinished">Typus</translation>
-    </message>
-    <message>
-        <source>Label</source>
-        <translation type="unfinished">Titulus</translation>
-    </message>
-    <message>
-        <source>Address</source>
-        <translation type="unfinished">Inscriptio</translation>
-    </message>
-    <message>
-        <source>Range:</source>
-        <translation type="unfinished">Intervallum:</translation>
-    </message>
-    <message>
-        <source>to</source>
-        <translation type="unfinished">ad</translation>
-    </message>
-</context>
-<context>
-    <name>WalletFrame</name>
-    <message>
-        <source>Create a new wallet</source>
-<<<<<<< HEAD
-        <translation type="unfinished">Creare novum casidillium</translation>
-    </message>
-</context>
-=======
-        <translation type="unfinished">Creare novum cassidilium</translation>
-    </message>
-    </context>
->>>>>>> dd04f2dd
-<context>
-    <name>WalletModel</name>
-    <message>
-        <source>Send Coins</source>
-        <translation type="unfinished">Mitte Nummos</translation>
-    </message>
     </context>
 <context>
     <name>WalletView</name>
@@ -1547,70 +1353,4 @@
         <translation type="unfinished">Successum in conservando</translation>
     </message>
     </context>
-<<<<<<< HEAD
-<context>
-    <name>bitcoin-core</name>
-    <message>
-        <source>This is a pre-release test build - use at your own risk - do not use for mining or merchant applications</source>
-        <translation type="unfinished">Hoc est prae-dimittum experimentala aedes - utere eo periculo tuo proprio - nolite utere fodendo vel applicationibus mercatoriis</translation>
-    </message>
-    <message>
-        <source>Corrupted block database detected</source>
-        <translation type="unfinished">Corruptum databasum frustorum invenitur</translation>
-    </message>
-    <message>
-        <source>Do you want to rebuild the block database now?</source>
-        <translation type="unfinished">Visne reficere databasum frustorum iam?</translation>
-    </message>
-    <message>
-        <source>Done loading</source>
-        <translation type="unfinished">Completo lengendi</translation>
-    </message>
-    <message>
-        <source>Error initializing block database</source>
-        <translation type="unfinished">Error initiando databasem frustorum</translation>
-    </message>
-    <message>
-        <source>Error initializing wallet database environment %s!</source>
-        <translation type="unfinished">Error initiando systematem databasi cassidilis %s!</translation>
-    </message>
-    <message>
-        <source>Error loading block database</source>
-        <translation type="unfinished">Error legendo frustorum databasem</translation>
-    </message>
-    <message>
-        <source>Error opening block database</source>
-        <translation type="unfinished">Error aperiendo databasum frustorum</translation>
-    </message>
-    <message>
-        <source>Failed to listen on any port. Use -listen=0 if you want this.</source>
-        <translation type="unfinished">Non potuisse auscultare in ulla porta.  Utere -listen=0 si hoc vis.</translation>
-    </message>
-    <message>
-        <source>Insufficient funds</source>
-        <translation type="unfinished">Inopia nummorum</translation>
-    </message>
-    <message>
-        <source>Not enough file descriptors available.</source>
-        <translation type="unfinished">Inopia descriptorum plicarum.</translation>
-    </message>
-    <message>
-        <source>Signing transaction failed</source>
-        <translation type="unfinished">Signandum transactionis abortum est</translation>
-    </message>
-    <message>
-        <source>Transaction amount too small</source>
-        <translation type="unfinished">Magnitudo transactionis nimis parva</translation>
-    </message>
-    <message>
-        <source>Transaction too large</source>
-        <translation type="unfinished">Transactio nimis magna</translation>
-    </message>
-    <message>
-        <source>Unknown network specified in -onlynet: '%s'</source>
-        <translation type="unfinished">Ignotum rete specificatum in -onlynet: '%s'</translation>
-    </message>
-    </context>
-=======
->>>>>>> dd04f2dd
 </TS>