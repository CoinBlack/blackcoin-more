--- conflicted
+++ resolved
@@ -4873,8 +4873,6 @@
         <translation type="unfinished">Les nouvelles règles inconnues sont activées (versionbit %i)</translation>
     </message>
     <message>
-<<<<<<< HEAD
-=======
         <source>Unsupported global logging level %s=%s. Valid values: %s.</source>
         <translation type="unfinished">Niveau de journalisation global non pris en charge %s=%s. Valeurs valides : %s.</translation>
     </message>
@@ -4887,7 +4885,6 @@
         <translation type="unfinished">acceptstalefeeestimates n'est pas pris en charge sur la chaîne %s.</translation>
     </message>
     <message>
->>>>>>> c7885ecd
         <source>Unsupported logging category %s=%s.</source>
         <translation type="unfinished">La catégorie de journalisation %s=%s n’est pas prise en charge</translation>
     </message>
