--- conflicted
+++ resolved
@@ -918,8 +918,6 @@
         <translation type="unfinished">手动选币</translation>
     </message>
     <message>
-<<<<<<< HEAD
-=======
         <source>Quantity:</source>
         <translation type="unfinished">总量:</translation>
     </message>
@@ -936,7 +934,6 @@
         <translation type="unfinished">费用:</translation>
     </message>
     <message>
->>>>>>> c7885ecd
         <source>After Fee:</source>
         <translation type="unfinished">計費後金額:</translation>
     </message>
@@ -1109,21 +1106,12 @@
         <translation type="unfinished">已成功迁移钱包 '%1' 。</translation>
     </message>
     <message>
-<<<<<<< HEAD
-        <source> Watchonly scripts have been migrated to a new wallet named '%1'.</source>
-        <translation type="unfinished">仅观察脚本已被迁移至名为 '%1' 的新钱包中。</translation>
-    </message>
-    <message>
-        <source> Solvable but not watched scripts have been migrated to a new wallet named '%1'.</source>
-        <translation type="unfinished"> 可解但又未被监视的脚本已被迁移至名为 '%1' 的新钱包中。</translation>
-=======
         <source>Watchonly scripts have been migrated to a new wallet named '%1'.</source>
         <translation type="unfinished">仅观察脚本已经被迁移到被命名为“%1”的新钱包中。</translation>
     </message>
     <message>
         <source>Solvable but not watched scripts have been migrated to a new wallet named '%1'.</source>
         <translation type="unfinished">可解决但未被观察到的脚本已经被迁移到被命名为“%1”的新钱包。</translation>
->>>>>>> c7885ecd
     </message>
     <message>
         <source>Migration failed</source>
@@ -1196,15 +1184,11 @@
         <source>Close all wallets</source>
         <translation type="unfinished">关闭所有钱包</translation>
     </message>
-<<<<<<< HEAD
-    </context>
-=======
     <message>
         <source>Are you sure you wish to close all wallets?</source>
         <translation type="unfinished">您确定想要关闭所有钱包吗?</translation>
     </message>
 </context>
->>>>>>> c7885ecd
 <context>
     <name>CreateWalletDialog</name>
     <message>
@@ -1251,13 +1235,10 @@
         <source>Make Blank Wallet</source>
         <translation type="unfinished">製作空白錢包</translation>
     </message>
-<<<<<<< HEAD
-=======
     <message>
         <source>Create</source>
         <translation type="unfinished">创建</translation>
     </message>
->>>>>>> c7885ecd
     </context>
 <context>
     <name>EditAddressDialog</name>
@@ -2251,25 +2232,6 @@
     <message>
         <source>The transport layer version: %1</source>
         <translation type="unfinished">传输层版本: %1</translation>
-<<<<<<< HEAD
-    </message>
-    <message>
-        <source>Transport</source>
-        <translation type="unfinished">传输</translation>
-    </message>
-    <message>
-        <source>The BIP324 session ID string in hex, if any.</source>
-        <translation type="unfinished">十六进制格式的BIP324会话ID，如果有的话。</translation>
-    </message>
-    <message>
-        <source>Session ID</source>
-        <translation type="unfinished">会话ID</translation>
-    </message>
-    <message>
-        <source>Whether we relay transactions to this peer.</source>
-        <translation type="unfinished">是否要将交易转发给这个节点。</translation>
-=======
->>>>>>> c7885ecd
     </message>
     <message>
         <source>Transport</source>
@@ -2508,14 +2470,11 @@
         <translation type="unfinished">出站触须: 短暂，用于测试地址</translation>
     </message>
     <message>
-<<<<<<< HEAD
-=======
         <source>Outbound Address Fetch: short-lived, for soliciting addresses</source>
         <extracomment>Explanatory text for a short-lived outbound peer connection that is used to request addresses from a peer.</extracomment>
         <translation type="unfinished">Outbound 地址取得: 用於短暫，暫時 測試地址</translation>
     </message>
     <message>
->>>>>>> c7885ecd
         <source>detecting: peer could be v1 or v2</source>
         <extracomment>Explanatory text for "detecting" transport type.</extracomment>
         <translation type="unfinished">检测中: 节点可能是v1或是v2</translation>
@@ -2943,8 +2902,6 @@
         <translation type="unfinished">增加收款人(&amp;R)</translation>
     </message>
     <message>
-<<<<<<< HEAD
-=======
         <source>Clear all fields of the form.</source>
         <translation type="unfinished">清除此表单的所有字段。</translation>
     </message>
@@ -2953,7 +2910,6 @@
         <translation type="unfinished">输入...</translation>
     </message>
     <message>
->>>>>>> c7885ecd
         <source>Choose…</source>
         <translation type="unfinished">选择...</translation>
     </message>
@@ -3927,13 +3883,10 @@
         <translation type="unfinished">沒辦法提交交易</translation>
     </message>
     <message>
-<<<<<<< HEAD
-=======
         <source>Can't display address</source>
         <translation type="unfinished">無法顯示地址</translation>
     </message>
     <message>
->>>>>>> c7885ecd
         <source>default wallet</source>
         <translation type="unfinished">默认钱包</translation>
     </message>
@@ -4467,8 +4420,6 @@
         <translation type="unfinished">错误: 无法写入记录到新钱包</translation>
     </message>
     <message>
-<<<<<<< HEAD
-=======
         <source>Error: Unable to write solvable wallet best block locator record</source>
         <translation type="unfinished">错误：无法写入可解决钱包最佳区块定位器记录</translation>
     </message>
@@ -4485,7 +4436,6 @@
         <translation type="unfinished">错误: 钱包%s的数据库事务无法被执行</translation>
     </message>
     <message>
->>>>>>> c7885ecd
         <source>Failed to start indexes, shutting down..</source>
         <translation type="unfinished">无法启动索引，关闭中...</translation>
     </message>
@@ -4738,13 +4688,10 @@
         <translation type="unfinished">不支持的全局日志等级 %s=%s。有效数值: %s.</translation>
     </message>
     <message>
-<<<<<<< HEAD
-=======
         <source>Wallet file creation failed: %s</source>
         <translation type="unfinished">钱包文件创建失败：1%s</translation>
     </message>
     <message>
->>>>>>> c7885ecd
         <source>acceptstalefeeestimates is not supported on %s chain.</source>
         <translation type="unfinished">%s链上acceptstalefeeestimates 不受支持。</translation>
     </message>
