<TS version="2.1" language="zh_Hans">
<context>
    <name>AddressBookPage</name>
    <message>
<<<<<<< HEAD
=======
        <source>Right-click to edit address or label</source>
        <translation type="unfinished">鼠标右击编辑地址或标签</translation>
    </message>
    <message>
>>>>>>> dd04f2dd
        <source>Create a new address</source>
        <translation type="unfinished">创建新地址</translation>
    </message>
    <message>
        <source>&amp;New</source>
<<<<<<< HEAD
        <translation type="unfinished">新建</translation>
=======
        <translation type="unfinished">新建(&amp;N)</translation>
>>>>>>> dd04f2dd
    </message>
    <message>
        <source>Copy the currently selected address to the system clipboard</source>
        <translation type="unfinished">复制当前选中的地址到系统剪贴板</translation>
    </message>
    <message>
        <source>&amp;Copy</source>
<<<<<<< HEAD
        <translation type="unfinished">复制</translation>
    </message>
    <message>
        <source>C&amp;lose</source>
        <translation type="unfinished">关闭</translation>
=======
        <translation type="unfinished">复制(&amp;C)</translation>
    </message>
    <message>
        <source>C&amp;lose</source>
        <translation type="unfinished">关闭(&amp;L)</translation>
>>>>>>> dd04f2dd
    </message>
    <message>
        <source>Delete the currently selected address from the list</source>
        <translation type="unfinished">从列表中删除选中的地址</translation>
    </message>
    <message>
        <source>Enter address or label to search</source>
<<<<<<< HEAD
        <translation type="unfinished">输入地址或者标签进行搜索</translation>
=======
        <translation type="unfinished">输入地址或标签来搜索</translation>
>>>>>>> dd04f2dd
    </message>
    <message>
        <source>Export the data in the current tab to a file</source>
        <translation type="unfinished">将当前标签页数据导出到文件</translation>
    </message>
    <message>
        <source>&amp;Export</source>
        <translation type="unfinished">导出(&amp;E)</translation>
    </message>
    <message>
        <source>&amp;Delete</source>
        <translation type="unfinished">删除(&amp;D)</translation>
    </message>
    <message>
        <source>Choose the address to send coins to</source>
<<<<<<< HEAD
        <translation type="unfinished">选择发送比特币地址</translation>
    </message>
    <message>
        <source>Choose the address to receive coins with</source>
        <translation type="unfinished">选择接收比特币地址</translation>
    </message>
    <message>
        <source>C&amp;hoose</source>
        <translation type="unfinished">选择</translation>
    </message>
    <message>
        <source>Sending addresses</source>
        <translation type="unfinished">发送地址</translation>
    </message>
    <message>
        <source>Receiving addresses</source>
        <translation type="unfinished">接收地址</translation>
    </message>
    <message>
        <source>These are your Bitcoin addresses for sending payments. Always check the amount and the receiving address before sending coins.</source>
        <translation type="unfinished">这是你的比特币发币地址。发送前请确认发送数量和接收地址</translation>
=======
        <translation type="unfinished">选择要发币给哪些地址</translation>
    </message>
    <message>
        <source>Choose the address to receive coins with</source>
        <translation type="unfinished">选择要用哪些地址收币</translation>
    </message>
    <message>
        <source>C&amp;hoose</source>
        <translation type="unfinished">选择(&amp;H)</translation>
    </message>
    <message>
        <source>Sending addresses</source>
        <translation type="unfinished">付款地址</translation>
    </message>
    <message>
        <source>Receiving addresses</source>
        <translation type="unfinished">收款地址</translation>
    </message>
    <message>
        <source>These are your Bitcoin addresses for sending payments. Always check the amount and the receiving address before sending coins.</source>
        <translation type="unfinished">您可以给这些比特币地址付款。在付款之前，务必要检查金额和收款地址是否正确。</translation>
>>>>>>> dd04f2dd
    </message>
    <message>
        <source>These are your Bitcoin addresses for receiving payments. Use the 'Create new receiving address' button in the receive tab to create new addresses.
Signing is only possible with addresses of the type 'legacy'.</source>
<<<<<<< HEAD
        <translation type="unfinished">这是你的比特币接收地址。点击接收选项卡中“创建新的接收地址”按钮来创建新的地址。
签名只能使用“传统”类型的地址。</translation>
    </message>
    <message>
        <source>&amp;Copy Address</source>
        <translation type="unfinished">复制地址</translation>
    </message>
    <message>
        <source>Copy &amp;Label</source>
        <translation type="unfinished">复制标签</translation>
    </message>
    <message>
        <source>&amp;Edit</source>
        <translation type="unfinished">编辑</translation>
=======
        <translation type="unfinished">这是您用来收款的比特币地址。使用“接收”标签页中的“创建新收款地址”按钮来创建新的收款地址。
只有“传统（legacy）”类型的地址支持签名。</translation>
    </message>
    <message>
        <source>&amp;Copy Address</source>
        <translation type="unfinished">复制地址(&amp;C)</translation>
    </message>
    <message>
        <source>Copy &amp;Label</source>
        <translation type="unfinished">复制标签(&amp;L)</translation>
    </message>
    <message>
        <source>&amp;Edit</source>
        <translation type="unfinished">编辑(&amp;E)</translation>
>>>>>>> dd04f2dd
    </message>
    <message>
        <source>Export Address List</source>
        <translation type="unfinished">导出地址列表</translation>
    </message>
    <message>
<<<<<<< HEAD
        <source>There was an error trying to save the address list to %1. Please try again.</source>
        <extracomment>An error message. %1 is a stand-in argument for the name of the file we attempted to save to.</extracomment>
        <translation type="unfinished">保存地址列表至%1时发生错误，请重试。</translation>
    </message>
    <message>
=======
        <source>Comma separated file</source>
        <extracomment>Expanded name of the CSV file format. See: https://en.wikipedia.org/wiki/Comma-separated_values.</extracomment>
        <translation type="unfinished">逗号分隔文件</translation>
    </message>
    <message>
        <source>There was an error trying to save the address list to %1. Please try again.</source>
        <extracomment>An error message. %1 is a stand-in argument for the name of the file we attempted to save to.</extracomment>
        <translation type="unfinished">尝试保存地址列表到 %1 时发生错误。请再试一次。</translation>
    </message>
    <message>
>>>>>>> dd04f2dd
        <source>Exporting Failed</source>
        <translation type="unfinished">导出失败</translation>
    </message>
</context>
<context>
    <name>AddressTableModel</name>
    <message>
        <source>Label</source>
        <translation type="unfinished">标签</translation>
    </message>
    <message>
        <source>Address</source>
        <translation type="unfinished">地址</translation>
    </message>
    <message>
        <source>(no label)</source>
        <translation type="unfinished">(无标签)</translation>
    </message>
</context>
<context>
    <name>AskPassphraseDialog</name>
    <message>
        <source>Passphrase Dialog</source>
        <translation type="unfinished">密码对话框</translation>
    </message>
    <message>
        <source>Enter passphrase</source>
        <translation type="unfinished">输入密码</translation>
    </message>
    <message>
        <source>New passphrase</source>
        <translation type="unfinished">新密码</translation>
    </message>
    <message>
        <source>Repeat new passphrase</source>
        <translation type="unfinished">重复新密码</translation>
    </message>
    <message>
        <source>Show passphrase</source>
        <translation type="unfinished">显示密码</translation>
    </message>
    <message>
        <source>Encrypt wallet</source>
        <translation type="unfinished">加密钱包</translation>
    </message>
    <message>
        <source>This operation needs your wallet passphrase to unlock the wallet.</source>
<<<<<<< HEAD
        <translation type="unfinished">此操作需要您的钱包密码用来解锁钱包。</translation>
=======
        <translation type="unfinished">这个操作需要你的钱包密码来解锁钱包。</translation>
>>>>>>> dd04f2dd
    </message>
    <message>
        <source>Unlock wallet</source>
        <translation type="unfinished">解锁钱包</translation>
<<<<<<< HEAD
    </message>
    <message>
        <source>Change passphrase</source>
        <translation type="unfinished">修改密码</translation>
    </message>
    <message>
        <source>Confirm wallet encryption</source>
        <translation type="unfinished">确认钱包加密</translation>
    </message>
    <message>
        <source>Warning: If you encrypt your wallet and lose your passphrase, you will &lt;b&gt;LOSE ALL OF YOUR BITCOINS&lt;/b&gt;!</source>
        <translation type="unfinished">注意:如果你加密了钱包又忘记了密码，你将会丢失所有的比特币！</translation>
    </message>
    <message>
        <source>Are you sure you wish to encrypt your wallet?</source>
        <translation type="unfinished">你确定要将钱包加密吗？</translation>
    </message>
    <message>
        <source>Wallet encrypted</source>
        <translation type="unfinished">钱包已加密</translation>
    </message>
    <message>
        <source>Enter the new passphrase for the wallet.&lt;br/&gt;Please use a passphrase of &lt;b&gt;ten or more random characters&lt;/b&gt;, or &lt;b&gt;eight or more words&lt;/b&gt;.</source>
        <translation type="unfinished">输入钱包的新密码。&lt;br/&gt;密码中请使用&lt;b&gt;10个或更多随机字符&lt;/b&gt;，或&lt;b&gt;8个或更多的单词&lt;/b&gt;。</translation>
    </message>
    <message>
        <source>Enter the old passphrase and new passphrase for the wallet.</source>
        <translation type="unfinished">输入钱包的旧密码和新密码。</translation>
    </message>
    <message>
        <source>Wallet to be encrypted</source>
        <translation type="unfinished">需要加密的钱包</translation>
    </message>
    <message>
        <source>Your wallet is about to be encrypted. </source>
        <translation type="unfinished">你的钱包将要被加密</translation>
    </message>
    <message>
        <source>Your wallet is now encrypted. </source>
        <translation type="unfinished">你的钱包已被加密</translation>
    </message>
    <message>
        <source>Wallet encryption failed</source>
        <translation type="unfinished">钱包加密失败</translation>
    </message>
    <message>
        <source>Wallet unlock failed</source>
        <translation type="unfinished">钱包解锁失败</translation>
=======
    </message>
    <message>
        <source>Change passphrase</source>
        <translation type="unfinished">修改密码</translation>
>>>>>>> dd04f2dd
    </message>
    <message>
        <source>Confirm wallet encryption</source>
        <translation type="unfinished">确认钱包加密</translation>
    </message>
    <message>
        <source>Warning: If you encrypt your wallet and lose your passphrase, you will &lt;b&gt;LOSE ALL OF YOUR BITCOINS&lt;/b&gt;!</source>
        <translation type="unfinished">警告: 如果把钱包加密后又忘记密码，你就会从此&lt;b&gt;失去其中所有的比特币了&lt;/b&gt;！</translation>
    </message>
    <message>
        <source>Are you sure you wish to encrypt your wallet?</source>
        <translation type="unfinished">你确定要把钱包加密吗？</translation>
    </message>
    <message>
        <source>Wallet encrypted</source>
        <translation type="unfinished">钱包已加密</translation>
    </message>
    <message>
        <source>Enter the new passphrase for the wallet.&lt;br/&gt;Please use a passphrase of &lt;b&gt;ten or more random characters&lt;/b&gt;, or &lt;b&gt;eight or more words&lt;/b&gt;.</source>
        <translation type="unfinished">为此钱包输入新密码。&lt;br/&gt;请使用由&lt;b&gt;十个或更多的随机字符&lt;/b&gt;，或者&lt;b&gt;八个或更多单词&lt;/b&gt;组成的密码。</translation>
    </message>
    <message>
        <source>Enter the old passphrase and new passphrase for the wallet.</source>
        <translation type="unfinished">输入此钱包的旧密码和新密码。</translation>
    </message>
    <message>
        <source>Remember that encrypting your wallet cannot fully protect your bitcoins from being stolen by malware infecting your computer.</source>
        <translation type="unfinished">请注意，当您的计算机感染恶意软件时，加密钱包并不能完全规避您的比特币被偷窃的可能。</translation>
    </message>
    <message>
        <source>Wallet to be encrypted</source>
        <translation type="unfinished">要加密的钱包</translation>
    </message>
    <message>
        <source>Your wallet is about to be encrypted. </source>
        <translation type="unfinished">您的钱包将要被加密。</translation>
    </message>
    <message>
        <source>Your wallet is now encrypted. </source>
        <translation type="unfinished">您的钱包现在已被加密。</translation>
    </message>
    <message>
        <source>IMPORTANT: Any previous backups you have made of your wallet file should be replaced with the newly generated, encrypted wallet file. For security reasons, previous backups of the unencrypted wallet file will become useless as soon as you start using the new, encrypted wallet.</source>
        <translation type="unfinished">重要: 请用新生成的、已加密的钱包备份文件取代你之前留的钱包文件备份。出于安全方面的原因，一旦你开始使用新的已加密钱包，旧的未加密钱包文件备份就失效了。</translation>
    </message>
    <message>
        <source>Wallet encryption failed</source>
        <translation type="unfinished">钱包加密失败</translation>
    </message>
    <message>
        <source>Wallet encryption failed due to an internal error. Your wallet was not encrypted.</source>
        <translation type="unfinished">因为内部错误导致钱包加密失败。你的钱包还是没加密。</translation>
    </message>
    <message>
        <source>The supplied passphrases do not match.</source>
        <translation type="unfinished">提供的密码不一致。</translation>
    </message>
    <message>
        <source>Wallet unlock failed</source>
        <translation type="unfinished">钱包解锁失败</translation>
    </message>
    <message>
        <source>The passphrase entered for the wallet decryption was incorrect.</source>
        <translation type="unfinished">输入的钱包解锁密码不正确。</translation>
    </message>
    <message>
        <source>Wallet passphrase was successfully changed.</source>
        <translation type="unfinished">钱包密码修改成功。</translation>
    </message>
    <message>
        <source>Warning: The Caps Lock key is on!</source>
        <translation type="unfinished">警告: 大写字母锁定已开启！</translation>
    </message>
</context>
<context>
<<<<<<< HEAD
    <name>QObject</name>
    <message numerus="yes">
        <source>%n second(s)</source>
        <translation>
            <numerusform />
        </translation>
    </message>
    <message numerus="yes">
        <source>%n minute(s)</source>
        <translation>
            <numerusform />
        </translation>
    </message>
    <message numerus="yes">
        <source>%n hour(s)</source>
        <translation type="unfinished">
            <numerusform />
        </translation>
    </message>
    <message numerus="yes">
        <source>%n day(s)</source>
        <translation type="unfinished">
            <numerusform />
        </translation>
    </message>
    <message numerus="yes">
        <source>%n week(s)</source>
        <translation type="unfinished">
            <numerusform />
        </translation>
    </message>
    <message numerus="yes">
        <source>%n year(s)</source>
        <translation type="unfinished">
            <numerusform />
        </translation>
    </message>
    </context>
<context>
    <name>BitcoinGUI</name>
    <message numerus="yes">
        <source>Processed %n block(s) of transaction history.</source>
        <translation>
            <numerusform />
        </translation>
    </message>
    <message numerus="yes">
        <source>%n active connection(s) to Bitcoin network.</source>
        <extracomment>A substring of the tooltip.</extracomment>
        <translation type="unfinished">
            <numerusform />
        </translation>
    </message>
    </context>
<context>
    <name>CoinControlDialog</name>
    <message>
        <source>(no label)</source>
        <translation type="unfinished">(无标签)</translation>
    </message>
    </context>
<context>
    <name>Intro</name>
    <message numerus="yes">
        <source>(sufficient to restore backups %n day(s) old)</source>
        <extracomment>Explanatory text on the capability of the current prune target.</extracomment>
        <translation type="unfinished">
            <numerusform />
        </translation>
    </message>
    </context>
<context>
    <name>PeerTableModel</name>
    <message>
        <source>Address</source>
        <extracomment>Title of Peers Table column which contains the IP/Onion/I2P address of the connected peer.</extracomment>
        <translation type="unfinished">地址</translation>
    </message>
    </context>
=======
    <name>BanTableModel</name>
    <message>
        <source>IP/Netmask</source>
        <translation type="unfinished">IP/网络掩码</translation>
    </message>
    <message>
        <source>Banned Until</source>
        <translation type="unfinished">在此之前保持封禁:</translation>
    </message>
</context>
>>>>>>> dd04f2dd
<context>
    <name>BitcoinApplication</name>
    <message>
<<<<<<< HEAD
        <source>Label</source>
        <translation type="unfinished">标签</translation>
    </message>
    <message>
        <source>(no label)</source>
        <translation type="unfinished">(无标签)</translation>
    </message>
    </context>
<context>
    <name>SendCoinsDialog</name>
    <message numerus="yes">
        <source>Estimated to begin confirmation within %n block(s).</source>
        <translation>
            <numerusform />
        </translation>
    </message>
    <message>
        <source>(no label)</source>
        <translation type="unfinished">(无标签)</translation>
    </message>
</context>
<context>
    <name>TransactionDesc</name>
    <message numerus="yes">
        <source>Open for %n more block(s)</source>
        <translation>
            <numerusform />
        </translation>
    </message>
    <message numerus="yes">
        <source>matures in %n more block(s)</source>
        <translation>
            <numerusform />
        </translation>
    </message>
    </context>
<context>
    <name>TransactionTableModel</name>
    <message>
        <source>Label</source>
        <translation type="unfinished">标签</translation>
    </message>
    <message numerus="yes">
        <source>Open for %n more block(s)</source>
        <translation>
            <numerusform />
        </translation>
    </message>
    <message>
        <source>(no label)</source>
        <translation type="unfinished">(无标签)</translation>
=======
        <source>Runaway exception</source>
        <translation type="unfinished">未捕获的异常</translation>
    </message>
    <message>
        <source>A fatal error occurred. %1 can no longer continue safely and will quit.</source>
        <translation type="unfinished">发生致命错误。%1 已经无法继续安全运行并即将退出。</translation>
    </message>
    <message>
        <source>Internal error</source>
        <translation type="unfinished">内部错误</translation>
    </message>
    <message>
        <source>An internal error occurred. %1 will attempt to continue safely. This is an unexpected bug which can be reported as described below.</source>
        <translation type="unfinished">发生了一个内部错误。%1将会尝试安全地继续运行。关于这个未知的错误我们有以下的描述信息用于参考。</translation>
    </message>
</context>
<context>
    <name>QObject</name>
    <message>
        <source>Do you want to reset settings to default values, or to abort without making changes?</source>
        <extracomment>Explanatory text shown on startup when the settings file cannot be read. Prompts user to make a choice between resetting or aborting.</extracomment>
        <translation type="unfinished">要将设置重置为默认值，还是要放弃更改并中止？</translation>
    </message>
    <message>
        <source>A fatal error occurred. Check that settings file is writable, or try running with -nosettings.</source>
        <extracomment>Explanatory text shown on startup when the settings file could not be written. Prompts user to check that we have the ability to write to the file. Explains that the user has the option of running without a settings file.</extracomment>
        <translation type="unfinished">出现致命错误。请检查设置文件是否可写，或者尝试带 -nosettings 参数运行。</translation>
>>>>>>> dd04f2dd
    </message>
    <message>
<<<<<<< HEAD
        <source>Label</source>
        <translation type="unfinished">标签</translation>
    </message>
    <message>
        <source>Address</source>
        <translation type="unfinished">地址</translation>
    </message>
    <message>
        <source>Exporting Failed</source>
        <translation type="unfinished">导出失败</translation>
    </message>
    </context>
<context>
    <name>WalletView</name>
    <message>
        <source>&amp;Export</source>
        <translation type="unfinished">导出</translation>
    </message>
    <message>
        <source>Export the data in the current tab to a file</source>
        <translation type="unfinished">导出当前数据到文件</translation>
    </message>
    </context>
=======
        <source>Error: Specified data directory "%1" does not exist.</source>
        <translation type="unfinished">错误:指定的数据目录“%1”不存在。</translation>
    </message>
    <message>
        <source>Error: Cannot parse configuration file: %1.</source>
        <translation type="unfinished">错误:无法解析配置文件: %1</translation>
    </message>
    <message>
        <source>Error: %1</source>
        <translation type="unfinished">错误: %1</translation>
    </message>
    <message>
        <source>%1 didn't yet exit safely…</source>
        <translation type="unfinished">%1 还没有安全退出...</translation>
    </message>
    <message>
        <source>unknown</source>
        <translation type="unfinished">未知</translation>
    </message>
    <message>
        <source>Amount</source>
        <translation type="unfinished">金额</translation>
    </message>
    <message>
        <source>Enter a Bitcoin address (e.g. %1)</source>
        <translation type="unfinished">请输入一个比特币地址 (例如 %1)</translation>
    </message>
    <message>
        <source>Unroutable</source>
        <translation type="unfinished">不可路由</translation>
    </message>
    <message>
        <source>Internal</source>
        <translation type="unfinished">内部</translation>
    </message>
    <message>
        <source>Inbound</source>
        <extracomment>An inbound connection from a peer. An inbound connection is a connection initiated by a peer.</extracomment>
        <translation type="unfinished">传入</translation>
    </message>
    <message>
        <source>Outbound</source>
        <extracomment>An outbound connection to a peer. An outbound connection is a connection initiated by us.</extracomment>
        <translation type="unfinished">传出</translation>
    </message>
    <message>
        <source>Full Relay</source>
        <extracomment>Peer connection type that relays all network information.</extracomment>
        <translation type="unfinished">完整转发</translation>
    </message>
    <message>
        <source>Block Relay</source>
        <extracomment>Peer connection type that relays network information about blocks and not transactions or addresses.</extracomment>
        <translation type="unfinished">区块转发</translation>
    </message>
    <message>
        <source>Manual</source>
        <extracomment>Peer connection type established manually through one of several methods.</extracomment>
        <translation type="unfinished">手册</translation>
    </message>
    <message>
        <source>Feeler</source>
        <extracomment>Short-lived peer connection type that tests the aliveness of known addresses.</extracomment>
        <translation type="unfinished">触须</translation>
    </message>
    <message>
        <source>Address Fetch</source>
        <extracomment>Short-lived peer connection type that solicits known addresses from a peer.</extracomment>
        <translation type="unfinished">地址取回</translation>
    </message>
    <message>
        <source>%1 d</source>
        <translation type="unfinished">%1 天</translation>
    </message>
    <message>
        <source>%1 h</source>
        <translation type="unfinished">%1 小时</translation>
    </message>
    <message>
        <source>%1 m</source>
        <translation type="unfinished">%1 分钟</translation>
    </message>
    <message>
        <source>%1 s</source>
        <translation type="unfinished">%1 秒</translation>
    </message>
    <message>
        <source>None</source>
        <translation type="unfinished">无</translation>
    </message>
    <message>
        <source>N/A</source>
        <translation type="unfinished">不可用</translation>
    </message>
    <message>
        <source>%1 ms</source>
        <translation type="unfinished">%1 毫秒</translation>
    </message>
    <message numerus="yes">
        <source>%n second(s)</source>
        <translation type="unfinished">
            <numerusform>%n second(s)</numerusform>
        </translation>
    </message>
    <message numerus="yes">
        <source>%n minute(s)</source>
        <translation type="unfinished">
            <numerusform>%n minute(s)</numerusform>
        </translation>
    </message>
    <message numerus="yes">
        <source>%n hour(s)</source>
        <translation type="unfinished">
            <numerusform>%n hour(s)</numerusform>
        </translation>
    </message>
    <message numerus="yes">
        <source>%n day(s)</source>
        <translation type="unfinished">
            <numerusform>%n day(s)</numerusform>
        </translation>
    </message>
    <message numerus="yes">
        <source>%n week(s)</source>
        <translation type="unfinished">
            <numerusform>%n week(s)</numerusform>
        </translation>
    </message>
    <message>
        <source>%1 and %2</source>
        <translation type="unfinished">%1 和 %2</translation>
    </message>
    <message numerus="yes">
        <source>%n year(s)</source>
        <translation type="unfinished">
            <numerusform>%n year(s)</numerusform>
        </translation>
    </message>
    <message>
        <source>%1 B</source>
        <translation type="unfinished">%1 字节</translation>
    </message>
    </context>
<context>
    <name>bitcoin-core</name>
    <message>
        <source>Settings file could not be read</source>
        <translation type="unfinished">无法读取设置文件</translation>
    </message>
    <message>
        <source>Settings file could not be written</source>
        <translation type="unfinished">无法写入设置文件</translation>
    </message>
    <message>
        <source>The %s developers</source>
        <translation type="unfinished">%s 开发者</translation>
    </message>
    <message>
        <source>%s corrupt. Try using the wallet tool bitcoin-wallet to salvage or restoring a backup.</source>
        <translation type="unfinished">%s损坏。请尝试用bitcoin-wallet钱包工具来对其进行急救。或者用一个备份进行还原。</translation>
    </message>
    <message>
        <source>-maxtxfee is set very high! Fees this large could be paid on a single transaction.</source>
        <translation type="unfinished">参数 -maxtxfee 被设置得非常高！即使是单笔交易也可能付出如此之大的手续费。</translation>
    </message>
    <message>
        <source>Cannot downgrade wallet from version %i to version %i. Wallet version unchanged.</source>
        <translation type="unfinished">无法把钱包版本从%i降级到%i。钱包版本未改变。</translation>
    </message>
    <message>
        <source>Cannot obtain a lock on data directory %s. %s is probably already running.</source>
        <translation type="unfinished">无法锁定数据目录 %s。%s 可能已经在运行。</translation>
    </message>
    <message>
        <source>Cannot upgrade a non HD split wallet from version %i to version %i without upgrading to support pre-split keypool. Please use version %i or no version specified.</source>
        <translation type="unfinished">无法在不支持“拆分前的密钥池”（pre split keypool）的情况下把“非拆分HD钱包”（non HD split wallet）从版本%i升级到%i。请使用版本号%i，或者压根不要指定版本号。</translation>
    </message>
    <message>
        <source>Distributed under the MIT software license, see the accompanying file %s or %s</source>
        <translation type="unfinished">在MIT协议下分发，参见附带的 %s 或 %s 文件</translation>
    </message>
    <message>
        <source>Error reading %s! All keys read correctly, but transaction data or address book entries might be missing or incorrect.</source>
        <translation type="unfinished">读取 %s 时发生错误！所有的密钥都可以正确读取，但是交易记录或地址簿数据可能已经丢失或出错。</translation>
    </message>
    <message>
        <source>Error reading %s! Transaction data may be missing or incorrect. Rescanning wallet.</source>
        <translation type="unfinished">读取%s出错！交易数据可能丢失或有误。重新扫描钱包中。</translation>
    </message>
    <message>
        <source>Error: Dumpfile format record is incorrect. Got "%s", expected "format".</source>
        <translation type="unfinished">错误: 转储文件格式不正确。得到是"%s"，而预期本应得到的是 "format"。</translation>
    </message>
    <message>
        <source>Error: Dumpfile identifier record is incorrect. Got "%s", expected "%s".</source>
        <translation type="unfinished">错误: 转储文件标识符记录不正确。得到的是 "%s"，而预期本应得到的是 "%s"。</translation>
    </message>
    <message>
        <source>Error: Dumpfile version is not supported. This version of bitcoin-wallet only supports version 1 dumpfiles. Got dumpfile with version %s</source>
        <translation type="unfinished">错误: 转储文件版本不被支持。这个版本的 bitcoin-wallet 只支持版本为 1 的转储文件。得到的转储文件版本却是%s</translation>
    </message>
    <message>
        <source>Error: Legacy wallets only support the "legacy", "p2sh-segwit", and "bech32" address types</source>
        <translation type="unfinished">错误: 传统钱包只支持 "legacy", "p2sh-segwit", 和 "bech32" 这三种地址类型</translation>
    </message>
    <message>
        <source>Error: Listening for incoming connections failed (listen returned error %s)</source>
        <translation type="unfinished">错误：监听外部连接失败 (listen函数返回了错误 %s)</translation>
    </message>
    <message>
        <source>Fee estimation failed. Fallbackfee is disabled. Wait a few blocks or enable -fallbackfee.</source>
        <translation type="unfinished">手续费估计失败。而且备用手续费估计（fallbackfee）已被禁用。请再等一些区块，或者通过-fallbackfee参数启用备用手续费估计。</translation>
    </message>
    <message>
        <source>File %s already exists. If you are sure this is what you want, move it out of the way first.</source>
        <translation type="unfinished">文件%s已经存在。如果你确定这就是你想做的，先把这个文件挪开。</translation>
    </message>
    <message>
        <source>Invalid amount for -maxtxfee=&lt;amount&gt;: '%s' (must be at least the minrelay fee of %s to prevent stuck transactions)</source>
        <translation type="unfinished">参数 -maxtxfee=&lt;amount&gt;: '%s' 指定了非法的金额 (手续费必须至少达到最小转发费率(minrelay fee) %s 以避免交易卡着发不出去)</translation>
    </message>
    <message>
        <source>Invalid or corrupt peers.dat (%s). If you believe this is a bug, please report it to %s. As a workaround, you can move the file (%s) out of the way (rename, move, or delete) to have a new one created on the next start.</source>
        <translation type="unfinished">无效或损坏的peers.dat (%s)。如果你确信这是一个bug，请反馈到%s。作为变通办法，你可以把现有文件 (%s) 移开(重命名、移动或删除)，这样就可以在下次启动时创建一个新文件了。</translation>
    </message>
    <message>
        <source>More than one onion bind address is provided. Using %s for the automatically created Tor onion service.</source>
        <translation type="unfinished">提供多个洋葱路由绑定地址。对自动创建的洋葱服务用%s</translation>
    </message>
    <message>
        <source>No dump file provided. To use createfromdump, -dumpfile=&lt;filename&gt; must be provided.</source>
        <translation type="unfinished">没有提供转储文件。要使用 createfromdump ，必须提供 -dumpfile=&lt;filename&gt;。</translation>
    </message>
    <message>
        <source>No dump file provided. To use dump, -dumpfile=&lt;filename&gt; must be provided.</source>
        <translation type="unfinished">没有提供转储文件。要使用 dump ，必须提供 -dumpfile=&lt;filename&gt;。</translation>
    </message>
    <message>
        <source>No wallet file format provided. To use createfromdump, -format=&lt;format&gt; must be provided.</source>
        <translation type="unfinished">没有提供钱包格式。要使用 createfromdump ，必须提供 -format=&lt;format&gt;</translation>
    </message>
    <message>
        <source>Please check that your computer's date and time are correct! If your clock is wrong, %s will not work properly.</source>
        <translation type="unfinished">请检查电脑的日期时间设置是否正确！时间错误可能会导致 %s 运行异常。</translation>
    </message>
    <message>
        <source>Please contribute if you find %s useful. Visit %s for further information about the software.</source>
        <translation type="unfinished">如果你认为%s对你比较有用的话，请对我们进行一些自愿贡献。请访问%s网站来获取有关这个软件的更多信息。</translation>
    </message>
    <message>
        <source>Prune configured below the minimum of %d MiB.  Please use a higher number.</source>
        <translation type="unfinished">修剪被设置得太小，已经低于最小值%d MiB，请使用更大的数值。</translation>
    </message>
    <message>
        <source>Prune: last wallet synchronisation goes beyond pruned data. You need to -reindex (download the whole blockchain again in case of pruned node)</source>
        <translation type="unfinished">修剪:上次同步钱包的位置已经超出（落后于）现有修剪后数据的范围。你需要进行-reindex（对于已经启用修剪节点，就需要重新下载整个区块链）</translation>
    </message>
    <message>
        <source>SQLiteDatabase: Unknown sqlite wallet schema version %d. Only version %d is supported</source>
        <translation type="unfinished">SQLiteDatabase: SQLite钱包schema版本%d未知。只支持%d版本</translation>
    </message>
    <message>
        <source>The block database contains a block which appears to be from the future. This may be due to your computer's date and time being set incorrectly. Only rebuild the block database if you are sure that your computer's date and time are correct</source>
        <translation type="unfinished">区块数据库包含未来的交易，这可能是由本机错误的日期时间引起。若确认本机日期时间正确，请重新建立区块数据库。</translation>
    </message>
    <message>
        <source>The block index db contains a legacy 'txindex'. To clear the occupied disk space, run a full -reindex, otherwise ignore this error. This error message will not be displayed again.</source>
        <translation type="unfinished">区块索引数据库含有历史遗留的 'txindex' 。可以运行完整的 -reindex 来清理被占用的磁盘空间；也可以忽略这个错误。这个错误消息将不会再次显示。</translation>
    </message>
    <message>
        <source>The transaction amount is too small to send after the fee has been deducted</source>
        <translation type="unfinished">这笔交易在扣除手续费后的金额太小，以至于无法送出</translation>
    </message>
    <message>
        <source>This error could occur if this wallet was not shutdown cleanly and was last loaded using a build with a newer version of Berkeley DB. If so, please use the software that last loaded this wallet</source>
        <translation type="unfinished">如果这个钱包之前没有正确关闭，而且上一次是被新版的Berkeley DB加载过，就会发生这个错误。如果是这样，请使用上次加载过这个钱包的那个软件。</translation>
    </message>
    <message>
        <source>This is a pre-release test build - use at your own risk - do not use for mining or merchant applications</source>
        <translation type="unfinished">这是测试用的预发布版本 - 请谨慎使用 - 不要用来挖矿，或者在正式商用环境下使用</translation>
    </message>
    <message>
        <source>This is the maximum transaction fee you pay (in addition to the normal fee) to prioritize partial spend avoidance over regular coin selection.</source>
        <translation type="unfinished">为了在常规选币过程中优先考虑避免“只花出一个地址上的一部分币”（partial spend）这种情况，您最多还需要（在常规手续费之外）付出的交易手续费。</translation>
    </message>
    <message>
        <source>This is the transaction fee you may discard if change is smaller than dust at this level</source>
        <translation type="unfinished">找零低于当前粉尘阈值时会被舍弃，并计入手续费，这些交易手续费就是在这种情况下产生的。</translation>
    </message>
    <message>
        <source>This is the transaction fee you may pay when fee estimates are not available.</source>
        <translation type="unfinished">不能估计手续费时，你会付出这个手续费金额。</translation>
    </message>
    <message>
        <source>Total length of network version string (%i) exceeds maximum length (%i). Reduce the number or size of uacomments.</source>
        <translation type="unfinished">网络版本字符串的总长度 (%i) 超过最大长度 (%i) 了。请减少 uacomment 参数的数目或长度。</translation>
    </message>
    <message>
        <source>Unable to replay blocks. You will need to rebuild the database using -reindex-chainstate.</source>
        <translation type="unfinished">无法重放区块。你需要先用-reindex-chainstate参数来重建数据库。</translation>
    </message>
    <message>
        <source>Unknown wallet file format "%s" provided. Please provide one of "bdb" or "sqlite".</source>
        <translation type="unfinished">提供了未知的钱包格式 "%s" 。请使用 "bdb" 或 "sqlite" 中的一种。</translation>
    </message>
    <message>
        <source>Warning: Dumpfile wallet format "%s" does not match command line specified format "%s".</source>
        <translation type="unfinished">警告: 转储文件的钱包格式 "%s" 与命令行指定的格式 "%s" 不符。</translation>
    </message>
    <message>
        <source>Warning: Private keys detected in wallet {%s} with disabled private keys</source>
        <translation type="unfinished">警告：在已经禁用私钥的钱包 {%s} 中仍然检测到私钥</translation>
    </message>
    <message>
        <source>Warning: We do not appear to fully agree with our peers! You may need to upgrade, or other nodes may need to upgrade.</source>
        <translation type="unfinished">警告：我们和其他节点似乎没达成共识！您可能需要升级，或者就是其他节点可能需要升级。</translation>
    </message>
    <message>
        <source>Witness data for blocks after height %d requires validation. Please restart with -reindex.</source>
        <translation type="unfinished">需要验证高度在%d之后的区块见证数据。请使用 -reindex 重新启动。</translation>
    </message>
    <message>
        <source>You need to rebuild the database using -reindex to go back to unpruned mode.  This will redownload the entire blockchain</source>
        <translation type="unfinished">您需要使用 -reindex 重新构建数据库以回到未修剪模式。这将重新下载整个区块链</translation>
    </message>
    <message>
        <source>%s is set very high!</source>
        <translation type="unfinished">%s非常高！</translation>
    </message>
    <message>
        <source>-maxmempool must be at least %d MB</source>
        <translation type="unfinished">-maxmempool 最小为%d MB</translation>
    </message>
    <message>
        <source>A fatal internal error occurred, see debug.log for details</source>
        <translation type="unfinished">发生了致命的内部错误，请在debug.log中查看详情</translation>
    </message>
    <message>
        <source>Cannot resolve -%s address: '%s'</source>
        <translation type="unfinished">无法解析 - %s 地址: '%s'</translation>
    </message>
    <message>
        <source>Cannot set -forcednsseed to true when setting -dnsseed to false.</source>
        <translation type="unfinished">在 -dnsseed 被设为 false 时无法将 -forcednsseed 设为 true 。</translation>
    </message>
    <message>
        <source>Cannot set -peerblockfilters without -blockfilterindex.</source>
        <translation type="unfinished">没有启用-blockfilterindex，就不能启用-peerblockfilters。</translation>
    </message>
    <message>
        <source>Cannot write to data directory '%s'; check permissions.</source>
        <translation type="unfinished">不能写入到数据目录'%s'；请检查文件权限。</translation>
    </message>
    <message>
        <source>The -txindex upgrade started by a previous version cannot be completed. Restart with the previous version or run a full -reindex.</source>
        <translation type="unfinished">无法完成由之前版本启动的 -txindex 升级。请用之前的版本重新启动，或者进行一次完整的 -reindex 。</translation>
    </message>
    <message>
        <source>%s request to listen on port %u. This port is considered "bad" and thus it is unlikely that any Bitcoin Core peers connect to it. See doc/p2p-bad-ports.md for details and a full list.</source>
        <translation type="unfinished">%s请求监听端口 %u。这个端口被认为是“坏的”，所以不太可能有Bitcoin Core节点会连接到它。有关详细信息和完整列表，请参见 doc/p2p-bad-ports.md 。</translation>
    </message>
    <message>
        <source>Cannot provide specific connections and have addrman find outgoing connections at the same time.</source>
        <translation type="unfinished">在使用地址管理器(addrman)寻找出站连接时，无法同时提供特定的连接。</translation>
    </message>
    <message>
        <source>Error loading %s: External signer wallet being loaded without external signer support compiled</source>
        <translation type="unfinished">加载%s时出错: 编译时未启用外部签名器支持，却仍然试图加载外部签名器钱包</translation>
    </message>
    <message>
        <source>Failed to rename invalid peers.dat file. Please move or delete it and try again.</source>
        <translation type="unfinished">无法重命名无效的 peers.dat 文件。 请移动或删除它，然后重试。</translation>
    </message>
    <message>
        <source>Outbound connections restricted to Tor (-onlynet=onion) but the proxy for reaching the Tor network is not provided (no -proxy= and no -onion= given) or it is explicitly forbidden (-onion=0)</source>
        <translation type="unfinished">出站连接被限制为仅使用 Tor (-onlynet=onion)，但是未提供到达 Tor 网络的代理（没有提供 -proxy= 和 -onion= 参数）或者被显式禁止 (-onion=0)</translation>
    </message>
    <message>
        <source>Config setting for %s only applied on %s network when in [%s] section.</source>
        <translation type="unfinished">对 %s 的配置设置只对 %s 网络生效，如果它位于配置的 [%s] 章节的话。</translation>
    </message>
    <message>
        <source>Copyright (C) %i-%i</source>
        <translation type="unfinished">版权所有 (C) %i-%i</translation>
    </message>
    <message>
        <source>Corrupted block database detected</source>
        <translation type="unfinished">检测到区块数据库损坏</translation>
    </message>
    <message>
        <source>Could not find asmap file %s</source>
        <translation type="unfinished">找不到asmap文件%s</translation>
    </message>
    <message>
        <source>Could not parse asmap file %s</source>
        <translation type="unfinished">无法解析asmap文件%s</translation>
    </message>
    <message>
        <source>Disk space is too low!</source>
        <translation type="unfinished">磁盘空间太低!</translation>
    </message>
    <message>
        <source>Do you want to rebuild the block database now?</source>
        <translation type="unfinished">你想现在就重建区块数据库吗？</translation>
    </message>
    <message>
        <source>Done loading</source>
        <translation type="unfinished">加载完成</translation>
    </message>
    <message>
        <source>Dump file %s does not exist.</source>
        <translation type="unfinished">转储文件 %s 不存在</translation>
    </message>
    <message>
        <source>Error creating %s</source>
        <translation type="unfinished">创建%s时出错</translation>
    </message>
    <message>
        <source>Error initializing block database</source>
        <translation type="unfinished">初始化区块数据库时出错</translation>
    </message>
    <message>
        <source>Error initializing wallet database environment %s!</source>
        <translation type="unfinished">初始化钱包数据库环境错误 %s!</translation>
    </message>
    <message>
        <source>Error loading %s</source>
        <translation type="unfinished">载入 %s 时发生错误</translation>
    </message>
    <message>
        <source>Error loading %s: Private keys can only be disabled during creation</source>
        <translation type="unfinished">加载 %s 时出错：只能在创建钱包时禁用私钥。</translation>
    </message>
    <message>
        <source>Error loading %s: Wallet corrupted</source>
        <translation type="unfinished">%s 加载出错:钱包损坏</translation>
    </message>
    <message>
        <source>Error loading %s: Wallet requires newer version of %s</source>
        <translation type="unfinished">%s 加载错误:请升级到最新版 %s</translation>
    </message>
    <message>
        <source>Error loading block database</source>
        <translation type="unfinished">加载区块数据库时出错</translation>
    </message>
    <message>
        <source>Error opening block database</source>
        <translation type="unfinished">打开区块数据库时出错</translation>
    </message>
    <message>
        <source>Error reading from database, shutting down.</source>
        <translation type="unfinished">读取数据库出错，关闭中。</translation>
    </message>
    <message>
        <source>Error reading next record from wallet database</source>
        <translation type="unfinished">从钱包数据库读取下一条记录时出错</translation>
    </message>
    <message>
        <source>Error upgrading chainstate database</source>
        <translation type="unfinished">升级链状态(chainstate)数据库出错</translation>
    </message>
    <message>
        <source>Error: Couldn't create cursor into database</source>
        <translation type="unfinished">错误: 无法在数据库中创建指针</translation>
    </message>
    <message>
        <source>Error: Disk space is low for %s</source>
        <translation type="unfinished">错误： %s 所在的磁盘空间低。</translation>
    </message>
    <message>
        <source>Error: Dumpfile checksum does not match. Computed %s, expected %s</source>
        <translation type="unfinished">错误: 转储文件的校验和不符。计算得到%s，预料中本应该得到%s</translation>
    </message>
    <message>
        <source>Error: Got key that was not hex: %s</source>
        <translation type="unfinished">错误: 得到了不是十六进制的键:%s</translation>
    </message>
    <message>
        <source>Error: Got value that was not hex: %s</source>
        <translation type="unfinished">错误: 得到了不是十六进制的数值:%s</translation>
    </message>
    <message>
        <source>Error: Keypool ran out, please call keypoolrefill first</source>
        <translation type="unfinished">错误: 密钥池已被耗尽，请先调用keypoolrefill</translation>
    </message>
    <message>
        <source>Error: Missing checksum</source>
        <translation type="unfinished">错误：跳过检查检验和</translation>
    </message>
    <message>
        <source>Error: No %s addresses available.</source>
        <translation type="unfinished">错误: 没有可用的%s地址。</translation>
    </message>
    <message>
        <source>Error: Unable to parse version %u as a uint32_t</source>
        <translation type="unfinished">错误：无法把版本号%u作为unit32_t解析</translation>
    </message>
    <message>
        <source>Error: Unable to write record to new wallet</source>
        <translation type="unfinished">错误: 无法写入记录到新钱包</translation>
    </message>
    <message>
        <source>Failed to listen on any port. Use -listen=0 if you want this.</source>
        <translation type="unfinished">监听端口失败。如果你愿意的话，请使用 -listen=0 参数。</translation>
    </message>
    <message>
        <source>Failed to rescan the wallet during initialization</source>
        <translation type="unfinished">初始化时重扫描钱包失败</translation>
    </message>
    <message>
        <source>Failed to verify database</source>
        <translation type="unfinished">校验数据库失败</translation>
    </message>
    <message>
        <source>Fee rate (%s) is lower than the minimum fee rate setting (%s)</source>
        <translation type="unfinished">手续费率 (%s) 低于最大手续费率设置 (%s)</translation>
    </message>
    <message>
        <source>Ignoring duplicate -wallet %s.</source>
        <translation type="unfinished">忽略重复的 -wallet %s。</translation>
    </message>
    <message>
        <source>Importing…</source>
        <translation type="unfinished">导入...</translation>
    </message>
    <message>
        <source>Incorrect or no genesis block found. Wrong datadir for network?</source>
        <translation type="unfinished">没有找到创世区块，或者创世区块不正确。是否把数据目录错误地设成了另一个网络（比如测试网络）的？</translation>
    </message>
    <message>
        <source>Initialization sanity check failed. %s is shutting down.</source>
        <translation type="unfinished">初始化完整性检查失败。%s 即将关闭。</translation>
    </message>
    <message>
        <source>Input not found or already spent</source>
        <translation type="unfinished">找不到交易输入项，可能已经被花掉了</translation>
    </message>
    <message>
        <source>Insufficient funds</source>
        <translation type="unfinished">金额不足</translation>
    </message>
    <message>
        <source>Invalid -i2psam address or hostname: '%s'</source>
        <translation type="unfinished">无效的 -i2psam 地址或主机名: '%s'</translation>
    </message>
    <message>
        <source>Invalid -onion address or hostname: '%s'</source>
        <translation type="unfinished">无效的 -onion 地址: '%s'</translation>
    </message>
    <message>
        <source>Invalid -proxy address or hostname: '%s'</source>
        <translation type="unfinished">无效的 -proxy 地址或主机名: '%s'</translation>
    </message>
    <message>
        <source>Invalid P2P permission: '%s'</source>
        <translation type="unfinished">无效的 P2P 权限：'%s'</translation>
    </message>
    <message>
        <source>Invalid amount for -%s=&lt;amount&gt;: '%s'</source>
        <translation type="unfinished">参数 -%s=&lt;amount&gt;: '%s' 指定了无效的金额</translation>
    </message>
    <message>
        <source>Invalid amount for -discardfee=&lt;amount&gt;: '%s'</source>
        <translation type="unfinished">参数 -discardfee=&lt;amount&gt;: '%s' 指定了无效的金额</translation>
    </message>
    <message>
        <source>Invalid amount for -fallbackfee=&lt;amount&gt;: '%s'</source>
        <translation type="unfinished">参数 -fallbackfee=&lt;amount&gt;: '%s' 指定了无效的金额</translation>
    </message>
    <message>
        <source>Invalid amount for -paytxfee=&lt;amount&gt;: '%s' (must be at least %s)</source>
        <translation type="unfinished">参数 -paytxfee=&lt;amount&gt; 指定了非法的金额: '%s' (必须至少达到 %s)</translation>
    </message>
    <message>
        <source>Invalid netmask specified in -whitelist: '%s'</source>
        <translation type="unfinished">参数 -whitelist: '%s' 指定了无效的网络掩码</translation>
    </message>
    <message>
        <source>Loading P2P addresses…</source>
        <translation type="unfinished">加载P2P地址...</translation>
    </message>
    <message>
        <source>Loading banlist…</source>
        <translation type="unfinished">加载封禁列表...</translation>
    </message>
    <message>
        <source>Loading block index…</source>
        <translation type="unfinished">加载区块索引...</translation>
    </message>
    <message>
        <source>Loading wallet…</source>
        <translation type="unfinished">加载钱包...</translation>
    </message>
    <message>
        <source>Missing amount</source>
        <translation type="unfinished">找不到金额</translation>
    </message>
    <message>
        <source>Missing solving data for estimating transaction size</source>
        <translation type="unfinished">找不到用于估计交易大小的解答数据</translation>
    </message>
    <message>
        <source>Need to specify a port with -whitebind: '%s'</source>
        <translation type="unfinished">-whitebind: '%s' 需要指定一个端口</translation>
    </message>
    <message>
        <source>No addresses available</source>
        <translation type="unfinished">没有可用的地址</translation>
    </message>
    <message>
        <source>No proxy server specified. Use -proxy=&lt;ip&gt; or -proxy=&lt;ip:port&gt;.</source>
        <translation type="unfinished">未指定代理服务器。请使用 -proxy=&lt;ip&gt; 或 -proxy=&lt;ip:port&gt; 。</translation>
    </message>
    <message>
        <source>Not enough file descriptors available.</source>
        <translation type="unfinished">没有足够的文件描述符可用。</translation>
    </message>
    <message>
        <source>Prune cannot be configured with a negative value.</source>
        <translation type="unfinished">不能把修剪配置成一个负数。</translation>
    </message>
    <message>
        <source>Prune mode is incompatible with -coinstatsindex.</source>
        <translation type="unfinished">区块修剪模式与 coinstatsindex 不兼容。</translation>
    </message>
    <message>
        <source>Prune mode is incompatible with -txindex.</source>
        <translation type="unfinished">修剪模式与 -txindex 不兼容。</translation>
    </message>
    <message>
        <source>Pruning blockstore…</source>
        <translation type="unfinished">修剪区块存储...</translation>
    </message>
    <message>
        <source>Reducing -maxconnections from %d to %d, because of system limitations.</source>
        <translation type="unfinished">因为系统的限制，将 -maxconnections 参数从 %d 降到了 %d</translation>
    </message>
    <message>
        <source>Replaying blocks…</source>
        <translation type="unfinished">重放区块...</translation>
    </message>
    <message>
        <source>Rescanning…</source>
        <translation type="unfinished">重扫描...</translation>
    </message>
    <message>
        <source>SQLiteDatabase: Failed to execute statement to verify database: %s</source>
        <translation type="unfinished">SQLiteDatabase: 执行校验数据库语句时失败: %s</translation>
    </message>
    <message>
        <source>SQLiteDatabase: Failed to prepare statement to verify database: %s</source>
        <translation type="unfinished">SQLiteDatabase: 预处理用于校验数据库的语句时失败: %s</translation>
    </message>
    <message>
        <source>SQLiteDatabase: Failed to read database verification error: %s</source>
        <translation type="unfinished">SQLiteDatabase: 读取数据库失败，校验错误: %s</translation>
    </message>
    <message>
        <source>SQLiteDatabase: Unexpected application id. Expected %u, got %u</source>
        <translation type="unfinished">SQLiteDatabase: 意料之外的应用ID。预期为%u，实际为%u</translation>
    </message>
    <message>
        <source>Section [%s] is not recognized.</source>
        <translation type="unfinished">无法识别配置章节 [%s]。</translation>
    </message>
    <message>
        <source>Signing transaction failed</source>
        <translation type="unfinished">签名交易失败</translation>
    </message>
    <message>
        <source>Specified -walletdir "%s" does not exist</source>
        <translation type="unfinished">参数 -walletdir "%s" 指定了不存在的路径</translation>
    </message>
    <message>
        <source>Specified -walletdir "%s" is a relative path</source>
        <translation type="unfinished">参数 -walletdir "%s" 指定了相对路径</translation>
    </message>
    <message>
        <source>Specified -walletdir "%s" is not a directory</source>
        <translation type="unfinished">参数 -walletdir "%s" 指定的路径不是目录</translation>
    </message>
    <message>
        <source>Specified blocks directory "%s" does not exist.</source>
        <translation type="unfinished">指定的区块目录"%s"不存在。</translation>
    </message>
    <message>
        <source>Starting network threads…</source>
        <translation type="unfinished">启动网络线程...</translation>
    </message>
    <message>
        <source>The source code is available from %s.</source>
        <translation type="unfinished">可以从 %s 获取源代码。</translation>
    </message>
    <message>
        <source>The specified config file %s does not exist</source>
        <translation type="unfinished">指定的配置文件%s不存在</translation>
    </message>
    <message>
        <source>The transaction amount is too small to pay the fee</source>
        <translation type="unfinished">交易金额太小，不足以支付交易费</translation>
    </message>
    <message>
        <source>The wallet will avoid paying less than the minimum relay fee.</source>
        <translation type="unfinished">钱包会避免让手续费低于最小转发费率(minrelay fee)。</translation>
    </message>
    <message>
        <source>This is experimental software.</source>
        <translation type="unfinished">这是实验性的软件。</translation>
    </message>
    <message>
        <source>This is the minimum transaction fee you pay on every transaction.</source>
        <translation type="unfinished">这是你每次交易付款时最少要付的手续费。</translation>
    </message>
    <message>
        <source>This is the transaction fee you will pay if you send a transaction.</source>
        <translation type="unfinished">如果发送交易，这将是你要支付的手续费。</translation>
    </message>
    <message>
        <source>Transaction amount too small</source>
        <translation type="unfinished">交易金额太小</translation>
    </message>
    <message>
        <source>Transaction amounts must not be negative</source>
        <translation type="unfinished">交易金额不不可为负数</translation>
    </message>
    <message>
        <source>Transaction change output index out of range</source>
        <translation type="unfinished">交易找零输出项编号超出范围</translation>
    </message>
    <message>
        <source>Transaction has too long of a mempool chain</source>
        <translation type="unfinished">此交易在内存池中的存在过长的链条</translation>
    </message>
    <message>
        <source>Transaction must have at least one recipient</source>
        <translation type="unfinished">交易必须包含至少一个收款人</translation>
    </message>
    <message>
        <source>Transaction needs a change address, but we can't generate it.</source>
        <translation type="unfinished">交易需要一个找零地址，但是我们无法生成它。</translation>
    </message>
    <message>
        <source>Transaction too large</source>
        <translation type="unfinished">交易过大</translation>
    </message>
    <message>
        <source>Unable to bind to %s on this computer (bind returned error %s)</source>
        <translation type="unfinished">无法在本机绑定%s端口 (bind函数返回了错误 %s)</translation>
    </message>
    <message>
        <source>Unable to bind to %s on this computer. %s is probably already running.</source>
        <translation type="unfinished">无法在本机绑定 %s 端口。%s 可能已经在运行。</translation>
    </message>
    <message>
        <source>Unable to create the PID file '%s': %s</source>
        <translation type="unfinished">无法创建PID文件'%s': %s</translation>
    </message>
    <message>
        <source>Unable to generate initial keys</source>
        <translation type="unfinished">无法生成初始密钥</translation>
    </message>
    <message>
        <source>Unable to generate keys</source>
        <translation type="unfinished">无法生成密钥</translation>
    </message>
    <message>
        <source>Unable to open %s for writing</source>
        <translation type="unfinished">无法打开%s用于写入</translation>
    </message>
    <message>
        <source>Unable to parse -maxuploadtarget: '%s'</source>
        <translation type="unfinished">无法解析 -maxuploadtarget: '%s'</translation>
    </message>
    <message>
        <source>Unable to start HTTP server. See debug log for details.</source>
        <translation type="unfinished">无法启动HTTP服务，查看日志获取更多信息</translation>
    </message>
    <message>
        <source>Unknown -blockfilterindex value %s.</source>
        <translation type="unfinished">未知的 -blockfilterindex 数值 %s。</translation>
    </message>
    <message>
        <source>Unknown address type '%s'</source>
        <translation type="unfinished">未知的地址类型 '%s'</translation>
    </message>
    <message>
        <source>Unknown change type '%s'</source>
        <translation type="unfinished">未知的找零类型 '%s'</translation>
    </message>
    <message>
        <source>Unknown network specified in -onlynet: '%s'</source>
        <translation type="unfinished">-onlynet 指定的是未知网络: %s</translation>
    </message>
    <message>
        <source>Unknown new rules activated (versionbit %i)</source>
        <translation type="unfinished">不明的交易规则已经激活 (versionbit %i)</translation>
    </message>
    <message>
        <source>Unsupported logging category %s=%s.</source>
        <translation type="unfinished">不支持的日志分类 %s=%s。</translation>
    </message>
    <message>
        <source>Upgrading UTXO database</source>
        <translation type="unfinished">正在升级UTXO数据库</translation>
    </message>
    <message>
        <source>User Agent comment (%s) contains unsafe characters.</source>
        <translation type="unfinished">用户代理备注(%s)包含不安全的字符。</translation>
    </message>
    <message>
        <source>Verifying blocks…</source>
        <translation type="unfinished">验证区块...</translation>
    </message>
    <message>
        <source>Verifying wallet(s)…</source>
        <translation type="unfinished">验证钱包...</translation>
    </message>
    <message>
        <source>Wallet needed to be rewritten: restart %s to complete</source>
        <translation type="unfinished">钱包需要被重写：请重新启动%s来完成</translation>
    </message>
</context>
<context>
    <name>BitcoinGUI</name>
    <message>
        <source>&amp;Overview</source>
        <translation type="unfinished">概况(&amp;O)</translation>
    </message>
    <message>
        <source>Show general overview of wallet</source>
        <translation type="unfinished">显示钱包概况</translation>
    </message>
    <message>
        <source>&amp;Transactions</source>
        <translation type="unfinished">交易记录(&amp;T)</translation>
    </message>
    <message>
        <source>Browse transaction history</source>
        <translation type="unfinished">浏览交易历史</translation>
    </message>
    <message>
        <source>E&amp;xit</source>
        <translation type="unfinished">退出(&amp;X)</translation>
    </message>
    <message>
        <source>Quit application</source>
        <translation type="unfinished">退出程序</translation>
    </message>
    <message>
        <source>&amp;About %1</source>
        <translation type="unfinished">关于 %1 (&amp;A)</translation>
    </message>
    <message>
        <source>Show information about %1</source>
        <translation type="unfinished">显示 %1 的相关信息</translation>
    </message>
    <message>
        <source>About &amp;Qt</source>
        <translation type="unfinished">关于 &amp;Qt</translation>
    </message>
    <message>
        <source>Show information about Qt</source>
        <translation type="unfinished">显示 Qt 相关信息</translation>
    </message>
    <message>
        <source>Modify configuration options for %1</source>
        <translation type="unfinished">修改%1的配置选项</translation>
    </message>
    <message>
        <source>Create a new wallet</source>
        <translation type="unfinished">创建一个新的钱包</translation>
    </message>
    <message>
        <source>&amp;Minimize</source>
        <translation type="unfinished">最小化(&amp;M)</translation>
    </message>
    <message>
        <source>Wallet:</source>
        <translation type="unfinished">钱包:</translation>
    </message>
    <message>
        <source>Network activity disabled.</source>
        <extracomment>A substring of the tooltip.</extracomment>
        <translation type="unfinished">网络活动已禁用。</translation>
    </message>
    <message>
        <source>Proxy is &lt;b&gt;enabled&lt;/b&gt;: %1</source>
        <translation type="unfinished">代理服务器已&lt;b&gt;启用&lt;/b&gt;: %1</translation>
    </message>
    <message>
        <source>Send coins to a Bitcoin address</source>
        <translation type="unfinished">向一个比特币地址发币</translation>
    </message>
    <message>
        <source>Backup wallet to another location</source>
        <translation type="unfinished">备份钱包到其他位置</translation>
    </message>
    <message>
        <source>Change the passphrase used for wallet encryption</source>
        <translation type="unfinished">修改钱包加密密码</translation>
    </message>
    <message>
        <source>&amp;Send</source>
        <translation type="unfinished">发送(&amp;S)</translation>
    </message>
    <message>
        <source>&amp;Receive</source>
        <translation type="unfinished">接收(&amp;R)</translation>
    </message>
    <message>
        <source>&amp;Options…</source>
        <translation type="unfinished">选项(&amp;O)</translation>
    </message>
    <message>
        <source>&amp;Encrypt Wallet…</source>
        <translation type="unfinished">加密钱包(&amp;E)</translation>
    </message>
    <message>
        <source>Encrypt the private keys that belong to your wallet</source>
        <translation type="unfinished">把你钱包中的私钥加密</translation>
    </message>
    <message>
        <source>&amp;Backup Wallet…</source>
        <translation type="unfinished">备份钱包(&amp;B)</translation>
    </message>
    <message>
        <source>&amp;Change Passphrase…</source>
        <translation type="unfinished">修改密码(&amp;C)</translation>
    </message>
    <message>
        <source>Sign &amp;message…</source>
        <translation type="unfinished">签名消息(&amp;M)</translation>
    </message>
    <message>
        <source>Sign messages with your Bitcoin addresses to prove you own them</source>
        <translation type="unfinished">用比特币地址关联的私钥为消息签名，以证明您拥有这个比特币地址</translation>
    </message>
    <message>
        <source>&amp;Verify message…</source>
        <translation type="unfinished">验证消息(&amp;V)</translation>
    </message>
    <message>
        <source>Verify messages to ensure they were signed with specified Bitcoin addresses</source>
        <translation type="unfinished">校验消息，确保该消息是由指定的比特币地址所有者签名的</translation>
    </message>
    <message>
        <source>&amp;Load PSBT from file…</source>
        <translation type="unfinished">从文件加载PSBT(&amp;L)...</translation>
    </message>
    <message>
        <source>Open &amp;URI…</source>
        <translation type="unfinished">打开&amp;URI...</translation>
    </message>
    <message>
        <source>Close Wallet…</source>
        <translation type="unfinished">关闭钱包...</translation>
    </message>
    <message>
        <source>Create Wallet…</source>
        <translation type="unfinished">创建钱包...</translation>
    </message>
    <message>
        <source>Close All Wallets…</source>
        <translation type="unfinished">关闭所有钱包...</translation>
    </message>
    <message>
        <source>&amp;File</source>
        <translation type="unfinished">文件(&amp;F)</translation>
    </message>
    <message>
        <source>&amp;Settings</source>
        <translation type="unfinished">设置(&amp;S)</translation>
    </message>
    <message>
        <source>&amp;Help</source>
        <translation type="unfinished">帮助(&amp;H)</translation>
    </message>
    <message>
        <source>Tabs toolbar</source>
        <translation type="unfinished">标签页工具栏</translation>
    </message>
    <message>
        <source>Syncing Headers (%1%)…</source>
        <translation type="unfinished">同步区块头 (%1%)…</translation>
    </message>
    <message>
        <source>Synchronizing with network…</source>
        <translation type="unfinished">与网络同步...</translation>
    </message>
    <message>
        <source>Indexing blocks on disk…</source>
        <translation type="unfinished">对磁盘上的区块进行索引...</translation>
    </message>
    <message>
        <source>Processing blocks on disk…</source>
        <translation type="unfinished">处理磁盘上的区块...</translation>
    </message>
    <message>
        <source>Reindexing blocks on disk…</source>
        <translation type="unfinished">重新索引磁盘上的区块...</translation>
    </message>
    <message>
        <source>Connecting to peers…</source>
        <translation type="unfinished">连接到节点...</translation>
    </message>
    <message>
        <source>Request payments (generates QR codes and bitcoin: URIs)</source>
        <translation type="unfinished">请求支付 (生成二维码和 bitcoin: URI)</translation>
    </message>
    <message>
        <source>Show the list of used sending addresses and labels</source>
        <translation type="unfinished">显示用过的付款地址和标签的列表</translation>
    </message>
    <message>
        <source>Show the list of used receiving addresses and labels</source>
        <translation type="unfinished">显示用过的收款地址和标签的列表</translation>
    </message>
    <message>
        <source>&amp;Command-line options</source>
        <translation type="unfinished">命令行选项(&amp;C)</translation>
    </message>
    <message numerus="yes">
        <source>Processed %n block(s) of transaction history.</source>
        <translation type="unfinished">
            <numerusform>已处理%n个区块的交易历史。</numerusform>
        </translation>
    </message>
    <message>
        <source>%1 behind</source>
        <translation type="unfinished">落后 %1</translation>
    </message>
    <message>
        <source>Catching up…</source>
        <translation type="unfinished">正在追上进度...</translation>
    </message>
    <message>
        <source>Last received block was generated %1 ago.</source>
        <translation type="unfinished">最新收到的区块产生于 %1 之前。</translation>
    </message>
    <message>
        <source>Transactions after this will not yet be visible.</source>
        <translation type="unfinished">在此之后的交易尚不可见</translation>
    </message>
    <message>
        <source>Error</source>
        <translation type="unfinished">错误</translation>
    </message>
    <message>
        <source>Warning</source>
        <translation type="unfinished">警告</translation>
    </message>
    <message>
        <source>Information</source>
        <translation type="unfinished">信息</translation>
    </message>
    <message>
        <source>Up to date</source>
        <translation type="unfinished">已是最新</translation>
    </message>
    <message>
        <source>Load Partially Signed Bitcoin Transaction</source>
        <translation type="unfinished">加载部分签名比特币交易（PSBT）</translation>
    </message>
    <message>
        <source>Load PSBT from &amp;clipboard…</source>
        <translation type="unfinished">从剪贴板加载PSBT(&amp;C)...</translation>
    </message>
    <message>
        <source>Load Partially Signed Bitcoin Transaction from clipboard</source>
        <translation type="unfinished">从剪贴板中加载部分签名比特币交易（PSBT）</translation>
    </message>
    <message>
        <source>Node window</source>
        <translation type="unfinished">节点窗口</translation>
    </message>
    <message>
        <source>Open node debugging and diagnostic console</source>
        <translation type="unfinished">打开节点调试与诊断控制台</translation>
    </message>
    <message>
        <source>&amp;Sending addresses</source>
        <translation type="unfinished">付款地址(&amp;S)</translation>
    </message>
    <message>
        <source>&amp;Receiving addresses</source>
        <translation type="unfinished">收款地址(&amp;R)</translation>
    </message>
    <message>
        <source>Open a bitcoin: URI</source>
        <translation type="unfinished">打开bitcoin:开头的URI</translation>
    </message>
    <message>
        <source>Open Wallet</source>
        <translation type="unfinished">打开钱包</translation>
    </message>
    <message>
        <source>Open a wallet</source>
        <translation type="unfinished">打开一个钱包</translation>
    </message>
    <message>
        <source>Close wallet</source>
        <translation type="unfinished">卸载钱包</translation>
    </message>
    <message>
        <source>Close all wallets</source>
        <translation type="unfinished">关闭所有钱包</translation>
    </message>
    <message>
        <source>Show the %1 help message to get a list with possible Bitcoin command-line options</source>
        <translation type="unfinished">显示 %1 帮助信息，获取可用命令行选项列表</translation>
    </message>
    <message>
        <source>&amp;Mask values</source>
        <translation type="unfinished">遮住数值(&amp;M)</translation>
    </message>
    <message>
        <source>Mask the values in the Overview tab</source>
        <translation type="unfinished">在“概况”标签页中不明文显示数值、只显示掩码</translation>
    </message>
    <message>
        <source>default wallet</source>
        <translation type="unfinished">默认钱包</translation>
    </message>
    <message>
        <source>No wallets available</source>
        <translation type="unfinished">没有可用的钱包</translation>
    </message>
    <message>
        <source>&amp;Window</source>
        <translation type="unfinished">窗口(&amp;W)</translation>
    </message>
    <message>
        <source>Zoom</source>
        <translation type="unfinished">缩放</translation>
    </message>
    <message>
        <source>Main Window</source>
        <translation type="unfinished">主窗口</translation>
    </message>
    <message>
        <source>%1 client</source>
        <translation type="unfinished">%1 客户端</translation>
    </message>
    <message>
        <source>&amp;Hide</source>
        <translation type="unfinished">隐藏(&amp;H)</translation>
    </message>
    <message>
        <source>S&amp;how</source>
        <translation type="unfinished">显示(&amp;H)</translation>
    </message>
    <message numerus="yes">
        <source>%n active connection(s) to Bitcoin network.</source>
        <extracomment>A substring of the tooltip.</extracomment>
        <translation type="unfinished">
            <numerusform>%n active connection(s) to Bitcoin network.</numerusform>
        </translation>
    </message>
    <message>
        <source>Click for more actions.</source>
        <extracomment>A substring of the tooltip. "More actions" are available via the context menu.</extracomment>
        <translation type="unfinished">点击查看更多操作。</translation>
    </message>
    <message>
        <source>Show Peers tab</source>
        <extracomment>A context menu item. The "Peers tab" is an element of the "Node window".</extracomment>
        <translation type="unfinished">显示节点标签</translation>
    </message>
    <message>
        <source>Disable network activity</source>
        <extracomment>A context menu item.</extracomment>
        <translation type="unfinished">禁用网络活动</translation>
    </message>
    <message>
        <source>Enable network activity</source>
        <extracomment>A context menu item. The network activity was disabled previously.</extracomment>
        <translation type="unfinished">启用网络活动</translation>
    </message>
    <message>
        <source>Error: %1</source>
        <translation type="unfinished">错误: %1</translation>
    </message>
    <message>
        <source>Warning: %1</source>
        <translation type="unfinished">警告: %1</translation>
    </message>
    <message>
        <source>Date: %1
</source>
        <translation type="unfinished">日期: %1
</translation>
    </message>
    <message>
        <source>Amount: %1
</source>
        <translation type="unfinished">金额: %1
</translation>
    </message>
    <message>
        <source>Wallet: %1
</source>
        <translation type="unfinished">钱包: %1
</translation>
    </message>
    <message>
        <source>Type: %1
</source>
        <translation type="unfinished">类型: %1
</translation>
    </message>
    <message>
        <source>Label: %1
</source>
        <translation type="unfinished">标签: %1
</translation>
    </message>
    <message>
        <source>Address: %1
</source>
        <translation type="unfinished">地址: %1
</translation>
    </message>
    <message>
        <source>Sent transaction</source>
        <translation type="unfinished">送出交易</translation>
    </message>
    <message>
        <source>Incoming transaction</source>
        <translation type="unfinished">流入交易</translation>
    </message>
    <message>
        <source>HD key generation is &lt;b&gt;enabled&lt;/b&gt;</source>
        <translation type="unfinished">HD密钥生成&lt;b&gt;启用&lt;/b&gt;</translation>
    </message>
    <message>
        <source>HD key generation is &lt;b&gt;disabled&lt;/b&gt;</source>
        <translation type="unfinished">HD密钥生成&lt;b&gt;禁用&lt;/b&gt;</translation>
    </message>
    <message>
        <source>Private key &lt;b&gt;disabled&lt;/b&gt;</source>
        <translation type="unfinished">私钥&lt;b&gt;禁用&lt;/b&gt;</translation>
    </message>
    <message>
        <source>Wallet is &lt;b&gt;encrypted&lt;/b&gt; and currently &lt;b&gt;unlocked&lt;/b&gt;</source>
        <translation type="unfinished">钱包已被&lt;b&gt;加密&lt;/b&gt;，当前为&lt;b&gt;解锁&lt;/b&gt;状态</translation>
    </message>
    <message>
        <source>Wallet is &lt;b&gt;encrypted&lt;/b&gt; and currently &lt;b&gt;locked&lt;/b&gt;</source>
        <translation type="unfinished">钱包已被&lt;b&gt;加密&lt;/b&gt;，当前为&lt;b&gt;锁定&lt;/b&gt;状态</translation>
    </message>
    <message>
        <source>Original message:</source>
        <translation type="unfinished">原消息:</translation>
    </message>
</context>
<context>
    <name>UnitDisplayStatusBarControl</name>
    <message>
        <source>Unit to show amounts in. Click to select another unit.</source>
        <translation type="unfinished">金额单位。单击选择别的单位。</translation>
    </message>
</context>
<context>
    <name>CoinControlDialog</name>
    <message>
        <source>Coin Selection</source>
        <translation type="unfinished">手动选币</translation>
    </message>
    <message>
        <source>Quantity:</source>
        <translation type="unfinished">总量:</translation>
    </message>
    <message>
        <source>Bytes:</source>
        <translation type="unfinished">字节数:</translation>
    </message>
    <message>
        <source>Amount:</source>
        <translation type="unfinished">金额:</translation>
    </message>
    <message>
        <source>Fee:</source>
        <translation type="unfinished">费用:</translation>
    </message>
    <message>
        <source>Dust:</source>
        <translation type="unfinished">粉尘:</translation>
    </message>
    <message>
        <source>After Fee:</source>
        <translation type="unfinished">加上交易费用后:</translation>
    </message>
    <message>
        <source>Change:</source>
        <translation type="unfinished">找零:</translation>
    </message>
    <message>
        <source>(un)select all</source>
        <translation type="unfinished">全(不)选</translation>
    </message>
    <message>
        <source>Tree mode</source>
        <translation type="unfinished">树状模式</translation>
    </message>
    <message>
        <source>List mode</source>
        <translation type="unfinished">列表模式</translation>
    </message>
    <message>
        <source>Amount</source>
        <translation type="unfinished">金额</translation>
    </message>
    <message>
        <source>Received with label</source>
        <translation type="unfinished">收款标签</translation>
    </message>
    <message>
        <source>Received with address</source>
        <translation type="unfinished">收款地址</translation>
    </message>
    <message>
        <source>Date</source>
        <translation type="unfinished">日期</translation>
    </message>
    <message>
        <source>Confirmations</source>
        <translation type="unfinished">确认</translation>
    </message>
    <message>
        <source>Confirmed</source>
        <translation type="unfinished">已确认</translation>
    </message>
    <message>
        <source>Copy amount</source>
        <translation type="unfinished">复制金额</translation>
    </message>
    <message>
        <source>&amp;Copy address</source>
        <translation type="unfinished">复制地址(&amp;C)</translation>
    </message>
    <message>
        <source>Copy &amp;label</source>
        <translation type="unfinished">复制标签(&amp;L)</translation>
    </message>
    <message>
        <source>Copy &amp;amount</source>
        <translation type="unfinished">复制金额(&amp;A)</translation>
    </message>
    <message>
        <source>Copy transaction &amp;ID and output index</source>
        <translation type="unfinished">复制交易&amp;ID和输出序号</translation>
    </message>
    <message>
        <source>L&amp;ock unspent</source>
        <translation type="unfinished">锁定未花费(&amp;O)</translation>
    </message>
    <message>
        <source>&amp;Unlock unspent</source>
        <translation type="unfinished">解锁未花费(&amp;U)</translation>
    </message>
    <message>
        <source>Copy quantity</source>
        <translation type="unfinished">复制数目</translation>
    </message>
    <message>
        <source>Copy fee</source>
        <translation type="unfinished">复制手续费</translation>
    </message>
    <message>
        <source>Copy after fee</source>
        <translation type="unfinished">复制含交易费的金额</translation>
    </message>
    <message>
        <source>Copy bytes</source>
        <translation type="unfinished">复制字节数</translation>
    </message>
    <message>
        <source>Copy dust</source>
        <translation type="unfinished">复制粉尘金额</translation>
    </message>
    <message>
        <source>Copy change</source>
        <translation type="unfinished">复制找零金额</translation>
    </message>
    <message>
        <source>(%1 locked)</source>
        <translation type="unfinished">(%1已锁定)</translation>
    </message>
    <message>
        <source>yes</source>
        <translation type="unfinished">是</translation>
    </message>
    <message>
        <source>no</source>
        <translation type="unfinished">否</translation>
    </message>
    <message>
        <source>This label turns red if any recipient receives an amount smaller than the current dust threshold.</source>
        <translation type="unfinished">当任何一个收款金额小于目前的粉尘金额阈值时，文字会变红色。</translation>
    </message>
    <message>
        <source>Can vary +/- %1 satoshi(s) per input.</source>
        <translation type="unfinished">每个输入可能有 +/- %1 聪 (satoshi) 的误差。</translation>
    </message>
    <message>
        <source>(no label)</source>
        <translation type="unfinished">(无标签)</translation>
    </message>
    <message>
        <source>change from %1 (%2)</source>
        <translation type="unfinished">来自 %1 的找零 (%2)</translation>
    </message>
    <message>
        <source>(change)</source>
        <translation type="unfinished">(找零)</translation>
    </message>
</context>
<context>
    <name>CreateWalletActivity</name>
    <message>
        <source>Create Wallet</source>
        <extracomment>Title of window indicating the progress of creation of a new wallet.</extracomment>
        <translation type="unfinished">创建钱包</translation>
    </message>
    <message>
        <source>Creating Wallet &lt;b&gt;%1&lt;/b&gt;…</source>
        <extracomment>Descriptive text of the create wallet progress window which indicates to the user which wallet is currently being created.</extracomment>
        <translation type="unfinished">创建钱包&lt;b&gt;%1&lt;/b&gt;...</translation>
    </message>
    <message>
        <source>Create wallet failed</source>
        <translation type="unfinished">创建钱包失败</translation>
    </message>
    <message>
        <source>Create wallet warning</source>
        <translation type="unfinished">创建钱包警告</translation>
    </message>
    <message>
        <source>Can't list signers</source>
        <translation type="unfinished">无法列出签名器</translation>
    </message>
</context>
<context>
    <name>LoadWalletsActivity</name>
    <message>
        <source>Load Wallets</source>
        <extracomment>Title of progress window which is displayed when wallets are being loaded.</extracomment>
        <translation type="unfinished">加载钱包</translation>
    </message>
    <message>
        <source>Loading wallets…</source>
        <extracomment>Descriptive text of the load wallets progress window which indicates to the user that wallets are currently being loaded.</extracomment>
        <translation type="unfinished">加载钱包...</translation>
    </message>
</context>
<context>
    <name>OpenWalletActivity</name>
    <message>
        <source>Open wallet failed</source>
        <translation type="unfinished">打开钱包失败</translation>
    </message>
    <message>
        <source>Open wallet warning</source>
        <translation type="unfinished">打开钱包警告</translation>
    </message>
    <message>
        <source>default wallet</source>
        <translation type="unfinished">默认钱包</translation>
    </message>
    <message>
        <source>Open Wallet</source>
        <extracomment>Title of window indicating the progress of opening of a wallet.</extracomment>
        <translation type="unfinished">打开钱包</translation>
    </message>
    <message>
        <source>Opening Wallet &lt;b&gt;%1&lt;/b&gt;…</source>
        <extracomment>Descriptive text of the open wallet progress window which indicates to the user which wallet is currently being opened.</extracomment>
        <translation type="unfinished">打开钱包&lt;b&gt;%1&lt;/b&gt;...</translation>
    </message>
</context>
<context>
    <name>WalletController</name>
    <message>
        <source>Close wallet</source>
        <translation type="unfinished">卸载钱包</translation>
    </message>
    <message>
        <source>Are you sure you wish to close the wallet &lt;i&gt;%1&lt;/i&gt;?</source>
        <translation type="unfinished">您确定想要关闭钱包&lt;i&gt;%1&lt;/i&gt;吗？</translation>
    </message>
    <message>
        <source>Closing the wallet for too long can result in having to resync the entire chain if pruning is enabled.</source>
        <translation type="unfinished">启用修剪时，如果一个钱包被卸载太久，就必须重新同步整条区块链才能再次加载它。</translation>
    </message>
    <message>
        <source>Close all wallets</source>
        <translation type="unfinished">关闭所有钱包</translation>
    </message>
    <message>
        <source>Are you sure you wish to close all wallets?</source>
        <translation type="unfinished">您确定想要关闭所有钱包吗?</translation>
    </message>
</context>
<context>
    <name>CreateWalletDialog</name>
    <message>
        <source>Create Wallet</source>
        <translation type="unfinished">创建钱包</translation>
    </message>
    <message>
        <source>Wallet Name</source>
        <translation type="unfinished">钱包名称</translation>
    </message>
    <message>
        <source>Wallet</source>
        <translation type="unfinished">钱包</translation>
    </message>
    <message>
        <source>Encrypt the wallet. The wallet will be encrypted with a passphrase of your choice.</source>
        <translation type="unfinished">加密钱包。将会使用您指定的密码将钱包加密。</translation>
    </message>
    <message>
        <source>Encrypt Wallet</source>
        <translation type="unfinished">加密钱包</translation>
    </message>
    <message>
        <source>Advanced Options</source>
        <translation type="unfinished">进阶设定</translation>
    </message>
    <message>
        <source>Disable private keys for this wallet. Wallets with private keys disabled will have no private keys and cannot have an HD seed or imported private keys. This is ideal for watch-only wallets.</source>
        <translation type="unfinished">禁用此钱包的私钥。被禁用私钥的钱包将不会含有任何私钥，而且也不能含有HD种子或导入的私钥。作为仅观察钱包，这是比较理想的。</translation>
    </message>
    <message>
        <source>Disable Private Keys</source>
        <translation type="unfinished">禁用私钥</translation>
    </message>
    <message>
        <source>Make a blank wallet. Blank wallets do not initially have private keys or scripts. Private keys and addresses can be imported, or an HD seed can be set, at a later time.</source>
        <translation type="unfinished">创建一个空白的钱包。空白钱包最初不含有任何私钥或脚本。可以以后再导入私钥和地址，或设置HD种子。</translation>
    </message>
    <message>
        <source>Make Blank Wallet</source>
        <translation type="unfinished">创建空白钱包</translation>
    </message>
    <message>
        <source>Use descriptors for scriptPubKey management</source>
        <translation type="unfinished">使用输出描述符进行scriptPubKey管理</translation>
    </message>
    <message>
        <source>Descriptor Wallet</source>
        <translation type="unfinished">输出描述符钱包</translation>
    </message>
    <message>
        <source>Use an external signing device such as a hardware wallet. Configure the external signer script in wallet preferences first.</source>
        <translation type="unfinished">使用像是硬件钱包这样的外部签名设备。请在钱包偏好设置中先配置号外部签名器脚本。</translation>
    </message>
    <message>
        <source>External signer</source>
        <translation type="unfinished">外部签名器</translation>
    </message>
    <message>
        <source>Create</source>
        <translation type="unfinished">创建</translation>
    </message>
    <message>
        <source>Compiled without sqlite support (required for descriptor wallets)</source>
        <translation type="unfinished">编译时未启用SQLite支持（输出描述符钱包需要它）</translation>
    </message>
    <message>
        <source>Compiled without external signing support (required for external signing)</source>
        <extracomment>"External signing" means using devices such as hardware wallets.</extracomment>
        <translation type="unfinished">编译时未启用外部签名支持 (外部签名需要这个功能)</translation>
    </message>
</context>
<context>
    <name>EditAddressDialog</name>
    <message>
        <source>Edit Address</source>
        <translation type="unfinished">编辑地址</translation>
    </message>
    <message>
        <source>&amp;Label</source>
        <translation type="unfinished">标签(&amp;L)</translation>
    </message>
    <message>
        <source>The label associated with this address list entry</source>
        <translation type="unfinished">与此地址关联的标签</translation>
    </message>
    <message>
        <source>The address associated with this address list entry. This can only be modified for sending addresses.</source>
        <translation type="unfinished">与这个列表项关联的地址。只有付款地址才能被修改（收款地址不能被修改）。</translation>
    </message>
    <message>
        <source>&amp;Address</source>
        <translation type="unfinished">地址(&amp;A)</translation>
    </message>
    <message>
        <source>New sending address</source>
        <translation type="unfinished">新建付款地址</translation>
    </message>
    <message>
        <source>Edit receiving address</source>
        <translation type="unfinished">编辑收款地址</translation>
    </message>
    <message>
        <source>Edit sending address</source>
        <translation type="unfinished">编辑付款地址</translation>
    </message>
    <message>
        <source>The entered address "%1" is not a valid Bitcoin address.</source>
        <translation type="unfinished">输入的地址 %1 并不是有效的比特币地址。</translation>
    </message>
    <message>
        <source>Address "%1" already exists as a receiving address with label "%2" and so cannot be added as a sending address.</source>
        <translation type="unfinished">地址“%1”已经存在，它是一个收款地址，标签为“%2”，所以它不能作为一个付款地址被添加进来。</translation>
    </message>
    <message>
        <source>The entered address "%1" is already in the address book with label "%2".</source>
        <translation type="unfinished">输入的地址“%1”已经存在于地址簿中，标签为“%2”。</translation>
    </message>
    <message>
        <source>Could not unlock wallet.</source>
        <translation type="unfinished">无法解锁钱包。</translation>
    </message>
    <message>
        <source>New key generation failed.</source>
        <translation type="unfinished">生成新密钥失败。</translation>
    </message>
</context>
<context>
    <name>FreespaceChecker</name>
    <message>
        <source>A new data directory will be created.</source>
        <translation type="unfinished">一个新的数据目录将被创建。</translation>
    </message>
    <message>
        <source>name</source>
        <translation type="unfinished">名称</translation>
    </message>
    <message>
        <source>Directory already exists. Add %1 if you intend to create a new directory here.</source>
        <translation type="unfinished">目录已存在。如果您打算在这里创建一个新目录，请添加 %1。</translation>
    </message>
    <message>
        <source>Path already exists, and is not a directory.</source>
        <translation type="unfinished">路径已存在，并且不是一个目录。</translation>
    </message>
    <message>
        <source>Cannot create data directory here.</source>
        <translation type="unfinished">无法在此创建数据目录。</translation>
    </message>
</context>
<context>
    <name>Intro</name>
    <message>
        <source>Bitcoin</source>
        <translation type="unfinished">比特币</translation>
    </message>
    <message>
        <source>%1 GB of space available</source>
        <translation type="unfinished">可用空间 %1 GB</translation>
    </message>
    <message>
        <source>(of %1 GB needed)</source>
        <translation type="unfinished">(需要 %1 GB)</translation>
    </message>
    <message>
        <source>(%1 GB needed for full chain)</source>
        <translation type="unfinished">(完整区块链需要 %1 GB)</translation>
    </message>
    <message>
        <source>At least %1 GB of data will be stored in this directory, and it will grow over time.</source>
        <translation type="unfinished">此目录中至少会保存 %1 GB 的数据，并且大小还会随着时间增长。</translation>
    </message>
    <message>
        <source>Approximately %1 GB of data will be stored in this directory.</source>
        <translation type="unfinished">会在此目录中存储约 %1 GB 的数据。</translation>
    </message>
    <message numerus="yes">
        <source>(sufficient to restore backups %n day(s) old)</source>
        <extracomment>Explanatory text on the capability of the current prune target.</extracomment>
        <translation type="unfinished">
            <numerusform>(sufficient to restore backups %n day(s) old)</numerusform>
        </translation>
    </message>
    <message>
        <source>%1 will download and store a copy of the Bitcoin block chain.</source>
        <translation type="unfinished">%1 将会下载并存储比特币区块链。</translation>
    </message>
    <message>
        <source>The wallet will also be stored in this directory.</source>
        <translation type="unfinished">钱包也会被保存在这个目录中。</translation>
    </message>
    <message>
        <source>Error: Specified data directory "%1" cannot be created.</source>
        <translation type="unfinished">错误:无法创建指定的数据目录 "%1"</translation>
    </message>
    <message>
        <source>Error</source>
        <translation type="unfinished">错误</translation>
    </message>
    <message>
        <source>Welcome</source>
        <translation type="unfinished">欢迎</translation>
    </message>
    <message>
        <source>Welcome to %1.</source>
        <translation type="unfinished">欢迎使用 %1</translation>
    </message>
    <message>
        <source>As this is the first time the program is launched, you can choose where %1 will store its data.</source>
        <translation type="unfinished">由于这是第一次启动此程序，您可以选择%1存储数据的位置</translation>
    </message>
    <message>
        <source>When you click OK, %1 will begin to download and process the full %4 block chain (%2GB) starting with the earliest transactions in %3 when %4 initially launched.</source>
        <translation type="unfinished">当你单击确认后，%1 将会从%4在 %3 年创始时最早的交易开始，下载并处理完整的 %4 区块链 (%2GB)。</translation>
    </message>
    <message>
        <source>Limit block chain storage to</source>
        <translation type="unfinished">将区块链存储限制到</translation>
    </message>
    <message>
        <source>Reverting this setting requires re-downloading the entire blockchain. It is faster to download the full chain first and prune it later. Disables some advanced features.</source>
        <translation type="unfinished">取消此设置需要重新下载整个区块链。先完整下载整条链再进行修剪会更快。这会禁用一些高级功能。</translation>
    </message>
    <message>
        <source>This initial synchronisation is very demanding, and may expose hardware problems with your computer that had previously gone unnoticed. Each time you run %1, it will continue downloading where it left off.</source>
        <translation type="unfinished">初始化同步过程是非常吃力的，同时可能会暴露您之前没有注意到的电脑硬件问题。你每次启动%1时，它都会从之前中断的地方继续下载。</translation>
    </message>
    <message>
        <source>If you have chosen to limit block chain storage (pruning), the historical data must still be downloaded and processed, but will be deleted afterward to keep your disk usage low.</source>
        <translation type="unfinished">如果你选择限制区块链存储大小（区块链裁剪模式），程序依然会下载并处理全部历史数据，只是不必须的部分会在使用后被删除，以占用最少的存储空间。</translation>
    </message>
    <message>
        <source>Use the default data directory</source>
        <translation type="unfinished">使用默认的数据目录</translation>
    </message>
    <message>
        <source>Use a custom data directory:</source>
        <translation type="unfinished">使用自定义的数据目录:</translation>
    </message>
</context>
<context>
    <name>HelpMessageDialog</name>
    <message>
        <source>version</source>
        <translation type="unfinished">版本</translation>
    </message>
    <message>
        <source>About %1</source>
        <translation type="unfinished">关于 %1</translation>
    </message>
    <message>
        <source>Command-line options</source>
        <translation type="unfinished">命令行选项</translation>
    </message>
</context>
<context>
    <name>ShutdownWindow</name>
    <message>
        <source>%1 is shutting down…</source>
        <translation type="unfinished">%1正在关闭...</translation>
    </message>
    <message>
        <source>Do not shut down the computer until this window disappears.</source>
        <translation type="unfinished">在此窗口消失前不要关闭计算机。</translation>
    </message>
</context>
<context>
    <name>ModalOverlay</name>
    <message>
        <source>Form</source>
        <translation type="unfinished">窗体</translation>
    </message>
    <message>
        <source>Recent transactions may not yet be visible, and therefore your wallet's balance might be incorrect. This information will be correct once your wallet has finished synchronizing with the bitcoin network, as detailed below.</source>
        <translation type="unfinished">近期交易可能尚未显示，因此当前余额可能不准确。以上信息将在与比特币网络完全同步后更正。详情如下</translation>
    </message>
    <message>
        <source>Attempting to spend bitcoins that are affected by not-yet-displayed transactions will not be accepted by the network.</source>
        <translation type="unfinished">尝试使用受未可见交易影响的余额将不被网络接受。</translation>
    </message>
    <message>
        <source>Number of blocks left</source>
        <translation type="unfinished">剩余区块数量</translation>
    </message>
    <message>
        <source>Unknown…</source>
        <translation type="unfinished">未知...</translation>
    </message>
    <message>
        <source>calculating…</source>
        <translation type="unfinished">计算中...</translation>
    </message>
    <message>
        <source>Last block time</source>
        <translation type="unfinished">上一区块时间</translation>
    </message>
    <message>
        <source>Progress</source>
        <translation type="unfinished">进度</translation>
    </message>
    <message>
        <source>Progress increase per hour</source>
        <translation type="unfinished">每小时进度增加</translation>
    </message>
    <message>
        <source>Estimated time left until synced</source>
        <translation type="unfinished">预计剩余同步时间</translation>
    </message>
    <message>
        <source>Hide</source>
        <translation type="unfinished">隐藏</translation>
    </message>
    <message>
        <source>%1 is currently syncing.  It will download headers and blocks from peers and validate them until reaching the tip of the block chain.</source>
        <translation type="unfinished">%1目前正在同步中。它会从其他节点下载区块头和区块数据并进行验证，直到抵达区块链尖端。</translation>
    </message>
    <message>
        <source>Unknown. Syncing Headers (%1, %2%)…</source>
        <translation type="unfinished">未知。同步区块头(%1, %2%)...</translation>
    </message>
</context>
<context>
    <name>OpenURIDialog</name>
    <message>
        <source>Open bitcoin URI</source>
        <translation type="unfinished">打开比特币URI</translation>
    </message>
    <message>
        <source>Paste address from clipboard</source>
        <extracomment>Tooltip text for button that allows you to paste an address that is in your clipboard.</extracomment>
        <translation type="unfinished">从剪贴板粘贴地址</translation>
    </message>
</context>
<context>
    <name>OptionsDialog</name>
    <message>
        <source>Options</source>
        <translation type="unfinished">选项</translation>
    </message>
    <message>
        <source>&amp;Main</source>
        <translation type="unfinished">主要(&amp;M)</translation>
    </message>
    <message>
        <source>Automatically start %1 after logging in to the system.</source>
        <translation type="unfinished">在登入系统后自动启动 %1</translation>
    </message>
    <message>
        <source>&amp;Start %1 on system login</source>
        <translation type="unfinished">系统登入时启动 %1 (&amp;S)</translation>
    </message>
    <message>
        <source>Enabling pruning significantly reduces the disk space required to store transactions. All blocks are still fully validated. Reverting this setting requires re-downloading the entire blockchain.</source>
        <translation type="unfinished">启用区块修剪会显著减小存储交易对磁盘空间的需求。所有的区块仍然会被完整校验。取消这个设置需要重新下载整条区块链。</translation>
    </message>
    <message>
        <source>Size of &amp;database cache</source>
        <translation type="unfinished">数据库缓存大小(&amp;D)</translation>
    </message>
    <message>
        <source>Number of script &amp;verification threads</source>
        <translation type="unfinished">脚本验证线程数(&amp;V)</translation>
    </message>
    <message>
        <source>IP address of the proxy (e.g. IPv4: 127.0.0.1 / IPv6: ::1)</source>
        <translation type="unfinished">代理服务器 IP 地址 (例如 IPv4: 127.0.0.1 / IPv6: ::1)</translation>
    </message>
    <message>
        <source>Shows if the supplied default SOCKS5 proxy is used to reach peers via this network type.</source>
        <translation type="unfinished">显示默认的SOCKS5代理是否被用于在该类型的网络下连接同伴。</translation>
    </message>
    <message>
        <source>Minimize instead of exit the application when the window is closed. When this option is enabled, the application will be closed only after selecting Exit in the menu.</source>
        <translation type="unfinished">窗口被关闭时最小化程序而不是退出。当此选项启用时，只有在菜单中选择“退出”时才会让程序退出。</translation>
    </message>
    <message>
        <source>Open the %1 configuration file from the working directory.</source>
        <translation type="unfinished">从工作目录下打开配置文件 %1。</translation>
    </message>
    <message>
        <source>Open Configuration File</source>
        <translation type="unfinished">打开配置文件</translation>
    </message>
    <message>
        <source>Reset all client options to default.</source>
        <translation type="unfinished">恢复客户端的缺省设置</translation>
    </message>
    <message>
        <source>&amp;Reset Options</source>
        <translation type="unfinished">恢复缺省设置(&amp;R)</translation>
    </message>
    <message>
        <source>&amp;Network</source>
        <translation type="unfinished">网络(&amp;N)</translation>
    </message>
    <message>
        <source>Prune &amp;block storage to</source>
        <translation type="unfinished">将区块存储修剪至(&amp;B)</translation>
    </message>
    <message>
        <source>Reverting this setting requires re-downloading the entire blockchain.</source>
        <translation type="unfinished">警告:还原此设置需要重新下载整个区块链。</translation>
    </message>
    <message>
        <source>Maximum database cache size. A larger cache can contribute to faster sync, after which the benefit is less pronounced for most use cases. Lowering the cache size will reduce memory usage. Unused mempool memory is shared for this cache.</source>
        <extracomment>Tooltip text for Options window setting that sets the size of the database cache. Explains the corresponding effects of increasing/decreasing this value.</extracomment>
        <translation type="unfinished">数据库缓存的最大大小。加大缓存有助于加快同步，但对于大多数使用场景来说，继续加大后收效会越来越不明显。降低缓存大小将会减小内存使用量。内存池中尚未被使用的那部分内存也会被共享用于这里的数据库缓存。</translation>
    </message>
    <message>
        <source>Set the number of script verification threads. Negative values correspond to the number of cores you want to leave free to the system.</source>
        <extracomment>Tooltip text for Options window setting that sets the number of script verification threads. Explains that negative values mean to leave these many cores free to the system.</extracomment>
        <translation type="unfinished">设置脚本验证线程的数量。负值则表示你想要保留给系统的核心数量。</translation>
    </message>
    <message>
        <source>(0 = auto, &lt;0 = leave that many cores free)</source>
        <translation type="unfinished">(0 = 自动, &lt;0 = 保持指定数量的CPU核心空闲)</translation>
    </message>
    <message>
        <source>This allows you or a third party tool to communicate with the node through command-line and JSON-RPC commands.</source>
        <extracomment>Tooltip text for Options window setting that enables the RPC server.</extracomment>
        <translation type="unfinished">这允许作为用户的你或第三方工具通过命令行和JSON-RPC命令行与节点通信。</translation>
    </message>
    <message>
        <source>Enable R&amp;PC server</source>
        <extracomment>An Options window setting to enable the RPC server.</extracomment>
        <translation type="unfinished">启用R&amp;PC服务器</translation>
    </message>
    <message>
        <source>W&amp;allet</source>
        <translation type="unfinished">钱包(&amp;A)</translation>
    </message>
    <message>
        <source>Whether to set subtract fee from amount as default or not.</source>
        <extracomment>Tooltip text for Options window setting that sets subtracting the fee from a sending amount as default.</extracomment>
        <translation type="unfinished">是否要默认从金额中减去手续费。</translation>
    </message>
    <message>
        <source>Subtract &amp;fee from amount by default</source>
        <extracomment>An Options window setting to set subtracting the fee from a sending amount as default.</extracomment>
        <translation type="unfinished">默认从金额中减去交易手续费(&amp;F)</translation>
    </message>
    <message>
        <source>Expert</source>
        <translation type="unfinished">专家</translation>
    </message>
    <message>
        <source>Enable coin &amp;control features</source>
        <translation type="unfinished">启用手动选币功能(&amp;C)</translation>
    </message>
    <message>
        <source>If you disable the spending of unconfirmed change, the change from a transaction cannot be used until that transaction has at least one confirmation. This also affects how your balance is computed.</source>
        <translation type="unfinished">如果您禁止动用尚未确认的找零资金，则一笔交易的找零资金至少需要有1个确认后才能动用。这同时也会影响账户余额的计算。</translation>
    </message>
    <message>
        <source>&amp;Spend unconfirmed change</source>
        <translation type="unfinished">动用尚未确认的找零资金(&amp;S)</translation>
    </message>
    <message>
        <source>Enable &amp;PSBT controls</source>
        <extracomment>An options window setting to enable PSBT controls.</extracomment>
        <translation type="unfinished">启用&amp;PSBT控件</translation>
    </message>
    <message>
        <source>Whether to show PSBT controls.</source>
        <extracomment>Tooltip text for options window setting that enables PSBT controls.</extracomment>
        <translation type="unfinished">是否要显示PSBT控件</translation>
    </message>
    <message>
        <source>External Signer (e.g. hardware wallet)</source>
        <translation type="unfinished">外部签名器(例如硬件钱包)</translation>
    </message>
    <message>
        <source>&amp;External signer script path</source>
        <translation type="unfinished">外部签名器脚本路径(&amp;E)</translation>
    </message>
    <message>
        <source>Full path to a Bitcoin Core compatible script (e.g. C:\Downloads\hwi.exe or /Users/you/Downloads/hwi.py). Beware: malware can steal your coins!</source>
        <translation type="unfinished">指向兼容Bitcoin Core的脚本的完整路径 (例如 C:\Downloads\hwi.exe 或者 /Users/you/Downloads/hwi.py )。注意: 恶意软件可能会偷窃您的币！</translation>
    </message>
    <message>
        <source>Automatically open the Bitcoin client port on the router. This only works when your router supports UPnP and it is enabled.</source>
        <translation type="unfinished">自动在路由器中为比特币客户端打开端口。只有当您的路由器开启了 UPnP 选项时此功能才会有用。</translation>
    </message>
    <message>
        <source>Map port using &amp;UPnP</source>
        <translation type="unfinished">使用 &amp;UPnP 映射端口</translation>
    </message>
    <message>
        <source>Automatically open the Bitcoin client port on the router. This only works when your router supports NAT-PMP and it is enabled. The external port could be random.</source>
        <translation type="unfinished">自动在路由器中为比特币客户端打开端口。只有当您的路由器支持 NAT-PMP 功能并开启它，这个功能才会正常工作。外边端口可以是随机的。</translation>
    </message>
    <message>
        <source>Map port using NA&amp;T-PMP</source>
        <translation type="unfinished">使用 NA&amp;T-PMP 映射端口</translation>
    </message>
    <message>
        <source>Accept connections from outside.</source>
        <translation type="unfinished">接受外部连接。</translation>
    </message>
    <message>
        <source>Allow incomin&amp;g connections</source>
        <translation type="unfinished">允许传入连接(&amp;G)</translation>
    </message>
    <message>
        <source>Connect to the Bitcoin network through a SOCKS5 proxy.</source>
        <translation type="unfinished">通过 SOCKS5 代理连接比特币网络。</translation>
    </message>
    <message>
        <source>&amp;Connect through SOCKS5 proxy (default proxy):</source>
        <translation type="unfinished">通过 SO&amp;CKS5 代理连接(默认代理):</translation>
    </message>
    <message>
        <source>Proxy &amp;IP:</source>
        <translation type="unfinished">代理服务器 &amp;IP:</translation>
    </message>
    <message>
        <source>&amp;Port:</source>
        <translation type="unfinished">端口(&amp;P):</translation>
    </message>
    <message>
        <source>Port of the proxy (e.g. 9050)</source>
        <translation type="unfinished">代理服务器端口（例如 9050）</translation>
    </message>
    <message>
        <source>Used for reaching peers via:</source>
        <translation type="unfinished">在走这些途径连接到节点的时候启用:</translation>
    </message>
    <message>
        <source>&amp;Window</source>
        <translation type="unfinished">窗口(&amp;W)</translation>
    </message>
    <message>
        <source>Show the icon in the system tray.</source>
        <translation type="unfinished">在通知区域显示图标。</translation>
    </message>
    <message>
        <source>&amp;Show tray icon</source>
        <translation type="unfinished">显示通知区域图标(&amp;S)</translation>
    </message>
    <message>
        <source>Show only a tray icon after minimizing the window.</source>
        <translation type="unfinished">最小化窗口后仅显示托盘图标</translation>
    </message>
    <message>
        <source>&amp;Minimize to the tray instead of the taskbar</source>
        <translation type="unfinished">最小化到托盘(&amp;M)</translation>
    </message>
    <message>
        <source>M&amp;inimize on close</source>
        <translation type="unfinished">单击关闭按钮时最小化(&amp;I)</translation>
    </message>
    <message>
        <source>&amp;Display</source>
        <translation type="unfinished">显示(&amp;D)</translation>
    </message>
    <message>
        <source>User Interface &amp;language:</source>
        <translation type="unfinished">用户界面语言(&amp;L):</translation>
    </message>
    <message>
        <source>The user interface language can be set here. This setting will take effect after restarting %1.</source>
        <translation type="unfinished">可以在这里设定用户界面的语言。这个设定在重启 %1 后才会生效。</translation>
    </message>
    <message>
        <source>&amp;Unit to show amounts in:</source>
        <translation type="unfinished">比特币金额单位(&amp;U):</translation>
    </message>
    <message>
        <source>Choose the default subdivision unit to show in the interface and when sending coins.</source>
        <translation type="unfinished">选择显示及发送比特币时使用的最小单位。</translation>
    </message>
    <message>
        <source>Third-party URLs (e.g. a block explorer) that appear in the transactions tab as context menu items. %s in the URL is replaced by transaction hash. Multiple URLs are separated by vertical bar |.</source>
        <translation type="unfinished">这个第三方网址（比如区块浏览器）会出现在交易选项卡的右键菜单中。 网址中的%s代表交易哈希。多个网址需要用竖线 | 相互分隔。</translation>
    </message>
    <message>
        <source>&amp;Third-party transaction URLs</source>
        <translation type="unfinished">第三方交易网址(&amp;T)</translation>
    </message>
    <message>
        <source>Whether to show coin control features or not.</source>
        <translation type="unfinished">是否显示手动选币功能。</translation>
    </message>
    <message>
        <source>Connect to the Bitcoin network through a separate SOCKS5 proxy for Tor onion services.</source>
        <translation type="unfinished">连接比特币网络时专门为Tor onion服务使用另一个 SOCKS5 代理。</translation>
    </message>
    <message>
        <source>Use separate SOCKS&amp;5 proxy to reach peers via Tor onion services:</source>
        <translation type="unfinished">连接Tor onion服务节点时使用另一个SOCKS&amp;5代理：</translation>
    </message>
    <message>
        <source>Monospaced font in the Overview tab:</source>
        <translation type="unfinished">在概览标签页的等宽字体:</translation>
    </message>
    <message>
        <source>embedded "%1"</source>
        <translation type="unfinished">嵌入了 “%1”</translation>
    </message>
    <message>
        <source>closest matching "%1"</source>
        <translation type="unfinished">与 "%1" 最接近的匹配</translation>
    </message>
    <message>
        <source>Options set in this dialog are overridden by the command line or in the configuration file:</source>
        <translation type="unfinished">这个对话框中的设置已被如下命令行选项或配置文件项覆盖:</translation>
    </message>
    <message>
        <source>&amp;OK</source>
        <translation type="unfinished">确定(&amp;O)</translation>
    </message>
    <message>
        <source>&amp;Cancel</source>
        <translation type="unfinished">取消(&amp;C)</translation>
    </message>
    <message>
        <source>Compiled without external signing support (required for external signing)</source>
        <extracomment>"External signing" means using devices such as hardware wallets.</extracomment>
        <translation type="unfinished">编译时未启用外部签名支持 (外部签名需要这个功能)</translation>
    </message>
    <message>
        <source>default</source>
        <translation type="unfinished">默认</translation>
    </message>
    <message>
        <source>none</source>
        <translation type="unfinished">无</translation>
    </message>
    <message>
        <source>Confirm options reset</source>
        <translation type="unfinished">确认恢复默认设置</translation>
    </message>
    <message>
        <source>Client restart required to activate changes.</source>
        <translation type="unfinished">需要重启客户端才能使更改生效。</translation>
    </message>
    <message>
        <source>Client will be shut down. Do you want to proceed?</source>
        <translation type="unfinished">客户端即将关闭，您想继续吗？</translation>
    </message>
    <message>
        <source>Configuration options</source>
        <extracomment>Window title text of pop-up box that allows opening up of configuration file.</extracomment>
        <translation type="unfinished">配置选项</translation>
    </message>
    <message>
        <source>The configuration file is used to specify advanced user options which override GUI settings. Additionally, any command-line options will override this configuration file.</source>
        <extracomment>Explanatory text about the priority order of instructions considered by client. The order from high to low being: command-line, configuration file, GUI settings.</extracomment>
        <translation type="unfinished">配置文件可以用来设置高级选项。配置文件会覆盖设置界面窗口中的选项。此外，命令行会覆盖配置文件指定的选项。</translation>
    </message>
    <message>
        <source>Continue</source>
        <translation type="unfinished">继续</translation>
    </message>
    <message>
        <source>Cancel</source>
        <translation type="unfinished">取消</translation>
    </message>
    <message>
        <source>Error</source>
        <translation type="unfinished">错误</translation>
    </message>
    <message>
        <source>The configuration file could not be opened.</source>
        <translation type="unfinished">无法打开配置文件。</translation>
    </message>
    <message>
        <source>This change would require a client restart.</source>
        <translation type="unfinished">此更改需要重启客户端。</translation>
    </message>
    <message>
        <source>The supplied proxy address is invalid.</source>
        <translation type="unfinished">提供的代理服务器地址无效。</translation>
    </message>
</context>
<context>
    <name>OverviewPage</name>
    <message>
        <source>Form</source>
        <translation type="unfinished">窗体</translation>
    </message>
    <message>
        <source>The displayed information may be out of date. Your wallet automatically synchronizes with the Bitcoin network after a connection is established, but this process has not completed yet.</source>
        <translation type="unfinished">现在显示的消息可能是过期的。在连接上比特币网络节点后，您的钱包将自动与网络同步，但是这个过程还没有完成。</translation>
    </message>
    <message>
        <source>Watch-only:</source>
        <translation type="unfinished">仅观察:</translation>
    </message>
    <message>
        <source>Available:</source>
        <translation type="unfinished">可使用的余额:</translation>
    </message>
    <message>
        <source>Your current spendable balance</source>
        <translation type="unfinished">您当前可使用的余额</translation>
    </message>
    <message>
        <source>Pending:</source>
        <translation type="unfinished">等待中的余额:</translation>
    </message>
    <message>
        <source>Total of transactions that have yet to be confirmed, and do not yet count toward the spendable balance</source>
        <translation type="unfinished">尚未确认的交易总额，未计入当前余额</translation>
    </message>
    <message>
        <source>Immature:</source>
        <translation type="unfinished">未成熟的:</translation>
    </message>
    <message>
        <source>Mined balance that has not yet matured</source>
        <translation type="unfinished">尚未成熟的挖矿收入余额</translation>
    </message>
    <message>
        <source>Balances</source>
        <translation type="unfinished">余额</translation>
    </message>
    <message>
        <source>Total:</source>
        <translation type="unfinished">总额:</translation>
    </message>
    <message>
        <source>Your current total balance</source>
        <translation type="unfinished">您当前的总余额</translation>
    </message>
    <message>
        <source>Your current balance in watch-only addresses</source>
        <translation type="unfinished">您当前在仅观察观察地址中的余额</translation>
    </message>
    <message>
        <source>Spendable:</source>
        <translation type="unfinished">可动用:</translation>
    </message>
    <message>
        <source>Recent transactions</source>
        <translation type="unfinished">最近交易</translation>
    </message>
    <message>
        <source>Unconfirmed transactions to watch-only addresses</source>
        <translation type="unfinished">仅观察地址的未确认交易</translation>
    </message>
    <message>
        <source>Mined balance in watch-only addresses that has not yet matured</source>
        <translation type="unfinished">仅观察地址中尚未成熟的挖矿收入余额:</translation>
    </message>
    <message>
        <source>Current total balance in watch-only addresses</source>
        <translation type="unfinished">仅观察地址中的当前总余额</translation>
    </message>
    <message>
        <source>Privacy mode activated for the Overview tab. To unmask the values, uncheck Settings-&gt;Mask values.</source>
        <translation type="unfinished">“概况”标签页已启用隐私模式。要明文显示数值，请在设置中取消勾选“不明文显示数值”。</translation>
    </message>
</context>
<context>
    <name>PSBTOperationsDialog</name>
    <message>
        <source>Dialog</source>
        <translation type="unfinished">会话</translation>
    </message>
    <message>
        <source>Sign Tx</source>
        <translation type="unfinished">签名交易</translation>
    </message>
    <message>
        <source>Broadcast Tx</source>
        <translation type="unfinished">广播交易</translation>
    </message>
    <message>
        <source>Copy to Clipboard</source>
        <translation type="unfinished">复制到剪贴板</translation>
    </message>
    <message>
        <source>Save…</source>
        <translation type="unfinished">保存...</translation>
    </message>
    <message>
        <source>Close</source>
        <translation type="unfinished">关闭</translation>
    </message>
    <message>
        <source>Failed to load transaction: %1</source>
        <translation type="unfinished">加载交易失败: %1</translation>
    </message>
    <message>
        <source>Failed to sign transaction: %1</source>
        <translation type="unfinished">签名交易失败: %1</translation>
    </message>
    <message>
        <source>Cannot sign inputs while wallet is locked.</source>
        <translation type="unfinished">钱包已锁定，无法签名交易输入项。</translation>
    </message>
    <message>
        <source>Could not sign any more inputs.</source>
        <translation type="unfinished">没有交易输入项可供签名了。</translation>
    </message>
    <message>
        <source>Signed %1 inputs, but more signatures are still required.</source>
        <translation type="unfinished">已签名 %1 个交易输入项，但是仍然还有余下的项目需要签名。</translation>
    </message>
    <message>
        <source>Signed transaction successfully. Transaction is ready to broadcast.</source>
        <translation type="unfinished">成功签名交易。交易已经可以广播。</translation>
    </message>
    <message>
        <source>Unknown error processing transaction.</source>
        <translation type="unfinished">处理交易时遇到未知错误。</translation>
    </message>
    <message>
        <source>Transaction broadcast successfully! Transaction ID: %1</source>
        <translation type="unfinished">已成功广播交易！交易ID: %1</translation>
    </message>
    <message>
        <source>Transaction broadcast failed: %1</source>
        <translation type="unfinished">交易广播失败: %1</translation>
    </message>
    <message>
        <source>PSBT copied to clipboard.</source>
        <translation type="unfinished">已复制PSBT到剪贴板</translation>
    </message>
    <message>
        <source>Save Transaction Data</source>
        <translation type="unfinished">保存交易数据</translation>
    </message>
    <message>
        <source>Partially Signed Transaction (Binary)</source>
        <extracomment>Expanded name of the binary PSBT file format. See: BIP 174.</extracomment>
        <translation type="unfinished">部分签名交易(二进制)</translation>
    </message>
    <message>
        <source>PSBT saved to disk.</source>
        <translation type="unfinished">PSBT已保存到硬盘</translation>
    </message>
    <message>
        <source> * Sends %1 to %2</source>
        <translation type="unfinished"> * 发送 %1 至 %2</translation>
    </message>
    <message>
        <source>Unable to calculate transaction fee or total transaction amount.</source>
        <translation type="unfinished">无法计算交易费用或总交易金额。</translation>
    </message>
    <message>
        <source>Pays transaction fee: </source>
        <translation type="unfinished">支付交易费用:</translation>
    </message>
    <message>
        <source>Total Amount</source>
        <translation type="unfinished">总额</translation>
    </message>
    <message>
        <source>or</source>
        <translation type="unfinished">或</translation>
    </message>
    <message>
        <source>Transaction has %1 unsigned inputs.</source>
        <translation type="unfinished">交易中含有%1个未签名输入项。</translation>
    </message>
    <message>
        <source>Transaction is missing some information about inputs.</source>
        <translation type="unfinished">交易中有输入项缺失某些信息。</translation>
    </message>
    <message>
        <source>Transaction still needs signature(s).</source>
        <translation type="unfinished">交易仍然需要签名。</translation>
    </message>
    <message>
        <source>(But no wallet is loaded.)</source>
        <translation type="unfinished">(但没有加载钱包。)</translation>
    </message>
    <message>
        <source>(But this wallet cannot sign transactions.)</source>
        <translation type="unfinished">(但这个钱包不能签名交易)</translation>
    </message>
    <message>
        <source>(But this wallet does not have the right keys.)</source>
        <translation type="unfinished">(但这个钱包没有正确的密钥)</translation>
    </message>
    <message>
        <source>Transaction is fully signed and ready for broadcast.</source>
        <translation type="unfinished">交易已经完全签名，可以广播。</translation>
    </message>
    <message>
        <source>Transaction status is unknown.</source>
        <translation type="unfinished">交易状态未知。</translation>
    </message>
</context>
<context>
    <name>PaymentServer</name>
    <message>
        <source>Payment request error</source>
        <translation type="unfinished">支付请求出错</translation>
    </message>
    <message>
        <source>Cannot start bitcoin: click-to-pay handler</source>
        <translation type="unfinished">无法启动 bitcoin: 协议的“一键支付”处理程序</translation>
    </message>
    <message>
        <source>URI handling</source>
        <translation type="unfinished">URI 处理</translation>
    </message>
    <message>
        <source>'bitcoin://' is not a valid URI. Use 'bitcoin:' instead.</source>
        <translation type="unfinished">‘bitcoin://’不是合法的URI。请改用'bitcoin:'。</translation>
    </message>
    <message>
        <source>Cannot process payment request because BIP70 is not supported.
Due to widespread security flaws in BIP70 it's strongly recommended that any merchant instructions to switch wallets be ignored.
If you are receiving this error you should request the merchant provide a BIP21 compatible URI.</source>
        <translation type="unfinished">因为不支持BIP70，无法处理付款请求。
由于BIP70具有广泛的安全缺陷，无论哪个商家指引要求您更换钱包，我们都强烈建议您不要听信。
如果您看到了这个错误，您应该要求商家提供兼容BIP21的URI。</translation>
    </message>
    <message>
        <source>URI cannot be parsed! This can be caused by an invalid Bitcoin address or malformed URI parameters.</source>
        <translation type="unfinished">无法解析 URI 地址！可能是因为比特币地址无效，或是 URI 参数格式错误。</translation>
    </message>
    <message>
        <source>Payment request file handling</source>
        <translation type="unfinished">支付请求文件处理</translation>
    </message>
</context>
<context>
    <name>PeerTableModel</name>
    <message>
        <source>User Agent</source>
        <extracomment>Title of Peers Table column which contains the peer's User Agent string.</extracomment>
        <translation type="unfinished">用户代理</translation>
    </message>
    <message>
        <source>Peer</source>
        <extracomment>Title of Peers Table column which contains a unique number used to identify a connection.</extracomment>
        <translation type="unfinished">节点</translation>
    </message>
    <message>
        <source>Direction</source>
        <extracomment>Title of Peers Table column which indicates the direction the peer connection was initiated from.</extracomment>
        <translation type="unfinished">方向</translation>
    </message>
    <message>
        <source>Sent</source>
        <extracomment>Title of Peers Table column which indicates the total amount of network information we have sent to the peer.</extracomment>
        <translation type="unfinished">已发送</translation>
    </message>
    <message>
        <source>Received</source>
        <extracomment>Title of Peers Table column which indicates the total amount of network information we have received from the peer.</extracomment>
        <translation type="unfinished">已接收</translation>
    </message>
    <message>
        <source>Address</source>
        <extracomment>Title of Peers Table column which contains the IP/Onion/I2P address of the connected peer.</extracomment>
        <translation type="unfinished">地址</translation>
    </message>
    <message>
        <source>Type</source>
        <extracomment>Title of Peers Table column which describes the type of peer connection. The "type" describes why the connection exists.</extracomment>
        <translation type="unfinished">类型</translation>
    </message>
    <message>
        <source>Network</source>
        <extracomment>Title of Peers Table column which states the network the peer connected through.</extracomment>
        <translation type="unfinished">网络</translation>
    </message>
    <message>
        <source>Inbound</source>
        <extracomment>An Inbound Connection from a Peer.</extracomment>
        <translation type="unfinished">传入</translation>
    </message>
    <message>
        <source>Outbound</source>
        <extracomment>An Outbound Connection to a Peer.</extracomment>
        <translation type="unfinished">传出</translation>
    </message>
</context>
<context>
    <name>QRImageWidget</name>
    <message>
        <source>&amp;Save Image…</source>
        <translation type="unfinished">保存图像(&amp;S)...</translation>
    </message>
    <message>
        <source>&amp;Copy Image</source>
        <translation type="unfinished">复制图像(&amp;C)</translation>
    </message>
    <message>
        <source>Resulting URI too long, try to reduce the text for label / message.</source>
        <translation type="unfinished">URI 太长，请试着精简标签或消息文本。</translation>
    </message>
    <message>
        <source>Error encoding URI into QR Code.</source>
        <translation type="unfinished">把 URI 编码成二维码时发生错误。</translation>
    </message>
    <message>
        <source>QR code support not available.</source>
        <translation type="unfinished">不支持二维码。</translation>
    </message>
    <message>
        <source>Save QR Code</source>
        <translation type="unfinished">保存二维码</translation>
    </message>
    <message>
        <source>PNG Image</source>
        <extracomment>Expanded name of the PNG file format. See: https://en.wikipedia.org/wiki/Portable_Network_Graphics.</extracomment>
        <translation type="unfinished">PNG图像</translation>
    </message>
</context>
<context>
    <name>RPCConsole</name>
    <message>
        <source>N/A</source>
        <translation type="unfinished">不可用</translation>
    </message>
    <message>
        <source>Client version</source>
        <translation type="unfinished">客户端版本</translation>
    </message>
    <message>
        <source>&amp;Information</source>
        <translation type="unfinished">信息(&amp;I)</translation>
    </message>
    <message>
        <source>General</source>
        <translation type="unfinished">常规</translation>
    </message>
    <message>
        <source>Datadir</source>
        <translation type="unfinished">数据目录</translation>
    </message>
    <message>
        <source>To specify a non-default location of the data directory use the '%1' option.</source>
        <translation type="unfinished">如果不想用默认的数据目录位置，请用 '%1' 这个选项来指定新的位置。</translation>
    </message>
    <message>
        <source>Blocksdir</source>
        <translation type="unfinished">区块存储目录</translation>
    </message>
    <message>
        <source>To specify a non-default location of the blocks directory use the '%1' option.</source>
        <translation type="unfinished">如果要自定义区块存储目录的位置，请用 '%1' 这个选项来指定新的位置。</translation>
    </message>
    <message>
        <source>Startup time</source>
        <translation type="unfinished">启动时间</translation>
    </message>
    <message>
        <source>Network</source>
        <translation type="unfinished">网络</translation>
    </message>
    <message>
        <source>Name</source>
        <translation type="unfinished">名称</translation>
    </message>
    <message>
        <source>Number of connections</source>
        <translation type="unfinished">连接数</translation>
    </message>
    <message>
        <source>Block chain</source>
        <translation type="unfinished">区块链</translation>
    </message>
    <message>
        <source>Memory Pool</source>
        <translation type="unfinished">内存池</translation>
    </message>
    <message>
        <source>Current number of transactions</source>
        <translation type="unfinished">当前交易数量</translation>
    </message>
    <message>
        <source>Memory usage</source>
        <translation type="unfinished">内存使用</translation>
    </message>
    <message>
        <source>Wallet: </source>
        <translation type="unfinished">钱包:</translation>
    </message>
    <message>
        <source>(none)</source>
        <translation type="unfinished">(无)</translation>
    </message>
    <message>
        <source>&amp;Reset</source>
        <translation type="unfinished">重置(&amp;R)</translation>
    </message>
    <message>
        <source>Received</source>
        <translation type="unfinished">已接收</translation>
    </message>
    <message>
        <source>Sent</source>
        <translation type="unfinished">已发送</translation>
    </message>
    <message>
        <source>&amp;Peers</source>
        <translation type="unfinished">节点(&amp;P)</translation>
    </message>
    <message>
        <source>Banned peers</source>
        <translation type="unfinished">已封禁节点</translation>
    </message>
    <message>
        <source>Select a peer to view detailed information.</source>
        <translation type="unfinished">选择节点查看详细信息。</translation>
    </message>
    <message>
        <source>Version</source>
        <translation type="unfinished">版本</translation>
    </message>
    <message>
        <source>Starting Block</source>
        <translation type="unfinished">起步区块</translation>
    </message>
    <message>
        <source>Synced Headers</source>
        <translation type="unfinished">已同步区块头</translation>
    </message>
    <message>
        <source>Synced Blocks</source>
        <translation type="unfinished">已同步区块</translation>
    </message>
    <message>
        <source>Last Transaction</source>
        <translation type="unfinished">最近交易</translation>
    </message>
    <message>
        <source>The mapped Autonomous System used for diversifying peer selection.</source>
        <translation type="unfinished">映射到的自治系统，被用来多样化选择节点</translation>
    </message>
    <message>
        <source>Mapped AS</source>
        <translation type="unfinished">映射到的AS</translation>
    </message>
    <message>
        <source>Whether we relay addresses to this peer.</source>
        <extracomment>Tooltip text for the Address Relay field in the peer details area.</extracomment>
        <translation type="unfinished">是否把地址转发给这个节点。</translation>
    </message>
    <message>
        <source>Address Relay</source>
        <translation type="unfinished">地址转发</translation>
    </message>
    <message>
        <source>Total number of addresses processed, excluding those dropped due to rate-limiting.</source>
        <extracomment>Tooltip text for the Addresses Processed field in the peer details area.</extracomment>
        <translation type="unfinished">除了因为受到频率限制而被丢弃的余下所有已处理地址总数。</translation>
    </message>
    <message>
        <source>Addresses Processed</source>
        <translation type="unfinished">已处理地址</translation>
    </message>
    <message>
        <source>Total number of addresses dropped due to rate-limiting.</source>
        <extracomment>Tooltip text for the Addresses Rate-Limited field in the peer details area.</extracomment>
        <translation type="unfinished">因为受到频率限制而被丢弃的地址总数。</translation>
    </message>
    <message>
        <source>Addresses Rate-Limited</source>
        <translation type="unfinished">被频率限制丢弃的地址</translation>
    </message>
    <message>
        <source>User Agent</source>
        <translation type="unfinished">用户代理</translation>
    </message>
    <message>
        <source>Node window</source>
        <translation type="unfinished">节点窗口</translation>
    </message>
    <message>
        <source>Current block height</source>
        <translation type="unfinished">当前区块高度</translation>
    </message>
    <message>
        <source>Open the %1 debug log file from the current data directory. This can take a few seconds for large log files.</source>
        <translation type="unfinished">打开当前数据目录中的 %1 调试日志文件。日志文件大的话可能要等上几秒钟。</translation>
    </message>
    <message>
        <source>Decrease font size</source>
        <translation type="unfinished">缩小字体大小</translation>
    </message>
    <message>
        <source>Increase font size</source>
        <translation type="unfinished">放大字体大小</translation>
    </message>
    <message>
        <source>Permissions</source>
        <translation type="unfinished">权限</translation>
    </message>
    <message>
        <source>The direction and type of peer connection: %1</source>
        <translation type="unfinished">节点连接的方向和类型: %1</translation>
    </message>
    <message>
        <source>Direction/Type</source>
        <translation type="unfinished">方向/类型</translation>
    </message>
    <message>
        <source>The network protocol this peer is connected through: IPv4, IPv6, Onion, I2P, or CJDNS.</source>
        <translation type="unfinished">这个节点是通过这种网络协议连接到的: IPv4, IPv6, Onion, I2P, 或 CJDNS.</translation>
    </message>
    <message>
        <source>Services</source>
        <translation type="unfinished">服务</translation>
    </message>
    <message>
        <source>Whether the peer requested us to relay transactions.</source>
        <translation type="unfinished">这个节点是否要求我们转发交易。</translation>
    </message>
    <message>
        <source>Wants Tx Relay</source>
        <translation type="unfinished">要求交易转发</translation>
    </message>
    <message>
        <source>High bandwidth BIP152 compact block relay: %1</source>
        <translation type="unfinished">高带宽BIP152密实区块转发: %1</translation>
    </message>
    <message>
        <source>High Bandwidth</source>
        <translation type="unfinished">高带宽</translation>
    </message>
    <message>
        <source>Connection Time</source>
        <translation type="unfinished">连接时间</translation>
    </message>
    <message>
        <source>Elapsed time since a novel block passing initial validity checks was received from this peer.</source>
        <translation type="unfinished">自从这个节点上一次发来可通过初始有效性检查的新区块以来到现在经过的时间</translation>
    </message>
    <message>
        <source>Last Block</source>
        <translation type="unfinished">上一个区块</translation>
    </message>
    <message>
        <source>Elapsed time since a novel transaction accepted into our mempool was received from this peer.</source>
        <extracomment>Tooltip text for the Last Transaction field in the peer details area.</extracomment>
        <translation type="unfinished">自从这个节点上一次发来被我们的内存池接受的新交易到现在经过的时间</translation>
    </message>
    <message>
        <source>Last Send</source>
        <translation type="unfinished">上次发送</translation>
    </message>
    <message>
        <source>Last Receive</source>
        <translation type="unfinished">上次接收</translation>
    </message>
    <message>
        <source>Ping Time</source>
        <translation type="unfinished">Ping 延时</translation>
    </message>
    <message>
        <source>The duration of a currently outstanding ping.</source>
        <translation type="unfinished">目前这一次 ping 已经过去的时间。</translation>
    </message>
    <message>
        <source>Ping Wait</source>
        <translation type="unfinished">Ping 等待</translation>
    </message>
    <message>
        <source>Min Ping</source>
        <translation type="unfinished">最小 Ping 值</translation>
    </message>
    <message>
        <source>Time Offset</source>
        <translation type="unfinished">时间偏移</translation>
    </message>
    <message>
        <source>Last block time</source>
        <translation type="unfinished">上一区块时间</translation>
    </message>
    <message>
        <source>&amp;Open</source>
        <translation type="unfinished">打开(&amp;O)</translation>
    </message>
    <message>
        <source>&amp;Console</source>
        <translation type="unfinished">控制台(&amp;C)</translation>
    </message>
    <message>
        <source>&amp;Network Traffic</source>
        <translation type="unfinished">网络流量(&amp;N)</translation>
    </message>
    <message>
        <source>Totals</source>
        <translation type="unfinished">总数</translation>
    </message>
    <message>
        <source>Debug log file</source>
        <translation type="unfinished">调试日志文件</translation>
    </message>
    <message>
        <source>Clear console</source>
        <translation type="unfinished">清空控制台</translation>
    </message>
    <message>
        <source>In:</source>
        <translation type="unfinished">传入:</translation>
    </message>
    <message>
        <source>Out:</source>
        <translation type="unfinished">传出:</translation>
    </message>
    <message>
        <source>Inbound: initiated by peer</source>
        <extracomment>Explanatory text for an inbound peer connection.</extracomment>
        <translation type="unfinished">入站: 由对端发起</translation>
    </message>
    <message>
        <source>Outbound Full Relay: default</source>
        <extracomment>Explanatory text for an outbound peer connection that relays all network information. This is the default behavior for outbound connections.</extracomment>
        <translation type="unfinished">出站完整转发: 默认</translation>
    </message>
    <message>
        <source>Outbound Block Relay: does not relay transactions or addresses</source>
        <extracomment>Explanatory text for an outbound peer connection that relays network information about blocks and not transactions or addresses.</extracomment>
        <translation type="unfinished">出站区块转发: 不转发交易和地址</translation>
    </message>
    <message>
        <source>Outbound Manual: added using RPC %1 or %2/%3 configuration options</source>
        <extracomment>Explanatory text for an outbound peer connection that was established manually through one of several methods. The numbered arguments are stand-ins for the methods available to establish manual connections.</extracomment>
        <translation type="unfinished">出站手动: 加入使用RPC %1 或 %2/%3 配置选项</translation>
    </message>
    <message>
        <source>Outbound Feeler: short-lived, for testing addresses</source>
        <extracomment>Explanatory text for a short-lived outbound peer connection that is used to test the aliveness of known addresses.</extracomment>
        <translation type="unfinished">出站触须: 短暂，用于测试地址</translation>
    </message>
    <message>
        <source>Outbound Address Fetch: short-lived, for soliciting addresses</source>
        <extracomment>Explanatory text for a short-lived outbound peer connection that is used to request addresses from a peer.</extracomment>
        <translation type="unfinished">出站地址取回: 短暂，用于请求取回地址</translation>
    </message>
    <message>
        <source>we selected the peer for high bandwidth relay</source>
        <translation type="unfinished">我们选择了用于高带宽转发的节点</translation>
    </message>
    <message>
        <source>the peer selected us for high bandwidth relay</source>
        <translation type="unfinished">对端选择了我们用于高带宽转发</translation>
    </message>
    <message>
        <source>no high bandwidth relay selected</source>
        <translation type="unfinished">未选择高带宽转发</translation>
    </message>
    <message>
        <source>&amp;Copy address</source>
        <extracomment>Context menu action to copy the address of a peer.</extracomment>
        <translation type="unfinished">复制地址(&amp;C)</translation>
    </message>
    <message>
        <source>&amp;Disconnect</source>
        <translation type="unfinished">断开(&amp;D)</translation>
    </message>
    <message>
        <source>1 &amp;hour</source>
        <translation type="unfinished">1 小时(&amp;H)</translation>
    </message>
    <message>
        <source>1 d&amp;ay</source>
        <translation type="unfinished">1 天(&amp;A)</translation>
    </message>
    <message>
        <source>1 &amp;week</source>
        <translation type="unfinished">1 周(&amp;W)</translation>
    </message>
    <message>
        <source>1 &amp;year</source>
        <translation type="unfinished">1 年(&amp;Y)</translation>
    </message>
    <message>
        <source>&amp;Copy IP/Netmask</source>
        <extracomment>Context menu action to copy the IP/Netmask of a banned peer. IP/Netmask is the combination of a peer's IP address and its Netmask. For IP address, see: https://en.wikipedia.org/wiki/IP_address.</extracomment>
        <translation type="unfinished">复制IP/网络掩码(&amp;C)</translation>
    </message>
    <message>
        <source>&amp;Unban</source>
        <translation type="unfinished">解封(&amp;U)</translation>
    </message>
    <message>
        <source>Network activity disabled</source>
        <translation type="unfinished">网络活动已禁用</translation>
    </message>
    <message>
        <source>Executing command without any wallet</source>
        <translation type="unfinished">不使用任何钱包执行命令</translation>
    </message>
    <message>
        <source>Executing command using "%1" wallet</source>
        <translation type="unfinished">使用“%1”钱包执行命令</translation>
    </message>
    <message>
        <source>Welcome to the %1 RPC console.
Use up and down arrows to navigate history, and %2 to clear screen.
Use %3 and %4 to increase or decrease the font size.
Type %5 for an overview of available commands.
For more information on using this console, type %6.

%7WARNING: Scammers have been active, telling users to type commands here, stealing their wallet contents. Do not use this console without fully understanding the ramifications of a command.%8</source>
        <extracomment>RPC console welcome message. Placeholders %7 and %8 are style tags for the warning content, and they are not space separated from the rest of the text intentionally.</extracomment>
        <translation type="unfinished">欢迎来到 %1 RPC 控制台。
使用上与下箭头以进行历史导航，%2 以清除屏幕。
使用%3 和 %4 以增加或减小字体大小。
输入 %5 以显示可用命令的概览。
查看更多关于此控制台的信息，输入 %6。

%7 警告：骗子们很活跃，告诉用户在这里输入命令，偷走他们钱包中的内容。不要在不完全了解一个命令的后果的情况下使用此控制台。%8</translation>
    </message>
    <message>
        <source>Executing…</source>
        <extracomment>A console message indicating an entered command is currently being executed.</extracomment>
        <translation type="unfinished">执行中……</translation>
    </message>
    <message>
        <source>(peer: %1)</source>
        <translation type="unfinished">(节点: %1)</translation>
    </message>
    <message>
        <source>via %1</source>
        <translation type="unfinished">通过 %1</translation>
    </message>
    <message>
        <source>Yes</source>
        <translation type="unfinished">是</translation>
    </message>
    <message>
        <source>No</source>
        <translation type="unfinished">否</translation>
    </message>
    <message>
        <source>To</source>
        <translation type="unfinished">到</translation>
    </message>
    <message>
        <source>From</source>
        <translation type="unfinished">来自</translation>
    </message>
    <message>
        <source>Ban for</source>
        <translation type="unfinished">封禁时长</translation>
    </message>
    <message>
        <source>Never</source>
        <translation type="unfinished">永不</translation>
    </message>
    <message>
        <source>Unknown</source>
        <translation type="unfinished">未知</translation>
    </message>
</context>
<context>
    <name>ReceiveCoinsDialog</name>
    <message>
        <source>&amp;Amount:</source>
        <translation type="unfinished">金额(&amp;A):</translation>
    </message>
    <message>
        <source>&amp;Label:</source>
        <translation type="unfinished">标签(&amp;L):</translation>
    </message>
    <message>
        <source>&amp;Message:</source>
        <translation type="unfinished">消息(&amp;M):</translation>
    </message>
    <message>
        <source>An optional message to attach to the payment request, which will be displayed when the request is opened. Note: The message will not be sent with the payment over the Bitcoin network.</source>
        <translation type="unfinished">可在支付请求上备注一条信息，在打开支付请求时可以看到。注意:该消息不是通过比特币网络传送。</translation>
    </message>
    <message>
        <source>An optional label to associate with the new receiving address.</source>
        <translation type="unfinished">可为新建的收款地址添加一个标签。</translation>
    </message>
    <message>
        <source>Use this form to request payments. All fields are &lt;b&gt;optional&lt;/b&gt;.</source>
        <translation type="unfinished">使用此表单请求付款。所有字段都是&lt;b&gt;可选&lt;/b&gt;的。</translation>
    </message>
    <message>
        <source>An optional amount to request. Leave this empty or zero to not request a specific amount.</source>
        <translation type="unfinished">可选的请求金额。留空或填零为不要求具体金额。</translation>
    </message>
    <message>
        <source>An optional label to associate with the new receiving address (used by you to identify an invoice).  It is also attached to the payment request.</source>
        <translation type="unfinished">一个关联到新收款地址（被您用来识别发票）的可选标签。它也会被附加到付款请求中。</translation>
    </message>
    <message>
        <source>An optional message that is attached to the payment request and may be displayed to the sender.</source>
        <translation type="unfinished">一条附加到付款请求中的可选消息，可以显示给付款方。</translation>
    </message>
    <message>
        <source>&amp;Create new receiving address</source>
        <translation type="unfinished">新建收款地址(&amp;C)</translation>
    </message>
    <message>
        <source>Clear all fields of the form.</source>
        <translation type="unfinished">清除此表单的所有字段。</translation>
    </message>
    <message>
        <source>Clear</source>
        <translation type="unfinished">清除</translation>
    </message>
    <message>
        <source>Requested payments history</source>
        <translation type="unfinished">付款请求历史</translation>
    </message>
    <message>
        <source>Show the selected request (does the same as double clicking an entry)</source>
        <translation type="unfinished">显示选中的请求 (直接双击项目也可以显示)</translation>
    </message>
    <message>
        <source>Show</source>
        <translation type="unfinished">显示</translation>
    </message>
    <message>
        <source>Remove the selected entries from the list</source>
        <translation type="unfinished">从列表中移除选中的条目</translation>
    </message>
    <message>
        <source>Remove</source>
        <translation type="unfinished">移除</translation>
    </message>
    <message>
        <source>Copy &amp;URI</source>
        <translation type="unfinished">复制 &amp;URI</translation>
    </message>
    <message>
        <source>&amp;Copy address</source>
        <translation type="unfinished">复制地址(&amp;C)</translation>
    </message>
    <message>
        <source>Copy &amp;label</source>
        <translation type="unfinished">复制标签(&amp;L)</translation>
    </message>
    <message>
        <source>Copy &amp;message</source>
        <translation type="unfinished">复制消息(&amp;M)</translation>
    </message>
    <message>
        <source>Copy &amp;amount</source>
        <translation type="unfinished">复制金额(&amp;A)</translation>
    </message>
    <message>
        <source>Could not unlock wallet.</source>
        <translation type="unfinished">无法解锁钱包。</translation>
    </message>
    <message>
        <source>Could not generate new %1 address</source>
        <translation type="unfinished">无法生成新的%1地址</translation>
    </message>
</context>
<context>
    <name>ReceiveRequestDialog</name>
    <message>
        <source>Request payment to …</source>
        <translation type="unfinished">请求支付至...</translation>
    </message>
    <message>
        <source>Address:</source>
        <translation type="unfinished">地址:</translation>
    </message>
    <message>
        <source>Amount:</source>
        <translation type="unfinished">金额:</translation>
    </message>
    <message>
        <source>Label:</source>
        <translation type="unfinished">标签：</translation>
    </message>
    <message>
        <source>Message:</source>
        <translation type="unfinished">消息:</translation>
    </message>
    <message>
        <source>Wallet:</source>
        <translation type="unfinished">钱包:</translation>
    </message>
    <message>
        <source>Copy &amp;URI</source>
        <translation type="unfinished">复制 &amp;URI</translation>
    </message>
    <message>
        <source>Copy &amp;Address</source>
        <translation type="unfinished">复制地址(&amp;A)</translation>
    </message>
    <message>
        <source>&amp;Verify</source>
        <translation type="unfinished">验证(&amp;V)</translation>
    </message>
    <message>
        <source>Verify this address on e.g. a hardware wallet screen</source>
        <translation type="unfinished">在像是硬件钱包屏幕的地方检验这个地址</translation>
    </message>
    <message>
        <source>&amp;Save Image…</source>
        <translation type="unfinished">保存图像(&amp;S)...</translation>
    </message>
    <message>
        <source>Payment information</source>
        <translation type="unfinished">付款信息</translation>
    </message>
    <message>
        <source>Request payment to %1</source>
        <translation type="unfinished">请求付款到 %1</translation>
    </message>
</context>
<context>
    <name>RecentRequestsTableModel</name>
    <message>
        <source>Date</source>
        <translation type="unfinished">日期</translation>
    </message>
    <message>
        <source>Label</source>
        <translation type="unfinished">标签</translation>
    </message>
    <message>
        <source>Message</source>
        <translation type="unfinished">消息</translation>
    </message>
    <message>
        <source>(no label)</source>
        <translation type="unfinished">(无标签)</translation>
    </message>
    <message>
        <source>(no message)</source>
        <translation type="unfinished">(无消息)</translation>
    </message>
    <message>
        <source>(no amount requested)</source>
        <translation type="unfinished">(未填写请求金额)</translation>
    </message>
    <message>
        <source>Requested</source>
        <translation type="unfinished">请求金额</translation>
    </message>
</context>
<context>
    <name>SendCoinsDialog</name>
    <message>
        <source>Send Coins</source>
        <translation type="unfinished">发币</translation>
    </message>
    <message>
        <source>Coin Control Features</source>
        <translation type="unfinished">手动选币功能</translation>
    </message>
    <message>
        <source>automatically selected</source>
        <translation type="unfinished">自动选择</translation>
    </message>
    <message>
        <source>Insufficient funds!</source>
        <translation type="unfinished">金额不足！</translation>
    </message>
    <message>
        <source>Quantity:</source>
        <translation type="unfinished">总量:</translation>
    </message>
    <message>
        <source>Bytes:</source>
        <translation type="unfinished">字节数:</translation>
    </message>
    <message>
        <source>Amount:</source>
        <translation type="unfinished">金额:</translation>
    </message>
    <message>
        <source>Fee:</source>
        <translation type="unfinished">费用:</translation>
    </message>
    <message>
        <source>After Fee:</source>
        <translation type="unfinished">加上交易费用后:</translation>
    </message>
    <message>
        <source>Change:</source>
        <translation type="unfinished">找零:</translation>
    </message>
    <message>
        <source>If this is activated, but the change address is empty or invalid, change will be sent to a newly generated address.</source>
        <translation type="unfinished">在激活该选项后，如果填写了无效的找零地址，或者干脆没填找零地址，找零资金将会被转入新生成的地址。</translation>
    </message>
    <message>
        <source>Custom change address</source>
        <translation type="unfinished">自定义找零地址</translation>
    </message>
    <message>
        <source>Transaction Fee:</source>
        <translation type="unfinished">交易手续费:</translation>
    </message>
    <message>
        <source>Using the fallbackfee can result in sending a transaction that will take several hours or days (or never) to confirm. Consider choosing your fee manually or wait until you have validated the complete chain.</source>
        <translation type="unfinished">如果使用备用手续费设置，有可能会导致交易经过几个小时、几天（甚至永远）无法被确认。请考虑手动选择手续费，或等待整个链完成验证。</translation>
    </message>
    <message>
        <source>Warning: Fee estimation is currently not possible.</source>
        <translation type="unfinished">警告: 目前无法进行手续费估计。</translation>
    </message>
    <message>
        <source>per kilobyte</source>
        <translation type="unfinished">每KB</translation>
    </message>
    <message>
        <source>Hide</source>
        <translation type="unfinished">隐藏</translation>
    </message>
    <message>
        <source>Recommended:</source>
        <translation type="unfinished">推荐:</translation>
    </message>
    <message>
        <source>Custom:</source>
        <translation type="unfinished">自定义:</translation>
    </message>
    <message>
        <source>Send to multiple recipients at once</source>
        <translation type="unfinished">一次发送给多个收款人</translation>
    </message>
    <message>
        <source>Add &amp;Recipient</source>
        <translation type="unfinished">添加收款人(&amp;R)</translation>
    </message>
    <message>
        <source>Clear all fields of the form.</source>
        <translation type="unfinished">清除此表单的所有字段。</translation>
    </message>
    <message>
        <source>Inputs…</source>
        <translation type="unfinished">输入...</translation>
    </message>
    <message>
        <source>Dust:</source>
        <translation type="unfinished">粉尘:</translation>
    </message>
    <message>
        <source>Choose…</source>
        <translation type="unfinished">选择...</translation>
    </message>
    <message>
        <source>Hide transaction fee settings</source>
        <translation type="unfinished">隐藏交易手续费设置</translation>
    </message>
    <message>
        <source>Specify a custom fee per kB (1,000 bytes) of the transaction's virtual size.

Note:  Since the fee is calculated on a per-byte basis, a fee rate of "100 satoshis per kvB" for a transaction size of 500 virtual bytes (half of 1 kvB) would ultimately yield a fee of only 50 satoshis.</source>
        <translation type="unfinished">指定交易虚拟大小的每kB (1,000字节) 自定义费率。

附注：因为矿工费是按字节计费的，所以如果费率是“每kvB支付100聪”，那么对于一笔500虚拟字节 (1kvB的一半) 的交易，最终将只会产生50聪的矿工费。（译注：这里就是提醒单位是字节，而不是千字节，如果搞错的话，矿工费会过低，导致交易长时间无法确认，或者压根无法发出）</translation>
    </message>
    <message>
        <source>When there is less transaction volume than space in the blocks, miners as well as relaying nodes may enforce a minimum fee. Paying only this minimum fee is just fine, but be aware that this can result in a never confirming transaction once there is more demand for bitcoin transactions than the network can process.</source>
        <translation type="unfinished">当交易量小于可用区块空间时，矿工和中继节点可能会执行最低手续费率限制。按照这个最低费率来支付手续费也是可以的，但请注意，一旦交易需求超出比特币网络能处理的限度，你的交易可能永远也无法确认。</translation>
    </message>
    <message>
        <source>A too low fee might result in a never confirming transaction (read the tooltip)</source>
        <translation type="unfinished">过低的手续费率可能导致交易永远无法确认（请阅读工具提示）</translation>
    </message>
    <message>
        <source>(Smart fee not initialized yet. This usually takes a few blocks…)</source>
        <translation type="unfinished">(智能矿工费尚未被初始化。这一般需要几个区块...)</translation>
    </message>
    <message>
        <source>Confirmation time target:</source>
        <translation type="unfinished">确认时间目标:</translation>
    </message>
    <message>
        <source>Enable Replace-By-Fee</source>
        <translation type="unfinished">启用手续费追加</translation>
    </message>
    <message>
        <source>With Replace-By-Fee (BIP-125) you can increase a transaction's fee after it is sent. Without this, a higher fee may be recommended to compensate for increased transaction delay risk.</source>
        <translation type="unfinished">手续费追加（Replace-By-Fee，BIP-125）可以让你在送出交易后继续追加手续费。不用这个功能的话，建议付比较高的手续费来降低交易延迟的风险。</translation>
    </message>
    <message>
        <source>Clear &amp;All</source>
        <translation type="unfinished">清除所有(&amp;A)</translation>
    </message>
    <message>
        <source>Balance:</source>
        <translation type="unfinished">余额:</translation>
    </message>
    <message>
        <source>Confirm the send action</source>
        <translation type="unfinished">确认发送操作</translation>
    </message>
    <message>
        <source>S&amp;end</source>
        <translation type="unfinished">发送(&amp;E)</translation>
    </message>
    <message>
        <source>Copy quantity</source>
        <translation type="unfinished">复制数目</translation>
    </message>
    <message>
        <source>Copy amount</source>
        <translation type="unfinished">复制金额</translation>
    </message>
    <message>
        <source>Copy fee</source>
        <translation type="unfinished">复制手续费</translation>
    </message>
    <message>
        <source>Copy after fee</source>
        <translation type="unfinished">复制含交易费的金额</translation>
    </message>
    <message>
        <source>Copy bytes</source>
        <translation type="unfinished">复制字节数</translation>
    </message>
    <message>
        <source>Copy dust</source>
        <translation type="unfinished">复制粉尘金额</translation>
    </message>
    <message>
        <source>Copy change</source>
        <translation type="unfinished">复制找零金额</translation>
    </message>
    <message>
        <source>%1 (%2 blocks)</source>
        <translation type="unfinished">%1 (%2个块)</translation>
    </message>
    <message>
        <source>Sign on device</source>
        <extracomment>"device" usually means a hardware wallet.</extracomment>
        <translation type="unfinished">在设备上签名</translation>
    </message>
    <message>
        <source>Connect your hardware wallet first.</source>
        <translation type="unfinished">请先连接您的硬件钱包。</translation>
    </message>
    <message>
        <source>Set external signer script path in Options -&gt; Wallet</source>
        <extracomment>"External signer" means using devices such as hardware wallets.</extracomment>
        <translation type="unfinished">在 选项 -&gt; 钱包 中设置外部签名器脚本路径</translation>
    </message>
    <message>
        <source>Cr&amp;eate Unsigned</source>
        <translation type="unfinished">创建未签名交易(&amp;E)</translation>
    </message>
    <message>
        <source>Creates a Partially Signed Bitcoin Transaction (PSBT) for use with e.g. an offline %1 wallet, or a PSBT-compatible hardware wallet.</source>
        <translation type="unfinished">创建一个“部分签名比特币交易”（PSBT），以用于诸如离线%1钱包，或是兼容PSBT的硬件钱包这类用途。</translation>
    </message>
    <message>
        <source> from wallet '%1'</source>
        <translation type="unfinished">从钱包%1</translation>
    </message>
    <message>
        <source>%1 to '%2'</source>
        <translation type="unfinished">%1 到 '%2'</translation>
    </message>
    <message>
        <source>%1 to %2</source>
        <translation type="unfinished">%1 到 %2</translation>
    </message>
    <message>
        <source>To review recipient list click "Show Details…"</source>
        <translation type="unfinished">点击“查看详情”以审核收款人列表</translation>
    </message>
    <message>
        <source>Sign failed</source>
        <translation type="unfinished">签名失败</translation>
    </message>
    <message>
        <source>External signer not found</source>
        <extracomment>"External signer" means using devices such as hardware wallets.</extracomment>
        <translation type="unfinished">未找到外部签名器</translation>
    </message>
    <message>
        <source>External signer failure</source>
        <extracomment>"External signer" means using devices such as hardware wallets.</extracomment>
        <translation type="unfinished">外部签名器失败</translation>
    </message>
    <message>
        <source>Save Transaction Data</source>
        <translation type="unfinished">保存交易数据</translation>
    </message>
    <message>
        <source>Partially Signed Transaction (Binary)</source>
        <extracomment>Expanded name of the binary PSBT file format. See: BIP 174.</extracomment>
        <translation type="unfinished">部分签名交易(二进制)</translation>
    </message>
    <message>
        <source>PSBT saved</source>
        <translation type="unfinished">已保存PSBT</translation>
    </message>
    <message>
        <source>External balance:</source>
        <translation type="unfinished">外部余额:</translation>
    </message>
    <message>
        <source>or</source>
        <translation type="unfinished">或</translation>
    </message>
    <message>
        <source>You can increase the fee later (signals Replace-By-Fee, BIP-125).</source>
        <translation type="unfinished">你可以后来再追加手续费（打上支持BIP-125手续费追加的标记）</translation>
    </message>
    <message>
        <source>Please, review your transaction proposal. This will produce a Partially Signed Bitcoin Transaction (PSBT) which you can save or copy and then sign with e.g. an offline %1 wallet, or a PSBT-compatible hardware wallet.</source>
        <extracomment>Text to inform a user attempting to create a transaction of their current options. At this stage, a user can only create a PSBT. This string is displayed when private keys are disabled and an external signer is not available.</extracomment>
        <translation type="unfinished">请务必仔细检查您的交易请求。这会产生一个部分签名比特币交易(PSBT)，可以把保存下来或复制出去，然后就可以对它进行签名，比如用离线%1钱包，或是用兼容PSBT的硬件钱包。</translation>
    </message>
    <message>
        <source>Do you want to create this transaction?</source>
        <extracomment>Message displayed when attempting to create a transaction. Cautionary text to prompt the user to verify that the displayed transaction details represent the transaction the user intends to create.</extracomment>
        <translation type="unfinished">要创建这笔交易吗？</translation>
    </message>
    <message>
        <source>Please, review your transaction. You can create and send this transaction or create a Partially Signed Bitcoin Transaction (PSBT), which you can save or copy and then sign with, e.g., an offline %1 wallet, or a PSBT-compatible hardware wallet.</source>
        <extracomment>Text to inform a user attempting to create a transaction of their current options. At this stage, a user can send their transaction or create a PSBT. This string is displayed when both private keys and PSBT controls are enabled.</extracomment>
        <translation type="unfinished">请务必仔细检查您的交易。你可以创建并发送这笔交易；也可以创建一个“部分签名比特币交易(PSBT)”，它可以被保存下来或被复制出去，然后就可以对它进行签名，比如用离线%1钱包，或是用兼容PSBT的硬件钱包。</translation>
    </message>
    <message>
        <source>Please, review your transaction.</source>
        <extracomment>Text to prompt a user to review the details of the transaction they are attempting to send.</extracomment>
        <translation type="unfinished">请检查您的交易。</translation>
    </message>
    <message>
        <source>Transaction fee</source>
        <translation type="unfinished">交易手续费</translation>
    </message>
    <message>
        <source>Not signalling Replace-By-Fee, BIP-125.</source>
        <translation type="unfinished">没有打上BIP-125手续费追加的标记。</translation>
    </message>
    <message>
        <source>Total Amount</source>
        <translation type="unfinished">总额</translation>
    </message>
    <message>
        <source>Confirm send coins</source>
        <translation type="unfinished">确认发币</translation>
    </message>
    <message>
        <source>Watch-only balance:</source>
        <translation type="unfinished">仅观察余额:</translation>
    </message>
    <message>
        <source>The recipient address is not valid. Please recheck.</source>
        <translation type="unfinished">接收人地址无效。请重新检查。</translation>
    </message>
    <message>
        <source>The amount to pay must be larger than 0.</source>
        <translation type="unfinished">支付金额必须大于0。</translation>
    </message>
    <message>
        <source>The amount exceeds your balance.</source>
        <translation type="unfinished">金额超出您的余额。</translation>
    </message>
    <message>
        <source>The total exceeds your balance when the %1 transaction fee is included.</source>
        <translation type="unfinished">计入 %1 手续费后，金额超出了您的余额。</translation>
    </message>
    <message>
        <source>Duplicate address found: addresses should only be used once each.</source>
        <translation type="unfinished">发现重复地址:每个地址应该只使用一次。</translation>
    </message>
    <message>
        <source>Transaction creation failed!</source>
        <translation type="unfinished">交易创建失败！</translation>
    </message>
    <message>
        <source>A fee higher than %1 is considered an absurdly high fee.</source>
        <translation type="unfinished">超过 %1 的手续费被视为高得离谱。</translation>
    </message>
    <message>
        <source>Payment request expired.</source>
        <translation type="unfinished">支付请求已过期。</translation>
    </message>
    <message numerus="yes">
        <source>Estimated to begin confirmation within %n block(s).</source>
        <translation type="unfinished">
            <numerusform>Estimated to begin confirmation within %n block(s).</numerusform>
        </translation>
    </message>
    <message>
        <source>Warning: Invalid Bitcoin address</source>
        <translation type="unfinished">警告: 比特币地址无效</translation>
    </message>
    <message>
        <source>Warning: Unknown change address</source>
        <translation type="unfinished">警告:未知的找零地址</translation>
    </message>
    <message>
        <source>Confirm custom change address</source>
        <translation type="unfinished">确认自定义找零地址</translation>
    </message>
    <message>
        <source>The address you selected for change is not part of this wallet. Any or all funds in your wallet may be sent to this address. Are you sure?</source>
        <translation type="unfinished">你选择的找零地址未被包含在本钱包中，你钱包中的部分或全部金额将被发送至该地址。你确定要这样做吗？</translation>
    </message>
    <message>
        <source>(no label)</source>
        <translation type="unfinished">(无标签)</translation>
    </message>
</context>
<context>
    <name>SendCoinsEntry</name>
    <message>
        <source>A&amp;mount:</source>
        <translation type="unfinished">金额(&amp;M)</translation>
    </message>
    <message>
        <source>Pay &amp;To:</source>
        <translation type="unfinished">付给(&amp;T):</translation>
    </message>
    <message>
        <source>&amp;Label:</source>
        <translation type="unfinished">标签(&amp;L):</translation>
    </message>
    <message>
        <source>Choose previously used address</source>
        <translation type="unfinished">选择以前用过的地址</translation>
    </message>
    <message>
        <source>The Bitcoin address to send the payment to</source>
        <translation type="unfinished">付款目的地址</translation>
    </message>
    <message>
        <source>Paste address from clipboard</source>
        <translation type="unfinished">从剪贴板粘贴地址</translation>
    </message>
    <message>
        <source>Remove this entry</source>
        <translation type="unfinished">移除此项</translation>
    </message>
    <message>
        <source>The amount to send in the selected unit</source>
        <translation type="unfinished">用被选单位表示的待发送金额</translation>
    </message>
    <message>
        <source>The fee will be deducted from the amount being sent. The recipient will receive less bitcoins than you enter in the amount field. If multiple recipients are selected, the fee is split equally.</source>
        <translation type="unfinished">交易费将从发送金额中扣除。接收人收到的比特币将会比您在金额框中输入的更少。如果选中了多个收件人，交易费平分。</translation>
    </message>
    <message>
        <source>S&amp;ubtract fee from amount</source>
        <translation type="unfinished">从金额中减去交易费(&amp;U)</translation>
    </message>
    <message>
        <source>Use available balance</source>
        <translation type="unfinished">使用全部可用余额</translation>
    </message>
    <message>
        <source>Message:</source>
        <translation type="unfinished">消息:</translation>
    </message>
    <message>
        <source>This is an unauthenticated payment request.</source>
        <translation type="unfinished">这是一个未经验证的支付请求。</translation>
    </message>
    <message>
        <source>This is an authenticated payment request.</source>
        <translation type="unfinished">这是一个已经验证的支付请求。</translation>
    </message>
    <message>
        <source>Enter a label for this address to add it to the list of used addresses</source>
        <translation type="unfinished">请为此地址输入一个标签以将它加入已用地址列表</translation>
    </message>
    <message>
        <source>A message that was attached to the bitcoin: URI which will be stored with the transaction for your reference. Note: This message will not be sent over the Bitcoin network.</source>
        <translation type="unfinished">bitcoin: URI 附带的备注信息，将会和交易一起存储，备查。 注意：该消息不会通过比特币网络传输。</translation>
    </message>
    <message>
        <source>Pay To:</source>
        <translation type="unfinished">支付给:</translation>
    </message>
    <message>
        <source>Memo:</source>
        <translation type="unfinished">附言:</translation>
    </message>
</context>
<context>
    <name>SendConfirmationDialog</name>
    <message>
        <source>Send</source>
        <translation type="unfinished">发送</translation>
    </message>
    <message>
        <source>Create Unsigned</source>
        <translation type="unfinished">创建未签名交易</translation>
    </message>
</context>
<context>
    <name>SignVerifyMessageDialog</name>
    <message>
        <source>Signatures - Sign / Verify a Message</source>
        <translation type="unfinished">签名 - 为消息签名/验证签名消息</translation>
    </message>
    <message>
        <source>&amp;Sign Message</source>
        <translation type="unfinished">消息签名(&amp;S)</translation>
    </message>
    <message>
        <source>You can sign messages/agreements with your addresses to prove you can receive bitcoins sent to them. Be careful not to sign anything vague or random, as phishing attacks may try to trick you into signing your identity over to them. Only sign fully-detailed statements you agree to.</source>
        <translation type="unfinished">您可以用你的地址对消息/协议进行签名，以证明您可以接收发送到该地址的比特币。注意不要对任何模棱两可或者随机的消息进行签名，以免遭受钓鱼式攻击。请确保消息内容准确的表达了您的真实意愿。</translation>
    </message>
    <message>
        <source>The Bitcoin address to sign the message with</source>
        <translation type="unfinished">用来对消息签名的地址</translation>
    </message>
    <message>
        <source>Choose previously used address</source>
        <translation type="unfinished">选择以前用过的地址</translation>
    </message>
    <message>
        <source>Paste address from clipboard</source>
        <translation type="unfinished">从剪贴板粘贴地址</translation>
    </message>
    <message>
        <source>Enter the message you want to sign here</source>
        <translation type="unfinished">在这里输入您想要签名的消息</translation>
    </message>
    <message>
        <source>Signature</source>
        <translation type="unfinished">签名</translation>
    </message>
    <message>
        <source>Copy the current signature to the system clipboard</source>
        <translation type="unfinished">复制当前签名至剪贴板</translation>
    </message>
    <message>
        <source>Sign the message to prove you own this Bitcoin address</source>
        <translation type="unfinished">签名消息，以证明这个地址属于您</translation>
    </message>
    <message>
        <source>Sign &amp;Message</source>
        <translation type="unfinished">签名消息(&amp;M)</translation>
    </message>
    <message>
        <source>Reset all sign message fields</source>
        <translation type="unfinished">清空所有签名消息栏</translation>
    </message>
    <message>
        <source>Clear &amp;All</source>
        <translation type="unfinished">清除所有(&amp;A)</translation>
    </message>
    <message>
        <source>&amp;Verify Message</source>
        <translation type="unfinished">消息验证(&amp;V)</translation>
    </message>
    <message>
        <source>Enter the receiver's address, message (ensure you copy line breaks, spaces, tabs, etc. exactly) and signature below to verify the message. Be careful not to read more into the signature than what is in the signed message itself, to avoid being tricked by a man-in-the-middle attack. Note that this only proves the signing party receives with the address, it cannot prove sendership of any transaction!</source>
        <translation type="unfinished">请在下面输入接收者地址、消息（确保换行符、空格符、制表符等完全相同）和签名以验证消息。请仔细核对签名信息，以提防中间人攻击。请注意，这只是证明接收方可以用这个地址签名，它不能证明任何交易的发送人身份！</translation>
    </message>
    <message>
        <source>The Bitcoin address the message was signed with</source>
        <translation type="unfinished">用来签名消息的地址</translation>
    </message>
    <message>
        <source>The signed message to verify</source>
        <translation type="unfinished">待验证的已签名消息</translation>
    </message>
    <message>
        <source>The signature given when the message was signed</source>
        <translation type="unfinished">对消息进行签署得到的签名数据</translation>
    </message>
    <message>
        <source>Verify the message to ensure it was signed with the specified Bitcoin address</source>
        <translation type="unfinished">验证消息，确保消息是由指定的比特币地址签名过的。</translation>
    </message>
    <message>
        <source>Verify &amp;Message</source>
        <translation type="unfinished">验证消息签名(&amp;M)</translation>
    </message>
    <message>
        <source>Reset all verify message fields</source>
        <translation type="unfinished">清空所有验证消息栏</translation>
    </message>
    <message>
        <source>Click "Sign Message" to generate signature</source>
        <translation type="unfinished">单击“签名消息“产生签名。</translation>
    </message>
    <message>
        <source>The entered address is invalid.</source>
        <translation type="unfinished">输入的地址无效。</translation>
    </message>
    <message>
        <source>Please check the address and try again.</source>
        <translation type="unfinished">请检查地址后重试。</translation>
    </message>
    <message>
        <source>The entered address does not refer to a key.</source>
        <translation type="unfinished">找不到与输入地址相关的密钥。</translation>
    </message>
    <message>
        <source>Wallet unlock was cancelled.</source>
        <translation type="unfinished">已取消解锁钱包。</translation>
    </message>
    <message>
        <source>No error</source>
        <translation type="unfinished">没有错误</translation>
    </message>
    <message>
        <source>Private key for the entered address is not available.</source>
        <translation type="unfinished">找不到输入地址关联的私钥。</translation>
    </message>
    <message>
        <source>Message signing failed.</source>
        <translation type="unfinished">消息签名失败。</translation>
    </message>
    <message>
        <source>Message signed.</source>
        <translation type="unfinished">消息已签名。</translation>
    </message>
    <message>
        <source>The signature could not be decoded.</source>
        <translation type="unfinished">签名无法解码。</translation>
    </message>
    <message>
        <source>Please check the signature and try again.</source>
        <translation type="unfinished">请检查签名后重试。</translation>
    </message>
    <message>
        <source>The signature did not match the message digest.</source>
        <translation type="unfinished">签名与消息摘要不匹配。</translation>
    </message>
    <message>
        <source>Message verification failed.</source>
        <translation type="unfinished">消息验证失败。</translation>
    </message>
    <message>
        <source>Message verified.</source>
        <translation type="unfinished">消息验证成功。</translation>
    </message>
</context>
<context>
    <name>SplashScreen</name>
    <message>
        <source>(press q to shutdown and continue later)</source>
        <translation type="unfinished">(按q退出并在以后继续)</translation>
    </message>
    <message>
        <source>press q to shutdown</source>
        <translation type="unfinished">按q键关闭并退出</translation>
    </message>
</context>
<context>
    <name>TransactionDesc</name>
    <message>
        <source>conflicted with a transaction with %1 confirmations</source>
        <translation type="unfinished">与一个有 %1 个确认的交易冲突</translation>
    </message>
    <message>
        <source>0/unconfirmed, %1</source>
        <translation type="unfinished">0/未确认，%1</translation>
    </message>
    <message>
        <source>in memory pool</source>
        <translation type="unfinished">在内存池中</translation>
    </message>
    <message>
        <source>not in memory pool</source>
        <translation type="unfinished">不在内存池中</translation>
    </message>
    <message>
        <source>abandoned</source>
        <translation type="unfinished">已丢弃</translation>
    </message>
    <message>
        <source>%1/unconfirmed</source>
        <translation type="unfinished">%1/未确认</translation>
    </message>
    <message>
        <source>%1 confirmations</source>
        <translation type="unfinished">%1 个确认</translation>
    </message>
    <message>
        <source>Status</source>
        <translation type="unfinished">状态</translation>
    </message>
    <message>
        <source>Date</source>
        <translation type="unfinished">日期</translation>
    </message>
    <message>
        <source>Source</source>
        <translation type="unfinished">来源</translation>
    </message>
    <message>
        <source>Generated</source>
        <translation type="unfinished">挖矿生成</translation>
    </message>
    <message>
        <source>From</source>
        <translation type="unfinished">来自</translation>
    </message>
    <message>
        <source>unknown</source>
        <translation type="unfinished">未知</translation>
    </message>
    <message>
        <source>To</source>
        <translation type="unfinished">到</translation>
    </message>
    <message>
        <source>own address</source>
        <translation type="unfinished">自己的地址</translation>
    </message>
    <message>
        <source>watch-only</source>
        <translation type="unfinished">仅观察:</translation>
    </message>
    <message>
        <source>label</source>
        <translation type="unfinished">标签</translation>
    </message>
    <message>
        <source>Credit</source>
        <translation type="unfinished">收入</translation>
    </message>
    <message numerus="yes">
        <source>matures in %n more block(s)</source>
        <translation type="unfinished">
            <numerusform>matures in %n more block(s)</numerusform>
        </translation>
    </message>
    <message>
        <source>not accepted</source>
        <translation type="unfinished">未被接受</translation>
    </message>
    <message>
        <source>Debit</source>
        <translation type="unfinished">支出</translation>
    </message>
    <message>
        <source>Total debit</source>
        <translation type="unfinished">总支出</translation>
    </message>
    <message>
        <source>Total credit</source>
        <translation type="unfinished">总收入</translation>
    </message>
    <message>
        <source>Transaction fee</source>
        <translation type="unfinished">交易手续费</translation>
    </message>
    <message>
        <source>Net amount</source>
        <translation type="unfinished">净额</translation>
    </message>
    <message>
        <source>Message</source>
        <translation type="unfinished">消息</translation>
    </message>
    <message>
        <source>Comment</source>
        <translation type="unfinished">备注</translation>
    </message>
    <message>
        <source>Transaction ID</source>
        <translation type="unfinished">交易 ID</translation>
    </message>
    <message>
        <source>Transaction total size</source>
        <translation type="unfinished">交易总大小</translation>
    </message>
    <message>
        <source>Transaction virtual size</source>
        <translation type="unfinished">交易虚拟大小</translation>
    </message>
    <message>
        <source>Output index</source>
        <translation type="unfinished">输出索引</translation>
    </message>
    <message>
        <source> (Certificate was not verified)</source>
        <translation type="unfinished">(证书未被验证)</translation>
    </message>
    <message>
        <source>Merchant</source>
        <translation type="unfinished">商家</translation>
    </message>
    <message>
        <source>Generated coins must mature %1 blocks before they can be spent. When you generated this block, it was broadcast to the network to be added to the block chain. If it fails to get into the chain, its state will change to "not accepted" and it won't be spendable. This may occasionally happen if another node generates a block within a few seconds of yours.</source>
        <translation type="unfinished">新挖出的比特币在可以使用前必须经过 %1 个区块确认的成熟过程。当您挖出此区块后，它将被广播到网络中以加入区块链。如果它未成功进入区块链，其状态将变更为“不接受”并且不可使用。这可能偶尔会发生，在另一个节点比你早几秒钟成功挖出一个区块时就会这样。</translation>
    </message>
    <message>
        <source>Debug information</source>
        <translation type="unfinished">调试信息</translation>
    </message>
    <message>
        <source>Transaction</source>
        <translation type="unfinished">交易</translation>
    </message>
    <message>
        <source>Inputs</source>
        <translation type="unfinished">输入</translation>
    </message>
    <message>
        <source>Amount</source>
        <translation type="unfinished">金额</translation>
    </message>
    <message>
        <source>true</source>
        <translation type="unfinished">是</translation>
    </message>
    <message>
        <source>false</source>
        <translation type="unfinished">否</translation>
    </message>
</context>
<context>
    <name>TransactionDescDialog</name>
    <message>
        <source>This pane shows a detailed description of the transaction</source>
        <translation type="unfinished">当前面板显示了交易的详细信息</translation>
    </message>
    <message>
        <source>Details for %1</source>
        <translation type="unfinished">%1 详情</translation>
    </message>
</context>
<context>
    <name>TransactionTableModel</name>
    <message>
        <source>Date</source>
        <translation type="unfinished">日期</translation>
    </message>
    <message>
        <source>Type</source>
        <translation type="unfinished">类型</translation>
    </message>
    <message>
        <source>Label</source>
        <translation type="unfinished">标签</translation>
    </message>
    <message>
        <source>Unconfirmed</source>
        <translation type="unfinished">未确认</translation>
    </message>
    <message>
        <source>Abandoned</source>
        <translation type="unfinished">已丢弃</translation>
    </message>
    <message>
        <source>Confirming (%1 of %2 recommended confirmations)</source>
        <translation type="unfinished">确认中 (推荐 %2个确认，已经有 %1个确认)</translation>
    </message>
    <message>
        <source>Confirmed (%1 confirmations)</source>
        <translation type="unfinished">已确认 (%1 个确认)</translation>
    </message>
    <message>
        <source>Conflicted</source>
        <translation type="unfinished">有冲突</translation>
    </message>
    <message>
        <source>Immature (%1 confirmations, will be available after %2)</source>
        <translation type="unfinished">未成熟 (%1 个确认，将在 %2 个后可用)</translation>
    </message>
    <message>
        <source>Generated but not accepted</source>
        <translation type="unfinished">已生成但未被接受</translation>
    </message>
    <message>
        <source>Received with</source>
        <translation type="unfinished">接收到</translation>
    </message>
    <message>
        <source>Received from</source>
        <translation type="unfinished">接收自</translation>
    </message>
    <message>
        <source>Sent to</source>
        <translation type="unfinished">发送到</translation>
    </message>
    <message>
        <source>Payment to yourself</source>
        <translation type="unfinished">支付给自己</translation>
    </message>
    <message>
        <source>Mined</source>
        <translation type="unfinished">挖矿所得</translation>
    </message>
    <message>
        <source>watch-only</source>
        <translation type="unfinished">仅观察:</translation>
    </message>
    <message>
        <source>(n/a)</source>
        <translation type="unfinished">(不可用)</translation>
    </message>
    <message>
        <source>(no label)</source>
        <translation type="unfinished">(无标签)</translation>
    </message>
    <message>
        <source>Transaction status. Hover over this field to show number of confirmations.</source>
        <translation type="unfinished">交易状态。 鼠标移到此区域可显示确认数。</translation>
    </message>
    <message>
        <source>Date and time that the transaction was received.</source>
        <translation type="unfinished">交易被接收的时间和日期。</translation>
    </message>
    <message>
        <source>Type of transaction.</source>
        <translation type="unfinished">交易类型。</translation>
    </message>
    <message>
        <source>Whether or not a watch-only address is involved in this transaction.</source>
        <translation type="unfinished">该交易中是否涉及仅观察地址。</translation>
    </message>
    <message>
        <source>User-defined intent/purpose of the transaction.</source>
        <translation type="unfinished">用户自定义的该交易的意图/目的。</translation>
    </message>
    <message>
        <source>Amount removed from or added to balance.</source>
        <translation type="unfinished">从余额增加或移除的金额。</translation>
    </message>
</context>
<context>
    <name>TransactionView</name>
    <message>
        <source>All</source>
        <translation type="unfinished">全部</translation>
    </message>
    <message>
        <source>Today</source>
        <translation type="unfinished">今天</translation>
    </message>
    <message>
        <source>This week</source>
        <translation type="unfinished">本周</translation>
    </message>
    <message>
        <source>This month</source>
        <translation type="unfinished">本月</translation>
    </message>
    <message>
        <source>Last month</source>
        <translation type="unfinished">上个月</translation>
    </message>
    <message>
        <source>This year</source>
        <translation type="unfinished">今年</translation>
    </message>
    <message>
        <source>Received with</source>
        <translation type="unfinished">接收到</translation>
    </message>
    <message>
        <source>Sent to</source>
        <translation type="unfinished">发送到</translation>
    </message>
    <message>
        <source>To yourself</source>
        <translation type="unfinished">给自己</translation>
    </message>
    <message>
        <source>Mined</source>
        <translation type="unfinished">挖矿所得</translation>
    </message>
    <message>
        <source>Other</source>
        <translation type="unfinished">其它</translation>
    </message>
    <message>
        <source>Enter address, transaction id, or label to search</source>
        <translation type="unfinished">输入地址、交易ID或标签进行搜索</translation>
    </message>
    <message>
        <source>Min amount</source>
        <translation type="unfinished">最小金额</translation>
    </message>
    <message>
        <source>Range…</source>
        <translation type="unfinished">范围...</translation>
    </message>
    <message>
        <source>&amp;Copy address</source>
        <translation type="unfinished">复制地址(&amp;C)</translation>
    </message>
    <message>
        <source>Copy &amp;label</source>
        <translation type="unfinished">复制标签(&amp;L)</translation>
    </message>
    <message>
        <source>Copy &amp;amount</source>
        <translation type="unfinished">复制金额(&amp;A)</translation>
    </message>
    <message>
        <source>Copy transaction &amp;ID</source>
        <translation type="unfinished">复制交易 &amp;ID</translation>
    </message>
    <message>
        <source>Copy &amp;raw transaction</source>
        <translation type="unfinished">复制原始交易(&amp;R)</translation>
    </message>
    <message>
        <source>Copy full transaction &amp;details</source>
        <translation type="unfinished">复制完整交易详情(&amp;D)</translation>
    </message>
    <message>
        <source>&amp;Show transaction details</source>
        <translation type="unfinished">显示交易详情(&amp;S)</translation>
    </message>
    <message>
        <source>Increase transaction &amp;fee</source>
        <translation type="unfinished">增加矿工费(&amp;F)</translation>
    </message>
    <message>
        <source>A&amp;bandon transaction</source>
        <translation type="unfinished">放弃交易(&amp;B)</translation>
    </message>
    <message>
        <source>&amp;Edit address label</source>
        <translation type="unfinished">编辑地址标签(&amp;E)</translation>
    </message>
    <message>
        <source>Show in %1</source>
        <extracomment>Transactions table context menu action to show the selected transaction in a third-party block explorer. %1 is a stand-in argument for the URL of the explorer.</extracomment>
        <translation type="unfinished">在 %1中显示</translation>
    </message>
    <message>
        <source>Export Transaction History</source>
        <translation type="unfinished">导出交易历史</translation>
    </message>
    <message>
        <source>Comma separated file</source>
        <extracomment>Expanded name of the CSV file format. See: https://en.wikipedia.org/wiki/Comma-separated_values.</extracomment>
        <translation type="unfinished">逗号分隔文件</translation>
    </message>
    <message>
        <source>Confirmed</source>
        <translation type="unfinished">已确认</translation>
    </message>
    <message>
        <source>Watch-only</source>
        <translation type="unfinished">仅观察</translation>
    </message>
    <message>
        <source>Date</source>
        <translation type="unfinished">日期</translation>
    </message>
    <message>
        <source>Type</source>
        <translation type="unfinished">类型</translation>
    </message>
    <message>
        <source>Label</source>
        <translation type="unfinished">标签</translation>
    </message>
    <message>
        <source>Address</source>
        <translation type="unfinished">地址</translation>
    </message>
    <message>
        <source>Exporting Failed</source>
        <translation type="unfinished">导出失败</translation>
    </message>
    <message>
        <source>There was an error trying to save the transaction history to %1.</source>
        <translation type="unfinished">尝试把交易历史保存到 %1 时发生了错误。</translation>
    </message>
    <message>
        <source>Exporting Successful</source>
        <translation type="unfinished">导出成功</translation>
    </message>
    <message>
        <source>The transaction history was successfully saved to %1.</source>
        <translation type="unfinished">已成功将交易历史保存到 %1。</translation>
    </message>
    <message>
        <source>Range:</source>
        <translation type="unfinished">范围:</translation>
    </message>
    <message>
        <source>to</source>
        <translation type="unfinished">到</translation>
    </message>
</context>
<context>
    <name>WalletFrame</name>
    <message>
        <source>No wallet has been loaded.
Go to File &gt; Open Wallet to load a wallet.
- OR -</source>
        <translation type="unfinished">未加载钱包。
请转到“文件”菜单 &gt; “打开钱包”来加载一个钱包。
- 或者 -</translation>
    </message>
    <message>
        <source>Create a new wallet</source>
        <translation type="unfinished">创建一个新的钱包</translation>
    </message>
    <message>
        <source>Error</source>
        <translation type="unfinished">错误</translation>
    </message>
    <message>
        <source>Unable to decode PSBT from clipboard (invalid base64)</source>
        <translation type="unfinished">无法从剪贴板解码PSBT(Base64值无效)</translation>
    </message>
    <message>
        <source>Load Transaction Data</source>
        <translation type="unfinished">加载交易数据</translation>
    </message>
    <message>
        <source>Partially Signed Transaction (*.psbt)</source>
        <translation type="unfinished">部分签名交易 (*.psbt)</translation>
    </message>
    <message>
        <source>PSBT file must be smaller than 100 MiB</source>
        <translation type="unfinished">PSBT文件必须小于100MiB</translation>
    </message>
    <message>
        <source>Unable to decode PSBT</source>
        <translation type="unfinished">无法解码PSBT</translation>
    </message>
</context>
<context>
    <name>WalletModel</name>
    <message>
        <source>Send Coins</source>
        <translation type="unfinished">发币</translation>
    </message>
    <message>
        <source>Fee bump error</source>
        <translation type="unfinished">追加手续费出错</translation>
    </message>
    <message>
        <source>Increasing transaction fee failed</source>
        <translation type="unfinished">追加交易手续费失败</translation>
    </message>
    <message>
        <source>Do you want to increase the fee?</source>
        <extracomment>Asks a user if they would like to manually increase the fee of a transaction that has already been created.</extracomment>
        <translation type="unfinished">您想追加手续费吗？</translation>
    </message>
    <message>
        <source>Current fee:</source>
        <translation type="unfinished">当前手续费:</translation>
    </message>
    <message>
        <source>Increase:</source>
        <translation type="unfinished">增加量:</translation>
    </message>
    <message>
        <source>New fee:</source>
        <translation type="unfinished">新交易费:</translation>
    </message>
    <message>
        <source>Warning: This may pay the additional fee by reducing change outputs or adding inputs, when necessary. It may add a new change output if one does not already exist. These changes may potentially leak privacy.</source>
        <translation type="unfinished">警告: 因为在必要的时候会减少找零输出个数或增加输入个数，这可能要付出额外的费用。在没有找零输出的情况下可能会新增一个。这些变更可能会导致潜在的隐私泄露。</translation>
    </message>
    <message>
        <source>Confirm fee bump</source>
        <translation type="unfinished">确认手续费追加</translation>
    </message>
    <message>
        <source>Can't draft transaction.</source>
        <translation type="unfinished">无法起草交易。</translation>
    </message>
    <message>
        <source>PSBT copied</source>
        <translation type="unfinished">已复制PSBT</translation>
    </message>
    <message>
        <source>Can't sign transaction.</source>
        <translation type="unfinished">无法签名交易</translation>
    </message>
    <message>
        <source>Could not commit transaction</source>
        <translation type="unfinished">无法提交交易</translation>
    </message>
    <message>
        <source>Can't display address</source>
        <translation type="unfinished">无法显示地址</translation>
    </message>
    <message>
        <source>default wallet</source>
        <translation type="unfinished">默认钱包</translation>
    </message>
</context>
<context>
    <name>WalletView</name>
    <message>
        <source>&amp;Export</source>
        <translation type="unfinished">导出(&amp;E)</translation>
    </message>
    <message>
        <source>Export the data in the current tab to a file</source>
        <translation type="unfinished">将当前标签页数据导出到文件</translation>
    </message>
    <message>
        <source>Backup Wallet</source>
        <translation type="unfinished">备份钱包</translation>
    </message>
    <message>
        <source>Wallet Data</source>
        <extracomment>Name of the wallet data file format.</extracomment>
        <translation type="unfinished">钱包数据</translation>
    </message>
    <message>
        <source>Backup Failed</source>
        <translation type="unfinished">备份失败</translation>
    </message>
    <message>
        <source>There was an error trying to save the wallet data to %1.</source>
        <translation type="unfinished">尝试保存钱包数据至 %1 时发生了错误。</translation>
    </message>
    <message>
        <source>Backup Successful</source>
        <translation type="unfinished">备份成功</translation>
    </message>
    <message>
        <source>The wallet data was successfully saved to %1.</source>
        <translation type="unfinished">已成功保存钱包数据至 %1。</translation>
    </message>
    <message>
        <source>Cancel</source>
        <translation type="unfinished">取消</translation>
    </message>
</context>
>>>>>>> dd04f2dd
</TS><|MERGE_RESOLUTION|>--- conflicted
+++ resolved
@@ -2,23 +2,16 @@
 <context>
     <name>AddressBookPage</name>
     <message>
-<<<<<<< HEAD
-=======
         <source>Right-click to edit address or label</source>
         <translation type="unfinished">鼠标右击编辑地址或标签</translation>
     </message>
     <message>
->>>>>>> dd04f2dd
         <source>Create a new address</source>
         <translation type="unfinished">创建新地址</translation>
     </message>
     <message>
         <source>&amp;New</source>
-<<<<<<< HEAD
-        <translation type="unfinished">新建</translation>
-=======
         <translation type="unfinished">新建(&amp;N)</translation>
->>>>>>> dd04f2dd
     </message>
     <message>
         <source>Copy the currently selected address to the system clipboard</source>
@@ -26,19 +19,11 @@
     </message>
     <message>
         <source>&amp;Copy</source>
-<<<<<<< HEAD
-        <translation type="unfinished">复制</translation>
-    </message>
-    <message>
-        <source>C&amp;lose</source>
-        <translation type="unfinished">关闭</translation>
-=======
         <translation type="unfinished">复制(&amp;C)</translation>
     </message>
     <message>
         <source>C&amp;lose</source>
         <translation type="unfinished">关闭(&amp;L)</translation>
->>>>>>> dd04f2dd
     </message>
     <message>
         <source>Delete the currently selected address from the list</source>
@@ -46,11 +31,7 @@
     </message>
     <message>
         <source>Enter address or label to search</source>
-<<<<<<< HEAD
-        <translation type="unfinished">输入地址或者标签进行搜索</translation>
-=======
         <translation type="unfinished">输入地址或标签来搜索</translation>
->>>>>>> dd04f2dd
     </message>
     <message>
         <source>Export the data in the current tab to a file</source>
@@ -66,29 +47,6 @@
     </message>
     <message>
         <source>Choose the address to send coins to</source>
-<<<<<<< HEAD
-        <translation type="unfinished">选择发送比特币地址</translation>
-    </message>
-    <message>
-        <source>Choose the address to receive coins with</source>
-        <translation type="unfinished">选择接收比特币地址</translation>
-    </message>
-    <message>
-        <source>C&amp;hoose</source>
-        <translation type="unfinished">选择</translation>
-    </message>
-    <message>
-        <source>Sending addresses</source>
-        <translation type="unfinished">发送地址</translation>
-    </message>
-    <message>
-        <source>Receiving addresses</source>
-        <translation type="unfinished">接收地址</translation>
-    </message>
-    <message>
-        <source>These are your Bitcoin addresses for sending payments. Always check the amount and the receiving address before sending coins.</source>
-        <translation type="unfinished">这是你的比特币发币地址。发送前请确认发送数量和接收地址</translation>
-=======
         <translation type="unfinished">选择要发币给哪些地址</translation>
     </message>
     <message>
@@ -110,27 +68,10 @@
     <message>
         <source>These are your Bitcoin addresses for sending payments. Always check the amount and the receiving address before sending coins.</source>
         <translation type="unfinished">您可以给这些比特币地址付款。在付款之前，务必要检查金额和收款地址是否正确。</translation>
->>>>>>> dd04f2dd
     </message>
     <message>
         <source>These are your Bitcoin addresses for receiving payments. Use the 'Create new receiving address' button in the receive tab to create new addresses.
 Signing is only possible with addresses of the type 'legacy'.</source>
-<<<<<<< HEAD
-        <translation type="unfinished">这是你的比特币接收地址。点击接收选项卡中“创建新的接收地址”按钮来创建新的地址。
-签名只能使用“传统”类型的地址。</translation>
-    </message>
-    <message>
-        <source>&amp;Copy Address</source>
-        <translation type="unfinished">复制地址</translation>
-    </message>
-    <message>
-        <source>Copy &amp;Label</source>
-        <translation type="unfinished">复制标签</translation>
-    </message>
-    <message>
-        <source>&amp;Edit</source>
-        <translation type="unfinished">编辑</translation>
-=======
         <translation type="unfinished">这是您用来收款的比特币地址。使用“接收”标签页中的“创建新收款地址”按钮来创建新的收款地址。
 只有“传统（legacy）”类型的地址支持签名。</translation>
     </message>
@@ -145,20 +86,12 @@
     <message>
         <source>&amp;Edit</source>
         <translation type="unfinished">编辑(&amp;E)</translation>
->>>>>>> dd04f2dd
     </message>
     <message>
         <source>Export Address List</source>
         <translation type="unfinished">导出地址列表</translation>
     </message>
     <message>
-<<<<<<< HEAD
-        <source>There was an error trying to save the address list to %1. Please try again.</source>
-        <extracomment>An error message. %1 is a stand-in argument for the name of the file we attempted to save to.</extracomment>
-        <translation type="unfinished">保存地址列表至%1时发生错误，请重试。</translation>
-    </message>
-    <message>
-=======
         <source>Comma separated file</source>
         <extracomment>Expanded name of the CSV file format. See: https://en.wikipedia.org/wiki/Comma-separated_values.</extracomment>
         <translation type="unfinished">逗号分隔文件</translation>
@@ -169,7 +102,6 @@
         <translation type="unfinished">尝试保存地址列表到 %1 时发生错误。请再试一次。</translation>
     </message>
     <message>
->>>>>>> dd04f2dd
         <source>Exporting Failed</source>
         <translation type="unfinished">导出失败</translation>
     </message>
@@ -217,16 +149,11 @@
     </message>
     <message>
         <source>This operation needs your wallet passphrase to unlock the wallet.</source>
-<<<<<<< HEAD
-        <translation type="unfinished">此操作需要您的钱包密码用来解锁钱包。</translation>
-=======
         <translation type="unfinished">这个操作需要你的钱包密码来解锁钱包。</translation>
->>>>>>> dd04f2dd
     </message>
     <message>
         <source>Unlock wallet</source>
         <translation type="unfinished">解锁钱包</translation>
-<<<<<<< HEAD
     </message>
     <message>
         <source>Change passphrase</source>
@@ -238,11 +165,11 @@
     </message>
     <message>
         <source>Warning: If you encrypt your wallet and lose your passphrase, you will &lt;b&gt;LOSE ALL OF YOUR BITCOINS&lt;/b&gt;!</source>
-        <translation type="unfinished">注意:如果你加密了钱包又忘记了密码，你将会丢失所有的比特币！</translation>
+        <translation type="unfinished">警告: 如果把钱包加密后又忘记密码，你就会从此&lt;b&gt;失去其中所有的比特币了&lt;/b&gt;！</translation>
     </message>
     <message>
         <source>Are you sure you wish to encrypt your wallet?</source>
-        <translation type="unfinished">你确定要将钱包加密吗？</translation>
+        <translation type="unfinished">你确定要把钱包加密吗？</translation>
     </message>
     <message>
         <source>Wallet encrypted</source>
@@ -250,97 +177,47 @@
     </message>
     <message>
         <source>Enter the new passphrase for the wallet.&lt;br/&gt;Please use a passphrase of &lt;b&gt;ten or more random characters&lt;/b&gt;, or &lt;b&gt;eight or more words&lt;/b&gt;.</source>
-        <translation type="unfinished">输入钱包的新密码。&lt;br/&gt;密码中请使用&lt;b&gt;10个或更多随机字符&lt;/b&gt;，或&lt;b&gt;8个或更多的单词&lt;/b&gt;。</translation>
+        <translation type="unfinished">为此钱包输入新密码。&lt;br/&gt;请使用由&lt;b&gt;十个或更多的随机字符&lt;/b&gt;，或者&lt;b&gt;八个或更多单词&lt;/b&gt;组成的密码。</translation>
     </message>
     <message>
         <source>Enter the old passphrase and new passphrase for the wallet.</source>
-        <translation type="unfinished">输入钱包的旧密码和新密码。</translation>
+        <translation type="unfinished">输入此钱包的旧密码和新密码。</translation>
+    </message>
+    <message>
+        <source>Remember that encrypting your wallet cannot fully protect your bitcoins from being stolen by malware infecting your computer.</source>
+        <translation type="unfinished">请注意，当您的计算机感染恶意软件时，加密钱包并不能完全规避您的比特币被偷窃的可能。</translation>
     </message>
     <message>
         <source>Wallet to be encrypted</source>
-        <translation type="unfinished">需要加密的钱包</translation>
+        <translation type="unfinished">要加密的钱包</translation>
     </message>
     <message>
         <source>Your wallet is about to be encrypted. </source>
-        <translation type="unfinished">你的钱包将要被加密</translation>
+        <translation type="unfinished">您的钱包将要被加密。</translation>
     </message>
     <message>
         <source>Your wallet is now encrypted. </source>
-        <translation type="unfinished">你的钱包已被加密</translation>
+        <translation type="unfinished">您的钱包现在已被加密。</translation>
+    </message>
+    <message>
+        <source>IMPORTANT: Any previous backups you have made of your wallet file should be replaced with the newly generated, encrypted wallet file. For security reasons, previous backups of the unencrypted wallet file will become useless as soon as you start using the new, encrypted wallet.</source>
+        <translation type="unfinished">重要: 请用新生成的、已加密的钱包备份文件取代你之前留的钱包文件备份。出于安全方面的原因，一旦你开始使用新的已加密钱包，旧的未加密钱包文件备份就失效了。</translation>
     </message>
     <message>
         <source>Wallet encryption failed</source>
         <translation type="unfinished">钱包加密失败</translation>
     </message>
     <message>
+        <source>Wallet encryption failed due to an internal error. Your wallet was not encrypted.</source>
+        <translation type="unfinished">因为内部错误导致钱包加密失败。你的钱包还是没加密。</translation>
+    </message>
+    <message>
+        <source>The supplied passphrases do not match.</source>
+        <translation type="unfinished">提供的密码不一致。</translation>
+    </message>
+    <message>
         <source>Wallet unlock failed</source>
         <translation type="unfinished">钱包解锁失败</translation>
-=======
-    </message>
-    <message>
-        <source>Change passphrase</source>
-        <translation type="unfinished">修改密码</translation>
->>>>>>> dd04f2dd
-    </message>
-    <message>
-        <source>Confirm wallet encryption</source>
-        <translation type="unfinished">确认钱包加密</translation>
-    </message>
-    <message>
-        <source>Warning: If you encrypt your wallet and lose your passphrase, you will &lt;b&gt;LOSE ALL OF YOUR BITCOINS&lt;/b&gt;!</source>
-        <translation type="unfinished">警告: 如果把钱包加密后又忘记密码，你就会从此&lt;b&gt;失去其中所有的比特币了&lt;/b&gt;！</translation>
-    </message>
-    <message>
-        <source>Are you sure you wish to encrypt your wallet?</source>
-        <translation type="unfinished">你确定要把钱包加密吗？</translation>
-    </message>
-    <message>
-        <source>Wallet encrypted</source>
-        <translation type="unfinished">钱包已加密</translation>
-    </message>
-    <message>
-        <source>Enter the new passphrase for the wallet.&lt;br/&gt;Please use a passphrase of &lt;b&gt;ten or more random characters&lt;/b&gt;, or &lt;b&gt;eight or more words&lt;/b&gt;.</source>
-        <translation type="unfinished">为此钱包输入新密码。&lt;br/&gt;请使用由&lt;b&gt;十个或更多的随机字符&lt;/b&gt;，或者&lt;b&gt;八个或更多单词&lt;/b&gt;组成的密码。</translation>
-    </message>
-    <message>
-        <source>Enter the old passphrase and new passphrase for the wallet.</source>
-        <translation type="unfinished">输入此钱包的旧密码和新密码。</translation>
-    </message>
-    <message>
-        <source>Remember that encrypting your wallet cannot fully protect your bitcoins from being stolen by malware infecting your computer.</source>
-        <translation type="unfinished">请注意，当您的计算机感染恶意软件时，加密钱包并不能完全规避您的比特币被偷窃的可能。</translation>
-    </message>
-    <message>
-        <source>Wallet to be encrypted</source>
-        <translation type="unfinished">要加密的钱包</translation>
-    </message>
-    <message>
-        <source>Your wallet is about to be encrypted. </source>
-        <translation type="unfinished">您的钱包将要被加密。</translation>
-    </message>
-    <message>
-        <source>Your wallet is now encrypted. </source>
-        <translation type="unfinished">您的钱包现在已被加密。</translation>
-    </message>
-    <message>
-        <source>IMPORTANT: Any previous backups you have made of your wallet file should be replaced with the newly generated, encrypted wallet file. For security reasons, previous backups of the unencrypted wallet file will become useless as soon as you start using the new, encrypted wallet.</source>
-        <translation type="unfinished">重要: 请用新生成的、已加密的钱包备份文件取代你之前留的钱包文件备份。出于安全方面的原因，一旦你开始使用新的已加密钱包，旧的未加密钱包文件备份就失效了。</translation>
-    </message>
-    <message>
-        <source>Wallet encryption failed</source>
-        <translation type="unfinished">钱包加密失败</translation>
-    </message>
-    <message>
-        <source>Wallet encryption failed due to an internal error. Your wallet was not encrypted.</source>
-        <translation type="unfinished">因为内部错误导致钱包加密失败。你的钱包还是没加密。</translation>
-    </message>
-    <message>
-        <source>The supplied passphrases do not match.</source>
-        <translation type="unfinished">提供的密码不一致。</translation>
-    </message>
-    <message>
-        <source>Wallet unlock failed</source>
-        <translation type="unfinished">钱包解锁失败</translation>
     </message>
     <message>
         <source>The passphrase entered for the wallet decryption was incorrect.</source>
@@ -356,87 +233,6 @@
     </message>
 </context>
 <context>
-<<<<<<< HEAD
-    <name>QObject</name>
-    <message numerus="yes">
-        <source>%n second(s)</source>
-        <translation>
-            <numerusform />
-        </translation>
-    </message>
-    <message numerus="yes">
-        <source>%n minute(s)</source>
-        <translation>
-            <numerusform />
-        </translation>
-    </message>
-    <message numerus="yes">
-        <source>%n hour(s)</source>
-        <translation type="unfinished">
-            <numerusform />
-        </translation>
-    </message>
-    <message numerus="yes">
-        <source>%n day(s)</source>
-        <translation type="unfinished">
-            <numerusform />
-        </translation>
-    </message>
-    <message numerus="yes">
-        <source>%n week(s)</source>
-        <translation type="unfinished">
-            <numerusform />
-        </translation>
-    </message>
-    <message numerus="yes">
-        <source>%n year(s)</source>
-        <translation type="unfinished">
-            <numerusform />
-        </translation>
-    </message>
-    </context>
-<context>
-    <name>BitcoinGUI</name>
-    <message numerus="yes">
-        <source>Processed %n block(s) of transaction history.</source>
-        <translation>
-            <numerusform />
-        </translation>
-    </message>
-    <message numerus="yes">
-        <source>%n active connection(s) to Bitcoin network.</source>
-        <extracomment>A substring of the tooltip.</extracomment>
-        <translation type="unfinished">
-            <numerusform />
-        </translation>
-    </message>
-    </context>
-<context>
-    <name>CoinControlDialog</name>
-    <message>
-        <source>(no label)</source>
-        <translation type="unfinished">(无标签)</translation>
-    </message>
-    </context>
-<context>
-    <name>Intro</name>
-    <message numerus="yes">
-        <source>(sufficient to restore backups %n day(s) old)</source>
-        <extracomment>Explanatory text on the capability of the current prune target.</extracomment>
-        <translation type="unfinished">
-            <numerusform />
-        </translation>
-    </message>
-    </context>
-<context>
-    <name>PeerTableModel</name>
-    <message>
-        <source>Address</source>
-        <extracomment>Title of Peers Table column which contains the IP/Onion/I2P address of the connected peer.</extracomment>
-        <translation type="unfinished">地址</translation>
-    </message>
-    </context>
-=======
     <name>BanTableModel</name>
     <message>
         <source>IP/Netmask</source>
@@ -447,63 +243,9 @@
         <translation type="unfinished">在此之前保持封禁:</translation>
     </message>
 </context>
->>>>>>> dd04f2dd
 <context>
     <name>BitcoinApplication</name>
     <message>
-<<<<<<< HEAD
-        <source>Label</source>
-        <translation type="unfinished">标签</translation>
-    </message>
-    <message>
-        <source>(no label)</source>
-        <translation type="unfinished">(无标签)</translation>
-    </message>
-    </context>
-<context>
-    <name>SendCoinsDialog</name>
-    <message numerus="yes">
-        <source>Estimated to begin confirmation within %n block(s).</source>
-        <translation>
-            <numerusform />
-        </translation>
-    </message>
-    <message>
-        <source>(no label)</source>
-        <translation type="unfinished">(无标签)</translation>
-    </message>
-</context>
-<context>
-    <name>TransactionDesc</name>
-    <message numerus="yes">
-        <source>Open for %n more block(s)</source>
-        <translation>
-            <numerusform />
-        </translation>
-    </message>
-    <message numerus="yes">
-        <source>matures in %n more block(s)</source>
-        <translation>
-            <numerusform />
-        </translation>
-    </message>
-    </context>
-<context>
-    <name>TransactionTableModel</name>
-    <message>
-        <source>Label</source>
-        <translation type="unfinished">标签</translation>
-    </message>
-    <message numerus="yes">
-        <source>Open for %n more block(s)</source>
-        <translation>
-            <numerusform />
-        </translation>
-    </message>
-    <message>
-        <source>(no label)</source>
-        <translation type="unfinished">(无标签)</translation>
-=======
         <source>Runaway exception</source>
         <translation type="unfinished">未捕获的异常</translation>
     </message>
@@ -531,34 +273,8 @@
         <source>A fatal error occurred. Check that settings file is writable, or try running with -nosettings.</source>
         <extracomment>Explanatory text shown on startup when the settings file could not be written. Prompts user to check that we have the ability to write to the file. Explains that the user has the option of running without a settings file.</extracomment>
         <translation type="unfinished">出现致命错误。请检查设置文件是否可写，或者尝试带 -nosettings 参数运行。</translation>
->>>>>>> dd04f2dd
-    </message>
-    <message>
-<<<<<<< HEAD
-        <source>Label</source>
-        <translation type="unfinished">标签</translation>
-    </message>
-    <message>
-        <source>Address</source>
-        <translation type="unfinished">地址</translation>
-    </message>
-    <message>
-        <source>Exporting Failed</source>
-        <translation type="unfinished">导出失败</translation>
-    </message>
-    </context>
-<context>
-    <name>WalletView</name>
-    <message>
-        <source>&amp;Export</source>
-        <translation type="unfinished">导出</translation>
-    </message>
-    <message>
-        <source>Export the data in the current tab to a file</source>
-        <translation type="unfinished">导出当前数据到文件</translation>
-    </message>
-    </context>
-=======
+    </message>
+    <message>
         <source>Error: Specified data directory "%1" does not exist.</source>
         <translation type="unfinished">错误:指定的数据目录“%1”不存在。</translation>
     </message>
@@ -4875,5 +4591,4 @@
         <translation type="unfinished">取消</translation>
     </message>
 </context>
->>>>>>> dd04f2dd
 </TS>