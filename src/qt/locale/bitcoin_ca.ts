--- conflicted
+++ resolved
@@ -361,11 +361,7 @@
         <source>%n minute(s)</source>
         <translation type="unfinished">
             <numerusform>%n minuts</numerusform>
-<<<<<<< HEAD
             <numerusform>%n minuts</numerusform>
-=======
-            <numerusform>%n minut(s)</numerusform>
->>>>>>> de3e0738
         </translation>
     </message>
     <message numerus="yes">
@@ -1093,19 +1089,11 @@
         <translation type="unfinished">La cartera '%1' s'ha migrat amb èxit.</translation>
     </message>
     <message>
-<<<<<<< HEAD
         <source>Watchonly scripts have been migrated to a new wallet named '%1'.</source>
         <translation type="unfinished">Els scripts de només visualització s'han migrat a una nova cartera anomenada '%1'.</translation>
     </message>
     <message>
         <source>Solvable but not watched scripts have been migrated to a new wallet named '%1'.</source>
-=======
-        <source> Watchonly scripts have been migrated to a new wallet named '%1'.</source>
-        <translation type="unfinished">Els scripts de només visualització s'han migrat a una nova cartera anomenada '%1'.</translation>
-    </message>
-    <message>
-        <source> Solvable but not watched scripts have been migrated to a new wallet named '%1'.</source>
->>>>>>> de3e0738
         <translation type="unfinished">Els scripts resolubles però no vigilats s'han migrat a una nova cartera anomenada '%1'.</translation>
     </message>
     <message>
@@ -1201,11 +1189,7 @@
     </message>
     <message>
         <source>You are one step away from creating your new wallet!</source>
-<<<<<<< HEAD
         <translation type="unfinished">Només et queda un pas per a crear la teva nova cartera</translation>
-=======
-        <translation type="unfinished">A un pas de crear la teva nova cartera</translation>
->>>>>>> de3e0738
     </message>
     <message>
         <source>Please provide a name and, if desired, enable any advanced options</source>
