--- conflicted
+++ resolved
@@ -1193,11 +1193,7 @@
     </message>
     <message>
         <source>You are one step away from creating your new wallet!</source>
-<<<<<<< HEAD
-        <translation type="unfinished">Només et queda un pas per a crear la teva nova cartera</translation>
-=======
         <translation type="unfinished">A un pas de crear la teva nova cartera</translation>
->>>>>>> 89522379
     </message>
     <message>
         <source>Please provide a name and, if desired, enable any advanced options</source>
@@ -3339,15 +3335,8 @@
     <message numerus="yes">
         <source>matures in %n more block(s)</source>
         <translation type="unfinished">
-<<<<<<< HEAD
-            <numerusform>madura en %n bloc més
-</numerusform>
-            <numerusform>madura en %n blocs més
-</numerusform>
-=======
             <numerusform>madura en %n bloc més</numerusform>
             <numerusform>madura en %n blocs més</numerusform>
->>>>>>> 89522379
         </translation>
     </message>
     <message>
@@ -3980,12 +3969,7 @@
     </message>
     <message>
         <source>%s is set very high! Fees this large could be paid on a single transaction.</source>
-<<<<<<< HEAD
-        <translation type="unfinished">%s especificat molt alt! Tarifes tan grans podrien pagar-se en una única transacció.
-</translation>
-=======
         <translation type="unfinished">%s especificat molt alt! Tarifes tan grans podrien pagar-se en una única transacció.</translation>
->>>>>>> 89522379
     </message>
     <message>
         <source>Error reading %s! All keys read correctly, but transaction data or address metadata may be missing or incorrect.</source>
@@ -3997,11 +3981,7 @@
     </message>
     <message>
         <source>Invalid amount for %s=&lt;amount&gt;: '%s' (must be at least the minrelay fee of %s to prevent stuck transactions)</source>
-<<<<<<< HEAD
-        <translation type="unfinished">Import no vàlid per a %s=&lt;amount&gt;: '%s' (cal que sigui com a mínim la comissió de minrelay de %s per evitar que les comissions s'encallin)</translation>
-=======
         <translation type="unfinished">Import no vàlid per a %s=&lt;amount&gt;: '%s' (cal que sigui com a mínim la tarifa de minrelay de %s per evi tar que les tarifes s'encallin)</translation>
->>>>>>> 89522379
     </message>
     <message>
         <source>Config setting for %s only applied on %s network when in [%s] section.</source>
