<TS version="2.1" language="ca">
<context>
    <name>AddressBookPage</name>
    <message>
        <source>Right-click to edit address or label</source>
        <translation type="unfinished">Feu clic al botó dret per a editar l'adreça o l'etiqueta</translation>
    </message>
    <message>
        <source>Create a new address</source>
        <translation>Crea una adreça nova</translation>
    </message>
    <message>
        <source>&amp;New</source>
        <translation type="unfinished">&amp;Nova</translation>
    </message>
    <message>
        <source>Copy the currently selected address to the system clipboard</source>
        <translation>Copia l'adreça seleccionada al porta-retalls del sistema</translation>
    </message>
    <message>
        <source>&amp;Copy</source>
        <translation type="unfinished">&amp;Copia</translation>
    </message>
    <message>
        <source>C&amp;lose</source>
        <translation type="unfinished">T&amp;anca</translation>
    </message>
    <message>
        <source>Delete the currently selected address from the list</source>
        <translation>Elimina l'adreça seleccionada actualment de la llista</translation>
    </message>
    <message>
        <source>Enter address or label to search</source>
        <translation type="unfinished">Introduïu una adreça o una etiqueta per a cercar</translation>
    </message>
    <message>
        <source>Export the data in the current tab to a file</source>
        <translation>Exporta les dades de la pestanya actual a un fitxer</translation>
    </message>
    <message>
        <source>&amp;Export</source>
        <translation>&amp;Exporta</translation>
    </message>
    <message>
        <source>&amp;Delete</source>
        <translation>&amp;Esborra</translation>
    </message>
    <message>
        <source>Choose the address to send coins to</source>
        <translation type="unfinished">Trieu l'adreça on enviar les monedes</translation>
    </message>
    <message>
        <source>Choose the address to receive coins with</source>
        <translation type="unfinished">Trieu l'adreça on rebre les monedes</translation>
    </message>
    <message>
        <source>C&amp;hoose</source>
        <translation type="unfinished">&amp;Tria</translation>
    </message>
    <message>
        <source>Sending addresses</source>
        <translation type="unfinished">Adreces d'enviament</translation>
    </message>
    <message>
        <source>Receiving addresses</source>
        <translation type="unfinished">Adreces de recepció</translation>
    </message>
    <message>
        <source>These are your Bitcoin addresses for sending payments. Always check the amount and the receiving address before sending coins.</source>
        <translation type="unfinished">Aquestes són les vostres adreces de Bitcoin per a enviar els pagaments. Sempre reviseu l'import i l'adreça del destinatari abans de transferir monedes.</translation>
    </message>
    <message>
        <source>These are your Bitcoin addresses for receiving payments. Use the 'Create new receiving address' button in the receive tab to create new addresses.
Signing is only possible with addresses of the type 'legacy'.</source>
        <translation type="unfinished">Aquestes son les teves adreces de Bitcoin per a rebre pagaments. Utilitza el botó "Crear nova adreça de recepció" de la pestanya de recepció per a crear una nova adreça.
Només és possible firmar amb adreces del tipus "legacy".</translation>
    </message>
    <message>
        <source>&amp;Copy Address</source>
        <translation type="unfinished">&amp;Copia l'adreça</translation>
    </message>
    <message>
        <source>Copy &amp;Label</source>
        <translation type="unfinished">Copia l'&amp;etiqueta</translation>
    </message>
    <message>
        <source>&amp;Edit</source>
        <translation type="unfinished">&amp;Edita</translation>
    </message>
    <message>
        <source>Export Address List</source>
        <translation type="unfinished">Exporta la llista d'adreces</translation>
    </message>
    <message>
        <source>Comma separated file</source>
        <extracomment>Expanded name of the CSV file format. See https://en.wikipedia.org/wiki/Comma-separated_values</extracomment>
        <translation type="unfinished">Fitxer separat per comes</translation>
    </message>
    <message>
        <source>There was an error trying to save the address list to %1. Please try again.</source>
        <extracomment>An error message. %1 is a stand-in argument for the name of the file we attempted to save to.</extracomment>
        <translation type="unfinished">S'ha produït un error en desar la llista d'adreces a %1. Torneu-ho a provar.</translation>
    </message>
    <message>
        <source>Exporting Failed</source>
        <translation type="unfinished">L'exportació ha fallat</translation>
    </message>
</context>
<context>
    <name>AddressTableModel</name>
    <message>
        <source>Label</source>
        <translation type="unfinished">Etiqueta</translation>
    </message>
    <message>
        <source>Address</source>
        <translation type="unfinished">Adreça</translation>
    </message>
    <message>
        <source>(no label)</source>
        <translation type="unfinished">(sense etiqueta)</translation>
    </message>
</context>
<context>
    <name>AskPassphraseDialog</name>
    <message>
        <source>Passphrase Dialog</source>
        <translation>Diàleg de contrasenya</translation>
    </message>
    <message>
        <source>Enter passphrase</source>
        <translation>Introduïu una contrasenya</translation>
    </message>
    <message>
        <source>New passphrase</source>
        <translation>Contrasenya nova</translation>
    </message>
    <message>
        <source>Repeat new passphrase</source>
        <translation>Repetiu la contrasenya nova</translation>
    </message>
    <message>
        <source>Show passphrase</source>
        <translation type="unfinished">Mostra la contrasenya</translation>
    </message>
    <message>
        <source>Encrypt wallet</source>
        <translation type="unfinished">Xifra la cartera</translation>
    </message>
    <message>
        <source>This operation needs your wallet passphrase to unlock the wallet.</source>
        <translation type="unfinished">Aquesta operació requereix la contrasenya de la cartera per a desblocar-la.</translation>
    </message>
    <message>
        <source>Unlock wallet</source>
        <translation type="unfinished">Desbloca la cartera</translation>
    </message>
    <message>
        <source>Change passphrase</source>
        <translation type="unfinished">Canvia la contrasenya</translation>
    </message>
    <message>
        <source>Confirm wallet encryption</source>
        <translation type="unfinished">Confirma el xifratge de la cartera</translation>
    </message>
    <message>
        <source>Warning: If you encrypt your wallet and lose your passphrase, you will &lt;b&gt;LOSE ALL OF YOUR BITCOINS&lt;/b&gt;!</source>
        <translation type="unfinished">Avís: si xifreu la cartera i perdeu la contrasenya, &lt;b&gt;PERDREU TOTS ELS BITCOINS&lt;/b&gt;!</translation>
    </message>
    <message>
        <source>Are you sure you wish to encrypt your wallet?</source>
        <translation type="unfinished">Esteu segurs que voleu xifrar la vostra cartera?</translation>
    </message>
    <message>
        <source>Wallet encrypted</source>
        <translation type="unfinished">Cartera xifrada</translation>
    </message>
    <message>
        <source>Enter the new passphrase for the wallet.&lt;br/&gt;Please use a passphrase of &lt;b&gt;ten or more random characters&lt;/b&gt;, or &lt;b&gt;eight or more words&lt;/b&gt;.</source>
        <translation type="unfinished">Introduïu la contrasenya nova a la cartera.&lt;br/&gt;Utilitzeu una contrasenya de &lt;b&gt;deu o més caràcters aleatoris&lt;/b&gt;, o &lt;b&gt;vuit o més paraules&lt;/b&gt;.</translation>
    </message>
    <message>
        <source>Enter the old passphrase and new passphrase for the wallet.</source>
        <translation type="unfinished">Introduïu la contrasenya antiga i la contrasenya nova a la cartera.</translation>
    </message>
    <message>
        <source>Remember that encrypting your wallet cannot fully protect your bitcoins from being stolen by malware infecting your computer.</source>
        <translation type="unfinished">Recorda que tot i xifrant la teva cartera, els teus bitcoins no estan completament protegits de robatori a través de programari maliciós que estigui infectant el teu ordinador.</translation>
    </message>
    <message>
        <source>Remember that encrypting your wallet cannot fully protect your bitcoins from being stolen by malware infecting your computer.</source>
        <translation>Recorda que tot i xifrant la teva cartera, els teus bitcoins no estan completament protegits de robatori a través de programari maliciós que estigui infectant el teu ordinador.</translation>
    </message>
    <message>
        <source>Wallet to be encrypted</source>
        <translation type="unfinished">Cartera a encriptar</translation>
    </message>
    <message>
        <source>Your wallet is about to be encrypted. </source>
        <translation type="unfinished">La teva cartera està apunt de ser xifrada</translation>
    </message>
    <message>
        <source>Your wallet is now encrypted. </source>
        <translation type="unfinished">S'ha xifrat la cartera.</translation>
    </message>
    <message>
        <source>IMPORTANT: Any previous backups you have made of your wallet file should be replaced with the newly generated, encrypted wallet file. For security reasons, previous backups of the unencrypted wallet file will become useless as soon as you start using the new, encrypted wallet.</source>
        <translation type="unfinished">IMPORTANT: Tota copia de seguretat del fitxer de la cartera que hàgiu realitzat hauria de ser reemplaçada pel fitxer xifrat de la cartera generat recentment. Per motius de seguretat, les còpies de seguretat anteriors del fitxer de la cartera no xifrada esdevindran inusables tan aviat com comenceu a utilitzar la cartera xifrada nova.</translation>
    </message>
    <message>
        <source>Wallet encryption failed</source>
        <translation type="unfinished">Ha fallat el xifratge de la cartera</translation>
    </message>
    <message>
        <source>Wallet encryption failed due to an internal error. Your wallet was not encrypted.</source>
        <translation type="unfinished">El xifrat del moneder ha fallat per un error intern. El moneder no ha estat xifrat.</translation>
    </message>
    <message>
        <source>The supplied passphrases do not match.</source>
        <translation type="unfinished">Les contrasenyes introduïdes no coincideixen.</translation>
    </message>
    <message>
        <source>Wallet unlock failed</source>
        <translation type="unfinished">El desbloqueig de la cartera ha fallat</translation>
    </message>
    <message>
        <source>The passphrase entered for the wallet decryption was incorrect.</source>
        <translation type="unfinished">La contrasenya introduïda per a desxifrar el moneder és incorrecta.</translation>
    </message>
    <message>
        <source>Wallet passphrase was successfully changed.</source>
        <translation type="unfinished">La contrasenya del moneder ha estat canviada correctament.</translation>
    </message>
    <message>
        <source>Warning: The Caps Lock key is on!</source>
        <translation type="unfinished">Avís: Les lletres majúscules estan activades!</translation>
    </message>
</context>
<context>
    <name>BanTableModel</name>
    <message>
        <source>IP/Netmask</source>
        <translation type="unfinished">IP / Màscara de xarxa</translation>
    </message>
    <message>
        <source>Banned Until</source>
        <translation type="unfinished">Bandejat fins</translation>
    </message>
</context>
<context>
    <name>BitcoinApplication</name>
    <message>
        <source>Runaway exception</source>
        <translation type="unfinished">Excepció fugitiva</translation>
    </message>
    <message>
        <source>A fatal error occurred. %1 can no longer continue safely and will quit.</source>
        <translation type="unfinished">S'ha produït un error fatal. %1 ja no pot continuar amb seguretat i sortirà.</translation>
    </message>
    <message>
        <source>Internal error</source>
        <translation type="unfinished">Error intern</translation>
    </message>
    <message>
        <source>An internal error occurred. %1 will attempt to continue safely. This is an unexpected bug which can be reported as described below.</source>
        <translation type="unfinished">S'ha produït un error intern. %1 intentarà continuar amb seguretat. Es pot informar sobre aquest error inesperat com es descriu a continuació.</translation>
    </message>
</context>
<context>
    <name>QObject</name>
    <message>
        <source>Error: Specified data directory "%1" does not exist.</source>
        <translation type="unfinished">Error: El directori de dades especificat «%1» no existeix.</translation>
    </message>
    <message>
        <source>Error: Cannot parse configuration file: %1.</source>
        <translation type="unfinished">Error: No es pot interpretar el fitxer de configuració: %1.</translation>
    </message>
    <message>
        <source>Error: %1</source>
        <translation type="unfinished">Avís: %1</translation>
    </message>
    <message>
        <source>Error initializing settings: %1</source>
        <translation type="unfinished">Error a l'inicialitzar la configuració: %1</translation>
    </message>
    <message>
        <source>%1 didn't yet exit safely…</source>
        <translation type="unfinished">%1 no ha sortit de manera segura...</translation>
    </message>
    <message>
        <source>unknown</source>
        <translation type="unfinished">desconegut</translation>
    </message>
    <message>
        <source>Amount</source>
        <translation type="unfinished">Import</translation>
    </message>
    <message>
        <source>Enter a Bitcoin address (e.g. %1)</source>
        <translation type="unfinished">Introduïu una adreça de Bitcoin (p. ex. %1)</translation>
    </message>
    <message>
        <source>Unroutable</source>
        <translation type="unfinished">No encaminable</translation>
    </message>
    <message>
        <source>Internal</source>
        <translation type="unfinished">Intern</translation>
    </message>
    <message>
        <source>Inbound</source>
        <translation type="unfinished">Entrant</translation>
    </message>
    <message>
        <source>Outbound</source>
        <translation type="unfinished">Sortint</translation>
    </message>
    <message>
        <source>Full Relay</source>
        <translation type="unfinished">Trànsit completat</translation>
    </message>
    <message>
        <source>Block Relay</source>
        <translation type="unfinished">Bloc de trànsit</translation>
    </message>
    <message>
        <source>Feeler</source>
        <translation type="unfinished">Sensor</translation>
    </message>
    <message>
        <source>Address Fetch</source>
        <translation type="unfinished">Recupera la adreça</translation>
    </message>
    <message>
        <source>None</source>
        <translation type="unfinished">Cap</translation>
    </message>
    <message numerus="yes">
        <source>%n second(s)</source>
        <translation>
            <numerusform>%n segon</numerusform>
            <numerusform>%n segons</numerusform>
        </translation>
    </message>
    <message numerus="yes">
        <source>%n minute(s)</source>
        <translation>
            <numerusform>%n minut</numerusform>
            <numerusform>%n minuts</numerusform>
        </translation>
    </message>
    <message numerus="yes">
        <source>%n hour(s)</source>
        <translation type="unfinished">
            <numerusform>%n hora</numerusform>
            <numerusform>%n hores</numerusform>
        </translation>
    </message>
    <message numerus="yes">
        <source>%n day(s)</source>
        <translation type="unfinished">
            <numerusform>%n dia</numerusform>
            <numerusform>%n dies</numerusform>
        </translation>
    </message>
    <message numerus="yes">
        <source>%n week(s)</source>
        <translation type="unfinished">
            <numerusform>%n setmana</numerusform>
            <numerusform>%n setmanes</numerusform>
        </translation>
    </message>
    <message>
        <source>%1 and %2</source>
        <translation type="unfinished">%1 i %2</translation>
    </message>
    <message numerus="yes">
        <source>%n year(s)</source>
        <translation type="unfinished">
            <numerusform>%n any</numerusform>
            <numerusform>%n anys</numerusform>
        </translation>
    </message>
    </context>
<context>
    <name>BitcoinGUI</name>
    <message>
        <source>&amp;Overview</source>
        <translation>&amp;Visió general</translation>
    </message>
    <message>
        <source>Show general overview of wallet</source>
        <translation>Mostra una visió general del moneder</translation>
    </message>
    <message>
        <source>&amp;Transactions</source>
        <translation>&amp;Transaccions</translation>
    </message>
    <message>
        <source>Browse transaction history</source>
        <translation>Explora l'historial de transaccions</translation>
    </message>
    <message>
        <source>E&amp;xit</source>
        <translation>S&amp;urt</translation>
    </message>
    <message>
        <source>Quit application</source>
        <translation>Surt de l'aplicació</translation>
    </message>
    <message>
        <source>&amp;About %1</source>
        <translation type="unfinished">Qu&amp;ant al %1</translation>
    </message>
    <message>
        <source>Show information about %1</source>
        <translation type="unfinished">Mostra informació sobre el %1</translation>
    </message>
    <message>
        <source>About &amp;Qt</source>
        <translation>Quant a &amp;Qt</translation>
    </message>
    <message>
        <source>Show information about Qt</source>
        <translation>Mostra informació sobre Qt</translation>
    </message>
    <message>
        <source>Modify configuration options for %1</source>
        <translation type="unfinished">Modifica les opcions de configuració de %1</translation>
    </message>
    <message>
        <source>Create a new wallet</source>
        <translation type="unfinished">Crear una nova cartera</translation>
    </message>
    <message>
        <source>Create Wallet...</source>
        <translation>Crear Cartera...</translation>
    </message>
    <message>
        <source>Create a new wallet</source>
        <translation>Crear una nova cartera</translation>
    </message>
    <message>
        <source>Wallet:</source>
        <translation type="unfinished">Moneder:</translation>
    </message>
    <message>
        <source>Network activity disabled.</source>
        <extracomment>A substring of the tooltip.</extracomment>
        <translation type="unfinished">S'ha inhabilitat l'activitat de la xarxa.</translation>
    </message>
    <message>
        <source>Proxy is &lt;b&gt;enabled&lt;/b&gt;: %1</source>
        <translation type="unfinished">El servidor proxy està &lt;b&gt;activat&lt;/b&gt;: %1</translation>
    </message>
    <message>
        <source>Send coins to a Bitcoin address</source>
        <translation>Envia monedes a una adreça Bitcoin</translation>
    </message>
    <message>
        <source>Backup wallet to another location</source>
        <translation>Realitza una còpia de seguretat de la cartera a una altra ubicació</translation>
    </message>
    <message>
        <source>Change the passphrase used for wallet encryption</source>
        <translation>Canvia la contrasenya d'encriptació de la cartera</translation>
    </message>
    <message>
        <source>&amp;Send</source>
        <translation>&amp;Envia</translation>
    </message>
    <message>
        <source>&amp;Receive</source>
        <translation>&amp;Rep</translation>
    </message>
    <message>
        <source>&amp;Options…</source>
        <translation type="unfinished">&amp;Opcions...</translation>
    </message>
    <message>
        <source>&amp;Show / Hide</source>
        <translation>&amp;Mostra / Amaga</translation>
    </message>
    <message>
        <source>Show or hide the main Window</source>
        <translation>Mostra o amaga la finestra principal</translation>
    </message>
    <message>
        <source>&amp;Encrypt Wallet…</source>
        <translation type="unfinished">&amp;Encripta la cartera...</translation>
    </message>
    <message>
        <source>Encrypt the private keys that belong to your wallet</source>
        <translation>Encripta les claus privades pertanyents de la cartera</translation>
    </message>
    <message>
        <source>&amp;Backup Wallet…</source>
        <translation type="unfinished">&amp;Còpia de seguretat de la cartera...</translation>
    </message>
    <message>
        <source>&amp;Change Passphrase…</source>
        <translation type="unfinished">&amp;Canviar la contrasenya...</translation>
    </message>
    <message>
        <source>Sign &amp;message…</source>
        <translation type="unfinished">Signa el &amp;missatge</translation>
    </message>
    <message>
        <source>Sign messages with your Bitcoin addresses to prove you own them</source>
        <translation>Signa els missatges amb la seva adreça de Bitcoin per a provar que les posseeixes</translation>
    </message>
    <message>
        <source>&amp;Verify message…</source>
        <translation type="unfinished">&amp;Verifica el missatge</translation>
    </message>
    <message>
        <source>Verify messages to ensure they were signed with specified Bitcoin addresses</source>
        <translation>Verifiqueu els missatges per a assegurar-vos que han estat signats amb una adreça Bitcoin específica.</translation>
    </message>
    <message>
        <source>&amp;Load PSBT from file…</source>
        <translation type="unfinished">&amp;Carrega el PSBT des del fitxer ...</translation>
    </message>
    <message>
        <source>Load PSBT from clipboard…</source>
        <translation type="unfinished">Carrega PSBT des del porta-retalls ...</translation>
    </message>
    <message>
        <source>Open &amp;URI…</source>
        <translation type="unfinished">Obre l'&amp;URL...</translation>
    </message>
    <message>
        <source>Close Wallet…</source>
        <translation type="unfinished">Tanca la cartera...</translation>
    </message>
    <message>
        <source>Create Wallet…</source>
        <translation type="unfinished">Crea la cartera...</translation>
    </message>
    <message>
        <source>Close All Wallets…</source>
        <translation type="unfinished">Tanca totes les carteres...</translation>
    </message>
    <message>
        <source>&amp;File</source>
        <translation>&amp;Fitxer</translation>
    </message>
    <message>
        <source>&amp;Settings</source>
        <translation>&amp;Configuració</translation>
    </message>
    <message>
        <source>&amp;Help</source>
        <translation>&amp;Ajuda</translation>
    </message>
    <message>
        <source>Tabs toolbar</source>
        <translation>Barra d'eines de les pestanyes</translation>
    </message>
    <message>
        <source>Syncing Headers (%1%)…</source>
        <translation type="unfinished">Sincronitzant capçaleres (%1%)...</translation>
    </message>
    <message>
        <source>Synchronizing with network…</source>
        <translation type="unfinished">S'està sincronitzant amb la xarxa...</translation>
    </message>
    <message>
        <source>Indexing blocks on disk…</source>
        <translation type="unfinished">S'estan indexant els blocs al disc...</translation>
    </message>
    <message>
        <source>Processing blocks on disk…</source>
        <translation type="unfinished">S'estan processant els blocs al disc...</translation>
    </message>
    <message>
        <source>Reindexing blocks on disk…</source>
        <translation type="unfinished">S'estan reindexant els blocs al disc...</translation>
    </message>
    <message>
        <source>Connecting to peers…</source>
        <translation type="unfinished">Connectant als iguals...</translation>
    </message>
    <message>
        <source>Request payments (generates QR codes and bitcoin: URIs)</source>
        <translation type="unfinished">Sol·licita pagaments (genera codis QR i bitcoin: URI)</translation>
    </message>
    <message>
        <source>Show the list of used sending addresses and labels</source>
        <translation type="unfinished">Mostra la llista d'adreces d'enviament i etiquetes utilitzades</translation>
    </message>
    <message>
        <source>Show the list of used receiving addresses and labels</source>
        <translation type="unfinished">Mostra la llista d'adreces de recepció i etiquetes utilitzades</translation>
    </message>
    <message>
        <source>&amp;Command-line options</source>
        <translation type="unfinished">Opcions de la &amp;línia d'ordres</translation>
    </message>
<<<<<<< HEAD
    <message numerus="yes">
        <source>Processed %n block(s) of transaction history.</source>
        <translation>
            <numerusform />
            <numerusform />
        </translation>
    </message>
    <message numerus="yes">
        <source>Processed %n block(s) of transaction history.</source>
        <translation><numerusform>Processat un bloc de l'historial de transaccions.</numerusform><numerusform>Processat %n blocs de l'historial de transaccions.</numerusform></translation>
    </message>
=======
>>>>>>> 6fd35e2c
    <message>
        <source>%1 behind</source>
        <translation>%1 darrere</translation>
    </message>
    <message>
        <source>Catching up…</source>
        <translation type="unfinished">S'està posant al dia ...</translation>
    </message>
    <message>
        <source>Last received block was generated %1 ago.</source>
        <translation>El darrer bloc rebut ha estat generat fa %1.</translation>
    </message>
    <message>
        <source>Transactions after this will not yet be visible.</source>
        <translation>Les transaccions a partir d'això no seran visibles.</translation>
    </message>
    <message>
        <source>Warning</source>
        <translation>Avís</translation>
    </message>
    <message>
        <source>Information</source>
        <translation>Informació</translation>
    </message>
    <message>
        <source>Up to date</source>
        <translation>Actualitzat</translation>
    </message>
    <message>
        <source>Load Partially Signed Bitcoin Transaction</source>
        <translation type="unfinished">Carrega la transacció Bitcoin signada parcialment</translation>
    </message>
    <message>
        <source>Load Partially Signed Bitcoin Transaction from clipboard</source>
        <translation type="unfinished">Carrega la transacció de Bitcoin signada parcialment des del porta-retalls</translation>
    </message>
    <message>
        <source>Node window</source>
        <translation type="unfinished">Finestra node</translation>
    </message>
    <message>
        <source>Open node debugging and diagnostic console</source>
        <translation type="unfinished">Obrir depurador de node i consola de diagnosi.</translation>
    </message>
    <message>
        <source>&amp;Sending addresses</source>
        <translation type="unfinished">Adreces d'&amp;enviament</translation>
    </message>
    <message>
        <source>&amp;Receiving addresses</source>
        <translation type="unfinished">Adreces de &amp;recepció</translation>
    </message>
    <message>
        <source>Open a bitcoin: URI</source>
        <translation type="unfinished">Obrir un bitcoin: URI</translation>
    </message>
    <message>
        <source>Open a bitcoin: URI</source>
        <translation>Obrir un bitcoin: URI</translation>
    </message>
    <message>
        <source>Open Wallet</source>
        <translation type="unfinished">Obre la cartera</translation>
    </message>
    <message>
        <source>Open a wallet</source>
        <translation type="unfinished">Obre una cartera</translation>
    </message>
    <message>
        <source>Close wallet</source>
        <translation type="unfinished">Tanca la cartera</translation>
    </message>
    <message>
        <source>Close all wallets</source>
        <translation type="unfinished">Tanqueu totes les carteres</translation>
    </message>
    <message>
        <source>Show the %1 help message to get a list with possible Bitcoin command-line options</source>
        <translation type="unfinished">Mostra el missatge d'ajuda del %1 per a obtenir una llista amb les possibles opcions de línia d'ordres de Bitcoin</translation>
    </message>
    <message>
        <source>&amp;Mask values</source>
        <translation type="unfinished">&amp;Emmascara els valors</translation>
    </message>
    <message>
        <source>Mask the values in the Overview tab</source>
        <translation type="unfinished">Emmascara els valors en la pestanya Visió general</translation>
    </message>
    <message>
        <source>Open wallet failed</source>
        <translation>Obre cartera fallida</translation>
    </message>
    <message>
        <source>Open wallet warning</source>
        <translation>Avís en l'obertura de la cartera</translation>
    </message>
    <message>
        <source>default wallet</source>
        <translation type="unfinished">cartera predeterminada</translation>
    </message>
    <message>
        <source>No wallets available</source>
        <translation type="unfinished">No hi ha cap cartera disponible</translation>
    </message>
    <message>
        <source>&amp;Window</source>
        <translation type="unfinished">&amp;Finestra</translation>
    </message>
    <message>
        <source>Minimize</source>
        <translation type="unfinished">Minimitza</translation>
    </message>
    <message>
        <source>Zoom</source>
        <translation type="unfinished">Escala</translation>
    </message>
    <message>
        <source>Main Window</source>
        <translation type="unfinished">Finestra principal</translation>
    </message>
    <message>
        <source>%1 client</source>
        <translation type="unfinished">Client de %1</translation>
    </message>
    <message numerus="yes">
        <source>%n active connection(s) to Bitcoin network.</source>
        <extracomment>A substring of the tooltip.</extracomment>
        <translation type="unfinished">
            <numerusform>%n connexió activa a la xarxa Bitcoin</numerusform>
            <numerusform>%n connexions actives a la xarxa Bitcoin</numerusform>
        </translation>
    </message>
    <message>
        <source>Click for more actions.</source>
        <extracomment>A substring of the tooltip. "More actions" are available via the context menu.</extracomment>
        <translation type="unfinished">Fes clic per a més accions.</translation>
    </message>
    <message>
        <source>Show Peers tab</source>
        <extracomment>A context menu item. The "Peers tab" is an element of the "Node window".</extracomment>
        <translation type="unfinished">Mostrar pestanyes d'iguals</translation>
    </message>
    <message>
        <source>Disable network activity</source>
        <extracomment>A context menu item.</extracomment>
        <translation type="unfinished">Inhabilita l'activitat de la xarxa.</translation>
    </message>
    <message>
        <source>Enable network activity</source>
        <extracomment>A context menu item. The network activity was disabled previously.</extracomment>
        <translation type="unfinished">Habilita l'activitat de la xarxa</translation>
    </message>
    <message>
        <source>Error: %1</source>
        <translation type="unfinished">Avís: %1</translation>
    </message>
    <message>
        <source>Warning: %1</source>
        <translation type="unfinished">Avís: %1</translation>
    </message>
    <message>
        <source>Warning: %1</source>
        <translation>Avís: %1</translation>
    </message>
    <message>
        <source>Date: %1
</source>
        <translation type="unfinished">Data: %1
</translation>
    </message>
    <message>
        <source>Amount: %1
</source>
        <translation type="unfinished">Import: %1
</translation>
    </message>
    <message>
        <source>Wallet: %1
</source>
        <translation type="unfinished">Cartera: %1
</translation>
    </message>
    <message>
        <source>Type: %1
</source>
        <translation type="unfinished">Tipus: %1
</translation>
    </message>
    <message>
        <source>Label: %1
</source>
        <translation type="unfinished">Etiqueta: %1
</translation>
    </message>
    <message>
        <source>Address: %1
</source>
        <translation type="unfinished">Adreça: %1
</translation>
    </message>
    <message>
        <source>Sent transaction</source>
        <translation>Transacció enviada</translation>
    </message>
    <message>
        <source>Incoming transaction</source>
        <translation>Transacció entrant</translation>
    </message>
    <message>
        <source>HD key generation is &lt;b&gt;enabled&lt;/b&gt;</source>
        <translation type="unfinished">La generació de la clau HD és &lt;b&gt;habilitada&lt;/b&gt;</translation>
    </message>
    <message>
        <source>HD key generation is &lt;b&gt;disabled&lt;/b&gt;</source>
        <translation type="unfinished">La generació de la clau HD és &lt;b&gt;inhabilitada&lt;/b&gt;</translation>
    </message>
    <message>
        <source>Private key &lt;b&gt;disabled&lt;/b&gt;</source>
        <translation type="unfinished">Clau privada &lt;b&gt;inhabilitada&lt;/b&gt;</translation>
    </message>
    <message>
        <source>Wallet is &lt;b&gt;encrypted&lt;/b&gt; and currently &lt;b&gt;unlocked&lt;/b&gt;</source>
        <translation>La cartera està &lt;b&gt;encriptada&lt;/b&gt; i actualment &lt;b&gt;desblocada&lt;/b&gt;</translation>
    </message>
    <message>
        <source>Wallet is &lt;b&gt;encrypted&lt;/b&gt; and currently &lt;b&gt;locked&lt;/b&gt;</source>
        <translation>La cartera està &lt;b&gt;encriptada&lt;/b&gt; i actualment &lt;b&gt;blocada&lt;/b&gt;</translation>
    </message>
    <message>
        <source>Original message:</source>
        <translation type="unfinished">Missatge original:</translation>
    </message>
</context>
<context>
    <name>UnitDisplayStatusBarControl</name>
    <message>
        <source>Unit to show amounts in. Click to select another unit.</source>
        <translation type="unfinished">Unitat en què mostrar els imports. Feu clic per a seleccionar una altra unitat.</translation>
    </message>
</context>
<context>
    <name>CoinControlDialog</name>
    <message>
        <source>Coin Selection</source>
        <translation type="unfinished">Selecció de moneda</translation>
    </message>
    <message>
        <source>Quantity:</source>
        <translation type="unfinished">Quantitat:</translation>
    </message>
    <message>
        <source>Amount:</source>
        <translation type="unfinished">Import:</translation>
    </message>
    <message>
        <source>Fee:</source>
        <translation type="unfinished">Tarifa:</translation>
    </message>
    <message>
        <source>Dust:</source>
        <translation type="unfinished">Polsim:</translation>
    </message>
    <message>
        <source>After Fee:</source>
        <translation type="unfinished">Tarifa posterior:</translation>
    </message>
    <message>
        <source>Change:</source>
        <translation type="unfinished">Canvi:</translation>
    </message>
    <message>
        <source>(un)select all</source>
        <translation type="unfinished">(des)selecciona-ho tot</translation>
    </message>
    <message>
        <source>Tree mode</source>
        <translation type="unfinished">Mode arbre</translation>
    </message>
    <message>
        <source>List mode</source>
        <translation type="unfinished">Mode llista</translation>
    </message>
    <message>
        <source>Amount</source>
        <translation type="unfinished">Import</translation>
    </message>
    <message>
        <source>Received with label</source>
        <translation type="unfinished">Rebut amb l'etiqueta</translation>
    </message>
    <message>
        <source>Received with address</source>
        <translation type="unfinished">Rebut amb l'adreça</translation>
    </message>
    <message>
        <source>Date</source>
        <translation type="unfinished">Data</translation>
    </message>
    <message>
        <source>Confirmations</source>
        <translation type="unfinished">Confirmacions</translation>
    </message>
    <message>
        <source>Confirmed</source>
        <translation type="unfinished">Confirmat</translation>
    </message>
    <message>
        <source>Copy amount</source>
        <translation type="unfinished">Copia l'import</translation>
    </message>
    <message>
        <source>&amp;Copy address</source>
        <translation type="unfinished">&amp;Copia l'adreça</translation>
    </message>
    <message>
        <source>Copy &amp;label</source>
        <translation type="unfinished">Copia l'&amp;etiqueta</translation>
    </message>
    <message>
        <source>Copy &amp;amount</source>
        <translation type="unfinished">Copia la &amp;quantitat</translation>
    </message>
    <message>
        <source>Copy transaction &amp;ID</source>
        <translation type="unfinished">Copiar &amp;ID de transacció</translation>
    </message>
    <message>
        <source>L&amp;ock unspent</source>
        <translation type="unfinished">Bl&amp;oqueja sense gastar</translation>
    </message>
    <message>
        <source>&amp;Unlock unspent</source>
        <translation type="unfinished">&amp;Desbloqueja sense gastar</translation>
    </message>
    <message>
        <source>Copy quantity</source>
        <translation type="unfinished">Copia la quantitat</translation>
    </message>
    <message>
        <source>Copy fee</source>
        <translation type="unfinished">Copia la tarifa</translation>
    </message>
    <message>
        <source>Copy after fee</source>
        <translation type="unfinished">Copia la tarifa posterior</translation>
    </message>
    <message>
        <source>Copy bytes</source>
        <translation type="unfinished">Copia els bytes</translation>
    </message>
    <message>
        <source>Copy dust</source>
        <translation type="unfinished">Copia el polsim</translation>
    </message>
    <message>
        <source>Copy change</source>
        <translation type="unfinished">Copia el canvi</translation>
    </message>
    <message>
        <source>(%1 locked)</source>
        <translation type="unfinished">(%1 bloquejada)</translation>
    </message>
    <message>
        <source>yes</source>
        <translation type="unfinished">sí</translation>
    </message>
    <message>
        <source>This label turns red if any recipient receives an amount smaller than the current dust threshold.</source>
        <translation type="unfinished">Aquesta etiqueta es torna vermella si cap recipient rep un import inferior al llindar de polsim actual.</translation>
    </message>
    <message>
        <source>Can vary +/- %1 satoshi(s) per input.</source>
        <translation type="unfinished">Pot variar en +/- %1 satoshi(s) per entrada.</translation>
    </message>
    <message>
        <source>(no label)</source>
        <translation type="unfinished">(sense etiqueta)</translation>
    </message>
    <message>
        <source>change from %1 (%2)</source>
        <translation type="unfinished">canvia de %1 (%2)</translation>
    </message>
    <message>
        <source>(change)</source>
        <translation type="unfinished">(canvia)</translation>
    </message>
</context>
<context>
    <name>CreateWalletActivity</name>
    <message>
        <source>Creating Wallet &lt;b&gt;%1&lt;/b&gt;…</source>
        <translation type="unfinished">Creant cartera &lt;b&gt;%1&lt;/b&gt;...</translation>
    </message>
    <message>
        <source>Create wallet failed</source>
        <translation type="unfinished">La creació de cartera ha fallat</translation>
    </message>
    <message>
        <source>Create wallet warning</source>
        <translation type="unfinished">Avís en la creació de la cartera</translation>
    </message>
    <message>
        <source>Can't list signers</source>
        <translation type="unfinished">No es poden enumerar signants</translation>
    </message>
</context>
<context>
    <name>OpenWalletActivity</name>
    <message>
        <source>Open wallet failed</source>
        <translation type="unfinished">Ha fallat l'obertura de la cartera</translation>
    </message>
    <message>
        <source>Open wallet warning</source>
        <translation type="unfinished">Avís en l'obertura de la cartera</translation>
    </message>
    <message>
        <source>default wallet</source>
        <translation type="unfinished">cartera predeterminada</translation>
    </message>
    <message>
        <source>Opening Wallet &lt;b&gt;%1&lt;/b&gt;…</source>
        <translation type="unfinished">Obrint la Cartera &lt;b&gt;%1&lt;/b&gt;...</translation>
    </message>
</context>
<context>
    <name>WalletController</name>
    <message>
        <source>Close wallet</source>
        <translation type="unfinished">Tanca la cartera</translation>
    </message>
    <message>
        <source>Are you sure you wish to close the wallet &lt;i&gt;%1&lt;/i&gt;?</source>
        <translation type="unfinished">Segur que voleu tancar la cartera &lt;i&gt;%1 &lt;/i&gt;?</translation>
    </message>
    <message>
        <source>Closing the wallet for too long can result in having to resync the entire chain if pruning is enabled.</source>
        <translation type="unfinished">Si tanqueu la cartera durant massa temps, es pot haver de tornar a sincronitzar tota la cadena si teniu el sistema de poda habilitat.</translation>
    </message>
    <message>
        <source>Close all wallets</source>
        <translation type="unfinished">Tanqueu totes les carteres</translation>
    </message>
    <message>
        <source>Are you sure you wish to close all wallets?</source>
        <translation type="unfinished">Esteu segur que voleu tancar totes les carteres?</translation>
    </message>
</context>
<context>
    <name>CreateWalletDialog</name>
    <message>
        <source>Create Wallet</source>
        <translation type="unfinished">Crear cartera</translation>
    </message>
    <message>
        <source>Wallet Name</source>
        <translation type="unfinished">Nom de la cartera</translation>
    </message>
    <message>
        <source>Wallet</source>
        <translation type="unfinished">Cartera</translation>
    </message>
    <message>
        <source>Encrypt the wallet. The wallet will be encrypted with a passphrase of your choice.</source>
        <translation type="unfinished">Xifra la cartera. La cartera serà xifrada amb la contrasenya que escullis.</translation>
    </message>
    <message>
        <source>Encrypt Wallet</source>
        <translation type="unfinished">Xifrar la cartera</translation>
    </message>
    <message>
        <source>Advanced Options</source>
        <translation type="unfinished">Opcions avançades</translation>
    </message>
    <message>
        <source>Disable private keys for this wallet. Wallets with private keys disabled will have no private keys and cannot have an HD seed or imported private keys. This is ideal for watch-only wallets.</source>
        <translation type="unfinished">Deshabilita les claus privades per a aquesta cartera. Carteres amb claus privades deshabilitades no tindran cap clau privada i no podran tenir cap llavor HD o importar claus privades.
Això és ideal per a carteres de mode només lectura.</translation>
    </message>
    <message>
        <source>Disable Private Keys</source>
        <translation type="unfinished">Deshabilitar claus privades</translation>
    </message>
    <message>
        <source>Make a blank wallet. Blank wallets do not initially have private keys or scripts. Private keys and addresses can be imported, or an HD seed can be set, at a later time.</source>
        <translation type="unfinished">Crea una cartera en blanc. Carteres en blanc no tenen claus privades inicialment o scripts. Claus privades i adreces poden ser importades, o una llavor HD, més endavant.</translation>
    </message>
    <message>
        <source>Make Blank Wallet</source>
        <translation type="unfinished">Fes cartera en blanc</translation>
    </message>
    <message>
        <source>Use descriptors for scriptPubKey management</source>
        <translation type="unfinished">Utilitzeu descriptors per a la gestió de scriptPubKey</translation>
    </message>
    <message>
        <source>Descriptor Wallet</source>
        <translation type="unfinished">Cartera del descriptor</translation>
    </message>
    <message>
        <source>Use an external signing device such as a hardware wallet. Configure the external signer script in wallet preferences first.</source>
        <translation type="unfinished">Utilitzeu un dispositiu de signatura extern, com ara una cartera de maquinari. Configureu primer l’escriptura de signatura externa a les preferències de cartera.</translation>
    </message>
    <message>
        <source>External signer</source>
        <translation type="unfinished">Signant extern</translation>
    </message>
    <message>
        <source>Create</source>
        <translation type="unfinished">Crear</translation>
    </message>
    <message>
        <source>Compiled without sqlite support (required for descriptor wallets)</source>
        <translation type="unfinished">Compilat sense el suport sqlite (requerit per a carteres descriptor)</translation>
    </message>
    <message>
        <source>Compiled without external signing support (required for external signing)</source>
        <extracomment>"External signing" means using devices such as hardware wallets.</extracomment>
        <translation type="unfinished">Compilat sense suport de signatura externa (necessari per a la signatura externa)</translation>
    </message>
</context>
<context>
    <name>EditAddressDialog</name>
    <message>
        <source>Edit Address</source>
        <translation>Edita l'adreça</translation>
    </message>
    <message>
        <source>&amp;Label</source>
        <translation>&amp;Etiqueta</translation>
    </message>
    <message>
        <source>The label associated with this address list entry</source>
        <translation type="unfinished">L'etiqueta associada amb aquesta entrada de llista d'adreces</translation>
    </message>
    <message>
        <source>The address associated with this address list entry. This can only be modified for sending addresses.</source>
        <translation type="unfinished">L'adreça associada amb aquesta entrada de llista d'adreces. Només es pot modificar per a les adreces d'enviament.</translation>
    </message>
    <message>
        <source>&amp;Address</source>
        <translation>&amp;Adreça</translation>
    </message>
    <message>
        <source>New sending address</source>
        <translation type="unfinished">Nova adreça d'enviament</translation>
    </message>
    <message>
        <source>Edit receiving address</source>
        <translation type="unfinished">Edita l'adreça de recepció</translation>
    </message>
    <message>
        <source>Edit sending address</source>
        <translation type="unfinished">Edita l'adreça d'enviament</translation>
    </message>
    <message>
        <source>The entered address "%1" is not a valid Bitcoin address.</source>
        <translation type="unfinished">L'adreça introduïda «%1» no és una adreça de Bitcoin vàlida.</translation>
    </message>
    <message>
        <source>Address "%1" already exists as a receiving address with label "%2" and so cannot be added as a sending address.</source>
        <translation type="unfinished">L'adreça "%1" ja existeix com una adreça per a rebre amb l'etiqueta "%2" i per tant no pot ésser afegida com adreça per a enviar.</translation>
    </message>
    <message>
        <source>The entered address "%1" is already in the address book with label "%2".</source>
        <translation type="unfinished">L'adreça introduïda "%1" ja existeix al directori d'adreces amb l'etiqueta "%2".</translation>
    </message>
    <message>
        <source>Could not unlock wallet.</source>
        <translation type="unfinished">No s'ha pogut desblocar la cartera.</translation>
    </message>
    <message>
        <source>New key generation failed.</source>
        <translation type="unfinished">Ha fallat la generació d'una clau nova.</translation>
    </message>
</context>
<context>
    <name>FreespaceChecker</name>
    <message>
        <source>A new data directory will be created.</source>
        <translation>Es crearà un nou directori de dades.</translation>
    </message>
    <message>
        <source>name</source>
        <translation>nom</translation>
    </message>
    <message>
        <source>Directory already exists. Add %1 if you intend to create a new directory here.</source>
        <translation>El directori ja existeix. Afegeix %1 si vols crear un nou directori en aquesta ubicació.</translation>
    </message>
    <message>
        <source>Path already exists, and is not a directory.</source>
        <translation>El camí ja existeix i no és cap directori.</translation>
    </message>
    <message>
        <source>Cannot create data directory here.</source>
        <translation>No es pot crear el directori de dades aquí.</translation>
    </message>
</context>
<context>
    <name>Intro</name>
    <message>
        <source>%1 GB of free space available</source>
        <translation type="unfinished">%1 GB d’espai lliure disponible</translation>
    </message>
    <message>
        <source>(of %1 GB needed)</source>
        <translation type="unfinished">(of %1 GB necessaris)</translation>
    </message>
    <message>
        <source>(%1 GB needed for full chain)</source>
        <translation type="unfinished">(%1 GB necessaris per a la cadena completa)</translation>
    </message>
    <message>
        <source>At least %1 GB of data will be stored in this directory, and it will grow over time.</source>
        <translation type="unfinished">Almenys %1 GB de dades s'emmagatzemaran en aquest directori, i creixerà amb el temps.</translation>
    </message>
    <message>
        <source>Approximately %1 GB of data will be stored in this directory.</source>
        <translation type="unfinished">Aproximadament %1GB de dades seran emmagetzamades en aquest directori.</translation>
    </message>
    <message numerus="yes">
        <source>(sufficient to restore backups %n day(s) old)</source>
        <extracomment>Explanatory text on the capability of the current prune target.</extracomment>
        <translation type="unfinished">
            <numerusform>(suficient per restaurar les còpies de seguretat de%n dia (s))</numerusform>
            <numerusform>(suficient per a restaurar les còpies de seguretat de %n die(s))</numerusform>
        </translation>
    </message>
    <message>
        <source>%1 will download and store a copy of the Bitcoin block chain.</source>
        <translation type="unfinished">%1 descarregarà i emmagatzemarà una còpia de la cadena de blocs Bitcoin.</translation>
    </message>
    <message>
        <source>The wallet will also be stored in this directory.</source>
        <translation type="unfinished">La cartera també serà emmagatzemat en aquest directori.</translation>
    </message>
    <message>
        <source>Error: Specified data directory "%1" cannot be created.</source>
        <translation type="unfinished">Error: el directori de dades «%1» especificat no pot ser creat.</translation>
    </message>
    <message>
        <source>Welcome</source>
        <translation>Us donem la benvinguda</translation>
    </message>
    <message>
        <source>Welcome to %1.</source>
        <translation type="unfinished">Us donem la benvinguda a %1.</translation>
    </message>
    <message>
        <source>As this is the first time the program is launched, you can choose where %1 will store its data.</source>
        <translation type="unfinished">Com és la primera vegada que s'executa el programa, podeu triar on %1 emmagatzemaran les dades.</translation>
    </message>
    <message>
        <source>When you click OK, %1 will begin to download and process the full %4 block chain (%2GB) starting with the earliest transactions in %3 when %4 initially launched.</source>
        <translation type="unfinished">Quan feu clic a D'acord, %1 començarà a descarregar i processar la cadena de blocs %4 completa (%2 GB) començant per les primeres transaccions de %3, any de llençament inicial de %4.</translation>
    </message>
    <message>
        <source>Limit block chain storage to</source>
        <translation type="unfinished">Limita l’emmagatzematge de la cadena de blocs a</translation>
    </message>
    <message>
        <source>Reverting this setting requires re-downloading the entire blockchain. It is faster to download the full chain first and prune it later. Disables some advanced features.</source>
        <translation type="unfinished">Desfer aquest canvi requereix tornar-se a descarregar el blockchain sencer. És més ràpid descarregar la cadena completa primer i després podar. Deshabilita algunes de les característiques avançades.</translation>
    </message>
    <message>
        <source>Reverting this setting requires re-downloading the entire blockchain. It is faster to download the full chain first and prune it later. Disables some advanced features.</source>
        <translation>Desfer aquest canvi requereix tornar-se a descarregar el blockchain sencer. És més ràpid descarregar la cadena completa primer i després podar. Deshabilita algunes de les característiques avançades.</translation>
    </message>
    <message>
        <source>This initial synchronisation is very demanding, and may expose hardware problems with your computer that had previously gone unnoticed. Each time you run %1, it will continue downloading where it left off.</source>
        <translation type="unfinished">Aquesta sincronització inicial és molt exigent i pot exposar problemes de maquinari amb l'equip que anteriorment havien passat desapercebuts. Cada vegada que executeu %1, continuarà descarregant des del punt on es va deixar.</translation>
    </message>
    <message>
        <source>If you have chosen to limit block chain storage (pruning), the historical data must still be downloaded and processed, but will be deleted afterward to keep your disk usage low.</source>
        <translation type="unfinished">Si heu decidit limitar l'emmagatzematge de la cadena de blocs (podar), les dades històriques encara s'hauran de baixar i processar, però se suprimiran més endavant per a mantenir baix l'ús del disc.</translation>
    </message>
    <message>
        <source>Use the default data directory</source>
        <translation>Utilitza el directori de dades per defecte</translation>
    </message>
    <message>
        <source>Use a custom data directory:</source>
        <translation>Utilitza un directori de dades personalitzat:</translation>
    </message>
</context>
<context>
    <name>HelpMessageDialog</name>
    <message>
        <source>version</source>
        <translation type="unfinished">versió</translation>
    </message>
    <message>
        <source>About %1</source>
        <translation type="unfinished">Quant al %1</translation>
    </message>
    <message>
        <source>Command-line options</source>
        <translation type="unfinished">Opcions de línia d'ordres</translation>
    </message>
</context>
<context>
    <name>ShutdownWindow</name>
    <message>
        <source>%1 is shutting down…</source>
        <translation type="unfinished">%1 s'està tancant ...</translation>
    </message>
    <message>
        <source>Do not shut down the computer until this window disappears.</source>
        <translation type="unfinished">No apagueu l'ordinador fins que no desaparegui aquesta finestra.</translation>
    </message>
</context>
<context>
    <name>ModalOverlay</name>
    <message>
        <source>Form</source>
        <translation type="unfinished">Formulari</translation>
    </message>
    <message>
        <source>Recent transactions may not yet be visible, and therefore your wallet's balance might be incorrect. This information will be correct once your wallet has finished synchronizing with the bitcoin network, as detailed below.</source>
        <translation type="unfinished">És possible que les transaccions recents encara no siguin visibles i, per tant, el saldo de la vostra cartera podria ser incorrecte. Aquesta informació serà correcta una vegada que la cartera hagi finalitzat la sincronització amb la xarxa bitcoin, tal com es detalla més avall.</translation>
    </message>
    <message>
        <source>Attempting to spend bitcoins that are affected by not-yet-displayed transactions will not be accepted by the network.</source>
        <translation type="unfinished">Els intents de gastar bitcoins que es veuen afectats per les transaccions que encara no s'hagin mostrat no seran acceptats per la xarxa.</translation>
    </message>
    <message>
        <source>Number of blocks left</source>
        <translation type="unfinished">Nombre de blocs pendents</translation>
    </message>
    <message>
        <source>Unknown…</source>
        <translation type="unfinished">Desconegut...</translation>
    </message>
    <message>
        <source>calculating…</source>
        <translation type="unfinished">s'està calculant...</translation>
    </message>
    <message>
        <source>Last block time</source>
        <translation type="unfinished">Últim temps de bloc</translation>
    </message>
    <message>
        <source>Progress</source>
        <translation type="unfinished">Progrés</translation>
    </message>
    <message>
        <source>Progress increase per hour</source>
        <translation type="unfinished">Augment de progrés per hora</translation>
    </message>
    <message>
        <source>Estimated time left until synced</source>
        <translation type="unfinished">Temps estimat restant fins sincronitzat</translation>
    </message>
    <message>
        <source>Hide</source>
        <translation type="unfinished">Amaga</translation>
    </message>
    <message>
        <source>%1 is currently syncing.  It will download headers and blocks from peers and validate them until reaching the tip of the block chain.</source>
        <translation type="unfinished">%1 sincronitzant ara mateix. Es descarregaran capçaleres i blocs d'altres iguals i es validaran fins a obtenir la punta de la cadena de blocs. </translation>
    </message>
    <message>
        <source>Unknown. Syncing Headers (%1, %2%)…</source>
        <translation type="unfinished">Desconegut. Sincronització de les capçaleres (%1, %2%)...</translation>
    </message>
</context>
<context>
    <name>OpenURIDialog</name>
    <message>
        <source>Open bitcoin URI</source>
        <translation type="unfinished">Obre Bitcoin URI</translation>
    </message>
    </context>
<context>
    <name>OptionsDialog</name>
    <message>
        <source>Options</source>
        <translation>Opcions</translation>
    </message>
    <message>
        <source>&amp;Main</source>
        <translation>&amp;Principal</translation>
    </message>
    <message>
        <source>Automatically start %1 after logging in to the system.</source>
        <translation type="unfinished">Inicieu %1 automàticament després d'entrar en el sistema.</translation>
    </message>
    <message>
        <source>&amp;Start %1 on system login</source>
        <translation type="unfinished">&amp;Inicia %1 en l'entrada al sistema</translation>
    </message>
    <message>
        <source>Enabling pruning significantly reduces the disk space required to store transactions. All blocks are still fully validated. Reverting this setting requires re-downloading the entire blockchain.</source>
        <translation type="unfinished">Habilitar la poda redueix significativament l’espai en disc necessari per a emmagatzemar les transaccions. Tots els blocs encara estan completament validats. Per a revertir aquesta configuració, cal tornar a descarregar tota la cadena de blocs.</translation>
    </message>
    <message>
        <source>Size of &amp;database cache</source>
        <translation type="unfinished">Mida de la memòria cau de la base de &amp;dades</translation>
    </message>
    <message>
        <source>Number of script &amp;verification threads</source>
        <translation type="unfinished">Nombre de fils de &amp;verificació d'scripts</translation>
    </message>
    <message>
        <source>IP address of the proxy (e.g. IPv4: 127.0.0.1 / IPv6: ::1)</source>
        <translation type="unfinished">Adreça IP del proxy (p. ex. IPv4: 127.0.0.1 / IPv6: ::1)</translation>
    </message>
    <message>
        <source>Shows if the supplied default SOCKS5 proxy is used to reach peers via this network type.</source>
        <translation type="unfinished">Mostra si el proxy SOCKS5 predeterminat subministrat s'utilitza per a arribar a altres iguals a través d'aquest tipus de xarxa.</translation>
    </message>
    <message>
        <source>Minimize instead of exit the application when the window is closed. When this option is enabled, the application will be closed only after selecting Exit in the menu.</source>
        <translation type="unfinished">Minimitza en comptes de sortir de l'aplicació quan la finestra es tanca. Quan s'habilita aquesta opció l'aplicació es tancarà només quan se selecciona Surt del menú. </translation>
    </message>
    <message>
        <source>Third party URLs (e.g. a block explorer) that appear in the transactions tab as context menu items. %s in the URL is replaced by transaction hash. Multiple URLs are separated by vertical bar |.</source>
        <translation type="unfinished">URL de terceres parts (p. ex. explorador de blocs) que apareix en la pestanya de transaccions com elements del menú contextual. %s en l'URL es reemplaçat pel resum de la transacció. Diferents URL estan separades per una barra vertical |.</translation>
    </message>
    <message>
        <source>Open the %1 configuration file from the working directory.</source>
        <translation type="unfinished">Obriu el fitxer de configuració %1 des del directori de treball.</translation>
    </message>
    <message>
        <source>Open Configuration File</source>
        <translation type="unfinished">Obre el fitxer de configuració</translation>
    </message>
    <message>
        <source>Reset all client options to default.</source>
        <translation>Reestableix totes les opcions del client.</translation>
    </message>
    <message>
        <source>&amp;Reset Options</source>
        <translation>&amp;Reestableix les opcions</translation>
    </message>
    <message>
        <source>&amp;Network</source>
        <translation>&amp;Xarxa</translation>
    </message>
    <message>
        <source>Prune &amp;block storage to</source>
        <translation type="unfinished">Prunar emmagatzemament de &amp;block a</translation>
    </message>
    <message>
        <source>Reverting this setting requires re-downloading the entire blockchain.</source>
        <translation type="unfinished">Revertir aquesta configuració requereix tornar a descarregar la cadena de blocs sencera un altre cop.</translation>
    </message>
    <message>
        <source>(0 = auto, &lt;0 = leave that many cores free)</source>
        <translation type="unfinished">(0 = auto, &lt;0 = deixa tants nuclis lliures)</translation>
    </message>
    <message>
        <source>W&amp;allet</source>
        <translation type="unfinished">&amp;Moneder</translation>
    </message>
    <message>
        <source>Enable coin &amp;control features</source>
        <translation type="unfinished">Activa les funcions de &amp;control de les monedes</translation>
    </message>
    <message>
        <source>If you disable the spending of unconfirmed change, the change from a transaction cannot be used until that transaction has at least one confirmation. This also affects how your balance is computed.</source>
        <translation type="unfinished">Si inhabiliteu la despesa d'un canvi sense confirmar, el canvi d'una transacció no pot ser utilitzat fins que la transacció no tingui com a mínim una confirmació. Això també afecta com es calcula el vostre balanç.</translation>
    </message>
    <message>
        <source>&amp;Spend unconfirmed change</source>
        <translation type="unfinished">&amp;Gasta el canvi sense confirmar</translation>
    </message>
    <message>
        <source>External Signer (e.g. hardware wallet)</source>
        <translation type="unfinished">Signador extern (per exemple, cartera de maquinari)</translation>
    </message>
    <message>
        <source>&amp;External signer script path</source>
        <translation type="unfinished">&amp;Camí de l'script del signatari extern</translation>
    </message>
    <message>
        <source>Full path to a Bitcoin Core compatible script (e.g. C:\Downloads\hwi.exe or /Users/you/Downloads/hwi.py). Beware: malware can steal your coins!</source>
        <translation type="unfinished">Camí complet a un script compatible amb Bitcoin Core (per exemple, C:\Downloads\hwi.exe o /Users/you/Downloads/hwi.py). Aneu amb compte: el programari maliciós pot robar-vos les monedes!</translation>
    </message>
    <message>
        <source>Automatically open the Bitcoin client port on the router. This only works when your router supports UPnP and it is enabled.</source>
        <translation>Obre el port del client de Bitcoin al router de forma automàtica. Això només funciona quan el router implementa UPnP i l'opció està activada.</translation>
    </message>
    <message>
        <source>Map port using &amp;UPnP</source>
        <translation>Port obert amb &amp;UPnP</translation>
    </message>
    <message>
        <source>Automatically open the Bitcoin client port on the router. This only works when your router supports NAT-PMP and it is enabled. The external port could be random.</source>
        <translation type="unfinished">Obriu automàticament el port client de Bitcoin al router. Això només funciona quan el vostre router admet NAT-PMP i està activat. El port extern podria ser aleatori.</translation>
    </message>
    <message>
        <source>Map port using NA&amp;T-PMP</source>
        <translation type="unfinished">Port del mapa mitjançant NA&amp;T-PMP</translation>
    </message>
    <message>
        <source>Accept connections from outside.</source>
        <translation type="unfinished">Accepta connexions de fora</translation>
    </message>
    <message>
        <source>Allow incomin&amp;g connections</source>
        <translation type="unfinished">Permet connexions entrants</translation>
    </message>
    <message>
        <source>Connect to the Bitcoin network through a SOCKS5 proxy.</source>
        <translation type="unfinished">Connecta a la xarxa Bitcoin a través d'un proxy SOCKS5.</translation>
    </message>
    <message>
        <source>&amp;Connect through SOCKS5 proxy (default proxy):</source>
        <translation type="unfinished">&amp;Connecta a través d'un proxy SOCKS5 (proxy per defecte):</translation>
    </message>
    <message>
        <source>Proxy &amp;IP:</source>
        <translation>&amp;IP del proxy:</translation>
    </message>
    <message>
        <source>Port of the proxy (e.g. 9050)</source>
        <translation>Port del proxy (per exemple 9050)</translation>
    </message>
    <message>
        <source>Used for reaching peers via:</source>
        <translation type="unfinished">Utilitzat per a arribar als iguals mitjançant:</translation>
    </message>
    <message>
        <source>&amp;Window</source>
        <translation>&amp;Finestra</translation>
    </message>
    <message>
        <source>Show the icon in the system tray.</source>
        <translation type="unfinished">Mostra la icona a la safata del sistema.</translation>
    </message>
    <message>
        <source>&amp;Show tray icon</source>
        <translation type="unfinished">&amp;Mostra la icona de la safata</translation>
    </message>
    <message>
        <source>Show only a tray icon after minimizing the window.</source>
        <translation>Mostra només la icona de la barra en minimitzar la finestra.</translation>
    </message>
    <message>
        <source>&amp;Minimize to the tray instead of the taskbar</source>
        <translation>&amp;Minimitza a la barra d'aplicacions en comptes de la barra de tasques</translation>
    </message>
    <message>
        <source>M&amp;inimize on close</source>
        <translation>M&amp;inimitza en tancar</translation>
    </message>
    <message>
        <source>&amp;Display</source>
        <translation>&amp;Pantalla</translation>
    </message>
    <message>
        <source>User Interface &amp;language:</source>
        <translation>&amp;Llengua de la interfície d'usuari:</translation>
    </message>
    <message>
        <source>The user interface language can be set here. This setting will take effect after restarting %1.</source>
        <translation type="unfinished">Aquí es pot definir la llengua de la interfície d'usuari. Aquest paràmetre tindrà efecte en reiniciar el %1.</translation>
    </message>
    <message>
        <source>&amp;Unit to show amounts in:</source>
        <translation>&amp;Unitats per a mostrar els imports en:</translation>
    </message>
    <message>
        <source>Choose the default subdivision unit to show in the interface and when sending coins.</source>
        <translation>Selecciona la unitat de subdivisió per defecte per a mostrar en la interfície quan s'envien monedes.</translation>
    </message>
    <message>
        <source>Whether to show coin control features or not.</source>
        <translation type="unfinished">Si voleu mostrar les funcions de control de monedes o no.</translation>
    </message>
    <message>
        <source>Connect to the Bitcoin network through a separate SOCKS5 proxy for Tor onion services.</source>
        <translation type="unfinished">Connecteu-vos a la xarxa Bitcoin mitjançant un servidor intermediari SOCKS5 separat per als serveis de ceba Tor.</translation>
    </message>
    <message>
        <source>Use separate SOCKS&amp;5 proxy to reach peers via Tor onion services:</source>
        <translation type="unfinished">Utilitzeu el servidor intermediari SOCKS&amp;5 per a arribar als iguals mitjançant els serveis d'onion de Tor:</translation>
    </message>
    <message>
        <source>&amp;Third party transaction URLs</source>
        <translation type="unfinished">URL de transaccions de tercers</translation>
    </message>
    <message>
        <source>Monospaced font in the Overview tab:</source>
        <translation type="unfinished">Tipus de lletra monoespai a la pestanya Visió general:</translation>
    </message>
    <message>
        <source>embedded "%1"</source>
        <translation type="unfinished">incrustat "%1"</translation>
    </message>
    <message>
        <source>closest matching "%1"</source>
        <translation type="unfinished">coincidència més propera "%1"</translation>
    </message>
    <message>
        <source>Options set in this dialog are overridden by the command line or in the configuration file:</source>
        <translation type="unfinished">Opcions configurades en aquest diàleg són sobreescrites per la línia de comandes o el fitxer de configuració:</translation>
    </message>
    <message>
        <source>Options set in this dialog are overridden by the command line or in the configuration file:</source>
        <translation>Opcions configurades en aquest diàleg són sobreescrites per la línia de comandes o el fitxer de configuració:</translation>
    </message>
    <message>
        <source>&amp;OK</source>
        <translation>&amp;D'acord</translation>
    </message>
    <message>
        <source>&amp;Cancel</source>
        <translation>&amp;Cancel·la</translation>
    </message>
    <message>
        <source>Compiled without external signing support (required for external signing)</source>
        <extracomment>"External signing" means using devices such as hardware wallets.</extracomment>
        <translation type="unfinished">Compilat sense suport de signatura externa (necessari per a la signatura externa)</translation>
    </message>
    <message>
        <source>default</source>
        <translation>Per defecte</translation>
    </message>
    <message>
        <source>none</source>
        <translation type="unfinished">cap</translation>
    </message>
    <message>
        <source>Confirm options reset</source>
        <translation>Confirmeu el reestabliment de les opcions</translation>
    </message>
    <message>
        <source>Client restart required to activate changes.</source>
        <translation type="unfinished">Cal reiniciar el client per a activar els canvis.</translation>
    </message>
    <message>
        <source>Client will be shut down. Do you want to proceed?</source>
        <translation type="unfinished">S'aturarà el client. Voleu procedir?</translation>
    </message>
    <message>
        <source>Configuration options</source>
        <translation type="unfinished">Opcions de configuració</translation>
    </message>
    <message>
        <source>The configuration file is used to specify advanced user options which override GUI settings. Additionally, any command-line options will override this configuration file.</source>
        <translation type="unfinished">El fitxer de configuració s'utilitza per a especificar les opcions d'usuari avançades que substitueixen la configuració de la interfície gràfica d'usuari. A més, qualsevol opció de la línia d'ordres substituirà aquest fitxer de configuració.</translation>
    </message>
    <message>
        <source>The configuration file could not be opened.</source>
        <translation type="unfinished">No s'ha pogut obrir el fitxer de configuració.</translation>
    </message>
    <message>
        <source>This change would require a client restart.</source>
        <translation type="unfinished">Amb aquest canvi cal un reinici del client.</translation>
    </message>
    <message>
        <source>The supplied proxy address is invalid.</source>
        <translation>L'adreça proxy introduïda és invalida.</translation>
    </message>
</context>
<context>
    <name>OverviewPage</name>
    <message>
        <source>Form</source>
        <translation>Formulari</translation>
    </message>
    <message>
        <source>The displayed information may be out of date. Your wallet automatically synchronizes with the Bitcoin network after a connection is established, but this process has not completed yet.</source>
        <translation>La informació mostrada pot no estar al dia. El vostra cartera se sincronitza automàticament amb la xarxa Bitcoin un cop s'ha establert connexió, però aquest proces encara no ha finalitzat.</translation>
    </message>
    <message>
        <source>Watch-only:</source>
        <translation type="unfinished">Només lectura:</translation>
    </message>
    <message>
        <source>Available:</source>
        <translation type="unfinished">Disponible:</translation>
    </message>
    <message>
        <source>Your current spendable balance</source>
        <translation>El balanç que podeu gastar actualment</translation>
    </message>
    <message>
        <source>Pending:</source>
        <translation type="unfinished">Pendent:</translation>
    </message>
    <message>
        <source>Total of transactions that have yet to be confirmed, and do not yet count toward the spendable balance</source>
        <translation>Total de transaccions que encara han de confirmar-se i que encara no compten en el balanç que es pot gastar</translation>
    </message>
    <message>
        <source>Immature:</source>
        <translation>Immadur:</translation>
    </message>
    <message>
        <source>Mined balance that has not yet matured</source>
        <translation>Balanç minat que encara no ha madurat</translation>
    </message>
    <message>
        <source>Your current total balance</source>
        <translation>El balanç total actual</translation>
    </message>
    <message>
        <source>Your current balance in watch-only addresses</source>
        <translation type="unfinished">El vostre balanç actual en adreces de només lectura</translation>
    </message>
    <message>
        <source>Spendable:</source>
        <translation type="unfinished">Que es pot gastar:</translation>
    </message>
    <message>
        <source>Recent transactions</source>
        <translation type="unfinished">Transaccions recents</translation>
    </message>
    <message>
        <source>Unconfirmed transactions to watch-only addresses</source>
        <translation type="unfinished">Transaccions sense confirmar a adreces de només lectura</translation>
    </message>
    <message>
        <source>Mined balance in watch-only addresses that has not yet matured</source>
        <translation type="unfinished">Balanç minat en adreces de només lectura que encara no ha madurat</translation>
    </message>
    <message>
        <source>Current total balance in watch-only addresses</source>
        <translation type="unfinished">Balanç total actual en adreces de només lectura</translation>
    </message>
    <message>
        <source>Privacy mode activated for the Overview tab. To unmask the values, uncheck Settings-&gt;Mask values.</source>
        <translation type="unfinished">El mode de privadesa està activat a la pestanya d'Overview. Per desenmascarar els valors, desmarqueu Configuració-&gt; Valors de màscara.</translation>
    </message>
</context>
<context>
    <name>PSBTOperationsDialog</name>
    <message>
        <source>Dialog</source>
        <translation type="unfinished">Diàleg</translation>
    </message>
    <message>
        <source>Sign Tx</source>
        <translation type="unfinished">Signa Tx</translation>
    </message>
    <message>
        <source>Broadcast Tx</source>
        <translation type="unfinished">Emet Tx</translation>
    </message>
    <message>
        <source>Copy to Clipboard</source>
        <translation type="unfinished">Còpia al Clipboard</translation>
    </message>
    <message>
        <source>Save…</source>
        <translation type="unfinished">Desa...</translation>
    </message>
    <message>
        <source>Close</source>
        <translation type="unfinished">Tanca</translation>
    </message>
    <message>
        <source>Failed to load transaction: %1</source>
        <translation type="unfinished">Ha fallat la càrrega de la transacció: %1</translation>
    </message>
    <message>
        <source>Failed to sign transaction: %1</source>
        <translation type="unfinished">Ha fallat la firma de la transacció: %1</translation>
    </message>
    <message>
        <source>Could not sign any more inputs.</source>
        <translation type="unfinished">No s'han pogut firmar més entrades.</translation>
    </message>
    <message>
        <source>Signed %1 inputs, but more signatures are still required.</source>
        <translation type="unfinished">Firmades %1 entrades, però encara es requereixen més firmes.</translation>
    </message>
    <message>
        <source>Signed transaction successfully. Transaction is ready to broadcast.</source>
        <translation type="unfinished">La transacció s'ha firmat correctament. La transacció està a punt per a emetre's.</translation>
    </message>
    <message>
        <source>Unknown error processing transaction.</source>
        <translation type="unfinished">Error desconnegut al processar la transacció.</translation>
    </message>
    <message>
        <source>Transaction broadcast failed: %1</source>
        <translation type="unfinished">L'emissió de la transacció ha fallat: %1</translation>
    </message>
    <message>
        <source>PSBT copied to clipboard.</source>
        <translation type="unfinished">PSBT copiada al porta-retalls.</translation>
    </message>
    <message>
        <source>Save Transaction Data</source>
        <translation type="unfinished">Guarda Dades de Transacció</translation>
    </message>
    <message>
        <source>Partially Signed Transaction (Binary)</source>
        <extracomment>Expanded name of the binary PSBT file format. See: BIP 174.</extracomment>
        <translation type="unfinished">Transacció signada parcialment (binària)</translation>
    </message>
    <message>
        <source>PSBT saved to disk.</source>
        <translation type="unfinished">PSBT guardada al disc.</translation>
    </message>
    <message>
        <source> * Sends %1 to %2</source>
        <translation type="unfinished">*Envia %1 a %2</translation>
    </message>
    <message>
        <source>Unable to calculate transaction fee or total transaction amount.</source>
        <translation type="unfinished">Incapaç de calcular la tarifa de transacció o la quantitat total de la transacció</translation>
    </message>
    <message>
        <source>Pays transaction fee: </source>
        <translation type="unfinished">Paga la tarifa de transacció:</translation>
    </message>
    <message>
        <source>Total Amount</source>
        <translation type="unfinished">Import total</translation>
    </message>
    <message>
        <source>or</source>
        <translation type="unfinished">o</translation>
    </message>
    <message>
        <source>Transaction has %1 unsigned inputs.</source>
        <translation type="unfinished">La transacció té %1 entrades no firmades.</translation>
    </message>
    <message numerus="yes">
        <source>%n second(s)</source>
        <translation><numerusform>Un segon</numerusform><numerusform>%n segons</numerusform></translation>
    </message>
    <message numerus="yes">
        <source>%n minute(s)</source>
        <translation><numerusform>Un minut</numerusform><numerusform>%n minuts</numerusform></translation>
    </message>
    <message numerus="yes">
        <source>%n hour(s)</source>
        <translation><numerusform>Una hora</numerusform><numerusform>%n hores</numerusform></translation>
    </message>
    <message numerus="yes">
        <source>%n day(s)</source>
        <translation><numerusform>Un dia</numerusform><numerusform>%n dies</numerusform></translation>
    </message>
    <message numerus="yes">
        <source>%n week(s)</source>
        <translation><numerusform>Una setmana</numerusform><numerusform>%n setmanes</numerusform></translation>
    </message>
    <message>
        <source>Transaction is missing some information about inputs.</source>
        <translation type="unfinished">La transacció manca d'informació en algunes entrades.</translation>
    </message>
    <message numerus="yes">
        <source>%n year(s)</source>
        <translation><numerusform>Un any</numerusform><numerusform>%n anys</numerusform></translation>
    </message>
    <message>
        <source>Transaction still needs signature(s).</source>
        <translation type="unfinished">La transacció encara necessita una o vàries firmes.</translation>
    </message>
    <message>
        <source>(But this wallet cannot sign transactions.)</source>
        <translation type="unfinished">(Però aquesta cartera no pot firmar transaccions.)</translation>
    </message>
    <message>
        <source>(But this wallet does not have the right keys.)</source>
        <translation type="unfinished">(Però aquesta cartera no té les claus correctes.)</translation>
    </message>
    <message>
        <source>Transaction is fully signed and ready for broadcast.</source>
        <translation type="unfinished">La transacció està completament firmada i a punt per a emetre's.</translation>
    </message>
    <message>
        <source>Transaction status is unknown.</source>
        <translation type="unfinished">L'estat de la transacció és desconegut.</translation>
    </message>
</context>
<context>
    <name>PaymentServer</name>
    <message>
        <source>Payment request error</source>
        <translation type="unfinished">Error de la sol·licitud de pagament</translation>
    </message>
    <message>
        <source>Cannot start bitcoin: click-to-pay handler</source>
        <translation type="unfinished">No es pot iniciar bitcoin: controlador click-to-pay</translation>
    </message>
    <message>
        <source>URI handling</source>
        <translation type="unfinished">Gestió d'URI</translation>
    </message>
    <message>
        <source>'bitcoin://' is not a valid URI. Use 'bitcoin:' instead.</source>
        <translation type="unfinished">'bitcoin://' no és una URI vàlida. Usi 'bitcoin:' en lloc seu.</translation>
    </message>
    <message>
        <source>Cannot process payment request because BIP70 is not supported.
Due to widespread security flaws in BIP70 it's strongly recommended that any merchant instructions to switch wallets be ignored.
If you are receiving this error you should request the merchant provide a BIP21 compatible URI.</source>
        <translation type="unfinished">No es pot processar la sol·licitud de pagament perquè no s'admet BIP70.
A causa dels defectes generalitzats de seguretat del BIP70, es recomana que s'ignorin totes les instruccions del comerciant per a canviar carteres.
Si rebeu aquest error, haureu de sol·licitar al comerciant que proporcioni un URI compatible amb BIP21.</translation>
    </message>
    <message>
        <source>URI cannot be parsed! This can be caused by an invalid Bitcoin address or malformed URI parameters.</source>
        <translation type="unfinished">L'URI no pot ser analitzat! Això pot ser a causa d'una adreça de Bitcoin no vàlida o per paràmetres URI amb mal format.</translation>
    </message>
    <message>
        <source>Payment request file handling</source>
        <translation type="unfinished">Gestió de fitxers de les sol·licituds de pagament</translation>
    </message>
</context>
<context>
    <name>PeerTableModel</name>
    <message>
        <source>User Agent</source>
        <extracomment>Title of Peers Table column which contains the peer's User Agent string.</extracomment>
        <translation type="unfinished">Agent d'usuari</translation>
    </message>
    <message>
        <source>Peer</source>
        <extracomment>Title of Peers Table column which contains a unique number used to identify a connection.</extracomment>
        <translation type="unfinished">Igual</translation>
    </message>
    <message>
        <source>Sent</source>
        <extracomment>Title of Peers Table column which indicates the total amount of network information we have sent to the peer.</extracomment>
        <translation type="unfinished">Enviat</translation>
    </message>
    <message>
        <source>Received</source>
        <extracomment>Title of Peers Table column which indicates the total amount of network information we have received from the peer.</extracomment>
        <translation type="unfinished">Rebut</translation>
    </message>
    <message>
        <source>Address</source>
        <extracomment>Title of Peers Table column which contains the IP/Onion/I2P address of the connected peer.</extracomment>
        <translation type="unfinished">Adreça</translation>
    </message>
    <message>
        <source>Type</source>
        <extracomment>Title of Peers Table column which describes the type of peer connection. The "type" describes why the connection exists.</extracomment>
        <translation type="unfinished">Tipus</translation>
    </message>
    <message>
        <source>Network</source>
        <extracomment>Title of Peers Table column which states the network the peer connected through.</extracomment>
        <translation type="unfinished">Xarxa</translation>
    </message>
</context>
<context>
    <name>QRImageWidget</name>
    <message>
        <source>&amp;Save Image…</source>
        <translation type="unfinished">&amp;Desa l'imatge...</translation>
    </message>
    <message>
        <source>&amp;Copy Image</source>
        <translation type="unfinished">&amp;Copia la imatge</translation>
    </message>
    <message>
        <source>Resulting URI too long, try to reduce the text for label / message.</source>
        <translation type="unfinished">URI resultant massa llarga, intenta reduir el text per a la etiqueta / missatge</translation>
    </message>
    <message>
        <source>Error encoding URI into QR Code.</source>
        <translation type="unfinished">Error en codificar l'URI en un codi QR.</translation>
    </message>
    <message>
        <source>QR code support not available.</source>
        <translation type="unfinished">Suport de codi QR no disponible.</translation>
    </message>
    <message>
        <source>QR code support not available.</source>
        <translation>Suport de codi QR no disponible.</translation>
    </message>
    <message>
        <source>Save QR Code</source>
        <translation type="unfinished">Desa el codi QR</translation>
    </message>
    <message>
        <source>PNG Image</source>
        <extracomment>Expanded name of the PNG file format. See https://en.wikipedia.org/wiki/Portable_Network_Graphics</extracomment>
        <translation type="unfinished">Imatge PNG</translation>
    </message>
</context>
<context>
    <name>RPCConsole</name>
    <message>
        <source>Client version</source>
        <translation>Versió del client</translation>
    </message>
    <message>
        <source>&amp;Information</source>
        <translation>&amp;Informació</translation>
    </message>
    <message>
        <source>To specify a non-default location of the data directory use the '%1' option.</source>
        <translation type="unfinished">Per tal d'especificar una ubicació que no és per defecte del directori de dades utilitza la '%1' opció.</translation>
    </message>
    <message>
        <source>Blocksdir</source>
        <translation type="unfinished">Directori de blocs</translation>
    </message>
    <message>
        <source>To specify a non-default location of the blocks directory use the '%1' option.</source>
        <translation type="unfinished">Per tal d'especificar una ubicació que no és per defecte del directori de blocs utilitza la '%1' opció.</translation>
    </message>
    <message>
        <source>To specify a non-default location of the blocks directory use the '%1' option.</source>
        <translation>Per tal d'especificar una ubicació que no és per defecte del directori de blocs utilitza la '%1' opció.</translation>
    </message>
    <message>
        <source>Startup time</source>
        <translation>&amp;Temps d'inici</translation>
    </message>
    <message>
        <source>Network</source>
        <translation>Xarxa</translation>
    </message>
    <message>
        <source>Name</source>
        <translation type="unfinished">Nom</translation>
    </message>
    <message>
        <source>Number of connections</source>
        <translation>Nombre de connexions</translation>
    </message>
    <message>
        <source>Block chain</source>
        <translation>Cadena de blocs</translation>
    </message>
    <message>
        <source>Memory Pool</source>
        <translation type="unfinished">Reserva de memòria</translation>
    </message>
    <message>
        <source>Current number of transactions</source>
        <translation type="unfinished">Nombre actual de transaccions</translation>
    </message>
    <message>
        <source>Memory usage</source>
        <translation type="unfinished">Ús de memòria</translation>
    </message>
    <message>
        <source>Wallet: </source>
        <translation type="unfinished">Cartera:</translation>
    </message>
    <message>
        <source>(none)</source>
        <translation type="unfinished">(cap)</translation>
    </message>
    <message>
        <source>&amp;Reset</source>
        <translation type="unfinished">&amp;Reinicialitza</translation>
    </message>
    <message>
        <source>Received</source>
        <translation type="unfinished">Rebut</translation>
    </message>
    <message>
        <source>Sent</source>
        <translation type="unfinished">Enviat</translation>
    </message>
    <message>
        <source>&amp;Peers</source>
        <translation type="unfinished">&amp;Iguals</translation>
    </message>
    <message>
        <source>Banned peers</source>
        <translation type="unfinished">Iguals bandejats</translation>
    </message>
    <message>
        <source>Select a peer to view detailed information.</source>
        <translation type="unfinished">Seleccioneu un igual per a mostrar informació detallada.</translation>
    </message>
    <message>
        <source>Version</source>
        <translation type="unfinished">Versió</translation>
    </message>
    <message>
        <source>Starting Block</source>
        <translation type="unfinished">Bloc d'inici</translation>
    </message>
    <message>
        <source>Synced Headers</source>
        <translation type="unfinished">Capçaleres sincronitzades</translation>
    </message>
    <message>
        <source>Synced Blocks</source>
        <translation type="unfinished">Blocs sincronitzats</translation>
    </message>
    <message>
        <source>The mapped Autonomous System used for diversifying peer selection.</source>
        <translation type="unfinished">El sistema autònom de mapat utilitzat per a diversificar la selecció entre iguals.</translation>
    </message>
    <message>
        <source>Mapped AS</source>
        <translation type="unfinished">Mapat com</translation>
    </message>
    <message>
        <source>The mapped Autonomous System used for diversifying peer selection.</source>
        <translation>El sistema autònom de mapat utilitzat per diversificar la selecció entre iguals.</translation>
    </message>
    <message>
        <source>Mapped AS</source>
        <translation>Mapat com</translation>
    </message>
    <message>
        <source>User Agent</source>
        <translation type="unfinished">Agent d'usuari</translation>
    </message>
    <message>
        <source>Node window</source>
        <translation type="unfinished">Finestra node</translation>
    </message>
    <message>
        <source>Current block height</source>
        <translation type="unfinished">Altura actual de bloc</translation>
    </message>
    <message>
        <source>Node window</source>
        <translation>Finestra node</translation>
    </message>
    <message>
        <source>Open the %1 debug log file from the current data directory. This can take a few seconds for large log files.</source>
        <translation type="unfinished">Obre el fitxer de registre de depuració %1 del directori de dades actual. Això pot trigar uns segons en fitxers de registre grans.</translation>
    </message>
    <message>
        <source>Decrease font size</source>
        <translation type="unfinished">Disminueix la mida de la lletra</translation>
    </message>
    <message>
        <source>Increase font size</source>
        <translation type="unfinished">Augmenta la mida de la lletra</translation>
    </message>
    <message>
        <source>Permissions</source>
        <translation type="unfinished">Permisos</translation>
    </message>
    <message>
        <source>The direction and type of peer connection: %1</source>
        <translation type="unfinished">La direcció i el tipus de connexió entre iguals: %1</translation>
    </message>
    <message>
        <source>Direction/Type</source>
        <translation type="unfinished">Direcció / Tipus</translation>
    </message>
    <message>
        <source>The network protocol this peer is connected through: IPv4, IPv6, Onion, I2P, or CJDNS.</source>
        <translation type="unfinished">El protocol de xarxa mitjançant aquest igual es connecta: IPv4, IPv6, Onion, I2P o CJDNS.</translation>
    </message>
    <message>
        <source>Services</source>
        <translation type="unfinished">Serveis</translation>
    </message>
    <message>
        <source>Whether the peer requested us to relay transactions.</source>
        <translation type="unfinished">Si l'igual ens va sol·licitar que donem trànsit a les transaccions.</translation>
    </message>
    <message>
        <source>Wants Tx Relay</source>
        <translation type="unfinished">Vol trànsit Tx</translation>
    </message>
    <message>
        <source>High bandwidth BIP152 compact block relay: %1</source>
        <translation type="unfinished">Trànsit de bloc compacte BIP152 d'ample de banda elevat: %1</translation>
    </message>
    <message>
        <source>High Bandwidth</source>
        <translation type="unfinished">Gran amplada de banda</translation>
    </message>
    <message>
        <source>Connection Time</source>
        <translation type="unfinished">Temps de connexió</translation>
    </message>
    <message>
        <source>Elapsed time since a novel block passing initial validity checks was received from this peer.</source>
        <translation type="unfinished">Temps transcorregut des que un nou bloc passant les comprovacions inicials ha estat rebut per aquest igual.</translation>
    </message>
    <message>
        <source>Last Block</source>
        <translation type="unfinished">Últim bloc</translation>
    </message>
    <message>
        <source>Elapsed time since a novel transaction accepted into our mempool was received from this peer.</source>
        <translation type="unfinished">El temps transcorregut des que es va rebre d'aquesta transacció una nova transacció acceptada al nostre igual.</translation>
    </message>
    <message>
        <source>Last Tx</source>
        <translation type="unfinished">Última Tx</translation>
    </message>
    <message>
        <source>Last Send</source>
        <translation type="unfinished">Darrer enviament</translation>
    </message>
    <message>
        <source>Last Receive</source>
        <translation type="unfinished">Darrera recepció</translation>
    </message>
    <message>
        <source>Ping Time</source>
        <translation type="unfinished">Temps de ping</translation>
    </message>
    <message>
        <source>The duration of a currently outstanding ping.</source>
        <translation type="unfinished">La duració d'un ping més destacat actualment.</translation>
    </message>
    <message>
        <source>Ping Wait</source>
        <translation type="unfinished">Espera de ping</translation>
    </message>
    <message>
        <source>Time Offset</source>
        <translation type="unfinished">Diferència horària</translation>
    </message>
    <message>
        <source>Last block time</source>
        <translation>Últim temps de bloc</translation>
    </message>
    <message>
        <source>&amp;Open</source>
        <translation>&amp;Obre</translation>
    </message>
    <message>
        <source>&amp;Console</source>
        <translation>&amp;Consola</translation>
    </message>
    <message>
        <source>&amp;Network Traffic</source>
        <translation type="unfinished">Trà&amp;nsit de la xarxa</translation>
    </message>
    <message>
        <source>Debug log file</source>
        <translation>Fitxer de registre de depuració</translation>
    </message>
    <message>
        <source>Clear console</source>
        <translation>Neteja la consola</translation>
    </message>
    <message>
        <source>In:</source>
        <translation type="unfinished">Dins:</translation>
    </message>
    <message>
        <source>Out:</source>
        <translation type="unfinished">Fora:</translation>
    </message>
    <message>
        <source>Inbound: initiated by peer</source>
        <translation type="unfinished">Entrant: iniciat per igual</translation>
    </message>
    <message>
        <source>Outbound Full Relay: default</source>
        <translation type="unfinished">Trànsit complet de sortida: per defecte</translation>
    </message>
    <message>
        <source>Outbound Block Relay: does not relay transactions or addresses</source>
        <translation type="unfinished">Trànsit de blocs de sortida: no transmet trànsit ni adreces</translation>
    </message>
    <message>
        <source>Outbound Manual: added using RPC %1 or %2/%3 configuration options</source>
        <translation type="unfinished">Manual de sortida: afegit mitjançant les opcions de configuració RPC %1 o %2/%3 </translation>
    </message>
    <message>
        <source>Outbound Feeler: short-lived, for testing addresses</source>
        <translation type="unfinished">Sensor de sortida: de curta durada, per a provar adreces</translation>
    </message>
    <message>
        <source>Outbound Address Fetch: short-lived, for soliciting addresses</source>
        <translation type="unfinished">Obtenció d'adreces de sortida: de curta durada, per a sol·licitar adreces</translation>
    </message>
    <message>
        <source>we selected the peer for high bandwidth relay</source>
        <translation type="unfinished">hem seleccionat l'igual per a un gran trànsit d'amplada de banda</translation>
    </message>
    <message>
        <source>the peer selected us for high bandwidth relay</source>
        <translation type="unfinished">l'igual que hem seleccionat per al trànsit de gran amplada de banda</translation>
    </message>
    <message>
        <source>no high bandwidth relay selected</source>
        <translation type="unfinished">cap trànsit de gran amplada de banda ha estat seleccionat</translation>
    </message>
    <message>
        <source>&amp;Disconnect</source>
        <translation type="unfinished">&amp;Desconnecta</translation>
    </message>
    <message>
        <source>1 &amp;hour</source>
        <translation type="unfinished">1 &amp;hora</translation>
    </message>
    <message>
        <source>1 d&amp;ay</source>
        <translation type="unfinished">1 d&amp;ia</translation>
    </message>
    <message>
        <source>1 &amp;week</source>
        <translation type="unfinished">1 &amp;setmana</translation>
    </message>
    <message>
        <source>1 &amp;year</source>
        <translation type="unfinished">1 &amp;any</translation>
    </message>
    <message>
        <source>&amp;Unban</source>
        <translation type="unfinished">&amp;Desbandeja</translation>
    </message>
    <message>
        <source>Network activity disabled</source>
        <translation type="unfinished">Activitat de xarxa inhabilitada</translation>
    </message>
    <message>
        <source>Executing command without any wallet</source>
        <translation type="unfinished">S'està executant l'ordre sense cap cartera</translation>
    </message>
    <message>
        <source>Executing command using "%1" wallet</source>
        <translation type="unfinished">S'està executant comanda usant la cartera "%1"</translation>
    </message>
    <message>
        <source>Welcome to the %1 RPC console.
Use up and down arrows to navigate history, and %2 to clear screen.
Use %3 and %4 to increase or decrease the font size.
Type %5 for an overview of available commands.
For more information on using this console, type %6.

%7WARNING: Scammers have been active, telling users to type commands here, stealing their wallet contents. Do not use this console without fully understanding the ramifications of a command.%8</source>
        <extracomment>RPC console welcome message. Placeholders %7 and %8 are style tags for the warning content, and they are not space separated from the rest of the text intentionally.</extracomment>
        <translation type="unfinished">Benvingut a la consola RPC %1.
Utilitzeu les fletxes amunt i avall per a navegar per l'historial i %2 per a esborrar la pantalla.
Utilitzeu %3 i %4 per augmentar o reduir la mida de la lletra.
Escriviu %5 per a obtenir una visió general de les ordres disponibles.
Per a obtenir més informació sobre com utilitzar aquesta consola, escriviu %6.
ADVERTIMENT %7: Els estafadors han estat actius, dient als usuaris que escriguin ordres aquí, robant el contingut de la seva cartera.
No utilitzeu aquesta consola sense entendre completament les ramificacions d'una ordre. %8</translation>
    </message>
    <message>
        <source>Executing…</source>
        <extracomment>A console message indicating an entered command is currently being executed.</extracomment>
        <translation type="unfinished">Executant...</translation>
    </message>
    <message>
        <source>(peer: %1)</source>
        <translation type="unfinished">(igual: %1)</translation>
    </message>
    <message>
        <source>via %1</source>
        <translation type="unfinished">a través de %1</translation>
    </message>
    <message>
        <source>Yes</source>
        <translation type="unfinished">Sí</translation>
    </message>
    <message>
        <source>To</source>
        <translation type="unfinished">A</translation>
    </message>
    <message>
        <source>From</source>
        <translation type="unfinished">De</translation>
    </message>
    <message>
        <source>Ban for</source>
        <translation type="unfinished">Bandeja per a</translation>
    </message>
    <message>
        <source>Never</source>
        <translation type="unfinished">Mai</translation>
    </message>
    <message>
        <source>Unknown</source>
        <translation type="unfinished">Desconegut</translation>
    </message>
</context>
<context>
    <name>ReceiveCoinsDialog</name>
    <message>
        <source>&amp;Amount:</source>
        <translation type="unfinished">Im&amp;port:</translation>
    </message>
    <message>
        <source>&amp;Label:</source>
        <translation type="unfinished">&amp;Etiqueta:</translation>
    </message>
    <message>
        <source>&amp;Message:</source>
        <translation type="unfinished">&amp;Missatge:</translation>
    </message>
    <message>
        <source>An optional message to attach to the payment request, which will be displayed when the request is opened. Note: The message will not be sent with the payment over the Bitcoin network.</source>
        <translation type="unfinished">Un missatge opcional que s'adjuntarà a la sol·licitud de pagament, que es mostrarà quan s'obri la sol·licitud. Nota: El missatge no s'enviarà amb el pagament per la xarxa Bitcoin.</translation>
    </message>
    <message>
        <source>An optional label to associate with the new receiving address.</source>
        <translation type="unfinished">Una etiqueta opcional que s'associarà amb la nova adreça receptora.</translation>
    </message>
    <message>
        <source>Use this form to request payments. All fields are &lt;b&gt;optional&lt;/b&gt;.</source>
        <translation type="unfinished">Utilitzeu aquest formulari per a sol·licitar pagaments. Tots els camps són &lt;b&gt;opcionals&lt;/b&gt;.</translation>
    </message>
    <message>
        <source>An optional amount to request. Leave this empty or zero to not request a specific amount.</source>
        <translation type="unfinished">Un import opcional per a sol·licitar. Deixeu-ho en blanc o zero per a no sol·licitar cap import específic.</translation>
    </message>
    <message>
        <source>An optional label to associate with the new receiving address (used by you to identify an invoice).  It is also attached to the payment request.</source>
        <translation type="unfinished">Una etiqueta opcional per a associar-se a la nova adreça de recepció (usada per vostè per a identificar una factura). També s’adjunta a la sol·licitud de pagament.</translation>
    </message>
    <message>
        <source>An optional message that is attached to the payment request and may be displayed to the sender.</source>
        <translation type="unfinished">Un missatge opcional adjunt a la sol·licitud de pagament i que es pot mostrar al remitent.</translation>
    </message>
    <message>
        <source>&amp;Create new receiving address</source>
        <translation type="unfinished">&amp;Creeu una nova adreça de recepció</translation>
    </message>
    <message>
        <source>An optional label to associate with the new receiving address (used by you to identify an invoice).  It is also attached to the payment request.</source>
        <translation>Una etiqueta opcional per associar-se a la nova adreça de recepció (usada per vostè per identificar una factura). També s’adjunta a la sol·licitud de pagament.</translation>
    </message>
    <message>
        <source>An optional message that is attached to the payment request and may be displayed to the sender.</source>
        <translation>Un missatge opcional adjunt a la sol·licitud de pagament i que es pot mostrar al remitent.</translation>
    </message>
    <message>
        <source>&amp;Create new receiving address</source>
        <translation>&amp;Creeu una nova adreça de recepció</translation>
    </message>
    <message>
        <source>Clear all fields of the form.</source>
        <translation type="unfinished">Neteja tots els camps del formulari.</translation>
    </message>
    <message>
        <source>Clear</source>
        <translation type="unfinished">Neteja</translation>
    </message>
    <message>
        <source>Native segwit addresses (aka Bech32 or BIP-173) reduce your transaction fees later on and offer better protection against typos, but old wallets don't support them. When unchecked, an address compatible with older wallets will be created instead.</source>
        <translation type="unfinished">Les adreces segwit natives (més conegudes com Bech32 o BIP-173) redueixen les vostres comisions de les transaccions i ofereixen millor protecció contra errades tipogràfiques, però els moneders antics no les suporten. Quan desmarqui la casella, es generarà una adreça compatible amb moneders antics.</translation>
    </message>
    <message>
        <source>Generate native segwit (Bech32) address</source>
        <translation type="unfinished">Generar una adreça segwit nativa (Bech32)</translation>
    </message>
    <message>
        <source>Requested payments history</source>
        <translation type="unfinished">Historial de pagaments sol·licitats</translation>
    </message>
    <message>
        <source>Show the selected request (does the same as double clicking an entry)</source>
        <translation type="unfinished">Mostra la sol·licitud seleccionada (fa el mateix que el doble clic a una entrada)</translation>
    </message>
    <message>
        <source>Show</source>
        <translation type="unfinished">Mostra</translation>
    </message>
    <message>
        <source>Remove the selected entries from the list</source>
        <translation type="unfinished">Esborra les entrades seleccionades de la llista</translation>
    </message>
    <message>
        <source>Remove</source>
        <translation type="unfinished">Esborra</translation>
    </message>
    <message>
        <source>Copy &amp;URI</source>
        <translation type="unfinished">Copia l'&amp;URI</translation>
    </message>
    <message>
        <source>&amp;Copy address</source>
        <translation type="unfinished">&amp;Copia l'adreça</translation>
    </message>
    <message>
        <source>Copy &amp;label</source>
        <translation type="unfinished">Copia l'&amp;etiqueta</translation>
    </message>
    <message>
        <source>Copy &amp;message</source>
        <translation type="unfinished">Copia el &amp;missatge</translation>
    </message>
    <message>
        <source>Copy &amp;amount</source>
        <translation type="unfinished">Copia la &amp;quantitat</translation>
    </message>
    <message>
        <source>Could not unlock wallet.</source>
        <translation type="unfinished">No s'ha pogut desblocar la cartera.</translation>
    </message>
    <message>
        <source>Could not generate new %1 address</source>
        <translation type="unfinished">No s'ha pogut generar una nova %1 direcció</translation>
    </message>
</context>
<context>
    <name>ReceiveRequestDialog</name>
    <message>
        <source>Request payment to …</source>
        <translation type="unfinished">Sol·licitar pagament a ...</translation>
    </message>
    <message>
        <source>Address:</source>
        <translation type="unfinished">Direcció:</translation>
    </message>
    <message>
        <source>Amount:</source>
        <translation type="unfinished">Import:</translation>
    </message>
    <message>
        <source>Label:</source>
        <translation type="unfinished">Etiqueta:</translation>
    </message>
    <message>
        <source>Message:</source>
        <translation type="unfinished">Missatge:</translation>
    </message>
    <message>
        <source>Wallet:</source>
        <translation type="unfinished">Moneder:</translation>
    </message>
    <message>
        <source>Copy &amp;URI</source>
        <translation type="unfinished">Copia l'&amp;URI</translation>
    </message>
    <message>
        <source>Copy &amp;Address</source>
        <translation type="unfinished">Copia l'&amp;adreça</translation>
    </message>
    <message>
        <source>&amp;Verify</source>
        <translation type="unfinished">&amp;Verifica
</translation>
    </message>
    <message>
        <source>Verify this address on e.g. a hardware wallet screen</source>
        <translation type="unfinished">Verifiqueu aquesta adreça en una pantalla de cartera de maquinari per exemple</translation>
    </message>
    <message>
        <source>&amp;Save Image…</source>
        <translation type="unfinished">&amp;Desa l'imatge...</translation>
    </message>
    <message>
        <source>Payment information</source>
        <translation type="unfinished">Informació de pagament</translation>
    </message>
    <message>
        <source>Request payment to %1</source>
        <translation type="unfinished">Sol·licita un pagament a %1</translation>
    </message>
</context>
<context>
    <name>RecentRequestsTableModel</name>
    <message>
        <source>Date</source>
        <translation type="unfinished">Data</translation>
    </message>
    <message>
        <source>Label</source>
        <translation type="unfinished">Etiqueta</translation>
    </message>
    <message>
        <source>Message</source>
        <translation type="unfinished">Missatge</translation>
    </message>
    <message>
        <source>(no label)</source>
        <translation type="unfinished">(sense etiqueta)</translation>
    </message>
    <message>
        <source>(no message)</source>
        <translation type="unfinished">(sense missatge)</translation>
    </message>
    <message>
        <source>(no amount requested)</source>
        <translation type="unfinished">(no s'ha sol·licitat import)</translation>
    </message>
    <message>
        <source>Requested</source>
        <translation type="unfinished">Sol·licitat</translation>
    </message>
</context>
<context>
    <name>SendCoinsDialog</name>
    <message>
        <source>Send Coins</source>
        <translation>Envia monedes</translation>
    </message>
    <message>
        <source>Coin Control Features</source>
        <translation type="unfinished">Característiques de control de les monedes</translation>
    </message>
    <message>
        <source>automatically selected</source>
        <translation type="unfinished">seleccionat automàticament</translation>
    </message>
    <message>
        <source>Insufficient funds!</source>
        <translation type="unfinished">Fons insuficients!</translation>
    </message>
    <message>
        <source>Quantity:</source>
        <translation type="unfinished">Quantitat:</translation>
    </message>
    <message>
        <source>Amount:</source>
        <translation type="unfinished">Import:</translation>
    </message>
    <message>
        <source>Fee:</source>
        <translation type="unfinished">Tarifa:</translation>
    </message>
    <message>
        <source>After Fee:</source>
        <translation type="unfinished">Tarifa posterior:</translation>
    </message>
    <message>
        <source>Change:</source>
        <translation type="unfinished">Canvi:</translation>
    </message>
    <message>
        <source>If this is activated, but the change address is empty or invalid, change will be sent to a newly generated address.</source>
        <translation type="unfinished">Si s'activa això, però l'adreça de canvi està buida o bé no és vàlida, el canvi s'enviarà a una adreça generada de nou.</translation>
    </message>
    <message>
        <source>Custom change address</source>
        <translation type="unfinished">Personalitza l'adreça de canvi</translation>
    </message>
    <message>
        <source>Transaction Fee:</source>
        <translation type="unfinished">Tarifa de transacció</translation>
    </message>
    <message>
        <source>Using the fallbackfee can result in sending a transaction that will take several hours or days (or never) to confirm. Consider choosing your fee manually or wait until you have validated the complete chain.</source>
        <translation type="unfinished">L'ús de la tarifa de pagament pot provocar l'enviament d'una transacció que trigarà diverses hores o dies (o mai) a confirmar. Penseu a triar la possibilitat d'escollir la tarifa manualment o espereu fins que hagueu validat la cadena completa.</translation>
    </message>
    <message>
        <source>Warning: Fee estimation is currently not possible.</source>
        <translation type="unfinished">Advertència: l'estimació de tarifes no és possible actualment.</translation>
    </message>
    <message>
        <source>Hide</source>
        <translation type="unfinished">Amaga</translation>
    </message>
    <message>
        <source>Recommended:</source>
        <translation type="unfinished">Recomanada:</translation>
    </message>
    <message>
        <source>Custom:</source>
        <translation type="unfinished">Personalitzada:</translation>
    </message>
    <message>
        <source>Send to multiple recipients at once</source>
        <translation>Envia a múltiples destinataris al mateix temps</translation>
    </message>
    <message>
        <source>Add &amp;Recipient</source>
        <translation>Afegeix &amp;destinatari</translation>
    </message>
    <message>
        <source>Clear all fields of the form.</source>
        <translation type="unfinished">Neteja tots els camps del formulari.</translation>
    </message>
    <message>
        <source>Inputs…</source>
        <translation type="unfinished">Entrades...</translation>
    </message>
    <message>
        <source>Dust:</source>
        <translation type="unfinished">Polsim:</translation>
    </message>
    <message>
        <source>Choose…</source>
        <translation type="unfinished">Tria...</translation>
    </message>
    <message>
        <source>Hide transaction fee settings</source>
        <translation type="unfinished">Amagueu la configuració de les tarifes de transacció</translation>
    </message>
    <message>
        <source>Specify a custom fee per kB (1,000 bytes) of the transaction's virtual size.

Note:  Since the fee is calculated on a per-byte basis, a fee rate of "100 satoshis per kvB" for a transaction size of 500 virtual bytes (half of 1 kvB) would ultimately yield a fee of only 50 satoshis.</source>
        <translation type="unfinished">Especifiqueu una tarifa personalitzada per kB (1.000 bytes) de la mida virtual de la transacció.
Nota: atès que la tarifa es calcula per byte, una tarifa de "100 satoshis per kvB" per a una mida de transacció de 500 bytes virtuals (la meitat d'1 kvB) donaria finalment una tarifa de només 50 satoshis.</translation>
    </message>
    <message>
        <source>When there is less transaction volume than space in the blocks, miners as well as relaying nodes may enforce a minimum fee. Paying only this minimum fee is just fine, but be aware that this can result in a never confirming transaction once there is more demand for bitcoin transactions than the network can process.</source>
        <translation type="unfinished">Quan no hi ha prou espai en els blocs per a encabir totes les transaccions, els miners i així mateix els nodes de trànsit poden exigir una taxa mínima. És acceptable pagar únicament la taxa mínima, però tingueu present que pot resultar que la vostra transacció no sigui mai confirmada mentre hi hagi més demanda de transaccions bitcoin de les que la xarxa pot processar.</translation>
    </message>
    <message>
        <source>A too low fee might result in a never confirming transaction (read the tooltip)</source>
        <translation type="unfinished">Una taxa massa baixa pot resultar en una transacció que no es confirmi mai (llegiu el consell)</translation>
    </message>
    <message>
<<<<<<< HEAD
        <source>Hide transaction fee settings</source>
        <translation>Amagueu la configuració de les tarifes de transacció</translation>
    </message>
    <message>
        <source>When there is less transaction volume than space in the blocks, miners as well as relaying nodes may enforce a minimum fee. Paying only this minimum fee is just fine, but be aware that this can result in a never confirming transaction once there is more demand for bitcoin transactions than the network can process.</source>
        <translation>Quan no hi ha prou espai en els blocs per encabir totes les transaccions, els miners i així mateix els nodes repetidors poden exigir una taxa mínima. És acceptable pagar únicament la taxa mínima, però tingueu present que pot resultar que la vostra transacció no sigui mai confirmada mentre hi hagi més demanda de transaccions bitcoin de les que la xarxa pot processar.</translation>
    </message>
    <message>
        <source>A too low fee might result in a never confirming transaction (read the tooltip)</source>
        <translation>Una taxa massa baixa pot resultar en una transacció que no es confirmi mai (llegiu el consell)</translation>
=======
        <source>(Smart fee not initialized yet. This usually takes a few blocks…)</source>
        <translation type="unfinished">(La tarifa intel·ligent encara no s'ha inicialitzat. Normalment triga uns quants blocs...)</translation>
>>>>>>> 6fd35e2c
    </message>
    <message>
        <source>Confirmation time target:</source>
        <translation type="unfinished">Temps de confirmació objectiu:</translation>
    </message>
    <message>
        <source>Enable Replace-By-Fee</source>
        <translation type="unfinished">Habilita Replace-By-Fee: substitució per tarifa</translation>
    </message>
    <message>
        <source>With Replace-By-Fee (BIP-125) you can increase a transaction's fee after it is sent. Without this, a higher fee may be recommended to compensate for increased transaction delay risk.</source>
        <translation type="unfinished">Amb la substitució per tarifa o Replace-By-Fee (BIP-125) pot incrementar la tarifa de la transacció després d'enviar-la. Sense això, seria recomenable una tarifa més alta per a compensar el risc d'increment del retard de la transacció.</translation>
    </message>
    <message>
        <source>Clear &amp;All</source>
        <translation>Neteja-ho &amp;tot</translation>
    </message>
    <message>
        <source>Balance:</source>
        <translation>Balanç:</translation>
    </message>
    <message>
        <source>Confirm the send action</source>
        <translation>Confirma l'acció d'enviament</translation>
    </message>
    <message>
        <source>S&amp;end</source>
        <translation>E&amp;nvia</translation>
    </message>
    <message>
        <source>Copy quantity</source>
        <translation type="unfinished">Copia la quantitat</translation>
    </message>
    <message>
        <source>Copy amount</source>
        <translation type="unfinished">Copia l'import</translation>
    </message>
    <message>
        <source>Copy fee</source>
        <translation type="unfinished">Copia la tarifa</translation>
    </message>
    <message>
        <source>Copy after fee</source>
        <translation type="unfinished">Copia la tarifa posterior</translation>
    </message>
    <message>
        <source>Copy bytes</source>
        <translation type="unfinished">Copia els bytes</translation>
    </message>
    <message>
        <source>Copy dust</source>
        <translation type="unfinished">Copia el polsim</translation>
    </message>
    <message>
        <source>Copy change</source>
        <translation type="unfinished">Copia el canvi</translation>
    </message>
    <message>
        <source>%1 (%2 blocks)</source>
        <translation type="unfinished">%1 (%2 blocs)</translation>
    </message>
    <message>
        <source>Sign on device</source>
        <extracomment>"device" usually means a hardware wallet</extracomment>
        <translation type="unfinished">Identifica't al dispositiu</translation>
    </message>
    <message>
        <source>Connect your hardware wallet first.</source>
        <translation type="unfinished">Connecteu primer la vostra cartera de maquinari.</translation>
    </message>
    <message>
        <source>Set external signer script path in Options -&gt; Wallet</source>
        <extracomment>"External signer" means using devices such as hardware wallets.</extracomment>
        <translation type="unfinished">Definiu el camí de l'script del signant extern a Opcions -&gt; Cartera</translation>
    </message>
    <message>
        <source>Cr&amp;eate Unsigned</source>
        <translation type="unfinished">Creació sense firmar</translation>
    </message>
    <message>
        <source>Creates a Partially Signed Bitcoin Transaction (PSBT) for use with e.g. an offline %1 wallet, or a PSBT-compatible hardware wallet.</source>
        <translation type="unfinished">Crea una transacció bitcoin parcialment signada (PSBT) per a utilitzar, per exemple,  amb una cartera %1 fora de línia o amb una cartera compatible amb PSBT.</translation>
    </message>
    <message>
        <source> from wallet '%1'</source>
        <translation type="unfinished">de la cartera "%1"</translation>
    </message>
    <message>
        <source>%1 to '%2'</source>
        <translation type="unfinished">%1 a '%2'</translation>
    </message>
    <message>
        <source>%1 to %2</source>
        <translation type="unfinished">%1 a %2</translation>
    </message>
    <message>
        <source>Do you want to draft this transaction?</source>
        <translation type="unfinished">Voleu redactar aquesta transacció?</translation>
    </message>
    <message>
        <source>Are you sure you want to send?</source>
        <translation type="unfinished">Esteu segur que ho voleu enviar?</translation>
    </message>
    <message>
        <source>To review recipient list click "Show Details…"</source>
        <translation type="unfinished">Per a revisar la llista de destinataris, feu clic a «Mostra els detalls...»</translation>
    </message>
    <message>
        <source>Create Unsigned</source>
        <translation type="unfinished">Creació sense firmar</translation>
    </message>
    <message>
        <source>Sign and send</source>
        <translation type="unfinished">Signa i envia</translation>
    </message>
    <message>
        <source>Sign failed</source>
        <translation type="unfinished">Signatura fallida</translation>
    </message>
    <message>
        <source>External signer not found</source>
        <extracomment>"External signer" means using devices such as hardware wallets.</extracomment>
        <translation type="unfinished">No s'ha trobat el signant extern</translation>
    </message>
    <message>
        <source>External signer failure</source>
        <extracomment>"External signer" means using devices such as hardware wallets.</extracomment>
        <translation type="unfinished">Error del signant extern</translation>
    </message>
    <message>
        <source>Save Transaction Data</source>
        <translation type="unfinished">Guarda Dades de Transacció</translation>
    </message>
    <message>
        <source>Partially Signed Transaction (Binary)</source>
        <extracomment>Expanded name of the binary PSBT file format. See: BIP 174.</extracomment>
        <translation type="unfinished">Transacció signada parcialment (binària)</translation>
    </message>
    <message>
        <source>PSBT saved</source>
        <translation type="unfinished">PSBT guardada</translation>
    </message>
    <message>
<<<<<<< HEAD
        <source>Please, review your transaction proposal. This will produce a Partially Signed Bitcoin Transaction (PSBT) which you can copy and then sign with e.g. an offline %1 wallet, or a PSBT-compatible hardware wallet.</source>
        <translation>Revisa la teva proposta de transacció. Es produirà una transacció de Bitcoin amb signatura parcial (PSBT) que podeu copiar i després signar, per exemple, amb una cartera %1 de tipus fora de línia o una cartera física compatible amb PSBT.</translation>
=======
        <source>External balance:</source>
        <translation type="unfinished">Balanç extern:</translation>
>>>>>>> 6fd35e2c
    </message>
    <message>
        <source>or</source>
        <translation type="unfinished">o</translation>
    </message>
    <message>
        <source>You can increase the fee later (signals Replace-By-Fee, BIP-125).</source>
        <translation type="unfinished">Pot incrementar la tarifa més tard (senyala Replace-By-Fee o substitució per tarifa, BIP-125).</translation>
    </message>
    <message>
        <source>Please, review your transaction proposal. This will produce a Partially Signed Bitcoin Transaction (PSBT) which you can save or copy and then sign with e.g. an offline %1 wallet, or a PSBT-compatible hardware wallet.</source>
        <translation type="unfinished">Si us plau, revisa la teva proposta de transacció. Es produirà una transacció de Bitcoin amb firma parcial (PSBT) que podeu guardar o copiar i després firmar, per exemple, amb una cartera %1, o amb una cartera física compatible amb PSBT.</translation>
    </message>
    <message>
        <source>Please, review your transaction.</source>
        <translation type="unfinished">Reviseu la transacció</translation>
    </message>
    <message>
        <source>Transaction fee</source>
        <translation type="unfinished">Tarifa de transacció</translation>
    </message>
    <message>
        <source>Not signalling Replace-By-Fee, BIP-125.</source>
        <translation type="unfinished">Substitució per tarifa sense senyalització, BIP-125</translation>
    </message>
    <message>
        <source>Not signalling Replace-By-Fee, BIP-125.</source>
        <translation>Substitució per tarifa sense senyalització, BIP-125</translation>
    </message>
    <message>
        <source>Total Amount</source>
        <translation type="unfinished">Import total</translation>
    </message>
    <message>
        <source>To review recipient list click "Show Details..."</source>
        <translation>Per revisar la llista de destinataris, feu clic a "Mostra els detalls ..."</translation>
    </message>
    <message>
        <source>Confirm send coins</source>
        <translation type="unfinished">Confirma l'enviament de monedes</translation>
    </message>
    <message>
        <source>Confirm transaction proposal</source>
        <translation type="unfinished">Confirmeu la proposta de transacció</translation>
    </message>
    <message>
        <source>Watch-only balance:</source>
        <translation type="unfinished">Saldo només de vigilància:</translation>
    </message>
    <message>
        <source>Confirm transaction proposal</source>
        <translation>Confirmeu la proposta de transacció</translation>
    </message>
    <message>
        <source>Copy PSBT to clipboard</source>
        <translation>Copiar PSBT al porta-retalls.</translation>
    </message>
    <message>
        <source>Send</source>
        <translation>Enviar</translation>
    </message>
    <message>
        <source>PSBT copied</source>
        <translation>PSBT copiada</translation>
    </message>
    <message>
        <source>Watch-only balance:</source>
        <translation>Saldo només de vigilància:</translation>
    </message>
    <message>
        <source>The recipient address is not valid. Please recheck.</source>
        <translation type="unfinished">L'adreça del destinatari no és vàlida. Torneu-la a comprovar.</translation>
    </message>
    <message>
        <source>The amount to pay must be larger than 0.</source>
        <translation type="unfinished">L'import a pagar ha de ser major que 0.</translation>
    </message>
    <message>
        <source>The amount exceeds your balance.</source>
        <translation type="unfinished">L'import supera el vostre balanç.</translation>
    </message>
    <message>
        <source>The total exceeds your balance when the %1 transaction fee is included.</source>
        <translation type="unfinished">El total excedeix el vostre balanç quan s'afegeix la tarifa a la transacció %1.</translation>
    </message>
    <message>
        <source>Duplicate address found: addresses should only be used once each.</source>
        <translation type="unfinished">S'ha trobat una adreça duplicada: les adreces només s'haurien d'utilitzar una vegada cada una.</translation>
    </message>
    <message>
        <source>Transaction creation failed!</source>
        <translation type="unfinished">La creació de la transacció ha fallat!</translation>
    </message>
    <message>
        <source>A fee higher than %1 is considered an absurdly high fee.</source>
        <translation type="unfinished">Una tarifa superior a %1 es considera una tarifa absurdament alta.</translation>
    </message>
    <message>
        <source>Payment request expired.</source>
        <translation type="unfinished">La sol·licitud de pagament ha vençut.</translation>
    </message>
    <message numerus="yes">
        <source>Estimated to begin confirmation within %n block(s).</source>
        <translation>
            <numerusform>S'estima que començarà la confirmació en %n bloc.</numerusform>
            <numerusform>S'estima que començarà la confirmació en %n blocs.</numerusform>
        </translation>
    </message>
    <message numerus="yes">
        <source>Estimated to begin confirmation within %n block(s).</source>
        <translation><numerusform>S’estima que comenci la confirmació dintre d'un bloc.</numerusform><numerusform>S’estima que comenci la confirmació dintre de %n blocs.</numerusform></translation>
    </message>
    <message>
        <source>Warning: Invalid Bitcoin address</source>
        <translation type="unfinished">Avís: adreça Bitcoin no vàlida</translation>
    </message>
    <message>
        <source>Warning: Unknown change address</source>
        <translation type="unfinished">Avís: adreça de canvi desconeguda</translation>
    </message>
    <message>
        <source>Confirm custom change address</source>
        <translation type="unfinished">Confirma l'adreça de canvi personalitzada</translation>
    </message>
    <message>
        <source>The address you selected for change is not part of this wallet. Any or all funds in your wallet may be sent to this address. Are you sure?</source>
        <translation type="unfinished">L'adreça que heu seleccionat per al canvi no és part d'aquesta cartera. Tots els fons de la vostra cartera es poden enviar a aquesta adreça. N'esteu segur?</translation>
    </message>
    <message>
        <source>(no label)</source>
        <translation type="unfinished">(sense etiqueta)</translation>
    </message>
</context>
<context>
    <name>SendCoinsEntry</name>
    <message>
        <source>A&amp;mount:</source>
        <translation>Q&amp;uantitat:</translation>
    </message>
    <message>
        <source>Pay &amp;To:</source>
        <translation>Paga &amp;a:</translation>
    </message>
    <message>
        <source>&amp;Label:</source>
        <translation>&amp;Etiqueta:</translation>
    </message>
    <message>
        <source>Choose previously used address</source>
        <translation type="unfinished">Escull una adreça feta servir anteriorment</translation>
    </message>
    <message>
        <source>The Bitcoin address to send the payment to</source>
        <translation type="unfinished">L'adreça Bitcoin on enviar el pagament</translation>
    </message>
    <message>
        <source>Alt+A</source>
        <translation>Alta+A</translation>
    </message>
    <message>
        <source>Paste address from clipboard</source>
        <translation>Enganxa l'adreça del porta-retalls</translation>
    </message>
    <message>
        <source>Remove this entry</source>
        <translation type="unfinished">Elimina aquesta entrada</translation>
    </message>
    <message>
        <source>The amount to send in the selected unit</source>
        <translation type="unfinished">L’import a enviar a la unitat seleccionada</translation>
    </message>
    <message>
        <source>The amount to send in the selected unit</source>
        <translation>L’import a enviar a la unitat seleccionada</translation>
    </message>
    <message>
        <source>The fee will be deducted from the amount being sent. The recipient will receive less bitcoins than you enter in the amount field. If multiple recipients are selected, the fee is split equally.</source>
        <translation type="unfinished">La tarifa es deduirà de l'import que s'enviarà. El destinatari rebrà menys bitcoins que les que introduïu al camp d'import. Si se seleccionen múltiples destinataris, la tarifa es dividirà per igual.</translation>
    </message>
    <message>
        <source>S&amp;ubtract fee from amount</source>
        <translation type="unfinished">S&amp;ubstreu la tarifa de l'import</translation>
    </message>
    <message>
        <source>Use available balance</source>
        <translation type="unfinished">Usa el saldo disponible</translation>
    </message>
    <message>
        <source>Message:</source>
        <translation type="unfinished">Missatge:</translation>
    </message>
    <message>
        <source>This is an unauthenticated payment request.</source>
        <translation type="unfinished">Aquesta és una sol·licitud de pagament no autenticada.</translation>
    </message>
    <message>
        <source>This is an authenticated payment request.</source>
        <translation type="unfinished">Aquesta és una sol·licitud de pagament autenticada.</translation>
    </message>
    <message>
        <source>Enter a label for this address to add it to the list of used addresses</source>
        <translation type="unfinished">Introduïu una etiqueta per a aquesta adreça per afegir-la a la llista d'adreces utilitzades</translation>
    </message>
    <message>
        <source>A message that was attached to the bitcoin: URI which will be stored with the transaction for your reference. Note: This message will not be sent over the Bitcoin network.</source>
        <translation type="unfinished">Un missatge que s'ha adjuntat al bitcoin: URI que s'emmagatzemarà amb la transacció per a la vostra referència. Nota: el missatge no s'enviarà a través de la xarxa Bitcoin.</translation>
    </message>
    <message>
        <source>Pay To:</source>
        <translation type="unfinished">Paga a:</translation>
    </message>
    </context>
<context>
    <name>SignVerifyMessageDialog</name>
    <message>
        <source>Signatures - Sign / Verify a Message</source>
        <translation>Signatures - Signa o verifica un missatge</translation>
    </message>
    <message>
        <source>&amp;Sign Message</source>
        <translation>&amp;Signa el missatge</translation>
    </message>
    <message>
        <source>You can sign messages/agreements with your addresses to prove you can receive bitcoins sent to them. Be careful not to sign anything vague or random, as phishing attacks may try to trick you into signing your identity over to them. Only sign fully-detailed statements you agree to.</source>
        <translation type="unfinished">Podeu signar missatges/acords amb les vostres adreces per a provar que rebeu les bitcoins que s'hi envien. Aneu amb compte no signar res que sigui vague o aleatori, perquè en alguns atacs de suplantació es pot provar que hi signeu la vostra identitat. Només signeu aquelles declaracions completament detallades en què hi esteu d'acord. </translation>
    </message>
    <message>
        <source>The Bitcoin address to sign the message with</source>
        <translation type="unfinished">L'adreça Bitcoin amb què signar el missatge</translation>
    </message>
    <message>
        <source>Choose previously used address</source>
        <translation type="unfinished">Escull una adreça feta servir anteriorment</translation>
    </message>
    <message>
        <source>Alt+A</source>
        <translation>Alta+A</translation>
    </message>
    <message>
        <source>Paste address from clipboard</source>
        <translation>Enganxa l'adreça del porta-retalls</translation>
    </message>
    <message>
        <source>Enter the message you want to sign here</source>
        <translation>Introduïu aquí el missatge que voleu signar</translation>
    </message>
    <message>
        <source>Signature</source>
        <translation>Signatura</translation>
    </message>
    <message>
        <source>Copy the current signature to the system clipboard</source>
        <translation>Copia la signatura actual al porta-retalls del sistema</translation>
    </message>
    <message>
        <source>Sign the message to prove you own this Bitcoin address</source>
        <translation>Signa el missatge per a provar que ets propietari d'aquesta adreça Bitcoin</translation>
    </message>
    <message>
        <source>Sign &amp;Message</source>
        <translation>Signa el &amp;missatge</translation>
    </message>
    <message>
        <source>Reset all sign message fields</source>
        <translation>Neteja tots els camps de clau</translation>
    </message>
    <message>
        <source>Clear &amp;All</source>
        <translation>Neteja-ho &amp;tot</translation>
    </message>
    <message>
        <source>&amp;Verify Message</source>
        <translation>&amp;Verifica el missatge</translation>
    </message>
    <message>
        <source>Enter the receiver's address, message (ensure you copy line breaks, spaces, tabs, etc. exactly) and signature below to verify the message. Be careful not to read more into the signature than what is in the signed message itself, to avoid being tricked by a man-in-the-middle attack. Note that this only proves the signing party receives with the address, it cannot prove sendership of any transaction!</source>
        <translation type="unfinished">Introduïu l'adreça del receptor, el missatge (assegureu-vos de copiar els salts de línia, espais, tabuladors, etc. exactament) i signatura de sota per a verificar el missatge. Tingueu cura de no llegir més en la signatura del que està al missatge signat, per a evitar ser enganyat per un atac d'home-en-el-mig. Tingueu en compte que això només demostra que la part que signa rep amb l'adreça, i no es pot provar l'enviament de qualsevol transacció!</translation>
    </message>
    <message>
        <source>The Bitcoin address the message was signed with</source>
        <translation type="unfinished">L'adreça Bitcoin amb què va ser signat el missatge</translation>
    </message>
    <message>
        <source>The signed message to verify</source>
        <translation type="unfinished">El missatge signat per a verificar</translation>
    </message>
    <message>
        <source>The signature given when the message was signed</source>
        <translation type="unfinished">La signatura donada quan es va signar el missatge</translation>
    </message>
    <message>
        <source>The signed message to verify</source>
        <translation>El missatge signat per verificar</translation>
    </message>
    <message>
        <source>The signature given when the message was signed</source>
        <translation>La signatura donada quan es va signar el missatge</translation>
    </message>
    <message>
        <source>Verify the message to ensure it was signed with the specified Bitcoin address</source>
        <translation>Verificar el missatge per a assegurar-se que ha estat signat amb una adreça Bitcoin específica</translation>
    </message>
    <message>
        <source>Verify &amp;Message</source>
        <translation>Verifica el &amp;missatge</translation>
    </message>
    <message>
        <source>Reset all verify message fields</source>
        <translation>Neteja tots els camps de verificació de missatge</translation>
    </message>
    <message>
        <source>Click "Sign Message" to generate signature</source>
        <translation type="unfinished">Feu clic a «Signa el missatge» per a generar una signatura</translation>
    </message>
    <message>
        <source>The entered address is invalid.</source>
        <translation type="unfinished">L'adreça introduïda no és vàlida.</translation>
    </message>
    <message>
        <source>Please check the address and try again.</source>
        <translation type="unfinished">Comproveu l'adreça i torneu-ho a provar.</translation>
    </message>
    <message>
        <source>The entered address does not refer to a key.</source>
        <translation type="unfinished">L'adreça introduïda no referencia a cap clau.</translation>
    </message>
    <message>
        <source>Wallet unlock was cancelled.</source>
        <translation type="unfinished">S'ha cancel·lat el desblocatge de la cartera.</translation>
    </message>
    <message>
        <source>No error</source>
        <translation type="unfinished">Cap error</translation>
    </message>
    <message>
        <source>No error</source>
        <translation>Cap error</translation>
    </message>
    <message>
        <source>Private key for the entered address is not available.</source>
        <translation type="unfinished">La clau privada per a la adreça introduïda no està disponible.</translation>
    </message>
    <message>
        <source>Message signing failed.</source>
        <translation type="unfinished">La signatura del missatge ha fallat.</translation>
    </message>
    <message>
        <source>Message signed.</source>
        <translation type="unfinished">Missatge signat.</translation>
    </message>
    <message>
        <source>The signature could not be decoded.</source>
        <translation type="unfinished">La signatura no s'ha pogut descodificar.</translation>
    </message>
    <message>
        <source>Please check the signature and try again.</source>
        <translation type="unfinished">Comproveu la signatura i torneu-ho a provar.</translation>
    </message>
    <message>
        <source>The signature did not match the message digest.</source>
        <translation type="unfinished">La signatura no coincideix amb el resum del missatge.</translation>
    </message>
    <message>
        <source>Message verification failed.</source>
        <translation type="unfinished">Ha fallat la verificació del missatge.</translation>
    </message>
    <message>
        <source>Message verified.</source>
        <translation type="unfinished">Missatge verificat.</translation>
    </message>
</context>
<context>
    <name>TransactionDesc</name>
    <message numerus="yes">
        <source>Open for %n more block(s)</source>
        <translation>
            <numerusform>Obre per a %n bloc més</numerusform>
            <numerusform>Obre per a %n blocs més</numerusform>
        </translation>
    </message>
    <message>
        <source>Open until %1</source>
        <translation type="unfinished">Obert fins %1</translation>
    </message>
    <message>
        <source>conflicted with a transaction with %1 confirmations</source>
        <translation type="unfinished">produït un conflicte amb una transacció amb %1 confirmacions</translation>
    </message>
    <message>
        <source>0/unconfirmed, %1</source>
        <translation type="unfinished">0/no confirmades, %1</translation>
    </message>
    <message>
        <source>in memory pool</source>
        <translation type="unfinished">a la reserva de memòria</translation>
    </message>
    <message>
        <source>not in memory pool</source>
        <translation type="unfinished">no a la reserva de memòria</translation>
    </message>
    <message>
        <source>abandoned</source>
        <translation type="unfinished">abandonada</translation>
    </message>
    <message>
        <source>%1/unconfirmed</source>
        <translation type="unfinished">%1/sense confirmar</translation>
    </message>
    <message>
        <source>%1 confirmations</source>
        <translation type="unfinished">%1 confirmacions</translation>
    </message>
    <message>
        <source>Status</source>
        <translation type="unfinished">Estat</translation>
    </message>
    <message>
        <source>Date</source>
        <translation type="unfinished">Data</translation>
    </message>
    <message>
        <source>Source</source>
        <translation type="unfinished">Font</translation>
    </message>
    <message>
        <source>Generated</source>
        <translation type="unfinished">Generada</translation>
    </message>
    <message>
        <source>From</source>
        <translation type="unfinished">De</translation>
    </message>
    <message>
        <source>unknown</source>
        <translation type="unfinished">desconegut</translation>
    </message>
    <message>
        <source>To</source>
        <translation type="unfinished">A</translation>
    </message>
    <message>
        <source>own address</source>
        <translation type="unfinished">adreça pròpia</translation>
    </message>
    <message>
        <source>watch-only</source>
        <translation type="unfinished">només lectura</translation>
    </message>
    <message>
        <source>label</source>
        <translation type="unfinished">etiqueta</translation>
    </message>
    <message>
        <source>Credit</source>
        <translation type="unfinished">Crèdit</translation>
    </message>
    <message numerus="yes">
        <source>matures in %n more block(s)</source>
        <translation>
            <numerusform>madura en %n bloc més</numerusform>
            <numerusform>madura en %n blocs més</numerusform>
        </translation>
    </message>
    <message numerus="yes">
        <source>matures in %n more block(s)</source>
        <translation><numerusform>madura en un bloc més</numerusform><numerusform>madura en %n blocs més</numerusform></translation>
    </message>
    <message>
        <source>not accepted</source>
        <translation type="unfinished">no acceptat</translation>
    </message>
    <message>
        <source>Debit</source>
        <translation type="unfinished">Dèbit</translation>
    </message>
    <message>
        <source>Total debit</source>
        <translation type="unfinished">Dèbit total</translation>
    </message>
    <message>
        <source>Total credit</source>
        <translation type="unfinished">Crèdit total</translation>
    </message>
    <message>
        <source>Transaction fee</source>
        <translation type="unfinished">Tarifa de transacció</translation>
    </message>
    <message>
        <source>Net amount</source>
        <translation type="unfinished">Import net</translation>
    </message>
    <message>
        <source>Message</source>
        <translation type="unfinished">Missatge</translation>
    </message>
    <message>
        <source>Comment</source>
        <translation type="unfinished">Comentari</translation>
    </message>
    <message>
        <source>Transaction ID</source>
        <translation type="unfinished">ID de la transacció</translation>
    </message>
    <message>
        <source>Transaction total size</source>
        <translation type="unfinished">Mida total de la transacció</translation>
    </message>
    <message>
        <source>Transaction virtual size</source>
        <translation type="unfinished">Mida virtual de la transacció</translation>
    </message>
    <message>
        <source>Output index</source>
        <translation type="unfinished">Índex de resultats</translation>
    </message>
    <message>
        <source> (Certificate was not verified)</source>
        <translation type="unfinished">(El certificat no s'ha verificat)</translation>
    </message>
    <message>
        <source> (Certificate was not verified)</source>
        <translation>(El certificat no s'ha verificat)</translation>
    </message>
    <message>
        <source>Merchant</source>
        <translation type="unfinished">Mercader</translation>
    </message>
    <message>
        <source>Generated coins must mature %1 blocks before they can be spent. When you generated this block, it was broadcast to the network to be added to the block chain. If it fails to get into the chain, its state will change to "not accepted" and it won't be spendable. This may occasionally happen if another node generates a block within a few seconds of yours.</source>
        <translation type="unfinished">Les monedes generades han de madurar %1 blocs abans de poder ser gastades. Quan genereu aquest bloc, es farà saber a la xarxa per tal d'afegir-lo a la cadena de blocs. Si no pot fer-se lloc a la cadena, el seu estat canviarà a «no acceptat» i no es podrà gastar. Això pot passar ocasionalment si un altre node genera un bloc en un marge de segons respecte al vostre.</translation>
    </message>
    <message>
        <source>Debug information</source>
        <translation type="unfinished">Informació de depuració</translation>
    </message>
    <message>
        <source>Transaction</source>
        <translation type="unfinished">Transacció</translation>
    </message>
    <message>
        <source>Inputs</source>
        <translation type="unfinished">Entrades</translation>
    </message>
    <message>
        <source>Amount</source>
        <translation type="unfinished">Import</translation>
    </message>
    <message>
        <source>true</source>
        <translation type="unfinished">cert</translation>
    </message>
    <message>
        <source>false</source>
        <translation type="unfinished">fals</translation>
    </message>
</context>
<context>
    <name>TransactionDescDialog</name>
    <message>
        <source>This pane shows a detailed description of the transaction</source>
        <translation>Aquest panell mostra una descripció detallada de la transacció</translation>
    </message>
    <message>
        <source>Details for %1</source>
        <translation type="unfinished">Detalls per a %1</translation>
    </message>
</context>
<context>
    <name>TransactionTableModel</name>
    <message>
        <source>Date</source>
        <translation type="unfinished">Data</translation>
    </message>
    <message>
        <source>Type</source>
        <translation type="unfinished">Tipus</translation>
    </message>
    <message>
        <source>Label</source>
        <translation type="unfinished">Etiqueta</translation>
    </message>
    <message numerus="yes">
        <source>Open for %n more block(s)</source>
        <translation>
            <numerusform>Obre per a %n bloc més</numerusform>
            <numerusform>Obre per a %n blocs més</numerusform>
        </translation>
    </message>
    <message numerus="yes">
        <source>Open for %n more block(s)</source>
        <translation><numerusform>Obre per un bloc més</numerusform><numerusform>Obre per %n blocs més</numerusform></translation>
    </message>
    <message>
        <source>Open until %1</source>
        <translation type="unfinished">Obert fins %1</translation>
    </message>
    <message>
        <source>Unconfirmed</source>
        <translation type="unfinished">Sense confirmar</translation>
    </message>
    <message>
        <source>Abandoned</source>
        <translation type="unfinished">Abandonada</translation>
    </message>
    <message>
        <source>Confirming (%1 of %2 recommended confirmations)</source>
        <translation type="unfinished">Confirmant (%1 de %2 confirmacions recomanades)</translation>
    </message>
    <message>
        <source>Confirmed (%1 confirmations)</source>
        <translation type="unfinished">Confirmat (%1 confirmacions)</translation>
    </message>
    <message>
        <source>Conflicted</source>
        <translation type="unfinished">En conflicte</translation>
    </message>
    <message>
        <source>Immature (%1 confirmations, will be available after %2)</source>
        <translation type="unfinished">Immadur (%1 confirmacions, serà disponible després de %2)</translation>
    </message>
    <message>
        <source>Generated but not accepted</source>
        <translation type="unfinished">Generat però no acceptat</translation>
    </message>
    <message>
        <source>Received with</source>
        <translation type="unfinished">Rebuda amb</translation>
    </message>
    <message>
        <source>Received from</source>
        <translation type="unfinished">Rebuda de</translation>
    </message>
    <message>
        <source>Sent to</source>
        <translation type="unfinished">Enviada a</translation>
    </message>
    <message>
        <source>Payment to yourself</source>
        <translation type="unfinished">Pagament a un mateix</translation>
    </message>
    <message>
        <source>Mined</source>
        <translation type="unfinished">Minada</translation>
    </message>
    <message>
        <source>watch-only</source>
        <translation type="unfinished">només lectura</translation>
    </message>
    <message>
        <source>(no label)</source>
        <translation type="unfinished">(sense etiqueta)</translation>
    </message>
    <message>
        <source>Transaction status. Hover over this field to show number of confirmations.</source>
        <translation type="unfinished">Estat de la transacció. Desplaceu-vos sobre aquest camp per a mostrar el nombre de confirmacions.</translation>
    </message>
    <message>
        <source>Date and time that the transaction was received.</source>
        <translation type="unfinished">Data i hora en què la transacció va ser rebuda.</translation>
    </message>
    <message>
        <source>Type of transaction.</source>
        <translation type="unfinished">Tipus de transacció.</translation>
    </message>
    <message>
        <source>Whether or not a watch-only address is involved in this transaction.</source>
        <translation type="unfinished">Si està implicada o no una adreça només de lectura en la transacció.</translation>
    </message>
    <message>
        <source>User-defined intent/purpose of the transaction.</source>
        <translation type="unfinished">Intenció/propòsit de la transacció definida per l'usuari.</translation>
    </message>
    <message>
        <source>Amount removed from or added to balance.</source>
        <translation type="unfinished">Import extret o afegit del balanç.</translation>
    </message>
</context>
<context>
    <name>TransactionView</name>
    <message>
        <source>All</source>
        <translation type="unfinished">Tot</translation>
    </message>
    <message>
        <source>Today</source>
        <translation type="unfinished">Avui</translation>
    </message>
    <message>
        <source>This week</source>
        <translation type="unfinished">Aquesta setmana</translation>
    </message>
    <message>
        <source>This month</source>
        <translation type="unfinished">Aquest mes</translation>
    </message>
    <message>
        <source>Last month</source>
        <translation type="unfinished">El mes passat</translation>
    </message>
    <message>
        <source>This year</source>
        <translation type="unfinished">Enguany</translation>
    </message>
    <message>
        <source>Received with</source>
        <translation type="unfinished">Rebuda amb</translation>
    </message>
    <message>
        <source>Sent to</source>
        <translation type="unfinished">Enviada a</translation>
    </message>
    <message>
        <source>To yourself</source>
        <translation type="unfinished">A un mateix</translation>
    </message>
    <message>
        <source>Mined</source>
        <translation type="unfinished">Minada</translation>
    </message>
    <message>
        <source>Other</source>
        <translation type="unfinished">Altres</translation>
    </message>
    <message>
        <source>Enter address, transaction id, or label to search</source>
        <translation type="unfinished">Introduïu una adreça, la id de la transacció o l'etiqueta per a cercar</translation>
    </message>
    <message>
        <source>Min amount</source>
        <translation type="unfinished">Import mínim</translation>
    </message>
    <message>
        <source>Range…</source>
        <translation type="unfinished">Rang...</translation>
    </message>
    <message>
        <source>&amp;Copy address</source>
        <translation type="unfinished">&amp;Copia l'adreça</translation>
    </message>
    <message>
        <source>Copy &amp;label</source>
        <translation type="unfinished">Copia l'&amp;etiqueta</translation>
    </message>
    <message>
        <source>Copy &amp;amount</source>
        <translation type="unfinished">Copia la &amp;quantitat</translation>
    </message>
    <message>
        <source>Copy transaction &amp;ID</source>
        <translation type="unfinished">Copiar &amp;ID de transacció</translation>
    </message>
    <message>
        <source>Copy &amp;raw transaction</source>
        <translation type="unfinished">Copia la transacció &amp;crua</translation>
    </message>
    <message>
        <source>Copy full transaction &amp;details</source>
        <translation type="unfinished">Copieu els &amp;detalls complets de la transacció</translation>
    </message>
    <message>
        <source>&amp;Show transaction details</source>
        <translation type="unfinished">&amp;Mostra els detalls de la transacció</translation>
    </message>
    <message>
        <source>Increase transaction &amp;fee</source>
        <translation type="unfinished">Augmenta la &amp;tarifa de transacció</translation>
    </message>
    <message>
        <source>A&amp;bandon transaction</source>
        <translation type="unfinished">Transacció d'a&amp;bandonar</translation>
    </message>
    <message>
        <source>&amp;Edit address label</source>
        <translation type="unfinished">&amp;Edita l'etiqueta de l'adreça</translation>
    </message>
    <message>
        <source>Export Transaction History</source>
        <translation type="unfinished">Exporta l'historial de transacció</translation>
    </message>
    <message>
        <source>Comma separated file</source>
        <extracomment>Expanded name of the CSV file format. See https://en.wikipedia.org/wiki/Comma-separated_values</extracomment>
        <translation type="unfinished">Fitxer separat per comes</translation>
    </message>
    <message>
        <source>Confirmed</source>
        <translation type="unfinished">Confirmat</translation>
    </message>
    <message>
        <source>Watch-only</source>
        <translation type="unfinished">Només de lectura</translation>
    </message>
    <message>
        <source>Date</source>
        <translation type="unfinished">Data</translation>
    </message>
    <message>
        <source>Type</source>
        <translation type="unfinished">Tipus</translation>
    </message>
    <message>
        <source>Label</source>
        <translation type="unfinished">Etiqueta</translation>
    </message>
    <message>
        <source>Address</source>
        <translation type="unfinished">Adreça</translation>
    </message>
    <message>
        <source>Exporting Failed</source>
        <translation type="unfinished">L'exportació ha fallat</translation>
    </message>
    <message>
        <source>There was an error trying to save the transaction history to %1.</source>
        <translation type="unfinished">S'ha produït un error en provar de desar l'historial de transacció a %1.</translation>
    </message>
    <message>
        <source>Exporting Successful</source>
        <translation type="unfinished">Exportació amb èxit</translation>
    </message>
    <message>
        <source>The transaction history was successfully saved to %1.</source>
        <translation type="unfinished">L'historial de transaccions s'ha desat correctament a %1.</translation>
    </message>
    <message>
        <source>Range:</source>
        <translation type="unfinished">Rang:</translation>
    </message>
    <message>
        <source>to</source>
        <translation type="unfinished">a</translation>
    </message>
</context>
<context>
    <name>WalletFrame</name>
    <message>
        <source>No wallet has been loaded.
Go to File &gt; Open Wallet to load a wallet.
- OR -</source>
        <translation type="unfinished">No s'ha carregat cap cartera. 
Ves a Arxiu &gt; Obrir Cartera per a carregar cartera. 
- O -</translation>
    </message>
    <message>
        <source>Create a new wallet</source>
        <translation type="unfinished">Crear una nova cartera</translation>
    </message>
</context>
<context>
    <name>WalletModel</name>
    <message>
        <source>Send Coins</source>
        <translation type="unfinished">Envia monedes</translation>
    </message>
    <message>
        <source>Fee bump error</source>
        <translation type="unfinished">Error de recàrrec de tarifes</translation>
    </message>
    <message>
        <source>Increasing transaction fee failed</source>
        <translation type="unfinished">S'ha produït un error en augmentar la tarifa de transacció</translation>
    </message>
    <message>
        <source>Do you want to increase the fee?</source>
        <translation type="unfinished">Voleu augmentar la tarifa?</translation>
    </message>
    <message>
        <source>Do you want to draft a transaction with fee increase?</source>
        <translation type="unfinished">Voleu redactar una transacció amb augment de tarifes?</translation>
    </message>
    <message>
        <source>Do you want to draft a transaction with fee increase?</source>
        <translation>Voleu redactar una transacció amb augment de tarifes?</translation>
    </message>
    <message>
        <source>Current fee:</source>
        <translation type="unfinished">tarifa actual:</translation>
    </message>
    <message>
        <source>Increase:</source>
        <translation type="unfinished">Increment:</translation>
    </message>
    <message>
        <source>New fee:</source>
        <translation type="unfinished">Nova tarifa:</translation>
    </message>
    <message>
        <source>Warning: This may pay the additional fee by reducing change outputs or adding inputs, when necessary. It may add a new change output if one does not already exist. These changes may potentially leak privacy.</source>
        <translation type="unfinished">Avís: això pot pagar la tarifa addicional en reduir les sortides de canvi o afegint entrades, quan sigui necessari. Pot afegir una nova sortida de canvi si encara no n'hi ha. Aquests canvis poden filtrar la privadesa.</translation>
    </message>
    <message>
        <source>Confirm fee bump</source>
        <translation type="unfinished">Confirmeu el recàrrec de tarifes</translation>
    </message>
    <message>
        <source>Can't draft transaction.</source>
        <translation type="unfinished">No es pot redactar la transacció.</translation>
    </message>
    <message>
        <source>PSBT copied</source>
        <translation type="unfinished">PSBT copiada</translation>
    </message>
    <message>
        <source>Can't draft transaction.</source>
        <translation>No es pot redactar la transacció.</translation>
    </message>
    <message>
        <source>PSBT copied</source>
        <translation>PSBT copiada</translation>
    </message>
    <message>
        <source>Can't sign transaction.</source>
        <translation type="unfinished">No es pot signar la transacció.</translation>
    </message>
    <message>
        <source>Could not commit transaction</source>
        <translation type="unfinished">No s'ha pogut confirmar la transacció</translation>
    </message>
    <message>
        <source>Can't display address</source>
        <translation type="unfinished">No es pot mostrar l'adreça</translation>
    </message>
    <message>
        <source>default wallet</source>
        <translation type="unfinished">cartera predeterminada</translation>
    </message>
</context>
<context>
    <name>WalletView</name>
    <message>
        <source>&amp;Export</source>
        <translation type="unfinished">&amp;Exporta</translation>
    </message>
    <message>
        <source>Export the data in the current tab to a file</source>
        <translation type="unfinished">Exporta les dades de la pestanya actual a un fitxer</translation>
    </message>
    <message>
        <source>Unable to decode PSBT from clipboard (invalid base64)</source>
        <translation type="unfinished">Incapaç de descodificar la PSBT del porta-retalls (base64 invàlida)</translation>
    </message>
    <message>
        <source>Load Transaction Data</source>
        <translation type="unfinished">Carrega dades de transacció</translation>
    </message>
    <message>
        <source>Partially Signed Transaction (*.psbt)</source>
        <translation type="unfinished">Transacció Parcialment Firmada (*.psbt)</translation>
    </message>
    <message>
        <source>PSBT file must be smaller than 100 MiB</source>
        <translation type="unfinished">L'arxiu PSBT ha de ser més petit que 100MiB</translation>
    </message>
    <message>
        <source>Unable to decode PSBT</source>
        <translation type="unfinished">Incapaç de descodificar la PSBT</translation>
    </message>
    <message>
        <source>Backup Wallet</source>
        <translation type="unfinished">Còpia de seguretat de la cartera</translation>
    </message>
    <message>
        <source>Wallet Data</source>
        <extracomment>Name of the wallet data file format.</extracomment>
        <translation type="unfinished">Dades de la cartera</translation>
    </message>
    <message>
        <source>Backup Failed</source>
        <translation type="unfinished">Ha fallat la còpia de seguretat</translation>
    </message>
    <message>
        <source>There was an error trying to save the wallet data to %1.</source>
        <translation type="unfinished">S'ha produït un error en provar de desar les dades de la cartera a %1.</translation>
    </message>
    <message>
        <source>Backup Successful</source>
        <translation type="unfinished">La còpia de seguretat s'ha realitzat correctament</translation>
    </message>
    <message>
        <source>The wallet data was successfully saved to %1.</source>
        <translation type="unfinished">S'han desat correctament %1 les dades de la cartera a .</translation>
    </message>
    <message>
        <source>Cancel</source>
        <translation type="unfinished">Cancel·la</translation>
    </message>
</context>
<context>
    <name>bitcoin-core</name>
    <message>
        <source>The %s developers</source>
        <translation type="unfinished">Els desenvolupadors %s</translation>
    </message>
    <message>
        <source>%s corrupt. Try using the wallet tool bitcoin-wallet to salvage or restoring a backup.</source>
        <translation type="unfinished">%s està malmès. Proveu d’utilitzar l’eina bitcoin-wallet per a recuperar o restaurar una còpia de seguretat.</translation>
    </message>
    <message>
        <source>-maxtxfee is set very high! Fees this large could be paid on a single transaction.</source>
        <translation type="unfinished">-maxtxfee especificat molt alt! Tarifes tan grans podrien pagar-se en una única transacció.</translation>
    </message>
    <message>
        <source>Cannot downgrade wallet from version %i to version %i. Wallet version unchanged.</source>
        <translation type="unfinished">No es pot degradar la cartera de la versió %i a la versió %i. La versió de la cartera no ha canviat.</translation>
    </message>
    <message>
        <source>Cannot obtain a lock on data directory %s. %s is probably already running.</source>
        <translation type="unfinished">No es pot obtenir un bloqueig al directori de dades %s. %s probablement ja s'estigui executant.</translation>
    </message>
    <message>
        <source>Cannot provide specific connections and have addrman find outgoing connections at the same.</source>
        <translation type="unfinished">No es poden proporcionar connexions específiques i no es poden trobar connexions sortint al mateix temps.</translation>
    </message>
    <message>
        <source>Cannot upgrade a non HD split wallet from version %i to version %i without upgrading to support pre-split keypool. Please use version %i or no version specified.</source>
        <translation type="unfinished">No es pot actualitzar una cartera dividida no HD de la versió %i a la versió %i sense actualitzar-la per a admetre l'agrupació de claus dividida prèviament. Utilitzeu la versió %i o cap versió especificada.</translation>
    </message>
    <message>
        <source>Distributed under the MIT software license, see the accompanying file %s or %s</source>
        <translation type="unfinished">Distribuït sota la llicència del programari MIT, consulteu el fitxer d'acompanyament %s o %s</translation>
    </message>
    <message>
        <source>Error reading %s! All keys read correctly, but transaction data or address book entries might be missing or incorrect.</source>
        <translation type="unfinished">S'ha produït un error en llegir %s. Totes les claus es llegeixen correctament, però les dades de la transacció o les entrades de la llibreta d'adreces podrien faltar o ser incorrectes.</translation>
    </message>
    <message>
        <source>Error: Dumpfile format record is incorrect. Got "%s", expected "format".</source>
        <translation type="unfinished">Error: el registre del format del fitxer de bolcat és incorrecte. S'ha obtingut «%s», s'esperava «format».</translation>
    </message>
    <message>
        <source>Error: Dumpfile identifier record is incorrect. Got "%s", expected "%s".</source>
        <translation type="unfinished">Error: el registre de l'identificador del fitxer de bolcat és incorrecte. S'ha obtingut «%s», s'esperava «%s».</translation>
    </message>
    <message>
        <source>Error: Dumpfile version is not supported. This version of bitcoin-wallet only supports version 1 dumpfiles. Got dumpfile with version %s</source>
        <translation type="unfinished">Error: la versió del fitxer de bolcat no és compatible. Aquesta versió de bitcoin-wallet només admet fitxers de bolcat de la versió 1. S'ha obtingut un fitxer de bolcat amb la versió %s</translation>
    </message>
    <message>
        <source>Error: Legacy wallets only support the "legacy", "p2sh-segwit", and "bech32" address types</source>
        <translation type="unfinished">Error: les carteres heretades només admeten els tipus d'adreces «legacy», «p2sh-segwit» i «bech32»</translation>
    </message>
    <message>
        <source>Error: Listening for incoming connections failed (listen returned error %s)</source>
        <translation type="unfinished">Error: ha fallat escoltar les connexions entrants (l'escoltament ha retornat l'error %s)</translation>
    </message>
    <message>
        <source>Fee estimation failed. Fallbackfee is disabled. Wait a few blocks or enable -fallbackfee.</source>
        <translation type="unfinished">L'estimació de la quota ha fallat. Fallbackfee està desactivat. Espereu uns quants blocs o activeu -fallbackfee.</translation>
    </message>
    <message>
        <source>File %s already exists. If you are sure this is what you want, move it out of the way first.</source>
        <translation type="unfinished">El fitxer %s ja existeix. Si esteu segur que això és el que voleu, primer desplaceu-lo.</translation>
    </message>
    <message>
        <source>Invalid amount for -maxtxfee=&lt;amount&gt;: '%s' (must be at least the minrelay fee of %s to prevent stuck transactions)</source>
        <translation type="unfinished">Import no vàlid per a -maxtxfee=&lt;amount&gt;: '%s' (cal que sigui com a mínim la tarifa de minrelay de %s per evitar que les tarifes s'encallin)</translation>
    </message>
    <message>
        <source>More than one onion bind address is provided. Using %s for the automatically created Tor onion service.</source>
        <translation type="unfinished"> Es proporciona més d'una adreça de vinculació. Utilitzant %s pel servei Tor onion automàticament creat.</translation>
    </message>
    <message>
        <source>No dump file provided. To use createfromdump, -dumpfile=&lt;filename&gt; must be provided.</source>
        <translation type="unfinished">No s'ha proporcionat cap fitxer de bolcat. Per a utilitzar createfromdump, s'ha de proporcionar&lt;filename&gt;.</translation>
    </message>
    <message>
        <source>No dump file provided. To use dump, -dumpfile=&lt;filename&gt; must be provided.</source>
        <translation type="unfinished">No s'ha proporcionat cap fitxer de bolcat. Per a bolcar, cal proporcionar&lt;filename&gt;.</translation>
    </message>
    <message>
        <source>No wallet file format provided. To use createfromdump, -format=&lt;format&gt; must be provided.</source>
        <translation type="unfinished">No s'ha proporcionat cap format de fitxer de cartera. Per a utilitzar createfromdump, s'ha de proporcionar&lt;format&gt;.</translation>
    </message>
    <message>
        <source>Please check that your computer's date and time are correct! If your clock is wrong, %s will not work properly.</source>
        <translation type="unfinished">Comproveu que la data i hora de l'ordinador són correctes. Si el rellotge és incorrecte, %s no funcionarà correctament.</translation>
    </message>
    <message>
        <source>Please contribute if you find %s useful. Visit %s for further information about the software.</source>
        <translation type="unfinished">Contribueix si trobes %s útil. Visita %s per a obtenir més informació sobre el programari.</translation>
    </message>
    <message>
        <source>Prune configured below the minimum of %d MiB.  Please use a higher number.</source>
        <translation type="unfinished">Poda configurada per sota el mínim de %d MiB. Utilitzeu un nombre superior.</translation>
    </message>
    <message>
        <source>Prune: last wallet synchronisation goes beyond pruned data. You need to -reindex (download the whole blockchain again in case of pruned node)</source>
        <translation type="unfinished">Poda: la darrera sincronització de la cartera va més enllà de les dades podades. Cal que activeu -reindex (baixeu tota la cadena de blocs de nou en cas de node podat)</translation>
    </message>
    <message>
        <source>SQLiteDatabase: Unknown sqlite wallet schema version %d. Only version %d is supported</source>
        <translation type="unfinished">SQLiteDatabase: esquema de cartera sqlite de versió %d desconegut. Només és compatible la versió %d</translation>
    </message>
    <message>
        <source>The block database contains a block which appears to be from the future. This may be due to your computer's date and time being set incorrectly. Only rebuild the block database if you are sure that your computer's date and time are correct</source>
        <translation type="unfinished">La base de dades de blocs conté un bloc que sembla ser del futur. Això pot ser degut a que la data i l'hora del vostre ordinador s'estableix incorrectament. Només reconstruïu la base de dades de blocs si esteu segur que la data i l'hora del vostre ordinador són correctes</translation>
    </message>
    <message>
        <source>The transaction amount is too small to send after the fee has been deducted</source>
        <translation type="unfinished">L'import de la transacció és massa petit per a enviar-la després que se'n dedueixi la tarifa</translation>
    </message>
    <message>
        <source>This error could occur if this wallet was not shutdown cleanly and was last loaded using a build with a newer version of Berkeley DB. If so, please use the software that last loaded this wallet</source>
        <translation type="unfinished">Aquest error es podria produir si la cartera no es va tancar netament i es va carregar per última vegada mitjançant una més nova de Berkeley DB. Si és així, utilitzeu el programari que va carregar aquesta cartera per última vegada</translation>
    </message>
    <message>
        <source>This is a pre-release test build - use at your own risk - do not use for mining or merchant applications</source>
        <translation type="unfinished">Aquesta és una versió de pre-llançament - utilitza-la sota la teva responsabilitat - No usar per a minería o aplicacions de compra-venda</translation>
    </message>
    <message>
        <source>This is the maximum transaction fee you pay (in addition to the normal fee) to prioritize partial spend avoidance over regular coin selection.</source>
        <translation type="unfinished">Aquesta és la tarifa màxima de transacció que pagueu (a més de la tarifa normal) per a prioritzar l'evitació parcial de la despesa per sobre de la selecció regular de monedes.</translation>
    </message>
    <message>
        <source>This is the transaction fee you may discard if change is smaller than dust at this level</source>
        <translation type="unfinished">Aquesta és la tarifa de transacció que podeu descartar si el canvi és menor que el polsim a aquest nivell</translation>
    </message>
    <message>
        <source>This is the transaction fee you may pay when fee estimates are not available.</source>
        <translation type="unfinished">Aquesta és la tarifa de transacció que podeu pagar quan les estimacions de tarifes no estan disponibles.</translation>
    </message>
    <message>
        <source>Total length of network version string (%i) exceeds maximum length (%i). Reduce the number or size of uacomments.</source>
        <translation type="unfinished">La longitud total de la cadena de la versió de xarxa (%i) supera la longitud màxima (%i). Redueix el nombre o la mida de uacomments.</translation>
    </message>
    <message>
        <source>Unable to replay blocks. You will need to rebuild the database using -reindex-chainstate.</source>
        <translation type="unfinished">No es poden reproduir els blocs. Haureu de reconstruir la base de dades mitjançant -reindex- chainstate.</translation>
    </message>
    <message>
        <source>Unknown wallet file format "%s" provided. Please provide one of "bdb" or "sqlite".</source>
        <translation type="unfinished">S'ha proporcionat un format de fitxer de cartera desconegut «%s». Proporcioneu un de «bdb» o «sqlite».</translation>
    </message>
    <message>
        <source>Warning: Dumpfile wallet format "%s" does not match command line specified format "%s".</source>
        <translation type="unfinished">Avís: el format de cartera del fitxer de bolcat «%s» no coincideix amb el format «%s» especificat a la línia d'ordres.</translation>
    </message>
    <message>
        <source>Warning: Private keys detected in wallet {%s} with disabled private keys</source>
        <translation type="unfinished">Avís: Claus privades detectades en la cartera {%s} amb claus privades deshabilitades</translation>
    </message>
    <message>
        <source>Warning: We do not appear to fully agree with our peers! You may need to upgrade, or other nodes may need to upgrade.</source>
        <translation type="unfinished">Avís: sembla que no estem plenament d'acord amb els nostres iguals! Podria caler que actualitzar l'aplicació, o potser que ho facin altres nodes.</translation>
    </message>
    <message>
        <source>Witness data for blocks after height %d requires validation. Please restart with -reindex.</source>
        <translation type="unfinished">Les dades de testimoni dels blocs després de l'altura %d requereixen validació. Reinicieu amb -reindex.</translation>
    </message>
    <message>
        <source>You need to rebuild the database using -reindex to go back to unpruned mode.  This will redownload the entire blockchain</source>
        <translation type="unfinished">Cal que torneu a construir la base de dades fent servir -reindex per a tornar al mode no podat. Això tornarà a baixar la cadena de blocs sencera</translation>
    </message>
    <message>
        <source>%s is set very high!</source>
        <translation type="unfinished">%s està especificat molt alt!</translation>
    </message>
    <message>
        <source>-maxmempool must be at least %d MB</source>
        <translation type="unfinished">-maxmempool ha de tenir almenys %d MB</translation>
    </message>
    <message>
        <source>A fatal internal error occurred, see debug.log for details</source>
        <translation type="unfinished">S'ha produït un error intern fatal. Consulteu debug.log per a més detalls</translation>
    </message>
    <message>
        <source>Cannot resolve -%s address: '%s'</source>
        <translation type="unfinished">No es pot resoldre -%s adreça: '%s'</translation>
    </message>
    <message>
        <source>Cannot set -peerblockfilters without -blockfilterindex.</source>
        <translation type="unfinished">No es poden configurar -peerblockfilters sense -blockfilterindex.</translation>
    </message>
    <message>
        <source>Cannot write to data directory '%s'; check permissions.</source>
        <translation type="unfinished">No es pot escriure en el directori de dades "%s". Reviseu-ne els permisos.</translation>
    </message>
    <message>
        <source>Change index out of range</source>
        <translation type="unfinished">Canvieu l'índex fora de l'abast</translation>
    </message>
    <message>
        <source>Config setting for %s only applied on %s network when in [%s] section.</source>
        <translation type="unfinished">Configuració per a %s únicament aplicada a  %s de la xarxa quan es troba a la secció [%s].</translation>
    </message>
    <message>
        <source>Corrupted block database detected</source>
        <translation type="unfinished">S'ha detectat una base de dades de blocs corrupta</translation>
    </message>
    <message>
        <source>Could not find asmap file %s</source>
        <translation type="unfinished">No s'ha pogut trobar el fitxer asmap %s</translation>
    </message>
    <message>
        <source>Could not parse asmap file %s</source>
        <translation type="unfinished">No s'ha pogut analitzar el fitxer asmap %s</translation>
    </message>
    <message>
        <source>Disk space is too low!</source>
        <translation type="unfinished">L'espai de disc és insuficient!</translation>
    </message>
    <message>
        <source>Do you want to rebuild the block database now?</source>
        <translation type="unfinished">Voleu reconstruir la base de dades de blocs ara?</translation>
    </message>
    <message>
        <source>Done loading</source>
        <translation type="unfinished">Ha acabat la càrrega</translation>
    </message>
    <message>
        <source>Dump file %s does not exist.</source>
        <translation type="unfinished">El fitxer de bolcat %s no existeix.</translation>
    </message>
    <message>
        <source>Error creating %s</source>
        <translation type="unfinished">Error al crear %s</translation>
    </message>
    <message>
        <source>Error initializing block database</source>
        <translation type="unfinished">Error carregant la base de dades de blocs</translation>
    </message>
    <message>
        <source>Error initializing wallet database environment %s!</source>
        <translation type="unfinished">Error inicialitzant l'entorn de la base de dades de la cartera %s!</translation>
    </message>
    <message>
        <source>Error loading %s</source>
        <translation type="unfinished">Error carregant %s</translation>
    </message>
    <message>
        <source>Error loading %s: Private keys can only be disabled during creation</source>
        <translation type="unfinished">Error carregant %s: les claus privades només es poden desactivar durant la creació</translation>
    </message>
    <message>
        <source>Error loading %s: Wallet corrupted</source>
        <translation type="unfinished">S'ha produït un error en carregar %s: la cartera és corrupta</translation>
    </message>
    <message>
        <source>Error loading %s: Wallet requires newer version of %s</source>
        <translation type="unfinished">S'ha produït un error en carregar %s: la cartera requereix una versió més nova de %s</translation>
    </message>
    <message>
        <source>Error loading block database</source>
        <translation type="unfinished">Error carregant la base de dades del bloc</translation>
    </message>
    <message>
        <source>Error opening block database</source>
        <translation type="unfinished">Error en obrir la base de dades de blocs</translation>
    </message>
    <message>
        <source>Error reading from database, shutting down.</source>
        <translation type="unfinished">Error en llegir la base de dades, tancant.</translation>
    </message>
    <message>
        <source>Error reading next record from wallet database</source>
        <translation type="unfinished">S'ha produït un error en llegir el següent registre de la base de dades de la cartera</translation>
    </message>
    <message>
        <source>Error upgrading chainstate database</source>
        <translation type="unfinished">S'ha produït un error en actualitzar la base de dades de chainstate</translation>
    </message>
    <message>
        <source>Error: Couldn't create cursor into database</source>
        <translation type="unfinished">Error: No s'ha pogut crear el cursor a la base de dades</translation>
    </message>
    <message>
        <source>Error: Disk space is low for %s</source>
        <translation type="unfinished">Error: l'espai del disc és insuficient per a %s</translation>
    </message>
    <message>
        <source>Error: Dumpfile checksum does not match. Computed %s, expected %s</source>
        <translation type="unfinished">Error: la suma de comprovació del fitxer bolcat no coincideix. S'ha calculat %s, s'esperava 
%s</translation>
    </message>
    <message>
        <source>Error: Got key that was not hex: %s</source>
        <translation type="unfinished">Error: S'ha obtingut una clau que no era hexadecimal: %s</translation>
    </message>
    <message>
        <source>Error: Got value that was not hex: %s</source>
        <translation type="unfinished">Error: S'ha obtingut un valor que no era hexadecimal: %s</translation>
    </message>
    <message>
        <source>Error: Keypool ran out, please call keypoolrefill first</source>
        <translation type="unfinished">Error: Keypool s’ha esgotat. Visiteu primer keypoolrefill</translation>
    </message>
    <message>
        <source>Error: Missing checksum</source>
        <translation type="unfinished">Error: falta la suma de comprovació</translation>
    </message>
    <message>
        <source>Error: No %s addresses available.</source>
        <translation type="unfinished">Error: no hi ha %s adreces disponibles.</translation>
    </message>
    <message>
        <source>Error: Unable to parse version %u as a uint32_t</source>
        <translation type="unfinished">Error: no es pot analitzar la versió %u com a uint32_t</translation>
    </message>
    <message>
        <source>Error: Unable to write record to new wallet</source>
        <translation type="unfinished">Error: no es pot escriure el registre a la cartera nova</translation>
    </message>
    <message>
        <source>Failed to listen on any port. Use -listen=0 if you want this.</source>
        <translation type="unfinished">Ha fallat escoltar a qualsevol port. Feu servir -listen=0 si voleu fer això.</translation>
    </message>
    <message>
        <source>Failed to rescan the wallet during initialization</source>
        <translation type="unfinished">No s'ha pogut escanejar novament la cartera durant la inicialització</translation>
    </message>
    <message>
        <source>Failed to verify database</source>
        <translation type="unfinished">Ha fallat la verificació de la base de dades</translation>
    </message>
    <message>
        <source>Fee rate (%s) is lower than the minimum fee rate setting (%s)</source>
        <translation type="unfinished">La taxa de tarifa (%s) és inferior a la configuració de la tarifa mínima (%s)</translation>
    </message>
    <message>
        <source>Ignoring duplicate -wallet %s.</source>
        <translation type="unfinished">Ignorant -cartera duplicada %s.</translation>
    </message>
    <message>
        <source>Importing…</source>
        <translation type="unfinished">Importació en curs...</translation>
    </message>
    <message>
        <source>Incorrect or no genesis block found. Wrong datadir for network?</source>
        <translation type="unfinished">No s'ha trobat el bloc de gènesi o és incorrecte. El directori de dades de la xarxa és incorrecte?</translation>
    </message>
    <message>
        <source>Initialization sanity check failed. %s is shutting down.</source>
        <translation type="unfinished">S'ha produït un error en la verificació de sanejament d'inicialització. S'està tancant %s.</translation>
    </message>
    <message>
        <source>Insufficient funds</source>
        <translation type="unfinished">Balanç insuficient</translation>
    </message>
    <message>
        <source>Invalid -i2psam address or hostname: '%s'</source>
        <translation type="unfinished">Adreça o nom d'amfitrió -i2psam no vàlids: «%s»</translation>
    </message>
    <message>
        <source>Invalid -onion address or hostname: '%s'</source>
        <translation type="unfinished">Adreça o nom de l'ordinador -onion no vàlida: '%s'</translation>
    </message>
    <message>
        <source>Invalid -proxy address or hostname: '%s'</source>
        <translation type="unfinished">Adreça o nom de l'ordinador -proxy no vàlida: '%s'</translation>
    </message>
    <message>
        <source>Invalid P2P permission: '%s'</source>
        <translation type="unfinished">Permís P2P no vàlid: '%s'</translation>
    </message>
    <message>
        <source>Invalid amount for -%s=&lt;amount&gt;: '%s'</source>
        <translation type="unfinished">Import invàlid per a -%s=&lt;amount&gt;: '%s'</translation>
    </message>
    <message>
        <source>Invalid amount for -discardfee=&lt;amount&gt;: '%s'</source>
        <translation type="unfinished">Import invàlid per a -discardfee=&lt;amount&gt;: '%s'</translation>
    </message>
    <message>
        <source>Invalid amount for -fallbackfee=&lt;amount&gt;: '%s'</source>
        <translation type="unfinished">Import invàlid per a -fallbackfee=&lt;amount&gt;: '%s'</translation>
    </message>
    <message>
        <source>Invalid amount for -paytxfee=&lt;amount&gt;: '%s' (must be at least %s)</source>
        <translation type="unfinished">Import no vàlid per a -paytxfee=&lt;amount&gt;: «%s» (ha de ser com a mínim %s)</translation>
    </message>
    <message>
        <source>Invalid netmask specified in -whitelist: '%s'</source>
        <translation type="unfinished">S'ha especificat una màscara de xarxa no vàlida a -whitelist: «%s»</translation>
    </message>
    <message>
        <source>Loading P2P addresses…</source>
        <translation type="unfinished">S'estan carregant les adreces P2P...</translation>
    </message>
    <message>
        <source>Loading banlist…</source>
        <translation type="unfinished">S'està carregant la llista de bans...</translation>
    </message>
    <message>
        <source>Loading block index…</source>
        <translation type="unfinished">S'està carregant l'índex de blocs...</translation>
    </message>
    <message>
        <source>Loading wallet…</source>
        <translation type="unfinished">Carregant cartera...</translation>
    </message>
    <message>
        <source>Need to specify a port with -whitebind: '%s'</source>
        <translation type="unfinished">Cal especificar un port amb -whitebind: «%s»</translation>
    </message>
    <message>
        <source>No proxy server specified. Use -proxy=&lt;ip&gt; or -proxy=&lt;ip:port&gt;.</source>
        <translation type="unfinished">No s'ha especificat cap servidor intermediari. Utilitzeu -proxy =&lt;ip&gt; o -proxy =&lt;ip:port&gt;.</translation>
    </message>
    <message>
        <source>Not enough file descriptors available.</source>
        <translation type="unfinished">No hi ha suficient descriptors de fitxers disponibles.</translation>
    </message>
    <message>
        <source>Prune cannot be configured with a negative value.</source>
        <translation type="unfinished">La poda no es pot configurar amb un valor negatiu.</translation>
    </message>
    <message>
        <source>Prune mode is incompatible with -coinstatsindex.</source>
        <translation type="unfinished">El mode de poda és incompatible amb -coinstatsindex.</translation>
    </message>
    <message>
        <source>Prune mode is incompatible with -txindex.</source>
        <translation type="unfinished">El mode de poda és incompatible amb -txindex.</translation>
    </message>
    <message>
        <source>Pruning blockstore…</source>
        <translation type="unfinished">Taller de poda...</translation>
    </message>
    <message>
        <source>Reducing -maxconnections from %d to %d, because of system limitations.</source>
        <translation type="unfinished">Reducció de -maxconnections de %d a %d, a causa de les limitacions del sistema.</translation>
    </message>
    <message>
        <source>Replaying blocks…</source>
        <translation type="unfinished">Reproduint blocs…</translation>
    </message>
    <message>
        <source>Rescanning…</source>
        <translation type="unfinished">S'està tornant a escanejar…</translation>
    </message>
    <message>
        <source>SQLiteDatabase: Failed to execute statement to verify database: %s</source>
        <translation type="unfinished">SQLiteDatabase: No s'ha pogut executar la sentència per a verificar la base de dades: %s</translation>
    </message>
    <message>
        <source>SQLiteDatabase: Failed to prepare statement to verify database: %s</source>
        <translation type="unfinished">SQLiteDatabase: No s'ha pogut preparar la sentència per a verificar la base de dades: %s</translation>
    </message>
    <message>
        <source>SQLiteDatabase: Failed to read database verification error: %s</source>
        <translation type="unfinished">SQLiteDatabase: ha fallat la lectura de la base de dades. Error de verificació: %s</translation>
    </message>
    <message>
        <source>SQLiteDatabase: Unexpected application id. Expected %u, got %u</source>
        <translation type="unfinished">SQLiteDatabase: Identificador d’aplicació inesperat. S'esperava %u, s'ha obtingut  %u</translation>
    </message>
    <message>
        <source>Section [%s] is not recognized.</source>
        <translation type="unfinished">No es reconeix la secció [%s]</translation>
    </message>
    <message>
        <source>Signing transaction failed</source>
        <translation type="unfinished">Ha fallat la signatura de la transacció</translation>
    </message>
    <message>
        <source>Specified -walletdir "%s" does not exist</source>
        <translation type="unfinished">-Walletdir especificat "%s" no existeix</translation>
    </message>
    <message>
        <source>Specified -walletdir "%s" is a relative path</source>
        <translation type="unfinished">-Walletdir especificat "%s" és una ruta relativa</translation>
    </message>
    <message>
        <source>Specified -walletdir "%s" is not a directory</source>
        <translation type="unfinished">-Walletdir especificat "%s" no és un directori</translation>
    </message>
    <message>
        <source>Specified blocks directory "%s" does not exist.</source>
        <translation type="unfinished">El directori de blocs especificat "%s" no existeix.</translation>
    </message>
    <message>
        <source>Starting network threads…</source>
        <translation type="unfinished">S'estan iniciant fils de xarxa...</translation>
    </message>
    <message>
        <source>The source code is available from %s.</source>
        <translation type="unfinished">El codi font està disponible a %s.</translation>
    </message>
    <message>
        <source>The specified config file %s does not exist</source>
        <translation type="unfinished">El fitxer de configuració especificat %s no existeix</translation>
    </message>
    <message>
        <source>The transaction amount is too small to pay the fee</source>
        <translation type="unfinished">L'import de la transacció és massa petit per a pagar-ne una tarifa</translation>
    </message>
    <message>
        <source>The wallet will avoid paying less than the minimum relay fee.</source>
        <translation type="unfinished">La cartera evitarà pagar menys de la tarifa de trànsit mínima</translation>
    </message>
    <message>
        <source>This is experimental software.</source>
        <translation type="unfinished">Aquest és programari experimental.</translation>
    </message>
    <message>
        <source>This is the minimum transaction fee you pay on every transaction.</source>
        <translation type="unfinished">Aquesta és la tarifa mínima de transacció que paga en cada transacció.</translation>
    </message>
    <message>
        <source>This is the transaction fee you will pay if you send a transaction.</source>
        <translation type="unfinished">Aquesta és la tarifa de transacció que pagareu si envieu una transacció.</translation>
    </message>
    <message>
        <source>Transaction amount too small</source>
        <translation type="unfinished">La transacció és massa petita</translation>
    </message>
    <message>
        <source>Transaction amounts must not be negative</source>
        <translation type="unfinished">Els imports de la transacció no han de ser negatius</translation>
    </message>
    <message>
        <source>Transaction has too long of a mempool chain</source>
        <translation type="unfinished">La transacció té massa temps d'una cadena de mempool</translation>
    </message>
    <message>
        <source>Transaction must have at least one recipient</source>
        <translation type="unfinished">La transacció ha de tenir com a mínim un destinatari</translation>
    </message>
    <message>
        <source>Transaction needs a change address, but we can't generate it. %s</source>
        <translation type="unfinished">La transacció necessita una adreça de canvi, però no la podem generar. %s</translation>
    </message>
    <message>
        <source>Transaction too large</source>
        <translation type="unfinished">La transacció és massa gran</translation>
    </message>
    <message>
        <source>Unable to bind to %s on this computer (bind returned error %s)</source>
        <translation type="unfinished">No s'ha pogut vincular a %s en aquest ordinador (la vinculació ha retornat l'error %s)</translation>
    </message>
    <message>
        <source>Unable to bind to %s on this computer. %s is probably already running.</source>
        <translation type="unfinished">No es pot enllaçar a %s en aquest ordinador. %s probablement ja s'estigui executant.</translation>
    </message>
    <message>
        <source>Unable to create the PID file '%s': %s</source>
        <translation type="unfinished">No es pot crear el fitxer PID '%s': %s</translation>
    </message>
    <message>
        <source>Unable to generate initial keys</source>
        <translation type="unfinished">No s'han pogut generar les claus inicials</translation>
    </message>
    <message>
        <source>Unable to generate keys</source>
        <translation type="unfinished">No s'han pogut generar les claus</translation>
    </message>
    <message>
        <source>Unable to open %s for writing</source>
        <translation type="unfinished">No es pot obrir %s per a escriure</translation>
    </message>
    <message>
        <source>Unable to start HTTP server. See debug log for details.</source>
        <translation type="unfinished">No s'ha pogut iniciar el servidor HTTP. Vegeu debug.log per a més detalls.</translation>
    </message>
    <message>
        <source>Unknown -blockfilterindex value %s.</source>
        <translation type="unfinished">Valor %s -blockfilterindex desconegut</translation>
    </message>
    <message>
        <source>Unknown address type '%s'</source>
        <translation type="unfinished">Tipus d'adreça desconegut '%s'</translation>
    </message>
    <message>
        <source>Unknown change type '%s'</source>
        <translation type="unfinished">Tipus de canvi desconegut '%s'</translation>
    </message>
    <message>
        <source>Unknown network specified in -onlynet: '%s'</source>
        <translation type="unfinished">Xarxa desconeguda especificada a -onlynet: '%s'</translation>
    </message>
    <message>
        <source>Unknown new rules activated (versionbit %i)</source>
        <translation type="unfinished">S'han activat regles noves desconegudes (bit de versió %i)</translation>
    </message>
    <message>
        <source>Unsupported logging category %s=%s.</source>
        <translation type="unfinished">Categoria de registre no admesa %s=%s.</translation>
    </message>
    <message>
        <source>Upgrading UTXO database</source>
        <translation type="unfinished">Actualització de la base de dades UTXO</translation>
    </message>
    <message>
        <source>Upgrading txindex database</source>
        <translation type="unfinished">Actualitzant txindex de la base de dades</translation>
    </message>
    <message>
        <source>User Agent comment (%s) contains unsafe characters.</source>
        <translation type="unfinished">El comentari de l'agent d'usuari (%s) conté caràcters insegurs.</translation>
    </message>
    <message>
        <source>Verifying blocks…</source>
        <translation type="unfinished">S'estan verificant els blocs...</translation>
    </message>
    <message>
        <source>Verifying wallet(s)…</source>
        <translation type="unfinished">Verifificant carteres...</translation>
    </message>
    <message>
        <source>Wallet needed to be rewritten: restart %s to complete</source>
        <translation type="unfinished">Cal tornar a escriure la cartera: reinicieu %s per a completar-ho</translation>
    </message>
</context>
</TS><|MERGE_RESOLUTION|>--- conflicted
+++ resolved
@@ -598,20 +598,6 @@
         <source>&amp;Command-line options</source>
         <translation type="unfinished">Opcions de la &amp;línia d'ordres</translation>
     </message>
-<<<<<<< HEAD
-    <message numerus="yes">
-        <source>Processed %n block(s) of transaction history.</source>
-        <translation>
-            <numerusform />
-            <numerusform />
-        </translation>
-    </message>
-    <message numerus="yes">
-        <source>Processed %n block(s) of transaction history.</source>
-        <translation><numerusform>Processat un bloc de l'historial de transaccions.</numerusform><numerusform>Processat %n blocs de l'historial de transaccions.</numerusform></translation>
-    </message>
-=======
->>>>>>> 6fd35e2c
     <message>
         <source>%1 behind</source>
         <translation>%1 darrere</translation>
@@ -2703,21 +2689,8 @@
         <translation type="unfinished">Una taxa massa baixa pot resultar en una transacció que no es confirmi mai (llegiu el consell)</translation>
     </message>
     <message>
-<<<<<<< HEAD
-        <source>Hide transaction fee settings</source>
-        <translation>Amagueu la configuració de les tarifes de transacció</translation>
-    </message>
-    <message>
-        <source>When there is less transaction volume than space in the blocks, miners as well as relaying nodes may enforce a minimum fee. Paying only this minimum fee is just fine, but be aware that this can result in a never confirming transaction once there is more demand for bitcoin transactions than the network can process.</source>
-        <translation>Quan no hi ha prou espai en els blocs per encabir totes les transaccions, els miners i així mateix els nodes repetidors poden exigir una taxa mínima. És acceptable pagar únicament la taxa mínima, però tingueu present que pot resultar que la vostra transacció no sigui mai confirmada mentre hi hagi més demanda de transaccions bitcoin de les que la xarxa pot processar.</translation>
-    </message>
-    <message>
-        <source>A too low fee might result in a never confirming transaction (read the tooltip)</source>
-        <translation>Una taxa massa baixa pot resultar en una transacció que no es confirmi mai (llegiu el consell)</translation>
-=======
         <source>(Smart fee not initialized yet. This usually takes a few blocks…)</source>
         <translation type="unfinished">(La tarifa intel·ligent encara no s'ha inicialitzat. Normalment triga uns quants blocs...)</translation>
->>>>>>> 6fd35e2c
     </message>
     <message>
         <source>Confirmation time target:</source>
@@ -2861,13 +2834,8 @@
         <translation type="unfinished">PSBT guardada</translation>
     </message>
     <message>
-<<<<<<< HEAD
-        <source>Please, review your transaction proposal. This will produce a Partially Signed Bitcoin Transaction (PSBT) which you can copy and then sign with e.g. an offline %1 wallet, or a PSBT-compatible hardware wallet.</source>
-        <translation>Revisa la teva proposta de transacció. Es produirà una transacció de Bitcoin amb signatura parcial (PSBT) que podeu copiar i després signar, per exemple, amb una cartera %1 de tipus fora de línia o una cartera física compatible amb PSBT.</translation>
-=======
         <source>External balance:</source>
         <translation type="unfinished">Balanç extern:</translation>
->>>>>>> 6fd35e2c
     </message>
     <message>
         <source>or</source>
