--- conflicted
+++ resolved
@@ -905,11 +905,7 @@
     </message>
     <message>
         <source>Wallet is &lt;b&gt;encrypted&lt;/b&gt; and currently &lt;b&gt;locked&lt;/b&gt;</source>
-<<<<<<< HEAD
         <translation type="unfinished">錢包&lt;b&gt;已加密&lt;/b&gt;並且&lt;b&gt;上鎖中&lt;/b&gt;</translation>
-=======
-        <translation type="unfinished">錢包已加密並且上鎖中</translation>
->>>>>>> 353efd3f
     </message>
     <message>
         <source>Original message:</source>
@@ -931,19 +927,11 @@
     </message>
     <message>
         <source>Quantity:</source>
-<<<<<<< HEAD
         <translation type="unfinished">总量:</translation>
     </message>
     <message>
         <source>Bytes:</source>
         <translation type="unfinished">位元組數:</translation>
-=======
-        <translation type="unfinished">數量：</translation>
-    </message>
-    <message>
-        <source>Bytes:</source>
-        <translation type="unfinished">位元組:</translation>
->>>>>>> 353efd3f
     </message>
     <message>
         <source>Amount:</source>
@@ -958,17 +946,12 @@
         <translation type="unfinished">計費後金額:</translation>
     </message>
     <message>
-<<<<<<< HEAD
         <source>Change:</source>
         <translation type="unfinished">找零:</translation>
     </message>
     <message>
         <source>(un)select all</source>
         <translation type="unfinished">全(不)选</translation>
-=======
-        <source>(un)select all</source>
-        <translation type="unfinished">(取消)全部選擇</translation>
->>>>>>> 353efd3f
     </message>
     <message>
         <source>Tree mode</source>
@@ -984,11 +967,7 @@
     </message>
     <message>
         <source>Received with label</source>
-<<<<<<< HEAD
         <translation type="unfinished">收款标签</translation>
-=======
-        <translation type="unfinished">已收款，有標籤</translation>
->>>>>>> 353efd3f
     </message>
     <message>
         <source>Received with address</source>
@@ -999,13 +978,10 @@
         <translation type="unfinished">日期</translation>
     </message>
     <message>
-<<<<<<< HEAD
         <source>Confirmed</source>
         <translation type="unfinished">已确认</translation>
     </message>
     <message>
-=======
->>>>>>> 353efd3f
         <source>Copy amount</source>
         <translation type="unfinished">复制金额</translation>
     </message>
@@ -1031,11 +1007,7 @@
     </message>
     <message>
         <source>&amp;Unlock unspent</source>
-<<<<<<< HEAD
         <translation type="unfinished">解锁未花费(&amp;U)</translation>
-=======
-        <translation type="unfinished">解鎖未花費的</translation>
->>>>>>> 353efd3f
     </message>
     <message>
         <source>Copy quantity</source>
@@ -2776,13 +2748,10 @@
         <translation type="unfinished">请求支付至...</translation>
     </message>
     <message>
-<<<<<<< HEAD
         <source>Address:</source>
         <translation type="unfinished">地址:</translation>
     </message>
     <message>
-=======
->>>>>>> 353efd3f
         <source>Amount:</source>
         <translation type="unfinished">金额:</translation>
     </message>
