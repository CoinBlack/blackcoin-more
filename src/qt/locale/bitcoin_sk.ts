--- conflicted
+++ resolved
@@ -259,18 +259,6 @@
         <source>Do you want to reset settings to default values, or to abort without making changes?</source>
         <extracomment>Explanatory text shown on startup when the settings file cannot be read. Prompts user to make a choice between resetting or aborting.</extracomment>
         <translation type="unfinished">Chcete vrátiť nastavenia na predvolené hodnoty alebo ukončiť bez vykonania zmien?</translation>
-<<<<<<< HEAD
-    </message>
-    <message>
-        <source>A fatal error occurred. Check that settings file is writable, or try running with -nosettings.</source>
-        <extracomment>Explanatory text shown on startup when the settings file could not be written. Prompts user to check that we have the ability to write to the file. Explains that the user has the option of running without a settings file.</extracomment>
-        <translation type="unfinished">Nastala kritická chyba. Skontrolujte, že je možné zapisovať do súboru nastavení alebo skúste spustiť s parametrom -nosettings.</translation>
-    </message>
-    <message>
-        <source>Error: Specified data directory "%1" does not exist.</source>
-        <translation type="unfinished">Chyba: Zadaný adresár pre dáta „%1“ neexistuje.</translation>
-=======
->>>>>>> 88259837
     </message>
     <message>
         <source>A fatal error occurred. Check that settings file is writable, or try running with -nosettings.</source>
@@ -395,21 +383,8 @@
 <context>
     <name>BitcoinGUI</name>
     <message>
-<<<<<<< HEAD
-        <source>Settings file could not be read</source>
-        <translation type="unfinished">Súbor nastavení nemohol byť prečítaný</translation>
-    </message>
-    <message>
-        <source>Settings file could not be written</source>
-        <translation type="unfinished">Súbor nastavení nemohol byť zapísaný</translation>
-    </message>
-    <message>
-        <source>The %s developers</source>
-        <translation type="unfinished">Vývojári %s</translation>
-=======
         <source>&amp;Overview</source>
         <translation type="unfinished">&amp;Prehľad</translation>
->>>>>>> 88259837
     </message>
     <message>
         <source>Show general overview of wallet</source>
@@ -440,17 +415,8 @@
         <translation type="unfinished">Ukázať informácie o %1</translation>
     </message>
     <message>
-<<<<<<< HEAD
-        <source>Error reading %s! Transaction data may be missing or incorrect. Rescanning wallet.</source>
-        <translation type="unfinished">Chyba pri čítaní %s! Transakčné údaje môžu chýbať alebo sú chybné. Znovu prečítam peňaženku.</translation>
-    </message>
-    <message>
-        <source>Error: Dumpfile format record is incorrect. Got "%s", expected "format".</source>
-        <translation type="unfinished">Chyba: Formát záznamu v súbore dumpu je nesprávny. Obdržaný "%s", očakávaný "format".</translation>
-=======
         <source>About &amp;Qt</source>
         <translation type="unfinished">O &amp;Qt</translation>
->>>>>>> 88259837
     </message>
     <message>
         <source>Show information about Qt</source>
@@ -482,17 +448,8 @@
         <translation type="unfinished">Proxy sú &lt;b&gt;zapnuté&lt;/b&gt;: %1</translation>
     </message>
     <message>
-<<<<<<< HEAD
-        <source>Invalid or corrupt peers.dat (%s). If you believe this is a bug, please report it to %s. As a workaround, you can move the file (%s) out of the way (rename, move, or delete) to have a new one created on the next start.</source>
-        <translation type="unfinished">Chybný alebo poškodený súbor peers.dat (%s). Ak si myslíte, že ide o chybu, prosím nahláste to na %s. Ako dočasné riešenie môžete súbor odsunúť (%s) z umiestnenia (premenovať, presunúť, vymazať), aby sa pri ďalšom spustení vytvoril nový.</translation>
-    </message>
-    <message>
-        <source>More than one onion bind address is provided. Using %s for the automatically created Tor onion service.</source>
-        <translation type="unfinished">K dispozícii je viac ako jedna adresa onion. Použitie %s pre automaticky vytvorenú službu Tor.</translation>
-=======
         <source>Send coins to a Bitcoin address</source>
         <translation type="unfinished">Poslať bitcoins na adresu</translation>
->>>>>>> 88259837
     </message>
     <message>
         <source>Backup wallet to another location</source>
@@ -531,17 +488,8 @@
         <translation type="unfinished">&amp;Zmeniť heslo…</translation>
     </message>
     <message>
-<<<<<<< HEAD
-        <source>The block index db contains a legacy 'txindex'. To clear the occupied disk space, run a full -reindex, otherwise ignore this error. This error message will not be displayed again.</source>
-        <translation type="unfinished">Databáza indexov blokov obsahuje 'txindex' staršieho typu. Pre uvoľnenie obsadeného miesta spustite s parametrom -reindex, inak môžete ignorovať túto chybu. Táto správa sa už nabudúce nezobrazí.</translation>
-    </message>
-    <message>
-        <source>The transaction amount is too small to send after the fee has been deducted</source>
-        <translation type="unfinished">Suma je príliš malá pre odoslanie transakcie</translation>
-=======
         <source>Sign &amp;message…</source>
         <translation type="unfinished">Podpísať &amp;správu…</translation>
->>>>>>> 88259837
     </message>
     <message>
         <source>Sign messages with your Bitcoin addresses to prove you own them</source>
@@ -612,54 +560,16 @@
         <translation type="unfinished">Pripája sa k partnerom…</translation>
     </message>
     <message>
-<<<<<<< HEAD
-        <source>Cannot set -forcednsseed to true when setting -dnsseed to false.</source>
-        <translation type="unfinished">Nie je možné zapnúť -forcednsseed keď je -dnsseed vypnuté.</translation>
-    </message>
-    <message>
-        <source>Cannot set -peerblockfilters without -blockfilterindex.</source>
-        <translation type="unfinished">Nepodarilo sa určiť -peerblockfilters bez -blockfilterindex.</translation>
-=======
         <source>Request payments (generates QR codes and bitcoin: URIs)</source>
         <translation type="unfinished">Vyžiadať platby (vygeneruje QR kódy a bitcoin: URI)</translation>
->>>>>>> 88259837
     </message>
     <message>
         <source>Show the list of used sending addresses and labels</source>
         <translation type="unfinished">Zobraziť zoznam použitých adries odosielateľa a ich popisy</translation>
     </message>
     <message>
-<<<<<<< HEAD
-        <source>The -txindex upgrade started by a previous version cannot be completed. Restart with the previous version or run a full -reindex.</source>
-        <translation type="unfinished">Upgrade -txindex spustený predchádzajúcou verziou nemôže byť dokončený. Reštartujte s prechdádzajúcou verziou programu alebo spustite s parametrom -reindex.</translation>
-    </message>
-    <message>
-        <source>%s request to listen on port %u. This port is considered "bad" and thus it is unlikely that any Bitcoin Core peers connect to it. See doc/p2p-bad-ports.md for details and a full list.</source>
-        <translation type="unfinished">Požiadavka %s na počúvanie na porte %u. Tento port je považovaný za "zlý" preto je nepravdepodobné, že sa naň pripojí nejaký Bitcoin Core partner. Pozrite doc/p2p-bad-ports.md pre detaily a celý zoznam.</translation>
-    </message>
-    <message>
-        <source>Cannot provide specific connections and have addrman find outgoing connections at the same time.</source>
-        <translation type="unfinished">Nie je možné zadať špecifické spojenia a zároveň nechať addrman hľadať odchádzajúce spojenia.</translation>
-    </message>
-    <message>
-        <source>Error loading %s: External signer wallet being loaded without external signer support compiled</source>
-        <translation type="unfinished">Chyba pri načítaní %s: Načíta sa peňaženka s externým podpisovaním, ale podpora pre externé podpisovanie nebola začlenená do programu</translation>
-    </message>
-    <message>
-        <source>Failed to rename invalid peers.dat file. Please move or delete it and try again.</source>
-        <translation type="unfinished">Nepodarilo sa premenovať chybný súbor peers.dat. Prosím presuňte ho alebo vymažte a skúste znovu.</translation>
-    </message>
-    <message>
-        <source>Outbound connections restricted to Tor (-onlynet=onion) but the proxy for reaching the Tor network is not provided (no -proxy= and no -onion= given) or it is explicitly forbidden (-onion=0)</source>
-        <translation type="unfinished">Odchádzajúce spojenia sú obmedzené na Tor (-onlynet=onion) ale proxy pre dosiahnutie siete Tor nie je zadaný (nie sú zadané parametre -proxy= a -onion=) alebo je výslovne zakázaný (-onion=0)</translation>
-    </message>
-    <message>
-        <source>Config setting for %s only applied on %s network when in [%s] section.</source>
-        <translation type="unfinished">Nastavenie konfigurácie pre %s platí iba v sieti %s a v sekcii [%s].</translation>
-=======
         <source>Show the list of used receiving addresses and labels</source>
         <translation type="unfinished">Zobraziť zoznam použitých prijímacích adries a ich popisov</translation>
->>>>>>> 88259837
     </message>
     <message>
         <source>&amp;Command-line options</source>
@@ -827,18 +737,9 @@
         <translation type="unfinished">Zobraziť kartu Partneri</translation>
     </message>
     <message>
-<<<<<<< HEAD
-        <source>Input not found or already spent</source>
-        <translation type="unfinished">Vstup nenájdený alebo už minutý</translation>
-    </message>
-    <message>
-        <source>Insufficient funds</source>
-        <translation type="unfinished">Nedostatok prostriedkov</translation>
-=======
         <source>Disable network activity</source>
         <extracomment>A context menu item.</extracomment>
         <translation type="unfinished">Zakázať sieťovú aktivitu</translation>
->>>>>>> 88259837
     </message>
     <message>
         <source>Enable network activity</source>
@@ -906,33 +807,12 @@
         <translation type="unfinished">Generovanie HD kľúčov je &lt;b&gt;vypnuté&lt;/b&gt;</translation>
     </message>
     <message>
-<<<<<<< HEAD
-        <source>Missing amount</source>
-        <translation type="unfinished">Chýba suma</translation>
-    </message>
-    <message>
-        <source>Missing solving data for estimating transaction size</source>
-        <translation type="unfinished">Chýbajú údaje pre odhad veľkosti transakcie</translation>
-    </message>
-    <message>
-        <source>Need to specify a port with -whitebind: '%s'</source>
-        <translation type="unfinished">Je potrebné zadať port s -whitebind: '%s'</translation>
-    </message>
-    <message>
-        <source>No addresses available</source>
-        <translation type="unfinished">Nie sú dostupné žiadne adresy</translation>
-    </message>
-    <message>
-        <source>No proxy server specified. Use -proxy=&lt;ip&gt; or -proxy=&lt;ip:port&gt;.</source>
-        <translation type="unfinished">Nie je špecifikovaný proxy server. Použite -proxy=&lt;ip&gt; alebo -proxy=&lt;ip:port&gt;.</translation>
-=======
         <source>Private key &lt;b&gt;disabled&lt;/b&gt;</source>
         <translation type="unfinished">Súkromný kľúč &lt;b&gt;vypnutý&lt;/b&gt;</translation>
     </message>
     <message>
         <source>Wallet is &lt;b&gt;encrypted&lt;/b&gt; and currently &lt;b&gt;unlocked&lt;/b&gt;</source>
         <translation type="unfinished">Peňaženka je &lt;b&gt;zašifrovaná&lt;/b&gt; a momentálne &lt;b&gt;odomknutá&lt;/b&gt;</translation>
->>>>>>> 88259837
     </message>
     <message>
         <source>Wallet is &lt;b&gt;encrypted&lt;/b&gt; and currently &lt;b&gt;locked&lt;/b&gt;</source>
@@ -1049,34 +929,16 @@
         <translation type="unfinished">&amp;Odomknúť neminuté</translation>
     </message>
     <message>
-<<<<<<< HEAD
-        <source>Transaction change output index out of range</source>
-        <translation type="unfinished">Výstupný index transakcie zmeny je mimo rozsahu</translation>
-    </message>
-    <message>
-        <source>Transaction has too long of a mempool chain</source>
-        <translation type="unfinished">Transakcia má v transakčnom zásobníku príliš dlhý reťazec</translation>
-=======
         <source>Copy quantity</source>
         <translation type="unfinished">Kopírovať množstvo</translation>
->>>>>>> 88259837
     </message>
     <message>
         <source>Copy fee</source>
         <translation type="unfinished">Kopírovať poplatok</translation>
     </message>
     <message>
-<<<<<<< HEAD
-        <source>Transaction needs a change address, but we can't generate it.</source>
-        <translation type="unfinished">Transakcia potrebuje adresu na zmenu, ale nemôžeme ju vygenerovať.</translation>
-    </message>
-    <message>
-        <source>Transaction too large</source>
-        <translation type="unfinished">Transakcia príliš veľká</translation>
-=======
         <source>Copy after fee</source>
         <translation type="unfinished">Kopírovať po poplatkoch</translation>
->>>>>>> 88259837
     </message>
     <message>
         <source>Copy bytes</source>
@@ -1103,17 +965,8 @@
         <translation type="unfinished">nie</translation>
     </message>
     <message>
-<<<<<<< HEAD
-        <source>Unable to parse -maxuploadtarget: '%s'</source>
-        <translation type="unfinished">Nepodarilo sa prečítať -maxuploadtarget: '%s'</translation>
-    </message>
-    <message>
-        <source>Unable to start HTTP server. See debug log for details.</source>
-        <translation type="unfinished">Nepodarilo sa spustiť HTTP server. Pre viac detailov zobrazte debug log.</translation>
-=======
         <source>This label turns red if any recipient receives an amount smaller than the current dust threshold.</source>
         <translation type="unfinished">Tento popis sčervenie ak ktorýkoľvek príjemca dostane sumu menšiu ako súčasný limit pre "prach".</translation>
->>>>>>> 88259837
     </message>
     <message>
         <source>Can vary +/- %1 satoshi(s) per input.</source>
@@ -1229,17 +1082,8 @@
         <translation type="unfinished">Názov peňaženky</translation>
     </message>
     <message>
-<<<<<<< HEAD
-        <source>&amp;Minimize</source>
-        <translation type="unfinished">&amp;Minimalizovať</translation>
-    </message>
-    <message>
-        <source>Wallet:</source>
-        <translation type="unfinished">Peňaženka:</translation>
-=======
         <source>Wallet</source>
         <translation type="unfinished">Peňaženka</translation>
->>>>>>> 88259837
     </message>
     <message>
         <source>Encrypt the wallet. The wallet will be encrypted with a passphrase of your choice.</source>
@@ -1382,9 +1226,9 @@
     <message numerus="yes">
         <source>%n GB of space available</source>
         <translation type="unfinished">
-            <numerusform>Spracovaný %n blok transakčnej histórie.</numerusform>
-            <numerusform>Spracované %n bloky transakčnej histórie.</numerusform>
-            <numerusform>Spracovaných %n blokov transakčnej histórie.</numerusform>
+            <numerusform />
+            <numerusform />
+            <numerusform />
         </translation>
     </message>
     <message numerus="yes">
@@ -1453,25 +1297,12 @@
         <translation type="unfinished">Obmedziť veľkosť reťazca blokov na</translation>
     </message>
     <message>
-<<<<<<< HEAD
-        <source>Load PSBT from &amp;clipboard…</source>
-        <translation type="unfinished">Načítať PSBT zo s&amp;chránky…</translation>
-    </message>
-    <message>
-        <source>Load Partially Signed Bitcoin Transaction from clipboard</source>
-        <translation type="unfinished">Načítať čiastočne podpísanú Bitcoin transakciu, ktorú ste skopírovali</translation>
-    </message>
-    <message>
-        <source>Node window</source>
-        <translation type="unfinished">Okno uzlov</translation>
-=======
         <source>Reverting this setting requires re-downloading the entire blockchain. It is faster to download the full chain first and prune it later. Disables some advanced features.</source>
         <translation type="unfinished">Zvrátenie tohto nastavenia vyžaduje opätovné stiahnutie celého reťazca blokov. Je rýchlejšie najprv stiahnuť celý reťazec blokov a potom ho redukovať neskôr. Vypne niektoré pokročilé funkcie.</translation>
     </message>
     <message>
         <source>This initial synchronisation is very demanding, and may expose hardware problems with your computer that had previously gone unnoticed. Each time you run %1, it will continue downloading where it left off.</source>
         <translation type="unfinished">Prvá synchronizácia je veľmi náročná a môžu sa tak vďaka nej začat na Vašom počítači prejavovať doteraz skryté hardwarové problémy. Vždy, keď spustíte %1, bude sťahovanie pokračovať tam, kde naposledy skončilo.</translation>
->>>>>>> 88259837
     </message>
     <message>
         <source>If you have chosen to limit block chain storage (pruning), the historical data must still be downloaded and processed, but will be deleted afterward to keep your disk usage low.</source>
@@ -1551,26 +1382,8 @@
         <translation type="unfinished">Prírastok postupu za hodinu</translation>
     </message>
     <message>
-<<<<<<< HEAD
-        <source>&amp;Hide</source>
-        <translation type="unfinished">&amp;Skryť</translation>
-    </message>
-    <message>
-        <source>S&amp;how</source>
-        <translation type="unfinished">Z&amp;obraziť</translation>
-    </message>
-    <message numerus="yes">
-        <source>%n active connection(s) to Bitcoin network.</source>
-        <extracomment>A substring of the tooltip.</extracomment>
-        <translation type="unfinished">
-            <numerusform>%n aktívne pripojenie do siete Bitcoin</numerusform>
-            <numerusform>%n aktívne pripojenia do siete Bitcoin</numerusform>
-            <numerusform>%n aktívnych pripojení do siete Bitcoin</numerusform>
-        </translation>
-=======
         <source>Estimated time left until synced</source>
         <translation type="unfinished">Odhadovaný čas do ukončenia synchronizácie</translation>
->>>>>>> 88259837
     </message>
     <message>
         <source>Hide</source>
@@ -1756,17 +1569,8 @@
         <translation type="unfinished">Mapovať port pomocou NA&amp;T-PMP</translation>
     </message>
     <message>
-<<<<<<< HEAD
-        <source>Copy transaction &amp;ID and output index</source>
-        <translation type="unfinished">Skopírovať &amp;ID transakcie a výstupný index</translation>
-    </message>
-    <message>
-        <source>L&amp;ock unspent</source>
-        <translation type="unfinished">U&amp;zamknúť neminuté</translation>
-=======
         <source>Accept connections from outside.</source>
         <translation type="unfinished">Prijať spojenia zvonku.</translation>
->>>>>>> 88259837
     </message>
     <message>
         <source>Allow incomin&amp;g connections</source>
@@ -1848,25 +1652,6 @@
         <source>Connect to the Bitcoin network through a separate SOCKS5 proxy for Tor onion services.</source>
         <translation type="unfinished">Pripojiť k Bitcoin sieti skrz samostatnú SOCKS5 proxy pre službu Tor.</translation>
     </message>
-<<<<<<< HEAD
-</context>
-<context>
-    <name>LoadWalletsActivity</name>
-    <message>
-        <source>Load Wallets</source>
-        <extracomment>Title of progress window which is displayed when wallets are being loaded.</extracomment>
-        <translation type="unfinished">Načítať peňaženky</translation>
-    </message>
-    <message>
-        <source>Loading wallets…</source>
-        <extracomment>Descriptive text of the load wallets progress window which indicates to the user that wallets are currently being loaded.</extracomment>
-        <translation type="unfinished">Načítavam peňaženky…</translation>
-    </message>
-</context>
-<context>
-    <name>OpenWalletActivity</name>
-=======
->>>>>>> 88259837
     <message>
         <source>Use separate SOCKS&amp;5 proxy to reach peers via Tor onion services:</source>
         <translation type="unfinished">Použiť samostatný SOCKS&amp;5 proxy server na nadviazanie spojenia s peer-mi cez službu Tor:</translation>
@@ -2052,17 +1837,8 @@
         <translation type="unfinished">Zatvoriť</translation>
     </message>
     <message>
-<<<<<<< HEAD
-        <source>%1 GB of space available</source>
-        <translation type="unfinished">%1 GB voľného miesta</translation>
-    </message>
-    <message>
-        <source>(of %1 GB needed)</source>
-        <translation type="unfinished">(z %1 GB potrebných)</translation>
-=======
         <source>Failed to load transaction: %1</source>
         <translation type="unfinished">Nepodarilo sa načítať transakciu: %1</translation>
->>>>>>> 88259837
     </message>
     <message>
         <source>Failed to sign transaction: %1</source>
@@ -2076,20 +1852,9 @@
         <source>Could not sign any more inputs.</source>
         <translation type="unfinished">Nie je možné podpísať žiadne ďalšie vstupy.</translation>
     </message>
-<<<<<<< HEAD
-    <message numerus="yes">
-        <source>(sufficient to restore backups %n day(s) old)</source>
-        <extracomment>Explanatory text on the capability of the current prune target.</extracomment>
-        <translation type="unfinished">
-            <numerusform>(dostatočné pre obnovenie záloh %n deň starých)</numerusform>
-            <numerusform>(dostatočné pre obnovenie záloh %n dni starých)</numerusform>
-            <numerusform>(dostatočné pre obnovenie záloh %n dní starých)</numerusform>
-        </translation>
-=======
     <message>
         <source>Signed %1 inputs, but more signatures are still required.</source>
         <translation type="unfinished">Podpísaných %1 vstupov, no ešte sú požadované ďalšie podpisy.</translation>
->>>>>>> 88259837
     </message>
     <message>
         <source>Signed transaction successfully. Transaction is ready to broadcast.</source>
@@ -2430,48 +2195,6 @@
         <translation type="unfinished">Mapovaný nezávislý - Autonómny Systém používaný na rozšírenie vzájomného výberu peerov.</translation>
     </message>
     <message>
-<<<<<<< HEAD
-        <source>Maximum database cache size. A larger cache can contribute to faster sync, after which the benefit is less pronounced for most use cases. Lowering the cache size will reduce memory usage. Unused mempool memory is shared for this cache.</source>
-        <extracomment>Tooltip text for Options window setting that sets the size of the database cache. Explains the corresponding effects of increasing/decreasing this value.</extracomment>
-        <translation type="unfinished">Maximálna veľkosť vyrovnávacej pamäte databázy. Väčšia pamäť môže urýchliť synchronizáciu, ale pri ďalšom používaní už nemá efekt. Zmenšenie vyrovnávacej pamäte zníži použitie pamäte. Nevyužitá pamäť mempool je zdieľaná pre túto vyrovnávaciu pamäť.</translation>
-    </message>
-    <message>
-        <source>Set the number of script verification threads. Negative values correspond to the number of cores you want to leave free to the system.</source>
-        <extracomment>Tooltip text for Options window setting that sets the number of script verification threads. Explains that negative values mean to leave these many cores free to the system.</extracomment>
-        <translation type="unfinished">Nastaví počet vlákien na overenie skriptov. Záporné hodnoty zodpovedajú počtu jadier procesora, ktoré chcete nechať voľné pre systém.</translation>
-    </message>
-    <message>
-        <source>(0 = auto, &lt;0 = leave that many cores free)</source>
-        <translation type="unfinished">(0 = auto, &lt;0 = toľko jadier nechať  voľných)</translation>
-    </message>
-    <message>
-        <source>This allows you or a third party tool to communicate with the node through command-line and JSON-RPC commands.</source>
-        <extracomment>Tooltip text for Options window setting that enables the RPC server.</extracomment>
-        <translation type="unfinished">Toto umožňuje vám alebo nástroju tretej strany komunikovať s uzlom pomocou príkazov z príkazového riadka alebo JSON-RPC.</translation>
-    </message>
-    <message>
-        <source>Enable R&amp;PC server</source>
-        <extracomment>An Options window setting to enable the RPC server.</extracomment>
-        <translation type="unfinished">Povoliť server R&amp;PC</translation>
-    </message>
-    <message>
-        <source>W&amp;allet</source>
-        <translation type="unfinished">&amp;Peňaženka</translation>
-    </message>
-    <message>
-        <source>Whether to set subtract fee from amount as default or not.</source>
-        <extracomment>Tooltip text for Options window setting that sets subtracting the fee from a sending amount as default.</extracomment>
-        <translation type="unfinished">Nastaviť predvolenie odpočítavania poplatku zo sumy.</translation>
-    </message>
-    <message>
-        <source>Subtract &amp;fee from amount by default</source>
-        <extracomment>An Options window setting to set subtracting the fee from a sending amount as default.</extracomment>
-        <translation type="unfinished">Predvolene odpočítavať &amp;poplatok zo sumy</translation>
-    </message>
-    <message>
-        <source>Enable coin &amp;control features</source>
-        <translation type="unfinished">Povoliť možnosti &amp;kontroly mincí</translation>
-=======
         <source>Mapped AS</source>
         <translation type="unfinished">Mapovaný AS</translation>
     </message>
@@ -2484,7 +2207,6 @@
         <source>Address Relay</source>
         <extracomment>Text title for the Address Relay field in the peer details area, which displays whether we relay addresses to this peer (Yes/No).</extracomment>
         <translation type="unfinished">Postupovanie adries</translation>
->>>>>>> 88259837
     </message>
     <message>
         <source>Addresses Processed</source>
@@ -2497,27 +2219,12 @@
         <translation type="unfinished">Obmedzené adresy</translation>
     </message>
     <message>
-<<<<<<< HEAD
-        <source>Enable &amp;PSBT controls</source>
-        <extracomment>An options window setting to enable PSBT controls.</extracomment>
-        <translation type="unfinished">Povoliť ovládanie &amp;PSBT</translation>
-    </message>
-    <message>
-        <source>Whether to show PSBT controls.</source>
-        <extracomment>Tooltip text for options window setting that enables PSBT controls.</extracomment>
-        <translation type="unfinished">Zobrazenie ovládania PSBT.</translation>
-    </message>
-    <message>
-        <source>External Signer (e.g. hardware wallet)</source>
-        <translation type="unfinished">Externý podpisovateľ (napr. hardvérová peňaženka)</translation>
-=======
         <source>User Agent</source>
         <translation type="unfinished">Aplikácia</translation>
->>>>>>> 88259837
     </message>
     <message>
         <source>Node window</source>
-        <translation type="unfinished">Okno uzlov</translation>
+        <translation type="unfinished">Uzlové okno</translation>
     </message>
     <message>
         <source>Current block height</source>
@@ -2609,21 +2316,8 @@
         <translation type="unfinished">Časový posun</translation>
     </message>
     <message>
-<<<<<<< HEAD
-        <source>Third-party URLs (e.g. a block explorer) that appear in the transactions tab as context menu items. %s in the URL is replaced by transaction hash. Multiple URLs are separated by vertical bar |.</source>
-        <translation type="unfinished">URL tretích strán (napr. prehliadač blokov), ktoré sa zobrazujú v záložke transakcií ako položky kontextového menu. %s v URL je nahradené hash-om transakcie. Viaceré URL sú oddelené zvislou čiarou |.</translation>
-    </message>
-    <message>
-        <source>&amp;Third-party transaction URLs</source>
-        <translation type="unfinished">URL &amp;transakcií tretích strán</translation>
-    </message>
-    <message>
-        <source>Whether to show coin control features or not.</source>
-        <translation type="unfinished">Či zobrazovať možnosti kontroly mincí alebo nie.</translation>
-=======
         <source>Last block time</source>
         <translation type="unfinished">Čas posledného bloku</translation>
->>>>>>> 88259837
     </message>
     <message>
         <source>&amp;Open</source>
@@ -2692,17 +2386,8 @@
         <translation type="unfinished">zvolili sme partnera pre rýchle preposielanie</translation>
     </message>
     <message>
-<<<<<<< HEAD
-        <source>Continue</source>
-        <translation type="unfinished">Pokračovať</translation>
-    </message>
-    <message>
-        <source>Cancel</source>
-        <translation type="unfinished">Zrušiť</translation>
-=======
         <source>the peer selected us for high bandwidth relay</source>
         <translation type="unfinished">partner nás zvolil pre rýchle preposielanie</translation>
->>>>>>> 88259837
     </message>
     <message>
         <source>no high bandwidth relay selected</source>
@@ -2848,17 +2533,8 @@
         <translation type="unfinished">Voliteľný popis ktorý sa pridá k tejto novej prijímajúcej adrese (pre jednoduchšiu identifikáciu). Tento popis je taktiež pridaný do výzvy k platbe.</translation>
     </message>
     <message>
-<<<<<<< HEAD
-        <source>Cannot sign inputs while wallet is locked.</source>
-        <translation type="unfinished">Nemôžem podpísať vstupy kým je peňaženka zamknutá.</translation>
-    </message>
-    <message>
-        <source>Could not sign any more inputs.</source>
-        <translation type="unfinished">Nie je možné podpísať žiadne ďalšie vstupy.</translation>
-=======
         <source>An optional message that is attached to the payment request and may be displayed to the sender.</source>
         <translation type="unfinished">Voliteľná správa ktorá bude pridaná k tejto platobnej výzve a môže byť zobrazená odosielateľovi.</translation>
->>>>>>> 88259837
     </message>
     <message>
         <source>&amp;Create new receiving address</source>
@@ -2932,17 +2608,8 @@
         <translation type="unfinished">Adresa:</translation>
     </message>
     <message>
-<<<<<<< HEAD
-        <source>(But no wallet is loaded.)</source>
-        <translation type="unfinished">(Ale nie je načítaná žiadna peňaženka.)</translation>
-    </message>
-    <message>
-        <source>(But this wallet cannot sign transactions.)</source>
-        <translation type="unfinished">(Ale táto peňaženka nemôže podpisovať transakcie)</translation>
-=======
         <source>Amount:</source>
         <translation type="unfinished">Suma:</translation>
->>>>>>> 88259837
     </message>
     <message>
         <source>Label:</source>
@@ -3171,57 +2838,16 @@
         <translation type="unfinished">&amp;Odoslať</translation>
     </message>
     <message>
-<<<<<<< HEAD
-        <source>Last Transaction</source>
-        <translation type="unfinished">Posledná transakcia</translation>
-    </message>
-    <message>
-        <source>The mapped Autonomous System used for diversifying peer selection.</source>
-        <translation type="unfinished">Mapovaný nezávislý - Autonómny Systém používaný na rozšírenie vzájomného výberu peerov.</translation>
-=======
         <source>Copy quantity</source>
         <translation type="unfinished">Kopírovať množstvo</translation>
->>>>>>> 88259837
     </message>
     <message>
         <source>Copy amount</source>
         <translation type="unfinished">Kopírovať sumu</translation>
     </message>
     <message>
-<<<<<<< HEAD
-        <source>Whether we relay addresses to this peer.</source>
-        <extracomment>Tooltip text for the Address Relay field in the peer details area.</extracomment>
-        <translation type="unfinished">Postupovanie adries tomuto partnerovi.</translation>
-    </message>
-    <message>
-        <source>Address Relay</source>
-        <translation type="unfinished">Postupovanie adries</translation>
-    </message>
-    <message>
-        <source>Total number of addresses processed, excluding those dropped due to rate-limiting.</source>
-        <extracomment>Tooltip text for the Addresses Processed field in the peer details area.</extracomment>
-        <translation type="unfinished">Celkový počet spracovaných adries, okrem tých zahodených kvôli obmedzovaniu rýchlosti.</translation>
-    </message>
-    <message>
-        <source>Addresses Processed</source>
-        <translation type="unfinished">Spracované adresy</translation>
-    </message>
-    <message>
-        <source>Total number of addresses dropped due to rate-limiting.</source>
-        <extracomment>Tooltip text for the Addresses Rate-Limited field in the peer details area.</extracomment>
-        <translation type="unfinished">Celkový počet adries zahodených kvôli obmedzovaniu rýchlosti.</translation>
-    </message>
-    <message>
-        <source>Addresses Rate-Limited</source>
-        <translation type="unfinished">Obmedzené adresy</translation>
-    </message>
-    <message>
-        <source>User Agent</source>
-        <translation type="unfinished">Aplikácia</translation>
-=======
         <source>Copy fee</source>
         <translation type="unfinished">Kopírovať poplatok</translation>
->>>>>>> 88259837
     </message>
     <message>
         <source>Copy after fee</source>
@@ -3445,18 +3071,8 @@
         <translation type="unfinished">Vložiť adresu zo schránky</translation>
     </message>
     <message>
-<<<<<<< HEAD
-        <source>&amp;Copy IP/Netmask</source>
-        <extracomment>Context menu action to copy the IP/Netmask of a banned peer. IP/Netmask is the combination of a peer's IP address and its Netmask. For IP address, see: https://en.wikipedia.org/wiki/IP_address.</extracomment>
-        <translation type="unfinished">&amp;Kopírovať IP/Masku siete</translation>
-    </message>
-    <message>
-        <source>&amp;Unban</source>
-        <translation type="unfinished">&amp;Zrušiť zákaz</translation>
-=======
         <source>Remove this entry</source>
         <translation type="unfinished">Odstrániť túto položku</translation>
->>>>>>> 88259837
     </message>
     <message>
         <source>The amount to send in the selected unit</source>
@@ -3980,24 +3596,8 @@
         <translation type="unfinished">&amp;Kopírovať adresu</translation>
     </message>
     <message>
-<<<<<<< HEAD
-        <source>Do you want to create this transaction?</source>
-        <extracomment>Message displayed when attempting to create a transaction. Cautionary text to prompt the user to verify that the displayed transaction details represent the transaction the user intends to create.</extracomment>
-        <translation type="unfinished">Chcete vytvoriť túto transakciu?</translation>
-    </message>
-    <message>
-        <source>Please, review your transaction. You can create and send this transaction or create a Partially Signed Bitcoin Transaction (PSBT), which you can save or copy and then sign with, e.g., an offline %1 wallet, or a PSBT-compatible hardware wallet.</source>
-        <extracomment>Text to inform a user attempting to create a transaction of their current options. At this stage, a user can send their transaction or create a PSBT. This string is displayed when both private keys and PSBT controls are enabled.</extracomment>
-        <translation type="unfinished">Skontrolujte prosím svoj návrh transakcie. Môžete vytvoriť a odoslať túto transakciu alebo vytvoriť čiastočne podpísanú bitcoinovú transakciu (PSBT), ktorú môžete uložiť alebo skopírovať a potom podpísať napr. cez offline peňaženku %1 alebo hardvérovú peňaženku kompatibilnú s PSBT.</translation>
-    </message>
-    <message>
-        <source>Please, review your transaction.</source>
-        <extracomment>Text to prompt a user to review the details of the transaction they are attempting to send.</extracomment>
-        <translation type="unfinished">Prosím, skontrolujte Vašu transakciu.</translation>
-=======
         <source>Copy &amp;label</source>
         <translation type="unfinished">Kopírovať &amp;popis</translation>
->>>>>>> 88259837
     </message>
     <message>
         <source>Copy &amp;amount</source>
@@ -4050,21 +3650,8 @@
         <translation type="unfinished">Potvrdené</translation>
     </message>
     <message>
-<<<<<<< HEAD
-        <source>Payment request expired.</source>
-        <translation type="unfinished">Vypršala platnosť požiadavky na platbu.</translation>
-    </message>
-    <message numerus="yes">
-        <source>Estimated to begin confirmation within %n block(s).</source>
-        <translation type="unfinished">
-            <numerusform>Odhadované potvrdenie o %n blok.</numerusform>
-            <numerusform>Odhadované potvrdenie o %n bloky.</numerusform>
-            <numerusform>Odhadované potvrdenie o %n blokov.</numerusform>
-        </translation>
-=======
         <source>Watch-only</source>
         <translation type="unfinished">Iba sledovanie</translation>
->>>>>>> 88259837
     </message>
     <message>
         <source>Date</source>
@@ -4332,16 +3919,6 @@
         <source>Please contribute if you find %s useful. Visit %s for further information about the software.</source>
         <translation type="unfinished">Keď si myslíte, že %s je užitočný, podporte nás. Pre viac informácií o software navštívte %s.</translation>
     </message>
-<<<<<<< HEAD
-    <message>
-        <source>press q to shutdown</source>
-        <translation type="unfinished">stlačte q pre ukončenie</translation>
-    </message>
-</context>
-<context>
-    <name>TransactionDesc</name>
-=======
->>>>>>> 88259837
     <message>
         <source>Prune configured below the minimum of %d MiB.  Please use a higher number.</source>
         <translation type="unfinished">Redukcia nastavená pod minimálnu hodnotu %d MiB. Prosím použite vyššiu hodnotu.</translation>
@@ -4414,19 +3991,9 @@
         <source>Witness data for blocks after height %d requires validation. Please restart with -reindex.</source>
         <translation type="unfinished">Svedecké údaje pre bloky za výškou %d vyžadujú overenie. Prosím reštartujte s parametrom -reindex.</translation>
     </message>
-<<<<<<< HEAD
-    <message numerus="yes">
-        <source>matures in %n more block(s)</source>
-        <translation type="unfinished">
-            <numerusform>dozrie o ďalší %n blok</numerusform>
-            <numerusform>dozrie o ďalšie %n bloky</numerusform>
-            <numerusform>dozrie o ďalších %n blokov</numerusform>
-        </translation>
-=======
     <message>
         <source>You need to rebuild the database using -reindex to go back to unpruned mode.  This will redownload the entire blockchain</source>
         <translation type="unfinished">K návratu k neredukovanému režimu je potrebné prestavať databázu použitím -reindex. Tiež sa znova stiahne celý reťazec blokov</translation>
->>>>>>> 88259837
     </message>
     <message>
         <source>%s is set very high!</source>
@@ -4709,18 +4276,8 @@
         <translation type="unfinished">Preposielam bloky…</translation>
     </message>
     <message>
-<<<<<<< HEAD
-        <source>Show in %1</source>
-        <extracomment>Transactions table context menu action to show the selected transaction in a third-party block explorer. %1 is a stand-in argument for the URL of the explorer.</extracomment>
-        <translation type="unfinished">Zobraziť v %1</translation>
-    </message>
-    <message>
-        <source>Export Transaction History</source>
-        <translation type="unfinished">Exportovať históriu transakcií</translation>
-=======
         <source>Rescanning…</source>
         <translation type="unfinished">Nové prehľadávanie…</translation>
->>>>>>> 88259837
     </message>
     <message>
         <source>SQLiteDatabase: Failed to execute statement to verify database: %s</source>
