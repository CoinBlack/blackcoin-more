<TS version="2.1" language="es">
<context>
    <name>AddressBookPage</name>
    <message>
        <source>Right-click to edit address or label</source>
        <translation type="unfinished">Hacer clic derecho para editar la dirección o etiqueta</translation>
    </message>
    <message>
        <source>Create a new address</source>
        <translation type="unfinished">Crear una nueva dirección</translation>
    </message>
    <message>
        <source>&amp;New</source>
        <translation type="unfinished">&amp;Nueva</translation>
    </message>
    <message>
        <source>Copy the currently selected address to the system clipboard</source>
        <translation type="unfinished">Copiar la dirección seleccionada actualmente al portapapeles del sistema</translation>
    </message>
    <message>
        <source>&amp;Copy</source>
        <translation type="unfinished">&amp;Copiar</translation>
    </message>
    <message>
        <source>C&amp;lose</source>
        <translation type="unfinished">&amp;Cerrar</translation>
    </message>
    <message>
        <source>Delete the currently selected address from the list</source>
        <translation type="unfinished">Eliminar la dirección seleccionada actualmente de la lista</translation>
    </message>
    <message>
        <source>Enter address or label to search</source>
        <translation type="unfinished">Introduce una dirección o etiqueta que buscar</translation>
    </message>
    <message>
        <source>Export the data in the current tab to a file</source>
        <translation type="unfinished">Exportar los datos de la pestaña actual a un archivo</translation>
    </message>
    <message>
        <source>&amp;Export</source>
        <translation type="unfinished">&amp;Exportar</translation>
    </message>
    <message>
        <source>&amp;Delete</source>
        <translation type="unfinished">&amp;Borrar</translation>
    </message>
    <message>
        <source>Choose the address to send coins to</source>
        <translation type="unfinished">Elige la dirección a la que se enviarán las monedas</translation>
    </message>
    <message>
        <source>Choose the address to receive coins with</source>
        <translation type="unfinished">Elige la dirección con la que se recibirán las monedas</translation>
    </message>
    <message>
        <source>C&amp;hoose</source>
        <translation type="unfinished">&amp;Elegir</translation>
    </message>
    <message>
        <source>These are your Bitcoin addresses for sending payments. Always check the amount and the receiving address before sending coins.</source>
        <translation type="unfinished">Estas son tus direcciones de Bitcoin para enviar pagos. Revisa siempre el importe y la dirección de recepción antes de enviar monedas.</translation>
    </message>
    <message>
        <source>These are your Bitcoin addresses for receiving payments. Use the 'Create new receiving address' button in the receive tab to create new addresses.
Signing is only possible with addresses of the type 'legacy'.</source>
        <translation type="unfinished">Estas son tus direcciones de Bitcoin para recibir pagos. Usa el botón "Crear nueva dirección de recepción" en la pestaña "Recibir" para crear nuevas direcciones.
Solo es posible firmar con direcciones de tipo "legacy".</translation>
    </message>
    <message>
        <source>&amp;Copy Address</source>
        <translation type="unfinished">&amp;Copiar dirección</translation>
    </message>
    <message>
        <source>Copy &amp;Label</source>
        <translation type="unfinished">Copiar &amp;etiqueta</translation>
    </message>
    <message>
        <source>&amp;Edit</source>
        <translation type="unfinished">&amp;Editar</translation>
    </message>
    <message>
        <source>Export Address List</source>
        <translation type="unfinished">Exportar lista de direcciones</translation>
    </message>
    <message>
        <source>Comma separated file</source>
        <extracomment>Expanded name of the CSV file format. See: https://en.wikipedia.org/wiki/Comma-separated_values.</extracomment>
        <translation type="unfinished">Archivo separado por comas</translation>
    </message>
    <message>
        <source>There was an error trying to save the address list to %1. Please try again.</source>
        <extracomment>An error message. %1 is a stand-in argument for the name of the file we attempted to save to.</extracomment>
        <translation type="unfinished">Hubo un error al intentar guardar la lista de direcciones %1. Inténtalo nuevamente.</translation>
    </message>
    <message>
        <source>Sending addresses - %1</source>
        <translation type="unfinished">Direcciones de envío - %1</translation>
    </message>
    <message>
        <source>Receiving addresses - %1</source>
        <translation type="unfinished">Direcciones de recepción - %1</translation>
    </message>
    <message>
        <source>Exporting Failed</source>
        <translation type="unfinished">Error al exportar</translation>
    </message>
    </context>
<context>
    <name>AddressTableModel</name>
    <message>
        <source>Label</source>
        <translation type="unfinished">Etiqueta</translation>
    </message>
    <message>
        <source>Address</source>
        <translation type="unfinished">Dirección</translation>
    </message>
    <message>
        <source>(no label)</source>
        <translation type="unfinished">(sin etiqueta)</translation>
    </message>
</context>
<context>
    <name>AskPassphraseDialog</name>
    <message>
        <source>Passphrase Dialog</source>
        <translation type="unfinished">Diálogo de frase de contraseña</translation>
    </message>
    <message>
        <source>Enter passphrase</source>
        <translation type="unfinished">Ingresar la frase de contraseña</translation>
    </message>
    <message>
        <source>New passphrase</source>
        <translation type="unfinished">Nueva frase de contraseña</translation>
    </message>
    <message>
        <source>Repeat new passphrase</source>
        <translation type="unfinished">Repetir la nueva frase de contraseña</translation>
    </message>
    <message>
        <source>Show passphrase</source>
        <translation type="unfinished">Mostrar la frase de contraseña</translation>
    </message>
    <message>
        <source>Encrypt wallet</source>
        <translation type="unfinished">Cifrar monedero</translation>
    </message>
    <message>
        <source>This operation needs your wallet passphrase to unlock the wallet.</source>
        <translation type="unfinished">Esta operación requiere la frase de contraseña del monedero para desbloquearlo.</translation>
    </message>
    <message>
        <source>Unlock wallet</source>
        <translation type="unfinished">Desbloquear monedero</translation>
    </message>
    <message>
        <source>Change passphrase</source>
        <translation type="unfinished">Cambiar frase de contraseña</translation>
    </message>
    <message>
        <source>Confirm wallet encryption</source>
        <translation type="unfinished">Confirmar cifrado del monedero</translation>
    </message>
    <message>
        <source>Warning: If you encrypt your wallet and lose your passphrase, you will &lt;b&gt;LOSE ALL OF YOUR BITCOINS&lt;/b&gt;!</source>
        <translation type="unfinished">Atención: Si cifras el monedero y pierdes la frase de contraseña, &lt;b&gt;¡PERDERÁS TODOS TUS BITCOINS&lt;/b&gt;!</translation>
    </message>
    <message>
        <source>Are you sure you wish to encrypt your wallet?</source>
        <translation type="unfinished">¿Seguro deseas cifrar el monedero?</translation>
    </message>
    <message>
        <source>Wallet encrypted</source>
        <translation type="unfinished">Monedero cifrado</translation>
    </message>
    <message>
        <source>Enter the new passphrase for the wallet.&lt;br/&gt;Please use a passphrase of &lt;b&gt;ten or more random characters&lt;/b&gt;, or &lt;b&gt;eight or more words&lt;/b&gt;.</source>
        <translation type="unfinished">Introduce la nueva frase de contraseña para el monedero. &lt;br/&gt;Usa una frase de contraseña de &lt;b&gt;diez o más caracteres aleatorios&lt;/b&gt;, u &lt;b&gt;ocho o más palabras&lt;/b&gt;.</translation>
    </message>
    <message>
        <source>Enter the old passphrase and new passphrase for the wallet.</source>
        <translation type="unfinished">Introduce la frase de contraseña antigua y la nueva para el monedero.</translation>
    </message>
    <message>
        <source>Continue</source>
        <translation type="unfinished">Continuar</translation>
    </message>
    <message>
        <source>Back</source>
        <translation type="unfinished">Atrás</translation>
    </message>
    <message>
        <source>Remember that encrypting your wallet cannot fully protect your bitcoins from being stolen by malware infecting your computer.</source>
        <translation type="unfinished">Recuerda que cifrar tu monedero no garantiza la protección total de tus bitcoins contra robos si el equipo está infectado con malware.</translation>
    </message>
    <message>
        <source>Wallet to be encrypted</source>
        <translation type="unfinished">Monedero para cifrar</translation>
    </message>
    <message>
        <source>Your wallet is about to be encrypted. </source>
        <translation type="unfinished">Tu monedero va a ser cifrado.</translation>
    </message>
    <message>
        <source>Your wallet is now encrypted. </source>
        <translation type="unfinished">Tu monedero está ahora cifrado.</translation>
    </message>
    <message>
        <source>IMPORTANT: Any previous backups you have made of your wallet file should be replaced with the newly generated, encrypted wallet file. For security reasons, previous backups of the unencrypted wallet file will become useless as soon as you start using the new, encrypted wallet.</source>
        <translation type="unfinished">IMPORTANTE: Cualquier respaldo que hayas hecho del archivo de tu monedero debe ser reemplazado por el archivo cifrado del monedero recién generado. Por razones de seguridad, los respaldos anteriores del archivo del monedero sin cifrar serán inútiles cuando empieces a usar el monedero cifrado nuevo.</translation>
    </message>
    <message>
        <source>Wallet encryption failed</source>
        <translation type="unfinished">El cifrado del monedero ha fallado</translation>
    </message>
    <message>
        <source>Wallet encryption failed due to an internal error. Your wallet was not encrypted.</source>
        <translation type="unfinished">El cifrado del monedero ha fallado debido a un error interno. Tu monedero no ha sido cifrado.</translation>
    </message>
    <message>
        <source>The supplied passphrases do not match.</source>
        <translation type="unfinished">Las frases de contraseña proporcionadas no coinciden.</translation>
    </message>
    <message>
        <source>Wallet unlock failed</source>
        <translation type="unfinished">El desbloqueo del monedero ha fallado</translation>
    </message>
    <message>
        <source>The passphrase entered for the wallet decryption was incorrect.</source>
        <translation type="unfinished">La frase de contraseña introducida para descifrar el monedero es incorrecta.</translation>
    </message>
    <message>
        <source>The passphrase entered for the wallet decryption is incorrect. It contains a null character (ie - a zero byte). If the passphrase was set with a version of this software prior to 25.0, please try again with only the characters up to — but not including — the first null character. If this is successful, please set a new passphrase to avoid this issue in the future.</source>
        <translation type="unfinished">La frase de contraseña ingresada para el descifrado del monedero es incorrecta. Contiene un carácter nulo (es decir, un byte cero). Si la frase de contraseña se configuró con una versión de este software anterior a la 25.0, vuelve a intentarlo solo con los caracteres hasta el primer carácter nulo, pero sin incluirlo. Si esto es correcto, establece una frase de contraseña nueva para evitar este problema en el futuro.</translation>
    </message>
    <message>
        <source>Wallet passphrase was successfully changed.</source>
        <translation type="unfinished">La frase de contraseña del monedero ha sido cambiada correctamente.</translation>
    </message>
    <message>
        <source>Passphrase change failed</source>
        <translation type="unfinished">Error al cambiar la frase de contraseña</translation>
    </message>
    <message>
        <source>The old passphrase entered for the wallet decryption is incorrect. It contains a null character (ie - a zero byte). If the passphrase was set with a version of this software prior to 25.0, please try again with only the characters up to — but not including — the first null character.</source>
        <translation type="unfinished">La frase de contraseña antigua que se ingresó para el descifrado del monedero es incorrecta. Contiene un carácter nulo (es decir, un byte cero). Si la frase de contraseña se configuró con una versión de este software anterior a la 25.0, vuelve a intentarlo solo con los caracteres hasta el primer carácter nulo, pero sin incluirlo.</translation>
    </message>
    <message>
        <source>Warning: The Caps Lock key is on!</source>
        <translation type="unfinished">Advertencia: ¡La tecla Bloq Mayus está activada!</translation>
    </message>
</context>
<context>
    <name>BanTableModel</name>
    <message>
        <source>IP/Netmask</source>
        <translation type="unfinished">IP/Máscara de red</translation>
    </message>
    <message>
        <source>Banned Until</source>
        <translation type="unfinished">Bloqueado hasta</translation>
    </message>
</context>
<context>
    <name>BitcoinApplication</name>
    <message>
        <source>Settings file %1 might be corrupt or invalid.</source>
        <translation type="unfinished">El archivo de configuración %1 puede estar corrupto o no ser válido.</translation>
    </message>
    <message>
        <source>Runaway exception</source>
        <translation type="unfinished">Excepción fuera de control</translation>
    </message>
    <message>
        <source>A fatal error occurred. %1 can no longer continue safely and will quit.</source>
        <translation type="unfinished">Ha ocurrido un error fatal. %1 no puede seguir ejecutándose de manera segura y se cerrará.</translation>
    </message>
    <message>
        <source>Internal error</source>
        <translation type="unfinished">Error interno</translation>
    </message>
    <message>
        <source>An internal error occurred. %1 will attempt to continue safely. This is an unexpected bug which can be reported as described below.</source>
        <translation type="unfinished">Ha ocurrido un error interno. %1 intentará continuar de manera segura. Este es un error inesperado que puede ser comunicado de las formas que se muestran debajo.</translation>
    </message>
</context>
<context>
    <name>QObject</name>
    <message>
        <source>Do you want to reset settings to default values, or to abort without making changes?</source>
        <extracomment>Explanatory text shown on startup when the settings file cannot be read. Prompts user to make a choice between resetting or aborting.</extracomment>
        <translation type="unfinished">¿Deseas restablecer la configuración a los valores predeterminados o interrumpir sin realizar cambios?</translation>
    </message>
    <message>
        <source>A fatal error occurred. Check that settings file is writable, or try running with -nosettings.</source>
        <extracomment>Explanatory text shown on startup when the settings file could not be written. Prompts user to check that we have the ability to write to the file. Explains that the user has the option of running without a settings file.</extracomment>
        <translation type="unfinished">Un error fatal ha ocurrido. Comprueba que el archivo de configuración admite escritura, o intenta ejecutar de nuevo el programa con -nosettings</translation>
    </message>
    <message>
        <source>%1 didn't yet exit safely…</source>
        <translation type="unfinished">%1 todavía no ha terminado de forma segura...</translation>
    </message>
    <message>
        <source>unknown</source>
        <translation type="unfinished">desconocido</translation>
    </message>
    <message>
        <source>Embedded "%1"</source>
        <translation type="unfinished">"%1" insertado</translation>
    </message>
    <message>
        <source>Default system font "%1"</source>
        <translation type="unfinished">Fuente predeterminada del sistema "%1"</translation>
    </message>
    <message>
        <source>Custom…</source>
        <translation type="unfinished">Personalizada...</translation>
    </message>
    <message>
        <source>Amount</source>
        <translation type="unfinished">Importe</translation>
    </message>
    <message>
        <source>Enter a Bitcoin address (e.g. %1)</source>
        <translation type="unfinished">Ingresa una dirección de Bitcoin (p. ej., %1)</translation>
    </message>
    <message>
        <source>Unroutable</source>
        <translation type="unfinished">No se puede enrutar</translation>
    </message>
    <message>
        <source>Inbound</source>
        <extracomment>An inbound connection from a peer. An inbound connection is a connection initiated by a peer.</extracomment>
        <translation type="unfinished">Entrante</translation>
    </message>
    <message>
        <source>Outbound</source>
        <extracomment>An outbound connection to a peer. An outbound connection is a connection initiated by us.</extracomment>
        <translation type="unfinished">Saliente</translation>
    </message>
    <message>
        <source>Full Relay</source>
        <extracomment>Peer connection type that relays all network information.</extracomment>
        <translation type="unfinished">Retransmisión completa</translation>
    </message>
    <message>
        <source>Block Relay</source>
        <extracomment>Peer connection type that relays network information about blocks and not transactions or addresses.</extracomment>
        <translation type="unfinished">Retransmisión de bloques</translation>
    </message>
    <message>
        <source>Feeler</source>
        <extracomment>Short-lived peer connection type that tests the aliveness of known addresses.</extracomment>
        <translation type="unfinished">Sensor</translation>
    </message>
    <message>
        <source>Address Fetch</source>
        <extracomment>Short-lived peer connection type that solicits known addresses from a peer.</extracomment>
        <translation type="unfinished">Recuperación de direcciones</translation>
    </message>
    <message>
        <source>None</source>
        <translation type="unfinished">Ninguno</translation>
    </message>
    <message>
        <source>N/A</source>
        <translation type="unfinished">N/D</translation>
    </message>
    <message numerus="yes">
        <source>%n second(s)</source>
        <translation type="unfinished">
            <numerusform>%n segundo</numerusform>
            <numerusform>%n segundos</numerusform>
        </translation>
    </message>
    <message numerus="yes">
        <source>%n minute(s)</source>
        <translation type="unfinished">
            <numerusform>%n minuto</numerusform>
            <numerusform>%n minutos</numerusform>
        </translation>
    </message>
    <message numerus="yes">
        <source>%n hour(s)</source>
        <translation type="unfinished">
            <numerusform>%n hora</numerusform>
            <numerusform>%n horas</numerusform>
        </translation>
    </message>
    <message numerus="yes">
        <source>%n day(s)</source>
        <translation type="unfinished">
            <numerusform>%n día</numerusform>
            <numerusform>%n días</numerusform>
        </translation>
    </message>
    <message numerus="yes">
        <source>%n week(s)</source>
        <translation type="unfinished">
            <numerusform>%n semana</numerusform>
            <numerusform>%n semanas</numerusform>
        </translation>
    </message>
    <message>
        <source>%1 and %2</source>
        <translation type="unfinished">%1 y %2</translation>
    </message>
    <message numerus="yes">
        <source>%n year(s)</source>
        <translation type="unfinished">
            <numerusform>%n año</numerusform>
            <numerusform>%n años</numerusform>
        </translation>
    </message>
    <message>
        <source>default wallet</source>
        <translation type="unfinished">monedero predeterminado</translation>
    </message>
</context>
<context>
    <name>BitcoinGUI</name>
    <message>
        <source>&amp;Overview</source>
        <translation type="unfinished">&amp;Vista general</translation>
    </message>
    <message>
        <source>Show general overview of wallet</source>
        <translation type="unfinished">Mostrar vista general del monedero</translation>
    </message>
    <message>
        <source>&amp;Transactions</source>
        <translation type="unfinished">&amp;Transacciones</translation>
    </message>
    <message>
        <source>Browse transaction history</source>
        <translation type="unfinished">Examinar el historial de transacciones</translation>
    </message>
    <message>
        <source>E&amp;xit</source>
        <translation type="unfinished">&amp;Salir</translation>
    </message>
    <message>
        <source>Quit application</source>
        <translation type="unfinished">Salir de la aplicación</translation>
    </message>
    <message>
        <source>&amp;About %1</source>
        <translation type="unfinished">&amp;Acerca de %1</translation>
    </message>
    <message>
        <source>Show information about %1</source>
        <translation type="unfinished">Mostrar información acerca de %1</translation>
    </message>
    <message>
        <source>About &amp;Qt</source>
        <translation type="unfinished">Acerca de &amp;Qt</translation>
    </message>
    <message>
        <source>Show information about Qt</source>
        <translation type="unfinished">Mostrar información acerca de Qt</translation>
    </message>
    <message>
        <source>Modify configuration options for %1</source>
        <translation type="unfinished">Modificar las opciones de configuración para %1</translation>
    </message>
    <message>
        <source>Create a new wallet</source>
        <translation type="unfinished">Crear monedero nuevo</translation>
    </message>
    <message>
        <source>&amp;Minimize</source>
        <translation type="unfinished">&amp;Minimizar</translation>
    </message>
    <message>
        <source>Wallet:</source>
        <translation type="unfinished">Monedero:</translation>
    </message>
    <message>
        <source>Network activity disabled.</source>
        <extracomment>A substring of the tooltip.</extracomment>
        <translation type="unfinished">Actividad de red deshabilitada.</translation>
    </message>
    <message>
        <source>Proxy is &lt;b&gt;enabled&lt;/b&gt;: %1</source>
        <translation type="unfinished">El proxy está &lt;b&gt;habilitado&lt;/b&gt;: %1</translation>
    </message>
    <message>
        <source>Send coins to a Bitcoin address</source>
        <translation type="unfinished">Enviar monedas a una dirección Bitcoin</translation>
    </message>
    <message>
        <source>Backup wallet to another location</source>
        <translation type="unfinished">Respaldar monedero en otra ubicación</translation>
    </message>
    <message>
        <source>Change the passphrase used for wallet encryption</source>
        <translation type="unfinished">Cambiar la contraseña utilizada para el cifrado del monedero</translation>
    </message>
    <message>
        <source>&amp;Send</source>
        <translation type="unfinished">&amp;Enviar</translation>
    </message>
    <message>
        <source>&amp;Receive</source>
        <translation type="unfinished">&amp;Recibir</translation>
    </message>
    <message>
        <source>&amp;Options…</source>
        <translation type="unfinished">&amp;Opciones...</translation>
    </message>
    <message>
        <source>&amp;Encrypt Wallet…</source>
        <translation type="unfinished">&amp;Cifrar monedero</translation>
    </message>
    <message>
        <source>&amp;Backup Wallet…</source>
        <translation type="unfinished">&amp;Copia de seguridad del monedero</translation>
    </message>
    <message>
        <source>&amp;Change Passphrase…</source>
        <translation type="unfinished">&amp;Cambiar contraseña...</translation>
    </message>
    <message>
        <source>Sign &amp;message…</source>
<<<<<<< HEAD
        <translation type="unfinished">Firmar &amp;mensaje…</translation>
    </message>
    <message>
        <source>Sign messages with your Bitcoin addresses to prove you own them</source>
        <translation type="unfinished">Firmar mensajes con tus direcciones de Bitcoin para probar la propiedad</translation>
=======
        <translation type="unfinished">Firmar &amp;mensaje...</translation>
>>>>>>> 89522379
    </message>
    <message>
        <source>&amp;Verify message…</source>
        <translation type="unfinished">&amp;Verificar mensaje...</translation>
    </message>
    <message>
        <source>&amp;Load PSBT from file…</source>
        <translation type="unfinished">&amp;Cargar TBPF desde archivo...</translation>
    </message>
    <message>
        <source>Open &amp;URI…</source>
        <translation type="unfinished">Abrir &amp;URI…</translation>
    </message>
    <message>
        <source>Close Wallet…</source>
        <translation type="unfinished">Cerrar monedero...</translation>
    </message>
    <message>
        <source>Create Wallet…</source>
        <translation type="unfinished">Crear monedero...</translation>
    </message>
    <message>
        <source>Close All Wallets…</source>
        <translation type="unfinished">Cerrar todos los monederos...</translation>
    </message>
    <message>
        <source>&amp;Help</source>
        <translation type="unfinished">&amp;Ayuda</translation>
    </message>
    <message>
        <source>Syncing Headers (%1%)…</source>
        <translation type="unfinished">Sincronizando cabeceras (1%1%)</translation>
    </message>
    <message>
        <source>Synchronizing with network…</source>
        <translation type="unfinished">Sincronizando con la red...</translation>
    </message>
    <message>
        <source>Indexing blocks on disk…</source>
        <translation type="unfinished">Indexando bloques en disco...</translation>
    </message>
    <message>
        <source>Processing blocks on disk…</source>
        <translation type="unfinished">Procesando bloques en disco...</translation>
    </message>
    <message>
        <source>Connecting to peers…</source>
        <translation type="unfinished">Conectando con pares...</translation>
    </message>
    <message>
        <source>Request payments (generates QR codes and bitcoin: URIs)</source>
        <translation type="unfinished">Solicitar pagos (genera código QR y URI's de Bitcoin)</translation>
    </message>
    <message>
        <source>Show the list of used sending addresses and labels</source>
        <translation type="unfinished">Editar la lista de las direcciones y etiquetas almacenadas</translation>
    </message>
    <message>
        <source>Show the list of used receiving addresses and labels</source>
        <translation type="unfinished">Mostrar la lista de direcciones de envío y etiquetas</translation>
    </message>
    <message>
        <source>&amp;Command-line options</source>
        <translation type="unfinished">&amp;Opciones de línea de comandos</translation>
    </message>
    <message numerus="yes">
        <source>Processed %n block(s) of transaction history.</source>
        <translation type="unfinished">
            <numerusform>Procesado %n bloque del historial de transacciones.</numerusform>
            <numerusform>Procesado %n bloques del historial de transacciones.</numerusform>
        </translation>
    </message>
    <message>
        <source>%1 behind</source>
        <translation type="unfinished">%1 detrás</translation>
    </message>
    <message>
        <source>Catching up…</source>
        <translation type="unfinished">Poniéndose al día...</translation>
    </message>
    <message>
        <source>Last received block was generated %1 ago.</source>
        <translation type="unfinished">El último bloque recibido fue generado hace %1 horas.</translation>
    </message>
    <message>
        <source>Transactions after this will not yet be visible.</source>
        <translation type="unfinished">Las transacciones posteriores aún no son visibles.</translation>
    </message>
    <message>
        <source>Warning</source>
        <translation type="unfinished">Advertencia</translation>
    </message>
    <message>
        <source>Information</source>
        <translation type="unfinished">Información</translation>
    </message>
    <message>
        <source>Up to date</source>
        <translation type="unfinished">Actualizado al día </translation>
    </message>
    <message>
        <source>Load Partially Signed Bitcoin Transaction</source>
        <translation type="unfinished">Cargar una transacción de Bitcoin parcialmente firmada</translation>
    </message>
    <message>
        <source>Load PSBT from &amp;clipboard…</source>
        <translation type="unfinished">Cargar TBPF desde &amp;portapapeles...</translation>
    </message>
    <message>
        <source>Load Partially Signed Bitcoin Transaction from clipboard</source>
        <translation type="unfinished">Cargar una transacción de Bitcoin parcialmente firmada desde el Portapapeles</translation>
    </message>
    <message>
        <source>Node window</source>
        <translation type="unfinished">Ventana del nodo</translation>
    </message>
    <message>
        <source>&amp;Sending addresses</source>
        <translation type="unfinished">Direcciones de &amp;envío</translation>
    </message>
    <message>
        <source>&amp;Receiving addresses</source>
        <translation type="unfinished">Direcciones de &amp;recepción</translation>
    </message>
    <message>
        <source>Open a bitcoin: URI</source>
        <translation type="unfinished">Abrir un bitcoin: URI</translation>
    </message>
    <message>
        <source>Open Wallet</source>
        <translation type="unfinished">Abrir monedero</translation>
    </message>
    <message>
        <source>Open a wallet</source>
        <translation type="unfinished">Abrir un monedero</translation>
    </message>
    <message>
        <source>Close wallet</source>
        <translation type="unfinished">Cerrar monedero</translation>
    </message>
    <message>
        <source>Restore Wallet…</source>
        <extracomment>Name of the menu item that restores wallet from a backup file.</extracomment>
        <translation type="unfinished">Restaurar monedero…</translation>
    </message>
    <message>
        <source>Restore a wallet from a backup file</source>
        <extracomment>Status tip for Restore Wallet menu item</extracomment>
        <translation type="unfinished">Restaurar monedero desde un archivo de respaldo</translation>
    </message>
    <message>
        <source>Close all wallets</source>
        <translation type="unfinished">Cerrar todos los monederos</translation>
    </message>
    <message>
        <source>Migrate Wallet</source>
        <translation type="unfinished">Migrar monedero</translation>
    </message>
    <message>
        <source>Migrate a wallet</source>
        <translation type="unfinished">Migrar un monedero</translation>
    </message>
    <message>
        <source>Show the %1 help message to get a list with possible Bitcoin command-line options</source>
        <translation type="unfinished">Muestra el mensaje de ayuda %1 para obtener una lista con posibles opciones de línea de comandos de Bitcoin.</translation>
    </message>
    <message>
        <source>&amp;Mask values</source>
        <translation type="unfinished">&amp;Ocultar valores</translation>
    </message>
    <message>
        <source>Mask the values in the Overview tab</source>
        <translation type="unfinished">Ocultar los valores de la ventana de previsualización</translation>
    </message>
    <message>
        <source>No wallets available</source>
        <translation type="unfinished">No hay monederos disponibles</translation>
    </message>
    <message>
        <source>Wallet Data</source>
        <extracomment>Name of the wallet data file format.</extracomment>
        <translation type="unfinished">Datos del monedero </translation>
    </message>
    <message>
        <source>Load Wallet Backup</source>
        <extracomment>The title for Restore Wallet File Windows</extracomment>
        <translation type="unfinished">Cargar copia de seguridad del monedero</translation>
    </message>
    <message>
        <source>Restore Wallet</source>
        <extracomment>Title of pop-up window shown when the user is attempting to restore a wallet.</extracomment>
        <translation type="unfinished">Restaurar monedero</translation>
    </message>
    <message>
        <source>Wallet Name</source>
        <extracomment>Label of the input field where the name of the wallet is entered.</extracomment>
        <translation type="unfinished">Nombre del monedero</translation>
    </message>
    <message>
        <source>&amp;Window</source>
        <translation type="unfinished">&amp;Ventana</translation>
    </message>
    <message>
        <source>Zoom</source>
        <translation type="unfinished">Acercar</translation>
    </message>
    <message>
        <source>Main Window</source>
        <translation type="unfinished">Ventana principal</translation>
    </message>
    <message>
        <source>%1 client</source>
        <translation type="unfinished">Cliente %1 </translation>
    </message>
    <message>
        <source>&amp;Hide</source>
        <translation type="unfinished">&amp;Ocultar </translation>
    </message>
    <message>
        <source>S&amp;how</source>
        <translation type="unfinished">&amp;Mostrar</translation>
    </message>
    <message numerus="yes">
        <source>%n active connection(s) to Bitcoin network.</source>
        <extracomment>A substring of the tooltip.</extracomment>
        <translation type="unfinished">
            <numerusform>%n conexión activa con la red de Bitcoin.</numerusform>
            <numerusform>%n conexiónes activas con la red de Bitcoin.</numerusform>
        </translation>
    </message>
    <message>
        <source>Click for more actions.</source>
        <extracomment>A substring of the tooltip. "More actions" are available via the context menu.</extracomment>
        <translation type="unfinished">Haz clic para ver más acciones.</translation>
    </message>
    <message>
        <source>Show Peers tab</source>
        <extracomment>A context menu item. The "Peers tab" is an element of the "Node window".</extracomment>
        <translation type="unfinished">Mostrar pestaña de pares</translation>
    </message>
    <message>
        <source>Disable network activity</source>
        <extracomment>A context menu item.</extracomment>
        <translation type="unfinished">Deshabilitar actividad de red</translation>
    </message>
    <message>
        <source>Enable network activity</source>
        <extracomment>A context menu item. The network activity was disabled previously.</extracomment>
        <translation type="unfinished">Habilitar actividad de red</translation>
    </message>
    <message>
        <source>Pre-syncing Headers (%1%)…</source>
        <translation type="unfinished">Presincronizando cabeceras (%1%)...</translation>
    </message>
    <message>
        <source>Error creating wallet</source>
        <translation type="unfinished">Error al crear monedero</translation>
    </message>
    <message>
        <source>Cannot create new wallet, the software was compiled without sqlite support (required for descriptor wallets)</source>
        <translation type="unfinished">No se puede crear un nuevo monedero, ya que el software se compiló sin compatibilidad con sqlite (requerido para monederos basados en descriptores)</translation>
    </message>
    <message>
        <source>Error creating wallet</source>
        <translation type="unfinished">Error al crear monedero</translation>
    </message>
    <message>
        <source>Cannot create new wallet, the software was compiled without sqlite support (required for descriptor wallets)</source>
        <translation type="unfinished">No se puede crear un nuevo monedero, ya que el software se compiló sin compatibilidad con sqlite (requerido para monederos basados en descriptores)</translation>
    </message>
    <message>
        <source>Warning: %1</source>
        <translation type="unfinished">Advertencia: %1</translation>
    </message>
    <message>
        <source>Date: %1
</source>
        <translation type="unfinished">Fecha: %1
</translation>
    </message>
    <message>
        <source>Amount: %1
</source>
        <translation type="unfinished">Importe: %1
</translation>
    </message>
    <message>
        <source>Wallet: %1
</source>
        <translation type="unfinished">Monedero: %1
</translation>
    </message>
    <message>
        <source>Type: %1
</source>
        <translation type="unfinished">Tipo: %1
</translation>
    </message>
    <message>
        <source>Label: %1
</source>
        <translation type="unfinished">Etiqueta: %1
</translation>
    </message>
    <message>
        <source>Address: %1
</source>
        <translation type="unfinished">Dirección: %1
</translation>
    </message>
    <message>
        <source>Sent transaction</source>
        <translation type="unfinished">Transacción enviada</translation>
    </message>
    <message>
        <source>Incoming transaction</source>
        <translation type="unfinished">Transacción entrante</translation>
    </message>
    <message>
        <source>HD key generation is &lt;b&gt;enabled&lt;/b&gt;</source>
        <translation type="unfinished">La generación de clave HD está &lt;b&gt;habilitada&lt;/b&gt;</translation>
    </message>
    <message>
        <source>HD key generation is &lt;b&gt;disabled&lt;/b&gt;</source>
        <translation type="unfinished">La generación de clave HD está &lt;b&gt;deshabilitada&lt;/b&gt;</translation>
    </message>
    <message>
        <source>Private key &lt;b&gt;disabled&lt;/b&gt;</source>
        <translation type="unfinished">Clave privada &lt;b&gt;deshabilitada&lt;/b&gt;</translation>
    </message>
    <message>
        <source>Wallet is &lt;b&gt;encrypted&lt;/b&gt; and currently &lt;b&gt;unlocked&lt;/b&gt;</source>
        <translation type="unfinished">El monedero está &lt;b&gt;cifrado&lt;/b&gt; y actualmente &lt;b&gt;desbloqueado&lt;/b&gt;</translation>
    </message>
    <message>
        <source>Wallet is &lt;b&gt;encrypted&lt;/b&gt; and currently &lt;b&gt;locked&lt;/b&gt;</source>
        <translation type="unfinished">El monedero está &lt;b&gt;cifrado&lt;/b&gt; y actualmente &lt;b&gt;bloqueado&lt;/b&gt;</translation>
    </message>
    <message>
        <source>Original message:</source>
        <translation type="unfinished">Mensaje original:</translation>
    </message>
</context>
<context>
    <name>UnitDisplayStatusBarControl</name>
    <message>
        <source>Unit to show amounts in. Click to select another unit.</source>
        <translation type="unfinished">Unidad en la que se muestran los importes. Haz clic para seleccionar otra unidad.</translation>
    </message>
</context>
<context>
    <name>CoinControlDialog</name>
    <message>
        <source>Coin Selection</source>
        <translation type="unfinished">Selección de monedas</translation>
    </message>
    <message>
        <source>Quantity:</source>
        <translation type="unfinished">Cantidad:</translation>
    </message>
    <message>
        <source>Amount:</source>
        <translation type="unfinished">Importe:</translation>
    </message>
    <message>
        <source>Fee:</source>
        <translation type="unfinished">Comisión:</translation>
    </message>
    <message>
        <source>After Fee:</source>
        <translation type="unfinished">Después de la comisión:</translation>
    </message>
    <message>
        <source>Change:</source>
        <translation type="unfinished">Cambio:</translation>
    </message>
    <message>
        <source>(un)select all</source>
        <translation type="unfinished">(de)selecionar todo</translation>
    </message>
    <message>
        <source>Tree mode</source>
        <translation type="unfinished">Modo árbol</translation>
    </message>
    <message>
        <source>List mode</source>
        <translation type="unfinished">Modo lista</translation>
    </message>
    <message>
        <source>Amount</source>
        <translation type="unfinished">Importe</translation>
    </message>
    <message>
        <source>Received with label</source>
        <translation type="unfinished">Recibido con dirección</translation>
    </message>
    <message>
        <source>Received with address</source>
        <translation type="unfinished">Recibido con etiqueta</translation>
    </message>
    <message>
        <source>Date</source>
        <translation type="unfinished">Fecha</translation>
    </message>
    <message>
        <source>Confirmations</source>
        <translation type="unfinished">Confirmaciones</translation>
    </message>
    <message>
        <source>Confirmed</source>
        <translation type="unfinished">Confirmado</translation>
    </message>
    <message>
        <source>Copy amount</source>
        <translation type="unfinished">Copiar importe</translation>
    </message>
    <message>
        <source>&amp;Copy address</source>
        <translation type="unfinished">&amp;Copiar dirección</translation>
    </message>
    <message>
        <source>Copy &amp;label</source>
        <translation type="unfinished">Copiar &amp;etiqueta</translation>
    </message>
    <message>
        <source>Copy &amp;amount</source>
        <translation type="unfinished">Copiar &amp;importe</translation>
    </message>
    <message>
        <source>Copy transaction &amp;ID and output index</source>
        <translation type="unfinished">Copiar &amp;ID de transacción e índice de salidas</translation>
    </message>
    <message>
        <source>L&amp;ock unspent</source>
        <translation type="unfinished">B&amp;loquear no gastado</translation>
    </message>
    <message>
        <source>&amp;Unlock unspent</source>
        <translation type="unfinished">&amp;Desbloquear lo no gastado</translation>
    </message>
    <message>
        <source>Copy quantity</source>
        <translation type="unfinished">Copiar cantidad</translation>
    </message>
    <message>
        <source>Copy fee</source>
        <translation type="unfinished">Copiar comisión</translation>
    </message>
    <message>
        <source>Copy after fee</source>
        <translation type="unfinished">Copiar después de la comisión</translation>
    </message>
    <message>
        <source>Copy bytes</source>
        <translation type="unfinished">Copiar bytes</translation>
    </message>
    <message>
        <source>Copy change</source>
        <translation type="unfinished">Copiar cambio</translation>
    </message>
    <message>
        <source>(%1 locked)</source>
        <translation type="unfinished">(%1 bloqueado)</translation>
    </message>
    <message>
        <source>Can vary +/- %1 satoshi(s) per input.</source>
        <translation type="unfinished">Puede variar en +/- %1 satoshi(s) por entrada.</translation>
    </message>
    <message>
        <source>(no label)</source>
        <translation type="unfinished">(sin etiqueta)</translation>
    </message>
    <message>
        <source>change from %1 (%2)</source>
        <translation type="unfinished">cambia desde %1 (%2)</translation>
    </message>
    <message>
        <source>(change)</source>
        <translation type="unfinished">(cambio)</translation>
    </message>
</context>
<context>
    <name>CreateWalletActivity</name>
    <message>
        <source>Create Wallet</source>
        <extracomment>Title of window indicating the progress of creation of a new wallet.</extracomment>
        <translation type="unfinished">Crear monedero</translation>
    </message>
    <message>
        <source>Creating Wallet &lt;b&gt;%1&lt;/b&gt;…</source>
        <extracomment>Descriptive text of the create wallet progress window which indicates to the user which wallet is currently being created.</extracomment>
        <translation type="unfinished">Creando monedero &lt;b&gt;%1&lt;/b&gt;…</translation>
    </message>
    <message>
        <source>Create wallet failed</source>
        <translation type="unfinished">Fallo al crear monedero</translation>
    </message>
    <message>
        <source>Create wallet warning</source>
        <translation type="unfinished">Advertencia al crear monedero</translation>
    </message>
    <message>
        <source>Can't list signers</source>
        <translation type="unfinished">No se pueden enumerar los firmantes</translation>
    </message>
    <message>
        <source>Too many external signers found</source>
        <translation type="unfinished">Se han encontrado demasiados firmantes externos</translation>
    </message>
</context>
<context>
    <name>LoadWalletsActivity</name>
    <message>
        <source>Load Wallets</source>
        <extracomment>Title of progress window which is displayed when wallets are being loaded.</extracomment>
        <translation type="unfinished">Cargar monederos</translation>
    </message>
    <message>
        <source>Loading wallets…</source>
        <extracomment>Descriptive text of the load wallets progress window which indicates to the user that wallets are currently being loaded.</extracomment>
        <translation type="unfinished">Cargando monederos...</translation>
    </message>
</context>
<context>
    <name>MigrateWalletActivity</name>
    <message>
        <source>Migrate wallet</source>
        <translation type="unfinished">Migrar monedero</translation>
    </message>
    <message>
        <source>Are you sure you wish to migrate the wallet &lt;i&gt;%1&lt;/i&gt;?</source>
        <translation type="unfinished">¿Seguro deseas migrar el monedero &lt;i&gt;%1&lt;/i&gt;?</translation>
    </message>
    <message>
        <source>Migrating the wallet will convert this wallet to one or more descriptor wallets. A new wallet backup will need to be made.
If this wallet contains any watchonly scripts, a new wallet will be created which contains those watchonly scripts.
If this wallet contains any solvable but not watched scripts, a different and new wallet will be created which contains those scripts.

The migration process will create a backup of the wallet before migrating. This backup file will be named &lt;wallet name&gt;-&lt;timestamp&gt;.legacy.bak and can be found in the directory for this wallet. In the event of an incorrect migration, the backup can be restored with the "Restore Wallet" functionality.</source>
        <translation type="unfinished">La migración del monedero lo convertirá en uno o más monederos basados en descriptores. Será necesario realizar una nuevo respaldo del monedero.
Si este monedero contiene scripts solo de observación, se creará un nuevo monedero que los contenga.
Si este monedero contiene scripts solucionables pero no de observación, se creará un nuevo monedero diferente que los contenga.

El proceso de migración creará un respaldo del monedero antes de migrar. Este archivo de respaldo se llamará &lt;wallet name&gt;-&lt;timestamp&gt;.legacy.bak y se encontrará en el directorio de este monedero. En el caso de una migración incorrecta, el respaldo puede restaurarse con la funcionalidad "Restaurar monedero".</translation>
    </message>
    <message>
        <source>Migrate Wallet</source>
        <translation type="unfinished">Migrar monedero</translation>
    </message>
    <message>
        <source>Migrating Wallet &lt;b&gt;%1&lt;/b&gt;…</source>
        <translation type="unfinished">Migrando monedero &lt;b&gt;%1&lt;/b&gt;…</translation>
    </message>
    <message>
        <source>The wallet '%1' was migrated successfully.</source>
        <translation type="unfinished">La migración del monedero "%1" se ha realizado correctamente.</translation>
    </message>
    <message>
        <source>Watchonly scripts have been migrated to a new wallet named '%1'.</source>
        <translation type="unfinished">Los scripts solo de observación se han migrado a un nuevo monedero llamado "%1".</translation>
    </message>
    <message>
        <source>Solvable but not watched scripts have been migrated to a new wallet named '%1'.</source>
        <translation type="unfinished">Los scripts solucionables pero no de observación se han migrado a un nuevo monedero llamado "%1".</translation>
    </message>
    <message>
        <source>Migration failed</source>
        <translation type="unfinished">Migración errónea</translation>
    </message>
    <message>
        <source>Migration Successful</source>
        <translation type="unfinished">Migración correcta</translation>
    </message>
</context>
<context>
    <name>OpenWalletActivity</name>
    <message>
        <source>Open wallet failed</source>
        <translation type="unfinished">Error al abrir monedero</translation>
    </message>
    <message>
        <source>Open wallet warning</source>
        <translation type="unfinished">Advertencia al abrir monedero</translation>
    </message>
    <message>
        <source>Open Wallet</source>
        <extracomment>Title of window indicating the progress of opening of a wallet.</extracomment>
        <translation type="unfinished">Abrir monedero</translation>
    </message>
    <message>
        <source>Opening Wallet &lt;b&gt;%1&lt;/b&gt;…</source>
        <extracomment>Descriptive text of the open wallet progress window which indicates to the user which wallet is currently being opened.</extracomment>
        <translation type="unfinished">Abriendo monedero &lt;b&gt;%1&lt;/b&gt;...</translation>
    </message>
</context>
<context>
    <name>RestoreWalletActivity</name>
    <message>
        <source>Restore Wallet</source>
        <extracomment>Title of progress window which is displayed when wallets are being restored.</extracomment>
        <translation type="unfinished">Restaurar monedero</translation>
    </message>
    <message>
        <source>Restoring Wallet &lt;b&gt;%1&lt;/b&gt;…</source>
        <extracomment>Descriptive text of the restore wallets progress window which indicates to the user that wallets are currently being restored.</extracomment>
        <translation type="unfinished">Restaurando monedero &lt;b&gt;%1&lt;/b&gt;…</translation>
    </message>
    <message>
        <source>Restore wallet failed</source>
        <extracomment>Title of message box which is displayed when the wallet could not be restored.</extracomment>
        <translation type="unfinished">Fallo al restaurar monedero</translation>
    </message>
    <message>
        <source>Restore wallet warning</source>
        <extracomment>Title of message box which is displayed when the wallet is restored with some warning.</extracomment>
        <translation type="unfinished">Advertencia al restaurar monedero</translation>
    </message>
    <message>
        <source>Restore wallet message</source>
        <extracomment>Title of message box which is displayed when the wallet is successfully restored.</extracomment>
        <translation type="unfinished">Mensaje al restaurar monedero</translation>
    </message>
</context>
<context>
    <name>WalletController</name>
    <message>
        <source>Close wallet</source>
        <translation type="unfinished">Cerrar monedero</translation>
    </message>
    <message>
        <source>Are you sure you wish to close the wallet &lt;i&gt;%1&lt;/i&gt;?</source>
        <translation type="unfinished">¿Seguro deseas cerrar el monedero &lt;i&gt;%1&lt;/i&gt;?</translation>
    </message>
    <message>
        <source>Closing the wallet for too long can result in having to resync the entire chain if pruning is enabled.</source>
        <translation type="unfinished">Cerrar el monedero durante demasiado tiempo puede causar la resincronización de toda la cadena si la poda es habilitada.</translation>
    </message>
    <message>
        <source>Close all wallets</source>
        <translation type="unfinished">Cerrar todos los monederos</translation>
    </message>
    <message>
        <source>Are you sure you wish to close all wallets?</source>
        <translation type="unfinished">¿Seguro deseas cerrar todos los monederos?</translation>
    </message>
</context>
<context>
    <name>CreateWalletDialog</name>
    <message>
        <source>Create Wallet</source>
        <translation type="unfinished">Crear monedero</translation>
    </message>
    <message>
        <source>You are one step away from creating your new wallet!</source>
        <translation type="unfinished">Estás a un paso de crear tu nuevo monedero.</translation>
    </message>
    <message>
        <source>Please provide a name and, if desired, enable any advanced options</source>
        <translation type="unfinished">Escribe un nombre y, si lo deseas, activa las opciones avanzadas.</translation>
    </message>
    <message>
        <source>You are one step away from creating your new wallet!</source>
        <translation type="unfinished">Estás a un paso de crear tu nuevo monedero.</translation>
    </message>
    <message>
        <source>Please provide a name and, if desired, enable any advanced options</source>
        <translation type="unfinished">Escribe un nombre y, si lo deseas, activa las opciones avanzadas.</translation>
    </message>
    <message>
        <source>Wallet Name</source>
        <translation type="unfinished">Nombre del monedero</translation>
    </message>
    <message>
        <source>Wallet</source>
        <translation type="unfinished">Monedero</translation>
    </message>
    <message>
        <source>Encrypt the wallet. The wallet will be encrypted with a passphrase of your choice.</source>
        <translation type="unfinished">Cifrar el monedero. El monedero será cifrado con la frase de contraseña que elijas.</translation>
    </message>
    <message>
        <source>Encrypt Wallet</source>
        <translation type="unfinished">Cifrar monedero</translation>
    </message>
    <message>
        <source>Advanced Options</source>
        <translation type="unfinished">Opciones avanzadas</translation>
    </message>
    <message>
        <source>Disable private keys for this wallet. Wallets with private keys disabled will have no private keys and cannot have an HD seed or imported private keys. This is ideal for watch-only wallets.</source>
        <translation type="unfinished">Deshabilita las claves privadas para este monedero. Los monederos con claves privadas deshabilitadas no tendrán claves privadas y no podrán tener ni una semilla HD ni claves privadas importadas. Esto es ideal para monederos solo de observación.</translation>
    </message>
    <message>
        <source>Disable private keys for this wallet. Wallets with private keys disabled will have no private keys and cannot have an HD seed or imported private keys. This is ideal for watch-only wallets.</source>
        <translation type="unfinished">Deshabilita las claves privadas para este monedero. Los monederos con claves privadas deshabilitadas no tendrán claves privadas y no podrán tener ni una semilla HD ni claves privadas importadas. Esto es ideal para monederos de solo lectura.</translation>
    </message>
    <message>
        <source>Disable Private Keys</source>
        <translation type="unfinished">Deshabilitar claves privadas</translation>
    </message>
    <message>
        <source>Make a blank wallet. Blank wallets do not initially have private keys or scripts. Private keys and addresses can be imported, or an HD seed can be set, at a later time.</source>
        <translation type="unfinished">Crear un monedero vacío. Los monederos vacíos inicialmente no tienen claves privadas ni scripts. Las claves privadas y direcciones pueden importarse, o puede establecerse una semilla HD, posteriormente.</translation>
    </message>
    <message>
        <source>Make Blank Wallet</source>
        <translation type="unfinished">Crear monedero vacío</translation>
    </message>
    <message>
        <source>Use an external signing device such as a hardware wallet. Configure the external signer script in wallet preferences first.</source>
        <translation type="unfinished">Utiliza un dispositivo de firma externo, como un monedero de hardware. Configura primero el script del firmante externo en las preferencias del monedero.</translation>
    </message>
    <message>
        <source>External signer</source>
        <translation type="unfinished">Firmante externo</translation>
    </message>
    <message>
        <source>Create</source>
        <translation type="unfinished">Crear</translation>
    </message>
    <message>
        <source>Compiled without external signing support (required for external signing)</source>
        <extracomment>"External signing" means using devices such as hardware wallets.</extracomment>
        <translation type="unfinished">Compilado sin compatibilidad con firma externa (se requiere para la firma externa)</translation>
    </message>
</context>
<context>
    <name>EditAddressDialog</name>
    <message>
        <source>Edit Address</source>
        <translation type="unfinished">Editar dirección</translation>
    </message>
    <message>
        <source>&amp;Label</source>
        <translation type="unfinished">&amp;Etiqueta</translation>
    </message>
    <message>
        <source>The label associated with this address list entry</source>
        <translation type="unfinished">La etiqueta asociada con esta entrada en la lista de direcciones</translation>
    </message>
    <message>
        <source>The address associated with this address list entry. This can only be modified for sending addresses.</source>
        <translation type="unfinished">La dirección asociada con esta entrada en la lista de direcciones. Solo se puede modificar para las direcciones de envío.</translation>
    </message>
    <message>
        <source>&amp;Address</source>
        <translation type="unfinished">&amp;Dirección</translation>
    </message>
    <message>
        <source>New sending address</source>
        <translation type="unfinished">Nueva dirección de envío</translation>
    </message>
    <message>
        <source>Edit receiving address</source>
        <translation type="unfinished">Editar dirección de recepción</translation>
    </message>
    <message>
        <source>Edit sending address</source>
        <translation type="unfinished">Editar dirección de envío</translation>
    </message>
    <message>
        <source>The entered address "%1" is not a valid Bitcoin address.</source>
        <translation type="unfinished">La dirección introducida "%1" no es una dirección Bitcoin válida.</translation>
    </message>
    <message>
        <source>Address "%1" already exists as a receiving address with label "%2" and so cannot be added as a sending address.</source>
        <translation type="unfinished">La dirección "%1" ya existe como dirección de recepción con la etiqueta "%2" y, por lo tanto, no se puede agregar como dirección de envío.</translation>
    </message>
    <message>
        <source>The entered address "%1" is already in the address book with label "%2".</source>
        <translation type="unfinished">La dirección ingresada "%1" ya está en la libreta de direcciones con la etiqueta "%2".</translation>
    </message>
    <message>
        <source>Could not unlock wallet.</source>
        <translation type="unfinished">No se ha podido desbloquear el monedero.</translation>
    </message>
    <message>
        <source>New key generation failed.</source>
        <translation type="unfinished">Error al generar clave nueva.</translation>
    </message>
</context>
<context>
    <name>FreespaceChecker</name>
    <message>
        <source>A new data directory will be created.</source>
        <translation type="unfinished">Se creará un nuevo directorio de datos.</translation>
    </message>
    <message>
        <source>name</source>
        <translation type="unfinished">nombre</translation>
    </message>
    <message>
        <source>Directory already exists. Add %1 if you intend to create a new directory here.</source>
        <translation type="unfinished">El directorio ya existe. Agrega %1 si tienes la intención de crear un nuevo directorio aquí.</translation>
    </message>
    <message>
        <source>Path already exists, and is not a directory.</source>
        <translation type="unfinished">La ruta ya existe y no es un directorio.</translation>
    </message>
    <message>
        <source>Cannot create data directory here.</source>
        <translation type="unfinished">No se puede crear un directorio de datos aquí.</translation>
    </message>
</context>
<context>
    <name>Intro</name>
    <message numerus="yes">
        <source>%n GB of space available</source>
        <translation type="unfinished">
            <numerusform>%n GB de espacio disponible</numerusform>
            <numerusform>%n GB de espacio disponible</numerusform>
        </translation>
    </message>
    <message numerus="yes">
        <source>(of %n GB needed)</source>
        <translation type="unfinished">
            <numerusform>(de %n GB necesario)</numerusform>
            <numerusform>(de %n GB necesarios)</numerusform>
        </translation>
    </message>
    <message numerus="yes">
        <source>(%n GB needed for full chain)</source>
        <translation type="unfinished">
            <numerusform>(%n GB necesario para completar la cadena de bloques)</numerusform>
            <numerusform>(%n GB necesarios para completar la cadena de bloques)</numerusform>
        </translation>
    </message>
    <message>
        <source>Choose data directory</source>
        <translation type="unfinished">Elegir directorio de datos</translation>
    </message>
    <message>
        <source>At least %1 GB of data will be stored in this directory, and it will grow over time.</source>
        <translation type="unfinished">Se almacenarán al menos %1 GB de datos en este directorio, que aumentarán con el tiempo.</translation>
    </message>
    <message>
        <source>Approximately %1 GB of data will be stored in this directory.</source>
        <translation type="unfinished">Se almacenarán aproximadamente %1 GB de datos en este directorio.</translation>
    </message>
    <message numerus="yes">
        <source>(sufficient to restore backups %n day(s) old)</source>
        <extracomment>Explanatory text on the capability of the current prune target.</extracomment>
        <translation type="unfinished">
            <numerusform>(suficiente para restaurar copias de seguridad de %n día de antigüedad)</numerusform>
            <numerusform>(suficiente para restaurar copias de seguridad de %n días de antigüedad)|</numerusform>
        </translation>
    </message>
    <message>
        <source>%1 will download and store a copy of the Bitcoin block chain.</source>
        <translation type="unfinished">%1 descargará y almacenará una copia de la cadena de bloques de Bitcoin.</translation>
    </message>
    <message>
        <source>The wallet will also be stored in this directory.</source>
        <translation type="unfinished">El monedero también se almacenará en este directorio.</translation>
    </message>
    <message>
        <source>Error: Specified data directory "%1" cannot be created.</source>
        <translation type="unfinished">Error: El directorio de datos especificado "%1" no pudo ser creado.</translation>
    </message>
    <message>
        <source>Welcome</source>
        <translation type="unfinished">Te damos la bienvenida</translation>
    </message>
    <message>
        <source>Welcome to %1.</source>
        <translation type="unfinished">Te damos la bienvenida a %1.</translation>
    </message>
    <message>
        <source>As this is the first time the program is launched, you can choose where %1 will store its data.</source>
        <translation type="unfinished">Al ser esta la primera vez que se ejecuta el programa, puedes escoger dónde %1 almacenará los datos.</translation>
    </message>
    <message>
        <source>Limit block chain storage to</source>
        <translation type="unfinished">Limitar el almacenamiento de la cadena de bloques a</translation>
    </message>
    <message>
        <source>Reverting this setting requires re-downloading the entire blockchain. It is faster to download the full chain first and prune it later. Disables some advanced features.</source>
        <translation type="unfinished">Revertir este parámetro requiere volver a descargar la cadena de bloques completa. Es más rápido descargar primero la cadena completa y podarla después. Se desactivan algunas funciones avanzadas.</translation>
    </message>
    <message>
        <source>Reverting this setting requires re-downloading the entire blockchain. It is faster to download the full chain first and prune it later. Disables some advanced features.</source>
        <translation type="unfinished">Revertir este parámetro requiere volver a descargar la cadena de bloques completa. Es más rápido descargar primero la cadena completa y podarla después. Se desactivan algunas funciones avanzadas.</translation>
    </message>
    <message>
        <source>This initial synchronisation is very demanding, and may expose hardware problems with your computer that had previously gone unnoticed. Each time you run %1, it will continue downloading where it left off.</source>
        <translation type="unfinished">La sincronización inicial consume muchos recursos y es posible que exponga problemas de hardware en el equipo que anteriormente habían pasado desapercibidos. Cada vez que ejecutes %1, seguirá descargando desde el punto en el que quedó.</translation>
    </message>
    <message>
        <source>When you click OK, %1 will begin to download and process the full %4 block chain (%2 GB) starting with the earliest transactions in %3 when %4 initially launched.</source>
        <translation type="unfinished">Al hacer clic en "Aceptar", %1 iniciará el proceso de descarga y procesará la cadena de bloques %4 completa (%2 GB), empezando con la transacción más antigua en %3 cuando %4 se ejecutó inicialmente.</translation>
    </message>
    <message>
        <source>If you have chosen to limit block chain storage (pruning), the historical data must still be downloaded and processed, but will be deleted afterward to keep your disk usage low.</source>
        <translation type="unfinished">Si has elegido limitar el almacenamiento de la cadena de bloques (pruning o poda), los datos históricos todavía se deben descargar y procesar, pero se eliminarán posteriormente para mantener el uso del disco bajo.</translation>
    </message>
    <message>
        <source>Use the default data directory</source>
        <translation type="unfinished">Utiliza el directorio de datos predeterminado</translation>
    </message>
    <message>
        <source>Use a custom data directory:</source>
        <translation type="unfinished">Utiliza un directorio de datos personalizado:</translation>
    </message>
</context>
<context>
    <name>HelpMessageDialog</name>
    <message>
        <source>version</source>
        <translation type="unfinished">versión</translation>
    </message>
    <message>
        <source>About %1</source>
        <translation type="unfinished">Acerca de %1</translation>
    </message>
    <message>
        <source>Command-line options</source>
        <translation type="unfinished">Opciones de línea de comandos</translation>
    </message>
</context>
<context>
    <name>ShutdownWindow</name>
    <message>
        <source>%1 is shutting down…</source>
        <translation type="unfinished">%1 se está apagando...</translation>
    </message>
    <message>
        <source>Do not shut down the computer until this window disappears.</source>
        <translation type="unfinished">No apagues el equipo hasta que desaparezca esta ventana.</translation>
    </message>
</context>
<context>
    <name>ModalOverlay</name>
    <message>
        <source>Form</source>
        <translation type="unfinished">Formulario</translation>
    </message>
    <message>
        <source>Recent transactions may not yet be visible, and therefore your wallet's balance might be incorrect. This information will be correct once your wallet has finished synchronizing with the bitcoin network, as detailed below.</source>
        <translation type="unfinished">Es posible que las transacciones recientes aún no estén visibles y, por lo tanto, el saldo del monedero podría ser incorrecto. Esta información será correcta una vez que el monedero haya terminado de sincronizarse con la red Bitcoin, como se detalla a continuación.</translation>
    </message>
    <message>
        <source>Attempting to spend bitcoins that are affected by not-yet-displayed transactions will not be accepted by the network.</source>
        <translation type="unfinished">La red no aceptará intentar gastar bitcoins que se vean afectados por transacciones aún no mostradas.</translation>
    </message>
    <message>
        <source>Number of blocks left</source>
        <translation type="unfinished">Número de bloques pendientes</translation>
    </message>
    <message>
        <source>Unknown…</source>
        <translation type="unfinished">Desconocido...</translation>
    </message>
    <message>
        <source>calculating…</source>
        <translation type="unfinished">calculando...</translation>
    </message>
    <message>
        <source>Last block time</source>
        <translation type="unfinished">Hora del último bloque</translation>
    </message>
    <message>
        <source>Progress</source>
        <translation type="unfinished">Progreso</translation>
    </message>
    <message>
        <source>Progress increase per hour</source>
        <translation type="unfinished">Incremento del progreso por hora</translation>
    </message>
    <message>
        <source>Estimated time left until synced</source>
        <translation type="unfinished">Tiempo estimado antes de sincronizar</translation>
    </message>
    <message>
        <source>Hide</source>
        <translation type="unfinished">Ocultar</translation>
    </message>
    <message>
        <source>%1 is currently syncing.  It will download headers and blocks from peers and validate them until reaching the tip of the block chain.</source>
        <translation type="unfinished">%1 está actualmente sincronizándose. Descargará encabezados y bloques de nodos semejantes y los validará hasta alcanzar la cabeza de la cadena de bloques.</translation>
    </message>
    <message>
        <source>%1 is currently syncing.  It will download headers and blocks from peers and validate them until reaching the tip of the block chain.</source>
        <translation type="unfinished">%1 está actualmente sincronizándose. Descargará cabeceras y bloques de nodos semejantes y los validará hasta alcanzar la cabeza de la cadena de bloques.</translation>
    </message>
    <message>
        <source>%1 is currently syncing.  It will download headers and blocks from peers and validate them until reaching the tip of the block chain.</source>
        <translation type="unfinished">%1 está actualmente sincronizándose. Descargará cabeceras y bloques de nodos semejantes y los validará hasta alcanzar la cabeza de la cadena de bloques.</translation>
    </message>
    <message>
        <source>Unknown. Syncing Headers (%1, %2%)…</source>
        <translation type="unfinished">Desconocido. Sincronizando encabezados (%1, %2%)…</translation>
    </message>
    <message>
        <source>Unknown. Pre-syncing Headers (%1, %2%)…</source>
        <translation type="unfinished">Desconocido. Presincronizando encabezados (%1, %2%)…</translation>
    </message>
</context>
<context>
    <name>OpenURIDialog</name>
    <message>
        <source>Open bitcoin URI</source>
        <translation type="unfinished">Abrir URI de tipo "bitcoin:"</translation>
    </message>
    <message>
        <source>Paste address from clipboard</source>
        <extracomment>Tooltip text for button that allows you to paste an address that is in your clipboard.</extracomment>
        <translation type="unfinished">Pegar dirección desde portapapeles</translation>
    </message>
</context>
<context>
    <name>OptionsDialog</name>
    <message>
        <source>Options</source>
        <translation type="unfinished">Opciones</translation>
    </message>
    <message>
        <source>&amp;Main</source>
        <translation type="unfinished">&amp;Principal</translation>
    </message>
    <message>
        <source>Automatically start %1 after logging in to the system.</source>
        <translation type="unfinished">Iniciar automáticamente %1 tras iniciar sesión en el sistema.</translation>
    </message>
    <message>
        <source>&amp;Start %1 on system login</source>
        <translation type="unfinished">&amp;Iniciar %1 al iniciar sesión en el sistema</translation>
    </message>
    <message>
        <source>Enabling pruning significantly reduces the disk space required to store transactions. All blocks are still fully validated. Reverting this setting requires re-downloading the entire blockchain.</source>
        <translation type="unfinished">Activar la poda reduce significativamente el espacio de disco necesario para guardar las transacciones. Todos los bloques son completamente validados de cualquier manera. Revertir esta opción requiere descargar de nuevo toda la cadena de bloques.</translation>
    </message>
    <message>
        <source>Size of &amp;database cache</source>
        <translation type="unfinished">Tamaño de la caché de la &amp;base de datos</translation>
    </message>
    <message>
        <source>Number of script &amp;verification threads</source>
        <translation type="unfinished">Número de subprocesos de &amp;verificación de scripts</translation>
    </message>
    <message>
        <source>Full path to a %1 compatible script (e.g. C:\Downloads\hwi.exe or /Users/you/Downloads/hwi.py). Beware: malware can steal your coins!</source>
        <translation type="unfinished">Ruta completa a un script compatible con %1 (p. ej., C:\Descargas\hwi.exe o /Usuarios/Tú/Descargas/hwi.py). Advertencia: ¡El malware podría robarte tus monedas!</translation>
    </message>
    <message>
        <source>IP address of the proxy (e.g. IPv4: 127.0.0.1 / IPv6: ::1)</source>
        <translation type="unfinished">Dirección IP del proxy (p. ej., IPv4: 127.0.0.1 / IPv6: ::1)</translation>
    </message>
    <message>
        <source>Shows if the supplied default SOCKS5 proxy is used to reach peers via this network type.</source>
        <translation type="unfinished">Muestra si el proxy SOCKS5 por defecto que se ha suministrado se utiliza para conectarse a pares a través de este tipo de red.</translation>
    </message>
    <message>
        <source>Minimize instead of exit the application when the window is closed. When this option is enabled, the application will be closed only after selecting Exit in the menu.</source>
        <translation type="unfinished">Minimizar en vez de salir de la aplicación cuando la ventana esté cerrada. Cuando se activa esta opción, la aplicación solo se cerrará después de seleccionar "Salir" en el menú.</translation>
    </message>
    <message>
        <source>Font in the Overview tab: </source>
        <translation type="unfinished">Fuente en la pestaña de vista general:</translation>
    </message>
    <message>
        <source>Options set in this dialog are overridden by the command line:</source>
        <translation type="unfinished">Las opciones establecidas en este diálogo serán invalidadas por la línea de comandos:</translation>
    </message>
    <message>
        <source>Open the %1 configuration file from the working directory.</source>
        <translation type="unfinished">Abrir el archivo de configuración %1 en el directorio de trabajo.</translation>
    </message>
    <message>
        <source>Open Configuration File</source>
        <translation type="unfinished">Abrir archivo de configuración</translation>
    </message>
    <message>
        <source>Reset all client options to default.</source>
        <translation type="unfinished">Restablecer todas las opciones del cliente a los valores predeterminados.</translation>
    </message>
    <message>
        <source>&amp;Reset Options</source>
        <translation type="unfinished">&amp;Restablecer opciones</translation>
    </message>
    <message>
        <source>&amp;Network</source>
        <translation type="unfinished">&amp;Red</translation>
    </message>
    <message>
        <source>Prune &amp;block storage to</source>
        <translation type="unfinished">Podar el almacenamiento de &amp;bloques a</translation>
    </message>
    <message>
        <source>Reverting this setting requires re-downloading the entire blockchain.</source>
        <translation type="unfinished">Para revertir esta configuración, se debe descargar de nuevo la cadena de bloques completa.</translation>
    </message>
    <message>
        <source>Maximum database cache size. A larger cache can contribute to faster sync, after which the benefit is less pronounced for most use cases. Lowering the cache size will reduce memory usage. Unused mempool memory is shared for this cache.</source>
        <extracomment>Tooltip text for Options window setting that sets the size of the database cache. Explains the corresponding effects of increasing/decreasing this value.</extracomment>
        <translation type="unfinished">Tamaño máximo de la caché de la base de datos. Una caché más grande puede contribuir a una sincronización más rápida, después de lo cual el beneficio es menos pronunciado para la mayoría de los casos de uso. Disminuir el tamaño de la caché reducirá el uso de la memoria. La memoria del mempool no utilizada se comparte para esta caché.</translation>
    </message>
    <message>
        <source>Set the number of script verification threads. Negative values correspond to the number of cores you want to leave free to the system.</source>
        <extracomment>Tooltip text for Options window setting that sets the number of script verification threads. Explains that negative values mean to leave these many cores free to the system.</extracomment>
        <translation type="unfinished">Establece el número de subprocesos de verificación de scripts. Los valores negativos corresponden al número de núcleos que se desea dejar libres al sistema.</translation>
    </message>
    <message>
        <source>(0 = auto, &lt;0 = leave that many cores free)</source>
        <translation type="unfinished">(0 = auto, &lt;0 = deja esa cantidad de núcleos libres)</translation>
    </message>
    <message>
        <source>This allows you or a third party tool to communicate with the node through command-line and JSON-RPC commands.</source>
        <extracomment>Tooltip text for Options window setting that enables the RPC server.</extracomment>
        <translation type="unfinished">Esto te permite a ti o a una herramienta de terceros comunicarse con el nodo a través de la línea de comandos y los comandos JSON-RPC.</translation>
    </message>
    <message>
        <source>Enable R&amp;PC server</source>
        <extracomment>An Options window setting to enable the RPC server.</extracomment>
        <translation type="unfinished">Activar servidor R&amp;PC</translation>
    </message>
    <message>
        <source>W&amp;allet</source>
        <translation type="unfinished">&amp;Monedero</translation>
    </message>
    <message>
        <source>Whether to set subtract fee from amount as default or not.</source>
        <extracomment>Tooltip text for Options window setting that sets subtracting the fee from a sending amount as default.</extracomment>
        <translation type="unfinished">Establecer si se resta la comisión del importe por defecto o no.</translation>
    </message>
    <message>
        <source>Subtract &amp;fee from amount by default</source>
        <extracomment>An Options window setting to set subtracting the fee from a sending amount as default.</extracomment>
        <translation type="unfinished">Restar &amp;comisión del importe por defecto</translation>
    </message>
    <message>
        <source>Expert</source>
        <translation type="unfinished">Experto</translation>
    </message>
    <message>
        <source>Enable coin &amp;control features</source>
        <translation type="unfinished">Habilitar funciones de &amp;control de monedas</translation>
    </message>
    <message>
        <source>If you disable the spending of unconfirmed change, the change from a transaction cannot be used until that transaction has at least one confirmation. This also affects how your balance is computed.</source>
        <translation type="unfinished">Si deshabilitas el gasto del cambio sin confirmar, el cambio de una transacción no se puede usar hasta que esta tenga al menos una confirmación. Esto también afecta el cálculo del saldo.</translation>
    </message>
    <message>
        <source>&amp;Spend unconfirmed change</source>
        <translation type="unfinished">&amp;Gastar cambio sin confirmar</translation>
    </message>
    <message>
        <source>Enable &amp;PSBT controls</source>
        <extracomment>An options window setting to enable PSBT controls.</extracomment>
        <translation type="unfinished">Activar controles de &amp;TBPF</translation>
    </message>
    <message>
        <source>Whether to show PSBT controls.</source>
        <extracomment>Tooltip text for options window setting that enables PSBT controls.</extracomment>
        <translation type="unfinished">Establecer si se muestran los controles de TBPF</translation>
    </message>
    <message>
        <source>External Signer (e.g. hardware wallet)</source>
        <translation type="unfinished">Dispositivo externo de firma (p. ej., monedero de hardware)</translation>
    </message>
    <message>
        <source>&amp;External signer script path</source>
        <translation type="unfinished">&amp;Ruta al script del firmante externo</translation>
    </message>
    <message>
        <source>Automatically open the Bitcoin client port on the router. This only works when your router supports UPnP and it is enabled.</source>
        <translation type="unfinished">Abrir automáticamente el puerto del cliente Bitcoin en el enrutador. Esta opción solo funciona cuando el enrutador admite UPnP y está activado.</translation>
    </message>
    <message>
        <source>Map port using &amp;UPnP</source>
        <translation type="unfinished">Asignar puerto mediante &amp;UPnP</translation>
    </message>
    <message>
        <source>Automatically open the Bitcoin client port on the router. This only works when your router supports NAT-PMP and it is enabled. The external port could be random.</source>
        <translation type="unfinished">Abre el puerto del cliente de Bitcoin en el enrutador automáticamente. Esto solo funciona cuando el enrutador soporta NAT-PMP y está activo. El puerto externo podría ser elegido al azar.</translation>
    </message>
    <message>
        <source>Map port using NA&amp;T-PMP</source>
        <translation type="unfinished">Asignar puerto usando NA&amp;T-PMP</translation>
    </message>
    <message>
        <source>Accept connections from outside.</source>
        <translation type="unfinished">Aceptar conexiones externas.</translation>
    </message>
    <message>
        <source>Allow incomin&amp;g connections</source>
        <translation type="unfinished">&amp;Permitir conexiones entrantes</translation>
    </message>
    <message>
        <source>Connect to the Bitcoin network through a SOCKS5 proxy.</source>
        <translation type="unfinished">Conectar a la red de Bitcoin a través de un proxy SOCKS5.</translation>
    </message>
    <message>
        <source>&amp;Connect through SOCKS5 proxy (default proxy):</source>
        <translation type="unfinished">&amp;Conectar a través del proxy SOCKS5 (proxy predeterminado):</translation>
    </message>
    <message>
        <source>Proxy &amp;IP:</source>
        <translation type="unfinished">IP del &amp;proxy:</translation>
    </message>
    <message>
        <source>&amp;Port:</source>
        <translation type="unfinished">&amp;Puerto:</translation>
    </message>
    <message>
        <source>Port of the proxy (e.g. 9050)</source>
        <translation type="unfinished">Puerto del proxy (p. ej., 9050)</translation>
    </message>
    <message>
        <source>Used for reaching peers via:</source>
        <translation type="unfinished">Utilizado para llegar a los pares a través de:</translation>
    </message>
    <message>
        <source>&amp;Window</source>
        <translation type="unfinished">&amp;Ventana</translation>
    </message>
    <message>
        <source>Show the icon in the system tray.</source>
        <translation type="unfinished">Mostrar el icono en la bandeja del sistema.</translation>
    </message>
    <message>
        <source>&amp;Show tray icon</source>
        <translation type="unfinished">&amp;Mostrar el icono de la bandeja</translation>
    </message>
    <message>
        <source>Show only a tray icon after minimizing the window.</source>
        <translation type="unfinished">Mostrar solo un icono de bandeja tras minimizar la ventana.</translation>
    </message>
    <message>
        <source>&amp;Minimize to the tray instead of the taskbar</source>
        <translation type="unfinished">&amp;Minimizar a la bandeja en vez de la barra de tareas</translation>
    </message>
    <message>
        <source>M&amp;inimize on close</source>
        <translation type="unfinished">&amp;Minimizar al cerrar</translation>
    </message>
    <message>
        <source>&amp;Display</source>
        <translation type="unfinished">&amp;Visualización</translation>
    </message>
    <message>
        <source>User Interface &amp;language:</source>
        <translation type="unfinished">&amp;Idioma de la interfaz de usuario:</translation>
    </message>
    <message>
        <source>The user interface language can be set here. This setting will take effect after restarting %1.</source>
        <translation type="unfinished">El idioma de la interfaz de usuario puede establecerse aquí. Esta configuración tendrá efecto después de reiniciar %1.</translation>
    </message>
    <message>
        <source>&amp;Unit to show amounts in:</source>
        <translation type="unfinished">&amp;Unidad en la que se muestran los importes:</translation>
    </message>
    <message>
        <source>Choose the default subdivision unit to show in the interface and when sending coins.</source>
        <translation type="unfinished">Elegir la unidad de subdivisión predeterminada para mostrar en la interfaz y al enviar monedas.</translation>
    </message>
    <message>
        <source>Third-party URLs (e.g. a block explorer) that appear in the transactions tab as context menu items. %s in the URL is replaced by transaction hash. Multiple URLs are separated by vertical bar |.</source>
        <translation type="unfinished">URL de terceros (por ejemplo, un explorador de bloques) que aparecen en la pestaña de transacciones como elementos del menú contextual. %s en la URL se sustituye por el hash de la transacción. Las URL múltiples se separan con una barra vertical (|).</translation>
    </message>
    <message>
        <source>&amp;Third-party transaction URLs</source>
        <translation type="unfinished">&amp;URL de transacciones de terceros</translation>
    </message>
    <message>
        <source>Whether to show coin control features or not.</source>
        <translation type="unfinished">Mostrar o no la funcionalidad de control de monedas.</translation>
    </message>
    <message>
        <source>Connect to the Bitcoin network through a separate SOCKS5 proxy for Tor onion services.</source>
        <translation type="unfinished">Conectarse a la red de Bitcoin a través de un proxy SOCKS5 independiente para los servicios onion de Tor.</translation>
    </message>
    <message>
        <source>Use separate SOCKS&amp;5 proxy to reach peers via Tor onion services:</source>
        <translation type="unfinished">Usar proxy SOCKS&amp;5 para conectar a pares a través de los servicios anónimos de Tor:</translation>
    </message>
    <message>
        <source>&amp;OK</source>
        <translation type="unfinished">&amp;Aceptar</translation>
    </message>
    <message>
        <source>&amp;Cancel</source>
        <translation type="unfinished">&amp;Cancelar</translation>
    </message>
    <message>
        <source>Compiled without external signing support (required for external signing)</source>
        <extracomment>"External signing" means using devices such as hardware wallets.</extracomment>
        <translation type="unfinished">Compilado sin compatibilidad con firma externa (se requiere para la firma externa)</translation>
    </message>
    <message>
        <source>default</source>
        <translation type="unfinished">predeterminado</translation>
    </message>
    <message>
        <source>none</source>
        <translation type="unfinished">ninguno</translation>
    </message>
    <message>
        <source>Confirm options reset</source>
        <extracomment>Window title text of pop-up window shown when the user has chosen to reset options.</extracomment>
        <translation type="unfinished">Confirmar restablecimiento de opciones</translation>
    </message>
    <message>
        <source>Client restart required to activate changes.</source>
        <extracomment>Text explaining that the settings changed will not come into effect until the client is restarted.</extracomment>
        <translation type="unfinished">Es necesario reiniciar el cliente para activar los cambios.</translation>
    </message>
    <message>
        <source>Current settings will be backed up at "%1".</source>
        <extracomment>Text explaining to the user that the client's current settings will be backed up at a specific location. %1 is a stand-in argument for the backup location's path.</extracomment>
        <translation type="unfinished">Los parámetros actuales se guardarán en "%1".</translation>
    </message>
    <message>
        <source>Client will be shut down. Do you want to proceed?</source>
        <extracomment>Text asking the user to confirm if they would like to proceed with a client shutdown.</extracomment>
        <translation type="unfinished">El cliente se cerrará. ¿Deseas continuar?</translation>
    </message>
    <message>
        <source>Configuration options</source>
        <extracomment>Window title text of pop-up box that allows opening up of configuration file.</extracomment>
        <translation type="unfinished">Opciones de configuración</translation>
    </message>
    <message>
        <source>The configuration file is used to specify advanced user options which override GUI settings. Additionally, any command-line options will override this configuration file.</source>
        <extracomment>Explanatory text about the priority order of instructions considered by client. The order from high to low being: command-line, configuration file, GUI settings.</extracomment>
        <translation type="unfinished">El archivo de configuración se usa para especificar opciones avanzadas del usuario, que remplazan la configuración de la GUI. Además, las opciones de la línea de comandos remplazarán este archivo de configuración.</translation>
    </message>
    <message>
        <source>Continue</source>
        <translation type="unfinished">Continuar</translation>
    </message>
    <message>
        <source>Cancel</source>
        <translation type="unfinished">Cancelar</translation>
    </message>
    <message>
        <source>The configuration file could not be opened.</source>
        <translation type="unfinished">El archivo de configuración no se ha podido abrir.</translation>
    </message>
    <message>
        <source>This change would require a client restart.</source>
        <translation type="unfinished">Estos cambios requieren el reinicio del cliente.</translation>
    </message>
    <message>
        <source>The supplied proxy address is invalid.</source>
        <translation type="unfinished">La dirección proxy suministrada no es válida.</translation>
    </message>
</context>
<context>
    <name>OptionsModel</name>
    <message>
        <source>Could not read setting "%1", %2.</source>
        <translation type="unfinished">No se puede leer la configuración "%1", %2.</translation>
    </message>
</context>
<context>
    <name>OverviewPage</name>
    <message>
        <source>Form</source>
        <translation type="unfinished">Formulario</translation>
    </message>
    <message>
        <source>The displayed information may be out of date. Your wallet automatically synchronizes with the Bitcoin network after a connection is established, but this process has not completed yet.</source>
        <translation type="unfinished">La información mostrada puede estar desactualizada. El monedero se sincroniza automáticamente con la red de Bitcoin después de establecer una conexión, pero este proceso aún no se ha completado.</translation>
    </message>
    <message>
        <source>Watch-only:</source>
        <translation type="unfinished">Solo de observación:</translation>
    </message>
    <message>
        <source>Available:</source>
        <translation type="unfinished">Disponible:</translation>
    </message>
    <message>
        <source>Your current spendable balance</source>
        <translation type="unfinished">Tu saldo disponible actual</translation>
    </message>
    <message>
        <source>Pending:</source>
        <translation type="unfinished">Pendiente:</translation>
    </message>
    <message>
        <source>Total of transactions that have yet to be confirmed, and do not yet count toward the spendable balance</source>
        <translation type="unfinished">Total de transacciones que aún no han sido confirmadas y que no son contabilizadas dentro del saldo disponible para gastar</translation>
    </message>
    <message>
        <source>Immature:</source>
        <translation type="unfinished">Inmaduro:</translation>
    </message>
    <message>
        <source>Mined balance that has not yet matured</source>
        <translation type="unfinished">Saldo minado que aún no ha madurado</translation>
    </message>
    <message>
        <source>Balances</source>
        <translation type="unfinished">Saldos</translation>
    </message>
    <message>
        <source>Your current total balance</source>
        <translation type="unfinished">Tu saldo total actual</translation>
    </message>
    <message>
        <source>Your current balance in watch-only addresses</source>
        <translation type="unfinished">Tu saldo actual en direcciones solo de observación</translation>
    </message>
    <message>
        <source>Spendable:</source>
        <translation type="unfinished">Gastable:</translation>
    </message>
    <message>
        <source>Recent transactions</source>
        <translation type="unfinished">Transaciones recientes</translation>
    </message>
    <message>
        <source>Unconfirmed transactions to watch-only addresses</source>
        <translation type="unfinished">Transacciones sin confirmar a direcciones solo de observación</translation>
    </message>
    <message>
        <source>Mined balance in watch-only addresses that has not yet matured</source>
        <translation type="unfinished">Saldo minado en direcciones solo de observación que aún no ha madurado</translation>
    </message>
    <message>
        <source>Current total balance in watch-only addresses</source>
        <translation type="unfinished">Saldo total actual en direcciones solo de observación</translation>
    </message>
    <message>
        <source>Privacy mode activated for the Overview tab. To unmask the values, uncheck Settings-&gt;Mask values.</source>
        <translation type="unfinished">Modo de privacidad activado para la pestaña de vista general. Para mostrar los valores, anula la selección de "Configuración-&gt;Ocultar valores".</translation>
    </message>
</context>
<context>
    <name>PSBTOperationsDialog</name>
    <message>
        <source>PSBT Operations</source>
        <translation type="unfinished">Operaciones de TBPF</translation>
    </message>
    <message>
        <source>Sign Tx</source>
        <translation type="unfinished">Firmar transacción</translation>
    </message>
    <message>
        <source>Broadcast Tx</source>
        <translation type="unfinished">Transmitir transacción</translation>
    </message>
    <message>
        <source>Copy to Clipboard</source>
        <translation type="unfinished">Copiar al portapapeles</translation>
    </message>
    <message>
        <source>Save…</source>
        <translation type="unfinished">Guardar...</translation>
    </message>
    <message>
        <source>Close</source>
        <translation type="unfinished">Cerrar</translation>
    </message>
    <message>
        <source>Failed to load transaction: %1</source>
        <translation type="unfinished">Error en la carga de transacción: %1</translation>
    </message>
    <message>
        <source>Failed to sign transaction: %1</source>
        <translation type="unfinished">Error en la firma de transacción: %1</translation>
    </message>
    <message>
        <source>Cannot sign inputs while wallet is locked.</source>
        <translation type="unfinished">No se pueden firmar las entradas mientras el monedero está bloqueado.</translation>
    </message>
    <message>
        <source>Could not sign any more inputs.</source>
        <translation type="unfinished">No se han podido firmar más entradas.</translation>
    </message>
    <message>
        <source>Signed %1 inputs, but more signatures are still required.</source>
        <translation type="unfinished">Se han firmado %1 entradas, pero aún se requieren más firmas.</translation>
    </message>
    <message>
        <source>Signed transaction successfully. Transaction is ready to broadcast.</source>
        <translation type="unfinished">La transacción se ha firmado correctamente y está lista para transmitirse.</translation>
    </message>
    <message>
        <source>Unknown error processing transaction.</source>
        <translation type="unfinished">Error desconocido al procesar la transacción.</translation>
    </message>
    <message>
        <source>Transaction broadcast successfully! Transaction ID: %1</source>
        <translation type="unfinished">¡La transacción se ha transmitido correctamente! Identificador de transacción: %1</translation>
    </message>
    <message>
        <source>Transaction broadcast failed: %1</source>
        <translation type="unfinished">Error al transmitir la transacción: %1</translation>
    </message>
    <message>
        <source>PSBT copied to clipboard.</source>
        <translation type="unfinished">TBPF copiada al portapapeles.</translation>
    </message>
    <message>
        <source>Save Transaction Data</source>
        <translation type="unfinished">Guardar datos de la transacción</translation>
    </message>
    <message>
        <source>Partially Signed Transaction (Binary)</source>
        <extracomment>Expanded name of the binary PSBT file format. See: BIP 174.</extracomment>
        <translation type="unfinished">Transacción parcialmente firmada (binario)</translation>
    </message>
    <message>
        <source>PSBT saved to disk.</source>
        <translation type="unfinished">TBPF guardada en disco.</translation>
    </message>
    <message>
        <source>Sends %1 to %2</source>
        <translation type="unfinished">Envía %1 a %2</translation>
    </message>
    <message>
        <source>own address</source>
        <translation type="unfinished">dirección propia</translation>
    </message>
    <message>
        <source>own address</source>
        <translation type="unfinished">dirección propia</translation>
    </message>
    <message>
        <source>Unable to calculate transaction fee or total transaction amount.</source>
        <translation type="unfinished">No se ha podido calcular la comisión de transacción o la totalidad del importe de la transacción.</translation>
    </message>
    <message>
        <source>Pays transaction fee: </source>
        <translation type="unfinished">Pagar comisión de transacción:</translation>
    </message>
    <message>
        <source>Total Amount</source>
        <translation type="unfinished">Importe total</translation>
    </message>
    <message>
        <source>or</source>
        <translation type="unfinished">o</translation>
    </message>
    <message>
        <source>Transaction has %1 unsigned inputs.</source>
        <translation type="unfinished">La transacción tiene %1 entradas no firmadas.</translation>
    </message>
    <message>
        <source>Transaction is missing some information about inputs.</source>
        <translation type="unfinished">A la transacción le falta información sobre entradas.</translation>
    </message>
    <message>
        <source>Transaction still needs signature(s).</source>
        <translation type="unfinished">La transacción aún necesita firma(s).</translation>
    </message>
    <message>
        <source>(But no wallet is loaded.)</source>
        <translation type="unfinished">(No hay ningún monedero cargado).</translation>
    </message>
    <message>
        <source>(But this wallet cannot sign transactions.)</source>
        <translation type="unfinished">(Este monedero no puede firmar transacciones).</translation>
    </message>
    <message>
        <source>(But this wallet does not have the right keys.)</source>
        <translation type="unfinished">(Este monedero no tiene las claves adecuadas).</translation>
    </message>
    <message>
        <source>Transaction is fully signed and ready for broadcast.</source>
        <translation type="unfinished">La transacción se ha firmado completamente y está lista para transmitirse.</translation>
    </message>
    <message>
        <source>Transaction status is unknown.</source>
        <translation type="unfinished">El estado de la transacción es desconocido.</translation>
    </message>
</context>
<context>
    <name>PaymentServer</name>
    <message>
        <source>Payment request error</source>
        <translation type="unfinished">Error en la solicitud de pago</translation>
    </message>
    <message>
        <source>Cannot start bitcoin: click-to-pay handler</source>
        <translation type="unfinished">No se puede iniciar el controlador "bitcoin: click-to-pay"</translation>
    </message>
    <message>
        <source>URI handling</source>
        <translation type="unfinished">Gestión de URI</translation>
    </message>
    <message>
        <source>'bitcoin://' is not a valid URI. Use 'bitcoin:' instead.</source>
        <translation type="unfinished">"bitcoin://" no es un URI válido. Usa "bitcoin:" en su lugar.</translation>
    </message>
    <message>
        <source>Cannot process payment request because BIP70 is not supported.
Due to widespread security flaws in BIP70 it's strongly recommended that any merchant instructions to switch wallets be ignored.
If you are receiving this error you should request the merchant provide a BIP21 compatible URI.</source>
        <translation type="unfinished">No se puede procesar la solicitud de pago porque no existe compatibilidad con BIP70.
Debido a los fallos de seguridad generalizados en BIP70, se recomienda encarecidamente ignorar las instrucciones del comerciante para cambiar de monedero.
Si recibes este error, debes solicitar al comerciante que te proporcione un URI compatible con BIP21.</translation>
    </message>
    <message>
        <source>URI cannot be parsed! This can be caused by an invalid Bitcoin address or malformed URI parameters.</source>
        <translation type="unfinished">No se puede analizar el URI. Esto se puede deber a una dirección de Bitcoin inválida o a parámetros de URI con formato incorrecto.</translation>
    </message>
    <message>
        <source>Payment request file handling</source>
        <translation type="unfinished">Gestión de archivos de solicitud de pago</translation>
    </message>
</context>
<context>
    <name>PeerTableModel</name>
    <message>
        <source>User Agent</source>
        <extracomment>Title of Peers Table column which contains the peer's User Agent string.</extracomment>
        <translation type="unfinished">Agente de usuario</translation>
    </message>
    <message>
        <source>Peer</source>
        <extracomment>Title of Peers Table column which contains a unique number used to identify a connection.</extracomment>
        <translation type="unfinished">Par</translation>
    </message>
    <message>
        <source>Age</source>
        <extracomment>Title of Peers Table column which indicates the duration (length of time) since the peer connection started.</extracomment>
        <translation type="unfinished">Antigüedad</translation>
    </message>
    <message>
        <source>Direction</source>
        <extracomment>Title of Peers Table column which indicates the direction the peer connection was initiated from.</extracomment>
        <translation type="unfinished">Sentido</translation>
    </message>
    <message>
        <source>Sent</source>
        <extracomment>Title of Peers Table column which indicates the total amount of network information we have sent to the peer.</extracomment>
        <translation type="unfinished">Enviado</translation>
    </message>
    <message>
        <source>Received</source>
        <extracomment>Title of Peers Table column which indicates the total amount of network information we have received from the peer.</extracomment>
        <translation type="unfinished">Recibido</translation>
    </message>
    <message>
        <source>Address</source>
        <extracomment>Title of Peers Table column which contains the IP/Onion/I2P address of the connected peer.</extracomment>
        <translation type="unfinished">Dirección</translation>
    </message>
    <message>
        <source>Type</source>
        <extracomment>Title of Peers Table column which describes the type of peer connection. The "type" describes why the connection exists.</extracomment>
        <translation type="unfinished">Tipo</translation>
    </message>
    <message>
        <source>Network</source>
        <extracomment>Title of Peers Table column which states the network the peer connected through.</extracomment>
        <translation type="unfinished">Red</translation>
    </message>
    <message>
        <source>Inbound</source>
        <extracomment>An Inbound Connection from a Peer.</extracomment>
        <translation type="unfinished">Entrante</translation>
    </message>
    <message>
        <source>Outbound</source>
        <extracomment>An Outbound Connection to a Peer.</extracomment>
        <translation type="unfinished">Saliente</translation>
    </message>
</context>
<context>
    <name>QRImageWidget</name>
    <message>
        <source>&amp;Save Image…</source>
        <translation type="unfinished">&amp;Guardar imagen…</translation>
    </message>
    <message>
        <source>&amp;Copy Image</source>
        <translation type="unfinished">&amp;Copiar imagen</translation>
    </message>
    <message>
        <source>Resulting URI too long, try to reduce the text for label / message.</source>
        <translation type="unfinished">URI resultante demasiado largo. Intenta reducir el texto de la etiqueta o el mensaje.</translation>
    </message>
    <message>
        <source>Error encoding URI into QR Code.</source>
        <translation type="unfinished">Fallo al codificar URI en código QR.</translation>
    </message>
    <message>
        <source>QR code support not available.</source>
        <translation type="unfinished">La compatibilidad con el código QR no está disponible.</translation>
    </message>
    <message>
        <source>Save QR Code</source>
        <translation type="unfinished">Guardar código QR</translation>
    </message>
    <message>
        <source>PNG Image</source>
        <extracomment>Expanded name of the PNG file format. See: https://en.wikipedia.org/wiki/Portable_Network_Graphics.</extracomment>
        <translation type="unfinished">Imagen PNG</translation>
    </message>
</context>
<context>
    <name>RPCConsole</name>
    <message>
        <source>N/A</source>
        <translation type="unfinished">N/D</translation>
    </message>
    <message>
        <source>Client version</source>
        <translation type="unfinished">Versión del cliente</translation>
    </message>
    <message>
        <source>&amp;Information</source>
        <translation type="unfinished">&amp;Información</translation>
    </message>
    <message>
        <source>Datadir</source>
        <translation type="unfinished">Directorio de datos</translation>
    </message>
    <message>
        <source>To specify a non-default location of the data directory use the '%1' option.</source>
        <translation type="unfinished">Para especificar una localización personalizada del directorio de datos, usa la opción "%1".</translation>
    </message>
    <message>
<<<<<<< HEAD
        <source>Blocksdir</source>
        <translation type="unfinished">Directorio de bloques</translation>
    </message>
    <message>
        <source>Blocksdir</source>
        <translation type="unfinished">Directorio de bloques</translation>
    </message>
    <message>
=======
>>>>>>> 89522379
        <source>To specify a non-default location of the blocks directory use the '%1' option.</source>
        <translation type="unfinished">Para especificar una localización personalizada del directorio de bloques, usa la opción "%1". </translation>
    </message>
    <message>
        <source>Startup time</source>
        <translation type="unfinished">Hora de inicio</translation>
    </message>
    <message>
        <source>Network</source>
        <translation type="unfinished">Red</translation>
    </message>
    <message>
        <source>Name</source>
        <translation type="unfinished">Nombre</translation>
    </message>
    <message>
        <source>Number of connections</source>
        <translation type="unfinished">Número de conexiones</translation>
    </message>
    <message>
        <source>Local Addresses</source>
        <translation type="unfinished">Direcciones locales</translation>
    </message>
    <message>
        <source>Network addresses that your Bitcoin node is currently using to communicate with other nodes.</source>
        <translation type="unfinished">Direcciones de red que tu nodo Bitcoin usa actualmente para comunicarse con otros nodos.</translation>
    </message>
    <message>
        <source>Block chain</source>
        <translation type="unfinished">Cadena de bloques</translation>
    </message>
    <message>
        <source>Memory Pool</source>
        <translation type="unfinished">Pool de memoria</translation>
    </message>
    <message>
        <source>Current number of transactions</source>
        <translation type="unfinished">Número actual de transacciones</translation>
    </message>
    <message>
        <source>Memory usage</source>
        <translation type="unfinished">Memoria utilizada</translation>
    </message>
    <message>
        <source>Wallet: </source>
        <translation type="unfinished">Monedero:</translation>
    </message>
    <message>
        <source>(none)</source>
        <translation type="unfinished">(ninguno)</translation>
    </message>
    <message>
        <source>&amp;Reset</source>
        <translation type="unfinished">&amp;Restablecer</translation>
    </message>
    <message>
        <source>Received</source>
        <translation type="unfinished">Recibido</translation>
    </message>
    <message>
        <source>Sent</source>
        <translation type="unfinished">Enviado</translation>
    </message>
    <message>
        <source>&amp;Peers</source>
        <translation type="unfinished">&amp;Pares</translation>
    </message>
    <message>
        <source>Banned peers</source>
        <translation type="unfinished">Pares bloqueados</translation>
    </message>
    <message>
        <source>Select a peer to view detailed information.</source>
        <translation type="unfinished">Selecciona un par para ver la información detallada.</translation>
    </message>
    <message>
        <source>Hide Peers Detail</source>
        <translation type="unfinished">Ocultar detalles de pares</translation>
    </message>
    <message>
        <source>The transport layer version: %1</source>
        <translation type="unfinished">Versión de la capa de transporte: %1</translation>
    </message>
    <message>
        <source>Transport</source>
        <translation type="unfinished">Transporte</translation>
    </message>
    <message>
        <source>Session ID</source>
        <translation type="unfinished">Identificador de sesión</translation>
    </message>
    <message>
        <source>The transport layer version: %1</source>
        <translation type="unfinished">Versión de la capa de transporte: %1</translation>
    </message>
    <message>
        <source>Transport</source>
        <translation type="unfinished">Transporte</translation>
    </message>
    <message>
        <source>The BIP324 session ID string in hex, if any.</source>
        <translation type="unfinished">Cadena de identificador de la sesión BIP324 en formato hexadecimal, si existe.</translation>
    </message>
    <message>
        <source>Session ID</source>
        <translation type="unfinished">Identificador de sesión</translation>
    </message>
    <message>
        <source>Version</source>
        <translation type="unfinished">Versión</translation>
    </message>
    <message>
        <source>Whether we relay transactions to this peer.</source>
        <translation type="unfinished">Si retransmitimos las transacciones a este par.</translation>
    </message>
    <message>
        <source>Transaction Relay</source>
        <translation type="unfinished">Retransmisión de transacciones</translation>
    </message>
    <message>
        <source>Starting Block</source>
        <translation type="unfinished">Bloque de inicio</translation>
    </message>
    <message>
        <source>Synced Headers</source>
        <translation type="unfinished">Encabezados sincronizados</translation>
    </message>
    <message>
        <source>Synced Blocks</source>
        <translation type="unfinished">Bloques sincronizados</translation>
    </message>
    <message>
        <source>Last Transaction</source>
        <translation type="unfinished">Última transacción</translation>
    </message>
    <message>
        <source>The mapped Autonomous System used for diversifying peer selection.</source>
        <translation type="unfinished">El sistema autónomo asignado que se usó para diversificar la selección de pares.</translation>
    </message>
    <message>
        <source>Mapped AS</source>
        <translation type="unfinished">Sistema autónomo asignado</translation>
    </message>
    <message>
        <source>Whether we relay addresses to this peer.</source>
        <extracomment>Tooltip text for the Address Relay field in the peer details area, which displays whether we relay addresses to this peer (Yes/No).</extracomment>
        <translation type="unfinished">Si retransmitimos las direcciones a este par.</translation>
    </message>
    <message>
        <source>Address Relay</source>
        <extracomment>Text title for the Address Relay field in the peer details area, which displays whether we relay addresses to this peer (Yes/No).</extracomment>
        <translation type="unfinished">Retransmisión de direcciones</translation>
    </message>
    <message>
        <source>The total number of addresses received from this peer that were processed (excludes addresses that were dropped due to rate-limiting).</source>
        <extracomment>Tooltip text for the Addresses Processed field in the peer details area, which displays the total number of addresses received from this peer that were processed (excludes addresses that were dropped due to rate-limiting).</extracomment>
        <translation type="unfinished">El número total de direcciones recibidas desde este par que han sido procesadas (excluyendo las direcciones que han sido desestimadas debido a la limitación de volumen).</translation>
    </message>
    <message>
        <source>The total number of addresses received from this peer that were dropped (not processed) due to rate-limiting.</source>
        <extracomment>Tooltip text for the Addresses Rate-Limited field in the peer details area, which displays the total number of addresses received from this peer that were dropped (not processed) due to rate-limiting.</extracomment>
        <translation type="unfinished">El número total de direcciones recibidas desde este par que han sido desestimadas (no procesadas) debido a la limitación de volumen.</translation>
    </message>
    <message>
        <source>Addresses Processed</source>
        <extracomment>Text title for the Addresses Processed field in the peer details area, which displays the total number of addresses received from this peer that were processed (excludes addresses that were dropped due to rate-limiting).</extracomment>
        <translation type="unfinished">Direcciones procesadas</translation>
    </message>
    <message>
        <source>Addresses Rate-Limited</source>
        <extracomment>Text title for the Addresses Rate-Limited field in the peer details area, which displays the total number of addresses received from this peer that were dropped (not processed) due to rate-limiting.</extracomment>
        <translation type="unfinished">Direcciones desestimadas por limitación de volumen</translation>
    </message>
    <message>
        <source>User Agent</source>
        <translation type="unfinished">Agente de usuario</translation>
    </message>
    <message>
        <source>Node window</source>
        <translation type="unfinished">Ventana del nodo</translation>
    </message>
    <message>
        <source>Current block height</source>
        <translation type="unfinished">Altura del bloque actual</translation>
    </message>
    <message>
        <source>Open the %1 debug log file from the current data directory. This can take a few seconds for large log files.</source>
        <translation type="unfinished">Abre el archivo de registro de depuración %1 del directorio de datos actual. Esto puede tomar unos segundos para archivos de registro grandes.</translation>
    </message>
    <message>
        <source>Decrease font size</source>
        <translation type="unfinished">Reducir el tamaño de la fuente</translation>
    </message>
    <message>
        <source>Increase font size</source>
        <translation type="unfinished">Aumentar el tamaño de la fuente</translation>
    </message>
    <message>
        <source>Permissions</source>
        <translation type="unfinished">Permisos</translation>
    </message>
    <message>
        <source>The direction and type of peer connection: %1</source>
        <translation type="unfinished">El sentido y el tipo de conexión entre pares: %1</translation>
    </message>
    <message>
        <source>Direction/Type</source>
        <translation type="unfinished">Sentido/Tipo</translation>
    </message>
    <message>
        <source>The BIP324 session ID string in hex.</source>
        <translation type="unfinished">La cadena del identificador de sesión BIP324 en formato hexadecimal.</translation>
    </message>
    <message>
        <source>The network protocol this peer is connected through: IPv4, IPv6, Onion, I2P, or CJDNS.</source>
        <translation type="unfinished">El protocolo de red de este par está conectado a través de: IPv4, IPv6, Onion, I2P o CJDNS.</translation>
    </message>
    <message>
        <source>Services</source>
        <translation type="unfinished">Servicios</translation>
    </message>
    <message>
        <source>High bandwidth BIP152 compact block relay: %1</source>
        <translation type="unfinished">Retransmisión de bloques compactos BIP152 en banda ancha: %1</translation>
    </message>
    <message>
        <source>High Bandwidth</source>
        <translation type="unfinished">Banda ancha</translation>
    </message>
    <message>
        <source>Connection Time</source>
        <translation type="unfinished">Tiempo de conexión</translation>
    </message>
    <message>
        <source>Elapsed time since a novel block passing initial validity checks was received from this peer.</source>
        <translation type="unfinished">Tiempo transcurrido desde que se recibió de este par un nuevo bloque que superó las comprobaciones de validez iniciales.</translation>
    </message>
    <message>
        <source>Last Block</source>
        <translation type="unfinished">Último bloque</translation>
    </message>
    <message>
        <source>Elapsed time since a novel transaction accepted into our mempool was received from this peer.</source>
        <extracomment>Tooltip text for the Last Transaction field in the peer details area.</extracomment>
        <translation type="unfinished">Tiempo transcurrido desde que se recibió de este par una nueva transacción aceptada en el mempool.</translation>
    </message>
    <message>
        <source>Last Send</source>
        <translation type="unfinished">Último envío</translation>
    </message>
    <message>
        <source>Last Receive</source>
        <translation type="unfinished">Última recepción</translation>
    </message>
    <message>
        <source>Ping Time</source>
        <translation type="unfinished">Tiempo de ping</translation>
    </message>
    <message>
        <source>The duration of a currently outstanding ping.</source>
        <translation type="unfinished">La duración de un ping actualmente pendiente.</translation>
    </message>
    <message>
        <source>Ping Wait</source>
        <translation type="unfinished">Espera de ping</translation>
    </message>
    <message>
        <source>Min Ping</source>
        <translation type="unfinished">Ping mínimo</translation>
    </message>
    <message>
        <source>Time Offset</source>
        <translation type="unfinished">Desfase temporal</translation>
    </message>
    <message>
        <source>Last block time</source>
        <translation type="unfinished">Hora del último bloque</translation>
    </message>
    <message>
        <source>&amp;Open</source>
        <translation type="unfinished">&amp;Abrir</translation>
    </message>
    <message>
        <source>&amp;Console</source>
        <translation type="unfinished">&amp;Consola</translation>
    </message>
    <message>
        <source>&amp;Network Traffic</source>
        <translation type="unfinished">&amp;Tráfico de red</translation>
    </message>
    <message>
        <source>Totals</source>
        <translation type="unfinished">Totales</translation>
    </message>
    <message>
        <source>Debug log file</source>
        <translation type="unfinished">Archivo de registro de depuración</translation>
    </message>
    <message>
        <source>Clear console</source>
        <translation type="unfinished">Borrar consola</translation>
    </message>
    <message>
        <source>In:</source>
        <translation type="unfinished">Entrada:</translation>
    </message>
    <message>
        <source>Out:</source>
        <translation type="unfinished">Salida:</translation>
    </message>
    <message>
        <source>Inbound: initiated by peer</source>
        <extracomment>Explanatory text for an inbound peer connection.</extracomment>
        <translation type="unfinished">Entrante: iniciada por el par</translation>
    </message>
    <message>
        <source>Outbound Full Relay: default</source>
        <extracomment>Explanatory text for an outbound peer connection that relays all network information. This is the default behavior for outbound connections.</extracomment>
        <translation type="unfinished">Retransmisión completa saliente: predeterminada</translation>
    </message>
    <message>
        <source>Outbound Block Relay: does not relay transactions or addresses</source>
        <extracomment>Explanatory text for an outbound peer connection that relays network information about blocks and not transactions or addresses.</extracomment>
        <translation type="unfinished">Retransmisión de bloque saliente: no retransmite transacciones o direcciones</translation>
    </message>
    <message>
        <source>Outbound Manual: added using RPC %1 or %2/%3 configuration options</source>
        <extracomment>Explanatory text for an outbound peer connection that was established manually through one of several methods. The numbered arguments are stand-ins for the methods available to establish manual connections.</extracomment>
        <translation type="unfinished">Manual saliente: agregada usando las opciones de configuración %1 o %2/%3 de RPC</translation>
    </message>
    <message>
        <source>Outbound Feeler: short-lived, for testing addresses</source>
        <extracomment>Explanatory text for a short-lived outbound peer connection that is used to test the aliveness of known addresses.</extracomment>
        <translation type="unfinished">Sensor saliente: de corta duración para probar direcciones</translation>
    </message>
    <message>
        <source>Outbound Address Fetch: short-lived, for soliciting addresses</source>
        <extracomment>Explanatory text for a short-lived outbound peer connection that is used to request addresses from a peer.</extracomment>
        <translation type="unfinished">Recuperación de direcciones saliente: de corta duración para solicitar direcciones</translation>
    </message>
    <message>
        <source>detecting: peer could be v1 or v2</source>
        <extracomment>Explanatory text for "detecting" transport type.</extracomment>
        <translation type="unfinished">Detectando: el par puede ser v1 o v2</translation>
    </message>
    <message>
        <source>v1: unencrypted, plaintext transport protocol</source>
        <extracomment>Explanatory text for v1 transport type.</extracomment>
        <translation type="unfinished">v1: protocolo de transporte de texto simple sin cifrar</translation>
    </message>
    <message>
        <source>v2: BIP324 encrypted transport protocol</source>
        <extracomment>Explanatory text for v2 transport type.</extracomment>
        <translation type="unfinished">v2: protocolo de transporte cifrado BIP324</translation>
    </message>
    <message>
        <source>detecting: peer could be v1 or v2</source>
        <extracomment>Explanatory text for "detecting" transport type.</extracomment>
        <translation type="unfinished">Detectando: el par puede ser v1 o v2</translation>
    </message>
    <message>
        <source>v1: unencrypted, plaintext transport protocol</source>
        <extracomment>Explanatory text for v1 transport type.</extracomment>
        <translation type="unfinished">v1: protocolo de transporte de texto simple sin cifrar</translation>
    </message>
    <message>
        <source>v2: BIP324 encrypted transport protocol</source>
        <extracomment>Explanatory text for v2 transport type.</extracomment>
        <translation type="unfinished">v2: protocolo de transporte cifrado BIP324</translation>
    </message>
    <message>
        <source>we selected the peer for high bandwidth relay</source>
        <translation type="unfinished">Seleccionamos el par para la retransmisión de banda ancha</translation>
    </message>
    <message>
        <source>the peer selected us for high bandwidth relay</source>
        <translation type="unfinished">El par nos seleccionó para la retransmisión de banda ancha</translation>
    </message>
    <message>
        <source>no high bandwidth relay selected</source>
        <translation type="unfinished">No se seleccionó la retransmisión de banda ancha</translation>
    </message>
    <message>
        <source>&amp;Copy address</source>
        <extracomment>Context menu action to copy the address of a peer.</extracomment>
        <translation type="unfinished">&amp;Copiar dirección</translation>
    </message>
    <message>
        <source>&amp;Disconnect</source>
        <translation type="unfinished">&amp;Desconectar</translation>
    </message>
    <message>
        <source>1 &amp;hour</source>
        <translation type="unfinished">1 &amp;hora</translation>
    </message>
    <message>
        <source>1 d&amp;ay</source>
        <translation type="unfinished">1 &amp;día</translation>
    </message>
    <message>
        <source>1 &amp;week</source>
        <translation type="unfinished">1 &amp;semana</translation>
    </message>
    <message>
        <source>1 &amp;year</source>
        <translation type="unfinished">1 &amp;año</translation>
    </message>
    <message>
        <source>&amp;Copy IP/Netmask</source>
        <extracomment>Context menu action to copy the IP/Netmask of a banned peer. IP/Netmask is the combination of a peer's IP address and its Netmask. For IP address, see: https://en.wikipedia.org/wiki/IP_address.</extracomment>
        <translation type="unfinished">&amp;Copiar IP/Máscara de red</translation>
    </message>
    <message>
        <source>&amp;Unban</source>
        <translation type="unfinished">&amp;Desbloquear</translation>
    </message>
    <message>
        <source>Network activity disabled</source>
        <translation type="unfinished">Actividad de red desactivada</translation>
    </message>
    <message>
        <source>None</source>
        <translation type="unfinished">Ninguno</translation>
    </message>
    <message>
        <source>Executing command without any wallet</source>
        <translation type="unfinished">Ejecutar comando sin monedero</translation>
    </message>
    <message>
        <source>Node window - [%1]</source>
        <translation type="unfinished">Ventana de nodo - [%1]</translation>
    </message>
    <message>
        <source>Executing command using "%1" wallet</source>
        <translation type="unfinished">Ejecutar comando con el monedero "%1"</translation>
    </message>
    <message>
        <source>Welcome to the %1 RPC console.
Use up and down arrows to navigate history, and %2 to clear screen.
Use %3 and %4 to increase or decrease the font size.
Type %5 for an overview of available commands.
For more information on using this console, type %6.

%7WARNING: Scammers have been active, telling users to type commands here, stealing their wallet contents. Do not use this console without fully understanding the ramifications of a command.%8</source>
        <extracomment>RPC console welcome message. Placeholders %7 and %8 are style tags for the warning content, and they are not space separated from the rest of the text intentionally.</extracomment>
        <translation type="unfinished">Te damos la bienvenida a la consola RPC de %1.
Utiliza las flechas hacia arriba y abajo para navegar por el historial y %2 para borrar la pantalla.
Utiliza %3 y %4 para aumentar o disminuir el tamaño de la fuente. 
Escribe %5 para ver los comandos disponibles.
Para obtener más información sobre cómo usar esta consola, escribe %6.

%7 ADVERTENCIA: Los estafadores suelen decirles a los usuarios que escriban comandos aquí para robarles el contenido de sus monederos. No uses esta consola si no entiendes completamente las ramificaciones de un comando.%8</translation>
    </message>
    <message>
        <source>Executing…</source>
        <extracomment>A console message indicating an entered command is currently being executed.</extracomment>
        <translation type="unfinished">Ejecutando…</translation>
    </message>
    <message>
        <source>(peer: %1)</source>
        <translation type="unfinished">(par: %1)</translation>
    </message>
    <message>
        <source>via %1</source>
        <translation type="unfinished">a través de %1</translation>
    </message>
    <message>
        <source>Yes</source>
        <translation type="unfinished">Sí</translation>
    </message>
    <message>
        <source>To</source>
        <translation type="unfinished">A</translation>
    </message>
    <message>
        <source>From</source>
        <translation type="unfinished">De</translation>
    </message>
    <message>
        <source>Ban for</source>
        <translation type="unfinished">Bloqueo por</translation>
    </message>
    <message>
        <source>Never</source>
        <translation type="unfinished">Nunca</translation>
    </message>
    <message>
        <source>Unknown</source>
        <translation type="unfinished">Desconocido</translation>
    </message>
</context>
<context>
    <name>ReceiveCoinsDialog</name>
    <message>
        <source>&amp;Amount:</source>
        <translation type="unfinished">&amp;Importe:</translation>
    </message>
    <message>
        <source>&amp;Label:</source>
        <translation type="unfinished">&amp;Etiqueta:</translation>
    </message>
    <message>
        <source>&amp;Message:</source>
        <translation type="unfinished">&amp;Mensaje:</translation>
    </message>
    <message>
        <source>An optional message to attach to the payment request, which will be displayed when the request is opened. Note: The message will not be sent with the payment over the Bitcoin network.</source>
        <translation type="unfinished">Mensaje opcional para adjuntar a la solicitud de pago, que se mostrará cuando se abra la solicitud. Nota: Este mensaje no se enviará con el pago a través de la red de Bitcoin.</translation>
    </message>
    <message>
        <source>An optional label to associate with the new receiving address.</source>
        <translation type="unfinished">Etiqueta opcional para asociar con la nueva dirección de recepción.</translation>
    </message>
    <message>
        <source>Use this form to request payments. All fields are &lt;b&gt;optional&lt;/b&gt;.</source>
        <translation type="unfinished">Usa este formulario para solicitar pagos. Todos los campos son &lt;b&gt;opcionales&lt;/b&gt;.</translation>
    </message>
    <message>
        <source>An optional amount to request. Leave this empty or zero to not request a specific amount.</source>
        <translation type="unfinished">Un importe opcional para solicitar. Déjalo vacío o ingresa cero para no solicitar un importe específico.</translation>
    </message>
    <message>
        <source>An optional label to associate with the new receiving address (used by you to identify an invoice).  It is also attached to the payment request.</source>
        <translation type="unfinished">Etiqueta opcional para asociar con la nueva dirección de recepción (puedes usarla para identificar una factura). También esta asociada a la solicitud de pago.</translation>
    </message>
    <message>
        <source>An optional message that is attached to the payment request and may be displayed to the sender.</source>
        <translation type="unfinished">Un mensaje opcional que se adjunta a la solicitud de pago y que puede mostrarse al remitente.</translation>
    </message>
    <message>
        <source>&amp;Create new receiving address</source>
        <translation type="unfinished">&amp;Crear nueva dirección de recepción</translation>
    </message>
    <message>
        <source>Clear all fields of the form.</source>
        <translation type="unfinished">Borrar todos los campos del formulario.</translation>
    </message>
    <message>
        <source>Clear</source>
        <translation type="unfinished">Borrar</translation>
    </message>
    <message>
        <source>Requested payments history</source>
        <translation type="unfinished">Historial de pagos solicitados</translation>
    </message>
    <message>
        <source>Show the selected request (does the same as double clicking an entry)</source>
        <translation type="unfinished">Mostrar la solicitud seleccionada (equivale a hacer doble clic en una entrada)</translation>
    </message>
    <message>
        <source>Show</source>
        <translation type="unfinished">Mostrar</translation>
    </message>
    <message>
        <source>Remove the selected entries from the list</source>
        <translation type="unfinished">Eliminar las entradas seleccionadas de la lista</translation>
    </message>
    <message>
        <source>Remove</source>
        <translation type="unfinished">Eliminar</translation>
    </message>
    <message>
        <source>Copy &amp;URI</source>
        <translation type="unfinished">Copiar &amp;URI</translation>
    </message>
    <message>
        <source>&amp;Copy address</source>
        <translation type="unfinished">&amp;Copiar dirección</translation>
    </message>
    <message>
        <source>Copy &amp;label</source>
        <translation type="unfinished">Copiar &amp;etiqueta</translation>
    </message>
    <message>
        <source>Copy &amp;message</source>
        <translation type="unfinished">Copiar &amp;mensaje</translation>
    </message>
    <message>
        <source>Copy &amp;amount</source>
        <translation type="unfinished">Copiar &amp;importe</translation>
    </message>
    <message>
        <source>Not recommended due to higher fees and less protection against typos.</source>
        <translation type="unfinished">No se recomienda debido a las altas comisiones y la poca protección contra errores tipográficos.</translation>
    </message>
    <message>
        <source>Generates an address compatible with older wallets.</source>
        <translation type="unfinished">Genera una dirección compatible con monederos más antiguos.</translation>
    </message>
    <message>
        <source>Generates a native segwit address (BIP-173). Some old wallets don't support it.</source>
        <translation type="unfinished">Genera una dirección segwit nativa (BIP-173). No es compatible con algunos monederos antiguos.</translation>
    </message>
    <message>
        <source>Bech32m (BIP-350) is an upgrade to Bech32, wallet support is still limited.</source>
        <translation type="unfinished">Bech32m (BIP-350) es una actualización de Bech32. La compatibilidad con el monedero todavía es limitada.</translation>
    </message>
    <message>
        <source>Could not unlock wallet.</source>
        <translation type="unfinished">No se ha podido desbloquear el monedero.</translation>
    </message>
    <message>
        <source>Could not generate new %1 address</source>
        <translation type="unfinished">No se ha podido generar una dirección %1 nueva</translation>
    </message>
</context>
<context>
    <name>ReceiveRequestDialog</name>
    <message>
        <source>Request payment to …</source>
        <translation type="unfinished">Solicitar pago a...</translation>
    </message>
    <message>
        <source>Address:</source>
        <translation type="unfinished">Dirección:</translation>
    </message>
    <message>
        <source>Amount:</source>
        <translation type="unfinished">Importe:</translation>
    </message>
    <message>
        <source>Label:</source>
        <translation type="unfinished">Etiqueta:</translation>
    </message>
    <message>
        <source>Message:</source>
        <translation type="unfinished">Mensaje:</translation>
    </message>
    <message>
        <source>Wallet:</source>
        <translation type="unfinished">Monedero:</translation>
    </message>
    <message>
        <source>Copy &amp;URI</source>
        <translation type="unfinished">Copiar &amp;URI</translation>
    </message>
    <message>
        <source>Copy &amp;Address</source>
        <translation type="unfinished">Copiar &amp;dirección</translation>
    </message>
    <message>
        <source>&amp;Verify</source>
        <translation type="unfinished">&amp;Verificar</translation>
    </message>
    <message>
        <source>Verify this address on e.g. a hardware wallet screen</source>
        <translation type="unfinished">Verifica esta dirección, por ejemplo, en la pantalla de un monedero de hardware.</translation>
    </message>
    <message>
        <source>&amp;Save Image…</source>
        <translation type="unfinished">&amp;Guardar imagen…</translation>
    </message>
    <message>
        <source>Payment information</source>
        <translation type="unfinished">Información del pago</translation>
    </message>
    <message>
        <source>Request payment to %1</source>
        <translation type="unfinished">Solicitar pago a %1</translation>
    </message>
</context>
<context>
    <name>RecentRequestsTableModel</name>
    <message>
        <source>Date</source>
        <translation type="unfinished">Fecha</translation>
    </message>
    <message>
        <source>Label</source>
        <translation type="unfinished">Etiqueta</translation>
    </message>
    <message>
        <source>Message</source>
        <translation type="unfinished">Mensaje</translation>
    </message>
    <message>
        <source>(no label)</source>
        <translation type="unfinished">(sin etiqueta)</translation>
    </message>
    <message>
        <source>(no message)</source>
        <translation type="unfinished">(sin mensaje)</translation>
    </message>
    <message>
        <source>(no amount requested)</source>
        <translation type="unfinished">(sin importe solicitado)</translation>
    </message>
    <message>
        <source>Requested</source>
        <translation type="unfinished">Solicitado</translation>
    </message>
</context>
<context>
    <name>SendCoinsDialog</name>
    <message>
        <source>Send Coins</source>
        <translation type="unfinished">Enviar monedas</translation>
    </message>
    <message>
        <source>Coin Control Features</source>
        <translation type="unfinished">Funciones de control de monedas</translation>
    </message>
    <message>
        <source>automatically selected</source>
        <translation type="unfinished">Seleccionado automáticamente</translation>
    </message>
    <message>
        <source>Insufficient funds!</source>
        <translation type="unfinished">¡Fondos insuficientes!</translation>
    </message>
    <message>
        <source>Quantity:</source>
        <translation type="unfinished">Cantidad:</translation>
    </message>
    <message>
        <source>Amount:</source>
        <translation type="unfinished">Importe:</translation>
    </message>
    <message>
        <source>Fee:</source>
        <translation type="unfinished">Comisión:</translation>
    </message>
    <message>
        <source>After Fee:</source>
        <translation type="unfinished">Tras la comisión:</translation>
    </message>
    <message>
        <source>Change:</source>
        <translation type="unfinished">Cambio:</translation>
    </message>
    <message>
        <source>If this is activated, but the change address is empty or invalid, change will be sent to a newly generated address.</source>
        <translation type="unfinished">Si se activa, pero la dirección de cambio está vacía o es inválida, el cambio se enviará a una dirección generada recientemente.</translation>
    </message>
    <message>
        <source>Custom change address</source>
        <translation type="unfinished">Dirección de cambio personalizada</translation>
    </message>
    <message>
        <source>Transaction Fee:</source>
        <translation type="unfinished">Comisión de transacción:</translation>
    </message>
    <message>
        <source>Using the fallbackfee can result in sending a transaction that will take several hours or days (or never) to confirm. Consider choosing your fee manually or wait until you have validated the complete chain.</source>
        <translation type="unfinished">Si usas la opción "fallbackfee", la transacción puede tardar varias horas o días en confirmarse (o nunca hacerlo). Considera elegir la comisión de forma manual o espera hasta que hayas validado la cadena completa.</translation>
    </message>
    <message>
        <source>Warning: Fee estimation is currently not possible.</source>
        <translation type="unfinished">Advertencia: En este momento no se puede estimar la comisión.</translation>
    </message>
    <message>
        <source>per kilobyte</source>
        <translation type="unfinished">por kilobyte</translation>
    </message>
    <message>
        <source>Hide</source>
        <translation type="unfinished">Ocultar</translation>
    </message>
    <message>
        <source>Recommended:</source>
        <translation type="unfinished">Recomendado:</translation>
    </message>
    <message>
        <source>Custom:</source>
        <translation type="unfinished">Personalizado:</translation>
    </message>
    <message>
        <source>Send to multiple recipients at once</source>
        <translation type="unfinished">Enviar a múltiples destinatarios a la vez</translation>
    </message>
    <message>
        <source>Add &amp;Recipient</source>
        <translation type="unfinished">Agregar &amp;destinatario</translation>
    </message>
    <message>
        <source>Clear all fields of the form.</source>
        <translation type="unfinished">Borrar todos los campos del formulario.</translation>
    </message>
    <message>
        <source>Inputs…</source>
        <translation type="unfinished">Entradas…</translation>
    </message>
    <message>
        <source>Choose…</source>
        <translation type="unfinished">Elegir…</translation>
    </message>
    <message>
        <source>Hide transaction fee settings</source>
        <translation type="unfinished">Ocultar ajustes de comisión de transacción</translation>
    </message>
    <message>
        <source>Specify a custom fee per kB (1,000 bytes) of the transaction's virtual size.

Note:  Since the fee is calculated on a per-byte basis, a fee rate of "100 satoshis per kvB" for a transaction size of 500 virtual bytes (half of 1 kvB) would ultimately yield a fee of only 50 satoshis.</source>
        <translation type="unfinished">Especifica una comisión personalizada por kB (1000 bytes) del tamaño virtual de la transacción.

Nota: Dado que la comisión se calcula por byte, una tasa de "100 satoshis por kvB" para una transacción de 500 bytes virtuales (la mitad de 1 kvB) supondría finalmente una comisión de solo 50 satoshis.</translation>
    </message>
    <message>
        <source>When there is less transaction volume than space in the blocks, miners as well as relaying nodes may enforce a minimum fee. Paying only this minimum fee is just fine, but be aware that this can result in a never confirming transaction once there is more demand for bitcoin transactions than the network can process.</source>
        <translation type="unfinished">Cuando hay menos volumen de transacciones que espacio en los bloques, los mineros y los nodos de retransmisión pueden aplicar una comisión mínima. Está bien pagar solo esta comisión mínima, pero ten en cuenta que esto puede ocasionar que una transacción nunca se confirme una vez que haya más demanda de transacciones de Bitcoin de la que puede procesar la red.</translation>
    </message>
    <message>
        <source>A too low fee might result in a never confirming transaction (read the tooltip)</source>
        <translation type="unfinished">Si la comisión es demasiado baja, es posible que la transacción nunca se confirme (leer la información en pantalla).</translation>
    </message>
    <message>
        <source>(Smart fee not initialized yet. This usually takes a few blocks…)</source>
        <translation type="unfinished">(La comisión inteligente no se ha inicializado todavía. Esto tarda normalmente algunos bloques…)</translation>
    </message>
    <message>
        <source>Confirmation time target:</source>
        <translation type="unfinished">Objetivo de tiempo de confirmación:</translation>
    </message>
    <message>
        <source>Enable Replace-By-Fee</source>
        <translation type="unfinished">Activar "Reemplazar por comisión"</translation>
    </message>
    <message>
        <source>With Replace-By-Fee (BIP-125) you can increase a transaction's fee after it is sent. Without this, a higher fee may be recommended to compensate for increased transaction delay risk.</source>
        <translation type="unfinished">Con la función "Reemplazar por comisión" (BIP-125), puedes aumentar la comisión de una transacción después de enviarla. Sin esta, es posible que se recomiende una comisión más alta para compensar el mayor riesgo de retraso de la transacción.</translation>
    </message>
    <message>
        <source>Clear &amp;All</source>
        <translation type="unfinished">Borrar &amp;todo</translation>
    </message>
    <message>
        <source>Balance:</source>
        <translation type="unfinished">Saldo:</translation>
    </message>
    <message>
        <source>Confirm the send action</source>
        <translation type="unfinished">Confirmar el envío</translation>
    </message>
    <message>
        <source>S&amp;end</source>
        <translation type="unfinished">&amp;Enviar</translation>
    </message>
    <message>
        <source>Copy quantity</source>
        <translation type="unfinished">Copiar cantidad</translation>
    </message>
    <message>
        <source>Copy amount</source>
        <translation type="unfinished">Copiar importe</translation>
    </message>
    <message>
        <source>Copy fee</source>
        <translation type="unfinished">Copiar comisión</translation>
    </message>
    <message>
        <source>Copy after fee</source>
        <translation type="unfinished">Copiar después de la comisión</translation>
    </message>
    <message>
        <source>Copy bytes</source>
        <translation type="unfinished">Copiar bytes</translation>
    </message>
    <message>
        <source>Copy change</source>
        <translation type="unfinished">Copiar cambio</translation>
    </message>
    <message>
        <source>%1 (%2 blocks)</source>
        <translation type="unfinished">%1 (%2 bloques)</translation>
    </message>
    <message>
        <source>Sign on device</source>
        <extracomment>"device" usually means a hardware wallet.</extracomment>
        <translation type="unfinished">Firmar en el dispositivo</translation>
    </message>
    <message>
        <source>Connect your hardware wallet first.</source>
        <translation type="unfinished">Conecta primero tu monedero de hardware.</translation>
    </message>
    <message>
        <source>Set external signer script path in Options -&gt; Wallet</source>
        <extracomment>"External signer" means using devices such as hardware wallets.</extracomment>
        <translation type="unfinished">Establecer la ruta al script del firmante externo en "Opciones -&gt; Monedero"</translation>
    </message>
    <message>
        <source>Cr&amp;eate Unsigned</source>
        <translation type="unfinished">&amp;Crear sin firmar</translation>
    </message>
    <message>
        <source>Creates a Partially Signed Bitcoin Transaction (PSBT) for use with e.g. an offline %1 wallet, or a PSBT-compatible hardware wallet.</source>
        <translation type="unfinished">Crea una transacción de Bitcoin parcialmente firmada (TBPF) para usarla, por ejemplo, con un monedero %1 sin conexión o un monedero de hardware compatible con TBPF.</translation>
    </message>
    <message>
        <source>%1 to '%2'</source>
        <translation type="unfinished">%1 a "%2"</translation>
    </message>
    <message>
        <source>%1 to %2</source>
        <translation type="unfinished">%1 a %2</translation>
    </message>
    <message>
        <source>To review recipient list click "Show Details…"</source>
        <translation type="unfinished">Para consultar la lista de destinatarios, haz clic en "Mostrar detalles..."</translation>
    </message>
    <message>
        <source>Sign failed</source>
        <translation type="unfinished">Error de firma</translation>
    </message>
    <message>
        <source>External signer not found</source>
        <extracomment>"External signer" means using devices such as hardware wallets.</extracomment>
        <translation type="unfinished">No se encontró el dispositivo firmante externo</translation>
    </message>
    <message>
        <source>External signer failure</source>
        <extracomment>"External signer" means using devices such as hardware wallets.</extracomment>
        <translation type="unfinished">Error de firmante externo</translation>
    </message>
    <message>
        <source>Save Transaction Data</source>
        <translation type="unfinished">Guardar datos de la transacción</translation>
    </message>
    <message>
        <source>Partially Signed Transaction (Binary)</source>
        <extracomment>Expanded name of the binary PSBT file format. See: BIP 174.</extracomment>
        <translation type="unfinished">Transacción parcialmente firmada (binario)</translation>
    </message>
    <message>
        <source>PSBT saved</source>
        <extracomment>Popup message when a PSBT has been saved to a file</extracomment>
        <translation type="unfinished">TBPF guardada</translation>
    </message>
    <message>
        <source>External balance:</source>
        <translation type="unfinished">Saldo externo:</translation>
    </message>
    <message>
        <source>or</source>
        <translation type="unfinished">o</translation>
    </message>
    <message>
        <source>You can increase the fee later (signals Replace-By-Fee, BIP-125).</source>
        <translation type="unfinished">Puedes aumentar la comisión después (indica "Reemplazar por comisión", BIP-125).</translation>
    </message>
    <message>
        <source>Please, review your transaction proposal. This will produce a Partially Signed Bitcoin Transaction (PSBT) which you can save or copy and then sign with e.g. an offline %1 wallet, or a PSBT-compatible hardware wallet.</source>
        <extracomment>Text to inform a user attempting to create a transaction of their current options. At this stage, a user can only create a PSBT. This string is displayed when private keys are disabled and an external signer is not available.</extracomment>
        <translation type="unfinished">Revisa por favor la propuesta de transacción. Esto producirá una transacción de Bitcoin parcialmente firmada (TBPF) que puedes guardar o copiar y, luego, firmar; por ejemplo, con un monedero %1 fuera de línea o un monedero de hardware compatible con TBPF.</translation>
    </message>
    <message>
        <source>%1 from wallet '%2'</source>
        <translation type="unfinished">%1 desde el monedero "%2"</translation>
    </message>
    <message>
        <source>Do you want to create this transaction?</source>
        <extracomment>Message displayed when attempting to create a transaction. Cautionary text to prompt the user to verify that the displayed transaction details represent the transaction the user intends to create.</extracomment>
        <translation type="unfinished">¿Deseas crear esta transacción?</translation>
    </message>
    <message>
        <source>Please, review your transaction. You can create and send this transaction or create a Partially Signed Bitcoin Transaction (PSBT), which you can save or copy and then sign with, e.g., an offline %1 wallet, or a PSBT-compatible hardware wallet.</source>
        <extracomment>Text to inform a user attempting to create a transaction of their current options. At this stage, a user can send their transaction or create a PSBT. This string is displayed when both private keys and PSBT controls are enabled.</extracomment>
        <translation type="unfinished">Revisa por favor la transacción. Puedes crear y enviar esta transacción de Bitcoin parcialmente firmada (TBPF), que además puedes guardar o copiar y, luego, firmar; por ejemplo, con un monedero %1 sin conexión o un monedero de hardware compatible con TBPF.</translation>
    </message>
    <message>
        <source>Please, review your transaction.</source>
        <extracomment>Text to prompt a user to review the details of the transaction they are attempting to send.</extracomment>
        <translation type="unfinished">Revisa la transacción.</translation>
    </message>
    <message>
        <source>Transaction fee</source>
        <translation type="unfinished">Comisión de transacción</translation>
    </message>
    <message>
        <source>Not signalling Replace-By-Fee, BIP-125.</source>
        <translation type="unfinished">No indica "Reemplazar por comisión", BIP-125.</translation>
    </message>
    <message>
        <source>Total Amount</source>
        <translation type="unfinished">Importe total</translation>
    </message>
    <message>
        <source>Unsigned Transaction</source>
        <comment>PSBT copied</comment>
        <extracomment>Caption of "PSBT has been copied" messagebox</extracomment>
        <translation type="unfinished">Transacción sin firmar</translation>
    </message>
    <message>
        <source>The PSBT has been copied to the clipboard. You can also save it.</source>
        <translation type="unfinished">Se ha copiado la TBPF al portapapeles. También puedes guardarla.</translation>
    </message>
    <message>
        <source>PSBT saved to disk</source>
        <translation type="unfinished">TBPF guardada en disco</translation>
    </message>
    <message>
        <source>Confirm send coins</source>
        <translation type="unfinished">Confirmar el envío de monedas</translation>
    </message>
    <message>
        <source>Watch-only balance:</source>
        <translation type="unfinished">Saldo solo de observación:</translation>
    </message>
    <message>
        <source>The recipient address is not valid. Please recheck.</source>
        <translation type="unfinished">La dirección del destinatario no es válida. Revísala.</translation>
    </message>
    <message>
        <source>The amount to pay must be larger than 0.</source>
        <translation type="unfinished">El importe por pagar tiene que ser mayor que 0.</translation>
    </message>
    <message>
        <source>The amount exceeds your balance.</source>
        <translation type="unfinished">El importe sobrepasa el saldo.</translation>
    </message>
    <message>
        <source>The total exceeds your balance when the %1 transaction fee is included.</source>
        <translation type="unfinished">El total sobrepasa el saldo cuando se incluye la comisión de transacción de %1.</translation>
    </message>
    <message>
        <source>Duplicate address found: addresses should only be used once each.</source>
        <translation type="unfinished">Se ha encontrado una dirección duplicada: las direcciones solo se deben usar una vez.</translation>
    </message>
    <message>
        <source>Transaction creation failed!</source>
        <translation type="unfinished">¡Fallo al crear la transacción!</translation>
    </message>
    <message>
        <source>A fee higher than %1 is considered an absurdly high fee.</source>
        <translation type="unfinished">Una comisión mayor que %1 se considera absurdamente alta.</translation>
    </message>
    <message numerus="yes">
        <source>Estimated to begin confirmation within %n block(s).</source>
        <translation type="unfinished">
            <numerusform>Se estima que empiece a confirmarse dentro de %n bloque.</numerusform>
            <numerusform>Se estima que empiece a confirmarse dentro de %n bloques.</numerusform>
        </translation>
    </message>
    <message>
        <source>Warning: Invalid Bitcoin address</source>
        <translation type="unfinished">Advertencia: Dirección de Bitcoin no válida</translation>
    </message>
    <message>
        <source>Warning: Unknown change address</source>
        <translation type="unfinished">Advertencia: Dirección de cambio desconocida</translation>
    </message>
    <message>
        <source>Confirm custom change address</source>
        <translation type="unfinished">Confirmar dirección de cambio personalizada</translation>
    </message>
    <message>
        <source>The address you selected for change is not part of this wallet. Any or all funds in your wallet may be sent to this address. Are you sure?</source>
        <translation type="unfinished">La dirección que seleccionaste para el cambio no es parte de este monedero. Una parte o la totalidad de los fondos en el monedero se enviará a esta dirección. ¿Seguro deseas continuar?</translation>
    </message>
    <message>
        <source>(no label)</source>
        <translation type="unfinished">(sin etiqueta)</translation>
    </message>
</context>
<context>
    <name>SendCoinsEntry</name>
    <message>
        <source>A&amp;mount:</source>
        <translation type="unfinished">&amp;Importe:</translation>
    </message>
    <message>
        <source>Pay &amp;To:</source>
        <translation type="unfinished">Pagar &amp;a:</translation>
    </message>
    <message>
        <source>&amp;Label:</source>
        <translation type="unfinished">&amp;Etiqueta:</translation>
    </message>
    <message>
        <source>Choose previously used address</source>
        <translation type="unfinished">Escoger una dirección usada anteriormente</translation>
    </message>
    <message>
        <source>The Bitcoin address to send the payment to</source>
        <translation type="unfinished">La dirección de Bitcoin a la que se enviará el pago</translation>
    </message>
    <message>
        <source>Paste address from clipboard</source>
        <translation type="unfinished">Pegar dirección desde portapapeles</translation>
    </message>
    <message>
        <source>Remove this entry</source>
        <translation type="unfinished">Eliminar esta entrada</translation>
    </message>
    <message>
        <source>The amount to send in the selected unit</source>
        <translation type="unfinished">El importe que se enviará en la unidad seleccionada.</translation>
    </message>
    <message>
        <source>The fee will be deducted from the amount being sent. The recipient will receive less bitcoins than you enter in the amount field. If multiple recipients are selected, the fee is split equally.</source>
        <translation type="unfinished">La comisión se deducirá del monto del envío. El destinatario recibirá menos bitcoins que los que ingreses en el campo de cantidad. Si se seleccionan varios destinatarios, la comisión se divide por igual.</translation>
    </message>
    <message>
        <source>S&amp;ubtract fee from amount</source>
        <translation type="unfinished">&amp;Sustraer la comisión del importe</translation>
    </message>
    <message>
        <source>Use available balance</source>
        <translation type="unfinished">Usar el saldo disponible</translation>
    </message>
    <message>
        <source>Message:</source>
        <translation type="unfinished">Mensaje:</translation>
    </message>
    <message>
        <source>Enter a label for this address to add it to the list of used addresses</source>
        <translation type="unfinished">Ingresar una etiqueta para esta dirección a fin de agregarla a la lista de direcciones utilizadas.</translation>
    </message>
    <message>
        <source>A message that was attached to the bitcoin: URI which will be stored with the transaction for your reference. Note: This message will not be sent over the Bitcoin network.</source>
        <translation type="unfinished">Un mensaje adjunto al URI de tipo "bitcoin:" que se almacenará con la transacción a modo de referencia. Nota: Este mensaje no se enviará por la red de Bitcoin.</translation>
    </message>
</context>
<context>
    <name>SendConfirmationDialog</name>
    <message>
        <source>Send</source>
        <translation type="unfinished">Enviar</translation>
    </message>
    <message>
        <source>Create Unsigned</source>
        <translation type="unfinished">Crear sin firmar</translation>
    </message>
</context>
<context>
    <name>SignVerifyMessageDialog</name>
    <message>
        <source>Signatures - Sign / Verify a Message</source>
        <translation type="unfinished">Firmas: firmar o verificar un mensaje</translation>
    </message>
    <message>
        <source>&amp;Sign Message</source>
        <translation type="unfinished">&amp;Firmar mensaje</translation>
    </message>
    <message>
        <source>You can sign messages/agreements with your legacy (P2PKH) addresses to prove you can receive bitcoins sent to them. Be careful not to sign anything vague or random, as phishing attacks may try to trick you into signing your identity over to them. Only sign fully-detailed statements you agree to.</source>
        <translation type="unfinished">Puedes firmar mensajes o acuerdos con tus direcciones tipo legacy (P2PKH) para demostrar que puedes recibir los bitcoins que se envíen a ellas. Ten cuidado de no firmar cosas confusas o al azar, ya que los ataques de phishing pueden tratar de engañarte para que les envíes la firma con tu identidad. Firma solo declaraciones totalmente detalladas con las que estés de acuerdo.</translation>
    </message>
    <message>
        <source>The Bitcoin address to sign the message with</source>
        <translation type="unfinished">La dirección de Bitcoin con la que se firmará el mensaje</translation>
    </message>
    <message>
        <source>Choose previously used address</source>
        <translation type="unfinished">Escoger una dirección usada anteriormente</translation>
    </message>
    <message>
        <source>Paste address from clipboard</source>
        <translation type="unfinished">Pegar dirección desde portapapeles</translation>
    </message>
    <message>
        <source>Enter the message you want to sign here</source>
        <translation type="unfinished">Escribe aquí el mensaje que deseas firmar</translation>
    </message>
    <message>
        <source>Signature</source>
        <translation type="unfinished">Firma</translation>
    </message>
    <message>
        <source>Copy the current signature to the system clipboard</source>
        <translation type="unfinished">Copiar la dirección seleccionada actualmente al portapapeles del sistema</translation>
    </message>
    <message>
        <source>Sign the message to prove you own this Bitcoin address</source>
        <translation type="unfinished">Firmar el mensaje para demostrar que esta dirección de Bitcoin te pertenece</translation>
    </message>
    <message>
        <source>Sign &amp;Message</source>
        <translation type="unfinished">Firmar &amp;mensaje</translation>
    </message>
    <message>
        <source>Reset all sign message fields</source>
        <translation type="unfinished">Restablecer todos los campos de firma de mensaje</translation>
    </message>
    <message>
        <source>Clear &amp;All</source>
        <translation type="unfinished">Borrar &amp;todo</translation>
    </message>
    <message>
        <source>&amp;Verify Message</source>
        <translation type="unfinished">&amp;Verificar mensaje</translation>
    </message>
    <message>
        <source>Enter the receiver's address, message (ensure you copy line breaks, spaces, tabs, etc. exactly) and signature below to verify the message. Be careful not to read more into the signature than what is in the signed message itself, to avoid being tricked by a man-in-the-middle attack. Note that this only proves the signing party receives with the address, it cannot prove sendership of any transaction!</source>
        <translation type="unfinished">Ingresa la dirección del destinatario, el mensaje (recuerda copiar los saltos de línea, espacios, tabulaciones, etc. con exactitud) y la firma a continuación para verificar el mensaje. Ten cuidado de no leer en la firma más de lo que contiene el propio mensaje firmado, para evitar ser víctima de un engaño por ataque de intermediario. Ten en cuenta que esto solo prueba que la parte firmante recibe con esta dirección; no puede demostrar la condición de remitente de ninguna transacción.</translation>
    </message>
    <message>
        <source>The Bitcoin address the message was signed with</source>
        <translation type="unfinished">La dirección de Bitcoin con la que se firmó el mensaje</translation>
    </message>
    <message>
        <source>The signed message to verify</source>
        <translation type="unfinished">El mensaje firmado para verificar</translation>
    </message>
    <message>
        <source>The signature given when the message was signed</source>
        <translation type="unfinished">La firma proporcionada cuando el mensaje fue firmado</translation>
    </message>
    <message>
        <source>Verify the message to ensure it was signed with the specified Bitcoin address</source>
        <translation type="unfinished">Verifica el mensaje para asegurarte de que se firmó con la dirección de Bitcoin especificada.</translation>
    </message>
    <message>
        <source>Verify &amp;Message</source>
        <translation type="unfinished">Verificar &amp;mensaje</translation>
    </message>
    <message>
        <source>Reset all verify message fields</source>
        <translation type="unfinished">Restablecer todos los campos de verificación de mensaje</translation>
    </message>
    <message>
        <source>Click "Sign Message" to generate signature</source>
        <translation type="unfinished">Hacer clic en "Firmar mensaje" para generar una firma</translation>
    </message>
    <message>
        <source>The entered address is invalid.</source>
        <translation type="unfinished">La dirección introducida no es válida.</translation>
    </message>
    <message>
        <source>Please check the address and try again.</source>
        <translation type="unfinished">Revisa la dirección e intenta de nuevo.</translation>
    </message>
    <message>
        <source>The entered address does not refer to a legacy (P2PKH) key. Message signing for SegWit and other non-P2PKH address types is not supported in this version of %1. Please check the address and try again.</source>
        <translation type="unfinished">La dirección ingresada no se refiere a una clave tipo legacy (P2PKH). La firma de mensajes para direcciones SegWit y de otros tipos que no sean P2PKH no es compatible con esta versión de %1. Comprueba la dirección e inténtalo de nuevo.</translation>
    </message>
    <message>
        <source>Wallet unlock was cancelled.</source>
        <translation type="unfinished">Se ha cancelado el desbloqueo del monedero. </translation>
    </message>
    <message>
        <source>No error</source>
        <translation type="unfinished">Sin error </translation>
    </message>
    <message>
        <source>Private key for the entered address is not available.</source>
        <translation type="unfinished">La clave privada para la dirección ingresada no está disponible.</translation>
    </message>
    <message>
        <source>Message signing failed.</source>
        <translation type="unfinished">Error al firmar el mensaje.</translation>
    </message>
    <message>
        <source>Message signed.</source>
        <translation type="unfinished">Mensaje firmado.</translation>
    </message>
    <message>
        <source>The signature could not be decoded.</source>
        <translation type="unfinished">La firma no ha podido decodificarse.</translation>
    </message>
    <message>
        <source>Please check the signature and try again.</source>
        <translation type="unfinished">Comprueba la firma e intenta de nuevo.</translation>
    </message>
    <message>
        <source>The signature did not match the message digest.</source>
        <translation type="unfinished">La firma no coincide con la síntesis del mensaje.</translation>
    </message>
    <message>
        <source>Message verification failed.</source>
        <translation type="unfinished">Error al verificar el mensaje.</translation>
    </message>
    <message>
        <source>Message verified.</source>
        <translation type="unfinished">Mensaje verificado.</translation>
    </message>
</context>
<context>
    <name>SplashScreen</name>
    <message>
        <source>(press q to shutdown and continue later)</source>
        <translation type="unfinished">(Presionar q para apagar y seguir luego)</translation>
    </message>
    <message>
        <source>press q to shutdown</source>
        <translation type="unfinished">Presionar q para apagar </translation>
    </message>
</context>
<context>
    <name>TransactionDesc</name>
    <message>
        <source>conflicted with a transaction with %1 confirmations</source>
        <extracomment>Text explaining the current status of a transaction, shown in the status field of the details window for this transaction. This status represents an unconfirmed transaction that conflicts with a confirmed transaction.</extracomment>
        <translation type="unfinished">Hay un conflicto con una transacción con %1 confirmaciones</translation>
    </message>
    <message>
        <source>0/unconfirmed, in memory pool</source>
        <extracomment>Text explaining the current status of a transaction, shown in the status field of the details window for this transaction. This status represents an unconfirmed transaction that is in the memory pool.</extracomment>
        <translation type="unfinished">0/sin confirmar, en el pool de memoria</translation>
    </message>
    <message>
        <source>0/unconfirmed, not in memory pool</source>
        <extracomment>Text explaining the current status of a transaction, shown in the status field of the details window for this transaction. This status represents an unconfirmed transaction that is not in the memory pool.</extracomment>
        <translation type="unfinished">0/sin confirmar, no está en el pool de memoria</translation>
    </message>
    <message>
        <source>abandoned</source>
        <extracomment>Text explaining the current status of a transaction, shown in the status field of the details window for this transaction. This status represents an abandoned transaction.</extracomment>
        <translation type="unfinished">abandonada</translation>
    </message>
    <message>
        <source>%1/unconfirmed</source>
        <extracomment>Text explaining the current status of a transaction, shown in the status field of the details window for this transaction. This status represents a transaction confirmed in at least one block, but less than 6 blocks.</extracomment>
        <translation type="unfinished">%1/sin confirmar</translation>
    </message>
    <message>
        <source>%1 confirmations</source>
        <extracomment>Text explaining the current status of a transaction, shown in the status field of the details window for this transaction. This status represents a transaction confirmed in 6 or more blocks.</extracomment>
        <translation type="unfinished">%1 confirmaciones</translation>
    </message>
    <message>
        <source>Status</source>
        <translation type="unfinished">Estado</translation>
    </message>
    <message>
        <source>Date</source>
        <translation type="unfinished">Fecha</translation>
    </message>
    <message>
        <source>Source</source>
        <translation type="unfinished">Origen</translation>
    </message>
    <message>
        <source>Generated</source>
        <translation type="unfinished">Generado</translation>
    </message>
    <message>
        <source>From</source>
        <translation type="unfinished">De</translation>
    </message>
    <message>
        <source>unknown</source>
        <translation type="unfinished">desconocido</translation>
    </message>
    <message>
        <source>To</source>
        <translation type="unfinished">A</translation>
    </message>
    <message>
        <source>own address</source>
        <translation type="unfinished">dirección propia</translation>
    </message>
    <message>
        <source>watch-only</source>
        <translation type="unfinished">Solo de observación</translation>
    </message>
    <message>
        <source>label</source>
        <translation type="unfinished">etiqueta</translation>
    </message>
    <message>
        <source>Credit</source>
        <translation type="unfinished">Crédito</translation>
    </message>
    <message numerus="yes">
        <source>matures in %n more block(s)</source>
        <translation type="unfinished">
            <numerusform>madura en %n bloque más</numerusform>
            <numerusform>madura en %n bloques más</numerusform>
        </translation>
    </message>
    <message>
        <source>not accepted</source>
        <translation type="unfinished">no aceptada</translation>
    </message>
    <message>
        <source>Debit</source>
        <translation type="unfinished">Débito</translation>
    </message>
    <message>
        <source>Total debit</source>
        <translation type="unfinished">Total débito</translation>
    </message>
    <message>
        <source>Total credit</source>
        <translation type="unfinished">Total crédito</translation>
    </message>
    <message>
        <source>Transaction fee</source>
        <translation type="unfinished">Comisión de transacción</translation>
    </message>
    <message>
        <source>Net amount</source>
        <translation type="unfinished">Importe neto</translation>
    </message>
    <message>
        <source>Message</source>
        <translation type="unfinished">Mensaje</translation>
    </message>
    <message>
        <source>Comment</source>
        <translation type="unfinished">Comentario</translation>
    </message>
    <message>
        <source>Transaction ID</source>
        <translation type="unfinished">ID de transacción</translation>
    </message>
    <message>
        <source>Transaction total size</source>
        <translation type="unfinished">Tamaño total de transacción</translation>
    </message>
    <message>
        <source>Transaction virtual size</source>
        <translation type="unfinished">Tamaño virtual de transacción</translation>
    </message>
    <message>
        <source>Output index</source>
        <translation type="unfinished">Índice de salida</translation>
    </message>
    <message>
        <source>%1 (Certificate was not verified)</source>
        <translation type="unfinished">%1 (El certificado no fue verificado)</translation>
    </message>
    <message>
        <source>Merchant</source>
        <translation type="unfinished">Comerciante</translation>
    </message>
    <message>
        <source>Generated coins must mature %1 blocks before they can be spent. When you generated this block, it was broadcast to the network to be added to the block chain. If it fails to get into the chain, its state will change to "not accepted" and it won't be spendable. This may occasionally happen if another node generates a block within a few seconds of yours.</source>
        <translation type="unfinished">Las monedas generadas deben madurar %1 bloques antes de que se puedan gastar. Cuando generaste este bloque, se transmitió a la red para agregarlo a la cadena de bloques. Si no logra entrar a la cadena, su estado cambiará a "no aceptado" y no se podrá gastar. Esto puede ocurrir ocasionalmente si otro nodo genera un bloque a pocos segundos del tuyo.</translation>
    </message>
    <message>
        <source>Debug information</source>
        <translation type="unfinished">Información de depuración</translation>
    </message>
    <message>
        <source>Transaction</source>
        <translation type="unfinished">Transacción</translation>
    </message>
    <message>
        <source>Inputs</source>
        <translation type="unfinished">Entradas</translation>
    </message>
    <message>
        <source>Amount</source>
        <translation type="unfinished">Importe</translation>
    </message>
    <message>
        <source>true</source>
        <translation type="unfinished">verdadero</translation>
    </message>
    <message>
        <source>false</source>
        <translation type="unfinished">falso</translation>
    </message>
</context>
<context>
    <name>TransactionDescDialog</name>
    <message>
        <source>This pane shows a detailed description of the transaction</source>
        <translation type="unfinished">Este panel muestra una descripción detallada de la transacción</translation>
    </message>
    <message>
        <source>Details for %1</source>
        <translation type="unfinished">Detalles para %1</translation>
    </message>
</context>
<context>
    <name>TransactionTableModel</name>
    <message>
        <source>Date</source>
        <translation type="unfinished">Fecha</translation>
    </message>
    <message>
        <source>Type</source>
        <translation type="unfinished">Tipo</translation>
    </message>
    <message>
        <source>Label</source>
        <translation type="unfinished">Etiqueta</translation>
    </message>
    <message>
        <source>Unconfirmed</source>
        <translation type="unfinished">Sin confirmar</translation>
    </message>
    <message>
        <source>Abandoned</source>
        <translation type="unfinished">Abandonada</translation>
    </message>
    <message>
        <source>Confirming (%1 of %2 recommended confirmations)</source>
        <translation type="unfinished">Confirmando (%1 de %2 confirmaciones recomendadas)</translation>
    </message>
    <message>
        <source>Confirmed (%1 confirmations)</source>
        <translation type="unfinished">Confirmada (%1 confirmaciones)</translation>
    </message>
    <message>
        <source>Conflicted</source>
        <translation type="unfinished">En conflicto</translation>
    </message>
    <message>
        <source>Immature (%1 confirmations, will be available after %2)</source>
        <translation type="unfinished">Inmadura (%1 confirmaciones; estará disponibles después de %2)</translation>
    </message>
    <message>
        <source>Generated but not accepted</source>
        <translation type="unfinished">Generada pero no aceptada</translation>
    </message>
    <message>
        <source>Received with</source>
        <translation type="unfinished">Recibida con</translation>
    </message>
    <message>
        <source>Received from</source>
        <translation type="unfinished">Recibida de</translation>
    </message>
    <message>
        <source>Sent to</source>
        <translation type="unfinished">Enviada a</translation>
    </message>
    <message>
        <source>Mined</source>
        <translation type="unfinished">Minada</translation>
    </message>
    <message>
        <source>watch-only</source>
        <translation type="unfinished">Solo de observación</translation>
    </message>
    <message>
        <source>(n/a)</source>
        <translation type="unfinished">(n/d)</translation>
    </message>
    <message>
        <source>(no label)</source>
        <translation type="unfinished">(sin etiqueta)</translation>
    </message>
    <message>
        <source>Transaction status. Hover over this field to show number of confirmations.</source>
        <translation type="unfinished">Estado de la transacción. Pasa el ratón sobre este campo para ver el número de confirmaciones.</translation>
    </message>
    <message>
        <source>Date and time that the transaction was received.</source>
        <translation type="unfinished">Fecha y hora en las que se recibió la transacción.</translation>
    </message>
    <message>
        <source>Type of transaction.</source>
        <translation type="unfinished">Tipo de transacción.</translation>
    </message>
    <message>
        <source>Whether or not a watch-only address is involved in this transaction.</source>
        <translation type="unfinished">Si una dirección solo de observación está involucrada en esta transacción o no.</translation>
    </message>
    <message>
        <source>User-defined intent/purpose of the transaction.</source>
        <translation type="unfinished">Intención o propósito de la transacción definidos por el usuario.</translation>
    </message>
    <message>
        <source>Amount removed from or added to balance.</source>
        <translation type="unfinished">Importe restado del saldo o sumado a este.</translation>
    </message>
</context>
<context>
    <name>TransactionView</name>
    <message>
        <source>All</source>
        <translation type="unfinished">Todo</translation>
    </message>
    <message>
        <source>Today</source>
        <translation type="unfinished">Hoy</translation>
    </message>
    <message>
        <source>This week</source>
        <translation type="unfinished">Esta semana</translation>
    </message>
    <message>
        <source>This month</source>
        <translation type="unfinished">Este mes</translation>
    </message>
    <message>
        <source>Last month</source>
        <translation type="unfinished">El mes pasado </translation>
    </message>
    <message>
        <source>This year</source>
        <translation type="unfinished">Este año</translation>
    </message>
    <message>
        <source>Received with</source>
        <translation type="unfinished">Recibida con</translation>
    </message>
    <message>
        <source>Sent to</source>
        <translation type="unfinished">Enviada a</translation>
    </message>
    <message>
        <source>Mined</source>
        <translation type="unfinished">Minada</translation>
    </message>
    <message>
        <source>Other</source>
        <translation type="unfinished">Otra</translation>
    </message>
    <message>
        <source>Enter address, transaction id, or label to search</source>
        <translation type="unfinished">Ingresar la dirección, el identificador de transacción o la etiqueta para buscar</translation>
    </message>
    <message>
        <source>Min amount</source>
        <translation type="unfinished">Importe mínimo</translation>
    </message>
    <message>
        <source>Range…</source>
        <translation type="unfinished">Intervalo...</translation>
    </message>
    <message>
        <source>&amp;Copy address</source>
        <translation type="unfinished">&amp;Copiar dirección</translation>
    </message>
    <message>
        <source>Copy &amp;label</source>
        <translation type="unfinished">Copiar &amp;etiqueta</translation>
    </message>
    <message>
        <source>Copy &amp;amount</source>
        <translation type="unfinished">Copiar &amp;importe</translation>
    </message>
    <message>
        <source>Copy transaction &amp;ID</source>
        <translation type="unfinished">Copiar &amp;identificador de transacción</translation>
    </message>
    <message>
        <source>Copy &amp;raw transaction</source>
        <translation type="unfinished">Copiar transacción &amp;sin procesar</translation>
    </message>
    <message>
        <source>Copy full transaction &amp;details</source>
        <translation type="unfinished">Copiar &amp;detalles completos de la transacción</translation>
    </message>
    <message>
        <source>&amp;Show transaction details</source>
        <translation type="unfinished">&amp;Mostrar detalles de la transacción</translation>
    </message>
    <message>
        <source>Increase transaction &amp;fee</source>
        <translation type="unfinished">&amp;Incrementar comisión de transacción</translation>
    </message>
    <message>
        <source>A&amp;bandon transaction</source>
        <translation type="unfinished">&amp;Abandonar transacción</translation>
    </message>
    <message>
        <source>&amp;Edit address label</source>
        <translation type="unfinished">&amp;Editar etiqueta de dirección</translation>
    </message>
    <message>
        <source>Show in %1</source>
        <extracomment>Transactions table context menu action to show the selected transaction in a third-party block explorer. %1 is a stand-in argument for the URL of the explorer.</extracomment>
        <translation type="unfinished">Mostrar en %1</translation>
    </message>
    <message>
        <source>Export Transaction History</source>
        <translation type="unfinished">Exportar historial de transacciones</translation>
    </message>
    <message>
        <source>Comma separated file</source>
        <extracomment>Expanded name of the CSV file format. See: https://en.wikipedia.org/wiki/Comma-separated_values.</extracomment>
        <translation type="unfinished">Archivo separado por comas</translation>
    </message>
    <message>
        <source>Confirmed</source>
        <translation type="unfinished">Confirmada</translation>
    </message>
    <message>
        <source>Watch-only</source>
        <translation type="unfinished">Solo de observación</translation>
    </message>
    <message>
        <source>Date</source>
        <translation type="unfinished">Fecha</translation>
    </message>
    <message>
        <source>Type</source>
        <translation type="unfinished">Tipo</translation>
    </message>
    <message>
        <source>Label</source>
        <translation type="unfinished">Etiqueta</translation>
    </message>
    <message>
        <source>Address</source>
        <translation type="unfinished">Dirección</translation>
    </message>
    <message>
        <source>ID</source>
        <translation type="unfinished">Identificador</translation>
    </message>
    <message>
        <source>Exporting Failed</source>
        <translation type="unfinished">Error al exportar</translation>
    </message>
    <message>
        <source>There was an error trying to save the transaction history to %1.</source>
        <translation type="unfinished">Ha ocurrido un error al intentar guardar el historial de transacciones en %1.</translation>
    </message>
    <message>
        <source>Exporting Successful</source>
        <translation type="unfinished">Exportación correcta</translation>
    </message>
    <message>
        <source>The transaction history was successfully saved to %1.</source>
        <translation type="unfinished">El historial de transacciones ha sido guardado exitosamente en %1</translation>
    </message>
    <message>
        <source>Range:</source>
        <translation type="unfinished">Intervalo:</translation>
    </message>
    <message>
        <source>to</source>
        <translation type="unfinished">a</translation>
    </message>
</context>
<context>
    <name>WalletFrame</name>
    <message>
        <source>No wallet has been loaded.
Go to File &gt; Open Wallet to load a wallet.
- OR -</source>
        <translation type="unfinished">No se ha cargado ningún monedero.
Ve a "Archivo &gt; Abrir monedero" para cargar uno.
- O -</translation>
    </message>
    <message>
        <source>Create a new wallet</source>
        <translation type="unfinished">Crear monedero nuevo</translation>
    </message>
    <message>
        <source>Unable to decode PSBT from clipboard (invalid base64)</source>
        <translation type="unfinished">No se puede decodificar la TBPF desde el portapapeles (Base64 inválida)</translation>
    </message>
    <message>
        <source>Load Transaction Data</source>
        <translation type="unfinished">Cargar datos de la transacción</translation>
    </message>
    <message>
        <source>Partially Signed Transaction (*.psbt)</source>
        <translation type="unfinished">Transacción parcialmente firmada (*.psbt)</translation>
    </message>
    <message>
        <source>PSBT file must be smaller than 100 MiB</source>
        <translation type="unfinished">El archivo de la TBPF debe ser inferior a 100 MiB</translation>
    </message>
    <message>
        <source>Unable to decode PSBT</source>
        <translation type="unfinished">No es posible descodificar la TBPF</translation>
    </message>
</context>
<context>
    <name>WalletModel</name>
    <message>
        <source>Send Coins</source>
        <translation type="unfinished">Enviar monedas</translation>
    </message>
    <message>
        <source>Fee bump error</source>
        <translation type="unfinished">Error de incremento de comisión</translation>
    </message>
    <message>
        <source>Increasing transaction fee failed</source>
        <translation type="unfinished">Fallo al incrementar la comisión de transacción</translation>
    </message>
    <message>
        <source>Do you want to increase the fee?</source>
        <extracomment>Asks a user if they would like to manually increase the fee of a transaction that has already been created.</extracomment>
        <translation type="unfinished">¿Deseas incrementar la comisión?</translation>
    </message>
    <message>
        <source>Current fee:</source>
        <translation type="unfinished">Comisión actual:</translation>
    </message>
    <message>
        <source>Increase:</source>
        <translation type="unfinished">Incremento:</translation>
    </message>
    <message>
        <source>New fee:</source>
        <translation type="unfinished">Nueva comisión:</translation>
    </message>
    <message>
        <source>Warning: This may pay the additional fee by reducing change outputs or adding inputs, when necessary. It may add a new change output if one does not already exist. These changes may potentially leak privacy.</source>
        <translation type="unfinished">Advertencia: Esta acción puede pagar la comisión adicional al reducir las salidas de cambio o agregar entradas, cuando sea necesario. Asimismo, puede agregar una nueva salida de cambio si aún no existe una. Estos cambios pueden filtrar potencialmente información privada.</translation>
    </message>
    <message>
        <source>Confirm fee bump</source>
        <translation type="unfinished">Confirmar incremento de comisión</translation>
    </message>
    <message>
        <source>Can't draft transaction.</source>
        <translation type="unfinished">No se puede crear un borrador de la transacción.</translation>
    </message>
    <message>
        <source>PSBT copied</source>
        <translation type="unfinished">TBPF copiada </translation>
    </message>
    <message>
        <source>Fee-bump PSBT copied to clipboard</source>
        <translation type="unfinished">TBPF con incremento de comisión copiada en el portapapeles</translation>
    </message>
    <message>
        <source>Copied to clipboard</source>
        <comment>Fee-bump PSBT saved</comment>
        <translation type="unfinished">Copiada al portapapeles</translation>
    </message>
    <message>
        <source>Can't sign transaction.</source>
        <translation type="unfinished">No se puede firmar la transacción.</translation>
    </message>
    <message>
        <source>Could not commit transaction</source>
        <translation type="unfinished">No se ha podido confirmar la transacción</translation>
    </message>
    <message>
<<<<<<< HEAD
        <source>Can't display address</source>
        <translation type="unfinished">No se puede mostrar la dirección</translation>
=======
        <source>Signer error</source>
        <translation type="unfinished">Error de firmante</translation>
>>>>>>> 89522379
    </message>
    <message>
        <source>Can't display address</source>
        <translation type="unfinished">No se puede mostrar la dirección</translation>
    </message>
</context>
<context>
    <name>WalletView</name>
    <message>
        <source>&amp;Export</source>
        <translation type="unfinished">&amp;Exportar</translation>
    </message>
    <message>
        <source>Export the data in the current tab to a file</source>
        <translation type="unfinished">Exportar los datos de la pestaña actual a un archivo</translation>
    </message>
    <message>
        <source>Backup Wallet</source>
        <translation type="unfinished">Respaldar monedero</translation>
    </message>
    <message>
        <source>Wallet Data</source>
        <extracomment>Name of the wallet data file format.</extracomment>
        <translation type="unfinished">Datos del Monedero </translation>
    </message>
    <message>
        <source>Backup Failed</source>
        <translation type="unfinished">Error de respaldo</translation>
    </message>
    <message>
        <source>There was an error trying to save the wallet data to %1.</source>
        <translation type="unfinished">Ha habido un error al intentar guardar los datos del monedero en %1.</translation>
    </message>
    <message>
        <source>Backup Successful</source>
        <translation type="unfinished">Copia de respaldo correcta</translation>
    </message>
    <message>
        <source>The wallet data was successfully saved to %1.</source>
        <translation type="unfinished">Los datos del monedero se han guardado correctamente en %1.</translation>
    </message>
    <message>
        <source>Cancel</source>
        <translation type="unfinished">Cancelar</translation>
    </message>
</context>
<context>
    <name>bitcoin-core</name>
    <message>
        <source>The %s developers</source>
        <translation type="unfinished">Los desarrolladores de %s</translation>
    </message>
    <message>
        <source>%s corrupt. Try using the wallet tool bitcoin-wallet to salvage or restoring a backup.</source>
        <translation type="unfinished">%s corrupto. Intenta utilizar la herramienta del monedero de Bitcoin para rescatar o restaurar un respaldo.</translation>
    </message>
    <message>
        <source>%s failed to validate the -assumeutxo snapshot state. This indicates a hardware problem, or a bug in the software, or a bad software modification that allowed an invalid snapshot to be loaded. As a result of this, the node will shut down and stop using any state that was built on the snapshot, resetting the chain height from %d to %d. On the next restart, the node will resume syncing from %d without using any snapshot data. Please report this incident to %s, including how you obtained the snapshot. The invalid snapshot chainstate will be left on disk in case it is helpful in diagnosing the issue that caused this error.</source>
        <translation type="unfinished">%s no ha podido validar el estado de la instantánea -assumeutxo. Esto indica un problema de hardware, un error en el software o una modificación incorrecta del software que ha permitido que se cargara una instantánea inválida. Por consiguiente, el nodo se apagará y dejará de utilizar cualquier estado basado en la instantánea, restableciendo la altura de la cadena de %d a %d. En el siguiente reinicio, el nodo reanudará la sincronización desde %d sin usar datos de instantánea. Reporta este incidente a %s, indicando cómo obtuviste la instantánea. Se ha dejado el estado de cadena de la instantánea inválida en el disco por si resulta útil para diagnosticar el problema que ha causado este error.</translation>
    </message>
    <message>
        <source>%s failed to validate the -assumeutxo snapshot state. This indicates a hardware problem, or a bug in the software, or a bad software modification that allowed an invalid snapshot to be loaded. As a result of this, the node will shut down and stop using any state that was built on the snapshot, resetting the chain height from %d to %d. On the next restart, the node will resume syncing from %d without using any snapshot data. Please report this incident to %s, including how you obtained the snapshot. The invalid snapshot chainstate will be left on disk in case it is helpful in diagnosing the issue that caused this error.</source>
        <translation type="unfinished">%s no pudo validar el estado de la instantánea -assumeutxo. Esto indica un problema de hardware, un error en el software o una modificación incorrecta del software que permitió que se cargara una instantánea inválida. Por consiguiente, el nodo se apagará y dejará de utilizar cualquier estado basado en la instantánea, restableciendo la altura de la cadena de %d a %d. En el siguiente reinicio, el nodo reanudará la sincronización desde %d sin usar datos de instantánea. Reporta este incidente a %s, indicando cómo obtuviste la instantánea. Se dejó el estado de cadena de la instantánea inválida en el disco por si resulta útil para diagnosticar el problema que causó este error.</translation>
    </message>
    <message>
        <source>%s request to listen on port %u. This port is considered "bad" and thus it is unlikely that any peer will connect to it. See doc/p2p-bad-ports.md for details and a full list.</source>
        <translation type="unfinished">%s solicitud para escuchar en el puerto %u. Este puerto se considera "malo" y, por lo tanto, es poco probable que algún par se conecte a él. Consulta doc/p2p-bad-ports.md para obtener detalles y una lista completa.</translation>
    </message>
    <message>
        <source>Cannot downgrade wallet from version %i to version %i. Wallet version unchanged.</source>
        <translation type="unfinished">No se puede pasar de la versión %i a la versión anterior %i.  La versión del monedero no tiene cambios.</translation>
    </message>
    <message>
        <source>Cannot obtain a lock on data directory %s. %s is probably already running.</source>
        <translation type="unfinished">No se puede bloquear el directorio de datos %s. %s probablemente ya se está ejecutando.</translation>
    </message>
    <message>
        <source>Cannot upgrade a non HD split wallet from version %i to version %i without upgrading to support pre-split keypool. Please use version %i or no version specified.</source>
        <translation type="unfinished">No se puede actualizar un monedero dividido no HD de la versión %i a la versión %i sin actualizar, para admitir el pool de claves anterior a la división. Usa la versión %i o no especifiques la versión.</translation>
    </message>
    <message>
        <source>Disk space for %s may not accommodate the block files. Approximately %u GB of data will be stored in this directory.</source>
        <translation type="unfinished">Es posible que el espacio en disco %s no tenga capacidad para los archivos de bloque. Aproximadamente %u GB de datos se almacenarán en este directorio.</translation>
    </message>
    <message>
        <source>Distributed under the MIT software license, see the accompanying file %s or %s</source>
        <translation type="unfinished">Distribuido bajo la licencia de software MIT; ver el archivo adjunto %s o %s.</translation>
    </message>
    <message>
        <source>Error loading wallet. Wallet requires blocks to be downloaded, and software does not currently support loading wallets while blocks are being downloaded out of order when using assumeutxo snapshots. Wallet should be able to load successfully after node sync reaches height %s</source>
        <translation type="unfinished">Error al cargar el monedero. Este requiere que se descarguen bloques, y el software actualmente no admite la carga de monederos mientras los bloques se descargan fuera de orden, cuando se usan instantáneas de assumeutxo. El monedero debería poder cargarse correctamente después de que la sincronización del nodo alcance la altura %s.</translation>
    </message>
    <message>
        <source>Error reading %s! Transaction data may be missing or incorrect. Rescanning wallet.</source>
        <translation type="unfinished">¡Error al leer %s! Es probable que falten los datos de la transacción o que sean incorrectos. Rescaneando monedero.</translation>
    </message>
    <message>
        <source>Error: Dumpfile format record is incorrect. Got "%s", expected "format".</source>
        <translation type="unfinished">Error: El registro del formato del archivo de volcado es incorrecto. Se obtuvo "%s", mientras que se esperaba "formato".</translation>
    </message>
    <message>
        <source>Error: Dumpfile identifier record is incorrect. Got "%s", expected "%s".</source>
        <translation type="unfinished">Error: El registro del identificador del archivo de volcado es incorrecto. Se obtuvo "%s", mientras que se esperaba "%s".</translation>
    </message>
    <message>
        <source>Error: Dumpfile version is not supported. This version of bitcoin-wallet only supports version 1 dumpfiles. Got dumpfile with version %s</source>
        <translation type="unfinished">Error: la versión del archivo volcado no es compatible. Esta versión del monedero de Bitcoin solo admite archivos de volcado de la versión 1. Se ha obtenido un archivo de volcado con la versión %s.</translation>
    </message>
    <message>
        <source>Error: Legacy wallets only support the "legacy", "p2sh-segwit", and "bech32" address types</source>
        <translation type="unfinished">Error: Los monederos de tipo "legacy" solo admiten los tipos de dirección "legacy", "p2sh-segwit" y "bech32".</translation>
    </message>
    <message>
        <source>Error: Unable to produce descriptors for this legacy wallet. Make sure to provide the wallet's passphrase if it is encrypted.</source>
        <translation type="unfinished">Error: No se pueden producir descriptores para este monedero de tipo "legacy". Asegúrate de proporcionar la frase de contraseña del monedero si está encriptada.</translation>
    </message>
    <message>
        <source>File %s already exists. If you are sure this is what you want, move it out of the way first.</source>
        <translation type="unfinished">El archivo %s ya existe. Si definitivamente quieres hacerlo, quítalo primero.</translation>
    </message>
    <message>
        <source>Invalid or corrupt peers.dat (%s). If you believe this is a bug, please report it to %s. As a workaround, you can move the file (%s) out of the way (rename, move, or delete) to have a new one created on the next start.</source>
        <translation type="unfinished">Archivo "peers.dat" inválido o corrupto (%s). Si crees que se trata de un error, infórmalo a %s. Como alternativa, puedes quitar el archivo %s (renombrarlo, moverlo o eliminarlo) para que se cree uno nuevo en el siguiente inicio.</translation>
    </message>
    <message>
        <source>More than one onion bind address is provided. Using %s for the automatically created Tor onion service.</source>
        <translation type="unfinished">Se proporciona más de una dirección de enlace onion. Se está usando %s para el servicio onion de Tor creado automáticamente.</translation>
    </message>
    <message>
        <source>No dump file provided. To use createfromdump, -dumpfile=&lt;filename&gt; must be provided.</source>
        <translation type="unfinished">No se ha proporcionado ningún archivo de volcado. Para usar createfromdump, se debe proporcionar  -dumpfile=&lt;filename&gt;.</translation>
    </message>
    <message>
        <source>No dump file provided. To use dump, -dumpfile=&lt;filename&gt; must be provided.</source>
        <translation type="unfinished">No se proporcionó ningún archivo de volcado. Para usar createfromdump, se debe proporcionar  -dumpfile=&lt;filename&gt;.</translation>
    </message>
    <message>
        <source>No wallet file format provided. To use createfromdump, -format=&lt;format&gt; must be provided.</source>
        <translation type="unfinished">No se ha proporcionado el formato de archivo del monedero. Para usar createfromdump, se debe proporcionar -format=&lt;format&gt;.</translation>
    </message>
    <message>
        <source>Please contribute if you find %s useful. Visit %s for further information about the software.</source>
        <translation type="unfinished">Contribuye si te parece que %s es útil. Visita %s para obtener más información sobre el software.</translation>
    </message>
    <message>
        <source>Prune configured below the minimum of %d MiB.  Please use a higher number.</source>
        <translation type="unfinished">La poda se configuró por debajo del mínimo de %d MiB. Usa un valor más alto.</translation>
    </message>
    <message>
        <source>Prune mode is incompatible with -reindex-chainstate. Use full -reindex instead.</source>
        <translation type="unfinished">El modo de poda es incompatible con -reindex-chainstate. Usa en su lugar un -reindex completo.</translation>
    </message>
    <message>
        <source>Prune: last wallet synchronisation goes beyond pruned data. You need to -reindex (download the whole blockchain again in case of pruned node)</source>
        <translation type="unfinished">Poda: la última sincronización del monedero sobrepasa los datos podados. Tienes que ejecutar -reindex (descarga toda la cadena de bloques de nuevo en caso de tener un nodo podado).</translation>
    </message>
    <message>
        <source>Rename of '%s' -&gt; '%s' failed. You should resolve this by manually moving or deleting the invalid snapshot directory %s, otherwise you will encounter the same error again on the next startup.</source>
        <translation type="unfinished">Error al cambiar el nombre de "%s" a "%s". Para resolverlo, mueve o elimina manualmente el directorio %s de la instantánea no válida. De lo contrario, encontrarás el mismo error de nuevo en el siguiente inicio.</translation>
    </message>
    <message>
        <source>Rename of '%s' -&gt; '%s' failed. You should resolve this by manually moving or deleting the invalid snapshot directory %s, otherwise you will encounter the same error again on the next startup.</source>
        <translation type="unfinished">Error al cambiar el nombre de "%s" a "%s". Para resolverlo, mueve o elimina manualmente el directorio %s de la instantánea no válida. De lo contrario, encontrarás el mismo error de nuevo en el siguiente inicio.</translation>
    </message>
    <message>
        <source>SQLiteDatabase: Unknown sqlite wallet schema version %d. Only version %d is supported</source>
        <translation type="unfinished">SQLiteDatabase: versión desconocida del esquema del monedero sqlite %d. Solo se admite la versión %d</translation>
    </message>
    <message>
        <source>The block database contains a block which appears to be from the future. This may be due to your computer's date and time being set incorrectly. Only rebuild the block database if you are sure that your computer's date and time are correct</source>
        <translation type="unfinished">La base de datos de bloques contiene un bloque que parece ser del futuro. Es posible que se deba a que la fecha y hora del equipo están mal configuradas. Reconstruye la base de datos de bloques solo si tienes la certeza de que la fecha y hora del equipo son correctas.</translation>
    </message>
    <message>
        <source>The transaction amount is too small to send after the fee has been deducted</source>
        <translation type="unfinished">El importe de la transacción es demasiado pequeño para enviarlo después de deducir la comisión.</translation>
    </message>
    <message>
        <source>This error could occur if this wallet was not shutdown cleanly and was last loaded using a build with a newer version of Berkeley DB. If so, please use the software that last loaded this wallet</source>
        <translation type="unfinished">Este error podría ocurrir si el monedero no se ha cerrado correctamente y se ha cargado por última vez usando una compilación con una versión más reciente de Berkeley DB. Si es así, usa el software que ha cargado por última vez este monedero.</translation>
    </message>
    <message>
        <source>This is a pre-release test build - use at your own risk - do not use for mining or merchant applications</source>
        <translation type="unfinished">Esta es una compilación preliminar de prueba. Úsala bajo tu propia responsabilidad. No la uses para aplicaciones comerciales o de minería.</translation>
    </message>
    <message>
        <source>This is the maximum transaction fee you pay (in addition to the normal fee) to prioritize partial spend avoidance over regular coin selection.</source>
        <translation type="unfinished">Esta es la comisión máxima de transacción que pagas (además de la comisión normal) para priorizar la elusión del gasto parcial sobre la selección regular de monedas.</translation>
    </message>
    <message>
        <source>This is the transaction fee you may discard if change is smaller than dust at this level</source>
        <translation type="unfinished">Esta es la comisión de transacción que puedes descartar si el cambio es más pequeño que el remanente en este nivel.</translation>
    </message>
    <message>
        <source>This is the transaction fee you may pay when fee estimates are not available.</source>
        <translation type="unfinished">Esta es la comisión de transacción que puedes pagar cuando los cálculos de comisiones no estén disponibles.</translation>
    </message>
    <message>
        <source>Total length of network version string (%i) exceeds maximum length (%i). Reduce the number or size of uacomments.</source>
        <translation type="unfinished">La longitud total de la cadena de versión de red (%i) supera la longitud máxima (%i). Reduce el número o tamaño de uacomments.</translation>
    </message>
    <message>
        <source>Unable to replay blocks. You will need to rebuild the database using -reindex-chainstate.</source>
        <translation type="unfinished">No se pueden reproducir bloques. Tendrás que reconstruir la base de datos usando -reindex-chainstate.</translation>
    </message>
    <message>
        <source>Unknown wallet file format "%s" provided. Please provide one of "bdb" or "sqlite".</source>
        <translation type="unfinished">Se ha proporcionado un formato de monedero desconocido "%s". Proporciona uno entre "bdb" o "sqlite".</translation>
    </message>
    <message>
        <source>Unsupported category-specific logging level %1$s=%2$s. Expected %1$s=&lt;category&gt;:&lt;loglevel&gt;. Valid categories: %3$s. Valid loglevels: %4$s.</source>
        <translation type="unfinished">El nivel de registro específico de la categoría no es compatible: %1$s=%2$s. Se esperaba %1$s=&lt;category&gt;:&lt;loglevel&gt;. Categorías válidas: %3$s. Niveles de registro válidos: %4 $s.</translation>
    </message>
    <message>
        <source>Unsupported category-specific logging level %1$s=%2$s. Expected %1$s=&lt;category&gt;:&lt;loglevel&gt;. Valid categories: %3$s. Valid loglevels: %4$s.</source>
        <translation type="unfinished">El nivel de registro de la categoría específica no es compatible: %1$s=%2$s. Se esperaba %1$s=&lt;category&gt;:&lt;loglevel&gt;. Categorías válidas: %3$s. Niveles de registro válidos: %4 $s.</translation>
    </message>
    <message>
        <source>Unsupported chainstate database format found. Please restart with -reindex-chainstate. This will rebuild the chainstate database.</source>
        <translation type="unfinished">El formato de la base de datos chainstate es incompatible. Reinicia con -reindex-chainstate para reconstruir la base de datos chainstate.</translation>
    </message>
    <message>
        <source>Wallet created successfully. The legacy wallet type is being deprecated and support for creating and opening legacy wallets will be removed in the future.</source>
        <translation type="unfinished">El monedero se creó correctamente. El tipo de monedero "legacy" se está descontinuando, por lo que la asistencia para crear y abrir estos monederos se eliminará en el futuro.</translation>
    </message>
    <message>
        <source>Wallet loaded successfully. The legacy wallet type is being deprecated and support for creating and opening legacy wallets will be removed in the future. Legacy wallets can be migrated to a descriptor wallet with migratewallet.</source>
        <translation type="unfinished">El monedero se cargó correctamente. El tipo de monedero "legacy" se está descontinuando, por lo que la asistencia para crear y abrir estos monederos se eliminará en el futuro. Los monederos tipo "legacy" se pueden migrar a un monedero basado en descriptores con "migratewallet".</translation>
    </message>
    <message>
        <source>Wallet loaded successfully. The legacy wallet type is being deprecated and support for creating and opening legacy wallets will be removed in the future. Legacy wallets can be migrated to a descriptor wallet with migratewallet.</source>
        <translation type="unfinished">El monedero se cargó correctamente. El tipo de monedero "legacy" se está descontinuando, por lo que la asistencia para crear y abrir estos monederos se eliminará en el futuro. Los monederos tipo "legacy" se pueden migrar a un monedero basado en descriptores con "migratewallet".</translation>
    </message>
    <message>
        <source>Warning: Dumpfile wallet format "%s" does not match command line specified format "%s".</source>
        <translation type="unfinished">Advertencia: El formato del monedero del archivo de volcado "%s" no coincide con el formato especificado en la línea de comandos "%s".</translation>
    </message>
    <message>
        <source>Warning: Private keys detected in wallet {%s} with disabled private keys</source>
        <translation type="unfinished">Advertencia: Claves privadas detectadas en el monedero {%s} con claves privadas deshabilitadas.</translation>
    </message>
    <message>
        <source>Warning: We do not appear to fully agree with our peers! You may need to upgrade, or other nodes may need to upgrade.</source>
        <translation type="unfinished">Advertencia: Al parecer no estamos completamente de acuerdo con nuestros pares. Es posible que tengas que realizar una actualización o que los demás nodos tengan que hacerlo.</translation>
    </message>
    <message>
        <source>Witness data for blocks after height %d requires validation. Please restart with -reindex.</source>
        <translation type="unfinished">Los datos del testigo para los bloques después de la altura %d requieren validación. Reinicia con -reindex.</translation>
    </message>
    <message>
        <source>You need to rebuild the database using -reindex to go back to unpruned mode.  This will redownload the entire blockchain</source>
        <translation type="unfinished">Tienes que reconstruir la base de datos usando -reindex para volver al modo sin poda. Esto volverá a descargar toda la cadena de bloques.</translation>
    </message>
    <message>
        <source>%s is set very high!</source>
        <translation type="unfinished">¡El valor de %s es muy alto!</translation>
    </message>
    <message>
        <source>-maxmempool must be at least %d MB</source>
        <translation type="unfinished">-maxmempool debe ser por lo menos de %d MB.</translation>
    </message>
    <message>
        <source>Cannot resolve -%s address: '%s'</source>
        <translation type="unfinished">No se puede resolver la dirección de -%s: "%s"</translation>
    </message>
    <message>
        <source>Cannot set -forcednsseed to true when setting -dnsseed to false.</source>
        <translation type="unfinished">No se puede establecer el valor de -forcednsseed con la variable true al establecer el valor de -dnsseed con la variable false.</translation>
    </message>
    <message>
        <source>Cannot set -peerblockfilters without -blockfilterindex.</source>
        <translation type="unfinished">No se puede establecer -peerblockfilters sin -blockfilterindex.</translation>
    </message>
    <message>
        <source>Cannot write to data directory '%s'; check permissions.</source>
        <translation type="unfinished">No se puede escribir en el directorio de datos '%s';  verificar permisos.</translation>
    </message>
    <message>
        <source>%s is set very high! Fees this large could be paid on a single transaction.</source>
        <translation type="unfinished">El valor de %s es demasiado alto. Las comisiones tan grandes se podrían pagar en una sola transacción.</translation>
    </message>
    <message>
        <source>Cannot provide specific connections and have addrman find outgoing connections at the same time.</source>
        <translation type="unfinished">No se pueden proporcionar conexiones específicas y hacer que addrman encuentre conexiones salientes al mismo tiempo.</translation>
    </message>
    <message>
        <source>Error loading %s: External signer wallet being loaded without external signer support compiled</source>
        <translation type="unfinished">Error al cargar %s: Se está cargando el monedero del firmante externo sin que se haya compilado la compatibilidad del firmante externo.</translation>
    </message>
    <message>
        <source>Error reading %s! All keys read correctly, but transaction data or address metadata may be missing or incorrect.</source>
        <translation type="unfinished">Error al leer %s. Todas las claves se han leído correctamente, pero es probable que falten los datos de la transacción o metadatos de direcciones, o bien que sean incorrectos.</translation>
    </message>
    <message>
        <source>Error: Address book data in wallet cannot be identified to belong to migrated wallets</source>
        <translation type="unfinished">Error: No se puede identificar si los datos de la libreta de direcciones en el monedero pertenecen a monederos migrados.</translation>
    </message>
    <message>
        <source>Error: Duplicate descriptors created during migration. Your wallet may be corrupted.</source>
        <translation type="unfinished">Error: Se han creado descriptores duplicados durante la migración. Tu monedero puede estar dañado.</translation>
    </message>
    <message>
        <source>Error: Transaction %s in wallet cannot be identified to belong to migrated wallets</source>
        <translation type="unfinished">Error: No se puede identificar si la transacción %s en el monedero pertenece a monederos migrados.</translation>
    </message>
    <message>
        <source>Failed to calculate bump fees, because unconfirmed UTXOs depend on enormous cluster of unconfirmed transactions.</source>
        <translation type="unfinished">No se ha podido calcular la comisión de incremento porque las UTXO sin confirmar dependen de un grupo enorme de transacciones no confirmadas.</translation>
    </message>
    <message>
        <source>Failed to remove snapshot chainstate dir (%s). Manually remove it before restarting.
</source>
        <translation type="unfinished">No se ha podido eliminar la instantánea chainstate dir (%s). Elimínala manualmente antes de reiniciar.
</translation>
    </message>
    <message>
        <source>Failed to calculate bump fees, because unconfirmed UTXOs depend on enormous cluster of unconfirmed transactions.</source>
        <translation type="unfinished">No se pudo calcular la comisión de incremento porque las UTXO sin confirmar dependen de un grupo enorme de transacciones no confirmadas.</translation>
    </message>
    <message>
        <source>Failed to rename invalid peers.dat file. Please move or delete it and try again.</source>
        <translation type="unfinished">No se ha podido cambiar el nombre del archivo "peers.dat" inválido. Muévelo o elimínalo, e intenta de nuevo.</translation>
    </message>
    <message>
        <source>Fee estimation failed. Fallbackfee is disabled. Wait a few blocks or enable %s.</source>
        <translation type="unfinished">Error al calcular la comisión. La opción fallbackfee está desactivada. Espera algunos bloques o activa %s.</translation>
    </message>
    <message>
        <source>Flushing block file to disk failed. This is likely the result of an I/O error.</source>
        <translation type="unfinished">Ha fallado el vaciado del archivo de bloques al disco. Es probable que se deba a un error de E/S.</translation>
    </message>
    <message>
        <source>Flushing undo file to disk failed. This is likely the result of an I/O error.</source>
        <translation type="unfinished">Ha fallado el vaciado del archivo para deshacer al disco. Es probable que se deba a un error de E/S.</translation>
    </message>
    <message>
        <source>Incompatible options: -dnsseed=1 was explicitly specified, but -onlynet forbids connections to IPv4/IPv6</source>
        <translation type="unfinished">Opciones incompatibles: -dnsseed=1 se especificó explícitamente, pero -onlynet prohíbe conexiones a IPv4/IPv6.</translation>
    </message>
    <message>
        <source>Invalid amount for %s=&lt;amount&gt;: '%s' (must be at least the minrelay fee of %s to prevent stuck transactions)</source>
        <translation type="unfinished">Importe inválido para %s=&lt;amount&gt;: "%s" (debe ser al menos la comisión mínima de retransmisión de %s para evitar transacciones atascadas)</translation>
    </message>
    <message>
        <source>Maximum transaction weight is less than transaction weight without inputs</source>
        <translation type="unfinished">El peso máximo de la transacción es menor que el peso de la transacción sin entradas.</translation>
    </message>
    <message>
        <source>Maximum transaction weight is too low, can not accommodate change output</source>
        <translation type="unfinished">El peso máximo de la transacción es demasiado bajo, por lo que no puede incluir la salida de cambio.</translation>
    </message>
    <message>
        <source>Outbound connections restricted to CJDNS (-onlynet=cjdns) but -cjdnsreachable is not provided</source>
        <translation type="unfinished">Las conexiones salientes están restringidas a CJDNS (-onlynet=cjdns), pero no se proporciona -cjdnsreachable.</translation>
    </message>
    <message>
        <source>Outbound connections restricted to Tor (-onlynet=onion) but the proxy for reaching the Tor network is explicitly forbidden: -onion=0</source>
        <translation type="unfinished">Las conexiones salientes están restringidas a Tor (-onlynet=onion), pero el proxy para conectar con la red Tor está explícitamente prohibido: -onion=0.</translation>
    </message>
    <message>
        <source>Outbound connections restricted to Tor (-onlynet=onion) but the proxy for reaching the Tor network is not provided: none of -proxy, -onion or -listenonion is given</source>
        <translation type="unfinished">Las conexiones salientes están restringidas a Tor (-onlynet=onion), pero no se proporciona el proxy para conectar con la red Tor: no se indican -proxy, -onion ni -listenonion.</translation>
    </message>
    <message>
        <source>Outbound connections restricted to i2p (-onlynet=i2p) but -i2psam is not provided</source>
        <translation type="unfinished">Las conexiones salientes están restringidas a i2p (-onlynet=i2p), pero no se proporciona -i2psam.</translation>
    </message>
    <message>
        <source>Rename of '%s' -&gt; '%s' failed. Cannot clean up the background chainstate leveldb directory.</source>
        <translation type="unfinished">Ha fallado el cambio de nombre de ''%s" a ''%s". No se puede limpiar el directorio leveldb del estado de la cadena de fondo.</translation>
    </message>
    <message>
        <source>The combination of the pre-selected inputs and the wallet automatic inputs selection exceeds the transaction maximum weight. Please try sending a smaller amount or manually consolidating your wallet's UTXOs</source>
        <translation type="unfinished">La combinación de las entradas preseleccionadas y la selección automática de entradas del monedero supera el peso máximo de la transacción. Intenta enviar un importe menor o consolidar manualmente las UTXO del monedero.</translation>
    </message>
    <message>
        <source>The inputs size exceeds the maximum weight. Please try sending a smaller amount or manually consolidating your wallet's UTXOs</source>
        <translation type="unfinished">El tamaño de las entradas supera el peso máximo. Intenta enviar un importe menor o consolidar manualmente las UTXO del monedero.</translation>
    </message>
    <message>
        <source>The preselected coins total amount does not cover the transaction target. Please allow other inputs to be automatically selected or include more coins manually</source>
        <translation type="unfinished">El importe total de las monedas preseleccionadas no cubre la meta de la transacción. Permite que se seleccionen automáticamente otras entradas o incluye más monedas manualmente.</translation>
    </message>
    <message>
        <source>Transaction requires one destination of non-0 value, a non-0 feerate, or a pre-selected input</source>
        <translation type="unfinished">La transacción requiere un destino de valor distinto de cero, una tasa de comisión distinta de cero, o una entrada preseleccionada.</translation>
    </message>
    <message>
        <source>UTXO snapshot failed to validate. Restart to resume normal initial block download, or try loading a different snapshot.</source>
        <translation type="unfinished">No se ha validado la instantánea de la UTXO. Reinicia para reanudar la descarga normal del bloque inicial o intenta cargar una instantánea diferente.</translation>
    </message>
    <message>
        <source>Unconfirmed UTXOs are available, but spending them creates a chain of transactions that will be rejected by the mempool</source>
        <translation type="unfinished">Las UTXO sin confirmar están disponibles, pero si se gastan, se crea una cadena de transacciones que rechazará el mempool.</translation>
    </message>
    <message>
        <source>Unexpected legacy entry in descriptor wallet found. Loading wallet %s

The wallet might have been tampered with or created with malicious intent.
</source>
        <translation type="unfinished">Se ha encontrado una entrada inesperada tipo "legacy" en el monedero basado en descriptores. Cargando monedero %s

Es posible que el monedero haya sido manipulado o creado con malas intenciones.
</translation>
    </message>
    <message>
        <source>Unrecognized descriptor found. Loading wallet %s

The wallet might had been created on a newer version.
Please try running the latest software version.
</source>
        <translation type="unfinished">Se ha encontrado un descriptor desconocido. Cargando monedero %s.

El monedero se podría haber creado con una versión más reciente.
Intenta ejecutar la última versión del software.
</translation>
    </message>
    <message>
        <source>Your computer's date and time appear to be more than %d minutes out of sync with the network, this may lead to consensus failure. After you've confirmed your computer's clock, this message should no longer appear when you restart your node. Without a restart, it should stop showing automatically after you've connected to a sufficient number of new outbound peers, which may take some time. You can inspect the `timeoffset` field of the `getpeerinfo` and `getnetworkinfo` RPC methods to get more info.</source>
        <translation type="unfinished">La fecha y la hora del ordenador parecen estar más de %d minutos desincronizadas con la red, lo que puede producir un fallo de consenso. Después de confirmar el reloj del ordenador, este mensaje debería dejar de aparecer cuando reinicies el nodo. Sin reiniciar, debería dejar de mostrarse automáticamente después de que te hayas conectado a un número suficiente de nuevos pares salientes, lo que puede llevar cierto tiempo. Puedes inspeccionar el campo "timeoffset" de los métodos RPC "getpeerinfo" y "getnetworkinfo" para obtener más información.</translation>
    </message>
    <message>
        <source>
Unable to cleanup failed migration</source>
        <translation type="unfinished">
No se puede limpiar la migración fallida</translation>
    </message>
    <message>
        <source>
Unable to restore backup of wallet.</source>
        <translation type="unfinished">
No se puede restaurar el respaldo del monedero.</translation>
    </message>
    <message>
        <source>whitebind may only be used for incoming connections ("out" was passed)</source>
        <translation type="unfinished">whitebind solo puede utilizarse para conexiones entrantes (se ha pasado "out")</translation>
    </message>
    <message>
        <source>A fatal internal error occurred, see debug.log for details: </source>
        <translation type="unfinished">Ha ocurrido un error interno grave. Consulta debug.log para obtener más información:</translation>
    </message>
    <message>
        <source>Assumeutxo data not found for the given blockhash '%s'.</source>
        <translation type="unfinished">No se han encontrado datos assumeutxo para el blockhash indicado "%s".</translation>
    </message>
    <message>
        <source>Block verification was interrupted</source>
        <translation type="unfinished">Se ha interrumpido la verificación de bloques</translation>
    </message>
    <message>
        <source>Config setting for %s only applied on %s network when in [%s] section.</source>
        <translation type="unfinished">La configuración para %s solo se aplica en la red %s cuando se encuentra en la sección [%s].</translation>
    </message>
    <message>
        <source>Copyright (C) %i-%i</source>
        <translation type="unfinished">Derechos de autor (C) %i-%i</translation>
    </message>
    <message>
        <source>Corrupt block found indicating potential hardware failure.</source>
        <translation type="unfinished">Se ha encontrado un bloque corrupto que indica un posible fallo del hardware.</translation>
    </message>
    <message>
        <source>Corrupted block database detected</source>
        <translation type="unfinished">Se ha detectado que la base de datos de bloques está dañada.</translation>
    </message>
    <message>
        <source>Could not find asmap file %s</source>
        <translation type="unfinished">No se ha podido encontrar el archivo asmap %s</translation>
    </message>
    <message>
        <source>Could not parse asmap file %s</source>
        <translation type="unfinished">No se ha podido analizar el archivo asmap %s</translation>
    </message>
    <message>
        <source>Disk space is too low!</source>
        <translation type="unfinished">¡El espacio en disco es demasiado pequeño!</translation>
    </message>
    <message>
        <source>Do you want to rebuild the block database now?</source>
        <translation type="unfinished">¿Quieres reconstruir la base de datos de bloques ahora?</translation>
    </message>
    <message>
        <source>Done loading</source>
        <translation type="unfinished">Carga completada</translation>
    </message>
    <message>
        <source>Dump file %s does not exist.</source>
        <translation type="unfinished">El archivo de volcado %s no existe.</translation>
    </message>
    <message>
        <source>Elliptic curve cryptography sanity check failure. %s is shutting down.</source>
        <translation type="unfinished">Fallo en la prueba de cordura de la criptografía de curva elíptica. %s se apagará.</translation>
    </message>
    <message>
        <source>Error committing db txn for wallet transactions removal</source>
        <translation type="unfinished">Error al confirmar transacción de la base de datos para eliminar transacciones del monedero</translation>
    </message>
    <message>
        <source>Error creating %s</source>
        <translation type="unfinished">Error al crear %s</translation>
    </message>
    <message>
        <source>Error initializing block database</source>
        <translation type="unfinished">Error al inicializar la base de datos de bloques</translation>
    </message>
    <message>
        <source>Error initializing wallet database environment %s!</source>
        <translation type="unfinished">Error al inicializar el entorno de la base de datos del monedero %s</translation>
    </message>
    <message>
        <source>Error loading %s</source>
        <translation type="unfinished">Error al cargar %s</translation>
    </message>
    <message>
        <source>Error loading %s: Private keys can only be disabled during creation</source>
        <translation type="unfinished">Error al cargar %s: Las claves privadas solo se pueden deshabilitar durante la creación.</translation>
    </message>
    <message>
        <source>Error loading %s: Wallet corrupted</source>
        <translation type="unfinished">Error al cargar %s: monedero dañado.</translation>
    </message>
    <message>
        <source>Error loading %s: Wallet requires newer version of %s</source>
        <translation type="unfinished">Error al cargar %s: el monedero requiere una versión más reciente de %s.</translation>
    </message>
    <message>
        <source>Error loading block database</source>
        <translation type="unfinished">Error al cargar la base de datos de bloques</translation>
    </message>
    <message>
        <source>Error opening block database</source>
        <translation type="unfinished">Error al abrir la base de datos de bloques</translation>
    </message>
    <message>
        <source>Error reading configuration file: %s</source>
        <translation type="unfinished">Error al leer el archivo de configuración: %s</translation>
    </message>
    <message>
        <source>Error reading from database, shutting down.</source>
        <translation type="unfinished">Error al leer la base de datos. Se cerrará la aplicación.</translation>
    </message>
    <message>
        <source>Error reading next record from wallet database</source>
        <translation type="unfinished">Error al leer el siguiente registro de la base de datos del monedero</translation>
    </message>
    <message>
        <source>Error starting db txn for wallet transactions removal</source>
        <translation type="unfinished">Error al iniciar transacción de la base de datos para eliminar transacciones del monedero</translation>
    </message>
    <message>
        <source>Error: Cannot extract destination from the generated scriptpubkey</source>
        <translation type="unfinished">Error: No se puede extraer el destino del scriptpubkey generado</translation>
    </message>
    <message>
        <source>Error: Couldn't create cursor into database</source>
        <translation type="unfinished">Error: No se ha podido crear el cursor en la base de datos</translation>
    </message>
    <message>
        <source>Error: Disk space is low for %s</source>
        <translation type="unfinished">Error: El espacio en disco es pequeño para %s</translation>
    </message>
    <message>
        <source>Error: Dumpfile checksum does not match. Computed %s, expected %s</source>
        <translation type="unfinished">Error: La suma de comprobación del archivo de volcado no coincide. Calculada:%s; prevista:%s.</translation>
    </message>
    <message>
        <source>Error: Failed to create new watchonly wallet</source>
<<<<<<< HEAD
        <translation type="unfinished">Error: No se pudo crear un monedero solo de observación</translation>
=======
        <translation type="unfinished">Error: No se ha podido crear un monedero solo de observación</translation>
>>>>>>> 89522379
    </message>
    <message>
        <source>Error: Got key that was not hex: %s</source>
        <translation type="unfinished">Error: Se ha recibido una clave que no es hexadecimal (%s)</translation>
    </message>
    <message>
        <source>Error: Got value that was not hex: %s</source>
        <translation type="unfinished">Error: Se ha recibido un valor que no es hexadecimal (%s)</translation>
    </message>
    <message>
        <source>Error: Keypool ran out, please call keypoolrefill first</source>
        <translation type="unfinished">Error: El pool de claves se ha agotado. Invoca keypoolrefill primero.</translation>
    </message>
    <message>
        <source>Error: Missing checksum</source>
        <translation type="unfinished">Error: Falta la suma de comprobación</translation>
    </message>
    <message>
        <source>Error: No %s addresses available.</source>
        <translation type="unfinished">Error: No hay direcciones %s disponibles.</translation>
    </message>
    <message>
        <source>Error: This wallet already uses SQLite</source>
        <translation type="unfinished">Error: Este monedero ya usa SQLite</translation>
    </message>
    <message>
        <source>Error: This wallet is already a descriptor wallet</source>
        <translation type="unfinished">Error: Este monedero ya es un monedero basado en descriptores</translation>
    </message>
    <message>
        <source>Error: Unable to begin reading all records in the database</source>
        <translation type="unfinished">Error: No es posible comenzar a leer todos los registros en la base de datos</translation>
    </message>
    <message>
        <source>Error: Unable to make a backup of your wallet</source>
        <translation type="unfinished">Error: No es posible realizar el respaldo del monedero</translation>
    </message>
    <message>
        <source>Error: Unable to parse version %u as a uint32_t</source>
        <translation type="unfinished">Error: No se ha podido analizar la versión %u como uint32_t</translation>
    </message>
    <message>
        <source>Error: Unable to read all records in the database</source>
        <translation type="unfinished">Error: No es posible leer todos los registros en la base de datos</translation>
    </message>
    <message>
        <source>Error: Unable to read wallet's best block locator record</source>
        <translation type="unfinished">Error: No se ha podido leer el registro del mejor localizador de bloques del monedero</translation>
    </message>
    <message>
        <source>Error: Unable to remove watchonly address book data</source>
        <translation type="unfinished">Error: No es posible eliminar los datos de la libreta de direcciones solo de observación</translation>
    </message>
    <message>
        <source>Error: Unable to write record to new wallet</source>
        <translation type="unfinished">Error: No se puede escribir el registro en el nuevo monedero</translation>
    </message>
    <message>
        <source>Error: Unable to write solvable wallet best block locator record</source>
        <translation type="unfinished">Error: No se ha podido escribir el registro del mejor localizador de bloques del monedero solucionable</translation>
    </message>
    <message>
        <source>Error: Unable to write watchonly wallet best block locator record</source>
        <translation type="unfinished">Error: No se ha podido escribir el registro del mejor localizador de bloques del monedero solo de observación</translation>
    </message>
    <message>
        <source>Error: address book copy failed for wallet %s</source>
        <translation type="unfinished">Error: falló copia de la libreta de direcciones para el monedero %s</translation>
    </message>
    <message>
        <source>Error: database transaction cannot be executed for wallet %s</source>
        <translation type="unfinished">Error: la transacción de la base de datos no se puede ejecutar para el monedero %s</translation>
    </message>
    <message>
        <source>Failed to connect best block (%s).</source>
        <translation type="unfinished">No se ha podido conectar el mejor bloque (%s).</translation>
    </message>
    <message>
        <source>Failed to disconnect block.</source>
        <translation type="unfinished">No se ha podido desconectar el bloque.</translation>
    </message>
    <message>
        <source>Failed to listen on any port. Use -listen=0 if you want this.</source>
        <translation type="unfinished">Fallo al escuchar en todos los puertos. Usa -listen=0 si quieres hacerlo.</translation>
    </message>
    <message>
        <source>Failed to read block.</source>
        <translation type="unfinished">No se ha podido leer el bloque.</translation>
    </message>
    <message>
        <source>Failed to rescan the wallet during initialization</source>
        <translation type="unfinished">Error al rescanear el monedero durante la inicialización</translation>
    </message>
    <message>
        <source>Failed to start indexes, shutting down..</source>
        <translation type="unfinished">Error al iniciar índices, cerrando...</translation>
    </message>
    <message>
        <source>Failed to verify database</source>
        <translation type="unfinished">Fallo al verificar la base de datos</translation>
    </message>
    <message>
        <source>Failed to write block.</source>
        <translation type="unfinished">No se ha podido escribir el bloque.</translation>
    </message>
    <message>
        <source>Failed to write to block index database.</source>
        <translation type="unfinished">Error al escribir en la base de datos del índice de bloques.</translation>
    </message>
    <message>
        <source>Failed to write to coin database.</source>
        <translation type="unfinished">Error al escribir en la base de datos de monedas.</translation>
    </message>
    <message>
        <source>Failed to write undo data.</source>
        <translation type="unfinished">Error al escribir datos para deshacer.</translation>
    </message>
    <message>
        <source>Failure removing transaction: %s</source>
        <translation type="unfinished">Error al eliminar la transacción: %s</translation>
    </message>
    <message>
        <source>Fee rate (%s) is lower than the minimum fee rate setting (%s)</source>
        <translation type="unfinished">La tasa de comisión (%s) es menor que el valor mínimo (%s)</translation>
    </message>
    <message>
        <source>Ignoring duplicate -wallet %s.</source>
        <translation type="unfinished">Ignorar duplicación de -wallet %s.</translation>
    </message>
    <message>
        <source>Importing…</source>
        <translation type="unfinished">Importando...</translation>
    </message>
    <message>
        <source>Incorrect or no genesis block found. Wrong datadir for network?</source>
        <translation type="unfinished">El bloque génesis es incorrecto o no se ha encontrado. ¿El directorio de datos es incorrecto para la red?</translation>
    </message>
    <message>
        <source>Initialization sanity check failed. %s is shutting down.</source>
        <translation type="unfinished">Fallo al inicializar la comprobación de estado. %s se cerrará.</translation>
    </message>
    <message>
        <source>Input not found or already spent</source>
<<<<<<< HEAD
        <translation type="unfinished">La entrada no se encontró o ya se gastó</translation>
=======
        <translation type="unfinished">La entrada no se ha encontrado o ya se ha gastado</translation>
>>>>>>> 89522379
    </message>
    <message>
        <source>Insufficient dbcache for block verification</source>
        <translation type="unfinished">Insuficiente dbcache para la verificación de bloques</translation>
    </message>
    <message>
        <source>Insufficient funds</source>
        <translation type="unfinished">Fondos insuficientes</translation>
    </message>
    <message>
        <source>Invalid -i2psam address or hostname: '%s'</source>
        <translation type="unfinished">Dirección o nombre de host de -i2psam inválido: "%s" </translation>
    </message>
    <message>
        <source>Invalid -onion address or hostname: '%s'</source>
        <translation type="unfinished">Dirección o nombre de host de -onion inválido: "%s"</translation>
    </message>
    <message>
        <source>Invalid -proxy address or hostname: '%s'</source>
        <translation type="unfinished">Dirección o nombre de host de -proxy inválido: "%s"</translation>
    </message>
    <message>
        <source>Invalid P2P permission: '%s'</source>
        <translation type="unfinished">Permiso P2P inválido: "%s"</translation>
    </message>
    <message>
        <source>Invalid amount for %s=&lt;amount&gt;: '%s' (must be at least %s)</source>
        <translation type="unfinished">Importe inválido para %s=&lt;amount&gt;: "%s" (debe ser por lo menos %s)</translation>
    </message>
    <message>
        <source>Invalid amount for %s=&lt;amount&gt;: '%s'</source>
        <translation type="unfinished">Importe inválido para %s=&lt;amount&gt;: "%s"</translation>
    </message>
    <message>
        <source>Invalid amount for -%s=&lt;amount&gt;: '%s'</source>
        <translation type="unfinished">Importe inválido para -%s=&lt;amount&gt;: "%s"</translation>
    </message>
    <message>
        <source>Invalid netmask specified in -whitelist: '%s'</source>
        <translation type="unfinished">Máscara de red inválida especificada en -whitelist: "%s"</translation>
    </message>
    <message>
        <source>Invalid port specified in %s: '%s'</source>
        <translation type="unfinished">Puerto no válido especificado en %s: "%s"</translation>
    </message>
    <message>
        <source>Invalid pre-selected input %s</source>
        <translation type="unfinished">La entrada preseleccionada no es válida %s</translation>
    </message>
    <message>
        <source>Listening for incoming connections failed (listen returned error %s)</source>
        <translation type="unfinished">Fallo en la escucha para conexiones entrantes (la escucha ha devuelto el error %s)</translation>
    </message>
    <message>
        <source>Loading P2P addresses…</source>
        <translation type="unfinished">Cargando direcciones P2P...</translation>
    </message>
    <message>
        <source>Loading banlist…</source>
        <translation type="unfinished">Cargando lista de bloqueos...</translation>
    </message>
    <message>
        <source>Loading block index…</source>
        <translation type="unfinished">Cargando índice de bloques...</translation>
    </message>
    <message>
        <source>Loading wallet…</source>
        <translation type="unfinished">Cargando monedero...</translation>
    </message>
    <message>
        <source>Maximum transaction weight must be between %d and %d</source>
        <translation type="unfinished">El peso máximo de la transacción debe estar entre %d y %d.</translation>
    </message>
    <message>
        <source>Missing amount</source>
        <translation type="unfinished">Falta el importe</translation>
    </message>
    <message>
        <source>Missing solving data for estimating transaction size</source>
        <translation type="unfinished">Faltan datos de resolución para estimar el tamaño de la transacción</translation>
    </message>
    <message>
        <source>Need to specify a port with -whitebind: '%s'</source>
        <translation type="unfinished">Se necesita especificar un puerto con -whitebind: "%s"</translation>
    </message>
    <message>
        <source>No addresses available</source>
        <translation type="unfinished">No hay direcciones disponibles</translation>
    </message>
    <message>
        <source>Not enough file descriptors available.</source>
        <translation type="unfinished">No hay suficientes descriptores de archivo disponibles.</translation>
    </message>
    <message>
        <source>Not found pre-selected input %s</source>
        <translation type="unfinished">La entrada preseleccionada no se ha encontrado %s</translation>
    </message>
    <message>
        <source>Not solvable pre-selected input %s</source>
        <translation type="unfinished">La entrada preseleccionada no se puede solucionar %s</translation>
    </message>
    <message>
        <source>Only direction was set, no permissions: '%s'</source>
        <translation type="unfinished">Solo se ha establecido la dirección, sin permisos: "%s"</translation>
    </message>
    <message>
        <source>Prune cannot be configured with a negative value.</source>
        <translation type="unfinished">La poda no se puede configurar con un valor negativo.</translation>
    </message>
    <message>
        <source>Prune mode is incompatible with -txindex.</source>
        <translation type="unfinished">El modo de poda es incompatible con -txindex.</translation>
    </message>
    <message>
        <source>Pruning blockstore…</source>
        <translation type="unfinished">Podando almacenamiento de bloques…</translation>
    </message>
    <message>
        <source>Reducing -maxconnections from %d to %d, because of system limitations.</source>
        <translation type="unfinished">Reduciendo -maxconnections de %d a %d, debido a limitaciones del sistema.</translation>
    </message>
    <message>
        <source>Replaying blocks…</source>
        <translation type="unfinished">Reproduciendo bloques…</translation>
    </message>
    <message>
        <source>Rescanning…</source>
        <translation type="unfinished">Rescaneando...</translation>
    </message>
    <message>
        <source>SQLiteDatabase: Failed to execute statement to verify database: %s</source>
        <translation type="unfinished">SQLiteDatabase: Fallo al ejecutar la instrucción para verificar la base de datos: %s</translation>
    </message>
    <message>
        <source>SQLiteDatabase: Failed to prepare statement to verify database: %s</source>
        <translation type="unfinished">SQLiteDatabase: Fallo al preparar la instrucción para verificar la base de datos (%s)</translation>
    </message>
    <message>
        <source>SQLiteDatabase: Failed to read database verification error: %s</source>
        <translation type="unfinished">SQLiteDatabase: Fallo al leer el error de verificación de la base de datos (%s)</translation>
    </message>
    <message>
        <source>SQLiteDatabase: Unexpected application id. Expected %u, got %u</source>
        <translation type="unfinished">SQLiteDatabase: Identificador de aplicación inesperado. Se esperaba %u; se recibió %u.</translation>
    </message>
    <message>
        <source>Section [%s] is not recognized.</source>
        <translation type="unfinished">La sección [%s] no se reconoce.</translation>
    </message>
    <message>
        <source>Signer did not echo address</source>
        <translation type="unfinished">El firmante no se ha hecho eco de la dirección.</translation>
    </message>
    <message>
        <source>Signer echoed unexpected address %s</source>
        <translation type="unfinished">El firmante se ha hecho eco de una dirección inesperada: %s.</translation>
    </message>
    <message>
        <source>Signer returned error: %s</source>
        <translation type="unfinished">El firmante ha devuelto un error: %s.</translation>
    </message>
    <message>
        <source>Signing transaction failed</source>
        <translation type="unfinished">Fallo al firmar la transacción</translation>
    </message>
    <message>
        <source>Specified -walletdir "%s" does not exist</source>
        <translation type="unfinished">El valor especificado de -walletdir "%s" no existe</translation>
    </message>
    <message>
        <source>Specified -walletdir "%s" is a relative path</source>
        <translation type="unfinished">El valor especificado de -walletdir "%s" es una ruta relativa</translation>
    </message>
    <message>
        <source>Specified -walletdir "%s" is not a directory</source>
        <translation type="unfinished">El valor especificado de -walletdir "%s" no es un directorio</translation>
    </message>
    <message>
        <source>Specified blocks directory "%s" does not exist.</source>
        <translation type="unfinished">El directorio de bloques especificado "%s" no existe.</translation>
    </message>
    <message>
        <source>Specified data directory "%s" does not exist.</source>
        <translation type="unfinished">El directorio de datos especificado "%s" no existe.</translation>
    </message>
    <message>
        <source>Starting network threads…</source>
        <translation type="unfinished">Iniciando subprocesos de red...</translation>
    </message>
    <message>
        <source>System error while flushing: %s</source>
        <translation type="unfinished">Error del sistema durante el vaciado:%s.</translation>
    </message>
    <message>
        <source>System error while loading external block file: %s</source>
        <translation type="unfinished">Error del sistema al cargar un archivo de bloque externo: %s.</translation>
    </message>
    <message>
        <source>System error while saving block to disk: %s</source>
        <translation type="unfinished">Error del sistema al guardar el bloque en el disco: %s.</translation>
    </message>
    <message>
        <source>The source code is available from %s.</source>
        <translation type="unfinished">El código fuente está disponible en %s.</translation>
    </message>
    <message>
        <source>The specified config file %s does not exist</source>
        <translation type="unfinished">El archivo de configuración especificado %s no existe </translation>
    </message>
    <message>
        <source>The transaction amount is too small to pay the fee</source>
        <translation type="unfinished">El importe de la transacción es demasiado pequeño para pagar la comisión</translation>
    </message>
    <message>
        <source>The wallet will avoid paying less than the minimum relay fee.</source>
        <translation type="unfinished">El monedero evitará pagar menos que la comisión mínima de retransmisión. </translation>
    </message>
    <message>
        <source>There is no ScriptPubKeyManager for this address</source>
        <translation type="unfinished">No hay ningún ScriptPubKeyManager para esta dirección.</translation>
    </message>
    <message>
        <source>This is experimental software.</source>
        <translation type="unfinished">Este es un software experimental.</translation>
    </message>
    <message>
        <source>This is the minimum transaction fee you pay on every transaction.</source>
        <translation type="unfinished">Esta es la comisión mínima que pagas en cada transacción.</translation>
    </message>
    <message>
        <source>This is the transaction fee you will pay if you send a transaction.</source>
        <translation type="unfinished">Esta es la comisión que pagarás si envías una transacción.</translation>
    </message>
    <message>
        <source>Transaction %s does not belong to this wallet</source>
        <translation type="unfinished">La transacción %s no pertenece a este monedero</translation>
    </message>
    <message>
        <source>Transaction amount too small</source>
        <translation type="unfinished">El importe de la transacción es demasiado pequeño</translation>
    </message>
    <message>
        <source>Transaction amounts must not be negative</source>
        <translation type="unfinished">Los importes de la transacción no pueden ser negativos</translation>
    </message>
    <message>
        <source>Transaction change output index out of range</source>
        <translation type="unfinished">El índice de salidas de cambio de transacciones está fuera de alcance</translation>
    </message>
    <message>
        <source>Transaction must have at least one recipient</source>
        <translation type="unfinished">La transacción debe incluir al menos un destinatario</translation>
    </message>
    <message>
        <source>Transaction needs a change address, but we can't generate it.</source>
        <translation type="unfinished">La transacción necesita una dirección de cambio, pero no podemos generarla.</translation>
    </message>
    <message>
        <source>Transaction too large</source>
        <translation type="unfinished">Transacción demasiado grande</translation>
    </message>
    <message>
        <source>Unable to bind to %s on this computer (bind returned error %s)</source>
        <translation type="unfinished">No se puede establecer un enlace a %s en este equipo (bind ha devuelto el error %s)</translation>
    </message>
    <message>
        <source>Unable to bind to %s on this computer. %s is probably already running.</source>
        <translation type="unfinished">No se puede establecer un enlace a %s en este equipo. Es posible que %s ya esté en ejecución.</translation>
    </message>
    <message>
        <source>Unable to create the PID file '%s': %s</source>
        <translation type="unfinished">No se puede crear el archivo PID "%s": %s</translation>
    </message>
    <message>
        <source>Unable to find UTXO for external input</source>
        <translation type="unfinished">No se puede encontrar UTXO para la entrada externa</translation>
    </message>
    <message>
        <source>Unable to generate initial keys</source>
        <translation type="unfinished">No se pueden generar las claves iniciales</translation>
    </message>
    <message>
        <source>Unable to generate keys</source>
        <translation type="unfinished">No se pueden generar claves</translation>
    </message>
    <message>
        <source>Unable to open %s for writing</source>
        <translation type="unfinished">No se puede abrir %s para escribir</translation>
    </message>
    <message>
        <source>Unable to parse -maxuploadtarget: '%s'</source>
        <translation type="unfinished">No se ha podido analizar -maxuploadtarget: "%s"</translation>
    </message>
    <message>
        <source>Unable to start HTTP server. See debug log for details.</source>
        <translation type="unfinished">No se ha podido iniciar el servidor HTTP. Ver registro de depuración para obtener detalles.</translation>
    </message>
    <message>
        <source>Unable to unload the wallet before migrating</source>
        <translation type="unfinished">No se puede descargar el monedero antes de la migración</translation>
    </message>
    <message>
        <source>Unknown -blockfilterindex value %s.</source>
        <translation type="unfinished">Se desconoce el valor de -blockfilterindex %s.</translation>
    </message>
    <message>
        <source>Unknown address type '%s'</source>
        <translation type="unfinished">Se desconoce el tipo de dirección "%s"</translation>
    </message>
    <message>
        <source>Unknown change type '%s'</source>
        <translation type="unfinished">Se desconoce el tipo de cambio "%s"</translation>
    </message>
    <message>
        <source>Unknown network specified in -onlynet: '%s'</source>
        <translation type="unfinished">Se desconoce la red especificada en -onlynet: "%s"</translation>
    </message>
    <message>
        <source>Unknown new rules activated (versionbit %i)</source>
        <translation type="unfinished">Se desconocen las nuevas reglas activadas (versionbit %i)</translation>
    </message>
    <message>
        <source>Unrecognised option "%s" provided in -test=&lt;option&gt;.</source>
        <translation type="unfinished">Opción no reconocida "%s" proporcionada en -test=&lt;option&gt;.</translation>
    </message>
    <message>
        <source>Unsupported global logging level %s=%s. Valid values: %s.</source>
        <translation type="unfinished">El nivel de registro global %s=%s no es compatible. Valores válidos: %s.</translation>
    </message>
    <message>
        <source>Wallet file creation failed: %s</source>
        <translation type="unfinished">Error al crear el archivo del monedero: %s</translation>
    </message>
    <message>
        <source>acceptstalefeeestimates is not supported on %s chain.</source>
        <translation type="unfinished">acceptstalefeeestimates no se admite en la cadena %s.</translation>
    </message>
    <message>
        <source>Unsupported logging category %s=%s.</source>
        <translation type="unfinished">La categoría de registro no es compatible %s=%s. </translation>
    </message>
    <message>
        <source>Error: Could not add watchonly tx %s to watchonly wallet</source>
        <translation type="unfinished">Error: No se puede añadir la transacción solo de observación %s al monedero solo de observación</translation>
    </message>
    <message>
        <source>Error: Could not delete watchonly transactions. </source>
        <translation type="unfinished">Error: No se pueden eliminar las transacciones solo de observación</translation>
    </message>
    <message>
        <source>User Agent comment (%s) contains unsafe characters.</source>
        <translation type="unfinished">El comentario del agente de usuario (%s) contiene caracteres inseguros.</translation>
    </message>
    <message>
        <source>Verifying blocks…</source>
        <translation type="unfinished">Verificando bloques…</translation>
    </message>
    <message>
        <source>Verifying wallet(s)…</source>
        <translation type="unfinished">Verificando monedero(s)...</translation>
    </message>
    <message>
        <source>Wallet needed to be rewritten: restart %s to complete</source>
        <translation type="unfinished">Es necesario reescribir el monedero: reiniciar %s para completar</translation>
    </message>
    <message>
        <source>Settings file could not be read</source>
        <translation type="unfinished">El archivo de configuración no pudo leerse</translation>
    </message>
    <message>
        <source>Settings file could not be written</source>
<<<<<<< HEAD
        <translation type="unfinished">El archivo de configuración no pudo escribirse</translation>
=======
        <translation type="unfinished">El archivo de configuración no ha podido escribirse</translation>
>>>>>>> 89522379
    </message>
</context>
</TS><|MERGE_RESOLUTION|>--- conflicted
+++ resolved
@@ -524,15 +524,7 @@
     </message>
     <message>
         <source>Sign &amp;message…</source>
-<<<<<<< HEAD
-        <translation type="unfinished">Firmar &amp;mensaje…</translation>
-    </message>
-    <message>
-        <source>Sign messages with your Bitcoin addresses to prove you own them</source>
-        <translation type="unfinished">Firmar mensajes con tus direcciones de Bitcoin para probar la propiedad</translation>
-=======
         <translation type="unfinished">Firmar &amp;mensaje...</translation>
->>>>>>> 89522379
     </message>
     <message>
         <source>&amp;Verify message…</source>
@@ -2250,17 +2242,6 @@
         <translation type="unfinished">Para especificar una localización personalizada del directorio de datos, usa la opción "%1".</translation>
     </message>
     <message>
-<<<<<<< HEAD
-        <source>Blocksdir</source>
-        <translation type="unfinished">Directorio de bloques</translation>
-    </message>
-    <message>
-        <source>Blocksdir</source>
-        <translation type="unfinished">Directorio de bloques</translation>
-    </message>
-    <message>
-=======
->>>>>>> 89522379
         <source>To specify a non-default location of the blocks directory use the '%1' option.</source>
         <translation type="unfinished">Para especificar una localización personalizada del directorio de bloques, usa la opción "%1". </translation>
     </message>
@@ -4074,13 +4055,8 @@
         <translation type="unfinished">No se ha podido confirmar la transacción</translation>
     </message>
     <message>
-<<<<<<< HEAD
-        <source>Can't display address</source>
-        <translation type="unfinished">No se puede mostrar la dirección</translation>
-=======
         <source>Signer error</source>
         <translation type="unfinished">Error de firmante</translation>
->>>>>>> 89522379
     </message>
     <message>
         <source>Can't display address</source>
@@ -4647,11 +4623,7 @@
     </message>
     <message>
         <source>Error: Failed to create new watchonly wallet</source>
-<<<<<<< HEAD
-        <translation type="unfinished">Error: No se pudo crear un monedero solo de observación</translation>
-=======
         <translation type="unfinished">Error: No se ha podido crear un monedero solo de observación</translation>
->>>>>>> 89522379
     </message>
     <message>
         <source>Error: Got key that was not hex: %s</source>
@@ -4795,11 +4767,7 @@
     </message>
     <message>
         <source>Input not found or already spent</source>
-<<<<<<< HEAD
-        <translation type="unfinished">La entrada no se encontró o ya se gastó</translation>
-=======
         <translation type="unfinished">La entrada no se ha encontrado o ya se ha gastado</translation>
->>>>>>> 89522379
     </message>
     <message>
         <source>Insufficient dbcache for block verification</source>
@@ -5171,11 +5139,7 @@
     </message>
     <message>
         <source>Settings file could not be written</source>
-<<<<<<< HEAD
-        <translation type="unfinished">El archivo de configuración no pudo escribirse</translation>
-=======
         <translation type="unfinished">El archivo de configuración no ha podido escribirse</translation>
->>>>>>> 89522379
     </message>
 </context>
 </TS>