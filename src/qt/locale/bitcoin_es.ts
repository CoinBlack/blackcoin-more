<TS version="2.1" language="es">
<context>
    <name>AddressBookPage</name>
    <message>
        <source>Right-click to edit address or label</source>
<<<<<<< HEAD
        <translation type="unfinished">Haz clic con el botón derecho del ratón para editar la dirección o la etiqueta</translation>
    </message>
    <message>
        <source>Create a new address</source>
        <translation>Crea una nueva dirección</translation>
=======
        <translation type="unfinished">Haz clic derecho para editar la dirección o etiqueta</translation>
    </message>
    <message>
        <source>Create a new address</source>
        <translation type="unfinished">Crea una nueva dirección</translation>
>>>>>>> dd04f2dd
    </message>
    <message>
        <source>&amp;New</source>
        <translation type="unfinished">&amp;Nuevo</translation>
    </message>
    <message>
        <source>Copy the currently selected address to the system clipboard</source>
<<<<<<< HEAD
        <translation>Copia la dirección actualmente seleccionada, al portapapeles del sistema</translation>
=======
        <translation type="unfinished">Copia la dirección actualmente seleccionada al portapapeles del sistema</translation>
>>>>>>> dd04f2dd
    </message>
    <message>
        <source>&amp;Copy</source>
        <translation type="unfinished">&amp;Copiar</translation>
    </message>
    <message>
        <source>C&amp;lose</source>
<<<<<<< HEAD
        <translation type="unfinished">&amp;Cerrar</translation>
    </message>
    <message>
        <source>Delete the currently selected address from the list</source>
        <translation>Borrar de la lista la dirección actualmente seleccionada</translation>
    </message>
    <message>
        <source>Enter address or label to search</source>
        <translation type="unfinished">Introduzca una dirección o etiqueta que buscar</translation>
    </message>
    <message>
        <source>Export the data in the current tab to a file</source>
        <translation>Exportar los datos de la pestaña actual a un archivo</translation>
    </message>
    <message>
        <source>&amp;Export</source>
        <translation>exportar</translation>
=======
        <translation type="unfinished">C&amp;errar</translation>
    </message>
    <message>
        <source>Delete the currently selected address from the list</source>
        <translation type="unfinished">Eliminar de la lista la dirección actualmente seleccionada</translation>
    </message>
    <message>
        <source>Enter address or label to search</source>
        <translation type="unfinished">Introduce una dirección o etiqueta a buscar</translation>
    </message>
    <message>
        <source>Export the data in the current tab to a file</source>
        <translation type="unfinished">Exportar a un archivo los datos de esta pestaña</translation>
    </message>
    <message>
        <source>&amp;Export</source>
        <translation type="unfinished">&amp;Exportar</translation>
>>>>>>> dd04f2dd
    </message>
    <message>
        <source>&amp;Delete</source>
        <translation type="unfinished">E&amp;liminar</translation>
    </message>
    <message>
        <source>Choose the address to send coins to</source>
        <translation type="unfinished">Elige la dirección a la que se enviarán las monedas</translation>
    </message>
    <message>
        <source>Choose the address to receive coins with</source>
<<<<<<< HEAD
        <translation type="unfinished">Escoje la dirección donde quiere recibir monedas</translation>
    </message>
    <message>
        <source>C&amp;hoose</source>
        <translation type="unfinished">Escoger</translation>
=======
        <translation type="unfinished">Elige la dirección para recibir las monedas</translation>
    </message>
    <message>
        <source>C&amp;hoose</source>
        <translation type="unfinished">E&amp;scoger</translation>
>>>>>>> dd04f2dd
    </message>
    <message>
        <source>Sending addresses</source>
        <translation type="unfinished">Direcciones de envío</translation>
    </message>
    <message>
        <source>Receiving addresses</source>
        <translation type="unfinished">Direcciones de recepción</translation>
    </message>
    <message>
        <source>These are your Bitcoin addresses for sending payments. Always check the amount and the receiving address before sending coins.</source>
<<<<<<< HEAD
        <translation type="unfinished">Estas son tus direcciones Bitcoin para enviar pagos. Comprueba siempre la cantidad y la dirección de recibo antes de transferir monedas.</translation>
=======
        <translation type="unfinished">Estas son tus direcciones Bitcoin para enviar pagos. Comprueba siempre el importe y la dirección de recibo antes de transferir monedas.</translation>
>>>>>>> dd04f2dd
    </message>
    <message>
        <source>These are your Bitcoin addresses for receiving payments. Use the 'Create new receiving address' button in the receive tab to create new addresses.
Signing is only possible with addresses of the type 'legacy'.</source>
<<<<<<< HEAD
        <translation type="unfinished">Estas son tus direcciones Bitcoin para la recepción de pagos. Usa el botón 'Crear una nueva dirección para recepción' en la pestaña Recibir para crear nuevas direcciones.
Firmar solo es posible con direcciones del tipo Legacy.</translation>
=======
        <translation type="unfinished">Estas son tus direcciones Bitcoin para la recepción de pagos. Usa el botón «Crear una nueva dirección para recepción» en la pestaña Recibir para crear nuevas direcciones.
Firmar solo es posible con direcciones del tipo «Legacy».</translation>
>>>>>>> dd04f2dd
    </message>
    <message>
        <source>&amp;Copy Address</source>
        <translation type="unfinished">&amp;Copiar dirección</translation>
    </message>
    <message>
        <source>Copy &amp;Label</source>
<<<<<<< HEAD
        <translation type="unfinished">Copiar &amp;Etiqueta</translation>
=======
        <translation type="unfinished">Copiar &amp;etiqueta</translation>
>>>>>>> dd04f2dd
    </message>
    <message>
        <source>&amp;Edit</source>
        <translation type="unfinished">&amp;Editar</translation>
    </message>
    <message>
        <source>Export Address List</source>
<<<<<<< HEAD
        <translation type="unfinished">Exportar la Lista de Direcciones</translation>
    </message>
    <message>
        <source>There was an error trying to save the address list to %1. Please try again.</source>
        <extracomment>An error message. %1 is a stand-in argument for the name of the file we attempted to save to.</extracomment>
        <translation type="unfinished">Hubo un error al intentar guardar la lista de direcciones a %1. Por favor, inténtalo de nuevo.</translation>
    </message>
    <message>
=======
        <translation type="unfinished">Exportar la lista de direcciones</translation>
    </message>
    <message>
        <source>Comma separated file</source>
        <extracomment>Expanded name of the CSV file format. See: https://en.wikipedia.org/wiki/Comma-separated_values.</extracomment>
        <translation type="unfinished">Archivo separado por comas</translation>
    </message>
    <message>
        <source>There was an error trying to save the address list to %1. Please try again.</source>
        <extracomment>An error message. %1 is a stand-in argument for the name of the file we attempted to save to.</extracomment>
        <translation type="unfinished">Hubo un error al intentar guardar la lista de direcciones a %1. Por favor, inténtalo de nuevo.</translation>
    </message>
    <message>
>>>>>>> dd04f2dd
        <source>Exporting Failed</source>
        <translation type="unfinished">La exportación falló</translation>
    </message>
    </context>
<context>
    <name>AddressTableModel</name>
    <message>
        <source>Label</source>
        <translation type="unfinished">Etiqueta</translation>
    </message>
    <message>
        <source>Address</source>
        <translation type="unfinished">Dirección</translation>
    </message>
    <message>
        <source>(no label)</source>
        <translation type="unfinished">(sin etiqueta)</translation>
    </message>
</context>
<context>
    <name>AskPassphraseDialog</name>
    <message>
        <source>Passphrase Dialog</source>
<<<<<<< HEAD
        <translation>Diálogo de frase de contraseña</translation>
=======
        <translation type="unfinished">Diálogo de contraseña</translation>
>>>>>>> dd04f2dd
    </message>
    <message>
        <source>Enter passphrase</source>
        <translation type="unfinished">Introduce la contraseña</translation>
    </message>
    <message>
        <source>New passphrase</source>
        <translation type="unfinished">Nueva contraseña</translation>
    </message>
    <message>
        <source>Repeat new passphrase</source>
<<<<<<< HEAD
        <translation>Repite la nueva contraseña</translation>
=======
        <translation type="unfinished">Repite la nueva contraseña</translation>
>>>>>>> dd04f2dd
    </message>
    <message>
        <source>Show passphrase</source>
        <translation type="unfinished">Mostrar contraseña</translation>
    </message>
    <message>
        <source>Encrypt wallet</source>
<<<<<<< HEAD
        <translation type="unfinished">Cifrar billetera</translation>
    </message>
    <message>
        <source>This operation needs your wallet passphrase to unlock the wallet.</source>
        <translation type="unfinished">Esta operación necesita la contraseña para desbloquear la billetera.</translation>
    </message>
    <message>
        <source>Unlock wallet</source>
        <translation type="unfinished">Desbloquear billetera</translation>
=======
        <translation type="unfinished">Cifrar monedero</translation>
    </message>
    <message>
        <source>This operation needs your wallet passphrase to unlock the wallet.</source>
        <translation type="unfinished">Esta operación necesita la contraseña para desbloquear el monedero.</translation>
    </message>
    <message>
        <source>Unlock wallet</source>
        <translation type="unfinished">Desbloquear el monedero</translation>
>>>>>>> dd04f2dd
    </message>
    <message>
        <source>Change passphrase</source>
        <translation type="unfinished">Cambiar contraseña</translation>
    </message>
    <message>
        <source>Confirm wallet encryption</source>
<<<<<<< HEAD
        <translation type="unfinished">Confirma el cifrado de esta billetera</translation>
    </message>
    <message>
        <source>Warning: If you encrypt your wallet and lose your passphrase, you will &lt;b&gt;LOSE ALL OF YOUR BITCOINS&lt;/b&gt;!</source>
        <translation type="unfinished">Atención: Si cifras tu monedero y pierdes la contraseña, perderás ¡&lt;b&gt;TODOS TUS BITCOINS&lt;/b&gt;!</translation>
    </message>
    <message>
        <source>Are you sure you wish to encrypt your wallet?</source>
        <translation type="unfinished">¿Seguro que quieres cifrar tu billetera?</translation>
    </message>
    <message>
        <source>Wallet encrypted</source>
        <translation type="unfinished">Billetera cifrada</translation>
    </message>
    <message>
        <source>Enter the new passphrase for the wallet.&lt;br/&gt;Please use a passphrase of &lt;b&gt;ten or more random characters&lt;/b&gt;, or &lt;b&gt;eight or more words&lt;/b&gt;.</source>
        <translation type="unfinished">Introduce la contraseña nueva para la billetera. &lt;br/&gt;Por favor utiliza una contraseña de &lt;b&gt;diez o más caracteres aleatorios&lt;/b&gt;, u &lt;b&gt;ocho o más palabras&lt;/b&gt;.</translation>
    </message>
    <message>
        <source>Enter the old passphrase and new passphrase for the wallet.</source>
        <translation type="unfinished">Introduce la contraseña antigua y la nueva para la billetera.</translation>
    </message>
    <message>
        <source>Remember that encrypting your wallet cannot fully protect your bitcoins from being stolen by malware infecting your computer.</source>
        <translation type="unfinished">Recuerda que cifrar tu billetera no garantiza la protección de tus bitcoins si tu ordenador es infectado con malware.</translation>
    </message>
    <message>
        <source>Wallet to be encrypted</source>
        <translation type="unfinished">Billetera a cifrar</translation>
    </message>
    <message>
        <source>Your wallet is about to be encrypted. </source>
        <translation type="unfinished">Tu billetera va a ser cifrada</translation>
    </message>
    <message>
        <source>Your wallet is now encrypted. </source>
        <translation type="unfinished">Tu billetera está ahora cifrada</translation>
    </message>
    <message>
        <source>IMPORTANT: Any previous backups you have made of your wallet file should be replaced with the newly generated, encrypted wallet file. For security reasons, previous backups of the unencrypted wallet file will become useless as soon as you start using the new, encrypted wallet.</source>
        <translation type="unfinished">IMPORTANTE: Cualquier copia de seguridad que hayas hecho del archivo de tu billetera debe ser reemplazada por el archivo cifrado de la billetera recién generado. Por razones de seguridad, las copias de seguridad anteriores del archivo de la billetera sin cifrar serán inútiles cuando empieces a usar la nueva billetera cifrada.</translation>
    </message>
    <message>
        <source>Wallet encryption failed</source>
        <translation type="unfinished">El cifrado de la billetera ha fallado</translation>
    </message>
    <message>
        <source>Wallet encryption failed due to an internal error. Your wallet was not encrypted.</source>
        <translation type="unfinished">El cifrado de la billetera ha fallado debido a un error interno. Tu billetera no ha sido cifrada.</translation>
    </message>
    <message>
        <source>The supplied passphrases do not match.</source>
        <translation type="unfinished">Las contraseñas dadas no coinciden.</translation>
    </message>
    <message>
        <source>Wallet unlock failed</source>
        <translation type="unfinished">El desbloqueo de la billetera ha fallado</translation>
    </message>
    <message>
        <source>The passphrase entered for the wallet decryption was incorrect.</source>
        <translation type="unfinished">La contraseña introducida para descifrar la billetera es incorrecta.</translation>
    </message>
    <message>
        <source>Wallet passphrase was successfully changed.</source>
        <translation type="unfinished">La contraseña de la billetera ha sido cambiada.</translation>
=======
        <translation type="unfinished">Confirma el cifrado de este monedero</translation>
    </message>
    <message>
        <source>Warning: If you encrypt your wallet and lose your passphrase, you will &lt;b&gt;LOSE ALL OF YOUR BITCOINS&lt;/b&gt;!</source>
        <translation type="unfinished">Atención: Si cifras tu monedero y pierdes la contraseña, ¡&lt;b&gt;PERDERÁS TODOS TUS BITCOINS&lt;/b&gt;!</translation>
    </message>
    <message>
        <source>Are you sure you wish to encrypt your wallet?</source>
        <translation type="unfinished">¿Seguro que quieres cifrar tu monedero?</translation>
    </message>
    <message>
        <source>Wallet encrypted</source>
        <translation type="unfinished">Monedero cifrado</translation>
    </message>
    <message>
        <source>Enter the new passphrase for the wallet.&lt;br/&gt;Please use a passphrase of &lt;b&gt;ten or more random characters&lt;/b&gt;, or &lt;b&gt;eight or more words&lt;/b&gt;.</source>
        <translation type="unfinished">Introduce la contraseña nueva para el monedero. &lt;br/&gt;Por favor utiliza una contraseña de &lt;b&gt;diez o más caracteres aleatorios&lt;/b&gt;, u &lt;b&gt;ocho o más palabras&lt;/b&gt;.</translation>
    </message>
    <message>
        <source>Enter the old passphrase and new passphrase for the wallet.</source>
        <translation type="unfinished">Introduce la contraseña antigua y la nueva para el monedero.</translation>
    </message>
    <message>
        <source>Remember that encrypting your wallet cannot fully protect your bitcoins from being stolen by malware infecting your computer.</source>
        <translation type="unfinished">Recuerda que cifrar tu monedero no garantiza la protección de tus bitcoins si tu ordenador es infectado con malware.</translation>
    </message>
    <message>
        <source>Wallet to be encrypted</source>
        <translation type="unfinished">Monedero a cifrar</translation>
    </message>
    <message>
        <source>Your wallet is about to be encrypted. </source>
        <translation type="unfinished">Tu monedero va a ser cifrado</translation>
    </message>
    <message>
        <source>Your wallet is now encrypted. </source>
        <translation type="unfinished">Tu monedero está ahora cifrado</translation>
    </message>
    <message>
        <source>IMPORTANT: Any previous backups you have made of your wallet file should be replaced with the newly generated, encrypted wallet file. For security reasons, previous backups of the unencrypted wallet file will become useless as soon as you start using the new, encrypted wallet.</source>
        <translation type="unfinished">IMPORTANTE: Cualquier copia de seguridad que hayas hecho del archivo de tu monedero debe ser reemplazada por el archivo cifrado del monedero recién generado. Por razones de seguridad, las copias de seguridad anteriores del archivo del monedero sin cifrar serán inútiles cuando empieces a usar el nuevo monedero cifrado.</translation>
    </message>
    <message>
        <source>Wallet encryption failed</source>
        <translation type="unfinished">El cifrado del monedero ha fallado</translation>
    </message>
    <message>
        <source>Wallet encryption failed due to an internal error. Your wallet was not encrypted.</source>
        <translation type="unfinished">El cifrado del monedero ha fallado debido a un error interno. Tu monedero no ha sido cifrado.</translation>
    </message>
    <message>
        <source>The supplied passphrases do not match.</source>
        <translation type="unfinished">Las contraseñas proporcionadas no coinciden.</translation>
    </message>
    <message>
        <source>Wallet unlock failed</source>
        <translation type="unfinished">El desbloqueo del monedero ha fallado</translation>
    </message>
    <message>
        <source>The passphrase entered for the wallet decryption was incorrect.</source>
        <translation type="unfinished">La contraseña introducida para descifrar el monedero es incorrecta.</translation>
    </message>
    <message>
        <source>Wallet passphrase was successfully changed.</source>
        <translation type="unfinished">La contraseña del monedero ha sido cambiada.</translation>
>>>>>>> dd04f2dd
    </message>
    <message>
        <source>Warning: The Caps Lock key is on!</source>
        <translation type="unfinished">Advertencia: ¡La tecla Bloq Mayus está activada!</translation>
    </message>
</context>
<context>
    <name>BanTableModel</name>
    <message>
        <source>IP/Netmask</source>
        <translation type="unfinished">IP/Máscara de red</translation>
    </message>
    <message>
        <source>Banned Until</source>
<<<<<<< HEAD
        <translation type="unfinished">Prohibido hasta</translation>
=======
        <translation type="unfinished">Bloqueado hasta</translation>
>>>>>>> dd04f2dd
    </message>
</context>
<context>
    <name>BitcoinApplication</name>
    <message>
        <source>Runaway exception</source>
        <translation type="unfinished">Excepción fuera de control</translation>
    </message>
    <message>
        <source>A fatal error occurred. %1 can no longer continue safely and will quit.</source>
        <translation type="unfinished">Ha ocurrido un error fatal. %1 no puede seguir seguro y se cerrará.</translation>
    </message>
    <message>
        <source>Internal error</source>
        <translation type="unfinished">Error interno</translation>
    </message>
    <message>
        <source>An internal error occurred. %1 will attempt to continue safely. This is an unexpected bug which can be reported as described below.</source>
        <translation type="unfinished">Un error interno ocurrió. %1 intentará continuar. Este es un error inesperado que puede ser reportado de las formas que se muestran debajo,</translation>
    </message>
</context>
<context>
    <name>QObject</name>
    <message>
<<<<<<< HEAD
        <source>Error: Specified data directory "%1" does not exist.</source>
        <translation type="unfinished">Error: El directorio de datos especificado "%1" no existe.</translation>
    </message>
    <message>
        <source>%1 didn't yet exit safely…</source>
        <translation type="unfinished">1%1 todavía no ha terminado de forma segura...</translation>
    </message>
    <message>
        <source>Unroutable</source>
        <translation type="unfinished">No se puede enrutar</translation>
    </message>
    <message>
        <source>Internal</source>
        <translation type="unfinished">Interno</translation>
    </message>
    <message>
        <source>Full Relay</source>
        <translation type="unfinished">Transmisión completa</translation>
    </message>
    <message>
        <source>Block Relay</source>
        <translation type="unfinished">Transmisión de Bloque</translation>
    </message>
    <message>
        <source>Feeler</source>
        <translation type="unfinished">Sensor</translation>
    </message>
    <message>
        <source>Address Fetch</source>
        <translation type="unfinished">Búsqueda de dirección</translation>
    </message>
    <message numerus="yes">
        <source>%n second(s)</source>
        <translation>
            <numerusform>%n segundo</numerusform>
            <numerusform>%n segundos</numerusform>
        </translation>
    </message>
    <message numerus="yes">
        <source>%n minute(s)</source>
        <translation>
            <numerusform>%n minuto</numerusform>
            <numerusform>%n minutos</numerusform>
        </translation>
    </message>
    <message numerus="yes">
        <source>%n hour(s)</source>
        <translation type="unfinished">
            <numerusform>%n hora</numerusform>
            <numerusform>%n horas</numerusform>
        </translation>
    </message>
    <message numerus="yes">
        <source>%n day(s)</source>
        <translation type="unfinished">
            <numerusform>%n día</numerusform>
            <numerusform>%n dias</numerusform>
        </translation>
    </message>
    <message numerus="yes">
        <source>%n week(s)</source>
        <translation type="unfinished">
            <numerusform>%n semana</numerusform>
            <numerusform>%n semanas</numerusform>
        </translation>
=======
        <source>Do you want to reset settings to default values, or to abort without making changes?</source>
        <extracomment>Explanatory text shown on startup when the settings file cannot be read. Prompts user to make a choice between resetting or aborting.</extracomment>
        <translation type="unfinished">¿Deseas restablecer los valores a la configuración predeterminada, o abortar sin realizar los cambios?</translation>
    </message>
    <message>
        <source>A fatal error occurred. Check that settings file is writable, or try running with -nosettings.</source>
        <extracomment>Explanatory text shown on startup when the settings file could not be written. Prompts user to check that we have the ability to write to the file. Explains that the user has the option of running without a settings file.</extracomment>
        <translation type="unfinished">Un error fatal ha ocurrido. Comprueba que el archivo de configuración soporta escritura, o intenta correr de nuevo el programa con -nosettings</translation>
    </message>
    <message>
        <source>Error: Specified data directory "%1" does not exist.</source>
        <translation type="unfinished">Error: El directorio de datos especificado «%1» no existe.</translation>
    </message>
    <message>
        <source>Error: Cannot parse configuration file: %1.</source>
        <translation type="unfinished">Error: No se puede analizar/parsear el archivo de configuración: %1.</translation>
    </message>
    <message>
        <source>%1 didn't yet exit safely…</source>
        <translation type="unfinished">%1 todavía no ha terminado de forma segura...</translation>
    </message>
    <message>
        <source>unknown</source>
        <translation type="unfinished">desconocido</translation>
    </message>
    <message>
        <source>Amount</source>
        <translation type="unfinished">Importe</translation>
    </message>
    <message>
        <source>Enter a Bitcoin address (e.g. %1)</source>
        <translation type="unfinished">Ingresa una dirección de Bitcoin (Ejemplo: %1)</translation>
>>>>>>> dd04f2dd
    </message>
    <message numerus="yes">
        <source>%n year(s)</source>
        <translation type="unfinished">
            <numerusform>%n año</numerusform>
            <numerusform>%n años</numerusform>
        </translation>
    </message>
    </context>
<context>
    <name>BitcoinGUI</name>
    <message>
<<<<<<< HEAD
        <source>&amp;Overview</source>
        <translation>&amp;Vista general</translation>
    </message>
    <message>
        <source>Show general overview of wallet</source>
        <translation>Mostrar vista general de la billetera</translation>
    </message>
    <message>
        <source>&amp;Transactions</source>
        <translation>&amp;Transacciones</translation>
    </message>
    <message>
        <source>Browse transaction history</source>
        <translation>Navegar historial de transacciones</translation>
    </message>
    <message>
        <source>E&amp;xit</source>
        <translation>&amp;Salir</translation>
    </message>
    <message>
        <source>Quit application</source>
        <translation>Salir de la aplicación</translation>
    </message>
    <message>
        <source>&amp;About %1</source>
        <translation type="unfinished">&amp;Acerca de %1</translation>
    </message>
    <message>
        <source>Show information about %1</source>
        <translation type="unfinished">Mostrar información acerca de %1</translation>
    </message>
    <message>
        <source>About &amp;Qt</source>
        <translation>Acerca de &amp;Qt</translation>
    </message>
    <message>
        <source>Show information about Qt</source>
        <translation>Mostrar información acerca de Qt</translation>
    </message>
    <message>
        <source>Modify configuration options for %1</source>
        <translation type="unfinished">Modificar las opciones de configuración para %1</translation>
    </message>
    <message>
        <source>Create a new wallet</source>
        <translation type="unfinished">Crear monedero nuevo</translation>
    </message>
    <message>
        <source>Wallet:</source>
        <translation type="unfinished">Monedero:</translation>
    </message>
    <message>
        <source>Network activity disabled.</source>
        <extracomment>A substring of the tooltip.</extracomment>
        <translation type="unfinished">Actividad de red deshabilitada.</translation>
    </message>
    <message>
        <source>Proxy is &lt;b&gt;enabled&lt;/b&gt;: %1</source>
        <translation type="unfinished">Proxy está &lt;b&gt;habilitado&lt;/b&gt;: %1</translation>
=======
        <source>Unroutable</source>
        <translation type="unfinished">No se puede enrutar</translation>
    </message>
    <message>
        <source>Internal</source>
        <translation type="unfinished">Interno</translation>
    </message>
    <message>
        <source>Inbound</source>
        <extracomment>An inbound connection from a peer. An inbound connection is a connection initiated by a peer.</extracomment>
        <translation type="unfinished">Entrante</translation>
    </message>
    <message>
        <source>Outbound</source>
        <extracomment>An outbound connection to a peer. An outbound connection is a connection initiated by us.</extracomment>
        <translation type="unfinished">Saliente</translation>
    </message>
    <message>
        <source>Full Relay</source>
        <extracomment>Peer connection type that relays all network information.</extracomment>
        <translation type="unfinished">Transmisión completa</translation>
    </message>
    <message>
        <source>Block Relay</source>
        <extracomment>Peer connection type that relays network information about blocks and not transactions or addresses.</extracomment>
        <translation type="unfinished">Transmisión de Bloque</translation>
    </message>
    <message>
        <source>Feeler</source>
        <extracomment>Short-lived peer connection type that tests the aliveness of known addresses.</extracomment>
        <translation type="unfinished">Sensor</translation>
    </message>
    <message>
        <source>Address Fetch</source>
        <extracomment>Short-lived peer connection type that solicits known addresses from a peer.</extracomment>
        <translation type="unfinished">Búsqueda de dirección</translation>
    </message>
    <message>
        <source>None</source>
        <translation type="unfinished">Ninguno</translation>
    </message>
    <message>
        <source>N/A</source>
        <translation type="unfinished">N/D</translation>
    </message>
    <message numerus="yes">
        <source>%n second(s)</source>
        <translation type="unfinished">
            <numerusform>%n segundo</numerusform>
            <numerusform>%n segundos</numerusform>
        </translation>
    </message>
    <message numerus="yes">
        <source>%n minute(s)</source>
        <translation type="unfinished">
            <numerusform>%n minuto</numerusform>
            <numerusform>%n minutos</numerusform>
        </translation>
    </message>
    <message numerus="yes">
        <source>%n hour(s)</source>
        <translation type="unfinished">
            <numerusform>%n hora</numerusform>
            <numerusform>%n horas</numerusform>
        </translation>
    </message>
    <message numerus="yes">
        <source>%n day(s)</source>
        <translation type="unfinished">
            <numerusform>%n día</numerusform>
            <numerusform>%n días</numerusform>
        </translation>
    </message>
    <message numerus="yes">
        <source>%n week(s)</source>
        <translation type="unfinished">
            <numerusform>%n semana</numerusform>
            <numerusform>%n semanas</numerusform>
        </translation>
    </message>
    <message>
        <source>%1 and %2</source>
        <translation type="unfinished">%1 y %2</translation>
    </message>
    <message numerus="yes">
        <source>%n year(s)</source>
        <translation type="unfinished">
            <numerusform>%n año</numerusform>
            <numerusform>%n años</numerusform>
        </translation>
>>>>>>> dd04f2dd
    </message>
    </context>
<context>
    <name>bitcoin-core</name>
    <message>
<<<<<<< HEAD
        <source>Send coins to a Bitcoin address</source>
        <translation>Enviar monedas a una dirección Blackcoin</translation>
    </message>
    <message>
        <source>&amp;Options…</source>
        <translation type="unfinished">&amp;Opciones...</translation>
    </message>
    <message>
        <source>&amp;Encrypt Wallet…</source>
        <translation type="unfinished">&amp;Cifrar monedero</translation>
    </message>
    <message>
        <source>&amp;Backup Wallet…</source>
        <translation type="unfinished">&amp;Copia de seguridad del monedero</translation>
    </message>
    <message>
        <source>&amp;Change Passphrase…</source>
        <translation type="unfinished">&amp;Cambiar contraseña...</translation>
    </message>
    <message>
        <source>Sign &amp;message…</source>
        <translation type="unfinished">Firmar &amp;mensaje...</translation>
    </message>
    <message>
        <source>&amp;Verify message…</source>
        <translation type="unfinished">&amp;Verificar mensaje...</translation>
    </message>
    <message>
        <source>&amp;Load PSBT from file…</source>
        <translation type="unfinished">&amp;Cargar PSBT desde archivo...</translation>
    </message>
    <message>
        <source>Load PSBT from clipboard…</source>
        <translation type="unfinished">Cargar PSBT desde el portapapeles...</translation>
    </message>
    <message>
        <source>Open &amp;URI…</source>
        <translation type="unfinished">Abrir &amp;URI…</translation>
    </message>
    <message>
        <source>Close Wallet…</source>
        <translation type="unfinished">Cerrar cartera...</translation>
    </message>
    <message>
        <source>Create Wallet…</source>
        <translation type="unfinished">Crear cartera...</translation>
    </message>
    <message>
        <source>Close All Wallets…</source>
        <translation type="unfinished">Cerrar todas las carteras...</translation>
=======
        <source>Settings file could not be read</source>
        <translation type="unfinished">El archivo de configuración no puede leerse</translation>
    </message>
    <message>
        <source>Settings file could not be written</source>
        <translation type="unfinished">El archivo de configuración no puede escribirse</translation>
    </message>
    <message>
        <source>%s corrupt. Try using the wallet tool bitcoin-wallet to salvage or restoring a backup.</source>
        <translation type="unfinished">%s corrupto. Intenta utilizar la herramienta del monedero bitcoin-monedero para salvar o restaurar una copia de seguridad.</translation>
    </message>
    <message>
        <source>-maxtxfee is set very high! Fees this large could be paid on a single transaction.</source>
        <translation type="unfinished">¡-maxtxfee tiene un valor muy elevado! Comisiones muy grandes podrían ser pagadas en una única transacción.</translation>
    </message>
    <message>
        <source>Cannot downgrade wallet from version %i to version %i. Wallet version unchanged.</source>
        <translation type="unfinished">No se pudo cambiar la versión %i a la versión anterior %i.  Versión del monedero sin cambios.</translation>
    </message>
    <message>
        <source>Cannot obtain a lock on data directory %s. %s is probably already running.</source>
        <translation type="unfinished">No se puede bloquear el directorio %s. %s probablemente ya se está ejecutando.</translation>
    </message>
    <message>
        <source>Cannot upgrade a non HD split wallet from version %i to version %i without upgrading to support pre-split keypool. Please use version %i or no version specified.</source>
        <translation type="unfinished">No se puede actualizar un monedero no dividido en HD de la versión  1%i a la versión 1%i sin actualizar para admitir el grupo de claves pre-dividido. Por favor, use la versión  1%i o ninguna versión especificada.</translation>
    </message>
    <message>
        <source>Distributed under the MIT software license, see the accompanying file %s or %s</source>
        <translation type="unfinished">Distribuido bajo la licencia de software MIT, vea el archivo adjunto %s o %s</translation>
    </message>
    <message>
        <source>Error reading %s! All keys read correctly, but transaction data or address book entries might be missing or incorrect.</source>
        <translation type="unfinished">¡Error leyendo %s!. Todas las claves se han leído correctamente, pero los datos de la transacción o el libro de direcciones pueden faltar o ser incorrectos.</translation>
    </message>
    <message>
        <source>Error reading %s! Transaction data may be missing or incorrect. Rescanning wallet.</source>
        <translation type="unfinished">¡Error de lectura %s! Los datos de la transacción pueden faltar o ser incorrectos. Reescaneo de la billetera.</translation>
    </message>
    <message>
        <source>Error: Dumpfile format record is incorrect. Got "%s", expected "format".</source>
        <translation type="unfinished">Error: el registro del formato del archivo de volcado es incorrecto. Se obtuvo "%s", del "formato" esperado.</translation>
    </message>
    <message>
        <source>Error: Dumpfile identifier record is incorrect. Got "%s", expected "%s".</source>
        <translation type="unfinished">Error: el registro del identificador del archivo de volcado es incorrecto. Se obtuvo   "%s" se esperaba "%s".</translation>
    </message>
    <message>
        <source>Error: Dumpfile version is not supported. This version of bitcoin-wallet only supports version 1 dumpfiles. Got dumpfile with version %s</source>
        <translation type="unfinished">Error: la versión del archivo volcado no es compatible. Esta versión de bitcoin-wallet solo admite archivos de volcado de la versión 1. Consiguió dumpfile con versión %s</translation>
>>>>>>> dd04f2dd
    </message>
    <message>
        <source>Error: Legacy wallets only support the "legacy", "p2sh-segwit", and "bech32" address types</source>
        <translation type="unfinished">Error: Los monederos heredados solo admiten los tipos de dirección "legacy", "p2sh-segwit" y "bech32"</translation>
    </message>
    <message>
<<<<<<< HEAD
        <source>Syncing Headers (%1%)…</source>
        <translation type="unfinished">Sincronizando cabeceras (1%1%)</translation>
    </message>
    <message>
        <source>Synchronizing with network…</source>
        <translation type="unfinished">Sincronizando con la red...</translation>
    </message>
    <message>
        <source>Indexing blocks on disk…</source>
        <translation type="unfinished">Indexando bloques en disco...</translation>
    </message>
    <message>
        <source>Processing blocks on disk…</source>
        <translation type="unfinished">Procesando bloques en disco...</translation>
    </message>
    <message>
        <source>Reindexing blocks on disk…</source>
        <translation type="unfinished">Reindexando bloques en disco</translation>
    </message>
    <message>
        <source>Connecting to peers…</source>
        <translation type="unfinished">Conectando con compañeros...</translation>
    </message>
    <message numerus="yes">
        <source>Processed %n block(s) of transaction history.</source>
        <translation>
            <numerusform>Se ha procesado %n bloque del historial de transacciones.</numerusform>
            <numerusform>Se han procesado %n bloques del historial de transacciones.</numerusform>
        </translation>
    </message>
    <message>
        <source>Catching up…</source>
        <translation type="unfinished">Poniéndose al día...</translation>
=======
        <source>Error: Listening for incoming connections failed (listen returned error %s)</source>
        <translation type="unfinished">Error: la escucha para conexiones entrantes falló (la escucha devolvió el error %s)</translation>
    </message>
    <message>
        <source>Fee estimation failed. Fallbackfee is disabled. Wait a few blocks or enable -fallbackfee.</source>
        <translation type="unfinished">Estimación de la comisión fallida. Fallbackfee está deshabilitado. Espere unos pocos bloques o habilite -fallbackfee.</translation>
    </message>
    <message>
        <source>File %s already exists. If you are sure this is what you want, move it out of the way first.</source>
        <translation type="unfinished">El archivo  %s  ya existe. Si está seguro de que esto es lo que quiere, muévalo de lugar primero.</translation>
    </message>
    <message>
        <source>Invalid amount for -maxtxfee=&lt;amount&gt;: '%s' (must be at least the minrelay fee of %s to prevent stuck transactions)</source>
        <translation type="unfinished">Importe inválido para -maxtxfee=&lt;amount&gt;: «%s» (debe ser al menos la comisión mímina de %s para prevenir transacciones atascadas)</translation>
    </message>
    <message>
        <source>Invalid or corrupt peers.dat (%s). If you believe this is a bug, please report it to %s. As a workaround, you can move the file (%s) out of the way (rename, move, or delete) to have a new one created on the next start.</source>
        <translation type="unfinished">Peers.dat inválido o corrupto (%s). Si cree que se trata de un error, infórmelo a %s. Como alternativa, puedes mover el archivo (%s) (renombrarlo, moverlo o eliminarlo) para que se cree uno nuevo en el siguiente inicio.</translation>
    </message>
    <message>
        <source>More than one onion bind address is provided. Using %s for the automatically created Tor onion service.</source>
        <translation type="unfinished">Se proporciona más de una dirección de ligar de cebolla. Utilizando %s para el servicio Tor cebolla creado automático.</translation>
    </message>
    <message>
        <source>No dump file provided. To use createfromdump, -dumpfile=&lt;filename&gt; must be provided.</source>
        <translation type="unfinished">No se ha proporcionado ningún archivo de volcado. Para usar createfromdump, se debe proporcionar  -dumpfile=&lt;filename&gt;.</translation>
    </message>
    <message>
        <source>No dump file provided. To use dump, -dumpfile=&lt;filename&gt; must be provided.</source>
        <translation type="unfinished">No se ha proporcionado ningún archivo de volcado. Para usar el volcado, debe proporcionarse -dumpfile=&lt;filename&gt;.</translation>
    </message>
    <message>
        <source>No wallet file format provided. To use createfromdump, -format=&lt;format&gt; must be provided.</source>
        <translation type="unfinished">Ningún archivo de billetera proveído. Para usar createfromdump, -format=&lt;format&gt;debe ser proveído.</translation>
    </message>
    <message>
        <source>Please check that your computer's date and time are correct! If your clock is wrong, %s will not work properly.</source>
        <translation type="unfinished">¡Por favor, compruebe si la fecha y hora en su computadora son correctas! Si su reloj está mal, %s no trabajará correctamente.</translation>
    </message>
    <message>
        <source>Please contribute if you find %s useful. Visit %s for further information about the software.</source>
        <translation type="unfinished">Contribuya si encuentra %s de utilidad. Visite %s para más información acerca del programa.</translation>
    </message>
    <message>
        <source>Prune configured below the minimum of %d MiB.  Please use a higher number.</source>
        <translation type="unfinished">La poda se ha configurado por debajo del mínimo de %d MiB. Por favor utiliza un valor mas alto.</translation>
    </message>
    <message>
        <source>Prune: last wallet synchronisation goes beyond pruned data. You need to -reindex (download the whole blockchain again in case of pruned node)</source>
        <translation type="unfinished">Poda: la última sincronización del monedero sobrepasa los datos podados. Necesita reindexar con -reindex (o descargar la cadena de bloques de nuevo en el caso de un nodo podado)</translation>
>>>>>>> dd04f2dd
    </message>
    <message>
        <source>SQLiteDatabase: Unknown sqlite wallet schema version %d. Only version %d is supported</source>
        <translation type="unfinished">SQLiteDatabase: versión del esquema de la monedero sqlite desconocido %d. Sólo version %d se admite</translation>
    </message>
    <message>
        <source>The block database contains a block which appears to be from the future. This may be due to your computer's date and time being set incorrectly. Only rebuild the block database if you are sure that your computer's date and time are correct</source>
        <translation type="unfinished">La base de datos de bloques contiene un bloque que parece ser del futuro. Esto puede ser porque la fecha y hora de su ordenador están mal ajustados. Reconstruya la base de datos de bloques solo si está seguro de que la fecha y hora de su ordenador están ajustadas correctamente.</translation>
    </message>
    <message>
<<<<<<< HEAD
        <source>Load Partially Signed Bitcoin Transaction</source>
        <translation type="unfinished">Cargar una transacción de Bitcoin parcialmente firmada</translation>
    </message>
    <message>
        <source>Load Partially Signed Bitcoin Transaction from clipboard</source>
        <translation type="unfinished">Cargar una transacción de Bitcoin parcialmente firmada desde el Portapapeles</translation>
    </message>
    <message>
        <source>Close wallet</source>
        <translation type="unfinished">Cerrar monedero</translation>
    </message>
    <message>
        <source>Close all wallets</source>
        <translation type="unfinished">Cerrar todas las billeteras</translation>
    </message>
    <message>
        <source>&amp;Mask values</source>
        <translation type="unfinished">&amp;Esconder valores</translation>
    </message>
    <message>
        <source>Mask the values in the Overview tab</source>
        <translation type="unfinished">Esconder los valores de la ventana de previsualización</translation>
    </message>
    <message>
        <source>default wallet</source>
        <translation type="unfinished">Monedero predeterminado</translation>
    </message>
    <message>
        <source>No wallets available</source>
        <translation type="unfinished">No hay monederos disponibles</translation>
    </message>
    <message>
        <source>Minimize</source>
        <translation type="unfinished">Minimizar</translation>
    </message>
    <message numerus="yes">
        <source>%n active connection(s) to Bitcoin network.</source>
        <extracomment>A substring of the tooltip.</extracomment>
        <translation type="unfinished">
            <numerusform>%n conexión(es) activas a la red Bitcoin</numerusform>
            <numerusform>%n conexión(es) activas con la red de Bitcoin</numerusform>
        </translation>
    </message>
    <message>
        <source>Click for more actions.</source>
        <extracomment>A substring of the tooltip. "More actions" are available via the context menu.</extracomment>
        <translation type="unfinished">Haz click para ver más acciones.</translation>
    </message>
    <message>
        <source>Show Peers tab</source>
        <extracomment>A context menu item. The "Peers tab" is an element of the "Node window".</extracomment>
        <translation type="unfinished">Mostrar pestaña Pares</translation>
    </message>
    <message>
        <source>Disable network activity</source>
        <extracomment>A context menu item.</extracomment>
        <translation type="unfinished">Desactivar actividad de la red</translation>
    </message>
    <message>
        <source>Enable network activity</source>
        <extracomment>A context menu item. The network activity was disabled previously.</extracomment>
        <translation type="unfinished">Activar actividad de la red</translation>
=======
        <source>The block index db contains a legacy 'txindex'. To clear the occupied disk space, run a full -reindex, otherwise ignore this error. This error message will not be displayed again.</source>
        <translation type="unfinished">El índice de bloque db contiene un 'txindex' heredado. Para borrar el espacio de disco ocupado, ejecute un -reindex completo, de lo contrario ignore este error. Este mensaje de error no se volverá a mostrar.</translation>
    </message>
    <message>
        <source>The transaction amount is too small to send after the fee has been deducted</source>
        <translation type="unfinished">Importe de transacción muy pequeño después de la deducción de la comisión</translation>
    </message>
    <message>
        <source>This error could occur if this wallet was not shutdown cleanly and was last loaded using a build with a newer version of Berkeley DB. If so, please use the software that last loaded this wallet</source>
        <translation type="unfinished">Este error podría ocurrir si la billetera no fuese apagada correctamente y fuese cargada usando una compilación con una versión más nueva de Berkeley DB. Si es así, utilice el software que cargó por última vez en esta billetera.</translation>
    </message>
    <message>
        <source>This is a pre-release test build - use at your own risk - do not use for mining or merchant applications</source>
        <translation type="unfinished">Esta es una versión de pre-prueba - utilícela bajo su propio riesgo. No la utilice para usos comerciales o de minería.</translation>
    </message>
    <message>
        <source>This is the maximum transaction fee you pay (in addition to the normal fee) to prioritize partial spend avoidance over regular coin selection.</source>
        <translation type="unfinished">Esta es la tarifa máxima que pagas (además de la tarifa normal) para priorizar la evasión del gasto parcial sobre la selección regular de monedas.</translation>
    </message>
    <message>
        <source>This is the transaction fee you may discard if change is smaller than dust at this level</source>
        <translation type="unfinished">Esta es la comisión de transacción que puede descartar si el cambio es más pequeño que el polvo a este nivel.</translation>
    </message>
    <message>
        <source>This is the transaction fee you may pay when fee estimates are not available.</source>
        <translation type="unfinished">Esta es la comisión por transacción que deberá pagar cuando la estimación de comisión no esté disponible.</translation>
    </message>
    <message>
        <source>Total length of network version string (%i) exceeds maximum length (%i). Reduce the number or size of uacomments.</source>
        <translation type="unfinished">La longitud total de la cadena de versión de red ( %i ) supera la longitud máxima ( %i ) . Reducir el número o tamaño de uacomments .</translation>
    </message>
    <message>
        <source>Unable to replay blocks. You will need to rebuild the database using -reindex-chainstate.</source>
        <translation type="unfinished">No se ha podido reproducir los bloques. Deberá reconstruir la base de datos utilizando -reindex-chainstate.</translation>
    </message>
    <message>
        <source>Unknown wallet file format "%s" provided. Please provide one of "bdb" or "sqlite".</source>
        <translation type="unfinished">Formato de monedero desconocido "%s" proporcionado. Por favor, proporcione uno de "bdb" o "sqlite".</translation>
    </message>
    <message>
        <source>Warning: Dumpfile wallet format "%s" does not match command line specified format "%s".</source>
        <translation type="unfinished">Aviso: el formato del monedero del archivo de volcado "%s" no coincide con el formato especificado en la línea de comandos "%s".</translation>
    </message>
    <message>
        <source>Warning: Private keys detected in wallet {%s} with disabled private keys</source>
        <translation type="unfinished">Advertencia: Claves privadas detectadas en el monedero {%s} con clave privada deshabilitada</translation>
    </message>
    <message>
        <source>Warning: We do not appear to fully agree with our peers! You may need to upgrade, or other nodes may need to upgrade.</source>
        <translation type="unfinished">Advertencia: ¡No parecemos concordar del todo con nuestros pares! Puede que necesite actualizarse, o puede que otros nodos necesiten actualizarse.</translation>
    </message>
    <message>
        <source>Witness data for blocks after height %d requires validation. Please restart with -reindex.</source>
        <translation type="unfinished">Hay que validar los datos de los testigos de los bloques después de la altura%d. Por favor, reinicie con -reindex.</translation>
    </message>
    <message>
        <source>You need to rebuild the database using -reindex to go back to unpruned mode.  This will redownload the entire blockchain</source>
        <translation type="unfinished">Necesita reconstruir la base de datos utilizando -reindex para volver al modo sin poda. Esto volverá a descargar toda la cadena de bloques</translation>
    </message>
    <message>
        <source>%s is set very high!</source>
        <translation type="unfinished">¡%s esta configurado muy alto!</translation>
    </message>
    <message>
        <source>-maxmempool must be at least %d MB</source>
        <translation type="unfinished">-maxmempool debe ser por lo menos de %d MB</translation>
    </message>
    <message>
        <source>A fatal internal error occurred, see debug.log for details</source>
        <translation type="unfinished">Ha ocurrido un error interno grave. Consulta debug.log para más detalles.</translation>
    </message>
    <message>
        <source>Cannot resolve -%s address: '%s'</source>
        <translation type="unfinished">No se puede resolver -%s dirección: «%s»</translation>
    </message>
    <message>
        <source>Cannot set -forcednsseed to true when setting -dnsseed to false.</source>
        <translation type="unfinished">No se puede establecer -forcednsseed a true cuando se establece -dnsseed a false.</translation>
    </message>
    <message>
        <source>Cannot set -peerblockfilters without -blockfilterindex.</source>
        <translation type="unfinished">No se puede establecer -peerblockfilters sin -blockfilterindex.</translation>
    </message>
    <message>
        <source>Cannot write to data directory '%s'; check permissions.</source>
        <translation type="unfinished">Imposible escribir en el directorio «%s»; comprueba permisos.</translation>
    </message>
    <message>
        <source>The -txindex upgrade started by a previous version cannot be completed. Restart with the previous version or run a full -reindex.</source>
        <translation type="unfinished">La actualización -txindex iniciada por una versión anterior no puede completarse. Reinicie con la versión anterior o ejecute un -reindex completo.</translation>
    </message>
    <message>
        <source>%s request to listen on port %u. This port is considered "bad" and thus it is unlikely that any Bitcoin Core peers connect to it. See doc/p2p-bad-ports.md for details and a full list.</source>
        <translation type="unfinished">solicitud %s de escucha en el puerto %u . Este puerto se considera "malo" y por lo tanto es poco probable que ningún par de Bitcoin Core se conecte a él. Ver doc/p2p-bad-ports.md para más detalles y una lista completa.</translation>
    </message>
    <message>
        <source>Cannot provide specific connections and have addrman find outgoing connections at the same time.</source>
        <translation type="unfinished">No se puede proporcionar conexiones específicas y hacer que addrman encuentre conexiones salientes al mismo tiempo.</translation>
    </message>
    <message>
        <source>Error loading %s: External signer wallet being loaded without external signer support compiled</source>
        <translation type="unfinished">Error de carga %s : Se está cargando el monedero del firmante externo sin que se haya compilado el soporte del firmante externo</translation>
    </message>
    <message>
        <source>Failed to rename invalid peers.dat file. Please move or delete it and try again.</source>
        <translation type="unfinished">No se ha podido cambiar el nombre del archivo peers.dat . Por favor, muévalo o bórrelo e inténtelo de nuevo.</translation>
    </message>
    <message>
        <source>Outbound connections restricted to Tor (-onlynet=onion) but the proxy for reaching the Tor network is not provided (no -proxy= and no -onion= given) or it is explicitly forbidden (-onion=0)</source>
        <translation type="unfinished">Conexiones salientes restringidas a Tor (-onlynet=onion) pero no se proporciona el proxy para alcanzar la red Tor (no se da -proxy= ni -onion=) o está explícitamente prohibido (-onion=0)</translation>
    </message>
    <message>
        <source>Config setting for %s only applied on %s network when in [%s] section.</source>
        <translation type="unfinished">Los ajustes de configuración para %s solo aplicados en la red %s  cuando se encuentra en la sección [%s].</translation>
    </message>
    <message>
        <source>Corrupted block database detected</source>
        <translation type="unfinished">Corrupción de base de datos de bloques detectada.</translation>
    </message>
    <message>
        <source>Could not find asmap file %s</source>
        <translation type="unfinished">No se pudo encontrar el archivo AS Map %s</translation>
    </message>
    <message>
        <source>Could not parse asmap file %s</source>
        <translation type="unfinished">No se pudo analizar el archivo AS Map %s</translation>
    </message>
    <message>
        <source>Disk space is too low!</source>
        <translation type="unfinished">¡El espacio en el disco es demasiado pequeño!</translation>
    </message>
    <message>
        <source>Do you want to rebuild the block database now?</source>
        <translation type="unfinished">¿Quieres reconstruir la base de datos de bloques ahora?</translation>
    </message>
    <message>
        <source>Done loading</source>
        <translation type="unfinished">Carga completa</translation>
    </message>
    <message>
        <source>Dump file %s does not exist.</source>
        <translation type="unfinished">El archivo de volcado %s no existe</translation>
>>>>>>> dd04f2dd
    </message>
    <message>
        <source>Error creating %s</source>
        <translation type="unfinished">Error creando %s</translation>
    </message>
    <message>
        <source>Error initializing block database</source>
        <translation type="unfinished">Error al inicializar la base de datos de bloques</translation>
    </message>
    <message>
<<<<<<< HEAD
        <source>Original message:</source>
        <translation type="unfinished">Mensaje original:</translation>
=======
        <source>Error initializing wallet database environment %s!</source>
        <translation type="unfinished">Error al inicializar el entorno de la base de datos del monedero  %s</translation>
    </message>
    <message>
        <source>Error loading %s</source>
        <translation type="unfinished">Error cargando %s</translation>
    </message>
    <message>
        <source>Error loading %s: Private keys can only be disabled during creation</source>
        <translation type="unfinished">Error cargando %s: Las claves privadas solo pueden ser deshabilitadas durante la creación.</translation>
    </message>
    <message>
        <source>Error loading %s: Wallet corrupted</source>
        <translation type="unfinished">Error cargando %s: Monedero corrupto</translation>
    </message>
    <message>
        <source>Error loading %s: Wallet requires newer version of %s</source>
        <translation type="unfinished">Error cargando %s: Monedero requiere una versión mas reciente de %s</translation>
    </message>
    <message>
        <source>Error loading block database</source>
        <translation type="unfinished">Error cargando base de datos de bloques</translation>
    </message>
    <message>
        <source>Error opening block database</source>
        <translation type="unfinished">Error al abrir base de datos de bloques.</translation>
>>>>>>> dd04f2dd
    </message>
    <message>
<<<<<<< HEAD
        <source>Coin Selection</source>
        <translation type="unfinished">Selección de moneda</translation>
    </message>
    <message>
        <source>Quantity:</source>
        <translation type="unfinished">Cantidad:</translation>
    </message>
    <message>
        <source>Amount:</source>
        <translation type="unfinished">Cuantía:</translation>
    </message>
    <message>
        <source>Fee:</source>
        <translation type="unfinished">Comisión:</translation>
    </message>
    <message>
        <source>After Fee:</source>
        <translation type="unfinished">Después de la comisión:</translation>
    </message>
    <message>
        <source>Change:</source>
        <translation type="unfinished">Cambio:</translation>
    </message>
    <message>
        <source>Confirmations</source>
        <translation type="unfinished">Confirmaciones</translation>
    </message>
    <message>
        <source>Confirmed</source>
        <translation type="unfinished">Confirmado</translation>
    </message>
    <message>
        <source>&amp;Copy address</source>
        <translation type="unfinished">copiar dirección </translation>
    </message>
    <message>
        <source>Copy &amp;label</source>
        <translation type="unfinished">copiar y etiquetar </translation>
    </message>
    <message>
        <source>Copy &amp;amount</source>
        <translation type="unfinished">Copiar cantidad</translation>
    </message>
    <message>
        <source>Copy transaction &amp;ID</source>
        <translation type="unfinished">Copiar &amp;ID de la transacción</translation>
    </message>
    <message>
        <source>L&amp;ock unspent</source>
        <translation type="unfinished">Bloquear no gastado</translation>
    </message>
    <message>
        <source>&amp;Unlock unspent</source>
        <translation type="unfinished">&amp;Desbloquear lo no gastado</translation>
    </message>
    <message>
        <source>yes</source>
        <translation type="unfinished">sí</translation>
    </message>
    <message>
        <source>(no label)</source>
        <translation type="unfinished">(sin etiqueta)</translation>
    </message>
    </context>
<context>
    <name>CreateWalletActivity</name>
    <message>
        <source>Creating Wallet &lt;b&gt;%1&lt;/b&gt;…</source>
        <translation type="unfinished">Creando Monedero &lt;b&gt;%1&lt;/b&gt;…</translation>
    </message>
    <message>
        <source>Can't list signers</source>
        <translation type="unfinished">No se pueden enumerar los firmantes</translation>
=======
        <source>Error reading from database, shutting down.</source>
        <translation type="unfinished">Error al leer la base de datos, cerrando aplicación.</translation>
    </message>
    <message>
        <source>Error reading next record from wallet database</source>
        <translation type="unfinished">Error al leer el siguiente registro de la base de datos del monedero</translation>
    </message>
    <message>
        <source>Error upgrading chainstate database</source>
        <translation type="unfinished">Error actualizando la base de datos chainstate</translation>
    </message>
    <message>
        <source>Error: Couldn't create cursor into database</source>
        <translation type="unfinished">Error: No se pudo crear el cursor en la base de datos</translation>
    </message>
    <message>
        <source>Error: Disk space is low for %s</source>
        <translation type="unfinished">Error: Espacio en disco bajo por %s</translation>
    </message>
    <message>
        <source>Error: Dumpfile checksum does not match. Computed %s, expected %s</source>
        <translation type="unfinished">Error: La suma de comprobación del archivo de volcado no coincide. Calculada%s, prevista%s</translation>
    </message>
    <message>
        <source>Error: Got key that was not hex: %s</source>
        <translation type="unfinished">Error: Se recibió una llave que no es hex: %s</translation>
    </message>
    <message>
        <source>Error: Got value that was not hex: %s</source>
        <translation type="unfinished">Error: Se recibió un valor que no es hex: %s</translation>
    </message>
    <message>
        <source>Error: Keypool ran out, please call keypoolrefill first</source>
        <translation type="unfinished">Keypool se ha agotado, por favor, llama a keypoolrefill antes</translation>
    </message>
    <message>
        <source>Error: Missing checksum</source>
        <translation type="unfinished">Error: No se ha encontrado suma de comprobación</translation>
    </message>
    <message>
        <source>Error: No %s addresses available.</source>
        <translation type="unfinished">Error: No hay direcciones %s disponibles .</translation>
    </message>
    <message>
        <source>Error: Unable to parse version %u as a uint32_t</source>
        <translation type="unfinished">Error: No se ha podido analizar la versión %ucomo uint32_t</translation>
    </message>
    <message>
        <source>Error: Unable to write record to new wallet</source>
        <translation type="unfinished">Error: No se pudo escribir el registro en la nueva billetera</translation>
    </message>
    <message>
        <source>Failed to listen on any port. Use -listen=0 if you want this.</source>
        <translation type="unfinished">Ha fallado la escucha en todos los puertos. Usa -listen=0 si deseas esto.</translation>
    </message>
    <message>
        <source>Failed to rescan the wallet during initialization</source>
        <translation type="unfinished">Fallo al volver a escanear el monedero durante el inicio</translation>
    </message>
    <message>
        <source>Failed to verify database</source>
        <translation type="unfinished">No se ha podido verificar la base de datos</translation>
    </message>
    <message>
        <source>Fee rate (%s) is lower than the minimum fee rate setting (%s)</source>
        <translation type="unfinished">El ratio de comisión (%s) es menor que el mínimo ratio de comisión (%s)</translation>
    </message>
    <message>
        <source>Ignoring duplicate -wallet %s.</source>
        <translation type="unfinished">No hacer caso de duplicado -wallet %s</translation>
    </message>
    <message>
        <source>Importing…</source>
        <translation type="unfinished">Importando...</translation>
    </message>
    <message>
        <source>Incorrect or no genesis block found. Wrong datadir for network?</source>
        <translation type="unfinished">Bloque de génesis no encontrado o incorrecto. ¿datadir equivocada para la red?</translation>
    </message>
    <message>
        <source>Initialization sanity check failed. %s is shutting down.</source>
        <translation type="unfinished">La inicialización de la verificación de validez falló. Se está cerrando %s.</translation>
    </message>
    <message>
        <source>Input not found or already spent</source>
        <translation type="unfinished">Entrada no encontrada o ya gastada</translation>
    </message>
    <message>
        <source>Insufficient funds</source>
        <translation type="unfinished">Fondos insuficientes</translation>
    </message>
    <message>
        <source>Invalid -i2psam address or hostname: '%s'</source>
        <translation type="unfinished">Dirección de -i2psam o dominio «%s» inválido</translation>
    </message>
    <message>
        <source>Invalid -onion address or hostname: '%s'</source>
        <translation type="unfinished">Dirección -onion o hostname: «%s» inválido</translation>
    </message>
    <message>
        <source>Invalid -proxy address or hostname: '%s'</source>
        <translation type="unfinished">Dirección -proxy o hostname: «%s» inválido</translation>
    </message>
    <message>
        <source>Invalid P2P permission: '%s'</source>
        <translation type="unfinished">Permiso P2P: «%s» inválido</translation>
    </message>
    <message>
        <source>Invalid amount for -%s=&lt;amount&gt;: '%s'</source>
        <translation type="unfinished">Importe para -%s=&lt;amount&gt;: «%s» inválido</translation>
    </message>
    <message>
        <source>Invalid amount for -discardfee=&lt;amount&gt;: '%s'</source>
        <translation type="unfinished">Importe para -discardfee=&lt;amount&gt;: «%s» inválido</translation>
    </message>
    <message>
        <source>Invalid amount for -fallbackfee=&lt;amount&gt;: '%s'</source>
        <translation type="unfinished">Importe para -fallbackfee=&lt;amount&gt;: «%s» inválido</translation>
    </message>
    <message>
        <source>Invalid amount for -paytxfee=&lt;amount&gt;: '%s' (must be at least %s)</source>
        <translation type="unfinished">Importe para  -paytxfee=&lt;amount&gt;: «%s» inválido (debe ser al menos %s)</translation>
    </message>
    <message>
        <source>Invalid netmask specified in -whitelist: '%s'</source>
        <translation type="unfinished">Máscara de red especificada en -whitelist: «%s» inválida</translation>
    </message>
    <message>
        <source>Loading P2P addresses…</source>
        <translation type="unfinished">Cargando direcciones P2P...</translation>
    </message>
    <message>
        <source>Loading banlist…</source>
        <translation type="unfinished">Cargando banlist...</translation>
    </message>
    <message>
        <source>Loading block index…</source>
        <translation type="unfinished">Cargando el índice de bloques...</translation>
    </message>
    <message>
        <source>Loading wallet…</source>
        <translation type="unfinished">Cargando monedero...</translation>
    </message>
    <message>
        <source>Missing amount</source>
        <translation type="unfinished">Importe faltante</translation>
    </message>
    <message>
        <source>Missing solving data for estimating transaction size</source>
        <translation type="unfinished">Faltan datos de resolución para estimar el tamaño de las transacciones</translation>
    </message>
    <message>
        <source>Need to specify a port with -whitebind: '%s'</source>
        <translation type="unfinished">Necesita especificar un puerto con -whitebind: «%s»</translation>
    </message>
    <message>
        <source>No addresses available</source>
        <translation type="unfinished">Sin direcciones disponibles</translation>
    </message>
    <message>
        <source>No proxy server specified. Use -proxy=&lt;ip&gt; or -proxy=&lt;ip:port&gt;.</source>
        <translation type="unfinished">No se ha especificado un servidor de proxy. Use -proxy=&lt;ip&gt;o -proxy=&lt;ip:port&gt;.</translation>
    </message>
    <message>
        <source>Not enough file descriptors available.</source>
        <translation type="unfinished">No hay suficientes descriptores de archivo disponibles.</translation>
    </message>
    <message>
        <source>Prune cannot be configured with a negative value.</source>
        <translation type="unfinished">La poda no se puede configurar con un valor negativo.</translation>
    </message>
    <message>
        <source>Prune mode is incompatible with -coinstatsindex.</source>
        <translation type="unfinished">El modo de poda es incompatible con -txindex.</translation>
    </message>
    <message>
        <source>Prune mode is incompatible with -txindex.</source>
        <translation type="unfinished">El modo de poda es incompatible con -txindex.</translation>
    </message>
    <message>
        <source>Pruning blockstore…</source>
        <translation type="unfinished">Podando almacén de bloques…</translation>
    </message>
    <message>
        <source>Reducing -maxconnections from %d to %d, because of system limitations.</source>
        <translation type="unfinished">Reduciendo -maxconnections de %d a %d, debido a limitaciones del sistema.</translation>
    </message>
    <message>
        <source>Replaying blocks…</source>
        <translation type="unfinished">Reproduciendo bloques…</translation>
    </message>
    <message>
        <source>Rescanning…</source>
        <translation type="unfinished">Volviendo a escanear...</translation>
    </message>
    <message>
        <source>SQLiteDatabase: Failed to execute statement to verify database: %s</source>
        <translation type="unfinished">SQLiteDatabase: Fallado para ejecutar declaración para verificar base de datos: %s</translation>
    </message>
    <message>
        <source>SQLiteDatabase: Failed to prepare statement to verify database: %s</source>
        <translation type="unfinished">SQLiteDatabase: Fallado para preparar declaración para verificar base de datos: %s</translation>
    </message>
    <message>
        <source>SQLiteDatabase: Failed to read database verification error: %s</source>
        <translation type="unfinished">SQLiteDatabase: Error al leer la verificación de la base de datos: %s</translation>
    </message>
    <message>
        <source>SQLiteDatabase: Unexpected application id. Expected %u, got %u</source>
        <translation type="unfinished">SQLiteDatabase: id aplicación inesperada. Esperado %u, tiene %u</translation>
    </message>
    <message>
        <source>Section [%s] is not recognized.</source>
        <translation type="unfinished">Sección [%s] no reconocida.</translation>
    </message>
    <message>
        <source>Signing transaction failed</source>
        <translation type="unfinished">Firma de transacción fallida</translation>
    </message>
    <message>
        <source>Specified -walletdir "%s" does not exist</source>
        <translation type="unfinished">No existe -walletdir «%s» especificada</translation>
    </message>
    <message>
        <source>Specified -walletdir "%s" is a relative path</source>
        <translation type="unfinished">Ruta relativa para -walletdir «%s» especificada</translation>
    </message>
    <message>
        <source>Specified -walletdir "%s" is not a directory</source>
        <translation type="unfinished">No existe directorio para -walletdir «%s» especificada</translation>
    </message>
    <message>
        <source>Specified blocks directory "%s" does not exist.</source>
        <translation type="unfinished">No existe directorio de bloques «%s» especificado.</translation>
    </message>
    <message>
        <source>Starting network threads…</source>
        <translation type="unfinished">Iniciando procesos de red...</translation>
    </message>
    <message>
        <source>The specified config file %s does not exist</source>
        <translation type="unfinished">El archivo de configuración especificado %s no existe </translation>
    </message>
    <message>
        <source>The transaction amount is too small to pay the fee</source>
        <translation type="unfinished">El importe de la transacción es muy pequeño para pagar la comisión</translation>
    </message>
    <message>
        <source>The wallet will avoid paying less than the minimum relay fee.</source>
        <translation type="unfinished">El monedero evitará pagar menos de la comisión mínima de retransmisión. </translation>
    </message>
    <message>
        <source>This is experimental software.</source>
        <translation type="unfinished">Este es un software experimental.</translation>
    </message>
    <message>
        <source>This is the minimum transaction fee you pay on every transaction.</source>
        <translation type="unfinished">Esta es la comisión mínima que pagarás en cada transacción.</translation>
    </message>
    <message>
        <source>This is the transaction fee you will pay if you send a transaction.</source>
        <translation type="unfinished">Esta es la comisión por transacción a pagar si realiza una transacción.</translation>
    </message>
    <message>
        <source>Transaction amount too small</source>
        <translation type="unfinished">Importe de la transacción muy pequeño</translation>
    </message>
    <message>
        <source>Transaction amounts must not be negative</source>
        <translation type="unfinished">Los importes de la transacción no deben ser negativos</translation>
    </message>
    <message>
        <source>Transaction change output index out of range</source>
        <translation type="unfinished">Índice de salida de cambio de transacción fuera de rango</translation>
    </message>
    <message>
        <source>Transaction has too long of a mempool chain</source>
        <translation type="unfinished">La transacción lleva largo tiempo en la piscina de memoria</translation>
    </message>
    <message>
        <source>Transaction must have at least one recipient</source>
        <translation type="unfinished">La transacción debe tener al menos un destinatario</translation>
    </message>
    <message>
        <source>Transaction needs a change address, but we can't generate it.</source>
        <translation type="unfinished">La transacción necesita una dirección de cambio, pero no podemos generarla.</translation>
    </message>
    <message>
        <source>Transaction too large</source>
        <translation type="unfinished">Transacción demasiado grande</translation>
    </message>
    <message>
        <source>Unable to bind to %s on this computer (bind returned error %s)</source>
        <translation type="unfinished">No es posible conectar con %s en este sistema (bind ha devuelto el error %s)</translation>
    </message>
    <message>
        <source>Unable to bind to %s on this computer. %s is probably already running.</source>
        <translation type="unfinished">No se ha podido conectar con %s en este equipo. %s es posible que esté todavía en ejecución.</translation>
    </message>
    <message>
        <source>Unable to create the PID file '%s': %s</source>
        <translation type="unfinished">No es posible crear el fichero PID «%s»: %s</translation>
    </message>
    <message>
        <source>Unable to generate initial keys</source>
        <translation type="unfinished">No es posible generar las claves iniciales</translation>
    </message>
    <message>
        <source>Unable to generate keys</source>
        <translation type="unfinished">Imposible generar claves</translation>
    </message>
    <message>
        <source>Unable to open %s for writing</source>
        <translation type="unfinished">No se ha podido abrir %s para escribir</translation>
    </message>
    <message>
        <source>Unable to parse -maxuploadtarget: '%s'</source>
        <translation type="unfinished">No se ha podido analizar -maxuploadtarget: '%s'</translation>
    </message>
    <message>
        <source>Unable to start HTTP server. See debug log for details.</source>
        <translation type="unfinished">No se ha podido iniciar el servidor HTTP. Ver registro de depuración para detalles.</translation>
    </message>
    <message>
        <source>Unknown -blockfilterindex value %s.</source>
        <translation type="unfinished">Valor -blockfilterindex %s desconocido.</translation>
    </message>
    <message>
        <source>Unknown address type '%s'</source>
        <translation type="unfinished">Tipo de dirección «%s» desconocida</translation>
    </message>
    <message>
        <source>Unknown change type '%s'</source>
        <translation type="unfinished">Tipo de cambio «%s» desconocido</translation>
    </message>
    <message>
        <source>Unknown network specified in -onlynet: '%s'</source>
        <translation type="unfinished">Red especificada en -onlynet: «%s» desconocida</translation>
    </message>
    <message>
        <source>Unknown new rules activated (versionbit %i)</source>
        <translation type="unfinished">Nuevas reglas desconocidas activadas (versionbit %i)</translation>
    </message>
    <message>
        <source>Unsupported logging category %s=%s.</source>
        <translation type="unfinished">Categoría de registro no soportada %s=%s. </translation>
    </message>
    <message>
        <source>Upgrading UTXO database</source>
        <translation type="unfinished">Actualizando la base de datos UTXO</translation>
    </message>
    <message>
        <source>User Agent comment (%s) contains unsafe characters.</source>
        <translation type="unfinished">El comentario del Agente de Usuario (%s) contiene caracteres inseguros.</translation>
    </message>
    <message>
        <source>Verifying blocks…</source>
        <translation type="unfinished">Verificando bloques...</translation>
    </message>
    <message>
        <source>Verifying wallet(s)…</source>
        <translation type="unfinished">Verificando monedero(s)...</translation>
    </message>
    <message>
        <source>Wallet needed to be rewritten: restart %s to complete</source>
        <translation type="unfinished">Es necesario reescribir el monedero: reiniciar %s para completar</translation>
    </message>
</context>
<context>
    <name>BitcoinGUI</name>
    <message>
        <source>&amp;Overview</source>
        <translation type="unfinished">&amp;Vista general</translation>
    </message>
    <message>
        <source>Show general overview of wallet</source>
        <translation type="unfinished">Mostrar vista general del monedero</translation>
    </message>
    <message>
        <source>&amp;Transactions</source>
        <translation type="unfinished">&amp;Transacciones</translation>
    </message>
    <message>
        <source>Browse transaction history</source>
        <translation type="unfinished">Examinar el historial de transacciones</translation>
    </message>
    <message>
        <source>E&amp;xit</source>
        <translation type="unfinished">&amp;Salir</translation>
    </message>
    <message>
        <source>Quit application</source>
        <translation type="unfinished">Salir de la aplicación</translation>
    </message>
    <message>
        <source>&amp;About %1</source>
        <translation type="unfinished">&amp;Acerca de %1</translation>
    </message>
    <message>
        <source>Show information about %1</source>
        <translation type="unfinished">Mostrar información acerca de %1</translation>
    </message>
    <message>
        <source>About &amp;Qt</source>
        <translation type="unfinished">Acerca de &amp;Qt</translation>
    </message>
    <message>
        <source>Show information about Qt</source>
        <translation type="unfinished">Mostrar información acerca de Qt</translation>
    </message>
    <message>
        <source>Modify configuration options for %1</source>
        <translation type="unfinished">Modificar las opciones de configuración para %1</translation>
    </message>
    <message>
        <source>Create a new wallet</source>
        <translation type="unfinished">Crear monedero nuevo</translation>
    </message>
    <message>
        <source>&amp;Minimize</source>
        <translation type="unfinished">&amp;Minimizar</translation>
    </message>
    <message>
        <source>Wallet:</source>
        <translation type="unfinished">Monedero:</translation>
    </message>
    <message>
        <source>Network activity disabled.</source>
        <extracomment>A substring of the tooltip.</extracomment>
        <translation type="unfinished">Actividad de red deshabilitada.</translation>
    </message>
    <message>
        <source>Proxy is &lt;b&gt;enabled&lt;/b&gt;: %1</source>
        <translation type="unfinished">Proxy está &lt;b&gt;habilitado&lt;/b&gt;: %1</translation>
    </message>
    <message>
        <source>Send coins to a Bitcoin address</source>
        <translation type="unfinished">Enviar monedas a una dirección Bitcoin</translation>
    </message>
    <message>
        <source>Backup wallet to another location</source>
        <translation type="unfinished">Respaldar monedero en otra ubicación</translation>
    </message>
    <message>
        <source>Change the passphrase used for wallet encryption</source>
        <translation type="unfinished">Cambiar la contraseña utilizada para el cifrado del monedero</translation>
    </message>
    <message>
        <source>&amp;Send</source>
        <translation type="unfinished">&amp;Enviar</translation>
    </message>
    <message>
        <source>&amp;Receive</source>
        <translation type="unfinished">&amp;Recibir</translation>
    </message>
    <message>
        <source>&amp;Options…</source>
        <translation type="unfinished">&amp;Opciones...</translation>
    </message>
    <message>
        <source>&amp;Encrypt Wallet…</source>
        <translation type="unfinished">&amp;Cifrar monedero</translation>
    </message>
    <message>
        <source>Encrypt the private keys that belong to your wallet</source>
        <translation type="unfinished">Cifrar las claves privadas de tu monedero</translation>
    </message>
    <message>
        <source>&amp;Backup Wallet…</source>
        <translation type="unfinished">&amp;Copia de seguridad del monedero</translation>
    </message>
    <message>
        <source>&amp;Change Passphrase…</source>
        <translation type="unfinished">&amp;Cambiar contraseña...</translation>
    </message>
    <message>
        <source>Sign &amp;message…</source>
        <translation type="unfinished">Firmar &amp;mensaje...</translation>
    </message>
    <message>
        <source>Sign messages with your Bitcoin addresses to prove you own them</source>
        <translation type="unfinished">Firmar mensajes con sus direcciones Bitcoin para probar la propiedad</translation>
    </message>
    <message>
        <source>&amp;Verify message…</source>
        <translation type="unfinished">&amp;Verificar mensaje...</translation>
    </message>
    <message>
        <source>Verify messages to ensure they were signed with specified Bitcoin addresses</source>
        <translation type="unfinished">Verificar un mensaje para comprobar que fue firmado con la dirección Bitcoin indicada</translation>
    </message>
    <message>
        <source>&amp;Load PSBT from file…</source>
        <translation type="unfinished">&amp;Cargar TBPF desde archivo...</translation>
    </message>
    <message>
        <source>Open &amp;URI…</source>
        <translation type="unfinished">Abrir &amp;URI…</translation>
    </message>
    <message>
        <source>Close Wallet…</source>
        <translation type="unfinished">Cerrar monedero...</translation>
    </message>
    <message>
        <source>Create Wallet…</source>
        <translation type="unfinished">Crear monedero...</translation>
    </message>
    <message>
        <source>Close All Wallets…</source>
        <translation type="unfinished">Cerrar todos los monederos...</translation>
    </message>
    <message>
        <source>&amp;File</source>
        <translation type="unfinished">&amp;Archivo</translation>
    </message>
    <message>
        <source>&amp;Settings</source>
        <translation type="unfinished">&amp;Configuración</translation>
    </message>
    <message>
        <source>&amp;Help</source>
        <translation type="unfinished">&amp;Ayuda</translation>
    </message>
    <message>
        <source>Tabs toolbar</source>
        <translation type="unfinished">Barra de pestañas</translation>
    </message>
    <message>
        <source>Syncing Headers (%1%)…</source>
        <translation type="unfinished">Sincronizando cabeceras (%1%)...</translation>
    </message>
    <message>
        <source>Synchronizing with network…</source>
        <translation type="unfinished">Sincronizando con la red...</translation>
    </message>
    <message>
        <source>Indexing blocks on disk…</source>
        <translation type="unfinished">Indexando bloques en disco...</translation>
    </message>
    <message>
        <source>Processing blocks on disk…</source>
        <translation type="unfinished">Procesando bloques en disco...</translation>
    </message>
    <message>
        <source>Reindexing blocks on disk…</source>
        <translation type="unfinished">Reindexando bloques en disco</translation>
    </message>
    <message>
        <source>Connecting to peers…</source>
        <translation type="unfinished">Conectando con pares...</translation>
    </message>
    <message>
        <source>Request payments (generates QR codes and bitcoin: URIs)</source>
        <translation type="unfinished">Solicitar pagos (genera código QR y URL's de Bitcoin)</translation>
    </message>
    <message>
        <source>Show the list of used sending addresses and labels</source>
        <translation type="unfinished">Editar la lista de las direcciones y etiquetas almacenadas</translation>
    </message>
    <message>
        <source>Show the list of used receiving addresses and labels</source>
        <translation type="unfinished">Mostrar la lista de direcciones de envío y etiquetas</translation>
    </message>
    <message>
        <source>&amp;Command-line options</source>
        <translation type="unfinished">&amp;Opciones de línea de comandos</translation>
    </message>
    <message numerus="yes">
        <source>Processed %n block(s) of transaction history.</source>
        <translation type="unfinished">
            <numerusform>Procesado %n bloque del historial de transacciones.</numerusform>
            <numerusform>Procesados %n bloques del historial de transacciones.</numerusform>
        </translation>
    </message>
    <message>
        <source>%1 behind</source>
        <translation type="unfinished">%1 detrás</translation>
    </message>
    <message>
        <source>Catching up…</source>
        <translation type="unfinished">Poniéndose al día...</translation>
    </message>
    <message>
        <source>Last received block was generated %1 ago.</source>
        <translation type="unfinished">El último bloque recibido fue generado hace %1 horas.</translation>
    </message>
    <message>
        <source>Transactions after this will not yet be visible.</source>
        <translation type="unfinished">Las transacciones posteriores aún no son visibles.</translation>
    </message>
    <message>
        <source>Warning</source>
        <translation type="unfinished">Advertencia</translation>
    </message>
    <message>
        <source>Information</source>
        <translation type="unfinished">Información</translation>
    </message>
    <message>
        <source>Up to date</source>
        <translation type="unfinished">Actualizado al dia </translation>
    </message>
    <message>
        <source>Load Partially Signed Bitcoin Transaction</source>
        <translation type="unfinished">Cargar una transacción de Bitcoin parcialmente firmada</translation>
    </message>
    <message>
        <source>Load PSBT from &amp;clipboard…</source>
        <translation type="unfinished">Cargar TBPF desde &amp;portapapeles...</translation>
    </message>
    <message>
        <source>Load Partially Signed Bitcoin Transaction from clipboard</source>
        <translation type="unfinished">Cargar una transacción de Bitcoin parcialmente firmada desde el portapapeles</translation>
    </message>
    <message>
        <source>Node window</source>
        <translation type="unfinished">Ventana de nodo</translation>
    </message>
    <message>
        <source>Open node debugging and diagnostic console</source>
        <translation type="unfinished">Abrir consola de depuración y diagnóstico de nodo</translation>
    </message>
    <message>
        <source>&amp;Sending addresses</source>
        <translation type="unfinished">&amp;Direcciones de envío</translation>
    </message>
    <message>
        <source>&amp;Receiving addresses</source>
        <translation type="unfinished">&amp;Direcciones de recepción</translation>
    </message>
    <message>
        <source>Open a bitcoin: URI</source>
        <translation type="unfinished">Bitcoin: abrir URI</translation>
    </message>
    <message>
        <source>Open Wallet</source>
        <translation type="unfinished">Abrir monedero</translation>
    </message>
    <message>
        <source>Open a wallet</source>
        <translation type="unfinished">Abrir un monedero</translation>
    </message>
    <message>
        <source>Close wallet</source>
        <translation type="unfinished">Cerrar monedero</translation>
    </message>
    <message>
        <source>Close all wallets</source>
        <translation type="unfinished">Cerrar todos los monederos</translation>
    </message>
    <message>
        <source>Show the %1 help message to get a list with possible Bitcoin command-line options</source>
        <translation type="unfinished">Muestra el mensaje de ayuda %1 para obtener una lista con posibles opciones de línea de comandos de Bitcoin.</translation>
    </message>
    <message>
        <source>&amp;Mask values</source>
        <translation type="unfinished">&amp;Ocultar valores</translation>
    </message>
    <message>
        <source>Mask the values in the Overview tab</source>
        <translation type="unfinished">Esconder los valores de la ventana de previsualización</translation>
    </message>
    <message>
        <source>default wallet</source>
        <translation type="unfinished">Monedero predeterminado</translation>
    </message>
    <message>
        <source>No wallets available</source>
        <translation type="unfinished">No hay monederos disponibles</translation>
    </message>
    <message>
        <source>&amp;Window</source>
        <translation type="unfinished">&amp;Ventana</translation>
    </message>
    <message>
        <source>Zoom</source>
        <translation type="unfinished">Acercar</translation>
    </message>
    <message>
        <source>Main Window</source>
        <translation type="unfinished">Ventana principal</translation>
    </message>
    <message>
        <source>%1 client</source>
        <translation type="unfinished">%1 cliente</translation>
    </message>
    <message>
        <source>&amp;Hide</source>
        <translation type="unfinished">&amp;Ocultar </translation>
    </message>
    <message>
        <source>S&amp;how</source>
        <translation type="unfinished">&amp;Mostrar</translation>
    </message>
    <message numerus="yes">
        <source>%n active connection(s) to Bitcoin network.</source>
        <extracomment>A substring of the tooltip.</extracomment>
        <translation type="unfinished">
            <numerusform>%n conexión activa con la red de Bitcoin.</numerusform>
            <numerusform>%n conexiónes activas con la red de Bitcoin.</numerusform>
        </translation>
    </message>
    <message>
        <source>Click for more actions.</source>
        <extracomment>A substring of the tooltip. "More actions" are available via the context menu.</extracomment>
        <translation type="unfinished">Haz clic para ver más acciones.</translation>
    </message>
    <message>
        <source>Show Peers tab</source>
        <extracomment>A context menu item. The "Peers tab" is an element of the "Node window".</extracomment>
        <translation type="unfinished">Mostrar pestaña de pares</translation>
    </message>
    <message>
        <source>Disable network activity</source>
        <extracomment>A context menu item.</extracomment>
        <translation type="unfinished">Desactivar la actividad de la red</translation>
    </message>
    <message>
        <source>Enable network activity</source>
        <extracomment>A context menu item. The network activity was disabled previously.</extracomment>
        <translation type="unfinished">Habilitar la actividad de la red</translation>
    </message>
    <message>
        <source>Warning: %1</source>
        <translation type="unfinished">Advertencia: %1</translation>
    </message>
    <message>
        <source>Date: %1
</source>
        <translation type="unfinished">Fecha: %1
</translation>
    </message>
    <message>
        <source>Amount: %1
</source>
        <translation type="unfinished">Importe: %1
</translation>
    </message>
    <message>
        <source>Wallet: %1
</source>
        <translation type="unfinished">Monedero: %1
</translation>
    </message>
    <message>
        <source>Type: %1
</source>
        <translation type="unfinished">Tipo: %1
</translation>
    </message>
    <message>
        <source>Label: %1
</source>
        <translation type="unfinished">Etiqueta: %1
</translation>
    </message>
    <message>
        <source>Address: %1
</source>
        <translation type="unfinished">Dirección: %1
</translation>
    </message>
    <message>
        <source>Sent transaction</source>
        <translation type="unfinished">Transacción enviada</translation>
    </message>
    <message>
        <source>Incoming transaction</source>
        <translation type="unfinished">Transacción recibida</translation>
    </message>
    <message>
        <source>HD key generation is &lt;b&gt;enabled&lt;/b&gt;</source>
        <translation type="unfinished">La generación de clave HD está &lt;b&gt;habilitada&lt;/b&gt;</translation>
    </message>
    <message>
        <source>HD key generation is &lt;b&gt;disabled&lt;/b&gt;</source>
        <translation type="unfinished">La generación de clave HD está &lt;b&gt;deshabilitada&lt;/b&gt;</translation>
    </message>
    <message>
        <source>Private key &lt;b&gt;disabled&lt;/b&gt;</source>
        <translation type="unfinished">Clave privada &lt;b&gt;deshabilitada&lt;/b&gt;</translation>
    </message>
    <message>
        <source>Wallet is &lt;b&gt;encrypted&lt;/b&gt; and currently &lt;b&gt;unlocked&lt;/b&gt;</source>
        <translation type="unfinished">El monedero está &lt;b&gt;cifrado&lt;/b&gt; y actualmente &lt;b&gt;desbloqueado&lt;/b&gt;</translation>
    </message>
    <message>
        <source>Wallet is &lt;b&gt;encrypted&lt;/b&gt; and currently &lt;b&gt;locked&lt;/b&gt;</source>
        <translation type="unfinished">El monedero está &lt;b&gt;cifrado&lt;/b&gt; y actualmente &lt;b&gt;bloqueado&lt;/b&gt;</translation>
    </message>
    <message>
        <source>Original message:</source>
        <translation type="unfinished">Mensaje original:</translation>
    </message>
</context>
<context>
    <name>UnitDisplayStatusBarControl</name>
    <message>
        <source>Unit to show amounts in. Click to select another unit.</source>
        <translation type="unfinished">Unidad en la que se muestran los importes. Haga clic para seleccionar otra unidad.</translation>
    </message>
</context>
<context>
    <name>CoinControlDialog</name>
    <message>
        <source>Coin Selection</source>
        <translation type="unfinished">Selección de moneda</translation>
    </message>
    <message>
        <source>Quantity:</source>
        <translation type="unfinished">Cantidad:</translation>
    </message>
    <message>
        <source>Amount:</source>
        <translation type="unfinished">Importe:</translation>
    </message>
    <message>
        <source>Fee:</source>
        <translation type="unfinished">Comisión:</translation>
    </message>
    <message>
        <source>Dust:</source>
        <translation type="unfinished">Polvo:</translation>
    </message>
    <message>
        <source>After Fee:</source>
        <translation type="unfinished">Después de la comisión:</translation>
    </message>
    <message>
        <source>Change:</source>
        <translation type="unfinished">Cambio:</translation>
    </message>
    <message>
        <source>(un)select all</source>
        <translation type="unfinished">(des)selecionar todo</translation>
    </message>
    <message>
        <source>Tree mode</source>
        <translation type="unfinished">Modo árbol</translation>
    </message>
    <message>
        <source>List mode</source>
        <translation type="unfinished">Modo lista</translation>
    </message>
    <message>
        <source>Amount</source>
        <translation type="unfinished">Importe</translation>
    </message>
    <message>
        <source>Received with label</source>
        <translation type="unfinished">Recibido con dirección</translation>
    </message>
    <message>
        <source>Received with address</source>
        <translation type="unfinished">Recibido con etiqueta</translation>
    </message>
    <message>
        <source>Date</source>
        <translation type="unfinished">Fecha</translation>
    </message>
    <message>
        <source>Confirmations</source>
        <translation type="unfinished">Confirmaciones</translation>
    </message>
    <message>
        <source>Confirmed</source>
        <translation type="unfinished">Confirmado</translation>
    </message>
    <message>
        <source>Copy amount</source>
        <translation type="unfinished">Copiar importe</translation>
    </message>
    <message>
        <source>&amp;Copy address</source>
        <translation type="unfinished">Copiar dirección</translation>
    </message>
    <message>
        <source>Copy &amp;label</source>
        <translation type="unfinished">Copiar &amp;etiqueta</translation>
    </message>
    <message>
        <source>Copy &amp;amount</source>
        <translation type="unfinished">Copiar &amp;importe</translation>
    </message>
    <message>
        <source>Copy transaction &amp;ID and output index</source>
        <translation type="unfinished">Copiar &amp;ID de transacción e índice de salidas</translation>
    </message>
    <message>
        <source>L&amp;ock unspent</source>
        <translation type="unfinished">B&amp;loquear no gastado</translation>
    </message>
    <message>
        <source>&amp;Unlock unspent</source>
        <translation type="unfinished">&amp;Desbloquear lo no gastado</translation>
    </message>
    <message>
        <source>Copy quantity</source>
        <translation type="unfinished">Copiar cantidad</translation>
    </message>
    <message>
        <source>Copy fee</source>
        <translation type="unfinished">Copiar comisión</translation>
    </message>
    <message>
        <source>Copy after fee</source>
        <translation type="unfinished">Copiar después de la comisión</translation>
    </message>
    <message>
        <source>Copy bytes</source>
        <translation type="unfinished">Copiar bytes</translation>
    </message>
    <message>
        <source>Copy dust</source>
        <translation type="unfinished">Copiar polvo</translation>
    </message>
    <message>
        <source>Copy change</source>
        <translation type="unfinished">Copiar cambio</translation>
    </message>
    <message>
        <source>(%1 locked)</source>
        <translation type="unfinished">(%1 bloqueado)</translation>
    </message>
    <message>
        <source>yes</source>
        <translation type="unfinished">sí</translation>
    </message>
    <message>
        <source>This label turns red if any recipient receives an amount smaller than the current dust threshold.</source>
        <translation type="unfinished">Esta etiqueta se vuelve roja si algún receptor recibe un importe inferior al umbral actual establecido para el polvo.</translation>
    </message>
    <message>
        <source>Can vary +/- %1 satoshi(s) per input.</source>
        <translation type="unfinished">Puede variar en +/- %1 satoshi(s) por entrada.</translation>
    </message>
    <message>
        <source>(no label)</source>
        <translation type="unfinished">(sin etiqueta)</translation>
    </message>
    <message>
        <source>change from %1 (%2)</source>
        <translation type="unfinished">cambia desde %1 (%2)</translation>
    </message>
    <message>
        <source>(change)</source>
        <translation type="unfinished">(cambio)</translation>
    </message>
</context>
<context>
    <name>CreateWalletActivity</name>
    <message>
        <source>Create Wallet</source>
        <extracomment>Title of window indicating the progress of creation of a new wallet.</extracomment>
        <translation type="unfinished">Crear monedero</translation>
    </message>
    <message>
        <source>Creating Wallet &lt;b&gt;%1&lt;/b&gt;…</source>
        <extracomment>Descriptive text of the create wallet progress window which indicates to the user which wallet is currently being created.</extracomment>
        <translation type="unfinished">Creando monedero &lt;b&gt;%1&lt;/b&gt;…</translation>
    </message>
    <message>
        <source>Create wallet failed</source>
        <translation type="unfinished">Fallo al crear monedero</translation>
    </message>
    <message>
        <source>Create wallet warning</source>
        <translation type="unfinished">Advertencia al crear monedero</translation>
    </message>
    <message>
        <source>Can't list signers</source>
        <translation type="unfinished">No se pueden enumerar los firmantes</translation>
    </message>
</context>
<context>
    <name>LoadWalletsActivity</name>
    <message>
        <source>Load Wallets</source>
        <extracomment>Title of progress window which is displayed when wallets are being loaded.</extracomment>
        <translation type="unfinished">Cargar monederos</translation>
    </message>
    <message>
        <source>Loading wallets…</source>
        <extracomment>Descriptive text of the load wallets progress window which indicates to the user that wallets are currently being loaded.</extracomment>
        <translation type="unfinished">Cargando monederos...</translation>
    </message>
</context>
<context>
    <name>OpenWalletActivity</name>
    <message>
        <source>Open wallet failed</source>
        <translation type="unfinished">Fallo al abrir monedero</translation>
    </message>
    <message>
        <source>Open wallet warning</source>
        <translation type="unfinished">Advertencia al abrir monedero</translation>
    </message>
    <message>
        <source>default wallet</source>
        <translation type="unfinished">monedero predeterminado</translation>
    </message>
    <message>
        <source>Open Wallet</source>
        <extracomment>Title of window indicating the progress of opening of a wallet.</extracomment>
        <translation type="unfinished">Abrir Monedero</translation>
    </message>
    <message>
        <source>Opening Wallet &lt;b&gt;%1&lt;/b&gt;…</source>
        <extracomment>Descriptive text of the open wallet progress window which indicates to the user which wallet is currently being opened.</extracomment>
        <translation type="unfinished">Abriendo Monedero &lt;b&gt;%1&lt;/b&gt;...</translation>
    </message>
</context>
<context>
    <name>WalletController</name>
    <message>
        <source>Close wallet</source>
        <translation type="unfinished">Cerrar monedero</translation>
    </message>
    <message>
        <source>Are you sure you wish to close the wallet &lt;i&gt;%1&lt;/i&gt;?</source>
        <translation type="unfinished">¿Estás seguro de que deseas cerrar el monedero &lt;i&gt;%1&lt;/i&gt;?</translation>
    </message>
    <message>
        <source>Closing the wallet for too long can result in having to resync the entire chain if pruning is enabled.</source>
        <translation type="unfinished">Cerrar el monedero durante demasiado tiempo puede causar la resincronización de toda la cadena si la poda es habilitada.</translation>
    </message>
    <message>
        <source>Close all wallets</source>
        <translation type="unfinished">Cerrar todos los monederos</translation>
    </message>
    <message>
        <source>Are you sure you wish to close all wallets?</source>
        <translation type="unfinished">¿Estás seguro de que deseas cerrar todos los monederos?</translation>
    </message>
</context>
<context>
    <name>CreateWalletDialog</name>
    <message>
        <source>Create Wallet</source>
        <translation type="unfinished">Crear monedero</translation>
    </message>
    <message>
        <source>Wallet Name</source>
        <translation type="unfinished">Nombre del monedero</translation>
    </message>
    <message>
        <source>Wallet</source>
        <translation type="unfinished">Monedero</translation>
    </message>
    <message>
        <source>Encrypt the wallet. The wallet will be encrypted with a passphrase of your choice.</source>
        <translation type="unfinished">Cifrar monedero. El monedero será cifrado con la contraseña que elija.</translation>
    </message>
    <message>
        <source>Encrypt Wallet</source>
        <translation type="unfinished">Cifrar monedero</translation>
    </message>
    <message>
        <source>Advanced Options</source>
        <translation type="unfinished">Opciones avanzadas</translation>
    </message>
    <message>
        <source>Disable private keys for this wallet. Wallets with private keys disabled will have no private keys and cannot have an HD seed or imported private keys. This is ideal for watch-only wallets.</source>
        <translation type="unfinished">Deshabilita las claves privadas para este monedero. Los monederos con claves privadas deshabilitadas no tendrán claves privadas y no podrán tener ni una semilla HD ni claves privadas importadas. Esto es ideal para monederos de solo observación.</translation>
    </message>
    <message>
        <source>Disable Private Keys</source>
        <translation type="unfinished">Deshabilita las claves privadas</translation>
    </message>
    <message>
        <source>Make a blank wallet. Blank wallets do not initially have private keys or scripts. Private keys and addresses can be imported, or an HD seed can be set, at a later time.</source>
        <translation type="unfinished">Crear un monedero vacío. Los monederos vacíos no tienen claves privadas ni scripts. Las claves privadas y direcciones pueden importarse después o también establecer una semilla HD.</translation>
    </message>
    <message>
        <source>Make Blank Wallet</source>
        <translation type="unfinished">Crear monedero vacío</translation>
    </message>
    <message>
        <source>Use descriptors for scriptPubKey management</source>
        <translation type="unfinished">Use descriptores para la gestión de scriptPubKey</translation>
    </message>
    <message>
        <source>Descriptor Wallet</source>
        <translation type="unfinished">Descriptor del monedero</translation>
    </message>
    <message>
        <source>Use an external signing device such as a hardware wallet. Configure the external signer script in wallet preferences first.</source>
        <translation type="unfinished">Utiliza un dispositivo de firma externo, como un monedero de hardware. Configura primero el script del firmante externo en las preferencias del monedero.</translation>
    </message>
    <message>
        <source>External signer</source>
        <translation type="unfinished">Firmante externo</translation>
    </message>
    <message>
        <source>Create</source>
        <translation type="unfinished">Crear</translation>
    </message>
    <message>
        <source>Compiled without sqlite support (required for descriptor wallets)</source>
        <translation type="unfinished">Compilado sin soporte de sqlite (requerido para billeteras descriptoras)</translation>
    </message>
    <message>
        <source>Compiled without external signing support (required for external signing)</source>
        <extracomment>"External signing" means using devices such as hardware wallets.</extracomment>
        <translation type="unfinished">Compilado sin soporte de firma externa (necesario para la firma externa)</translation>
    </message>
</context>
<context>
    <name>EditAddressDialog</name>
    <message>
        <source>Edit Address</source>
        <translation type="unfinished">Editar dirección</translation>
    </message>
    <message>
        <source>&amp;Label</source>
        <translation type="unfinished">&amp;Etiqueta</translation>
    </message>
    <message>
        <source>The label associated with this address list entry</source>
        <translation type="unfinished">La etiqueta asociada con esta entrada en la lista de direcciones</translation>
    </message>
    <message>
        <source>The address associated with this address list entry. This can only be modified for sending addresses.</source>
        <translation type="unfinished">La dirección asociada con esta entrada en la guía. Solo puede ser modificada para direcciones de envío.</translation>
    </message>
    <message>
        <source>&amp;Address</source>
        <translation type="unfinished">&amp;Dirección</translation>
    </message>
    <message>
        <source>New sending address</source>
        <translation type="unfinished">Nueva dirección de envío</translation>
    </message>
    <message>
        <source>Edit receiving address</source>
        <translation type="unfinished">Editar dirección de recepción</translation>
    </message>
    <message>
        <source>Edit sending address</source>
        <translation type="unfinished">Editar dirección de envio</translation>
    </message>
    <message>
        <source>The entered address "%1" is not a valid Bitcoin address.</source>
        <translation type="unfinished">La dirección introducida «%1» no es una dirección Bitcoin válida.</translation>
    </message>
    <message>
        <source>Address "%1" already exists as a receiving address with label "%2" and so cannot be added as a sending address.</source>
        <translation type="unfinished">La dirección «%1» ya existe como dirección de recepción con la etiqueta «%2» y, por lo tanto, no se puede agregar como dirección de envío.</translation>
    </message>
    <message>
        <source>The entered address "%1" is already in the address book with label "%2".</source>
        <translation type="unfinished">La dirección introducida «%1» ya se encuentra en la libreta de direcciones con la etiqueta «%2».</translation>
    </message>
    <message>
        <source>Could not unlock wallet.</source>
        <translation type="unfinished">No se pudo desbloquear el monedero.</translation>
    </message>
    <message>
        <source>New key generation failed.</source>
        <translation type="unfinished">La generación de la nueva clave fallo</translation>
    </message>
</context>
<context>
    <name>FreespaceChecker</name>
    <message>
        <source>A new data directory will be created.</source>
        <translation type="unfinished">Se creará un nuevo directorio de datos.</translation>
    </message>
    <message>
        <source>name</source>
        <translation type="unfinished">nombre</translation>
    </message>
    <message>
        <source>Directory already exists. Add %1 if you intend to create a new directory here.</source>
        <translation type="unfinished">El directorio ya existe. Agrega %1 si tiene la intención de crear un nuevo directorio aquí.</translation>
    </message>
    <message>
        <source>Path already exists, and is not a directory.</source>
        <translation type="unfinished">La ruta ya existe, y no es un directorio.</translation>
    </message>
    <message>
        <source>Cannot create data directory here.</source>
        <translation type="unfinished">No puede crear directorio de datos aquí.</translation>
    </message>
</context>
<context>
    <name>Intro</name>
    <message>
        <source>%1 GB of space available</source>
        <translation type="unfinished">%1 GB de espacio disponible</translation>
    </message>
    <message>
        <source>(of %1 GB needed)</source>
        <translation type="unfinished">(de %1 GB necesarios)</translation>
    </message>
    <message>
        <source>(%1 GB needed for full chain)</source>
        <translation type="unfinished">(%1 GB necesarios para la cadena completa)</translation>
    </message>
    <message>
        <source>At least %1 GB of data will be stored in this directory, and it will grow over time.</source>
        <translation type="unfinished">Al menos %1 GB de información será almacenada en este directorio, y seguirá creciendo a través del tiempo.</translation>
    </message>
    <message>
        <source>Approximately %1 GB of data will be stored in this directory.</source>
        <translation type="unfinished">Aproximadamente %1 GB de información será almacenada en este directorio.</translation>
    </message>
    <message numerus="yes">
        <source>(sufficient to restore backups %n day(s) old)</source>
        <extracomment>Explanatory text on the capability of the current prune target.</extracomment>
        <translation type="unfinished">
            <numerusform>(suficiente para restaurar copias de seguridad de %n día de antigüedad)</numerusform>
            <numerusform>(suficiente para restaurar copias de seguridad de %n días de antigüedad)</numerusform>
        </translation>
    </message>
    <message>
        <source>%1 will download and store a copy of the Bitcoin block chain.</source>
        <translation type="unfinished">%1 descargará y almacenará una copia de la cadena de bloques de Bitcoin.</translation>
    </message>
    <message>
        <source>The wallet will also be stored in this directory.</source>
        <translation type="unfinished">El monedero también se almacenará en este directorio.</translation>
    </message>
    <message>
        <source>Error: Specified data directory "%1" cannot be created.</source>
        <translation type="unfinished">Error: El directorio de datos especificado «%1» no pudo ser creado.</translation>
    </message>
    <message>
        <source>Welcome</source>
        <translation type="unfinished">Bienvenido</translation>
    </message>
    <message>
        <source>Welcome to %1.</source>
        <translation type="unfinished">Bienvenido a %1.</translation>
    </message>
    <message>
        <source>As this is the first time the program is launched, you can choose where %1 will store its data.</source>
        <translation type="unfinished">Al ser esta la primera vez que se ejecuta el programa, puedes escoger donde %1 almacenará los datos.</translation>
    </message>
    <message>
        <source>When you click OK, %1 will begin to download and process the full %4 block chain (%2GB) starting with the earliest transactions in %3 when %4 initially launched.</source>
        <translation type="unfinished">Cuando hagas clic en OK, %1 se iniciará la descarga y procesamiento de toda la %4 cadena de bloques (%2GB) empezando con las primeras transacciones en %3 cuando %4 fue inicialmente lanzado.</translation>
    </message>
    <message>
        <source>Limit block chain storage to</source>
        <translation type="unfinished">Limitar el almacenamiento de cadena de bloques a</translation>
    </message>
    <message>
        <source>Reverting this setting requires re-downloading the entire blockchain. It is faster to download the full chain first and prune it later. Disables some advanced features.</source>
        <translation type="unfinished">Al revertir este ajuste se requiere volver a descargar la cadena de bloques completa. Es más rápido descargar primero la cadena completa y después podarla. Desactiva algunas características avanzadas.</translation>
    </message>
    <message>
        <source> GB</source>
        <translation type="unfinished">GB</translation>
    </message>
    <message>
        <source>This initial synchronisation is very demanding, and may expose hardware problems with your computer that had previously gone unnoticed. Each time you run %1, it will continue downloading where it left off.</source>
        <translation type="unfinished">Esta sincronización inicial es muy exigente y puede exponer problemas de hardware con su computadora que anteriormente habían pasado desapercibidos. Cada vez que ejecuta %1, continuará la descarga desde donde la dejó.</translation>
    </message>
    <message>
        <source>If you have chosen to limit block chain storage (pruning), the historical data must still be downloaded and processed, but will be deleted afterward to keep your disk usage low.</source>
        <translation type="unfinished">Si ha elegido limitar el almacenamiento de la cadena de bloques (pruning o poda), los datos históricos todavía se deben descargar y procesar, pero se eliminarán posteriormente para mantener el uso del disco bajo.</translation>
    </message>
    <message>
        <source>Use the default data directory</source>
        <translation type="unfinished">Usa el directorio de datos predeterminado</translation>
    </message>
    <message>
        <source>Use a custom data directory:</source>
        <translation type="unfinished">Usa un directorio de datos personalizado:</translation>
    </message>
</context>
<context>
    <name>HelpMessageDialog</name>
    <message>
        <source>version</source>
        <translation type="unfinished">versión</translation>
    </message>
    <message>
        <source>About %1</source>
        <translation type="unfinished">Acerca de %1</translation>
    </message>
    <message>
        <source>Command-line options</source>
        <translation type="unfinished">&amp;Opciones de línea de comandos</translation>
    </message>
</context>
<context>
    <name>ShutdownWindow</name>
    <message>
        <source>%1 is shutting down…</source>
        <translation type="unfinished">%1 se está cerrando...</translation>
    </message>
    <message>
        <source>Do not shut down the computer until this window disappears.</source>
        <translation type="unfinished">No apague el equipo hasta que desaparezca esta ventana.</translation>
    </message>
</context>
<context>
    <name>ModalOverlay</name>
    <message>
        <source>Form</source>
        <translation type="unfinished">Formulario</translation>
    </message>
    <message>
        <source>Recent transactions may not yet be visible, and therefore your wallet's balance might be incorrect. This information will be correct once your wallet has finished synchronizing with the bitcoin network, as detailed below.</source>
        <translation type="unfinished">Es posible que las transacciones recientes aún no estén visibles y por lo tanto, el saldo de su monedero podría ser incorrecto. Esta información será correcta una vez que su monedero haya terminado de sincronizarse con la red bitcoin, como se detalla a continuación.</translation>
    </message>
    <message>
        <source>Attempting to spend bitcoins that are affected by not-yet-displayed transactions will not be accepted by the network.</source>
        <translation type="unfinished">La red no aceptará intentar gastar bitcoins que se vean afectados por transacciones aún no mostradas.</translation>
    </message>
    <message>
        <source>Number of blocks left</source>
        <translation type="unfinished">Numero de bloques pendientes</translation>
    </message>
    <message>
        <source>Unknown…</source>
        <translation type="unfinished">Desconocido...</translation>
    </message>
    <message>
        <source>calculating…</source>
        <translation type="unfinished">calculando...</translation>
    </message>
    <message>
        <source>Last block time</source>
        <translation type="unfinished">Hora del último bloque</translation>
    </message>
    <message>
        <source>Progress</source>
        <translation type="unfinished">Progreso</translation>
    </message>
    <message>
        <source>Progress increase per hour</source>
        <translation type="unfinished">Incremento del progreso por hora</translation>
    </message>
    <message>
        <source>Estimated time left until synced</source>
        <translation type="unfinished">Tiempo estimado antes de sincronizar</translation>
    </message>
    <message>
        <source>Hide</source>
        <translation type="unfinished">Ocultar </translation>
    </message>
    <message>
        <source>%1 is currently syncing.  It will download headers and blocks from peers and validate them until reaching the tip of the block chain.</source>
        <translation type="unfinished">%1 está actualmente sincronizándose. Descargará cabeceras y bloques de nodos semejantes y los validará hasta alcanzar la cabeza de la cadena de bloques.</translation>
    </message>
    <message>
        <source>Unknown. Syncing Headers (%1, %2%)…</source>
        <translation type="unfinished">Desconocido. Sincronizando cabeceras (%1, %2%)…</translation>
    </message>
</context>
<context>
    <name>OpenURIDialog</name>
    <message>
        <source>Open bitcoin URI</source>
        <translation type="unfinished">Abrir URI de bitcoin</translation>
    </message>
    <message>
        <source>Paste address from clipboard</source>
        <extracomment>Tooltip text for button that allows you to paste an address that is in your clipboard.</extracomment>
        <translation type="unfinished">Pega dirección desde portapapeles</translation>
    </message>
</context>
<context>
    <name>OptionsDialog</name>
    <message>
        <source>Options</source>
        <translation type="unfinished">Opciones</translation>
    </message>
    <message>
        <source>&amp;Main</source>
        <translation type="unfinished">&amp;Principal</translation>
    </message>
    <message>
        <source>Automatically start %1 after logging in to the system.</source>
        <translation type="unfinished">Iniciar automáticamente %1 después de iniciar sesión en el sistema.</translation>
    </message>
    <message>
        <source>&amp;Start %1 on system login</source>
        <translation type="unfinished">&amp;Iniciar %1 al iniciar sesión en el sistema</translation>
    </message>
    <message>
        <source>Enabling pruning significantly reduces the disk space required to store transactions. All blocks are still fully validated. Reverting this setting requires re-downloading the entire blockchain.</source>
        <translation type="unfinished">Activar la poda reduce significativamente el espacio de disco necesario para guardar las transacciones. Todos los bloques son completamente validados de cualquier manera. Revertir esta opción requiere descargar de nuevo toda la cadena de bloques.</translation>
    </message>
    <message>
        <source>Size of &amp;database cache</source>
        <translation type="unfinished">Tamaño de la caché de la base de &amp;datos</translation>
    </message>
    <message>
        <source>Number of script &amp;verification threads</source>
        <translation type="unfinished">Número de hilos de &amp;verificación de scripts</translation>
    </message>
    <message>
        <source>IP address of the proxy (e.g. IPv4: 127.0.0.1 / IPv6: ::1)</source>
        <translation type="unfinished">Dirección IP del proxy (Ejemplo. IPv4: 127.0.0.1 / IPv6: ::1)</translation>
    </message>
    <message>
        <source>Shows if the supplied default SOCKS5 proxy is used to reach peers via this network type.</source>
        <translation type="unfinished">Muestra si el proxy SOCKS5 por defecto se utiliza para conectarse a pares a través de este tipo de red.</translation>
    </message>
    <message>
        <source>Minimize instead of exit the application when the window is closed. When this option is enabled, the application will be closed only after selecting Exit in the menu.</source>
        <translation type="unfinished">Minimizar en vez de salir de la aplicación cuando la ventana está cerrada. Cuando se activa esta opción, la aplicación sólo se cerrará después de seleccionar Salir en el menú.</translation>
    </message>
    <message>
        <source>Open the %1 configuration file from the working directory.</source>
        <translation type="unfinished">Abrir el archivo de configuración %1 en el directorio de trabajo.</translation>
    </message>
    <message>
        <source>Open Configuration File</source>
        <translation type="unfinished">Abrir archivo de configuración</translation>
    </message>
    <message>
        <source>Reset all client options to default.</source>
        <translation type="unfinished">Restablecer todas las opciones del cliente a los valores predeterminados.</translation>
    </message>
    <message>
        <source>&amp;Reset Options</source>
        <translation type="unfinished">&amp;Restablecer opciones</translation>
    </message>
    <message>
        <source>&amp;Network</source>
        <translation type="unfinished">&amp;Red</translation>
    </message>
    <message>
        <source>Prune &amp;block storage to</source>
        <translation type="unfinished">Podar el almacenamiento de &amp;bloques a</translation>
    </message>
    <message>
        <source>Reverting this setting requires re-downloading the entire blockchain.</source>
        <translation type="unfinished">Revertir estas configuraciones requiere descargar de nuevo la cadena de bloques completa.</translation>
    </message>
    <message>
        <source>Maximum database cache size. A larger cache can contribute to faster sync, after which the benefit is less pronounced for most use cases. Lowering the cache size will reduce memory usage. Unused mempool memory is shared for this cache.</source>
        <extracomment>Tooltip text for Options window setting that sets the size of the database cache. Explains the corresponding effects of increasing/decreasing this value.</extracomment>
        <translation type="unfinished">Tamaño máximo de la caché de la base de datos. Una caché más grande puede contribuir a una sincronización más rápida, después de lo cual el beneficio es menos pronunciado para la mayoría de los casos de uso. Disminuir el tamaño de la caché reducirá el uso de la memoria. La memoria de la piscina de memoria no utilizada se comparte para esta caché.</translation>
    </message>
    <message>
        <source>Set the number of script verification threads. Negative values correspond to the number of cores you want to leave free to the system.</source>
        <extracomment>Tooltip text for Options window setting that sets the number of script verification threads. Explains that negative values mean to leave these many cores free to the system.</extracomment>
        <translation type="unfinished">Establezca el número de hilos de verificación de scripts. Los valores negativos corresponden al número de núcleos que se desea dejar libres al sistema.</translation>
    </message>
    <message>
        <source>(0 = auto, &lt;0 = leave that many cores free)</source>
        <translation type="unfinished">(0 = auto, &lt;0 = deja esa cantidad de núcleos libres)</translation>
    </message>
    <message>
        <source>This allows you or a third party tool to communicate with the node through command-line and JSON-RPC commands.</source>
        <extracomment>Tooltip text for Options window setting that enables the RPC server.</extracomment>
        <translation type="unfinished">Esto te permite a ti o a una herramienta de terceros comunicarse con el nodo a través de la línea de comandos y comandos JSON-RPC.</translation>
    </message>
    <message>
        <source>Enable R&amp;PC server</source>
        <extracomment>An Options window setting to enable the RPC server.</extracomment>
        <translation type="unfinished">Activar servidor R&amp;PC</translation>
    </message>
    <message>
        <source>W&amp;allet</source>
        <translation type="unfinished">M&amp;onedero</translation>
    </message>
    <message>
        <source>Whether to set subtract fee from amount as default or not.</source>
        <extracomment>Tooltip text for Options window setting that sets subtracting the fee from a sending amount as default.</extracomment>
        <translation type="unfinished">Establecer si se resta la comisión del importe por defecto o no.</translation>
    </message>
    <message>
        <source>Subtract &amp;fee from amount by default</source>
        <extracomment>An Options window setting to set subtracting the fee from a sending amount as default.</extracomment>
        <translation type="unfinished">Restar &amp;comisión del importe por defecto</translation>
    </message>
    <message>
        <source>Expert</source>
        <translation type="unfinished">Experto</translation>
    </message>
    <message>
        <source>Enable coin &amp;control features</source>
        <translation type="unfinished">Habilitar características de &amp;control de moneda.</translation>
    </message>
    <message>
        <source>If you disable the spending of unconfirmed change, the change from a transaction cannot be used until that transaction has at least one confirmation. This also affects how your balance is computed.</source>
        <translation type="unfinished">Si deshabilitas el gasto de un cambio no confirmado, el cambio de una transacción no se puede usar hasta que esa transacción tenga al menos una confirmación. Esto también afecta a cómo se calcula tu saldo.</translation>
    </message>
    <message>
        <source>&amp;Spend unconfirmed change</source>
        <translation type="unfinished">&amp;Gastar cambio sin confirmar</translation>
    </message>
    <message>
        <source>Enable &amp;PSBT controls</source>
        <extracomment>An options window setting to enable PSBT controls.</extracomment>
        <translation type="unfinished">Activar controles &amp;TBPF</translation>
    </message>
    <message>
        <source>Whether to show PSBT controls.</source>
        <extracomment>Tooltip text for options window setting that enables PSBT controls.</extracomment>
        <translation type="unfinished">Establecer si se muestran los controles TBPF</translation>
    </message>
    <message>
        <source>External Signer (e.g. hardware wallet)</source>
        <translation type="unfinished">Dispositivo externo de firma (ej. billetera de hardware)</translation>
    </message>
    <message>
        <source>&amp;External signer script path</source>
        <translation type="unfinished">Ruta de script de firma &amp;externo</translation>
    </message>
    <message>
        <source>Full path to a Bitcoin Core compatible script (e.g. C:\Downloads\hwi.exe or /Users/you/Downloads/hwi.py). Beware: malware can steal your coins!</source>
        <translation type="unfinished">Ruta completa al script compatible con Bitcoin Core (ej. C:\Descargas\hwi.exe o /Usuarios/SuUsuario/Descargas/hwi.py). Cuidado: código malicioso podría robarle sus monedas!</translation>
    </message>
    <message>
        <source>Automatically open the Bitcoin client port on the router. This only works when your router supports UPnP and it is enabled.</source>
        <translation type="unfinished">Abrir automáticamente el puerto del cliente Bitcoin en el router. Esta opción solo funciona cuando el router admite UPnP y está activado.</translation>
    </message>
    <message>
        <source>Map port using &amp;UPnP</source>
        <translation type="unfinished">Mapear el puerto usando &amp;UPnp</translation>
    </message>
    <message>
        <source>Automatically open the Bitcoin client port on the router. This only works when your router supports NAT-PMP and it is enabled. The external port could be random.</source>
        <translation type="unfinished">Abre el puerto del cliente de Bitcoin en el router automáticamente. Esto solo funciona cuando el router soporta NAT-PMP y está activo. El puerto externo podría ser elegido al azar.</translation>
    </message>
    <message>
        <source>Map port using NA&amp;T-PMP</source>
        <translation type="unfinished">Mapear el puerto usando NA&amp;T-PMP</translation>
    </message>
    <message>
        <source>Accept connections from outside.</source>
        <translation type="unfinished">Aceptar conexiones externas.</translation>
    </message>
    <message>
        <source>Allow incomin&amp;g connections</source>
        <translation type="unfinished">Permitir conexiones entrantes</translation>
    </message>
    <message>
        <source>Connect to the Bitcoin network through a SOCKS5 proxy.</source>
        <translation type="unfinished">Conectar a la red de Bitcoin a través de un proxy SOCKS5.</translation>
    </message>
    <message>
        <source>&amp;Connect through SOCKS5 proxy (default proxy):</source>
        <translation type="unfinished">&amp;Conectar a través del proxy SOCKS5 (proxy predeterminado):</translation>
    </message>
    <message>
        <source>&amp;Port:</source>
        <translation type="unfinished">&amp;Puerto:</translation>
    </message>
    <message>
        <source>Port of the proxy (e.g. 9050)</source>
        <translation type="unfinished">Puerto del proxy (por ejemplo, 9050)</translation>
    </message>
    <message>
        <source>Used for reaching peers via:</source>
        <translation type="unfinished">Utilizado para llegar a los pares a través de:</translation>
    </message>
    <message>
        <source>&amp;Window</source>
        <translation type="unfinished">&amp;Ventana</translation>
    </message>
    <message>
        <source>Show the icon in the system tray.</source>
        <translation type="unfinished">Mostrar el icono en la bandeja del sistema.</translation>
    </message>
    <message>
        <source>&amp;Show tray icon</source>
        <translation type="unfinished">Mostrar la bandeja del sistema.</translation>
    </message>
    <message>
        <source>Show only a tray icon after minimizing the window.</source>
        <translation type="unfinished">Mostrar solo un icono de bandeja después de minimizar la ventana.</translation>
    </message>
    <message>
        <source>&amp;Minimize to the tray instead of the taskbar</source>
        <translation type="unfinished">&amp;Minimiza a la bandeja en vez de la barra de tareas</translation>
    </message>
    <message>
        <source>M&amp;inimize on close</source>
        <translation type="unfinished">M&amp;inimizar al cerrar</translation>
    </message>
    <message>
        <source>&amp;Display</source>
        <translation type="unfinished">&amp;Mostrar</translation>
    </message>
    <message>
        <source>User Interface &amp;language:</source>
        <translation type="unfinished">&amp;Idioma de la interfaz de usuario:</translation>
    </message>
    <message>
        <source>The user interface language can be set here. This setting will take effect after restarting %1.</source>
        <translation type="unfinished">El idioma de la interfaz de usuario puede establecerse aquí. Esta configuración tendrá efecto después de reiniciar %1.</translation>
    </message>
    <message>
        <source>&amp;Unit to show amounts in:</source>
        <translation type="unfinished">&amp;Unidad en la que mostrar importes:</translation>
    </message>
    <message>
        <source>Choose the default subdivision unit to show in the interface and when sending coins.</source>
        <translation type="unfinished">Elegir la subdivisión predeterminada para mostrar cantidades en la interfaz y cuando se envían monedas.</translation>
    </message>
    <message>
        <source>Third-party URLs (e.g. a block explorer) that appear in the transactions tab as context menu items. %s in the URL is replaced by transaction hash. Multiple URLs are separated by vertical bar |.</source>
        <translation type="unfinished">URLs de terceros (por ejemplo, un explorador de bloques) que aparecen en la pestaña de transacciones como elementos del menú contextual. %s en la URL se sustituye por el hash de la transacción. Las URL múltiples se separan con una barra vertical |.</translation>
    </message>
    <message>
        <source>&amp;Third-party transaction URLs</source>
        <translation type="unfinished">URLs de transacciones de &amp;terceros</translation>
    </message>
    <message>
        <source>Whether to show coin control features or not.</source>
        <translation type="unfinished">Mostrar o no funcionalidad del control de moneda</translation>
    </message>
    <message>
        <source>Connect to the Bitcoin network through a separate SOCKS5 proxy for Tor onion services.</source>
        <translation type="unfinished">Conectar a la red de Bitcoin a través de un proxy SOCKS5 diferente para los servicios anónimos de Tor.</translation>
    </message>
    <message>
        <source>Use separate SOCKS&amp;5 proxy to reach peers via Tor onion services:</source>
        <translation type="unfinished">Usar proxy SOCKS&amp;5 para alcanzar nodos via servicios ocultos Tor:</translation>
    </message>
    <message>
        <source>Monospaced font in the Overview tab:</source>
        <translation type="unfinished">Fuente monoespaciada en la pestaña Resumen:</translation>
    </message>
    <message>
        <source>embedded "%1"</source>
        <translation type="unfinished">incrustado «%1»</translation>
    </message>
    <message>
        <source>closest matching "%1"</source>
        <translation type="unfinished">coincidencia más aproximada «%1»</translation>
    </message>
    <message>
        <source>Options set in this dialog are overridden by the command line or in the configuration file:</source>
        <translation type="unfinished">Las opciones establecidas en este diálogo serán invalidadas por la línea de comandos:</translation>
    </message>
    <message>
        <source>&amp;Cancel</source>
        <translation type="unfinished">&amp;Cancelar</translation>
    </message>
    <message>
        <source>Compiled without external signing support (required for external signing)</source>
        <extracomment>"External signing" means using devices such as hardware wallets.</extracomment>
        <translation type="unfinished">Compilado sin soporte de firma externa (necesario para la firma externa)</translation>
    </message>
    <message>
        <source>default</source>
        <translation type="unfinished">predeterminado</translation>
    </message>
    <message>
        <source>none</source>
        <translation type="unfinished">ninguno</translation>
    </message>
    <message>
        <source>Confirm options reset</source>
        <translation type="unfinished">Confirmar restablecimiento de opciones</translation>
    </message>
    <message>
        <source>Client restart required to activate changes.</source>
        <translation type="unfinished">Es necesario reiniciar el cliente para activar los cambios.</translation>
    </message>
    <message>
        <source>Client will be shut down. Do you want to proceed?</source>
        <translation type="unfinished">El cliente se cerrará. ¿Deseas continuar?</translation>
    </message>
    <message>
        <source>Configuration options</source>
        <extracomment>Window title text of pop-up box that allows opening up of configuration file.</extracomment>
        <translation type="unfinished">Opciones de configuración</translation>
    </message>
    <message>
        <source>The configuration file is used to specify advanced user options which override GUI settings. Additionally, any command-line options will override this configuration file.</source>
        <extracomment>Explanatory text about the priority order of instructions considered by client. The order from high to low being: command-line, configuration file, GUI settings.</extracomment>
        <translation type="unfinished">El archivo de configuración se utiliza para especificar opciones de usuario avanzadas que anulan la configuración de la GUI. Además, cualquier opción de línea de comandos anulará este archivo de configuración.</translation>
    </message>
    <message>
        <source>Continue</source>
        <translation type="unfinished">Continuar</translation>
    </message>
    <message>
        <source>Cancel</source>
        <translation type="unfinished">Cancelar</translation>
    </message>
    <message>
        <source>The configuration file could not be opened.</source>
        <translation type="unfinished">El archivo de configuración no se pudo abrir.</translation>
    </message>
    <message>
        <source>This change would require a client restart.</source>
        <translation type="unfinished">Estos cambios requieren el reinicio del cliente.</translation>
    </message>
    <message>
        <source>The supplied proxy address is invalid.</source>
        <translation type="unfinished">La dirección proxy suministrada no es válida.</translation>
    </message>
</context>
<context>
    <name>OverviewPage</name>
    <message>
        <source>Form</source>
        <translation type="unfinished">Formulario</translation>
    </message>
    <message>
        <source>The displayed information may be out of date. Your wallet automatically synchronizes with the Bitcoin network after a connection is established, but this process has not completed yet.</source>
        <translation type="unfinished">La información mostrada puede estar desactualizada. Su billetera se sincroniza automáticamente con la red de Bitcoin después de establecer una conexión, pero este proceso aún no se ha completado.</translation>
    </message>
    <message>
        <source>Watch-only:</source>
        <translation type="unfinished">Solo observación:</translation>
    </message>
    <message>
        <source>Available:</source>
        <translation type="unfinished">Disponible:</translation>
    </message>
    <message>
        <source>Your current spendable balance</source>
        <translation type="unfinished">Su saldo disponible actual</translation>
    </message>
    <message>
        <source>Pending:</source>
        <translation type="unfinished">Pendiente:</translation>
    </message>
    <message>
        <source>Total of transactions that have yet to be confirmed, and do not yet count toward the spendable balance</source>
        <translation type="unfinished">Total de transacciones que aún no se han sido confirmadas, y que no son contabilizadas dentro del saldo disponible para gastar</translation>
    </message>
    <message>
        <source>Immature:</source>
        <translation type="unfinished">No disponible:</translation>
    </message>
    <message>
        <source>Mined balance that has not yet matured</source>
        <translation type="unfinished">Saldo recién minado que aún no está disponible</translation>
    </message>
    <message>
        <source>Your current total balance</source>
        <translation type="unfinished">Saldo total actual</translation>
    </message>
    <message>
        <source>Your current balance in watch-only addresses</source>
        <translation type="unfinished">Su saldo actual en direcciones de observación</translation>
    </message>
    <message>
        <source>Spendable:</source>
        <translation type="unfinished">Disponible:</translation>
    </message>
    <message>
        <source>Recent transactions</source>
        <translation type="unfinished">Transaciones recientes</translation>
    </message>
    <message>
        <source>Unconfirmed transactions to watch-only addresses</source>
        <translation type="unfinished">Transacciones sin confirmar a direcciones de observación</translation>
    </message>
    <message>
        <source>Mined balance in watch-only addresses that has not yet matured</source>
        <translation type="unfinished">Saldo minado en direcciones de observación que aún no está disponible</translation>
    </message>
    <message>
        <source>Current total balance in watch-only addresses</source>
        <translation type="unfinished">Saldo total actual en direcciones de observación</translation>
    </message>
    <message>
        <source>Privacy mode activated for the Overview tab. To unmask the values, uncheck Settings-&gt;Mask values.</source>
        <translation type="unfinished">Modo de privacidad activado para la pestaña de visión general. Para desenmascarar los valores, desmarcar los valores de Configuración-&gt;Máscara.</translation>
    </message>
</context>
<context>
    <name>PSBTOperationsDialog</name>
    <message>
        <source>Dialog</source>
        <translation type="unfinished">Diálogo</translation>
    </message>
    <message>
        <source>Sign Tx</source>
        <translation type="unfinished">Firmar Tx</translation>
    </message>
    <message>
        <source>Broadcast Tx</source>
        <translation type="unfinished">Emitir Tx</translation>
    </message>
    <message>
        <source>Copy to Clipboard</source>
        <translation type="unfinished">Copiar al portapapeles</translation>
    </message>
    <message>
        <source>Save…</source>
        <translation type="unfinished">Guardar...</translation>
    </message>
    <message>
        <source>Close</source>
        <translation type="unfinished">Cerrar</translation>
    </message>
    <message>
        <source>Failed to load transaction: %1</source>
        <translation type="unfinished">Error en la carga de la transacción: %1</translation>
    </message>
    <message>
        <source>Failed to sign transaction: %1</source>
        <translation type="unfinished">Error en la firma de la transacción: %1</translation>
    </message>
    <message>
        <source>Cannot sign inputs while wallet is locked.</source>
        <translation type="unfinished">No se pueden firmar las entradas mientras el monedero está bloqueado.</translation>
    </message>
    <message>
        <source>Could not sign any more inputs.</source>
        <translation type="unfinished">No se han podido firmar más entradas.</translation>
    </message>
    <message>
        <source>Signed %1 inputs, but more signatures are still required.</source>
        <translation type="unfinished">Se han firmado %1 entradas, pero aún se requieren más firmas.</translation>
    </message>
    <message>
        <source>Signed transaction successfully. Transaction is ready to broadcast.</source>
        <translation type="unfinished">Se ha firmado correctamente. La transacción está lista para difundirse.</translation>
    </message>
    <message>
        <source>Unknown error processing transaction.</source>
        <translation type="unfinished">Error desconocido al procesar la transacción</translation>
    </message>
    <message>
        <source>Transaction broadcast successfully! Transaction ID: %1</source>
        <translation type="unfinished">¡La transacción se ha difundido correctamente! Código ID de la transacción: %1</translation>
    </message>
    <message>
        <source>Transaction broadcast failed: %1</source>
        <translation type="unfinished">Ha habido un error en la difusión de la transacción: %1</translation>
    </message>
    <message>
        <source>PSBT copied to clipboard.</source>
        <translation type="unfinished">TBPF copiado al portapapeles</translation>
    </message>
    <message>
        <source>Save Transaction Data</source>
        <translation type="unfinished">Guardar datos de la transacción</translation>
    </message>
    <message>
        <source>Partially Signed Transaction (Binary)</source>
        <extracomment>Expanded name of the binary PSBT file format. See: BIP 174.</extracomment>
        <translation type="unfinished">Transacción parcialmente firmada (binario) </translation>
    </message>
    <message>
        <source>PSBT saved to disk.</source>
        <translation type="unfinished">TBPF guardado en disco.</translation>
    </message>
    <message>
        <source> * Sends %1 to %2</source>
        <translation type="unfinished">* Envia %1 a %2</translation>
    </message>
    <message>
        <source>Unable to calculate transaction fee or total transaction amount.</source>
        <translation type="unfinished">No se ha podido calcular la comisión por transacción o la totalidad de la cantidad de la transacción.</translation>
    </message>
    <message>
        <source>Pays transaction fee: </source>
        <translation type="unfinished">Pagar comisión de transacción:</translation>
    </message>
    <message>
        <source>Total Amount</source>
        <translation type="unfinished">Importe total</translation>
    </message>
    <message>
        <source>or</source>
        <translation type="unfinished">o</translation>
    </message>
    <message>
        <source>Transaction has %1 unsigned inputs.</source>
        <translation type="unfinished">La transacción tiene %1 entradas no firmadas.</translation>
    </message>
    <message>
        <source>Transaction is missing some information about inputs.</source>
        <translation type="unfinished">Falta alguna información sobre las entradas de la transacción.</translation>
    </message>
    <message>
        <source>Transaction still needs signature(s).</source>
        <translation type="unfinished">La transacción aún necesita firma(s).</translation>
    </message>
    <message>
        <source>(But no wallet is loaded.)</source>
        <translation type="unfinished">(No existe ningún monedero cargado.)</translation>
    </message>
    <message>
        <source>(But this wallet cannot sign transactions.)</source>
        <translation type="unfinished">(Este monedero no puede firmar transacciones.)</translation>
    </message>
    <message>
        <source>(But this wallet does not have the right keys.)</source>
        <translation type="unfinished">(Este monedero no tiene las claves adecuadas.)</translation>
    </message>
    <message>
        <source>Transaction is fully signed and ready for broadcast.</source>
        <translation type="unfinished">La transacción se ha firmado correctamente y está lista para difundirse.</translation>
    </message>
    <message>
        <source>Transaction status is unknown.</source>
        <translation type="unfinished">El estado de la transacción es desconocido.</translation>
    </message>
</context>
<context>
    <name>PaymentServer</name>
    <message>
        <source>Payment request error</source>
        <translation type="unfinished">Error en la solicitud de pago</translation>
    </message>
    <message>
        <source>Cannot start bitcoin: click-to-pay handler</source>
        <translation type="unfinished">No se puede iniciar bitcoin: controlador clic-para-pagar</translation>
    </message>
    <message>
        <source>URI handling</source>
        <translation type="unfinished">Gestión de URI</translation>
    </message>
    <message>
        <source>'bitcoin://' is not a valid URI. Use 'bitcoin:' instead.</source>
        <translation type="unfinished">«bitcoin: //» no es un URI válido. Use «bitcoin:» en su lugar.</translation>
    </message>
    <message>
        <source>Cannot process payment request because BIP70 is not supported.
Due to widespread security flaws in BIP70 it's strongly recommended that any merchant instructions to switch wallets be ignored.
If you are receiving this error you should request the merchant provide a BIP21 compatible URI.</source>
        <translation type="unfinished">No se puede procesar la solicitud de pago debido a que no se soporta BIP70.
Debido a los fallos de seguridad generalizados en el BIP70, se recomienda encarecidamente ignorar las instrucciones del comerciante para cambiar de monedero.
Si recibe este error, debe solicitar al comerciante que le proporcione un URI compatible con BIP21.</translation>
    </message>
    <message>
        <source>URI cannot be parsed! This can be caused by an invalid Bitcoin address or malformed URI parameters.</source>
        <translation type="unfinished">¡No se puede interpretar la URI! Esto puede deberse a una dirección Bitcoin inválida o a parámetros de URI mal formados.</translation>
    </message>
    <message>
        <source>Payment request file handling</source>
        <translation type="unfinished">Gestión del archivo de solicitud de pago</translation>
    </message>
</context>
<context>
    <name>PeerTableModel</name>
    <message>
        <source>User Agent</source>
        <extracomment>Title of Peers Table column which contains the peer's User Agent string.</extracomment>
        <translation type="unfinished">Agente del usuario</translation>
    </message>
    <message>
        <source>Peer</source>
        <extracomment>Title of Peers Table column which contains a unique number used to identify a connection.</extracomment>
        <translation type="unfinished">Pares</translation>
    </message>
    <message>
        <source>Direction</source>
        <extracomment>Title of Peers Table column which indicates the direction the peer connection was initiated from.</extracomment>
        <translation type="unfinished">Sentido</translation>
    </message>
    <message>
        <source>Sent</source>
        <extracomment>Title of Peers Table column which indicates the total amount of network information we have sent to the peer.</extracomment>
        <translation type="unfinished">Enviado</translation>
    </message>
    <message>
        <source>Received</source>
        <extracomment>Title of Peers Table column which indicates the total amount of network information we have received from the peer.</extracomment>
        <translation type="unfinished">Recibido</translation>
    </message>
    <message>
        <source>Address</source>
        <extracomment>Title of Peers Table column which contains the IP/Onion/I2P address of the connected peer.</extracomment>
        <translation type="unfinished">Dirección</translation>
    </message>
    <message>
        <source>Type</source>
        <extracomment>Title of Peers Table column which describes the type of peer connection. The "type" describes why the connection exists.</extracomment>
        <translation type="unfinished">Tipo</translation>
    </message>
    <message>
        <source>Network</source>
        <extracomment>Title of Peers Table column which states the network the peer connected through.</extracomment>
        <translation type="unfinished">Red</translation>
    </message>
    <message>
        <source>Inbound</source>
        <extracomment>An Inbound Connection from a Peer.</extracomment>
        <translation type="unfinished">Entrante</translation>
    </message>
    <message>
        <source>Outbound</source>
        <extracomment>An Outbound Connection to a Peer.</extracomment>
        <translation type="unfinished">Saliente</translation>
    </message>
</context>
<context>
    <name>QRImageWidget</name>
    <message>
        <source>&amp;Save Image…</source>
        <translation type="unfinished">&amp;Guardar imagen...</translation>
    </message>
    <message>
        <source>&amp;Copy Image</source>
        <translation type="unfinished">&amp;Copiar Imagen</translation>
    </message>
    <message>
        <source>Resulting URI too long, try to reduce the text for label / message.</source>
        <translation type="unfinished">URI resultante demasiado larga. Intente reducir el texto de la etiqueta / mensaje.</translation>
    </message>
    <message>
        <source>Error encoding URI into QR Code.</source>
        <translation type="unfinished">Fallo al codificar URI en código QR.</translation>
    </message>
    <message>
        <source>QR code support not available.</source>
        <translation type="unfinished">Soporte de código QR no disponible.</translation>
    </message>
    <message>
        <source>Save QR Code</source>
        <translation type="unfinished">Guardar Código QR</translation>
    </message>
    <message>
        <source>PNG Image</source>
        <extracomment>Expanded name of the PNG file format. See: https://en.wikipedia.org/wiki/Portable_Network_Graphics.</extracomment>
        <translation type="unfinished">Imagen PNG</translation>
    </message>
</context>
<context>
    <name>RPCConsole</name>
    <message>
        <source>N/A</source>
        <translation type="unfinished">N/D</translation>
    </message>
    <message>
        <source>Client version</source>
        <translation type="unfinished">Versión del cliente</translation>
    </message>
    <message>
        <source>&amp;Information</source>
        <translation type="unfinished">&amp;Información</translation>
    </message>
    <message>
        <source>To specify a non-default location of the data directory use the '%1' option.</source>
        <translation type="unfinished">Para especificar una localización personalizada del directorio de datos, usa la opción «%1».</translation>
    </message>
    <message>
        <source>To specify a non-default location of the blocks directory use the '%1' option.</source>
        <translation type="unfinished">Para especificar una localización personalizada del directorio de bloques, usa la opción «%1». </translation>
    </message>
    <message>
        <source>Startup time</source>
        <translation type="unfinished">Hora de inicio</translation>
    </message>
    <message>
        <source>Network</source>
        <translation type="unfinished">Red</translation>
    </message>
    <message>
        <source>Name</source>
        <translation type="unfinished">Nombre</translation>
    </message>
    <message>
        <source>Number of connections</source>
        <translation type="unfinished">Número de conexiones</translation>
    </message>
    <message>
        <source>Block chain</source>
        <translation type="unfinished">Cadena de bloques</translation>
    </message>
    <message>
        <source>Memory Pool</source>
        <translation type="unfinished">Piscina de memoria</translation>
    </message>
    <message>
        <source>Current number of transactions</source>
        <translation type="unfinished">Número actual de transacciones</translation>
    </message>
    <message>
        <source>Memory usage</source>
        <translation type="unfinished">Memoria utilizada</translation>
    </message>
    <message>
        <source>Wallet: </source>
        <translation type="unfinished">Monedero:</translation>
    </message>
    <message>
        <source>(none)</source>
        <translation type="unfinished">(ninguno)</translation>
    </message>
    <message>
        <source>&amp;Reset</source>
        <translation type="unfinished">&amp;Reiniciar</translation>
    </message>
    <message>
        <source>Received</source>
        <translation type="unfinished">Recibido</translation>
    </message>
    <message>
        <source>Sent</source>
        <translation type="unfinished">Enviado</translation>
    </message>
    <message>
        <source>&amp;Peers</source>
        <translation type="unfinished">&amp;Pares</translation>
    </message>
    <message>
        <source>Banned peers</source>
        <translation type="unfinished">Pares bloqueados</translation>
    </message>
    <message>
        <source>Select a peer to view detailed information.</source>
        <translation type="unfinished">Selecciona un par para ver la información detallada.</translation>
    </message>
    <message>
        <source>Version</source>
        <translation type="unfinished">Versión</translation>
    </message>
    <message>
        <source>Starting Block</source>
        <translation type="unfinished">Bloque de inicio</translation>
    </message>
    <message>
        <source>Synced Headers</source>
        <translation type="unfinished">Encabezados sincronizados</translation>
    </message>
    <message>
        <source>Synced Blocks</source>
        <translation type="unfinished">Bloques sincronizados</translation>
    </message>
    <message>
        <source>Last Transaction</source>
        <translation type="unfinished">Última transacción</translation>
    </message>
    <message>
        <source>The mapped Autonomous System used for diversifying peer selection.</source>
        <translation type="unfinished">El Sistema Autónomo mapeado utilizado para la selección diversificada de pares.</translation>
    </message>
    <message>
        <source>Mapped AS</source>
        <translation type="unfinished">SA Mapeado</translation>
    </message>
    <message>
        <source>Whether we relay addresses to this peer.</source>
        <extracomment>Tooltip text for the Address Relay field in the peer details area.</extracomment>
        <translation type="unfinished">Si retransmitimos las direcciones a este par.</translation>
    </message>
    <message>
        <source>Address Relay</source>
        <translation type="unfinished">Transmisión de la dirección</translation>
    </message>
    <message>
        <source>Total number of addresses processed, excluding those dropped due to rate-limiting.</source>
        <extracomment>Tooltip text for the Addresses Processed field in the peer details area.</extracomment>
        <translation type="unfinished">Número total de direcciones procesadas, excluyendo las descartadas por limitación de comisión.</translation>
    </message>
    <message>
        <source>Addresses Processed</source>
        <translation type="unfinished">Direcciones procesadas</translation>
    </message>
    <message>
        <source>Total number of addresses dropped due to rate-limiting.</source>
        <extracomment>Tooltip text for the Addresses Rate-Limited field in the peer details area.</extracomment>
        <translation type="unfinished">Número total de direcciones descartadas por límite de tasa</translation>
    </message>
    <message>
        <source>Addresses Rate-Limited</source>
        <translation type="unfinished">Direcciones con límite de ratio</translation>
    </message>
    <message>
        <source>User Agent</source>
        <translation type="unfinished">Agente del usuario</translation>
    </message>
    <message>
        <source>Node window</source>
        <translation type="unfinished">Ventana del nodo</translation>
    </message>
    <message>
        <source>Current block height</source>
        <translation type="unfinished">Altura del bloque actual</translation>
    </message>
    <message>
        <source>Open the %1 debug log file from the current data directory. This can take a few seconds for large log files.</source>
        <translation type="unfinished">Abra el archivo de registro de depuración %1 del directorio de datos actual. Esto puede tomar unos segundos para archivos de registro grandes.</translation>
    </message>
    <message>
        <source>Decrease font size</source>
        <translation type="unfinished">Reducir el tamaño de la fuente</translation>
    </message>
    <message>
        <source>Increase font size</source>
        <translation type="unfinished">Aumentar el tamaño de la fuente</translation>
    </message>
    <message>
        <source>Permissions</source>
        <translation type="unfinished">Permisos</translation>
    </message>
    <message>
        <source>The direction and type of peer connection: %1</source>
        <translation type="unfinished">La dirección y tipo de conexión del par: %1</translation>
    </message>
    <message>
        <source>Direction/Type</source>
        <translation type="unfinished">Dirección/Tipo</translation>
    </message>
    <message>
        <source>The network protocol this peer is connected through: IPv4, IPv6, Onion, I2P, or CJDNS.</source>
        <translation type="unfinished">El protocolo de red de este par está conectado a través de:
 IPv4, IPv6, Onion, I2P, o CJDNS.</translation>
    </message>
    <message>
        <source>Services</source>
        <translation type="unfinished">Servicios</translation>
    </message>
    <message>
        <source>Whether the peer requested us to relay transactions.</source>
        <translation type="unfinished">Si el par nos solicitó que transmitiéramos las transacciones.</translation>
    </message>
    <message>
        <source>Wants Tx Relay</source>
        <translation type="unfinished">Desea una transmisión de transacción</translation>
    </message>
    <message>
        <source>High bandwidth BIP152 compact block relay: %1</source>
        <translation type="unfinished">Transmisión de bloque compacto BIP152 banda ancha: %1</translation>
    </message>
    <message>
        <source>High Bandwidth</source>
        <translation type="unfinished">Banda ancha</translation>
    </message>
    <message>
        <source>Connection Time</source>
        <translation type="unfinished">Tiempo de conexión</translation>
    </message>
    <message>
        <source>Elapsed time since a novel block passing initial validity checks was received from this peer.</source>
        <translation type="unfinished">Tiempo transcurrido desde que se recibió de este par un nuevo bloque que superó las comprobaciones de validez iniciales.</translation>
    </message>
    <message>
        <source>Last Block</source>
        <translation type="unfinished">Último bloque</translation>
    </message>
    <message>
        <source>Elapsed time since a novel transaction accepted into our mempool was received from this peer.</source>
        <extracomment>Tooltip text for the Last Transaction field in the peer details area.</extracomment>
        <translation type="unfinished">Tiempo transcurrido desde que se recibió de este par una nueva transacción aceptada en nuestro mempool.</translation>
    </message>
    <message>
        <source>Last Send</source>
        <translation type="unfinished">Último envío</translation>
    </message>
    <message>
        <source>Last Receive</source>
        <translation type="unfinished">Última recepción</translation>
    </message>
    <message>
        <source>Ping Time</source>
        <translation type="unfinished">Tiempo de ping</translation>
    </message>
    <message>
        <source>The duration of a currently outstanding ping.</source>
        <translation type="unfinished">La duración de un ping actualmente pendiente.</translation>
    </message>
    <message>
        <source>Ping Wait</source>
        <translation type="unfinished">Espera de ping</translation>
    </message>
    <message>
        <source>Min Ping</source>
        <translation type="unfinished">Ping mínimo</translation>
    </message>
    <message>
        <source>Time Offset</source>
        <translation type="unfinished">Desplazamiento de tiempo</translation>
    </message>
    <message>
        <source>Last block time</source>
        <translation type="unfinished">Hora del último bloque</translation>
    </message>
    <message>
        <source>&amp;Open</source>
        <translation type="unfinished">&amp;Abrir</translation>
    </message>
    <message>
        <source>&amp;Console</source>
        <translation type="unfinished">&amp;Consola</translation>
    </message>
    <message>
        <source>&amp;Network Traffic</source>
        <translation type="unfinished">&amp;Tráfico de Red</translation>
    </message>
    <message>
        <source>Totals</source>
        <translation type="unfinished">Totales</translation>
    </message>
    <message>
        <source>Debug log file</source>
        <translation type="unfinished">Archivo de registro de depuración</translation>
    </message>
    <message>
        <source>Clear console</source>
        <translation type="unfinished">Limpiar consola</translation>
    </message>
    <message>
        <source>In:</source>
        <translation type="unfinished">Entrada:</translation>
    </message>
    <message>
        <source>Out:</source>
        <translation type="unfinished">Salida:</translation>
    </message>
    <message>
        <source>Inbound: initiated by peer</source>
        <extracomment>Explanatory text for an inbound peer connection.</extracomment>
        <translation type="unfinished">Entrante: iniciado por el par</translation>
    </message>
    <message>
        <source>Outbound Full Relay: default</source>
        <extracomment>Explanatory text for an outbound peer connection that relays all network information. This is the default behavior for outbound connections.</extracomment>
        <translation type="unfinished">Retransmisión completa saliente: predeterminado</translation>
>>>>>>> dd04f2dd
    </message>
</context>
<context>
    <name>OpenWalletActivity</name>
    <message>
<<<<<<< HEAD
        <source>default wallet</source>
        <translation type="unfinished">Monedero predeterminado</translation>
=======
        <source>Outbound Block Relay: does not relay transactions or addresses</source>
        <extracomment>Explanatory text for an outbound peer connection that relays network information about blocks and not transactions or addresses.</extracomment>
        <translation type="unfinished">Retransmisión de bloques de salida: no transmite transacciones o direcciones</translation>
>>>>>>> dd04f2dd
    </message>
    </context>
<context>
    <name>WalletController</name>
    <message>
<<<<<<< HEAD
        <source>Close wallet</source>
        <translation type="unfinished">Cerrar monedero</translation>
    </message>
    <message>
        <source>Close all wallets</source>
        <translation type="unfinished">Cerrar todas las billeteras</translation>
    </message>
    <message>
        <source>Are you sure you wish to close all wallets?</source>
        <translation type="unfinished">¿Está seguro de que desea cerrar todos los monederos?</translation>
=======
        <source>Outbound Manual: added using RPC %1 or %2/%3 configuration options</source>
        <extracomment>Explanatory text for an outbound peer connection that was established manually through one of several methods. The numbered arguments are stand-ins for the methods available to establish manual connections.</extracomment>
        <translation type="unfinished">Manual de salida: añadido usando las opciones de configuración RPC %1 o %2/%3</translation>
    </message>
    <message>
        <source>Outbound Feeler: short-lived, for testing addresses</source>
        <extracomment>Explanatory text for a short-lived outbound peer connection that is used to test the aliveness of known addresses.</extracomment>
        <translation type="unfinished">Tanteador de salida: de corta duración, para probar las direcciones</translation>
    </message>
    <message>
        <source>Outbound Address Fetch: short-lived, for soliciting addresses</source>
        <extracomment>Explanatory text for a short-lived outbound peer connection that is used to request addresses from a peer.</extracomment>
        <translation type="unfinished">Búsqueda de direcciones de salida: de corta duración, para solicitar direcciones</translation>
>>>>>>> dd04f2dd
    </message>
</context>
<context>
    <name>CreateWalletDialog</name>
    <message>
<<<<<<< HEAD
        <source>Advanced Options</source>
        <translation type="unfinished">Opciones avanzadas</translation>
    </message>
    <message>
        <source>Use descriptors for scriptPubKey management</source>
        <translation type="unfinished">Use descriptores para la gestión de scriptPubKey</translation>
    </message>
    <message>
        <source>Descriptor Wallet</source>
        <translation type="unfinished">Descriptor del monedero</translation>
    </message>
    <message>
        <source>Use an external signing device such as a hardware wallet. Configure the external signer script in wallet preferences first.</source>
        <translation type="unfinished">Utilice un dispositivo de firma externo, como un monedero de hardware. Configure primero el script del firmante externo en las preferencias del monedero.</translation>
    </message>
    <message>
        <source>External signer</source>
        <translation type="unfinished">firmante externo</translation>
    </message>
    <message>
        <source>Create</source>
        <translation type="unfinished">Crear</translation>
    </message>
    <message>
        <source>Compiled without sqlite support (required for descriptor wallets)</source>
        <translation type="unfinished">Compilado sin soporte de sqlite (requerido para billeteras descriptoras)</translation>
    </message>
    <message>
        <source>Compiled without external signing support (required for external signing)</source>
        <extracomment>"External signing" means using devices such as hardware wallets.</extracomment>
        <translation type="unfinished">Compilado sin soporte de firma externa (necesario para la firma externa)</translation>
=======
        <source>we selected the peer for high bandwidth relay</source>
        <translation type="unfinished">hemos seleccionado el par para la retransmisión de banda ancha</translation>
    </message>
    <message>
        <source>the peer selected us for high bandwidth relay</source>
        <translation type="unfinished">El par nos ha seleccionado para transmisión de banda ancha</translation>
    </message>
    <message>
        <source>no high bandwidth relay selected</source>
        <translation type="unfinished">Ninguna transmisión de banda ancha seleccionada</translation>
    </message>
    <message>
        <source>&amp;Copy address</source>
        <extracomment>Context menu action to copy the address of a peer.</extracomment>
        <translation type="unfinished">&amp;Copiar dirección</translation>
    </message>
    <message>
        <source>&amp;Disconnect</source>
        <translation type="unfinished">&amp;Desconectar</translation>
    </message>
    <message>
        <source>1 &amp;hour</source>
        <translation type="unfinished">1 &amp;hora</translation>
    </message>
    <message>
        <source>1 d&amp;ay</source>
        <translation type="unfinished">1 &amp;día</translation>
    </message>
    <message>
        <source>1 &amp;week</source>
        <translation type="unfinished">1 &amp;semana</translation>
>>>>>>> dd04f2dd
    </message>
</context>
<context>
    <name>EditAddressDialog</name>
    <message>
<<<<<<< HEAD
        <source>Edit Address</source>
        <translation>Editar Dirección</translation>
=======
        <source>1 &amp;year</source>
        <translation type="unfinished">1 &amp;año</translation>
>>>>>>> dd04f2dd
    </message>
    </context>
<context>
    <name>Intro</name>
    <message>
<<<<<<< HEAD
        <source>%1 GB of free space available</source>
        <translation type="unfinished">%1 GB de espacio disponible</translation>
    </message>
    <message>
        <source>(of %1 GB needed)</source>
        <translation type="unfinished">(de %1 GB necesarios)</translation>
    </message>
    <message>
        <source>(%1 GB needed for full chain)</source>
        <translation type="unfinished">(%1 GB necesarios para la cadena completa)</translation>
    </message>
    <message numerus="yes">
        <source>(sufficient to restore backups %n day(s) old)</source>
        <extracomment>Explanatory text on the capability of the current prune target.</extracomment>
        <translation type="unfinished">
            <numerusform>(sufficient to restore backups %n day(s) old)</numerusform>
            <numerusform>(suficiente para restaurar copias de seguridad de %n días de antigüedad)</numerusform>
        </translation>
    </message>
    <message>
        <source>Limit block chain storage to</source>
        <translation type="unfinished">Limitar el almacenamiento de cadena de bloque a</translation>
    </message>
    <message>
        <source> GB</source>
        <translation type="unfinished">GB</translation>
=======
        <source>&amp;Copy IP/Netmask</source>
        <extracomment>Context menu action to copy the IP/Netmask of a banned peer. IP/Netmask is the combination of a peer's IP address and its Netmask. For IP address, see: https://en.wikipedia.org/wiki/IP_address.</extracomment>
        <translation type="unfinished">&amp;Copiar IP/Mascara de red</translation>
    </message>
    <message>
        <source>&amp;Unban</source>
        <translation type="unfinished">&amp;Desbloquear</translation>
    </message>
    <message>
        <source>Network activity disabled</source>
        <translation type="unfinished">Actividad de red desactivada</translation>
    </message>
    <message>
        <source>Executing command without any wallet</source>
        <translation type="unfinished">Ejecutar comando sin monedero</translation>
    </message>
    <message>
        <source>Executing command using "%1" wallet</source>
        <translation type="unfinished">Ejecutar comando usando monedero «%1»</translation>
    </message>
    <message>
        <source>Welcome to the %1 RPC console.
Use up and down arrows to navigate history, and %2 to clear screen.
Use %3 and %4 to increase or decrease the font size.
Type %5 for an overview of available commands.
For more information on using this console, type %6.

%7WARNING: Scammers have been active, telling users to type commands here, stealing their wallet contents. Do not use this console without fully understanding the ramifications of a command.%8</source>
        <extracomment>RPC console welcome message. Placeholders %7 and %8 are style tags for the warning content, and they are not space separated from the rest of the text intentionally.</extracomment>
        <translation type="unfinished">Bienvenido a la consola RPC
%1. Utiliza las flechas arriba y abajo para navegar por el historial, y %2 para borrar la pantalla. 
Utiliza %3 y %4 para aumentar o disminuir el tamaño de la fuente. 
Escribe %5 para ver un resumen de los comandos disponibles. Para más información sobre cómo usar esta consola, escribe %6.

%7 AVISO: Los estafadores han estado activos diciendo a los usuarios que escriban comandos aquí, robando el contenido de sus monederos. No uses esta consola sin entender completamente las ramificaciones de un comando.%8</translation>
    </message>
    <message>
        <source>Executing…</source>
        <extracomment>A console message indicating an entered command is currently being executed.</extracomment>
        <translation type="unfinished">Ejecutando...</translation>
>>>>>>> dd04f2dd
    </message>
    </context>
<context>
    <name>ShutdownWindow</name>
    <message>
<<<<<<< HEAD
        <source>%1 is shutting down…</source>
        <translation type="unfinished">%1 se está cerrando...</translation>
=======
        <source>(peer: %1)</source>
        <translation type="unfinished">(par: %1)</translation>
>>>>>>> dd04f2dd
    </message>
    </context>
<context>
    <name>ModalOverlay</name>
    <message>
<<<<<<< HEAD
        <source>Unknown…</source>
        <translation type="unfinished">Desconocido...</translation>
    </message>
    <message>
        <source>calculating…</source>
        <translation type="unfinished">calculando...</translation>
    </message>
    <message>
        <source>Unknown. Syncing Headers (%1, %2%)…</source>
        <translation type="unfinished">Desconocido. Sincronizando Cabeceras (%1, %2%)…</translation>
=======
        <source>via %1</source>
        <translation type="unfinished">a través de %1</translation>
    </message>
    <message>
        <source>Yes</source>
        <translation type="unfinished">Sí</translation>
    </message>
    <message>
        <source>To</source>
        <translation type="unfinished">Para</translation>
>>>>>>> dd04f2dd
    </message>
</context>
<context>
    <name>OptionsDialog</name>
    <message>
<<<<<<< HEAD
        <source>Enabling pruning significantly reduces the disk space required to store transactions. All blocks are still fully validated. Reverting this setting requires re-downloading the entire blockchain.</source>
        <translation type="unfinished">Activar el pruning reduce significativamente el espacio de disco necesario para guardar las transacciones. Todos los bloques son completamente validados de cualquier manera. Revertir esta opción requiere que descarques de nuevo toda la cadena de bloques.</translation>
    </message>
    <message>
        <source>External Signer (e.g. hardware wallet)</source>
        <translation type="unfinished">Dispositivo Externo de Firma (ej. billetera de hardware)</translation>
    </message>
    <message>
        <source>&amp;External signer script path</source>
        <translation type="unfinished">&amp;Ruta de script de firma externo</translation>
    </message>
    <message>
        <source>Full path to a Bitcoin Core compatible script (e.g. C:\Downloads\hwi.exe or /Users/you/Downloads/hwi.py). Beware: malware can steal your coins!</source>
        <translation type="unfinished">Ruta completa al script compatible con Bitcoin Core (ej. C:\Descargas\hwi.exe o /Usuarios/SuUsuario/Descargas/hwi.py). Cuidado: código malicioso podría robarle sus monedas!</translation>
=======
        <source>From</source>
        <translation type="unfinished">De</translation>
    </message>
    <message>
        <source>Ban for</source>
        <translation type="unfinished">Bloqueo para</translation>
    </message>
    <message>
        <source>Never</source>
        <translation type="unfinished">Nunca</translation>
    </message>
    <message>
        <source>Unknown</source>
        <translation type="unfinished">Desconocido</translation>
>>>>>>> dd04f2dd
    </message>
</context>
<context>
    <name>ReceiveCoinsDialog</name>
    <message>
<<<<<<< HEAD
        <source>Automatically open the Bitcoin client port on the router. This only works when your router supports NAT-PMP and it is enabled. The external port could be random.</source>
        <translation type="unfinished">Abre el puerto del cliente de Bitcoin en el router automáticamente. Esto solo funciona cuando el router soporta NAT-PMP y está activo. El puerto externo podría ser elegido al azar.</translation>
    </message>
    <message>
        <source>Map port using NA&amp;T-PMP</source>
        <translation type="unfinished">Mapear el puerto usando NA&amp;T-PMP</translation>
    </message>
    <message>
        <source>Show the icon in the system tray.</source>
        <translation type="unfinished">Mostrar el ícono en la bandeja del sistema.</translation>
    </message>
    <message>
        <source>&amp;Show tray icon</source>
        <translation type="unfinished">Mostrar la bandeja del sistema.</translation>
    </message>
    <message>
        <source>Connect to the Bitcoin network through a separate SOCKS5 proxy for Tor onion services.</source>
        <translation type="unfinished">Conéctese a la red de Bitcoin a través de un proxy SOCKS5 separado para los servicios Tor ocultos.</translation>
    </message>
    <message>
        <source>Use separate SOCKS&amp;5 proxy to reach peers via Tor onion services:</source>
        <translation type="unfinished">Usar proxy SOCKS&amp;5 para alcanzar nodos via servicios ocultos Tor:</translation>
    </message>
    <message>
        <source>Monospaced font in the Overview tab:</source>
        <translation type="unfinished">letra Monospace en la pestaña Resumen: </translation>
    </message>
    <message>
        <source>embedded "%1"</source>
        <translation type="unfinished">incrustado "%1"</translation>
    </message>
    <message>
        <source>closest matching "%1"</source>
        <translation type="unfinished">coincidencia más aproximada "%1"</translation>
    </message>
    <message>
        <source>Compiled without external signing support (required for external signing)</source>
        <extracomment>"External signing" means using devices such as hardware wallets.</extracomment>
        <translation type="unfinished">Compilado sin soporte de firma externa (necesario para la firma externa)</translation>
    </message>
    </context>
<context>
    <name>OverviewPage</name>
    <message>
        <source>Privacy mode activated for the Overview tab. To unmask the values, uncheck Settings-&gt;Mask values.</source>
        <translation type="unfinished">Modo de privacidad activado para la pestaña de visión general. Para desenmascarar los valores, desmarcar los valores de Configuración-&gt;Máscara.</translation>
    </message>
</context>
<context>
    <name>PSBTOperationsDialog</name>
    <message>
        <source>Dialog</source>
        <translation type="unfinished">Dialogo</translation>
    </message>
    <message>
        <source>Sign Tx</source>
        <translation type="unfinished">Firmar Tx</translation>
    </message>
    <message>
        <source>Broadcast Tx</source>
        <translation type="unfinished">Emitir Tx</translation>
    </message>
    <message>
        <source>Copy to Clipboard</source>
        <translation type="unfinished">Copiar al portapapeles</translation>
    </message>
    <message>
        <source>Save…</source>
        <translation type="unfinished">Guardar...</translation>
    </message>
    <message>
        <source>Close</source>
        <translation type="unfinished">Cerrar</translation>
    </message>
    <message>
        <source>Failed to load transaction: %1</source>
        <translation type="unfinished">Error en la carga de la transacción: %1</translation>
    </message>
    <message>
        <source>Failed to sign transaction: %1</source>
        <translation type="unfinished">Error en la firma de la transacción: %1</translation>
    </message>
    <message>
        <source>Could not sign any more inputs.</source>
        <translation type="unfinished">No se han podido firmar más entradas.</translation>
    </message>
    <message>
        <source>Signed %1 inputs, but more signatures are still required.</source>
        <translation type="unfinished">Se han firmado %1 entradas, pero aún se requieren más firmas.</translation>
    </message>
    <message>
        <source>Signed transaction successfully. Transaction is ready to broadcast.</source>
        <translation type="unfinished">Se ha firmado correctamente. La transacción está lista para difundirse.</translation>
=======
        <source>&amp;Amount:</source>
        <translation type="unfinished">&amp;Importe</translation>
    </message>
    <message>
        <source>&amp;Label:</source>
        <translation type="unfinished">&amp;Etiqueta:</translation>
    </message>
    <message>
        <source>&amp;Message:</source>
        <translation type="unfinished">&amp;Mensaje</translation>
    </message>
    <message>
        <source>An optional message to attach to the payment request, which will be displayed when the request is opened. Note: The message will not be sent with the payment over the Bitcoin network.</source>
        <translation type="unfinished">Mensaje opcional para agregar a la solicitud de pago, el cual será mostrado cuando la solicitud esté abierta. Nota: El mensaje no se enviará con el pago a través de la red de Bitcoin.</translation>
    </message>
    <message>
        <source>An optional label to associate with the new receiving address.</source>
        <translation type="unfinished">Etiqueta opcional para asociar con la nueva dirección de recepción.</translation>
    </message>
    <message>
        <source>Use this form to request payments. All fields are &lt;b&gt;optional&lt;/b&gt;.</source>
        <translation type="unfinished">Usa este formulario para solicitar un pago. Todos los campos son &lt;b&gt;opcionales&lt;/b&gt;.</translation>
    </message>
    <message>
        <source>An optional amount to request. Leave this empty or zero to not request a specific amount.</source>
        <translation type="unfinished">Un importe opcional para solicitar. Deje esto vacío o en cero para no solicitar una cantidad específica.</translation>
    </message>
    <message>
        <source>An optional label to associate with the new receiving address (used by you to identify an invoice).  It is also attached to the payment request.</source>
        <translation type="unfinished">Etiqueta opcional para asociar con la nueva dirección de recepción (utilizado por ti para identificar una factura). También esta asociado a la solicitud de pago.</translation>
    </message>
    <message>
        <source>An optional message that is attached to the payment request and may be displayed to the sender.</source>
        <translation type="unfinished">Mensaje opcional asociado a la solicitud de pago que podría ser presentado al remitente </translation>
    </message>
    <message>
        <source>&amp;Create new receiving address</source>
        <translation type="unfinished">&amp;Crear una nueva dirección de recepción</translation>
    </message>
    <message>
        <source>Clear all fields of the form.</source>
        <translation type="unfinished">Limpiar todos los campos del formulario.</translation>
    </message>
    <message>
        <source>Clear</source>
        <translation type="unfinished">Limpiar</translation>
    </message>
    <message>
        <source>Requested payments history</source>
        <translation type="unfinished">Historial de pagos solicitados</translation>
    </message>
    <message>
        <source>Show the selected request (does the same as double clicking an entry)</source>
        <translation type="unfinished">Mostrar la solicitud seleccionada (hace lo mismo que hacer doble clic en una entrada)</translation>
    </message>
    <message>
        <source>Show</source>
        <translation type="unfinished">Mostrar</translation>
    </message>
    <message>
        <source>Remove the selected entries from the list</source>
        <translation type="unfinished">Eliminar las entradas seleccionadas de la lista</translation>
    </message>
    <message>
        <source>Remove</source>
        <translation type="unfinished">Eliminar</translation>
    </message>
    <message>
        <source>Copy &amp;URI</source>
        <translation type="unfinished">Copiar &amp;URI</translation>
    </message>
    <message>
        <source>&amp;Copy address</source>
        <translation type="unfinished">&amp;Copiar dirección</translation>
    </message>
    <message>
        <source>Copy &amp;label</source>
        <translation type="unfinished">Copiar &amp;etiqueta</translation>
    </message>
    <message>
        <source>Copy &amp;message</source>
        <translation type="unfinished">Copiar &amp;mensaje</translation>
    </message>
    <message>
        <source>Copy &amp;amount</source>
        <translation type="unfinished">Copiar &amp;importe</translation>
    </message>
    <message>
        <source>Could not unlock wallet.</source>
        <translation type="unfinished">No se pudo desbloquear el monedero.</translation>
    </message>
    <message>
        <source>Could not generate new %1 address</source>
        <translation type="unfinished">No se ha podido generar una nueva dirección %1</translation>
>>>>>>> dd04f2dd
    </message>
</context>
<context>
    <name>ReceiveRequestDialog</name>
    <message>
<<<<<<< HEAD
        <source>Unknown error processing transaction.</source>
        <translation type="unfinished">Error desconocido al procesar la transacción.</translation>
    </message>
    <message>
        <source>Transaction broadcast successfully! Transaction ID: %1</source>
        <translation type="unfinished">¡La transacción se ha difundido correctamente! Código ID de la transacción: %1</translation>
    </message>
    <message>
        <source>Transaction broadcast failed: %1</source>
        <translation type="unfinished">Ha habido un error en la difusión de la transacción: %1</translation>
    </message>
    <message>
        <source>PSBT copied to clipboard.</source>
        <translation type="unfinished">PSBT copiado al portapapeles</translation>
    </message>
    <message>
        <source>Save Transaction Data</source>
        <translation type="unfinished">Guardar datos de la transacción</translation>
    </message>
    <message>
        <source>Partially Signed Transaction (Binary)</source>
        <extracomment>Expanded name of the binary PSBT file format. See: BIP 174.</extracomment>
        <translation type="unfinished">Transacción parcialmente firmada (binario) </translation>
    </message>
    <message>
        <source>PSBT saved to disk.</source>
        <translation type="unfinished">PSBT guardado en la memoria.</translation>
    </message>
    <message>
        <source> * Sends %1 to %2</source>
        <translation type="unfinished">* Envia %1 a %2</translation>
    </message>
    <message>
        <source>Unable to calculate transaction fee or total transaction amount.</source>
        <translation type="unfinished">No se ha podido calcular la comisión por transacción o la totalidad de la cantidad de la transacción.</translation>
    </message>
    <message>
        <source>Pays transaction fee: </source>
        <translation type="unfinished">Pagar comisión de transacción:</translation>
    </message>
    <message>
        <source>Total Amount</source>
        <translation type="unfinished">Cantidad total</translation>
    </message>
    <message>
        <source>or</source>
        <translation type="unfinished">o</translation>
    </message>
    <message>
        <source>Transaction has %1 unsigned inputs.</source>
        <translation type="unfinished">La transacción tiene %1 entradas no firmadas.</translation>
=======
        <source>Request payment to …</source>
        <translation type="unfinished">Solicitar pago a...</translation>
    </message>
    <message>
        <source>Address:</source>
        <translation type="unfinished">Dirección:</translation>
    </message>
    <message>
        <source>Amount:</source>
        <translation type="unfinished">Importe:</translation>
    </message>
    <message>
        <source>Label:</source>
        <translation type="unfinished">Etiqueta:</translation>
    </message>
    <message>
        <source>Message:</source>
        <translation type="unfinished">Mensaje:</translation>
    </message>
    <message>
        <source>Wallet:</source>
        <translation type="unfinished">Monedero:</translation>
    </message>
    <message>
        <source>Copy &amp;URI</source>
        <translation type="unfinished">Copiar &amp;URI</translation>
    </message>
    <message>
        <source>Copy &amp;Address</source>
        <translation type="unfinished">Copiar &amp;Dirección</translation>
    </message>
    <message>
        <source>&amp;Verify</source>
        <translation type="unfinished">&amp;Verificar</translation>
    </message>
    <message>
        <source>Verify this address on e.g. a hardware wallet screen</source>
        <translation type="unfinished">Verifica esta dirección en la pantalla de tu monedero frío u otro dispositivo</translation>
    </message>
    <message>
        <source>&amp;Save Image…</source>
        <translation type="unfinished">&amp;Guardar imagen...</translation>
    </message>
    <message>
        <source>Payment information</source>
        <translation type="unfinished">Información del pago</translation>
    </message>
    <message>
        <source>Request payment to %1</source>
        <translation type="unfinished">Solicitar pago a %1</translation>
>>>>>>> dd04f2dd
    </message>
</context>
<context>
    <name>RecentRequestsTableModel</name>
    <message>
<<<<<<< HEAD
        <source>Transaction is missing some information about inputs.</source>
        <translation type="unfinished">Falta alguna información sobre las entradas de la transacción.</translation>
    </message>
    <message>
        <source>Transaction still needs signature(s).</source>
        <translation type="unfinished">La transacción aún necesita firma(s).</translation>
    </message>
    <message>
        <source>(But this wallet cannot sign transactions.)</source>
        <translation type="unfinished">(Este monedero no puede firmar transacciones.)</translation>
    </message>
    <message>
        <source>(But this wallet does not have the right keys.)</source>
        <translation type="unfinished">(Este monedero no tiene las claves adecuadas.)</translation>
    </message>
    <message>
        <source>Transaction is fully signed and ready for broadcast.</source>
        <translation type="unfinished">La transacción se ha firmado correctamente y está lista para difundirse.</translation>
    </message>
    <message>
        <source>Transaction status is unknown.</source>
        <translation type="unfinished">El estatus de la transacción es desconocido.</translation>
=======
        <source>Date</source>
        <translation type="unfinished">Fecha</translation>
    </message>
    <message>
        <source>Label</source>
        <translation type="unfinished">Etiqueta</translation>
    </message>
    <message>
        <source>Message</source>
        <translation type="unfinished">Mensaje</translation>
    </message>
    <message>
        <source>(no label)</source>
        <translation type="unfinished">(sin etiqueta)</translation>
    </message>
    <message>
        <source>(no message)</source>
        <translation type="unfinished">(sin mensaje)</translation>
    </message>
    <message>
        <source>(no amount requested)</source>
        <translation type="unfinished">(sin importe solicitado)</translation>
    </message>
    <message>
        <source>Requested</source>
        <translation type="unfinished">Solicitado</translation>
    </message>
</context>
<context>
    <name>SendCoinsDialog</name>
    <message>
        <source>Send Coins</source>
        <translation type="unfinished">Enviar monedas</translation>
    </message>
    <message>
        <source>Coin Control Features</source>
        <translation type="unfinished">Características de control de moneda</translation>
    </message>
    <message>
        <source>automatically selected</source>
        <translation type="unfinished">Seleccionado automaticamente</translation>
    </message>
    <message>
        <source>Insufficient funds!</source>
        <translation type="unfinished">¡Fondos insuficientes!</translation>
    </message>
    <message>
        <source>Quantity:</source>
        <translation type="unfinished">Cantidad:</translation>
>>>>>>> dd04f2dd
    </message>
</context>
<context>
    <name>PaymentServer</name>
    <message>
<<<<<<< HEAD
        <source>Cannot process payment request because BIP70 is not supported.
Due to widespread security flaws in BIP70 it's strongly recommended that any merchant instructions to switch wallets be ignored.
If you are receiving this error you should request the merchant provide a BIP21 compatible URI.</source>
        <translation type="unfinished">No se puede procesar la solicitud de pago debido a que no se soporta BIP70.
Debido a los fallos de seguridad generalizados en el BIP70, se recomienda encarecidamente ignorar las instrucciones del comerciante para cambiar de monedero.
Si recibe este error, debe solicitar al comerciante que le proporcione un URI compatible con BIP21.</translation>
=======
        <source>Amount:</source>
        <translation type="unfinished">Importe:</translation>
>>>>>>> dd04f2dd
    </message>
    </context>
<context>
    <name>PeerTableModel</name>
    <message>
<<<<<<< HEAD
        <source>Peer</source>
        <extracomment>Title of Peers Table column which contains a unique number used to identify a connection.</extracomment>
        <translation type="unfinished">Pares</translation>
    </message>
    <message>
        <source>Sent</source>
        <extracomment>Title of Peers Table column which indicates the total amount of network information we have sent to the peer.</extracomment>
        <translation type="unfinished">Enviado</translation>
    </message>
    <message>
        <source>Received</source>
        <extracomment>Title of Peers Table column which indicates the total amount of network information we have received from the peer.</extracomment>
        <translation type="unfinished">Recibido</translation>
    </message>
    <message>
        <source>Address</source>
        <extracomment>Title of Peers Table column which contains the IP/Onion/I2P address of the connected peer.</extracomment>
        <translation type="unfinished">Dirección</translation>
=======
        <source>Fee:</source>
        <translation type="unfinished">Comisión:</translation>
    </message>
    <message>
        <source>After Fee:</source>
        <translation type="unfinished">Después de la comisión:</translation>
    </message>
    <message>
        <source>Change:</source>
        <translation type="unfinished">Cambio:</translation>
    </message>
    <message>
        <source>If this is activated, but the change address is empty or invalid, change will be sent to a newly generated address.</source>
        <translation type="unfinished">Al activarse, si la dirección esta vacía o es inválida, las monedas serán enviadas a una nueva dirección generada.</translation>
>>>>>>> dd04f2dd
    </message>
    </context>
<context>
    <name>QRImageWidget</name>
    <message>
<<<<<<< HEAD
        <source>&amp;Save Image…</source>
        <translation type="unfinished">&amp;Guardar imagen...</translation>
    </message>
    <message>
        <source>PNG Image</source>
        <extracomment>Expanded name of the PNG file format. See https://en.wikipedia.org/wiki/Portable_Network_Graphics</extracomment>
        <translation type="unfinished">Imagen PNG (*.png)</translation>
=======
        <source>Custom change address</source>
        <translation type="unfinished">Dirección de cambio personalizada</translation>
    </message>
    <message>
        <source>Transaction Fee:</source>
        <translation type="unfinished">Comisión de transacción:</translation>
>>>>>>> dd04f2dd
    </message>
</context>
<context>
    <name>RPCConsole</name>
    <message>
<<<<<<< HEAD
        <source>Client version</source>
        <translation>Versión del cliente</translation>
    </message>
    <message>
        <source>&amp;Information</source>
        <translation>&amp;Información</translation>
    </message>
    <message>
        <source>Name</source>
        <translation type="unfinished">Nombre</translation>
    </message>
    <message>
        <source>Received</source>
        <translation type="unfinished">Recibido</translation>
    </message>
    <message>
        <source>Sent</source>
        <translation type="unfinished">Enviado</translation>
    </message>
    <message>
        <source>&amp;Peers</source>
        <translation type="unfinished">Pares</translation>
    </message>
    <message>
        <source>Version</source>
        <translation type="unfinished">Versión</translation>
    </message>
    <message>
        <source>Current block height</source>
        <translation type="unfinished">Altura del bloque actual</translation>
    </message>
    <message>
        <source>Increase font size</source>
        <translation type="unfinished">Aumentar el tamaño de la fuente</translation>
    </message>
    <message>
        <source>Permissions</source>
        <translation type="unfinished">Permisos</translation>
    </message>
    <message>
        <source>The direction and type of peer connection: %1</source>
        <translation type="unfinished">La dirección y tipo de conexión del par: %1</translation>
    </message>
    <message>
        <source>Direction/Type</source>
        <translation type="unfinished">Dirección/Tipo</translation>
    </message>
    <message>
        <source>The network protocol this peer is connected through: IPv4, IPv6, Onion, I2P, or CJDNS.</source>
        <translation type="unfinished">El protocolo de red de este par está conectado a través de:
 IPv4, IPv6, Onion, I2P, o CJDNS.</translation>
    </message>
    <message>
        <source>Whether the peer requested us to relay transactions.</source>
        <translation type="unfinished">Si el peer nos solicitó que transmitiéramos las transacciones.</translation>
    </message>
    <message>
        <source>Wants Tx Relay</source>
        <translation type="unfinished">Desea una transmisión de transacción</translation>
    </message>
    <message>
        <source>High bandwidth BIP152 compact block relay: %1</source>
        <translation type="unfinished">Transmisión de bloque compacto BIP152 banbda ancha: %1</translation>
    </message>
    <message>
        <source>High Bandwidth</source>
        <translation type="unfinished">banda ancha</translation>
    </message>
    <message>
        <source>Elapsed time since a novel block passing initial validity checks was received from this peer.</source>
        <translation type="unfinished">Tiempo transcurrido desde que se recibió de este par un nuevo bloque que superó las comprobaciones de validez iniciales.</translation>
    </message>
    <message>
        <source>Last Block</source>
        <translation type="unfinished">Último Bloque</translation>
    </message>
    <message>
        <source>Elapsed time since a novel transaction accepted into our mempool was received from this peer.</source>
        <translation type="unfinished">Tiempo transcurrido desde que se recibió de este par una nueva transacción aceptada en nuestro mempool.</translation>
    </message>
    <message>
        <source>Last Tx</source>
        <translation type="unfinished">Última tx</translation>
    </message>
    <message>
        <source>Inbound: initiated by peer</source>
        <translation type="unfinished">Entrante: iniciado por el par</translation>
    </message>
    <message>
        <source>Outbound Full Relay: default</source>
        <translation type="unfinished">Retransmisión completa saliente: predeterminado</translation>
    </message>
    <message>
        <source>Outbound Block Relay: does not relay transactions or addresses</source>
        <translation type="unfinished">Retransmisión de bloques de salida: no transmite transacciones o direcciones</translation>
    </message>
    <message>
        <source>Outbound Manual: added using RPC %1 or %2/%3 configuration options</source>
        <translation type="unfinished">Manual de salida: añadido usando las opciones de configuración RPC %1 o %2/%3</translation>
    </message>
    <message>
        <source>Outbound Feeler: short-lived, for testing addresses</source>
        <translation type="unfinished">Tanteador de salida: de corta duración, para probar las direcciones</translation>
    </message>
    <message>
        <source>Outbound Address Fetch: short-lived, for soliciting addresses</source>
        <translation type="unfinished">Búsqueda de direcciones de salida: de corta duración, para solicitar direcciones</translation>
    </message>
    <message>
        <source>we selected the peer for high bandwidth relay</source>
        <translation type="unfinished">hemos seleccionado el par para la retransmisión de banda ancha</translation>
    </message>
    <message>
        <source>the peer selected us for high bandwidth relay</source>
        <translation type="unfinished">El par nos ha seleccionado para transmisión de banda ancha</translation>
    </message>
    <message>
        <source>no high bandwidth relay selected</source>
        <translation type="unfinished">Ninguna transmisión de banda ancha seleccionada</translation>
    </message>
    <message>
        <source>1 d&amp;ay</source>
        <translation type="unfinished">1 día</translation>
    </message>
    <message>
        <source>Welcome to the %1 RPC console.
Use up and down arrows to navigate history, and %2 to clear screen.
Use %3 and %4 to increase or decrease the font size.
Type %5 for an overview of available commands.
For more information on using this console, type %6.

%7WARNING: Scammers have been active, telling users to type commands here, stealing their wallet contents. Do not use this console without fully understanding the ramifications of a command.%8</source>
        <extracomment>RPC console welcome message. Placeholders %7 and %8 are style tags for the warning content, and they are not space separated from the rest of the text intentionally.</extracomment>
        <translation type="unfinished">Bienvenido a la consola RPC %1.Utiliza las flechas arriba y abajo para navegar por el historial, y %2 para borrar la pantalla.Utiliza %3 y %4 para aumentar o disminuir el tamaño de la fuente.Tipo %5 para ver un resumen de los comandos disponibles.Para más información sobre cómo usar esta consola, escribe %6.%7AVISO: Los estafadores han estado activos, diciendo a los usuarios que escriban comandos aquí, robando el contenido de sus carteras. No use esta consola sin entender completamente las ramificaciones de un comando.%8</translation>
    </message>
    <message>
        <source>Executing…</source>
        <extracomment>A console message indicating an entered command is currently being executed.</extracomment>
        <translation type="unfinished">Ejecutando...</translation>
    </message>
    <message>
        <source>(peer: %1)</source>
        <translation type="unfinished">(par: %1)</translation>
    </message>
    <message>
        <source>Never</source>
        <translation type="unfinished">Nunca</translation>
=======
        <source>Using the fallbackfee can result in sending a transaction that will take several hours or days (or never) to confirm. Consider choosing your fee manually or wait until you have validated the complete chain.</source>
        <translation type="unfinished">Si utilizas la comisión por defecto, la transacción puede tardar varias horas o incluso días (o nunca) en confirmarse. Considera elegir la comisión de forma manual o espera hasta que se haya validado completamente la cadena.</translation>
    </message>
    <message>
        <source>Warning: Fee estimation is currently not possible.</source>
        <translation type="unfinished">Advertencia: En este momento no se puede estimar la comisión.</translation>
    </message>
    <message>
        <source>per kilobyte</source>
        <translation type="unfinished">por kilobyte</translation>
    </message>
    <message>
        <source>Hide</source>
        <translation type="unfinished">Ocultar</translation>
    </message>
    <message>
        <source>Recommended:</source>
        <translation type="unfinished">Recomendado:</translation>
    </message>
    <message>
        <source>Custom:</source>
        <translation type="unfinished">Personalizado:</translation>
    </message>
    <message>
        <source>Send to multiple recipients at once</source>
        <translation type="unfinished">Enviar a múltiples destinatarios a la vez</translation>
    </message>
    <message>
        <source>Add &amp;Recipient</source>
        <translation type="unfinished">Agrega &amp;destinatario</translation>
    </message>
    <message>
        <source>Clear all fields of the form.</source>
        <translation type="unfinished">Limpiar todos los campos del formulario.</translation>
    </message>
    <message>
        <source>Inputs…</source>
        <translation type="unfinished">Entradas...</translation>
    </message>
    <message>
        <source>Dust:</source>
        <translation type="unfinished">Polvo:</translation>
    </message>
    <message>
        <source>Choose…</source>
        <translation type="unfinished">Elegir...</translation>
    </message>
    <message>
        <source>Hide transaction fee settings</source>
        <translation type="unfinished">Ocultar ajustes de comisión de transacción</translation>
    </message>
    <message>
        <source>Specify a custom fee per kB (1,000 bytes) of the transaction's virtual size.

Note:  Since the fee is calculated on a per-byte basis, a fee rate of "100 satoshis per kvB" for a transaction size of 500 virtual bytes (half of 1 kvB) would ultimately yield a fee of only 50 satoshis.</source>
        <translation type="unfinished">Especifica una comisión personalizada por kB (1.000 bytes) del tamaño virtual de la transacción.

Nota: Dado que la comisión se calcula por cada byte, una tasa de «100 satoshis por kvB» para una transacción de 500 bytes virtuales (la mitad de 1 kvB), supondría finalmente una comisión de sólo 50 satoshis.</translation>
    </message>
    <message>
        <source>When there is less transaction volume than space in the blocks, miners as well as relaying nodes may enforce a minimum fee. Paying only this minimum fee is just fine, but be aware that this can result in a never confirming transaction once there is more demand for bitcoin transactions than the network can process.</source>
        <translation type="unfinished">Cuando hay menos volumen de transacciones que espacio en los bloques, los mineros y los nodos de retransmisión pueden imponer una comisión mínima. Pagar solo esta comisión mínima está bien, pero tenga en cuenta que esto puede resultar en una transacción nunca confirmada una vez que haya más demanda de transacciones de Bitcoin de la que la red puede procesar.</translation>
    </message>
    <message>
        <source>A too low fee might result in a never confirming transaction (read the tooltip)</source>
        <translation type="unfinished">Una comisión demasiado pequeña puede resultar en una transacción que nunca será confirmada (leer herramientas de información).</translation>
    </message>
    <message>
        <source>(Smart fee not initialized yet. This usually takes a few blocks…)</source>
        <translation type="unfinished">(Comisión inteligente no inicializada todavía. Esto normalmente tarda unos pocos bloques…)</translation>
    </message>
    <message>
        <source>Confirmation time target:</source>
        <translation type="unfinished">Objetivo de tiempo de confirmación</translation>
    </message>
    <message>
        <source>Enable Replace-By-Fee</source>
        <translation type="unfinished">Habilitar Replace-By-Fee</translation>
    </message>
    <message>
        <source>With Replace-By-Fee (BIP-125) you can increase a transaction's fee after it is sent. Without this, a higher fee may be recommended to compensate for increased transaction delay risk.</source>
        <translation type="unfinished">Con Replace-By-Fee (BIP-125) puede incrementar la comisión después de haber enviado la transacción. Si no utiliza esto, se recomienda que añada una comisión mayor para compensar el riesgo adicional de que la transacción se retrase.</translation>
    </message>
    <message>
        <source>Clear &amp;All</source>
        <translation type="unfinished">Limpiar &amp;todo</translation>
    </message>
    <message>
        <source>Balance:</source>
        <translation type="unfinished">Saldo:</translation>
    </message>
    <message>
        <source>Confirm the send action</source>
        <translation type="unfinished">Confirmar el envío</translation>
    </message>
    <message>
        <source>S&amp;end</source>
        <translation type="unfinished">&amp;Enviar</translation>
    </message>
    <message>
        <source>Copy quantity</source>
        <translation type="unfinished">Copiar cantidad</translation>
    </message>
    <message>
        <source>Copy amount</source>
        <translation type="unfinished">Copiar importe</translation>
    </message>
    <message>
        <source>Copy fee</source>
        <translation type="unfinished">Copiar comisión</translation>
    </message>
    <message>
        <source>Copy after fee</source>
        <translation type="unfinished">Copiar después de la comisión</translation>
    </message>
    <message>
        <source>Copy bytes</source>
        <translation type="unfinished">Copiar bytes</translation>
    </message>
    <message>
        <source>Copy dust</source>
        <translation type="unfinished">Copiar polvo</translation>
    </message>
    <message>
        <source>Copy change</source>
        <translation type="unfinished">Copiar cambio</translation>
    </message>
    <message>
        <source>%1 (%2 blocks)</source>
        <translation type="unfinished">%1 (%2 bloques)</translation>
    </message>
    <message>
        <source>Sign on device</source>
        <extracomment>"device" usually means a hardware wallet.</extracomment>
        <translation type="unfinished">Iniciar sesión en el dispositivo</translation>
    </message>
    <message>
        <source>Connect your hardware wallet first.</source>
        <translation type="unfinished">Conecta tu monedero externo primero.</translation>
    </message>
    <message>
        <source>Set external signer script path in Options -&gt; Wallet</source>
        <extracomment>"External signer" means using devices such as hardware wallets.</extracomment>
        <translation type="unfinished">Configura una ruta externa al script en Opciones -&gt; Monedero</translation>
    </message>
    <message>
        <source>Cr&amp;eate Unsigned</source>
        <translation type="unfinished">Cr&amp;ear sin firmar</translation>
    </message>
    <message>
        <source>Creates a Partially Signed Bitcoin Transaction (PSBT) for use with e.g. an offline %1 wallet, or a PSBT-compatible hardware wallet.</source>
        <translation type="unfinished">Crea una Transacción de Bitcoin Parcialmente Firmada (TBPF) para uso con p.ej. un monedero fuera de linea %1, o un monedero de hardware compatible con TBPF</translation>
    </message>
    <message>
        <source> from wallet '%1'</source>
        <translation type="unfinished">desde monedero «%1»</translation>
    </message>
    <message>
        <source>%1 to '%2'</source>
        <translation type="unfinished">%1 a «%2»</translation>
    </message>
    <message>
        <source>%1 to %2</source>
        <translation type="unfinished">%1 a %2</translation>
    </message>
    <message>
        <source>To review recipient list click "Show Details…"</source>
        <translation type="unfinished">Para ver la lista de receptores haga clic en "Mostrar detalles"</translation>
    </message>
    <message>
        <source>Sign failed</source>
        <translation type="unfinished">La firma falló</translation>
    </message>
    <message>
        <source>External signer not found</source>
        <extracomment>"External signer" means using devices such as hardware wallets.</extracomment>
        <translation type="unfinished">Dispositivo externo de firma no encontrado</translation>
    </message>
    <message>
        <source>External signer failure</source>
        <extracomment>"External signer" means using devices such as hardware wallets.</extracomment>
        <translation type="unfinished">Dispositivo externo de firma no encontrado</translation>
    </message>
    <message>
        <source>Save Transaction Data</source>
        <translation type="unfinished">Guardar datos de la transacción</translation>
    </message>
    <message>
        <source>Partially Signed Transaction (Binary)</source>
        <extracomment>Expanded name of the binary PSBT file format. See: BIP 174.</extracomment>
        <translation type="unfinished">Transacción parcialmente firmada (binario) </translation>
    </message>
    <message>
        <source>PSBT saved</source>
        <translation type="unfinished">TBPF guardado </translation>
    </message>
    <message>
        <source>External balance:</source>
        <translation type="unfinished">Saldo externo:</translation>
    </message>
    <message>
        <source>or</source>
        <translation type="unfinished">o</translation>
    </message>
    <message>
        <source>You can increase the fee later (signals Replace-By-Fee, BIP-125).</source>
        <translation type="unfinished">Puede incrementar la comisión más tarde (use Replace-By-Fee, BIP-125).</translation>
    </message>
    <message>
        <source>Please, review your transaction proposal. This will produce a Partially Signed Bitcoin Transaction (PSBT) which you can save or copy and then sign with e.g. an offline %1 wallet, or a PSBT-compatible hardware wallet.</source>
        <extracomment>Text to inform a user attempting to create a transaction of their current options. At this stage, a user can only create a PSBT. This string is displayed when private keys are disabled and an external signer is not available.</extracomment>
        <translation type="unfinished">Por favor, revisa tu propuesta de transacción. Esto producirá una Transacción de Bitcoin Parcialmente Firmada (TBPF) que puedes guardar o copiar y después firmar p.ej. un monedero fuera de línea %1, o un monedero de hardware compatible con TBPF.</translation>
    </message>
    <message>
        <source>Do you want to create this transaction?</source>
        <extracomment>Message displayed when attempting to create a transaction. Cautionary text to prompt the user to verify that the displayed transaction details represent the transaction the user intends to create.</extracomment>
        <translation type="unfinished">¿Deseas crear esta transacción?</translation>
    </message>
    <message>
        <source>Please, review your transaction. You can create and send this transaction or create a Partially Signed Bitcoin Transaction (PSBT), which you can save or copy and then sign with, e.g., an offline %1 wallet, or a PSBT-compatible hardware wallet.</source>
        <extracomment>Text to inform a user attempting to create a transaction of their current options. At this stage, a user can send their transaction or create a PSBT. This string is displayed when both private keys and PSBT controls are enabled.</extracomment>
        <translation type="unfinished">Por favor, revisa tu transacción. Puedes crear y enviar esta transacción o crear una Transacción Bitcoin Parcialmente Firmada (TBPF), que puedes guardar o copiar y luego firmar con, por ejemplo, un monedero %1 offline o un monedero hardware compatible con TBPF.</translation>
    </message>
    <message>
        <source>Please, review your transaction.</source>
        <extracomment>Text to prompt a user to review the details of the transaction they are attempting to send.</extracomment>
        <translation type="unfinished">Por favor, revisa tu transacción</translation>
    </message>
    <message>
        <source>Transaction fee</source>
        <translation type="unfinished">Comisión por transacción.</translation>
    </message>
    <message>
        <source>Not signalling Replace-By-Fee, BIP-125.</source>
        <translation type="unfinished">No usa Replace-By-Fee, BIP-125.</translation>
    </message>
    <message>
        <source>Total Amount</source>
        <translation type="unfinished">Importe total</translation>
    </message>
    <message>
        <source>Confirm send coins</source>
        <translation type="unfinished">Confirmar el envío de monedas</translation>
    </message>
    <message>
        <source>Watch-only balance:</source>
        <translation type="unfinished">Balance solo observación:</translation>
    </message>
    <message>
        <source>The recipient address is not valid. Please recheck.</source>
        <translation type="unfinished">La dirección de envío no es válida. Por favor revísela.</translation>
    </message>
    <message>
        <source>The amount to pay must be larger than 0.</source>
        <translation type="unfinished">El importe a pagar debe ser mayor que 0.</translation>
    </message>
    <message>
        <source>The amount exceeds your balance.</source>
        <translation type="unfinished">El importe sobrepasa su saldo.</translation>
    </message>
    <message>
        <source>The total exceeds your balance when the %1 transaction fee is included.</source>
        <translation type="unfinished">El total sobrepasa su saldo cuando se incluye la comisión de envío de %1.</translation>
    </message>
    <message>
        <source>Duplicate address found: addresses should only be used once each.</source>
        <translation type="unfinished">Dirección duplicada encontrada: las direcciones sólo deben ser utilizadas una vez.</translation>
    </message>
    <message>
        <source>Transaction creation failed!</source>
        <translation type="unfinished">¡Fallo al crear la transacción!</translation>
    </message>
    <message>
        <source>A fee higher than %1 is considered an absurdly high fee.</source>
        <translation type="unfinished">Una comisión mayor que %1 se considera como una comisión absurdamente alta.</translation>
    </message>
    <message>
        <source>Payment request expired.</source>
        <translation type="unfinished">Solicitud de pago expirada</translation>
    </message>
    <message numerus="yes">
        <source>Estimated to begin confirmation within %n block(s).</source>
        <translation type="unfinished">
            <numerusform>Estimado para comenzar confirmación dentro de %n bloque.</numerusform>
            <numerusform>Estimado para comenzar confirmación dentro de %n bloques.</numerusform>
        </translation>
    </message>
    <message>
        <source>Warning: Invalid Bitcoin address</source>
        <translation type="unfinished">Alerta: Dirección de Bitcoin inválida</translation>
    </message>
    <message>
        <source>Warning: Unknown change address</source>
        <translation type="unfinished">Alerta: Dirección de cambio desconocida</translation>
    </message>
    <message>
        <source>Confirm custom change address</source>
        <translation type="unfinished">Confirmar dirección de cambio personalizada</translation>
    </message>
    <message>
        <source>The address you selected for change is not part of this wallet. Any or all funds in your wallet may be sent to this address. Are you sure?</source>
        <translation type="unfinished">La dirección que ha seleccionado para el cambio no es parte de su monedero. Parte o todos sus fondos pueden ser enviados a esta dirección. ¿Está seguro?</translation>
    </message>
    <message>
        <source>(no label)</source>
        <translation type="unfinished">(sin etiqueta)</translation>
    </message>
</context>
<context>
    <name>SendCoinsEntry</name>
    <message>
        <source>A&amp;mount:</source>
        <translation type="unfinished">I&amp;mporte:</translation>
    </message>
    <message>
        <source>Pay &amp;To:</source>
        <translation type="unfinished">Pagar &amp;a:</translation>
    </message>
    <message>
        <source>&amp;Label:</source>
        <translation type="unfinished">&amp;Etiqueta:</translation>
    </message>
    <message>
        <source>Choose previously used address</source>
        <translation type="unfinished">Escoger una dirección previamente usada</translation>
    </message>
    <message>
        <source>The Bitcoin address to send the payment to</source>
        <translation type="unfinished">Dirección Bitcoin a la que se enviará el pago</translation>
    </message>
    <message>
        <source>Paste address from clipboard</source>
        <translation type="unfinished">Pegar dirección desde portapapeles</translation>
    </message>
    <message>
        <source>Remove this entry</source>
        <translation type="unfinished">Quitar esta entrada</translation>
    </message>
    <message>
        <source>The amount to send in the selected unit</source>
        <translation type="unfinished">El importe a enviar en la unidad seleccionada</translation>
    </message>
    <message>
        <source>The fee will be deducted from the amount being sent. The recipient will receive less bitcoins than you enter in the amount field. If multiple recipients are selected, the fee is split equally.</source>
        <translation type="unfinished">La comisión será deducida de la cantidad enviada. El destinatario recibirá menos bitcoins que la cantidad introducida en el campo Importe. Si hay varios destinatarios seleccionados, la comisión será distribuida a partes iguales.</translation>
    </message>
    <message>
        <source>S&amp;ubtract fee from amount</source>
        <translation type="unfinished">S&amp;ustraer comisión del importe.</translation>
    </message>
    <message>
        <source>Use available balance</source>
        <translation type="unfinished">Usar el saldo disponible</translation>
    </message>
    <message>
        <source>Message:</source>
        <translation type="unfinished">Mensaje:</translation>
    </message>
    <message>
        <source>This is an unauthenticated payment request.</source>
        <translation type="unfinished">Esta es una solicitud de pago no autentificada.</translation>
    </message>
    <message>
        <source>This is an authenticated payment request.</source>
        <translation type="unfinished">Esta es una solicitud de pago autentificada.</translation>
    </message>
    <message>
        <source>Enter a label for this address to add it to the list of used addresses</source>
        <translation type="unfinished">Introduce una etiqueta para esta dirección para añadirla a la lista de direcciones utilizadas</translation>
    </message>
    <message>
        <source>A message that was attached to the bitcoin: URI which will be stored with the transaction for your reference. Note: This message will not be sent over the Bitcoin network.</source>
        <translation type="unfinished">Mensaje que se agrgará al URI de Bitcoin, el cuál será almacenado con la transacción para su referencia. Nota: Este mensaje no será enviado a través de la red de Bitcoin.</translation>
    </message>
    <message>
        <source>Pay To:</source>
        <translation type="unfinished">Pagar a:</translation>
    </message>
    </context>
<context>
    <name>SendConfirmationDialog</name>
    <message>
        <source>Send</source>
        <translation type="unfinished">Enviar</translation>
    </message>
    <message>
        <source>Create Unsigned</source>
        <translation type="unfinished">Crear sin firmar</translation>
>>>>>>> dd04f2dd
    </message>
    </context>
<context>
<<<<<<< HEAD
    <name>ReceiveCoinsDialog</name>
    <message>
        <source>&amp;Amount:</source>
        <translation type="unfinished">&amp;Cantidad</translation>
    </message>
    <message>
        <source>&amp;Copy address</source>
        <translation type="unfinished">copiar dirección </translation>
    </message>
    <message>
        <source>Copy &amp;label</source>
        <translation type="unfinished">copiar y etiquetar </translation>
    </message>
    <message>
        <source>Copy &amp;message</source>
        <translation type="unfinished">Copiar &amp;mensaje</translation>
    </message>
    <message>
        <source>Copy &amp;amount</source>
        <translation type="unfinished">Copiar cantidad</translation>
    </message>
    <message>
        <source>Could not generate new %1 address</source>
        <translation type="unfinished">No se ha podido generar una nueva dirección %1</translation>
=======
    <name>SignVerifyMessageDialog</name>
    <message>
        <source>Signatures - Sign / Verify a Message</source>
        <translation type="unfinished">Firmas - Firmar / verificar un mensaje</translation>
    </message>
    <message>
        <source>&amp;Sign Message</source>
        <translation type="unfinished">&amp;Firmar mensaje</translation>
    </message>
    <message>
        <source>You can sign messages/agreements with your addresses to prove you can receive bitcoins sent to them. Be careful not to sign anything vague or random, as phishing attacks may try to trick you into signing your identity over to them. Only sign fully-detailed statements you agree to.</source>
        <translation type="unfinished">Puedes firmar los mensajes con tus direcciones para demostrar que las posees. Ten cuidado de no firmar cualquier cosa vaga, ya que los ataques de phishing pueden tratar de engañarte firmando tu identidad a través de ellos. Firma solo declaraciones totalmente detalladas con las que estés de acuerdo.</translation>
    </message>
    <message>
        <source>The Bitcoin address to sign the message with</source>
        <translation type="unfinished">La dirección Bitcoin con la que se firmó el mensaje</translation>
    </message>
    <message>
        <source>Choose previously used address</source>
        <translation type="unfinished">Escoger dirección previamente usada</translation>
    </message>
    <message>
        <source>Paste address from clipboard</source>
        <translation type="unfinished">Pega dirección desde portapapeles</translation>
>>>>>>> dd04f2dd
    </message>
</context>
<context>
    <name>ReceiveRequestDialog</name>
    <message>
<<<<<<< HEAD
        <source>Request payment to …</source>
        <translation type="unfinished">Solicitar pago a...</translation>
    </message>
    <message>
        <source>Address:</source>
        <translation type="unfinished">Dirección:</translation>
    </message>
    <message>
        <source>Amount:</source>
        <translation type="unfinished">Cuantía:</translation>
    </message>
    <message>
        <source>Label:</source>
        <translation type="unfinished">Etiqueta:</translation>
    </message>
    <message>
        <source>Wallet:</source>
        <translation type="unfinished">Monedero:</translation>
    </message>
    <message>
        <source>&amp;Verify</source>
        <translation type="unfinished">&amp;Verificar
</translation>
    </message>
    <message>
        <source>Verify this address on e.g. a hardware wallet screen</source>
        <translation type="unfinished">Verifique esta dirección en la pantalla de su billetera fría u otro dispositivo</translation>
    </message>
    <message>
        <source>&amp;Save Image…</source>
        <translation type="unfinished">&amp;Guardar imagen...</translation>
=======
        <source>Enter the message you want to sign here</source>
        <translation type="unfinished">Escribe aquí el mensaje que deseas firmar</translation>
    </message>
    <message>
        <source>Signature</source>
        <translation type="unfinished">Firma</translation>
    </message>
    <message>
        <source>Copy the current signature to the system clipboard</source>
        <translation type="unfinished">Copiar la firma actual al portapapeles del sistema</translation>
    </message>
    <message>
        <source>Sign the message to prove you own this Bitcoin address</source>
        <translation type="unfinished">Firmar un mensaje para demostrar que se posee una dirección Bitcoin</translation>
    </message>
    <message>
        <source>Sign &amp;Message</source>
        <translation type="unfinished">Firmar &amp;mensaje</translation>
    </message>
    <message>
        <source>Reset all sign message fields</source>
        <translation type="unfinished">Limpiar todos los campos de la firma de mensaje</translation>
    </message>
    <message>
        <source>Clear &amp;All</source>
        <translation type="unfinished">Limpiar &amp;todo</translation>
    </message>
    <message>
        <source>&amp;Verify Message</source>
        <translation type="unfinished">&amp;Verificar mensaje</translation>
    </message>
    <message>
        <source>Enter the receiver's address, message (ensure you copy line breaks, spaces, tabs, etc. exactly) and signature below to verify the message. Be careful not to read more into the signature than what is in the signed message itself, to avoid being tricked by a man-in-the-middle attack. Note that this only proves the signing party receives with the address, it cannot prove sendership of any transaction!</source>
        <translation type="unfinished">Introduzca la dirección para la firma, el mensaje (asegurándose de copiar tal cual los saltos de línea, espacios, tabulaciones, etc.) y la firma a continuación para verificar el mensaje. Tenga cuidado de no asumir más información de lo que dice el propio mensaje firmado para evitar fraudes basados en ataques de tipo man-in-the-middle. Tenga en cuenta que esto solo prueba que la parte firmante recibe con esta dirección, ¡no puede probar el envío de ninguna transacción!</translation>
    </message>
    <message>
        <source>The Bitcoin address the message was signed with</source>
        <translation type="unfinished">Dirección Bitcoin con la que firmar el mensaje</translation>
    </message>
    <message>
        <source>The signed message to verify</source>
        <translation type="unfinished">El mensaje firmado para verificar</translation>
    </message>
    <message>
        <source>The signature given when the message was signed</source>
        <translation type="unfinished">La firma proporcionada cuando el mensaje fue firmado</translation>
    </message>
    <message>
        <source>Verify the message to ensure it was signed with the specified Bitcoin address</source>
        <translation type="unfinished">Verifique el mensaje para comprobar que fue firmado con la dirección Bitcoin indicada</translation>
    </message>
    <message>
        <source>Verify &amp;Message</source>
        <translation type="unfinished">Verificar &amp;mensaje</translation>
    </message>
    <message>
        <source>Reset all verify message fields</source>
        <translation type="unfinished">Limpiar todos los campos de la verificación de mensaje</translation>
    </message>
    <message>
        <source>Click "Sign Message" to generate signature</source>
        <translation type="unfinished">Haga clic en «Firmar mensaje» para generar la firma</translation>
    </message>
    <message>
        <source>The entered address is invalid.</source>
        <translation type="unfinished">La dirección introducida es inválida</translation>
    </message>
    <message>
        <source>Please check the address and try again.</source>
        <translation type="unfinished">Por favor, revise la dirección e inténtelo nuevamente.</translation>
    </message>
    <message>
        <source>The entered address does not refer to a key.</source>
        <translation type="unfinished">La dirección introducida no corresponde a una clave.</translation>
    </message>
    <message>
        <source>Wallet unlock was cancelled.</source>
        <translation type="unfinished">Se ha cancelado el desbloqueo del monedero. </translation>
    </message>
    <message>
        <source>No error</source>
        <translation type="unfinished">Sin error </translation>
    </message>
    <message>
        <source>Private key for the entered address is not available.</source>
        <translation type="unfinished">No se dispone de la clave privada para la dirección introducida.</translation>
    </message>
    <message>
        <source>Message signing failed.</source>
        <translation type="unfinished">Falló la firma del mensaje.</translation>
    </message>
    <message>
        <source>Message signed.</source>
        <translation type="unfinished">Mensaje firmado.</translation>
    </message>
    <message>
        <source>The signature could not be decoded.</source>
        <translation type="unfinished">La firma no pudo decodificarse.</translation>
    </message>
    <message>
        <source>Please check the signature and try again.</source>
        <translation type="unfinished">Por favor, compruebe la firma e inténtelo de nuevo.</translation>
    </message>
    <message>
        <source>The signature did not match the message digest.</source>
        <translation type="unfinished">La firma no coincide con el resumen del mensaje.</translation>
    </message>
    <message>
        <source>Message verification failed.</source>
        <translation type="unfinished">Falló la verificación del mensaje.</translation>
    </message>
    <message>
        <source>Message verified.</source>
        <translation type="unfinished">Mensaje verificado.</translation>
>>>>>>> dd04f2dd
    </message>
    </context>
<context>
<<<<<<< HEAD
    <name>RecentRequestsTableModel</name>
    <message>
        <source>Label</source>
        <translation type="unfinished">Etiqueta</translation>
    </message>
    <message>
        <source>(no label)</source>
        <translation type="unfinished">(sin etiqueta)</translation>
    </message>
    </context>
<context>
    <name>SendCoinsDialog</name>
    <message>
        <source>Insufficient funds!</source>
        <translation type="unfinished">¡Fondos insuficientes!</translation>
    </message>
    <message>
        <source>Quantity:</source>
        <translation type="unfinished">Cantidad:</translation>
    </message>
    <message>
        <source>Amount:</source>
        <translation type="unfinished">Cuantía:</translation>
    </message>
    <message>
        <source>Fee:</source>
        <translation type="unfinished">Comisión:</translation>
    </message>
    <message>
        <source>After Fee:</source>
        <translation type="unfinished">Después de la comisión:</translation>
    </message>
    <message>
        <source>Change:</source>
        <translation type="unfinished">Cambio:</translation>
    </message>
    <message>
        <source>Using the fallbackfee can result in sending a transaction that will take several hours or days (or never) to confirm. Consider choosing your fee manually or wait until you have validated the complete chain.</source>
        <translation type="unfinished">Si utilizas la comisión por defecto, la transacción puede tardar varias horas o incluso días (o nunca) en confirmarse. Considera elegir la comisión de forma manual o espera hasta que se haya validado completamente la cadena.</translation>
    </message>
    <message>
        <source>per kilobyte</source>
        <translation type="unfinished">por kilobyte</translation>
    </message>
    <message>
        <source>Inputs…</source>
        <translation type="unfinished">Entradas...</translation>
    </message>
    <message>
        <source>Choose…</source>
        <translation type="unfinished">Elegir...</translation>
    </message>
    <message>
        <source>Specify a custom fee per kB (1,000 bytes) of the transaction's virtual size.

Note:  Since the fee is calculated on a per-byte basis, a fee rate of "100 satoshis per kvB" for a transaction size of 500 virtual bytes (half of 1 kvB) would ultimately yield a fee of only 50 satoshis.</source>
        <translation type="unfinished">Especifique una tarifa personalizada por kB (1.000 bytes) del tamaño virtual de la transacción.

Nota: Dado que la tasa se calcula por cada byte, una tasa de "100 satoshis por kvB" para una transacción de 500 bytes virtuales (la mitad de 1 kvB) supondría finalmente una tasa de sólo 50 satoshis.</translation>
    </message>
    <message>
        <source>(Smart fee not initialized yet. This usually takes a few blocks…)</source>
        <translation type="unfinished">(Comisión inteligente no inicializada todavía. Esto, normalmente tarda unos pocos bloques…)</translation>
    </message>
    <message>
        <source>Sign on device</source>
        <extracomment>"device" usually means a hardware wallet</extracomment>
        <translation type="unfinished">Iniciar sesión en el dispositivo</translation>
    </message>
    <message>
        <source>Connect your hardware wallet first.</source>
        <translation type="unfinished">Conecte su wallet externo primero.</translation>
    </message>
    <message>
        <source>Set external signer script path in Options -&gt; Wallet</source>
        <extracomment>"External signer" means using devices such as hardware wallets.</extracomment>
        <translation type="unfinished">Configure una ruta externa al script en Opciones -&gt; Wallet</translation>
    </message>
    <message>
        <source>To review recipient list click "Show Details…"</source>
        <translation type="unfinished">Para revisar la lista de recipientes clique en "Mostrar Detalles..."</translation>
    </message>
    <message>
        <source>Create Unsigned</source>
        <translation type="unfinished">Crear sin firmar</translation>
    </message>
    <message>
        <source>Sign and send</source>
        <translation type="unfinished">Firmar y enviar</translation>
    </message>
    <message>
        <source>Sign failed</source>
        <translation type="unfinished">Firma falló</translation>
    </message>
    <message>
        <source>External signer not found</source>
        <extracomment>"External signer" means using devices such as hardware wallets.</extracomment>
        <translation type="unfinished">Dispositivo externo de firma no encontrado</translation>
    </message>
    <message>
        <source>External signer failure</source>
        <extracomment>"External signer" means using devices such as hardware wallets.</extracomment>
        <translation type="unfinished">Fallo en cartera hardware externa </translation>
    </message>
    <message>
        <source>Save Transaction Data</source>
        <translation type="unfinished">Guardar datos de la transacción</translation>
    </message>
    <message>
        <source>Partially Signed Transaction (Binary)</source>
        <extracomment>Expanded name of the binary PSBT file format. See: BIP 174.</extracomment>
        <translation type="unfinished">Transacción parcialmente firmada (binario) </translation>
    </message>
    <message>
        <source>PSBT saved</source>
        <translation type="unfinished">PSBT guardado </translation>
    </message>
    <message>
        <source>External balance:</source>
        <translation type="unfinished">Saldo externo:</translation>
    </message>
    <message>
        <source>or</source>
        <translation type="unfinished">o</translation>
    </message>
    <message>
        <source>Please, review your transaction.</source>
        <translation type="unfinished">Por favor, revisa tu transacción</translation>
    </message>
    <message>
        <source>Transaction fee</source>
        <translation type="unfinished">Comisión por transacción.</translation>
    </message>
    <message>
        <source>Total Amount</source>
        <translation type="unfinished">Cantidad total</translation>
    </message>
    <message numerus="yes">
        <source>Estimated to begin confirmation within %n block(s).</source>
        <translation>
            <numerusform>Se estima que la confirmación comience en %n bloque(s).</numerusform>
            <numerusform>Estimado para empezar la confirmación dentro de %n bloques.</numerusform>
        </translation>
    </message>
    <message>
        <source>(no label)</source>
        <translation type="unfinished">(sin etiqueta)</translation>
=======
    <name>SplashScreen</name>
    <message>
        <source>(press q to shutdown and continue later)</source>
        <translation type="unfinished">(presione la tecla q para apagar y continuar después)</translation>
    </message>
    <message>
        <source>press q to shutdown</source>
        <translation type="unfinished">pulse q para apagar</translation>
    </message>
</context>
<context>
    <name>TransactionDesc</name>
    <message>
        <source>conflicted with a transaction with %1 confirmations</source>
        <translation type="unfinished">Hay un conflicto con una transacción de %1 confirmaciones.</translation>
    </message>
    <message>
        <source>0/unconfirmed, %1</source>
        <translation type="unfinished">0/sin confirmar, %1</translation>
    </message>
    <message>
        <source>in memory pool</source>
        <translation type="unfinished">en la piscina de memoria</translation>
    </message>
    <message>
        <source>not in memory pool</source>
        <translation type="unfinished">no en la piscina de memoria</translation>
    </message>
    <message>
        <source>abandoned</source>
        <translation type="unfinished">abandonada</translation>
    </message>
    <message>
        <source>%1/unconfirmed</source>
        <translation type="unfinished">%1/sin confirmar</translation>
    </message>
    <message>
        <source>%1 confirmations</source>
        <translation type="unfinished">%1 confirmaciones</translation>
    </message>
    <message>
        <source>Status</source>
        <translation type="unfinished">Estado</translation>
    </message>
    <message>
        <source>Date</source>
        <translation type="unfinished">Fecha</translation>
    </message>
    <message>
        <source>Source</source>
        <translation type="unfinished">Fuente</translation>
    </message>
    <message>
        <source>Generated</source>
        <translation type="unfinished">Generado</translation>
    </message>
    <message>
        <source>From</source>
        <translation type="unfinished">De</translation>
    </message>
    <message>
        <source>unknown</source>
        <translation type="unfinished">desconocido</translation>
    </message>
    <message>
        <source>To</source>
        <translation type="unfinished">Para</translation>
    </message>
    <message>
        <source>own address</source>
        <translation type="unfinished">dirección propia</translation>
    </message>
    <message>
        <source>watch-only</source>
        <translation type="unfinished">Solo observación</translation>
    </message>
    <message>
        <source>label</source>
        <translation type="unfinished">etiqueta</translation>
    </message>
    <message>
        <source>Credit</source>
        <translation type="unfinished">Crédito</translation>
    </message>
    <message numerus="yes">
        <source>matures in %n more block(s)</source>
        <translation type="unfinished">
            <numerusform>disponible en %n bloque más</numerusform>
            <numerusform>disponible en %n bloques más</numerusform>
        </translation>
    </message>
    <message>
        <source>not accepted</source>
        <translation type="unfinished">no aceptada</translation>
    </message>
    <message>
        <source>Debit</source>
        <translation type="unfinished">Débito</translation>
    </message>
    <message>
        <source>Total debit</source>
        <translation type="unfinished">Total débito</translation>
    </message>
    <message>
        <source>Total credit</source>
        <translation type="unfinished">Total crédito</translation>
    </message>
    <message>
        <source>Transaction fee</source>
        <translation type="unfinished">Comisión por transacción.</translation>
    </message>
    <message>
        <source>Net amount</source>
        <translation type="unfinished">Importe neto</translation>
    </message>
    <message>
        <source>Message</source>
        <translation type="unfinished">Mensaje</translation>
    </message>
    <message>
        <source>Comment</source>
        <translation type="unfinished">Comentario</translation>
    </message>
    <message>
        <source>Transaction ID</source>
        <translation type="unfinished">ID transacción</translation>
    </message>
    <message>
        <source>Transaction total size</source>
        <translation type="unfinished">Tamaño total transacción</translation>
    </message>
    <message>
        <source>Transaction virtual size</source>
        <translation type="unfinished">Tamaño virtual transacción</translation>
    </message>
    <message>
        <source>Output index</source>
        <translation type="unfinished">Índice de salida</translation>
    </message>
    <message>
        <source> (Certificate was not verified)</source>
        <translation type="unfinished"> (No se ha verificado el certificado)</translation>
>>>>>>> dd04f2dd
    </message>
</context>
<context>
    <name>SendCoinsEntry</name>
    <message>
<<<<<<< HEAD
        <source>Choose previously used address</source>
        <translation type="unfinished">Escoger dirección previamente usada</translation>
    </message>
    <message>
        <source>The fee will be deducted from the amount being sent. The recipient will receive less bitcoins than you enter in the amount field. If multiple recipients are selected, the fee is split equally.</source>
        <translation type="unfinished">La comisión será deducida de la cantidad enviada. El destinatario recibirá menos bitcoins que la cantidad introducida en el campo Cantidad. Si hay varios destinatarios seleccionados, la comisión será distribuida a partes iguales.</translation>
=======
        <source>Merchant</source>
        <translation type="unfinished">Comerciante</translation>
    </message>
    <message>
        <source>Generated coins must mature %1 blocks before they can be spent. When you generated this block, it was broadcast to the network to be added to the block chain. If it fails to get into the chain, its state will change to "not accepted" and it won't be spendable. This may occasionally happen if another node generates a block within a few seconds of yours.</source>
        <translation type="unfinished">Las monedas generadas deben madurar %1 bloques antes de que puedan ser gastadas. Una vez que generas este bloque, es propagado por la red para ser añadido a la cadena de bloques. Si falla el intento de añadirse en la cadena, su estado cambiará a «no aceptado» y ya no se puede gastar. Esto puede ocurrir ocasionalmente si otro nodo genera un bloque a los pocos segundos del tuyo.</translation>
>>>>>>> dd04f2dd
    </message>
    </context>
<context>
    <name>SignVerifyMessageDialog</name>
    <message>
<<<<<<< HEAD
        <source>You can sign messages/agreements with your addresses to prove you can receive bitcoins sent to them. Be careful not to sign anything vague or random, as phishing attacks may try to trick you into signing your identity over to them. Only sign fully-detailed statements you agree to.</source>
        <translation type="unfinished">Puedes firmar los mensajes con tus direcciones para demostrar que las posees. Ten cuidado de no firmar cualquier cosa vaga, ya que los ataques de phishing pueden tratar de engañarte firmando tu identidad a través de ellos. Firma solo declaraciones totalmente detalladas con las que estés de acuerdo.</translation>
    </message>
    <message>
        <source>Choose previously used address</source>
        <translation type="unfinished">Escoger dirección previamente usada</translation>
    </message>
    </context>
<context>
    <name>TransactionDesc</name>
    <message numerus="yes">
        <source>Open for %n more block(s)</source>
        <translation>
            <numerusform>Abierto para %n bloques más</numerusform>
            <numerusform>Abrir para %n bloques más</numerusform>
        </translation>
    </message>
    <message>
        <source>watch-only</source>
        <translation type="unfinished">Solo observación</translation>
    </message>
    <message numerus="yes">
        <source>matures in %n more block(s)</source>
        <translation>
            <numerusform>madura en %n bloque más</numerusform>
            <numerusform>madura en %n bloques más</numerusform>
        </translation>
    </message>
    <message>
        <source>Transaction fee</source>
        <translation type="unfinished">Comisión por transacción.</translation>
    </message>
    </context>
<context>
    <name>TransactionTableModel</name>
    <message>
        <source>Label</source>
        <translation type="unfinished">Etiqueta</translation>
    </message>
    <message numerus="yes">
        <source>Open for %n more block(s)</source>
        <translation>
            <numerusform>Abrir para 1 %n bloques más</numerusform>
            <numerusform>Abrir para %n bloques más</numerusform>
        </translation>
=======
        <source>Debug information</source>
        <translation type="unfinished">Información de depuración</translation>
    </message>
    <message>
        <source>Transaction</source>
        <translation type="unfinished">Transacción</translation>
    </message>
    <message>
        <source>Inputs</source>
        <translation type="unfinished">Entradas</translation>
    </message>
    <message>
        <source>Amount</source>
        <translation type="unfinished">Importe</translation>
    </message>
    <message>
        <source>true</source>
        <translation type="unfinished">verdadero</translation>
    </message>
    <message>
        <source>false</source>
        <translation type="unfinished">falso</translation>
    </message>
</context>
<context>
    <name>TransactionDescDialog</name>
    <message>
        <source>This pane shows a detailed description of the transaction</source>
        <translation type="unfinished">Esta ventana muestra información detallada sobre la transacción</translation>
    </message>
    <message>
        <source>Details for %1</source>
        <translation type="unfinished">Detalles para %1</translation>
>>>>>>> dd04f2dd
    </message>
</context>
<context>
    <name>TransactionTableModel</name>
    <message>
<<<<<<< HEAD
        <source>watch-only</source>
        <translation type="unfinished">Solo observación</translation>
    </message>
    <message>
        <source>(no label)</source>
        <translation type="unfinished">(sin etiqueta)</translation>
=======
        <source>Date</source>
        <translation type="unfinished">Fecha</translation>
    </message>
    <message>
        <source>Type</source>
        <translation type="unfinished">Tipo</translation>
>>>>>>> dd04f2dd
    </message>
    </context>
<context>
    <name>TransactionView</name>
    <message>
<<<<<<< HEAD
        <source>Range…</source>
        <translation type="unfinished">Rango...</translation>
    </message>
    <message>
        <source>&amp;Copy address</source>
        <translation type="unfinished">copiar dirección </translation>
    </message>
    <message>
        <source>Copy &amp;label</source>
        <translation type="unfinished">copiar y etiquetar </translation>
    </message>
    <message>
        <source>Copy &amp;amount</source>
        <translation type="unfinished">Copiar cantidad</translation>
    </message>
    <message>
        <source>Copy transaction &amp;ID</source>
        <translation type="unfinished">Copiar &amp;ID de la transacción</translation>
    </message>
    <message>
        <source>Copy &amp;raw transaction</source>
        <translation type="unfinished">Copiar traducción en crudo</translation>
    </message>
    <message>
        <source>Copy full transaction &amp;details</source>
        <translation type="unfinished">Copiar la transacción entera &amp; detalles</translation>
    </message>
    <message>
        <source>&amp;Show transaction details</source>
        <translation type="unfinished">Mostrar detalles de la transacción</translation>
    </message>
    <message>
        <source>Increase transaction &amp;fee</source>
        <translation type="unfinished">Incrementar la comisión de transacción</translation>
    </message>
    <message>
        <source>A&amp;bandon transaction</source>
        <translation type="unfinished">Abandonar transacción</translation>
    </message>
    <message>
        <source>&amp;Edit address label</source>
        <translation type="unfinished">Editar etiqueta de dirección</translation>
    </message>
    <message>
        <source>Confirmed</source>
        <translation type="unfinished">Confirmado</translation>
    </message>
    <message>
        <source>Label</source>
        <translation type="unfinished">Etiqueta</translation>
    </message>
    <message>
        <source>Address</source>
        <translation type="unfinished">Dirección</translation>
    </message>
    <message>
        <source>Exporting Failed</source>
        <translation type="unfinished">La exportación falló</translation>
=======
        <source>Label</source>
        <translation type="unfinished">Etiqueta</translation>
    </message>
    <message>
        <source>Unconfirmed</source>
        <translation type="unfinished">Sin confirmar</translation>
    </message>
    <message>
        <source>Abandoned</source>
        <translation type="unfinished">Abandonada</translation>
    </message>
    <message>
        <source>Confirming (%1 of %2 recommended confirmations)</source>
        <translation type="unfinished">Confirmando (%1 de %2 confirmaciones recomendadas)</translation>
    </message>
    <message>
        <source>Confirmed (%1 confirmations)</source>
        <translation type="unfinished">Confirmada (%1 confirmaciones)</translation>
    </message>
    <message>
        <source>Conflicted</source>
        <translation type="unfinished">En conflicto</translation>
    </message>
    <message>
        <source>Immature (%1 confirmations, will be available after %2)</source>
        <translation type="unfinished">No disponible (%1 confirmaciones, disponible después de %2)</translation>
    </message>
    <message>
        <source>Generated but not accepted</source>
        <translation type="unfinished">Generada pero no aceptada</translation>
    </message>
    <message>
        <source>Received with</source>
        <translation type="unfinished">Recibido con</translation>
    </message>
    <message>
        <source>Received from</source>
        <translation type="unfinished">Recibido de</translation>
    </message>
    <message>
        <source>Sent to</source>
        <translation type="unfinished">Enviado a</translation>
    </message>
    <message>
        <source>Payment to yourself</source>
        <translation type="unfinished">Pago a mi mismo</translation>
    </message>
    <message>
        <source>Mined</source>
        <translation type="unfinished">Minado </translation>
    </message>
    <message>
        <source>watch-only</source>
        <translation type="unfinished">Solo observación</translation>
    </message>
    <message>
        <source>(no label)</source>
        <translation type="unfinished">(sin etiqueta)</translation>
>>>>>>> dd04f2dd
    </message>
    </context>
<context>
    <name>WalletFrame</name>
    <message>
<<<<<<< HEAD
        <source>No wallet has been loaded.
Go to File &gt; Open Wallet to load a wallet.
- OR -</source>
        <translation type="unfinished">No se ha cargado ningún monedero.
Vaya a Archivo&gt; Abrir monedero para cargar un monedero.
- O -</translation>
    </message>
    <message>
        <source>Create a new wallet</source>
        <translation type="unfinished">Crear monedero nuevo</translation>
=======
        <source>Transaction status. Hover over this field to show number of confirmations.</source>
        <translation type="unfinished">Estado de transacción. Pasa el ratón sobre este campo para ver el número de confirmaciones.</translation>
    </message>
    <message>
        <source>Date and time that the transaction was received.</source>
        <translation type="unfinished">Fecha y hora cuando se recibió la transacción.</translation>
>>>>>>> dd04f2dd
    </message>
</context>
<context>
    <name>WalletModel</name>
    <message>
<<<<<<< HEAD
        <source>Warning: This may pay the additional fee by reducing change outputs or adding inputs, when necessary. It may add a new change output if one does not already exist. These changes may potentially leak privacy.</source>
        <translation type="unfinished">Advertencia: Esto puede pagar la tasa adicional al reducir el cambio de salidas o agregar entradas, cuando sea necesario. Puede agregar una nueva salida de cambio si aún no existe. Estos cambios pueden potencialmente filtrar la privacidad.</translation>
    </message>
    <message>
        <source>Can't display address</source>
        <translation type="unfinished">No se puede mostrar la dirección
</translation>
    </message>
    <message>
        <source>default wallet</source>
        <translation type="unfinished">Monedero predeterminado</translation>
=======
        <source>Type of transaction.</source>
        <translation type="unfinished">Tipo de transacción.</translation>
    </message>
    <message>
        <source>Whether or not a watch-only address is involved in this transaction.</source>
        <translation type="unfinished">Si una dirección de solo observación está involucrada en esta transacción o no.</translation>
    </message>
    <message>
        <source>User-defined intent/purpose of the transaction.</source>
        <translation type="unfinished">Descripción de la transacción definida por el usuario.</translation>
>>>>>>> dd04f2dd
    </message>
</context>
<context>
    <name>WalletView</name>
    <message>
<<<<<<< HEAD
        <source>&amp;Export</source>
        <translation type="unfinished">&amp;Exportar</translation>
=======
        <source>Amount removed from or added to balance.</source>
        <translation type="unfinished">Importe sustraído o añadido al balance.</translation>
>>>>>>> dd04f2dd
    </message>
</context>
<context>
    <name>TransactionView</name>
    <message>
<<<<<<< HEAD
        <source>Export the data in the current tab to a file</source>
        <translation type="unfinished">Exportar a un archivo los datos de esta pestaña</translation>
    </message>
    <message>
        <source>Unable to decode PSBT from clipboard (invalid base64)</source>
        <translation type="unfinished">No se puede decodificar PSBT desde el portapapeles (inválido base64)</translation>
    </message>
    <message>
        <source>Load Transaction Data</source>
        <translation type="unfinished">Cargar datos de la transacción</translation>
    </message>
    <message>
        <source>Partially Signed Transaction (*.psbt)</source>
        <translation type="unfinished">Transacción firmada de manera parcial (*.psbt)</translation>
    </message>
    <message>
        <source>PSBT file must be smaller than 100 MiB</source>
        <translation type="unfinished">El archivo PSBT debe ser más pequeño de 100 MiB</translation>
    </message>
    <message>
        <source>Unable to decode PSBT</source>
        <translation type="unfinished">Imposible descodificar PSBT</translation>
    </message>
    <message>
        <source>Wallet Data</source>
        <extracomment>Name of the wallet data file format.</extracomment>
        <translation type="unfinished">Datos de la billetera </translation>
=======
        <source>All</source>
        <translation type="unfinished">Todo</translation>
    </message>
    <message>
        <source>Today</source>
        <translation type="unfinished">Hoy</translation>
    </message>
    <message>
        <source>This week</source>
        <translation type="unfinished">Esta semana</translation>
    </message>
    <message>
        <source>This month</source>
        <translation type="unfinished">Este mes</translation>
    </message>
    <message>
        <source>Last month</source>
        <translation type="unfinished">El mes pasado </translation>
    </message>
    <message>
        <source>This year</source>
        <translation type="unfinished">Este año</translation>
    </message>
    <message>
        <source>Received with</source>
        <translation type="unfinished">Recibido con</translation>
>>>>>>> dd04f2dd
    </message>
    </context>
<context>
    <name>bitcoin-core</name>
    <message>
<<<<<<< HEAD
        <source>%s corrupt. Try using the wallet tool bitcoin-wallet to salvage or restoring a backup.</source>
        <translation type="unfinished">%s corrupto. Intente utilizar la monedero herramienta de bitcoin-monedero para salvar o restaurar una copia de seguridad.</translation>
    </message>
    <message>
        <source>Cannot downgrade wallet from version %i to version %i. Wallet version unchanged.</source>
        <translation type="unfinished">No se pudo cambiar la versión %i a la versión anterior %i.  Versión del monedero sin cambios.</translation>
    </message>
    <message>
        <source>Cannot upgrade a non HD split wallet from version %i to version %i without upgrading to support pre-split keypool. Please use version %i or no version specified.</source>
        <translation type="unfinished">No se puede actualizar un monedero no dividido en HD de la versión  1%i a la versión 1%i sin actualizar para admitir el grupo de claves pre-dividido. Por favor, use la versión  1%i o ninguna versión especificada.</translation>
    </message>
    <message>
        <source>Error: Dumpfile format record is incorrect. Got "%s", expected "format".</source>
        <translation type="unfinished">Error: el registro del formato del archivo de volcado es incorrecto. Se obtuvo "%s", del "formato" esperado.</translation>
    </message>
    <message>
        <source>Error: Dumpfile identifier record is incorrect. Got "%s", expected "%s".</source>
        <translation type="unfinished">Error: el registro del identificador del archivo de volcado es incorrecto. Se obtuvo   "%s" se esperaba "%s".</translation>
    </message>
    <message>
        <source>Error: Legacy wallets only support the "legacy", "p2sh-segwit", and "bech32" address types</source>
        <translation type="unfinished">Error: los monederos heredados solo admiten los tipos de dirección "legacy", "p2sh-segwit" y "bech32"</translation>
    </message>
    <message>
        <source>File %s already exists. If you are sure this is what you want, move it out of the way first.</source>
        <translation type="unfinished">El archivo  %s  ya existe. Si está seguro de que esto es lo que quiere, muévalo de lugar primero.</translation>
    </message>
    <message>
        <source>More than one onion bind address is provided. Using %s for the automatically created Tor onion service.</source>
        <translation type="unfinished">Se proporciona más de una dirección de ligar de cebolla. Utilizando %s para el servicio Tor cebolla creado automático.</translation>
    </message>
    <message>
        <source>No dump file provided. To use createfromdump, -dumpfile=&lt;filename&gt; must be provided.</source>
        <translation type="unfinished">No se ha proporcionado ningún archivo de volcado. Para usar createfromdump, se debe proporcionar  -dumpfile=&lt;filename&gt;.</translation>
    </message>
    <message>
        <source>No dump file provided. To use dump, -dumpfile=&lt;filename&gt; must be provided.</source>
        <translation type="unfinished">No se ha proporcionado ningún archivo de volcado. Para usar el volcado, debe proporcionarse -dumpfile=&lt;filename&gt;.</translation>
    </message>
    <message>
        <source>No wallet file format provided. To use createfromdump, -format=&lt;format&gt; must be provided.</source>
        <translation type="unfinished">Ningún archivo de billetera proveído. Para usar createfromdump, -format=&lt;format&gt;debe ser proveído.</translation>
    </message>
    <message>
        <source>SQLiteDatabase: Unknown sqlite wallet schema version %d. Only version %d is supported</source>
        <translation type="unfinished">SQLiteDatabase: versión del esquema de la monedero sqlite desconocido %d. Sólo version %d se admite</translation>
    </message>
    <message>
        <source>This error could occur if this wallet was not shutdown cleanly and was last loaded using a build with a newer version of Berkeley DB. If so, please use the software that last loaded this wallet</source>
        <translation type="unfinished">Este error podría ocurrir si la billetera no fuese apagada correctamente y fuese cargada usando una compilación con una versión más nueva de Berkeley DB. Si es así, utilice el software que cargó por última vez en esta billetera.</translation>
    </message>
    <message>
        <source>This is the maximum transaction fee you pay (in addition to the normal fee) to prioritize partial spend avoidance over regular coin selection.</source>
        <translation type="unfinished">Esta es la máxima tarifa de transacción que pagas (en adicional a la tarifa normal de transacción) para primordialmente evitar gastar un sobrecosto.</translation>
    </message>
    <message>
        <source>Unknown wallet file format "%s" provided. Please provide one of "bdb" or "sqlite".</source>
        <translation type="unfinished">Formato de monedero desconocido "%s" proporcionado. Por favor, proporcione uno de "bdb" o "sqlite".</translation>
    </message>
    <message>
        <source>Warning: Dumpfile wallet format "%s" does not match command line specified format "%s".</source>
        <translation type="unfinished">Aviso: el formato del monedero del archivo de volcado "%s" no coincide con el formato especificado en la línea de comandos "%s".</translation>
    </message>
    <message>
        <source>Witness data for blocks after height %d requires validation. Please restart with -reindex.</source>
        <translation type="unfinished">Hay que validar los datos de los testigos de los bloques después de la altura%d. Por favor, reinicie con -reindex.</translation>
    </message>
    <message>
        <source>A fatal internal error occurred, see debug.log for details</source>
        <translation type="unfinished">Ha ocurrido un error interno grave. Consulte debug.log para más detalles.</translation>
    </message>
    <message>
        <source>Cannot set -peerblockfilters without -blockfilterindex.</source>
        <translation type="unfinished">No se puede establecer -peerblockfilters sin -blockfilterindex.</translation>
    </message>
    <message>
        <source>Disk space is too low!</source>
        <translation type="unfinished">¡El espacio en el disco es demasiado bajo!</translation>
    </message>
    <message>
        <source>Error creating %s</source>
        <translation type="unfinished">Error creando %s</translation>
    </message>
    <message>
        <source>Error reading next record from wallet database</source>
        <translation type="unfinished">Error al leer el seguiente registro de la base de datos de la "wallet"</translation>
    </message>
    <message>
        <source>Error: Couldn't create cursor into database</source>
        <translation type="unfinished">Error: No se pudo crear el cursor en la base de datos</translation>
    </message>
    <message>
        <source>Error: Dumpfile checksum does not match. Computed %s, expected %s</source>
        <translation type="unfinished">Error: La suma de comprobación del archivo de volcado no coincide. Calculada%s, prevista%s</translation>
    </message>
    <message>
        <source>Error: Got key that was not hex: %s</source>
        <translation type="unfinished">Error: Se recibió una llave que no es hex: %s</translation>
    </message>
    <message>
        <source>Error: Got value that was not hex: %s</source>
        <translation type="unfinished">Error: Se recibió un valor que no es hex: %s</translation>
    </message>
    <message>
        <source>Error: Keypool ran out, please call keypoolrefill first</source>
        <translation type="unfinished">Keypool se ha agotado, llame a keypoolrefill primero</translation>
    </message>
    <message>
        <source>Error: Missing checksum</source>
        <translation type="unfinished">Error: No se ha encontrado 'checksum'</translation>
    </message>
    <message>
        <source>Error: No %s addresses available.</source>
        <translation type="unfinished">Error: No hay %sdirecciones disponibles.
</translation>
    </message>
    <message>
        <source>Error: Unable to parse version %u as a uint32_t</source>
        <translation type="unfinished">Error: No se ha podido analizar la versión %ucomo uint32_t</translation>
    </message>
    <message>
        <source>Error: Unable to write record to new wallet</source>
        <translation type="unfinished">Error: No se pudo escribir el registro en la nueva billetera</translation>
=======
        <source>Sent to</source>
        <translation type="unfinished">Enviado a</translation>
    </message>
    <message>
        <source>To yourself</source>
        <translation type="unfinished">A ti mismo</translation>
    </message>
    <message>
        <source>Mined</source>
        <translation type="unfinished">Minado</translation>
    </message>
    <message>
        <source>Other</source>
        <translation type="unfinished">Otra</translation>
    </message>
    <message>
        <source>Enter address, transaction id, or label to search</source>
        <translation type="unfinished">Introduzca dirección, id de transacción o etiqueta a buscar</translation>
    </message>
    <message>
        <source>Min amount</source>
        <translation type="unfinished">Importe mínimo</translation>
    </message>
    <message>
        <source>Range…</source>
        <translation type="unfinished">Rango...</translation>
    </message>
    <message>
        <source>&amp;Copy address</source>
        <translation type="unfinished">&amp;Copiar dirección</translation>
    </message>
    <message>
        <source>Copy &amp;label</source>
        <translation type="unfinished">Copiar &amp;etiqueta</translation>
    </message>
    <message>
        <source>Copy &amp;amount</source>
        <translation type="unfinished">Copiar &amp;importe</translation>
    </message>
    <message>
        <source>Copy transaction &amp;ID</source>
        <translation type="unfinished">Copiar &amp;ID de la transacción</translation>
    </message>
    <message>
        <source>Copy &amp;raw transaction</source>
        <translation type="unfinished">Copiar transacción en c&amp;rudo</translation>
    </message>
    <message>
        <source>Copy full transaction &amp;details</source>
        <translation type="unfinished">Copiar &amp;detalles completos de la transacción</translation>
    </message>
    <message>
        <source>&amp;Show transaction details</source>
        <translation type="unfinished">&amp;Mostrar detalles de la transacción</translation>
    </message>
    <message>
        <source>Increase transaction &amp;fee</source>
        <translation type="unfinished">&amp;Incrementar la comisión de transacción</translation>
    </message>
    <message>
        <source>A&amp;bandon transaction</source>
        <translation type="unfinished">A&amp;bandonar transacción</translation>
    </message>
    <message>
        <source>&amp;Edit address label</source>
        <translation type="unfinished">Editar etiqueta de dirección</translation>
    </message>
    <message>
        <source>Show in %1</source>
        <extracomment>Transactions table context menu action to show the selected transaction in a third-party block explorer. %1 is a stand-in argument for the URL of the explorer.</extracomment>
        <translation type="unfinished">Mostrar en %1</translation>
    </message>
    <message>
        <source>Export Transaction History</source>
        <translation type="unfinished">Exportar historial de transacciones</translation>
    </message>
    <message>
        <source>Comma separated file</source>
        <extracomment>Expanded name of the CSV file format. See: https://en.wikipedia.org/wiki/Comma-separated_values.</extracomment>
        <translation type="unfinished">Archivo separado por comas</translation>
    </message>
    <message>
        <source>Confirmed</source>
        <translation type="unfinished">Confirmado</translation>
    </message>
    <message>
        <source>Watch-only</source>
        <translation type="unfinished">Solo observación</translation>
    </message>
    <message>
        <source>Date</source>
        <translation type="unfinished">Fecha</translation>
    </message>
    <message>
        <source>Type</source>
        <translation type="unfinished">Tipo</translation>
    </message>
    <message>
        <source>Label</source>
        <translation type="unfinished">Etiqueta</translation>
    </message>
    <message>
        <source>Address</source>
        <translation type="unfinished">Dirección</translation>
    </message>
    <message>
        <source>Exporting Failed</source>
        <translation type="unfinished">La exportación falló</translation>
    </message>
    <message>
        <source>There was an error trying to save the transaction history to %1.</source>
        <translation type="unfinished">Ha habido un error al intentar guardar en el histórico la transacción con %1.</translation>
    </message>
    <message>
        <source>Exporting Successful</source>
        <translation type="unfinished">Exportación satisfactoria</translation>
    </message>
    <message>
        <source>The transaction history was successfully saved to %1.</source>
        <translation type="unfinished">El historial de transacciones ha sido guardado exitosamente en %1</translation>
    </message>
    <message>
        <source>Range:</source>
        <translation type="unfinished">Rango:</translation>
    </message>
    <message>
        <source>to</source>
        <translation type="unfinished">a</translation>
>>>>>>> dd04f2dd
    </message>
</context>
<context>
    <name>WalletFrame</name>
    <message>
<<<<<<< HEAD
        <source>Failed to verify database</source>
        <translation type="unfinished">No se ha podido verificar la base de datos</translation>
    </message>
    <message>
        <source>Fee rate (%s) is lower than the minimum fee rate setting (%s)</source>
        <translation type="unfinished">El ratio de comisión (%s) es menor que el mínimo ratio de comisión (%s)</translation>
    </message>
    <message>
        <source>Ignoring duplicate -wallet %s.</source>
        <translation type="unfinished">No hacer caso de duplicado -wallet %s</translation>
    </message>
    <message>
        <source>Importing…</source>
        <translation type="unfinished">Importando...</translation>
    </message>
    <message>
        <source>Insufficient funds</source>
        <translation type="unfinished">Fondos insuficientes</translation>
    </message>
    <message>
        <source>Invalid -i2psam address or hostname: '%s'</source>
        <translation type="unfinished">Dirección de -i2psam o dominio ' %s' inválido</translation>
=======
        <source>No wallet has been loaded.
Go to File &gt; Open Wallet to load a wallet.
- OR -</source>
        <translation type="unfinished">No se ha cargado ningún monedero.
Vaya a Archivo&gt; Abrir monedero para cargar un monedero.
- O -</translation>
    </message>
    <message>
        <source>Create a new wallet</source>
        <translation type="unfinished">Crear monedero nuevo</translation>
    </message>
    <message>
        <source>Unable to decode PSBT from clipboard (invalid base64)</source>
        <translation type="unfinished">No se puede decodificar TBPF desde el portapapeles (inválido base64)</translation>
    </message>
    <message>
        <source>Load Transaction Data</source>
        <translation type="unfinished">Cargar datos de la transacción</translation>
    </message>
    <message>
        <source>Partially Signed Transaction (*.psbt)</source>
        <translation type="unfinished">Transacción firmada de manera parcial (*.psbt)</translation>
    </message>
    <message>
        <source>PSBT file must be smaller than 100 MiB</source>
        <translation type="unfinished">El archivo TBPF debe ser más pequeño de 100 MiB</translation>
    </message>
    <message>
        <source>Unable to decode PSBT</source>
        <translation type="unfinished">Imposible descodificar TBPF</translation>
>>>>>>> dd04f2dd
    </message>
</context>
<context>
    <name>WalletModel</name>
    <message>
<<<<<<< HEAD
        <source>Loading P2P addresses…</source>
        <translation type="unfinished">Cargando direcciones P2P...</translation>
    </message>
    <message>
        <source>Loading banlist…</source>
        <translation type="unfinished">Cargando banlist...</translation>
    </message>
    <message>
        <source>Loading block index…</source>
        <translation type="unfinished">Cargando el índice de bloques...</translation>
    </message>
    <message>
        <source>Loading wallet…</source>
        <translation type="unfinished">Cargando monedero...</translation>
    </message>
    <message>
        <source>No proxy server specified. Use -proxy=&lt;ip&gt; or -proxy=&lt;ip:port&gt;.</source>
        <translation type="unfinished">No se ha especificado un servidor de proxy. Use -proxy=&lt;ip&gt;o -proxy=&lt;ip:port&gt;.</translation>
    </message>
    <message>
        <source>Prune mode is incompatible with -coinstatsindex.</source>
        <translation type="unfinished">"Prune mode" es incompatible with -txindex.</translation>
    </message>
    <message>
        <source>Pruning blockstore…</source>
        <translation type="unfinished">Podando almacén de bloques…</translation>
    </message>
    <message>
        <source>Replaying blocks…</source>
        <translation type="unfinished">Reproduciendo bloques…</translation>
    </message>
    <message>
        <source>Rescanning…</source>
        <translation type="unfinished">Volviendo a escanear...</translation>
    </message>
    <message>
        <source>SQLiteDatabase: Failed to execute statement to verify database: %s</source>
        <translation type="unfinished">SQLiteDatabase: Fallado para ejecutar declaración para verificar base de datos: %s</translation>
    </message>
    <message>
        <source>SQLiteDatabase: Failed to prepare statement to verify database: %s</source>
        <translation type="unfinished">SQLiteDatabase: Fallado para preparar declaración para verificar base de datos: %s</translation>
    </message>
    <message>
        <source>SQLiteDatabase: Failed to read database verification error: %s</source>
        <translation type="unfinished">SQLiteDatabase: Error al leer la verificación de la base de datos: %s</translation>
    </message>
    <message>
        <source>SQLiteDatabase: Unexpected application id. Expected %u, got %u</source>
        <translation type="unfinished">SQLiteDatabase: id aplicación inesperada. Esperado %u, tiene %u</translation>
    </message>
    <message>
        <source>Starting network threads…</source>
        <translation type="unfinished">Iniciando procesos de red...</translation>
    </message>
    <message>
        <source>The specified config file %s does not exist</source>
        <translation type="unfinished">El archivo de configuración especificado %s no existe </translation>
=======
        <source>Send Coins</source>
        <translation type="unfinished">Enviar monedas</translation>
    </message>
    <message>
        <source>Fee bump error</source>
        <translation type="unfinished">Error de incremento de la comisión</translation>
    </message>
    <message>
        <source>Increasing transaction fee failed</source>
        <translation type="unfinished">Ha fallado el incremento de la comisión de transacción.</translation>
    </message>
    <message>
        <source>Do you want to increase the fee?</source>
        <extracomment>Asks a user if they would like to manually increase the fee of a transaction that has already been created.</extracomment>
        <translation type="unfinished">¿Desea incrementar la comisión?</translation>
    </message>
    <message>
        <source>Current fee:</source>
        <translation type="unfinished">Comisión actual:</translation>
    </message>
    <message>
        <source>Increase:</source>
        <translation type="unfinished">Incremento:</translation>
    </message>
    <message>
        <source>New fee:</source>
        <translation type="unfinished">Nueva comisión:</translation>
    </message>
    <message>
        <source>Warning: This may pay the additional fee by reducing change outputs or adding inputs, when necessary. It may add a new change output if one does not already exist. These changes may potentially leak privacy.</source>
        <translation type="unfinished">Advertencia: Esto puede pagar la comisión adicional al reducir el cambio de salidas o agregar entradas, cuando sea necesario. Puede agregar una nueva salida de cambio si aún no existe. Potencialmente estos cambios pueden comprometer la privacidad.</translation>
    </message>
    <message>
        <source>Confirm fee bump</source>
        <translation type="unfinished">Confirmar incremento de comisión</translation>
    </message>
    <message>
        <source>Can't draft transaction.</source>
        <translation type="unfinished">No se pudo preparar la transacción.</translation>
    </message>
    <message>
        <source>PSBT copied</source>
        <translation type="unfinished">TBPF copiada </translation>
    </message>
    <message>
        <source>Can't sign transaction.</source>
        <translation type="unfinished">No se ha podido firmar la transacción.</translation>
    </message>
    <message>
        <source>Could not commit transaction</source>
        <translation type="unfinished">No se pudo confirmar la transacción</translation>
    </message>
    <message>
        <source>Can't display address</source>
        <translation type="unfinished">No se puede mostrar la dirección</translation>
    </message>
    <message>
        <source>default wallet</source>
        <translation type="unfinished">Monedero predeterminado</translation>
>>>>>>> dd04f2dd
    </message>
</context>
<context>
    <name>WalletView</name>
    <message>
<<<<<<< HEAD
        <source>Transaction amounts must not be negative</source>
        <translation type="unfinished">Los montos de la transacción no deben ser negativos</translation>
    </message>
    <message>
        <source>Transaction must have at least one recipient</source>
        <translation type="unfinished">La transacción debe tener al menos un destinatario</translation>
    </message>
    <message>
        <source>Transaction needs a change address, but we can't generate it. %s</source>
        <translation type="unfinished">La transacción necesita una dirección de cambio, pero no podemos generarla. %s
</translation>
    </message>
    <message>
        <source>Unable to open %s for writing</source>
        <translation type="unfinished">No se ha podido abrir %s para escribir</translation>
    </message>
    <message>
        <source>Unknown new rules activated (versionbit %i)</source>
        <translation type="unfinished">Nuevas reglas desconocidas activadas (versionbit %i)</translation>
    </message>
    <message>
        <source>Verifying blocks…</source>
        <translation type="unfinished">Verificando bloques...</translation>
    </message>
    <message>
        <source>Verifying wallet(s)…</source>
        <translation type="unfinished">Verificando monedero(s)...</translation>
=======
        <source>&amp;Export</source>
        <translation type="unfinished">&amp;Exportar</translation>
    </message>
    <message>
        <source>Export the data in the current tab to a file</source>
        <translation type="unfinished">Exportar a un archivo los datos de esta pestaña</translation>
    </message>
    <message>
        <source>Backup Wallet</source>
        <translation type="unfinished">Respaldar monedero</translation>
    </message>
    <message>
        <source>Wallet Data</source>
        <extracomment>Name of the wallet data file format.</extracomment>
        <translation type="unfinished">Datos del monedero </translation>
    </message>
    <message>
        <source>Backup Failed</source>
        <translation type="unfinished">Copia de seguridad fallida</translation>
    </message>
    <message>
        <source>There was an error trying to save the wallet data to %1.</source>
        <translation type="unfinished">Ha habido un error al intentar guardar los datos del monedero a %1.</translation>
    </message>
    <message>
        <source>Backup Successful</source>
        <translation type="unfinished">Se ha completado con éxito la copia de respaldo</translation>
>>>>>>> dd04f2dd
    </message>
    </context>
</TS><|MERGE_RESOLUTION|>--- conflicted
+++ resolved
@@ -3,19 +3,11 @@
     <name>AddressBookPage</name>
     <message>
         <source>Right-click to edit address or label</source>
-<<<<<<< HEAD
-        <translation type="unfinished">Haz clic con el botón derecho del ratón para editar la dirección o la etiqueta</translation>
-    </message>
-    <message>
-        <source>Create a new address</source>
-        <translation>Crea una nueva dirección</translation>
-=======
         <translation type="unfinished">Haz clic derecho para editar la dirección o etiqueta</translation>
     </message>
     <message>
         <source>Create a new address</source>
         <translation type="unfinished">Crea una nueva dirección</translation>
->>>>>>> dd04f2dd
     </message>
     <message>
         <source>&amp;New</source>
@@ -23,11 +15,7 @@
     </message>
     <message>
         <source>Copy the currently selected address to the system clipboard</source>
-<<<<<<< HEAD
-        <translation>Copia la dirección actualmente seleccionada, al portapapeles del sistema</translation>
-=======
         <translation type="unfinished">Copia la dirección actualmente seleccionada al portapapeles del sistema</translation>
->>>>>>> dd04f2dd
     </message>
     <message>
         <source>&amp;Copy</source>
@@ -35,25 +23,6 @@
     </message>
     <message>
         <source>C&amp;lose</source>
-<<<<<<< HEAD
-        <translation type="unfinished">&amp;Cerrar</translation>
-    </message>
-    <message>
-        <source>Delete the currently selected address from the list</source>
-        <translation>Borrar de la lista la dirección actualmente seleccionada</translation>
-    </message>
-    <message>
-        <source>Enter address or label to search</source>
-        <translation type="unfinished">Introduzca una dirección o etiqueta que buscar</translation>
-    </message>
-    <message>
-        <source>Export the data in the current tab to a file</source>
-        <translation>Exportar los datos de la pestaña actual a un archivo</translation>
-    </message>
-    <message>
-        <source>&amp;Export</source>
-        <translation>exportar</translation>
-=======
         <translation type="unfinished">C&amp;errar</translation>
     </message>
     <message>
@@ -71,7 +40,6 @@
     <message>
         <source>&amp;Export</source>
         <translation type="unfinished">&amp;Exportar</translation>
->>>>>>> dd04f2dd
     </message>
     <message>
         <source>&amp;Delete</source>
@@ -83,19 +51,11 @@
     </message>
     <message>
         <source>Choose the address to receive coins with</source>
-<<<<<<< HEAD
-        <translation type="unfinished">Escoje la dirección donde quiere recibir monedas</translation>
-    </message>
-    <message>
-        <source>C&amp;hoose</source>
-        <translation type="unfinished">Escoger</translation>
-=======
         <translation type="unfinished">Elige la dirección para recibir las monedas</translation>
     </message>
     <message>
         <source>C&amp;hoose</source>
         <translation type="unfinished">E&amp;scoger</translation>
->>>>>>> dd04f2dd
     </message>
     <message>
         <source>Sending addresses</source>
@@ -107,22 +67,13 @@
     </message>
     <message>
         <source>These are your Bitcoin addresses for sending payments. Always check the amount and the receiving address before sending coins.</source>
-<<<<<<< HEAD
-        <translation type="unfinished">Estas son tus direcciones Bitcoin para enviar pagos. Comprueba siempre la cantidad y la dirección de recibo antes de transferir monedas.</translation>
-=======
         <translation type="unfinished">Estas son tus direcciones Bitcoin para enviar pagos. Comprueba siempre el importe y la dirección de recibo antes de transferir monedas.</translation>
->>>>>>> dd04f2dd
     </message>
     <message>
         <source>These are your Bitcoin addresses for receiving payments. Use the 'Create new receiving address' button in the receive tab to create new addresses.
 Signing is only possible with addresses of the type 'legacy'.</source>
-<<<<<<< HEAD
-        <translation type="unfinished">Estas son tus direcciones Bitcoin para la recepción de pagos. Usa el botón 'Crear una nueva dirección para recepción' en la pestaña Recibir para crear nuevas direcciones.
-Firmar solo es posible con direcciones del tipo Legacy.</translation>
-=======
         <translation type="unfinished">Estas son tus direcciones Bitcoin para la recepción de pagos. Usa el botón «Crear una nueva dirección para recepción» en la pestaña Recibir para crear nuevas direcciones.
 Firmar solo es posible con direcciones del tipo «Legacy».</translation>
->>>>>>> dd04f2dd
     </message>
     <message>
         <source>&amp;Copy Address</source>
@@ -130,11 +81,7 @@
     </message>
     <message>
         <source>Copy &amp;Label</source>
-<<<<<<< HEAD
-        <translation type="unfinished">Copiar &amp;Etiqueta</translation>
-=======
         <translation type="unfinished">Copiar &amp;etiqueta</translation>
->>>>>>> dd04f2dd
     </message>
     <message>
         <source>&amp;Edit</source>
@@ -142,8 +89,12 @@
     </message>
     <message>
         <source>Export Address List</source>
-<<<<<<< HEAD
-        <translation type="unfinished">Exportar la Lista de Direcciones</translation>
+        <translation type="unfinished">Exportar la lista de direcciones</translation>
+    </message>
+    <message>
+        <source>Comma separated file</source>
+        <extracomment>Expanded name of the CSV file format. See: https://en.wikipedia.org/wiki/Comma-separated_values.</extracomment>
+        <translation type="unfinished">Archivo separado por comas</translation>
     </message>
     <message>
         <source>There was an error trying to save the address list to %1. Please try again.</source>
@@ -151,21 +102,10 @@
         <translation type="unfinished">Hubo un error al intentar guardar la lista de direcciones a %1. Por favor, inténtalo de nuevo.</translation>
     </message>
     <message>
-=======
-        <translation type="unfinished">Exportar la lista de direcciones</translation>
-    </message>
-    <message>
-        <source>Comma separated file</source>
-        <extracomment>Expanded name of the CSV file format. See: https://en.wikipedia.org/wiki/Comma-separated_values.</extracomment>
-        <translation type="unfinished">Archivo separado por comas</translation>
-    </message>
-    <message>
-        <source>There was an error trying to save the address list to %1. Please try again.</source>
-        <extracomment>An error message. %1 is a stand-in argument for the name of the file we attempted to save to.</extracomment>
-        <translation type="unfinished">Hubo un error al intentar guardar la lista de direcciones a %1. Por favor, inténtalo de nuevo.</translation>
-    </message>
-    <message>
->>>>>>> dd04f2dd
+        <source>Exporting Failed</source>
+        <translation type="unfinished">La exportación falló</translation>
+    </message>
+    <message>
         <source>Exporting Failed</source>
         <translation type="unfinished">La exportación falló</translation>
     </message>
@@ -189,11 +129,7 @@
     <name>AskPassphraseDialog</name>
     <message>
         <source>Passphrase Dialog</source>
-<<<<<<< HEAD
-        <translation>Diálogo de frase de contraseña</translation>
-=======
         <translation type="unfinished">Diálogo de contraseña</translation>
->>>>>>> dd04f2dd
     </message>
     <message>
         <source>Enter passphrase</source>
@@ -205,11 +141,7 @@
     </message>
     <message>
         <source>Repeat new passphrase</source>
-<<<<<<< HEAD
-        <translation>Repite la nueva contraseña</translation>
-=======
         <translation type="unfinished">Repite la nueva contraseña</translation>
->>>>>>> dd04f2dd
     </message>
     <message>
         <source>Show passphrase</source>
@@ -217,17 +149,6 @@
     </message>
     <message>
         <source>Encrypt wallet</source>
-<<<<<<< HEAD
-        <translation type="unfinished">Cifrar billetera</translation>
-    </message>
-    <message>
-        <source>This operation needs your wallet passphrase to unlock the wallet.</source>
-        <translation type="unfinished">Esta operación necesita la contraseña para desbloquear la billetera.</translation>
-    </message>
-    <message>
-        <source>Unlock wallet</source>
-        <translation type="unfinished">Desbloquear billetera</translation>
-=======
         <translation type="unfinished">Cifrar monedero</translation>
     </message>
     <message>
@@ -237,7 +158,6 @@
     <message>
         <source>Unlock wallet</source>
         <translation type="unfinished">Desbloquear el monedero</translation>
->>>>>>> dd04f2dd
     </message>
     <message>
         <source>Change passphrase</source>
@@ -245,73 +165,6 @@
     </message>
     <message>
         <source>Confirm wallet encryption</source>
-<<<<<<< HEAD
-        <translation type="unfinished">Confirma el cifrado de esta billetera</translation>
-    </message>
-    <message>
-        <source>Warning: If you encrypt your wallet and lose your passphrase, you will &lt;b&gt;LOSE ALL OF YOUR BITCOINS&lt;/b&gt;!</source>
-        <translation type="unfinished">Atención: Si cifras tu monedero y pierdes la contraseña, perderás ¡&lt;b&gt;TODOS TUS BITCOINS&lt;/b&gt;!</translation>
-    </message>
-    <message>
-        <source>Are you sure you wish to encrypt your wallet?</source>
-        <translation type="unfinished">¿Seguro que quieres cifrar tu billetera?</translation>
-    </message>
-    <message>
-        <source>Wallet encrypted</source>
-        <translation type="unfinished">Billetera cifrada</translation>
-    </message>
-    <message>
-        <source>Enter the new passphrase for the wallet.&lt;br/&gt;Please use a passphrase of &lt;b&gt;ten or more random characters&lt;/b&gt;, or &lt;b&gt;eight or more words&lt;/b&gt;.</source>
-        <translation type="unfinished">Introduce la contraseña nueva para la billetera. &lt;br/&gt;Por favor utiliza una contraseña de &lt;b&gt;diez o más caracteres aleatorios&lt;/b&gt;, u &lt;b&gt;ocho o más palabras&lt;/b&gt;.</translation>
-    </message>
-    <message>
-        <source>Enter the old passphrase and new passphrase for the wallet.</source>
-        <translation type="unfinished">Introduce la contraseña antigua y la nueva para la billetera.</translation>
-    </message>
-    <message>
-        <source>Remember that encrypting your wallet cannot fully protect your bitcoins from being stolen by malware infecting your computer.</source>
-        <translation type="unfinished">Recuerda que cifrar tu billetera no garantiza la protección de tus bitcoins si tu ordenador es infectado con malware.</translation>
-    </message>
-    <message>
-        <source>Wallet to be encrypted</source>
-        <translation type="unfinished">Billetera a cifrar</translation>
-    </message>
-    <message>
-        <source>Your wallet is about to be encrypted. </source>
-        <translation type="unfinished">Tu billetera va a ser cifrada</translation>
-    </message>
-    <message>
-        <source>Your wallet is now encrypted. </source>
-        <translation type="unfinished">Tu billetera está ahora cifrada</translation>
-    </message>
-    <message>
-        <source>IMPORTANT: Any previous backups you have made of your wallet file should be replaced with the newly generated, encrypted wallet file. For security reasons, previous backups of the unencrypted wallet file will become useless as soon as you start using the new, encrypted wallet.</source>
-        <translation type="unfinished">IMPORTANTE: Cualquier copia de seguridad que hayas hecho del archivo de tu billetera debe ser reemplazada por el archivo cifrado de la billetera recién generado. Por razones de seguridad, las copias de seguridad anteriores del archivo de la billetera sin cifrar serán inútiles cuando empieces a usar la nueva billetera cifrada.</translation>
-    </message>
-    <message>
-        <source>Wallet encryption failed</source>
-        <translation type="unfinished">El cifrado de la billetera ha fallado</translation>
-    </message>
-    <message>
-        <source>Wallet encryption failed due to an internal error. Your wallet was not encrypted.</source>
-        <translation type="unfinished">El cifrado de la billetera ha fallado debido a un error interno. Tu billetera no ha sido cifrada.</translation>
-    </message>
-    <message>
-        <source>The supplied passphrases do not match.</source>
-        <translation type="unfinished">Las contraseñas dadas no coinciden.</translation>
-    </message>
-    <message>
-        <source>Wallet unlock failed</source>
-        <translation type="unfinished">El desbloqueo de la billetera ha fallado</translation>
-    </message>
-    <message>
-        <source>The passphrase entered for the wallet decryption was incorrect.</source>
-        <translation type="unfinished">La contraseña introducida para descifrar la billetera es incorrecta.</translation>
-    </message>
-    <message>
-        <source>Wallet passphrase was successfully changed.</source>
-        <translation type="unfinished">La contraseña de la billetera ha sido cambiada.</translation>
-=======
         <translation type="unfinished">Confirma el cifrado de este monedero</translation>
     </message>
     <message>
@@ -377,7 +230,6 @@
     <message>
         <source>Wallet passphrase was successfully changed.</source>
         <translation type="unfinished">La contraseña del monedero ha sido cambiada.</translation>
->>>>>>> dd04f2dd
     </message>
     <message>
         <source>Warning: The Caps Lock key is on!</source>
@@ -392,11 +244,7 @@
     </message>
     <message>
         <source>Banned Until</source>
-<<<<<<< HEAD
-        <translation type="unfinished">Prohibido hasta</translation>
-=======
         <translation type="unfinished">Bloqueado hasta</translation>
->>>>>>> dd04f2dd
     </message>
 </context>
 <context>
@@ -421,13 +269,38 @@
 <context>
     <name>QObject</name>
     <message>
-<<<<<<< HEAD
+        <source>Do you want to reset settings to default values, or to abort without making changes?</source>
+        <extracomment>Explanatory text shown on startup when the settings file cannot be read. Prompts user to make a choice between resetting or aborting.</extracomment>
+        <translation type="unfinished">¿Deseas restablecer los valores a la configuración predeterminada, o abortar sin realizar los cambios?</translation>
+    </message>
+    <message>
+        <source>A fatal error occurred. Check that settings file is writable, or try running with -nosettings.</source>
+        <extracomment>Explanatory text shown on startup when the settings file could not be written. Prompts user to check that we have the ability to write to the file. Explains that the user has the option of running without a settings file.</extracomment>
+        <translation type="unfinished">Un error fatal ha ocurrido. Comprueba que el archivo de configuración soporta escritura, o intenta correr de nuevo el programa con -nosettings</translation>
+    </message>
+    <message>
         <source>Error: Specified data directory "%1" does not exist.</source>
-        <translation type="unfinished">Error: El directorio de datos especificado "%1" no existe.</translation>
+        <translation type="unfinished">Error: El directorio de datos especificado «%1» no existe.</translation>
+    </message>
+    <message>
+        <source>Error: Cannot parse configuration file: %1.</source>
+        <translation type="unfinished">Error: No se puede analizar/parsear el archivo de configuración: %1.</translation>
     </message>
     <message>
         <source>%1 didn't yet exit safely…</source>
-        <translation type="unfinished">1%1 todavía no ha terminado de forma segura...</translation>
+        <translation type="unfinished">%1 todavía no ha terminado de forma segura...</translation>
+    </message>
+    <message>
+        <source>unknown</source>
+        <translation type="unfinished">desconocido</translation>
+    </message>
+    <message>
+        <source>Amount</source>
+        <translation type="unfinished">Importe</translation>
+    </message>
+    <message>
+        <source>Enter a Bitcoin address (e.g. %1)</source>
+        <translation type="unfinished">Ingresa una dirección de Bitcoin (Ejemplo: %1)</translation>
     </message>
     <message>
         <source>Unroutable</source>
@@ -438,31 +311,53 @@
         <translation type="unfinished">Interno</translation>
     </message>
     <message>
+        <source>Inbound</source>
+        <extracomment>An inbound connection from a peer. An inbound connection is a connection initiated by a peer.</extracomment>
+        <translation type="unfinished">Entrante</translation>
+    </message>
+    <message>
+        <source>Outbound</source>
+        <extracomment>An outbound connection to a peer. An outbound connection is a connection initiated by us.</extracomment>
+        <translation type="unfinished">Saliente</translation>
+    </message>
+    <message>
         <source>Full Relay</source>
+        <extracomment>Peer connection type that relays all network information.</extracomment>
         <translation type="unfinished">Transmisión completa</translation>
     </message>
     <message>
         <source>Block Relay</source>
+        <extracomment>Peer connection type that relays network information about blocks and not transactions or addresses.</extracomment>
         <translation type="unfinished">Transmisión de Bloque</translation>
     </message>
     <message>
         <source>Feeler</source>
+        <extracomment>Short-lived peer connection type that tests the aliveness of known addresses.</extracomment>
         <translation type="unfinished">Sensor</translation>
     </message>
     <message>
         <source>Address Fetch</source>
+        <extracomment>Short-lived peer connection type that solicits known addresses from a peer.</extracomment>
         <translation type="unfinished">Búsqueda de dirección</translation>
+    </message>
+    <message>
+        <source>None</source>
+        <translation type="unfinished">Ninguno</translation>
+    </message>
+    <message>
+        <source>N/A</source>
+        <translation type="unfinished">N/D</translation>
     </message>
     <message numerus="yes">
         <source>%n second(s)</source>
-        <translation>
+        <translation type="unfinished">
             <numerusform>%n segundo</numerusform>
             <numerusform>%n segundos</numerusform>
         </translation>
     </message>
     <message numerus="yes">
         <source>%n minute(s)</source>
-        <translation>
+        <translation type="unfinished">
             <numerusform>%n minuto</numerusform>
             <numerusform>%n minutos</numerusform>
         </translation>
@@ -478,7 +373,7 @@
         <source>%n day(s)</source>
         <translation type="unfinished">
             <numerusform>%n día</numerusform>
-            <numerusform>%n dias</numerusform>
+            <numerusform>%n días</numerusform>
         </translation>
     </message>
     <message numerus="yes">
@@ -487,40 +382,10 @@
             <numerusform>%n semana</numerusform>
             <numerusform>%n semanas</numerusform>
         </translation>
-=======
-        <source>Do you want to reset settings to default values, or to abort without making changes?</source>
-        <extracomment>Explanatory text shown on startup when the settings file cannot be read. Prompts user to make a choice between resetting or aborting.</extracomment>
-        <translation type="unfinished">¿Deseas restablecer los valores a la configuración predeterminada, o abortar sin realizar los cambios?</translation>
-    </message>
-    <message>
-        <source>A fatal error occurred. Check that settings file is writable, or try running with -nosettings.</source>
-        <extracomment>Explanatory text shown on startup when the settings file could not be written. Prompts user to check that we have the ability to write to the file. Explains that the user has the option of running without a settings file.</extracomment>
-        <translation type="unfinished">Un error fatal ha ocurrido. Comprueba que el archivo de configuración soporta escritura, o intenta correr de nuevo el programa con -nosettings</translation>
-    </message>
-    <message>
-        <source>Error: Specified data directory "%1" does not exist.</source>
-        <translation type="unfinished">Error: El directorio de datos especificado «%1» no existe.</translation>
-    </message>
-    <message>
-        <source>Error: Cannot parse configuration file: %1.</source>
-        <translation type="unfinished">Error: No se puede analizar/parsear el archivo de configuración: %1.</translation>
-    </message>
-    <message>
-        <source>%1 didn't yet exit safely…</source>
-        <translation type="unfinished">%1 todavía no ha terminado de forma segura...</translation>
-    </message>
-    <message>
-        <source>unknown</source>
-        <translation type="unfinished">desconocido</translation>
-    </message>
-    <message>
-        <source>Amount</source>
-        <translation type="unfinished">Importe</translation>
-    </message>
-    <message>
-        <source>Enter a Bitcoin address (e.g. %1)</source>
-        <translation type="unfinished">Ingresa una dirección de Bitcoin (Ejemplo: %1)</translation>
->>>>>>> dd04f2dd
+    </message>
+    <message>
+        <source>%1 and %2</source>
+        <translation type="unfinished">%1 y %2</translation>
     </message>
     <message numerus="yes">
         <source>%n year(s)</source>
@@ -531,217 +396,8 @@
     </message>
     </context>
 <context>
-    <name>BitcoinGUI</name>
-    <message>
-<<<<<<< HEAD
-        <source>&amp;Overview</source>
-        <translation>&amp;Vista general</translation>
-    </message>
-    <message>
-        <source>Show general overview of wallet</source>
-        <translation>Mostrar vista general de la billetera</translation>
-    </message>
-    <message>
-        <source>&amp;Transactions</source>
-        <translation>&amp;Transacciones</translation>
-    </message>
-    <message>
-        <source>Browse transaction history</source>
-        <translation>Navegar historial de transacciones</translation>
-    </message>
-    <message>
-        <source>E&amp;xit</source>
-        <translation>&amp;Salir</translation>
-    </message>
-    <message>
-        <source>Quit application</source>
-        <translation>Salir de la aplicación</translation>
-    </message>
-    <message>
-        <source>&amp;About %1</source>
-        <translation type="unfinished">&amp;Acerca de %1</translation>
-    </message>
-    <message>
-        <source>Show information about %1</source>
-        <translation type="unfinished">Mostrar información acerca de %1</translation>
-    </message>
-    <message>
-        <source>About &amp;Qt</source>
-        <translation>Acerca de &amp;Qt</translation>
-    </message>
-    <message>
-        <source>Show information about Qt</source>
-        <translation>Mostrar información acerca de Qt</translation>
-    </message>
-    <message>
-        <source>Modify configuration options for %1</source>
-        <translation type="unfinished">Modificar las opciones de configuración para %1</translation>
-    </message>
-    <message>
-        <source>Create a new wallet</source>
-        <translation type="unfinished">Crear monedero nuevo</translation>
-    </message>
-    <message>
-        <source>Wallet:</source>
-        <translation type="unfinished">Monedero:</translation>
-    </message>
-    <message>
-        <source>Network activity disabled.</source>
-        <extracomment>A substring of the tooltip.</extracomment>
-        <translation type="unfinished">Actividad de red deshabilitada.</translation>
-    </message>
-    <message>
-        <source>Proxy is &lt;b&gt;enabled&lt;/b&gt;: %1</source>
-        <translation type="unfinished">Proxy está &lt;b&gt;habilitado&lt;/b&gt;: %1</translation>
-=======
-        <source>Unroutable</source>
-        <translation type="unfinished">No se puede enrutar</translation>
-    </message>
-    <message>
-        <source>Internal</source>
-        <translation type="unfinished">Interno</translation>
-    </message>
-    <message>
-        <source>Inbound</source>
-        <extracomment>An inbound connection from a peer. An inbound connection is a connection initiated by a peer.</extracomment>
-        <translation type="unfinished">Entrante</translation>
-    </message>
-    <message>
-        <source>Outbound</source>
-        <extracomment>An outbound connection to a peer. An outbound connection is a connection initiated by us.</extracomment>
-        <translation type="unfinished">Saliente</translation>
-    </message>
-    <message>
-        <source>Full Relay</source>
-        <extracomment>Peer connection type that relays all network information.</extracomment>
-        <translation type="unfinished">Transmisión completa</translation>
-    </message>
-    <message>
-        <source>Block Relay</source>
-        <extracomment>Peer connection type that relays network information about blocks and not transactions or addresses.</extracomment>
-        <translation type="unfinished">Transmisión de Bloque</translation>
-    </message>
-    <message>
-        <source>Feeler</source>
-        <extracomment>Short-lived peer connection type that tests the aliveness of known addresses.</extracomment>
-        <translation type="unfinished">Sensor</translation>
-    </message>
-    <message>
-        <source>Address Fetch</source>
-        <extracomment>Short-lived peer connection type that solicits known addresses from a peer.</extracomment>
-        <translation type="unfinished">Búsqueda de dirección</translation>
-    </message>
-    <message>
-        <source>None</source>
-        <translation type="unfinished">Ninguno</translation>
-    </message>
-    <message>
-        <source>N/A</source>
-        <translation type="unfinished">N/D</translation>
-    </message>
-    <message numerus="yes">
-        <source>%n second(s)</source>
-        <translation type="unfinished">
-            <numerusform>%n segundo</numerusform>
-            <numerusform>%n segundos</numerusform>
-        </translation>
-    </message>
-    <message numerus="yes">
-        <source>%n minute(s)</source>
-        <translation type="unfinished">
-            <numerusform>%n minuto</numerusform>
-            <numerusform>%n minutos</numerusform>
-        </translation>
-    </message>
-    <message numerus="yes">
-        <source>%n hour(s)</source>
-        <translation type="unfinished">
-            <numerusform>%n hora</numerusform>
-            <numerusform>%n horas</numerusform>
-        </translation>
-    </message>
-    <message numerus="yes">
-        <source>%n day(s)</source>
-        <translation type="unfinished">
-            <numerusform>%n día</numerusform>
-            <numerusform>%n días</numerusform>
-        </translation>
-    </message>
-    <message numerus="yes">
-        <source>%n week(s)</source>
-        <translation type="unfinished">
-            <numerusform>%n semana</numerusform>
-            <numerusform>%n semanas</numerusform>
-        </translation>
-    </message>
-    <message>
-        <source>%1 and %2</source>
-        <translation type="unfinished">%1 y %2</translation>
-    </message>
-    <message numerus="yes">
-        <source>%n year(s)</source>
-        <translation type="unfinished">
-            <numerusform>%n año</numerusform>
-            <numerusform>%n años</numerusform>
-        </translation>
->>>>>>> dd04f2dd
-    </message>
-    </context>
-<context>
     <name>bitcoin-core</name>
     <message>
-<<<<<<< HEAD
-        <source>Send coins to a Bitcoin address</source>
-        <translation>Enviar monedas a una dirección Blackcoin</translation>
-    </message>
-    <message>
-        <source>&amp;Options…</source>
-        <translation type="unfinished">&amp;Opciones...</translation>
-    </message>
-    <message>
-        <source>&amp;Encrypt Wallet…</source>
-        <translation type="unfinished">&amp;Cifrar monedero</translation>
-    </message>
-    <message>
-        <source>&amp;Backup Wallet…</source>
-        <translation type="unfinished">&amp;Copia de seguridad del monedero</translation>
-    </message>
-    <message>
-        <source>&amp;Change Passphrase…</source>
-        <translation type="unfinished">&amp;Cambiar contraseña...</translation>
-    </message>
-    <message>
-        <source>Sign &amp;message…</source>
-        <translation type="unfinished">Firmar &amp;mensaje...</translation>
-    </message>
-    <message>
-        <source>&amp;Verify message…</source>
-        <translation type="unfinished">&amp;Verificar mensaje...</translation>
-    </message>
-    <message>
-        <source>&amp;Load PSBT from file…</source>
-        <translation type="unfinished">&amp;Cargar PSBT desde archivo...</translation>
-    </message>
-    <message>
-        <source>Load PSBT from clipboard…</source>
-        <translation type="unfinished">Cargar PSBT desde el portapapeles...</translation>
-    </message>
-    <message>
-        <source>Open &amp;URI…</source>
-        <translation type="unfinished">Abrir &amp;URI…</translation>
-    </message>
-    <message>
-        <source>Close Wallet…</source>
-        <translation type="unfinished">Cerrar cartera...</translation>
-    </message>
-    <message>
-        <source>Create Wallet…</source>
-        <translation type="unfinished">Crear cartera...</translation>
-    </message>
-    <message>
-        <source>Close All Wallets…</source>
-        <translation type="unfinished">Cerrar todas las carteras...</translation>
-=======
         <source>Settings file could not be read</source>
         <translation type="unfinished">El archivo de configuración no puede leerse</translation>
     </message>
@@ -792,48 +448,12 @@
     <message>
         <source>Error: Dumpfile version is not supported. This version of bitcoin-wallet only supports version 1 dumpfiles. Got dumpfile with version %s</source>
         <translation type="unfinished">Error: la versión del archivo volcado no es compatible. Esta versión de bitcoin-wallet solo admite archivos de volcado de la versión 1. Consiguió dumpfile con versión %s</translation>
->>>>>>> dd04f2dd
     </message>
     <message>
         <source>Error: Legacy wallets only support the "legacy", "p2sh-segwit", and "bech32" address types</source>
         <translation type="unfinished">Error: Los monederos heredados solo admiten los tipos de dirección "legacy", "p2sh-segwit" y "bech32"</translation>
     </message>
     <message>
-<<<<<<< HEAD
-        <source>Syncing Headers (%1%)…</source>
-        <translation type="unfinished">Sincronizando cabeceras (1%1%)</translation>
-    </message>
-    <message>
-        <source>Synchronizing with network…</source>
-        <translation type="unfinished">Sincronizando con la red...</translation>
-    </message>
-    <message>
-        <source>Indexing blocks on disk…</source>
-        <translation type="unfinished">Indexando bloques en disco...</translation>
-    </message>
-    <message>
-        <source>Processing blocks on disk…</source>
-        <translation type="unfinished">Procesando bloques en disco...</translation>
-    </message>
-    <message>
-        <source>Reindexing blocks on disk…</source>
-        <translation type="unfinished">Reindexando bloques en disco</translation>
-    </message>
-    <message>
-        <source>Connecting to peers…</source>
-        <translation type="unfinished">Conectando con compañeros...</translation>
-    </message>
-    <message numerus="yes">
-        <source>Processed %n block(s) of transaction history.</source>
-        <translation>
-            <numerusform>Se ha procesado %n bloque del historial de transacciones.</numerusform>
-            <numerusform>Se han procesado %n bloques del historial de transacciones.</numerusform>
-        </translation>
-    </message>
-    <message>
-        <source>Catching up…</source>
-        <translation type="unfinished">Poniéndose al día...</translation>
-=======
         <source>Error: Listening for incoming connections failed (listen returned error %s)</source>
         <translation type="unfinished">Error: la escucha para conexiones entrantes falló (la escucha devolvió el error %s)</translation>
     </message>
@@ -884,7 +504,6 @@
     <message>
         <source>Prune: last wallet synchronisation goes beyond pruned data. You need to -reindex (download the whole blockchain again in case of pruned node)</source>
         <translation type="unfinished">Poda: la última sincronización del monedero sobrepasa los datos podados. Necesita reindexar con -reindex (o descargar la cadena de bloques de nuevo en el caso de un nodo podado)</translation>
->>>>>>> dd04f2dd
     </message>
     <message>
         <source>SQLiteDatabase: Unknown sqlite wallet schema version %d. Only version %d is supported</source>
@@ -895,70 +514,6 @@
         <translation type="unfinished">La base de datos de bloques contiene un bloque que parece ser del futuro. Esto puede ser porque la fecha y hora de su ordenador están mal ajustados. Reconstruya la base de datos de bloques solo si está seguro de que la fecha y hora de su ordenador están ajustadas correctamente.</translation>
     </message>
     <message>
-<<<<<<< HEAD
-        <source>Load Partially Signed Bitcoin Transaction</source>
-        <translation type="unfinished">Cargar una transacción de Bitcoin parcialmente firmada</translation>
-    </message>
-    <message>
-        <source>Load Partially Signed Bitcoin Transaction from clipboard</source>
-        <translation type="unfinished">Cargar una transacción de Bitcoin parcialmente firmada desde el Portapapeles</translation>
-    </message>
-    <message>
-        <source>Close wallet</source>
-        <translation type="unfinished">Cerrar monedero</translation>
-    </message>
-    <message>
-        <source>Close all wallets</source>
-        <translation type="unfinished">Cerrar todas las billeteras</translation>
-    </message>
-    <message>
-        <source>&amp;Mask values</source>
-        <translation type="unfinished">&amp;Esconder valores</translation>
-    </message>
-    <message>
-        <source>Mask the values in the Overview tab</source>
-        <translation type="unfinished">Esconder los valores de la ventana de previsualización</translation>
-    </message>
-    <message>
-        <source>default wallet</source>
-        <translation type="unfinished">Monedero predeterminado</translation>
-    </message>
-    <message>
-        <source>No wallets available</source>
-        <translation type="unfinished">No hay monederos disponibles</translation>
-    </message>
-    <message>
-        <source>Minimize</source>
-        <translation type="unfinished">Minimizar</translation>
-    </message>
-    <message numerus="yes">
-        <source>%n active connection(s) to Bitcoin network.</source>
-        <extracomment>A substring of the tooltip.</extracomment>
-        <translation type="unfinished">
-            <numerusform>%n conexión(es) activas a la red Bitcoin</numerusform>
-            <numerusform>%n conexión(es) activas con la red de Bitcoin</numerusform>
-        </translation>
-    </message>
-    <message>
-        <source>Click for more actions.</source>
-        <extracomment>A substring of the tooltip. "More actions" are available via the context menu.</extracomment>
-        <translation type="unfinished">Haz click para ver más acciones.</translation>
-    </message>
-    <message>
-        <source>Show Peers tab</source>
-        <extracomment>A context menu item. The "Peers tab" is an element of the "Node window".</extracomment>
-        <translation type="unfinished">Mostrar pestaña Pares</translation>
-    </message>
-    <message>
-        <source>Disable network activity</source>
-        <extracomment>A context menu item.</extracomment>
-        <translation type="unfinished">Desactivar actividad de la red</translation>
-    </message>
-    <message>
-        <source>Enable network activity</source>
-        <extracomment>A context menu item. The network activity was disabled previously.</extracomment>
-        <translation type="unfinished">Activar actividad de la red</translation>
-=======
         <source>The block index db contains a legacy 'txindex'. To clear the occupied disk space, run a full -reindex, otherwise ignore this error. This error message will not be displayed again.</source>
         <translation type="unfinished">El índice de bloque db contiene un 'txindex' heredado. Para borrar el espacio de disco ocupado, ejecute un -reindex completo, de lo contrario ignore este error. Este mensaje de error no se volverá a mostrar.</translation>
     </message>
@@ -1101,7 +656,6 @@
     <message>
         <source>Dump file %s does not exist.</source>
         <translation type="unfinished">El archivo de volcado %s no existe</translation>
->>>>>>> dd04f2dd
     </message>
     <message>
         <source>Error creating %s</source>
@@ -1112,10 +666,6 @@
         <translation type="unfinished">Error al inicializar la base de datos de bloques</translation>
     </message>
     <message>
-<<<<<<< HEAD
-        <source>Original message:</source>
-        <translation type="unfinished">Mensaje original:</translation>
-=======
         <source>Error initializing wallet database environment %s!</source>
         <translation type="unfinished">Error al inicializar el entorno de la base de datos del monedero  %s</translation>
     </message>
@@ -1142,84 +692,8 @@
     <message>
         <source>Error opening block database</source>
         <translation type="unfinished">Error al abrir base de datos de bloques.</translation>
->>>>>>> dd04f2dd
-    </message>
-    <message>
-<<<<<<< HEAD
-        <source>Coin Selection</source>
-        <translation type="unfinished">Selección de moneda</translation>
-    </message>
-    <message>
-        <source>Quantity:</source>
-        <translation type="unfinished">Cantidad:</translation>
-    </message>
-    <message>
-        <source>Amount:</source>
-        <translation type="unfinished">Cuantía:</translation>
-    </message>
-    <message>
-        <source>Fee:</source>
-        <translation type="unfinished">Comisión:</translation>
-    </message>
-    <message>
-        <source>After Fee:</source>
-        <translation type="unfinished">Después de la comisión:</translation>
-    </message>
-    <message>
-        <source>Change:</source>
-        <translation type="unfinished">Cambio:</translation>
-    </message>
-    <message>
-        <source>Confirmations</source>
-        <translation type="unfinished">Confirmaciones</translation>
-    </message>
-    <message>
-        <source>Confirmed</source>
-        <translation type="unfinished">Confirmado</translation>
-    </message>
-    <message>
-        <source>&amp;Copy address</source>
-        <translation type="unfinished">copiar dirección </translation>
-    </message>
-    <message>
-        <source>Copy &amp;label</source>
-        <translation type="unfinished">copiar y etiquetar </translation>
-    </message>
-    <message>
-        <source>Copy &amp;amount</source>
-        <translation type="unfinished">Copiar cantidad</translation>
-    </message>
-    <message>
-        <source>Copy transaction &amp;ID</source>
-        <translation type="unfinished">Copiar &amp;ID de la transacción</translation>
-    </message>
-    <message>
-        <source>L&amp;ock unspent</source>
-        <translation type="unfinished">Bloquear no gastado</translation>
-    </message>
-    <message>
-        <source>&amp;Unlock unspent</source>
-        <translation type="unfinished">&amp;Desbloquear lo no gastado</translation>
-    </message>
-    <message>
-        <source>yes</source>
-        <translation type="unfinished">sí</translation>
-    </message>
-    <message>
-        <source>(no label)</source>
-        <translation type="unfinished">(sin etiqueta)</translation>
-    </message>
-    </context>
-<context>
-    <name>CreateWalletActivity</name>
-    <message>
-        <source>Creating Wallet &lt;b&gt;%1&lt;/b&gt;…</source>
-        <translation type="unfinished">Creando Monedero &lt;b&gt;%1&lt;/b&gt;…</translation>
-    </message>
-    <message>
-        <source>Can't list signers</source>
-        <translation type="unfinished">No se pueden enumerar los firmantes</translation>
-=======
+    </message>
+    <message>
         <source>Error reading from database, shutting down.</source>
         <translation type="unfinished">Error al leer la base de datos, cerrando aplicación.</translation>
     </message>
@@ -3530,37 +3004,13 @@
         <source>Outbound Full Relay: default</source>
         <extracomment>Explanatory text for an outbound peer connection that relays all network information. This is the default behavior for outbound connections.</extracomment>
         <translation type="unfinished">Retransmisión completa saliente: predeterminado</translation>
->>>>>>> dd04f2dd
-    </message>
-</context>
-<context>
-    <name>OpenWalletActivity</name>
-    <message>
-<<<<<<< HEAD
-        <source>default wallet</source>
-        <translation type="unfinished">Monedero predeterminado</translation>
-=======
+    </message>
+    <message>
         <source>Outbound Block Relay: does not relay transactions or addresses</source>
         <extracomment>Explanatory text for an outbound peer connection that relays network information about blocks and not transactions or addresses.</extracomment>
         <translation type="unfinished">Retransmisión de bloques de salida: no transmite transacciones o direcciones</translation>
->>>>>>> dd04f2dd
-    </message>
-    </context>
-<context>
-    <name>WalletController</name>
-    <message>
-<<<<<<< HEAD
-        <source>Close wallet</source>
-        <translation type="unfinished">Cerrar monedero</translation>
-    </message>
-    <message>
-        <source>Close all wallets</source>
-        <translation type="unfinished">Cerrar todas las billeteras</translation>
-    </message>
-    <message>
-        <source>Are you sure you wish to close all wallets?</source>
-        <translation type="unfinished">¿Está seguro de que desea cerrar todos los monederos?</translation>
-=======
+    </message>
+    <message>
         <source>Outbound Manual: added using RPC %1 or %2/%3 configuration options</source>
         <extracomment>Explanatory text for an outbound peer connection that was established manually through one of several methods. The numbered arguments are stand-ins for the methods available to establish manual connections.</extracomment>
         <translation type="unfinished">Manual de salida: añadido usando las opciones de configuración RPC %1 o %2/%3</translation>
@@ -3574,45 +3024,8 @@
         <source>Outbound Address Fetch: short-lived, for soliciting addresses</source>
         <extracomment>Explanatory text for a short-lived outbound peer connection that is used to request addresses from a peer.</extracomment>
         <translation type="unfinished">Búsqueda de direcciones de salida: de corta duración, para solicitar direcciones</translation>
->>>>>>> dd04f2dd
-    </message>
-</context>
-<context>
-    <name>CreateWalletDialog</name>
-    <message>
-<<<<<<< HEAD
-        <source>Advanced Options</source>
-        <translation type="unfinished">Opciones avanzadas</translation>
-    </message>
-    <message>
-        <source>Use descriptors for scriptPubKey management</source>
-        <translation type="unfinished">Use descriptores para la gestión de scriptPubKey</translation>
-    </message>
-    <message>
-        <source>Descriptor Wallet</source>
-        <translation type="unfinished">Descriptor del monedero</translation>
-    </message>
-    <message>
-        <source>Use an external signing device such as a hardware wallet. Configure the external signer script in wallet preferences first.</source>
-        <translation type="unfinished">Utilice un dispositivo de firma externo, como un monedero de hardware. Configure primero el script del firmante externo en las preferencias del monedero.</translation>
-    </message>
-    <message>
-        <source>External signer</source>
-        <translation type="unfinished">firmante externo</translation>
-    </message>
-    <message>
-        <source>Create</source>
-        <translation type="unfinished">Crear</translation>
-    </message>
-    <message>
-        <source>Compiled without sqlite support (required for descriptor wallets)</source>
-        <translation type="unfinished">Compilado sin soporte de sqlite (requerido para billeteras descriptoras)</translation>
-    </message>
-    <message>
-        <source>Compiled without external signing support (required for external signing)</source>
-        <extracomment>"External signing" means using devices such as hardware wallets.</extracomment>
-        <translation type="unfinished">Compilado sin soporte de firma externa (necesario para la firma externa)</translation>
-=======
+    </message>
+    <message>
         <source>we selected the peer for high bandwidth relay</source>
         <translation type="unfinished">hemos seleccionado el par para la retransmisión de banda ancha</translation>
     </message>
@@ -3644,52 +3057,12 @@
     <message>
         <source>1 &amp;week</source>
         <translation type="unfinished">1 &amp;semana</translation>
->>>>>>> dd04f2dd
-    </message>
-</context>
-<context>
-    <name>EditAddressDialog</name>
-    <message>
-<<<<<<< HEAD
-        <source>Edit Address</source>
-        <translation>Editar Dirección</translation>
-=======
+    </message>
+    <message>
         <source>1 &amp;year</source>
         <translation type="unfinished">1 &amp;año</translation>
->>>>>>> dd04f2dd
-    </message>
-    </context>
-<context>
-    <name>Intro</name>
-    <message>
-<<<<<<< HEAD
-        <source>%1 GB of free space available</source>
-        <translation type="unfinished">%1 GB de espacio disponible</translation>
-    </message>
-    <message>
-        <source>(of %1 GB needed)</source>
-        <translation type="unfinished">(de %1 GB necesarios)</translation>
-    </message>
-    <message>
-        <source>(%1 GB needed for full chain)</source>
-        <translation type="unfinished">(%1 GB necesarios para la cadena completa)</translation>
-    </message>
-    <message numerus="yes">
-        <source>(sufficient to restore backups %n day(s) old)</source>
-        <extracomment>Explanatory text on the capability of the current prune target.</extracomment>
-        <translation type="unfinished">
-            <numerusform>(sufficient to restore backups %n day(s) old)</numerusform>
-            <numerusform>(suficiente para restaurar copias de seguridad de %n días de antigüedad)</numerusform>
-        </translation>
-    </message>
-    <message>
-        <source>Limit block chain storage to</source>
-        <translation type="unfinished">Limitar el almacenamiento de cadena de bloque a</translation>
-    </message>
-    <message>
-        <source> GB</source>
-        <translation type="unfinished">GB</translation>
-=======
+    </message>
+    <message>
         <source>&amp;Copy IP/Netmask</source>
         <extracomment>Context menu action to copy the IP/Netmask of a banned peer. IP/Netmask is the combination of a peer's IP address and its Netmask. For IP address, see: https://en.wikipedia.org/wiki/IP_address.</extracomment>
         <translation type="unfinished">&amp;Copiar IP/Mascara de red</translation>
@@ -3730,36 +3103,12 @@
         <source>Executing…</source>
         <extracomment>A console message indicating an entered command is currently being executed.</extracomment>
         <translation type="unfinished">Ejecutando...</translation>
->>>>>>> dd04f2dd
-    </message>
-    </context>
-<context>
-    <name>ShutdownWindow</name>
-    <message>
-<<<<<<< HEAD
-        <source>%1 is shutting down…</source>
-        <translation type="unfinished">%1 se está cerrando...</translation>
-=======
+    </message>
+    <message>
         <source>(peer: %1)</source>
         <translation type="unfinished">(par: %1)</translation>
->>>>>>> dd04f2dd
-    </message>
-    </context>
-<context>
-    <name>ModalOverlay</name>
-    <message>
-<<<<<<< HEAD
-        <source>Unknown…</source>
-        <translation type="unfinished">Desconocido...</translation>
-    </message>
-    <message>
-        <source>calculating…</source>
-        <translation type="unfinished">calculando...</translation>
-    </message>
-    <message>
-        <source>Unknown. Syncing Headers (%1, %2%)…</source>
-        <translation type="unfinished">Desconocido. Sincronizando Cabeceras (%1, %2%)…</translation>
-=======
+    </message>
+    <message>
         <source>via %1</source>
         <translation type="unfinished">a través de %1</translation>
     </message>
@@ -3770,28 +3119,8 @@
     <message>
         <source>To</source>
         <translation type="unfinished">Para</translation>
->>>>>>> dd04f2dd
-    </message>
-</context>
-<context>
-    <name>OptionsDialog</name>
-    <message>
-<<<<<<< HEAD
-        <source>Enabling pruning significantly reduces the disk space required to store transactions. All blocks are still fully validated. Reverting this setting requires re-downloading the entire blockchain.</source>
-        <translation type="unfinished">Activar el pruning reduce significativamente el espacio de disco necesario para guardar las transacciones. Todos los bloques son completamente validados de cualquier manera. Revertir esta opción requiere que descarques de nuevo toda la cadena de bloques.</translation>
-    </message>
-    <message>
-        <source>External Signer (e.g. hardware wallet)</source>
-        <translation type="unfinished">Dispositivo Externo de Firma (ej. billetera de hardware)</translation>
-    </message>
-    <message>
-        <source>&amp;External signer script path</source>
-        <translation type="unfinished">&amp;Ruta de script de firma externo</translation>
-    </message>
-    <message>
-        <source>Full path to a Bitcoin Core compatible script (e.g. C:\Downloads\hwi.exe or /Users/you/Downloads/hwi.py). Beware: malware can steal your coins!</source>
-        <translation type="unfinished">Ruta completa al script compatible con Bitcoin Core (ej. C:\Descargas\hwi.exe o /Usuarios/SuUsuario/Descargas/hwi.py). Cuidado: código malicioso podría robarle sus monedas!</translation>
-=======
+    </message>
+    <message>
         <source>From</source>
         <translation type="unfinished">De</translation>
     </message>
@@ -3806,107 +3135,11 @@
     <message>
         <source>Unknown</source>
         <translation type="unfinished">Desconocido</translation>
->>>>>>> dd04f2dd
     </message>
 </context>
 <context>
     <name>ReceiveCoinsDialog</name>
     <message>
-<<<<<<< HEAD
-        <source>Automatically open the Bitcoin client port on the router. This only works when your router supports NAT-PMP and it is enabled. The external port could be random.</source>
-        <translation type="unfinished">Abre el puerto del cliente de Bitcoin en el router automáticamente. Esto solo funciona cuando el router soporta NAT-PMP y está activo. El puerto externo podría ser elegido al azar.</translation>
-    </message>
-    <message>
-        <source>Map port using NA&amp;T-PMP</source>
-        <translation type="unfinished">Mapear el puerto usando NA&amp;T-PMP</translation>
-    </message>
-    <message>
-        <source>Show the icon in the system tray.</source>
-        <translation type="unfinished">Mostrar el ícono en la bandeja del sistema.</translation>
-    </message>
-    <message>
-        <source>&amp;Show tray icon</source>
-        <translation type="unfinished">Mostrar la bandeja del sistema.</translation>
-    </message>
-    <message>
-        <source>Connect to the Bitcoin network through a separate SOCKS5 proxy for Tor onion services.</source>
-        <translation type="unfinished">Conéctese a la red de Bitcoin a través de un proxy SOCKS5 separado para los servicios Tor ocultos.</translation>
-    </message>
-    <message>
-        <source>Use separate SOCKS&amp;5 proxy to reach peers via Tor onion services:</source>
-        <translation type="unfinished">Usar proxy SOCKS&amp;5 para alcanzar nodos via servicios ocultos Tor:</translation>
-    </message>
-    <message>
-        <source>Monospaced font in the Overview tab:</source>
-        <translation type="unfinished">letra Monospace en la pestaña Resumen: </translation>
-    </message>
-    <message>
-        <source>embedded "%1"</source>
-        <translation type="unfinished">incrustado "%1"</translation>
-    </message>
-    <message>
-        <source>closest matching "%1"</source>
-        <translation type="unfinished">coincidencia más aproximada "%1"</translation>
-    </message>
-    <message>
-        <source>Compiled without external signing support (required for external signing)</source>
-        <extracomment>"External signing" means using devices such as hardware wallets.</extracomment>
-        <translation type="unfinished">Compilado sin soporte de firma externa (necesario para la firma externa)</translation>
-    </message>
-    </context>
-<context>
-    <name>OverviewPage</name>
-    <message>
-        <source>Privacy mode activated for the Overview tab. To unmask the values, uncheck Settings-&gt;Mask values.</source>
-        <translation type="unfinished">Modo de privacidad activado para la pestaña de visión general. Para desenmascarar los valores, desmarcar los valores de Configuración-&gt;Máscara.</translation>
-    </message>
-</context>
-<context>
-    <name>PSBTOperationsDialog</name>
-    <message>
-        <source>Dialog</source>
-        <translation type="unfinished">Dialogo</translation>
-    </message>
-    <message>
-        <source>Sign Tx</source>
-        <translation type="unfinished">Firmar Tx</translation>
-    </message>
-    <message>
-        <source>Broadcast Tx</source>
-        <translation type="unfinished">Emitir Tx</translation>
-    </message>
-    <message>
-        <source>Copy to Clipboard</source>
-        <translation type="unfinished">Copiar al portapapeles</translation>
-    </message>
-    <message>
-        <source>Save…</source>
-        <translation type="unfinished">Guardar...</translation>
-    </message>
-    <message>
-        <source>Close</source>
-        <translation type="unfinished">Cerrar</translation>
-    </message>
-    <message>
-        <source>Failed to load transaction: %1</source>
-        <translation type="unfinished">Error en la carga de la transacción: %1</translation>
-    </message>
-    <message>
-        <source>Failed to sign transaction: %1</source>
-        <translation type="unfinished">Error en la firma de la transacción: %1</translation>
-    </message>
-    <message>
-        <source>Could not sign any more inputs.</source>
-        <translation type="unfinished">No se han podido firmar más entradas.</translation>
-    </message>
-    <message>
-        <source>Signed %1 inputs, but more signatures are still required.</source>
-        <translation type="unfinished">Se han firmado %1 entradas, pero aún se requieren más firmas.</translation>
-    </message>
-    <message>
-        <source>Signed transaction successfully. Transaction is ready to broadcast.</source>
-        <translation type="unfinished">Se ha firmado correctamente. La transacción está lista para difundirse.</translation>
-=======
         <source>&amp;Amount:</source>
         <translation type="unfinished">&amp;Importe</translation>
     </message>
@@ -4001,65 +3234,11 @@
     <message>
         <source>Could not generate new %1 address</source>
         <translation type="unfinished">No se ha podido generar una nueva dirección %1</translation>
->>>>>>> dd04f2dd
     </message>
 </context>
 <context>
     <name>ReceiveRequestDialog</name>
     <message>
-<<<<<<< HEAD
-        <source>Unknown error processing transaction.</source>
-        <translation type="unfinished">Error desconocido al procesar la transacción.</translation>
-    </message>
-    <message>
-        <source>Transaction broadcast successfully! Transaction ID: %1</source>
-        <translation type="unfinished">¡La transacción se ha difundido correctamente! Código ID de la transacción: %1</translation>
-    </message>
-    <message>
-        <source>Transaction broadcast failed: %1</source>
-        <translation type="unfinished">Ha habido un error en la difusión de la transacción: %1</translation>
-    </message>
-    <message>
-        <source>PSBT copied to clipboard.</source>
-        <translation type="unfinished">PSBT copiado al portapapeles</translation>
-    </message>
-    <message>
-        <source>Save Transaction Data</source>
-        <translation type="unfinished">Guardar datos de la transacción</translation>
-    </message>
-    <message>
-        <source>Partially Signed Transaction (Binary)</source>
-        <extracomment>Expanded name of the binary PSBT file format. See: BIP 174.</extracomment>
-        <translation type="unfinished">Transacción parcialmente firmada (binario) </translation>
-    </message>
-    <message>
-        <source>PSBT saved to disk.</source>
-        <translation type="unfinished">PSBT guardado en la memoria.</translation>
-    </message>
-    <message>
-        <source> * Sends %1 to %2</source>
-        <translation type="unfinished">* Envia %1 a %2</translation>
-    </message>
-    <message>
-        <source>Unable to calculate transaction fee or total transaction amount.</source>
-        <translation type="unfinished">No se ha podido calcular la comisión por transacción o la totalidad de la cantidad de la transacción.</translation>
-    </message>
-    <message>
-        <source>Pays transaction fee: </source>
-        <translation type="unfinished">Pagar comisión de transacción:</translation>
-    </message>
-    <message>
-        <source>Total Amount</source>
-        <translation type="unfinished">Cantidad total</translation>
-    </message>
-    <message>
-        <source>or</source>
-        <translation type="unfinished">o</translation>
-    </message>
-    <message>
-        <source>Transaction has %1 unsigned inputs.</source>
-        <translation type="unfinished">La transacción tiene %1 entradas no firmadas.</translation>
-=======
         <source>Request payment to …</source>
         <translation type="unfinished">Solicitar pago a...</translation>
     </message>
@@ -4110,36 +3289,11 @@
     <message>
         <source>Request payment to %1</source>
         <translation type="unfinished">Solicitar pago a %1</translation>
->>>>>>> dd04f2dd
     </message>
 </context>
 <context>
     <name>RecentRequestsTableModel</name>
     <message>
-<<<<<<< HEAD
-        <source>Transaction is missing some information about inputs.</source>
-        <translation type="unfinished">Falta alguna información sobre las entradas de la transacción.</translation>
-    </message>
-    <message>
-        <source>Transaction still needs signature(s).</source>
-        <translation type="unfinished">La transacción aún necesita firma(s).</translation>
-    </message>
-    <message>
-        <source>(But this wallet cannot sign transactions.)</source>
-        <translation type="unfinished">(Este monedero no puede firmar transacciones.)</translation>
-    </message>
-    <message>
-        <source>(But this wallet does not have the right keys.)</source>
-        <translation type="unfinished">(Este monedero no tiene las claves adecuadas.)</translation>
-    </message>
-    <message>
-        <source>Transaction is fully signed and ready for broadcast.</source>
-        <translation type="unfinished">La transacción se ha firmado correctamente y está lista para difundirse.</translation>
-    </message>
-    <message>
-        <source>Transaction status is unknown.</source>
-        <translation type="unfinished">El estatus de la transacción es desconocido.</translation>
-=======
         <source>Date</source>
         <translation type="unfinished">Fecha</translation>
     </message>
@@ -4189,48 +3343,12 @@
     <message>
         <source>Quantity:</source>
         <translation type="unfinished">Cantidad:</translation>
->>>>>>> dd04f2dd
-    </message>
-</context>
-<context>
-    <name>PaymentServer</name>
-    <message>
-<<<<<<< HEAD
-        <source>Cannot process payment request because BIP70 is not supported.
-Due to widespread security flaws in BIP70 it's strongly recommended that any merchant instructions to switch wallets be ignored.
-If you are receiving this error you should request the merchant provide a BIP21 compatible URI.</source>
-        <translation type="unfinished">No se puede procesar la solicitud de pago debido a que no se soporta BIP70.
-Debido a los fallos de seguridad generalizados en el BIP70, se recomienda encarecidamente ignorar las instrucciones del comerciante para cambiar de monedero.
-Si recibe este error, debe solicitar al comerciante que le proporcione un URI compatible con BIP21.</translation>
-=======
+    </message>
+    <message>
         <source>Amount:</source>
         <translation type="unfinished">Importe:</translation>
->>>>>>> dd04f2dd
-    </message>
-    </context>
-<context>
-    <name>PeerTableModel</name>
-    <message>
-<<<<<<< HEAD
-        <source>Peer</source>
-        <extracomment>Title of Peers Table column which contains a unique number used to identify a connection.</extracomment>
-        <translation type="unfinished">Pares</translation>
-    </message>
-    <message>
-        <source>Sent</source>
-        <extracomment>Title of Peers Table column which indicates the total amount of network information we have sent to the peer.</extracomment>
-        <translation type="unfinished">Enviado</translation>
-    </message>
-    <message>
-        <source>Received</source>
-        <extracomment>Title of Peers Table column which indicates the total amount of network information we have received from the peer.</extracomment>
-        <translation type="unfinished">Recibido</translation>
-    </message>
-    <message>
-        <source>Address</source>
-        <extracomment>Title of Peers Table column which contains the IP/Onion/I2P address of the connected peer.</extracomment>
-        <translation type="unfinished">Dirección</translation>
-=======
+    </message>
+    <message>
         <source>Fee:</source>
         <translation type="unfinished">Comisión:</translation>
     </message>
@@ -4245,182 +3363,16 @@
     <message>
         <source>If this is activated, but the change address is empty or invalid, change will be sent to a newly generated address.</source>
         <translation type="unfinished">Al activarse, si la dirección esta vacía o es inválida, las monedas serán enviadas a una nueva dirección generada.</translation>
->>>>>>> dd04f2dd
-    </message>
-    </context>
-<context>
-    <name>QRImageWidget</name>
-    <message>
-<<<<<<< HEAD
-        <source>&amp;Save Image…</source>
-        <translation type="unfinished">&amp;Guardar imagen...</translation>
-    </message>
-    <message>
-        <source>PNG Image</source>
-        <extracomment>Expanded name of the PNG file format. See https://en.wikipedia.org/wiki/Portable_Network_Graphics</extracomment>
-        <translation type="unfinished">Imagen PNG (*.png)</translation>
-=======
+    </message>
+    <message>
         <source>Custom change address</source>
         <translation type="unfinished">Dirección de cambio personalizada</translation>
     </message>
     <message>
         <source>Transaction Fee:</source>
         <translation type="unfinished">Comisión de transacción:</translation>
->>>>>>> dd04f2dd
-    </message>
-</context>
-<context>
-    <name>RPCConsole</name>
-    <message>
-<<<<<<< HEAD
-        <source>Client version</source>
-        <translation>Versión del cliente</translation>
-    </message>
-    <message>
-        <source>&amp;Information</source>
-        <translation>&amp;Información</translation>
-    </message>
-    <message>
-        <source>Name</source>
-        <translation type="unfinished">Nombre</translation>
-    </message>
-    <message>
-        <source>Received</source>
-        <translation type="unfinished">Recibido</translation>
-    </message>
-    <message>
-        <source>Sent</source>
-        <translation type="unfinished">Enviado</translation>
-    </message>
-    <message>
-        <source>&amp;Peers</source>
-        <translation type="unfinished">Pares</translation>
-    </message>
-    <message>
-        <source>Version</source>
-        <translation type="unfinished">Versión</translation>
-    </message>
-    <message>
-        <source>Current block height</source>
-        <translation type="unfinished">Altura del bloque actual</translation>
-    </message>
-    <message>
-        <source>Increase font size</source>
-        <translation type="unfinished">Aumentar el tamaño de la fuente</translation>
-    </message>
-    <message>
-        <source>Permissions</source>
-        <translation type="unfinished">Permisos</translation>
-    </message>
-    <message>
-        <source>The direction and type of peer connection: %1</source>
-        <translation type="unfinished">La dirección y tipo de conexión del par: %1</translation>
-    </message>
-    <message>
-        <source>Direction/Type</source>
-        <translation type="unfinished">Dirección/Tipo</translation>
-    </message>
-    <message>
-        <source>The network protocol this peer is connected through: IPv4, IPv6, Onion, I2P, or CJDNS.</source>
-        <translation type="unfinished">El protocolo de red de este par está conectado a través de:
- IPv4, IPv6, Onion, I2P, o CJDNS.</translation>
-    </message>
-    <message>
-        <source>Whether the peer requested us to relay transactions.</source>
-        <translation type="unfinished">Si el peer nos solicitó que transmitiéramos las transacciones.</translation>
-    </message>
-    <message>
-        <source>Wants Tx Relay</source>
-        <translation type="unfinished">Desea una transmisión de transacción</translation>
-    </message>
-    <message>
-        <source>High bandwidth BIP152 compact block relay: %1</source>
-        <translation type="unfinished">Transmisión de bloque compacto BIP152 banbda ancha: %1</translation>
-    </message>
-    <message>
-        <source>High Bandwidth</source>
-        <translation type="unfinished">banda ancha</translation>
-    </message>
-    <message>
-        <source>Elapsed time since a novel block passing initial validity checks was received from this peer.</source>
-        <translation type="unfinished">Tiempo transcurrido desde que se recibió de este par un nuevo bloque que superó las comprobaciones de validez iniciales.</translation>
-    </message>
-    <message>
-        <source>Last Block</source>
-        <translation type="unfinished">Último Bloque</translation>
-    </message>
-    <message>
-        <source>Elapsed time since a novel transaction accepted into our mempool was received from this peer.</source>
-        <translation type="unfinished">Tiempo transcurrido desde que se recibió de este par una nueva transacción aceptada en nuestro mempool.</translation>
-    </message>
-    <message>
-        <source>Last Tx</source>
-        <translation type="unfinished">Última tx</translation>
-    </message>
-    <message>
-        <source>Inbound: initiated by peer</source>
-        <translation type="unfinished">Entrante: iniciado por el par</translation>
-    </message>
-    <message>
-        <source>Outbound Full Relay: default</source>
-        <translation type="unfinished">Retransmisión completa saliente: predeterminado</translation>
-    </message>
-    <message>
-        <source>Outbound Block Relay: does not relay transactions or addresses</source>
-        <translation type="unfinished">Retransmisión de bloques de salida: no transmite transacciones o direcciones</translation>
-    </message>
-    <message>
-        <source>Outbound Manual: added using RPC %1 or %2/%3 configuration options</source>
-        <translation type="unfinished">Manual de salida: añadido usando las opciones de configuración RPC %1 o %2/%3</translation>
-    </message>
-    <message>
-        <source>Outbound Feeler: short-lived, for testing addresses</source>
-        <translation type="unfinished">Tanteador de salida: de corta duración, para probar las direcciones</translation>
-    </message>
-    <message>
-        <source>Outbound Address Fetch: short-lived, for soliciting addresses</source>
-        <translation type="unfinished">Búsqueda de direcciones de salida: de corta duración, para solicitar direcciones</translation>
-    </message>
-    <message>
-        <source>we selected the peer for high bandwidth relay</source>
-        <translation type="unfinished">hemos seleccionado el par para la retransmisión de banda ancha</translation>
-    </message>
-    <message>
-        <source>the peer selected us for high bandwidth relay</source>
-        <translation type="unfinished">El par nos ha seleccionado para transmisión de banda ancha</translation>
-    </message>
-    <message>
-        <source>no high bandwidth relay selected</source>
-        <translation type="unfinished">Ninguna transmisión de banda ancha seleccionada</translation>
-    </message>
-    <message>
-        <source>1 d&amp;ay</source>
-        <translation type="unfinished">1 día</translation>
-    </message>
-    <message>
-        <source>Welcome to the %1 RPC console.
-Use up and down arrows to navigate history, and %2 to clear screen.
-Use %3 and %4 to increase or decrease the font size.
-Type %5 for an overview of available commands.
-For more information on using this console, type %6.
-
-%7WARNING: Scammers have been active, telling users to type commands here, stealing their wallet contents. Do not use this console without fully understanding the ramifications of a command.%8</source>
-        <extracomment>RPC console welcome message. Placeholders %7 and %8 are style tags for the warning content, and they are not space separated from the rest of the text intentionally.</extracomment>
-        <translation type="unfinished">Bienvenido a la consola RPC %1.Utiliza las flechas arriba y abajo para navegar por el historial, y %2 para borrar la pantalla.Utiliza %3 y %4 para aumentar o disminuir el tamaño de la fuente.Tipo %5 para ver un resumen de los comandos disponibles.Para más información sobre cómo usar esta consola, escribe %6.%7AVISO: Los estafadores han estado activos, diciendo a los usuarios que escriban comandos aquí, robando el contenido de sus carteras. No use esta consola sin entender completamente las ramificaciones de un comando.%8</translation>
-    </message>
-    <message>
-        <source>Executing…</source>
-        <extracomment>A console message indicating an entered command is currently being executed.</extracomment>
-        <translation type="unfinished">Ejecutando...</translation>
-    </message>
-    <message>
-        <source>(peer: %1)</source>
-        <translation type="unfinished">(par: %1)</translation>
-    </message>
-    <message>
-        <source>Never</source>
-        <translation type="unfinished">Nunca</translation>
-=======
+    </message>
+    <message>
         <source>Using the fallbackfee can result in sending a transaction that will take several hours or days (or never) to confirm. Consider choosing your fee manually or wait until you have validated the complete chain.</source>
         <translation type="unfinished">Si utilizas la comisión por defecto, la transacción puede tardar varias horas o incluso días (o nunca) en confirmarse. Considera elegir la comisión de forma manual o espera hasta que se haya validado completamente la cadena.</translation>
     </message>
@@ -4809,36 +3761,9 @@
     <message>
         <source>Create Unsigned</source>
         <translation type="unfinished">Crear sin firmar</translation>
->>>>>>> dd04f2dd
-    </message>
-    </context>
+    </message>
+</context>
 <context>
-<<<<<<< HEAD
-    <name>ReceiveCoinsDialog</name>
-    <message>
-        <source>&amp;Amount:</source>
-        <translation type="unfinished">&amp;Cantidad</translation>
-    </message>
-    <message>
-        <source>&amp;Copy address</source>
-        <translation type="unfinished">copiar dirección </translation>
-    </message>
-    <message>
-        <source>Copy &amp;label</source>
-        <translation type="unfinished">copiar y etiquetar </translation>
-    </message>
-    <message>
-        <source>Copy &amp;message</source>
-        <translation type="unfinished">Copiar &amp;mensaje</translation>
-    </message>
-    <message>
-        <source>Copy &amp;amount</source>
-        <translation type="unfinished">Copiar cantidad</translation>
-    </message>
-    <message>
-        <source>Could not generate new %1 address</source>
-        <translation type="unfinished">No se ha podido generar una nueva dirección %1</translation>
-=======
     <name>SignVerifyMessageDialog</name>
     <message>
         <source>Signatures - Sign / Verify a Message</source>
@@ -4863,312 +3788,125 @@
     <message>
         <source>Paste address from clipboard</source>
         <translation type="unfinished">Pega dirección desde portapapeles</translation>
->>>>>>> dd04f2dd
+    </message>
+    <message>
+        <source>Enter the message you want to sign here</source>
+        <translation type="unfinished">Escribe aquí el mensaje que deseas firmar</translation>
+    </message>
+    <message>
+        <source>Signature</source>
+        <translation type="unfinished">Firma</translation>
+    </message>
+    <message>
+        <source>Copy the current signature to the system clipboard</source>
+        <translation type="unfinished">Copiar la firma actual al portapapeles del sistema</translation>
+    </message>
+    <message>
+        <source>Sign the message to prove you own this Bitcoin address</source>
+        <translation type="unfinished">Firmar un mensaje para demostrar que se posee una dirección Bitcoin</translation>
+    </message>
+    <message>
+        <source>Sign &amp;Message</source>
+        <translation type="unfinished">Firmar &amp;mensaje</translation>
+    </message>
+    <message>
+        <source>Reset all sign message fields</source>
+        <translation type="unfinished">Limpiar todos los campos de la firma de mensaje</translation>
+    </message>
+    <message>
+        <source>Clear &amp;All</source>
+        <translation type="unfinished">Limpiar &amp;todo</translation>
+    </message>
+    <message>
+        <source>&amp;Verify Message</source>
+        <translation type="unfinished">&amp;Verificar mensaje</translation>
+    </message>
+    <message>
+        <source>Enter the receiver's address, message (ensure you copy line breaks, spaces, tabs, etc. exactly) and signature below to verify the message. Be careful not to read more into the signature than what is in the signed message itself, to avoid being tricked by a man-in-the-middle attack. Note that this only proves the signing party receives with the address, it cannot prove sendership of any transaction!</source>
+        <translation type="unfinished">Introduzca la dirección para la firma, el mensaje (asegurándose de copiar tal cual los saltos de línea, espacios, tabulaciones, etc.) y la firma a continuación para verificar el mensaje. Tenga cuidado de no asumir más información de lo que dice el propio mensaje firmado para evitar fraudes basados en ataques de tipo man-in-the-middle. Tenga en cuenta que esto solo prueba que la parte firmante recibe con esta dirección, ¡no puede probar el envío de ninguna transacción!</translation>
+    </message>
+    <message>
+        <source>The Bitcoin address the message was signed with</source>
+        <translation type="unfinished">Dirección Bitcoin con la que firmar el mensaje</translation>
+    </message>
+    <message>
+        <source>The signed message to verify</source>
+        <translation type="unfinished">El mensaje firmado para verificar</translation>
+    </message>
+    <message>
+        <source>The signature given when the message was signed</source>
+        <translation type="unfinished">La firma proporcionada cuando el mensaje fue firmado</translation>
+    </message>
+    <message>
+        <source>Verify the message to ensure it was signed with the specified Bitcoin address</source>
+        <translation type="unfinished">Verifique el mensaje para comprobar que fue firmado con la dirección Bitcoin indicada</translation>
+    </message>
+    <message>
+        <source>Verify &amp;Message</source>
+        <translation type="unfinished">Verificar &amp;mensaje</translation>
+    </message>
+    <message>
+        <source>Reset all verify message fields</source>
+        <translation type="unfinished">Limpiar todos los campos de la verificación de mensaje</translation>
+    </message>
+    <message>
+        <source>Click "Sign Message" to generate signature</source>
+        <translation type="unfinished">Haga clic en «Firmar mensaje» para generar la firma</translation>
+    </message>
+    <message>
+        <source>The entered address is invalid.</source>
+        <translation type="unfinished">La dirección introducida es inválida</translation>
+    </message>
+    <message>
+        <source>Please check the address and try again.</source>
+        <translation type="unfinished">Por favor, revise la dirección e inténtelo nuevamente.</translation>
+    </message>
+    <message>
+        <source>The entered address does not refer to a key.</source>
+        <translation type="unfinished">La dirección introducida no corresponde a una clave.</translation>
+    </message>
+    <message>
+        <source>Wallet unlock was cancelled.</source>
+        <translation type="unfinished">Se ha cancelado el desbloqueo del monedero. </translation>
+    </message>
+    <message>
+        <source>No error</source>
+        <translation type="unfinished">Sin error </translation>
+    </message>
+    <message>
+        <source>Private key for the entered address is not available.</source>
+        <translation type="unfinished">No se dispone de la clave privada para la dirección introducida.</translation>
+    </message>
+    <message>
+        <source>Message signing failed.</source>
+        <translation type="unfinished">Falló la firma del mensaje.</translation>
+    </message>
+    <message>
+        <source>Message signed.</source>
+        <translation type="unfinished">Mensaje firmado.</translation>
+    </message>
+    <message>
+        <source>The signature could not be decoded.</source>
+        <translation type="unfinished">La firma no pudo decodificarse.</translation>
+    </message>
+    <message>
+        <source>Please check the signature and try again.</source>
+        <translation type="unfinished">Por favor, compruebe la firma e inténtelo de nuevo.</translation>
+    </message>
+    <message>
+        <source>The signature did not match the message digest.</source>
+        <translation type="unfinished">La firma no coincide con el resumen del mensaje.</translation>
+    </message>
+    <message>
+        <source>Message verification failed.</source>
+        <translation type="unfinished">Falló la verificación del mensaje.</translation>
+    </message>
+    <message>
+        <source>Message verified.</source>
+        <translation type="unfinished">Mensaje verificado.</translation>
     </message>
 </context>
 <context>
-    <name>ReceiveRequestDialog</name>
-    <message>
-<<<<<<< HEAD
-        <source>Request payment to …</source>
-        <translation type="unfinished">Solicitar pago a...</translation>
-    </message>
-    <message>
-        <source>Address:</source>
-        <translation type="unfinished">Dirección:</translation>
-    </message>
-    <message>
-        <source>Amount:</source>
-        <translation type="unfinished">Cuantía:</translation>
-    </message>
-    <message>
-        <source>Label:</source>
-        <translation type="unfinished">Etiqueta:</translation>
-    </message>
-    <message>
-        <source>Wallet:</source>
-        <translation type="unfinished">Monedero:</translation>
-    </message>
-    <message>
-        <source>&amp;Verify</source>
-        <translation type="unfinished">&amp;Verificar
-</translation>
-    </message>
-    <message>
-        <source>Verify this address on e.g. a hardware wallet screen</source>
-        <translation type="unfinished">Verifique esta dirección en la pantalla de su billetera fría u otro dispositivo</translation>
-    </message>
-    <message>
-        <source>&amp;Save Image…</source>
-        <translation type="unfinished">&amp;Guardar imagen...</translation>
-=======
-        <source>Enter the message you want to sign here</source>
-        <translation type="unfinished">Escribe aquí el mensaje que deseas firmar</translation>
-    </message>
-    <message>
-        <source>Signature</source>
-        <translation type="unfinished">Firma</translation>
-    </message>
-    <message>
-        <source>Copy the current signature to the system clipboard</source>
-        <translation type="unfinished">Copiar la firma actual al portapapeles del sistema</translation>
-    </message>
-    <message>
-        <source>Sign the message to prove you own this Bitcoin address</source>
-        <translation type="unfinished">Firmar un mensaje para demostrar que se posee una dirección Bitcoin</translation>
-    </message>
-    <message>
-        <source>Sign &amp;Message</source>
-        <translation type="unfinished">Firmar &amp;mensaje</translation>
-    </message>
-    <message>
-        <source>Reset all sign message fields</source>
-        <translation type="unfinished">Limpiar todos los campos de la firma de mensaje</translation>
-    </message>
-    <message>
-        <source>Clear &amp;All</source>
-        <translation type="unfinished">Limpiar &amp;todo</translation>
-    </message>
-    <message>
-        <source>&amp;Verify Message</source>
-        <translation type="unfinished">&amp;Verificar mensaje</translation>
-    </message>
-    <message>
-        <source>Enter the receiver's address, message (ensure you copy line breaks, spaces, tabs, etc. exactly) and signature below to verify the message. Be careful not to read more into the signature than what is in the signed message itself, to avoid being tricked by a man-in-the-middle attack. Note that this only proves the signing party receives with the address, it cannot prove sendership of any transaction!</source>
-        <translation type="unfinished">Introduzca la dirección para la firma, el mensaje (asegurándose de copiar tal cual los saltos de línea, espacios, tabulaciones, etc.) y la firma a continuación para verificar el mensaje. Tenga cuidado de no asumir más información de lo que dice el propio mensaje firmado para evitar fraudes basados en ataques de tipo man-in-the-middle. Tenga en cuenta que esto solo prueba que la parte firmante recibe con esta dirección, ¡no puede probar el envío de ninguna transacción!</translation>
-    </message>
-    <message>
-        <source>The Bitcoin address the message was signed with</source>
-        <translation type="unfinished">Dirección Bitcoin con la que firmar el mensaje</translation>
-    </message>
-    <message>
-        <source>The signed message to verify</source>
-        <translation type="unfinished">El mensaje firmado para verificar</translation>
-    </message>
-    <message>
-        <source>The signature given when the message was signed</source>
-        <translation type="unfinished">La firma proporcionada cuando el mensaje fue firmado</translation>
-    </message>
-    <message>
-        <source>Verify the message to ensure it was signed with the specified Bitcoin address</source>
-        <translation type="unfinished">Verifique el mensaje para comprobar que fue firmado con la dirección Bitcoin indicada</translation>
-    </message>
-    <message>
-        <source>Verify &amp;Message</source>
-        <translation type="unfinished">Verificar &amp;mensaje</translation>
-    </message>
-    <message>
-        <source>Reset all verify message fields</source>
-        <translation type="unfinished">Limpiar todos los campos de la verificación de mensaje</translation>
-    </message>
-    <message>
-        <source>Click "Sign Message" to generate signature</source>
-        <translation type="unfinished">Haga clic en «Firmar mensaje» para generar la firma</translation>
-    </message>
-    <message>
-        <source>The entered address is invalid.</source>
-        <translation type="unfinished">La dirección introducida es inválida</translation>
-    </message>
-    <message>
-        <source>Please check the address and try again.</source>
-        <translation type="unfinished">Por favor, revise la dirección e inténtelo nuevamente.</translation>
-    </message>
-    <message>
-        <source>The entered address does not refer to a key.</source>
-        <translation type="unfinished">La dirección introducida no corresponde a una clave.</translation>
-    </message>
-    <message>
-        <source>Wallet unlock was cancelled.</source>
-        <translation type="unfinished">Se ha cancelado el desbloqueo del monedero. </translation>
-    </message>
-    <message>
-        <source>No error</source>
-        <translation type="unfinished">Sin error </translation>
-    </message>
-    <message>
-        <source>Private key for the entered address is not available.</source>
-        <translation type="unfinished">No se dispone de la clave privada para la dirección introducida.</translation>
-    </message>
-    <message>
-        <source>Message signing failed.</source>
-        <translation type="unfinished">Falló la firma del mensaje.</translation>
-    </message>
-    <message>
-        <source>Message signed.</source>
-        <translation type="unfinished">Mensaje firmado.</translation>
-    </message>
-    <message>
-        <source>The signature could not be decoded.</source>
-        <translation type="unfinished">La firma no pudo decodificarse.</translation>
-    </message>
-    <message>
-        <source>Please check the signature and try again.</source>
-        <translation type="unfinished">Por favor, compruebe la firma e inténtelo de nuevo.</translation>
-    </message>
-    <message>
-        <source>The signature did not match the message digest.</source>
-        <translation type="unfinished">La firma no coincide con el resumen del mensaje.</translation>
-    </message>
-    <message>
-        <source>Message verification failed.</source>
-        <translation type="unfinished">Falló la verificación del mensaje.</translation>
-    </message>
-    <message>
-        <source>Message verified.</source>
-        <translation type="unfinished">Mensaje verificado.</translation>
->>>>>>> dd04f2dd
-    </message>
-    </context>
-<context>
-<<<<<<< HEAD
-    <name>RecentRequestsTableModel</name>
-    <message>
-        <source>Label</source>
-        <translation type="unfinished">Etiqueta</translation>
-    </message>
-    <message>
-        <source>(no label)</source>
-        <translation type="unfinished">(sin etiqueta)</translation>
-    </message>
-    </context>
-<context>
-    <name>SendCoinsDialog</name>
-    <message>
-        <source>Insufficient funds!</source>
-        <translation type="unfinished">¡Fondos insuficientes!</translation>
-    </message>
-    <message>
-        <source>Quantity:</source>
-        <translation type="unfinished">Cantidad:</translation>
-    </message>
-    <message>
-        <source>Amount:</source>
-        <translation type="unfinished">Cuantía:</translation>
-    </message>
-    <message>
-        <source>Fee:</source>
-        <translation type="unfinished">Comisión:</translation>
-    </message>
-    <message>
-        <source>After Fee:</source>
-        <translation type="unfinished">Después de la comisión:</translation>
-    </message>
-    <message>
-        <source>Change:</source>
-        <translation type="unfinished">Cambio:</translation>
-    </message>
-    <message>
-        <source>Using the fallbackfee can result in sending a transaction that will take several hours or days (or never) to confirm. Consider choosing your fee manually or wait until you have validated the complete chain.</source>
-        <translation type="unfinished">Si utilizas la comisión por defecto, la transacción puede tardar varias horas o incluso días (o nunca) en confirmarse. Considera elegir la comisión de forma manual o espera hasta que se haya validado completamente la cadena.</translation>
-    </message>
-    <message>
-        <source>per kilobyte</source>
-        <translation type="unfinished">por kilobyte</translation>
-    </message>
-    <message>
-        <source>Inputs…</source>
-        <translation type="unfinished">Entradas...</translation>
-    </message>
-    <message>
-        <source>Choose…</source>
-        <translation type="unfinished">Elegir...</translation>
-    </message>
-    <message>
-        <source>Specify a custom fee per kB (1,000 bytes) of the transaction's virtual size.
-
-Note:  Since the fee is calculated on a per-byte basis, a fee rate of "100 satoshis per kvB" for a transaction size of 500 virtual bytes (half of 1 kvB) would ultimately yield a fee of only 50 satoshis.</source>
-        <translation type="unfinished">Especifique una tarifa personalizada por kB (1.000 bytes) del tamaño virtual de la transacción.
-
-Nota: Dado que la tasa se calcula por cada byte, una tasa de "100 satoshis por kvB" para una transacción de 500 bytes virtuales (la mitad de 1 kvB) supondría finalmente una tasa de sólo 50 satoshis.</translation>
-    </message>
-    <message>
-        <source>(Smart fee not initialized yet. This usually takes a few blocks…)</source>
-        <translation type="unfinished">(Comisión inteligente no inicializada todavía. Esto, normalmente tarda unos pocos bloques…)</translation>
-    </message>
-    <message>
-        <source>Sign on device</source>
-        <extracomment>"device" usually means a hardware wallet</extracomment>
-        <translation type="unfinished">Iniciar sesión en el dispositivo</translation>
-    </message>
-    <message>
-        <source>Connect your hardware wallet first.</source>
-        <translation type="unfinished">Conecte su wallet externo primero.</translation>
-    </message>
-    <message>
-        <source>Set external signer script path in Options -&gt; Wallet</source>
-        <extracomment>"External signer" means using devices such as hardware wallets.</extracomment>
-        <translation type="unfinished">Configure una ruta externa al script en Opciones -&gt; Wallet</translation>
-    </message>
-    <message>
-        <source>To review recipient list click "Show Details…"</source>
-        <translation type="unfinished">Para revisar la lista de recipientes clique en "Mostrar Detalles..."</translation>
-    </message>
-    <message>
-        <source>Create Unsigned</source>
-        <translation type="unfinished">Crear sin firmar</translation>
-    </message>
-    <message>
-        <source>Sign and send</source>
-        <translation type="unfinished">Firmar y enviar</translation>
-    </message>
-    <message>
-        <source>Sign failed</source>
-        <translation type="unfinished">Firma falló</translation>
-    </message>
-    <message>
-        <source>External signer not found</source>
-        <extracomment>"External signer" means using devices such as hardware wallets.</extracomment>
-        <translation type="unfinished">Dispositivo externo de firma no encontrado</translation>
-    </message>
-    <message>
-        <source>External signer failure</source>
-        <extracomment>"External signer" means using devices such as hardware wallets.</extracomment>
-        <translation type="unfinished">Fallo en cartera hardware externa </translation>
-    </message>
-    <message>
-        <source>Save Transaction Data</source>
-        <translation type="unfinished">Guardar datos de la transacción</translation>
-    </message>
-    <message>
-        <source>Partially Signed Transaction (Binary)</source>
-        <extracomment>Expanded name of the binary PSBT file format. See: BIP 174.</extracomment>
-        <translation type="unfinished">Transacción parcialmente firmada (binario) </translation>
-    </message>
-    <message>
-        <source>PSBT saved</source>
-        <translation type="unfinished">PSBT guardado </translation>
-    </message>
-    <message>
-        <source>External balance:</source>
-        <translation type="unfinished">Saldo externo:</translation>
-    </message>
-    <message>
-        <source>or</source>
-        <translation type="unfinished">o</translation>
-    </message>
-    <message>
-        <source>Please, review your transaction.</source>
-        <translation type="unfinished">Por favor, revisa tu transacción</translation>
-    </message>
-    <message>
-        <source>Transaction fee</source>
-        <translation type="unfinished">Comisión por transacción.</translation>
-    </message>
-    <message>
-        <source>Total Amount</source>
-        <translation type="unfinished">Cantidad total</translation>
-    </message>
-    <message numerus="yes">
-        <source>Estimated to begin confirmation within %n block(s).</source>
-        <translation>
-            <numerusform>Se estima que la confirmación comience en %n bloque(s).</numerusform>
-            <numerusform>Estimado para empezar la confirmación dentro de %n bloques.</numerusform>
-        </translation>
-    </message>
-    <message>
-        <source>(no label)</source>
-        <translation type="unfinished">(sin etiqueta)</translation>
-=======
     <name>SplashScreen</name>
     <message>
         <source>(press q to shutdown and continue later)</source>
@@ -5311,79 +4049,16 @@
     <message>
         <source> (Certificate was not verified)</source>
         <translation type="unfinished"> (No se ha verificado el certificado)</translation>
->>>>>>> dd04f2dd
-    </message>
-</context>
-<context>
-    <name>SendCoinsEntry</name>
-    <message>
-<<<<<<< HEAD
-        <source>Choose previously used address</source>
-        <translation type="unfinished">Escoger dirección previamente usada</translation>
-    </message>
-    <message>
-        <source>The fee will be deducted from the amount being sent. The recipient will receive less bitcoins than you enter in the amount field. If multiple recipients are selected, the fee is split equally.</source>
-        <translation type="unfinished">La comisión será deducida de la cantidad enviada. El destinatario recibirá menos bitcoins que la cantidad introducida en el campo Cantidad. Si hay varios destinatarios seleccionados, la comisión será distribuida a partes iguales.</translation>
-=======
+    </message>
+    <message>
         <source>Merchant</source>
         <translation type="unfinished">Comerciante</translation>
     </message>
     <message>
         <source>Generated coins must mature %1 blocks before they can be spent. When you generated this block, it was broadcast to the network to be added to the block chain. If it fails to get into the chain, its state will change to "not accepted" and it won't be spendable. This may occasionally happen if another node generates a block within a few seconds of yours.</source>
         <translation type="unfinished">Las monedas generadas deben madurar %1 bloques antes de que puedan ser gastadas. Una vez que generas este bloque, es propagado por la red para ser añadido a la cadena de bloques. Si falla el intento de añadirse en la cadena, su estado cambiará a «no aceptado» y ya no se puede gastar. Esto puede ocurrir ocasionalmente si otro nodo genera un bloque a los pocos segundos del tuyo.</translation>
->>>>>>> dd04f2dd
-    </message>
-    </context>
-<context>
-    <name>SignVerifyMessageDialog</name>
-    <message>
-<<<<<<< HEAD
-        <source>You can sign messages/agreements with your addresses to prove you can receive bitcoins sent to them. Be careful not to sign anything vague or random, as phishing attacks may try to trick you into signing your identity over to them. Only sign fully-detailed statements you agree to.</source>
-        <translation type="unfinished">Puedes firmar los mensajes con tus direcciones para demostrar que las posees. Ten cuidado de no firmar cualquier cosa vaga, ya que los ataques de phishing pueden tratar de engañarte firmando tu identidad a través de ellos. Firma solo declaraciones totalmente detalladas con las que estés de acuerdo.</translation>
-    </message>
-    <message>
-        <source>Choose previously used address</source>
-        <translation type="unfinished">Escoger dirección previamente usada</translation>
-    </message>
-    </context>
-<context>
-    <name>TransactionDesc</name>
-    <message numerus="yes">
-        <source>Open for %n more block(s)</source>
-        <translation>
-            <numerusform>Abierto para %n bloques más</numerusform>
-            <numerusform>Abrir para %n bloques más</numerusform>
-        </translation>
-    </message>
-    <message>
-        <source>watch-only</source>
-        <translation type="unfinished">Solo observación</translation>
-    </message>
-    <message numerus="yes">
-        <source>matures in %n more block(s)</source>
-        <translation>
-            <numerusform>madura en %n bloque más</numerusform>
-            <numerusform>madura en %n bloques más</numerusform>
-        </translation>
-    </message>
-    <message>
-        <source>Transaction fee</source>
-        <translation type="unfinished">Comisión por transacción.</translation>
-    </message>
-    </context>
-<context>
-    <name>TransactionTableModel</name>
-    <message>
-        <source>Label</source>
-        <translation type="unfinished">Etiqueta</translation>
-    </message>
-    <message numerus="yes">
-        <source>Open for %n more block(s)</source>
-        <translation>
-            <numerusform>Abrir para 1 %n bloques más</numerusform>
-            <numerusform>Abrir para %n bloques más</numerusform>
-        </translation>
-=======
+    </message>
+    <message>
         <source>Debug information</source>
         <translation type="unfinished">Información de depuración</translation>
     </message>
@@ -5417,79 +4092,230 @@
     <message>
         <source>Details for %1</source>
         <translation type="unfinished">Detalles para %1</translation>
->>>>>>> dd04f2dd
     </message>
 </context>
 <context>
     <name>TransactionTableModel</name>
     <message>
-<<<<<<< HEAD
+        <source>Date</source>
+        <translation type="unfinished">Fecha</translation>
+    </message>
+    <message>
+        <source>Type</source>
+        <translation type="unfinished">Tipo</translation>
+    </message>
+    <message>
+        <source>Label</source>
+        <translation type="unfinished">Etiqueta</translation>
+    </message>
+    <message>
+        <source>Unconfirmed</source>
+        <translation type="unfinished">Sin confirmar</translation>
+    </message>
+    <message>
+        <source>Abandoned</source>
+        <translation type="unfinished">Abandonada</translation>
+    </message>
+    <message>
+        <source>Confirming (%1 of %2 recommended confirmations)</source>
+        <translation type="unfinished">Confirmando (%1 de %2 confirmaciones recomendadas)</translation>
+    </message>
+    <message>
+        <source>Confirmed (%1 confirmations)</source>
+        <translation type="unfinished">Confirmada (%1 confirmaciones)</translation>
+    </message>
+    <message>
+        <source>Conflicted</source>
+        <translation type="unfinished">En conflicto</translation>
+    </message>
+    <message>
+        <source>Immature (%1 confirmations, will be available after %2)</source>
+        <translation type="unfinished">No disponible (%1 confirmaciones, disponible después de %2)</translation>
+    </message>
+    <message>
+        <source>Generated but not accepted</source>
+        <translation type="unfinished">Generada pero no aceptada</translation>
+    </message>
+    <message>
+        <source>Received with</source>
+        <translation type="unfinished">Recibido con</translation>
+    </message>
+    <message>
+        <source>Received from</source>
+        <translation type="unfinished">Recibido de</translation>
+    </message>
+    <message>
+        <source>Sent to</source>
+        <translation type="unfinished">Enviado a</translation>
+    </message>
+    <message>
+        <source>Payment to yourself</source>
+        <translation type="unfinished">Pago a mi mismo</translation>
+    </message>
+    <message>
+        <source>Mined</source>
+        <translation type="unfinished">Minado </translation>
+    </message>
+    <message>
         <source>watch-only</source>
         <translation type="unfinished">Solo observación</translation>
     </message>
     <message>
         <source>(no label)</source>
         <translation type="unfinished">(sin etiqueta)</translation>
-=======
+    </message>
+    <message>
+        <source>Transaction status. Hover over this field to show number of confirmations.</source>
+        <translation type="unfinished">Estado de transacción. Pasa el ratón sobre este campo para ver el número de confirmaciones.</translation>
+    </message>
+    <message>
+        <source>Date and time that the transaction was received.</source>
+        <translation type="unfinished">Fecha y hora cuando se recibió la transacción.</translation>
+    </message>
+    <message>
+        <source>Type of transaction.</source>
+        <translation type="unfinished">Tipo de transacción.</translation>
+    </message>
+    <message>
+        <source>Whether or not a watch-only address is involved in this transaction.</source>
+        <translation type="unfinished">Si una dirección de solo observación está involucrada en esta transacción o no.</translation>
+    </message>
+    <message>
+        <source>User-defined intent/purpose of the transaction.</source>
+        <translation type="unfinished">Descripción de la transacción definida por el usuario.</translation>
+    </message>
+    <message>
+        <source>Amount removed from or added to balance.</source>
+        <translation type="unfinished">Importe sustraído o añadido al balance.</translation>
+    </message>
+</context>
+<context>
+    <name>TransactionView</name>
+    <message>
+        <source>All</source>
+        <translation type="unfinished">Todo</translation>
+    </message>
+    <message>
+        <source>Today</source>
+        <translation type="unfinished">Hoy</translation>
+    </message>
+    <message>
+        <source>This week</source>
+        <translation type="unfinished">Esta semana</translation>
+    </message>
+    <message>
+        <source>This month</source>
+        <translation type="unfinished">Este mes</translation>
+    </message>
+    <message>
+        <source>Last month</source>
+        <translation type="unfinished">El mes pasado </translation>
+    </message>
+    <message>
+        <source>This year</source>
+        <translation type="unfinished">Este año</translation>
+    </message>
+    <message>
+        <source>Received with</source>
+        <translation type="unfinished">Recibido con</translation>
+    </message>
+    <message>
+        <source>Sent to</source>
+        <translation type="unfinished">Enviado a</translation>
+    </message>
+    <message>
+        <source>To yourself</source>
+        <translation type="unfinished">A ti mismo</translation>
+    </message>
+    <message>
+        <source>Mined</source>
+        <translation type="unfinished">Minado</translation>
+    </message>
+    <message>
+        <source>Other</source>
+        <translation type="unfinished">Otra</translation>
+    </message>
+    <message>
+        <source>Enter address, transaction id, or label to search</source>
+        <translation type="unfinished">Introduzca dirección, id de transacción o etiqueta a buscar</translation>
+    </message>
+    <message>
+        <source>Min amount</source>
+        <translation type="unfinished">Importe mínimo</translation>
+    </message>
+    <message>
+        <source>Range…</source>
+        <translation type="unfinished">Rango...</translation>
+    </message>
+    <message>
+        <source>&amp;Copy address</source>
+        <translation type="unfinished">&amp;Copiar dirección</translation>
+    </message>
+    <message>
+        <source>Copy &amp;label</source>
+        <translation type="unfinished">Copiar &amp;etiqueta</translation>
+    </message>
+    <message>
+        <source>Copy &amp;amount</source>
+        <translation type="unfinished">Copiar &amp;importe</translation>
+    </message>
+    <message>
+        <source>Copy transaction &amp;ID</source>
+        <translation type="unfinished">Copiar &amp;ID de la transacción</translation>
+    </message>
+    <message>
+        <source>Copy &amp;raw transaction</source>
+        <translation type="unfinished">Copiar transacción en c&amp;rudo</translation>
+    </message>
+    <message>
+        <source>Copy full transaction &amp;details</source>
+        <translation type="unfinished">Copiar &amp;detalles completos de la transacción</translation>
+    </message>
+    <message>
+        <source>&amp;Show transaction details</source>
+        <translation type="unfinished">&amp;Mostrar detalles de la transacción</translation>
+    </message>
+    <message>
+        <source>Increase transaction &amp;fee</source>
+        <translation type="unfinished">&amp;Incrementar la comisión de transacción</translation>
+    </message>
+    <message>
+        <source>A&amp;bandon transaction</source>
+        <translation type="unfinished">A&amp;bandonar transacción</translation>
+    </message>
+    <message>
+        <source>&amp;Edit address label</source>
+        <translation type="unfinished">Editar etiqueta de dirección</translation>
+    </message>
+    <message>
+        <source>Show in %1</source>
+        <extracomment>Transactions table context menu action to show the selected transaction in a third-party block explorer. %1 is a stand-in argument for the URL of the explorer.</extracomment>
+        <translation type="unfinished">Mostrar en %1</translation>
+    </message>
+    <message>
+        <source>Export Transaction History</source>
+        <translation type="unfinished">Exportar historial de transacciones</translation>
+    </message>
+    <message>
+        <source>Comma separated file</source>
+        <extracomment>Expanded name of the CSV file format. See: https://en.wikipedia.org/wiki/Comma-separated_values.</extracomment>
+        <translation type="unfinished">Archivo separado por comas</translation>
+    </message>
+    <message>
+        <source>Confirmed</source>
+        <translation type="unfinished">Confirmado</translation>
+    </message>
+    <message>
+        <source>Watch-only</source>
+        <translation type="unfinished">Solo observación</translation>
+    </message>
+    <message>
         <source>Date</source>
         <translation type="unfinished">Fecha</translation>
     </message>
     <message>
         <source>Type</source>
         <translation type="unfinished">Tipo</translation>
->>>>>>> dd04f2dd
-    </message>
-    </context>
-<context>
-    <name>TransactionView</name>
-    <message>
-<<<<<<< HEAD
-        <source>Range…</source>
-        <translation type="unfinished">Rango...</translation>
-    </message>
-    <message>
-        <source>&amp;Copy address</source>
-        <translation type="unfinished">copiar dirección </translation>
-    </message>
-    <message>
-        <source>Copy &amp;label</source>
-        <translation type="unfinished">copiar y etiquetar </translation>
-    </message>
-    <message>
-        <source>Copy &amp;amount</source>
-        <translation type="unfinished">Copiar cantidad</translation>
-    </message>
-    <message>
-        <source>Copy transaction &amp;ID</source>
-        <translation type="unfinished">Copiar &amp;ID de la transacción</translation>
-    </message>
-    <message>
-        <source>Copy &amp;raw transaction</source>
-        <translation type="unfinished">Copiar traducción en crudo</translation>
-    </message>
-    <message>
-        <source>Copy full transaction &amp;details</source>
-        <translation type="unfinished">Copiar la transacción entera &amp; detalles</translation>
-    </message>
-    <message>
-        <source>&amp;Show transaction details</source>
-        <translation type="unfinished">Mostrar detalles de la transacción</translation>
-    </message>
-    <message>
-        <source>Increase transaction &amp;fee</source>
-        <translation type="unfinished">Incrementar la comisión de transacción</translation>
-    </message>
-    <message>
-        <source>A&amp;bandon transaction</source>
-        <translation type="unfinished">Abandonar transacción</translation>
-    </message>
-    <message>
-        <source>&amp;Edit address label</source>
-        <translation type="unfinished">Editar etiqueta de dirección</translation>
-    </message>
-    <message>
-        <source>Confirmed</source>
-        <translation type="unfinished">Confirmado</translation>
     </message>
     <message>
         <source>Label</source>
@@ -5502,72 +4328,31 @@
     <message>
         <source>Exporting Failed</source>
         <translation type="unfinished">La exportación falló</translation>
-=======
-        <source>Label</source>
-        <translation type="unfinished">Etiqueta</translation>
-    </message>
-    <message>
-        <source>Unconfirmed</source>
-        <translation type="unfinished">Sin confirmar</translation>
-    </message>
-    <message>
-        <source>Abandoned</source>
-        <translation type="unfinished">Abandonada</translation>
-    </message>
-    <message>
-        <source>Confirming (%1 of %2 recommended confirmations)</source>
-        <translation type="unfinished">Confirmando (%1 de %2 confirmaciones recomendadas)</translation>
-    </message>
-    <message>
-        <source>Confirmed (%1 confirmations)</source>
-        <translation type="unfinished">Confirmada (%1 confirmaciones)</translation>
-    </message>
-    <message>
-        <source>Conflicted</source>
-        <translation type="unfinished">En conflicto</translation>
-    </message>
-    <message>
-        <source>Immature (%1 confirmations, will be available after %2)</source>
-        <translation type="unfinished">No disponible (%1 confirmaciones, disponible después de %2)</translation>
-    </message>
-    <message>
-        <source>Generated but not accepted</source>
-        <translation type="unfinished">Generada pero no aceptada</translation>
-    </message>
-    <message>
-        <source>Received with</source>
-        <translation type="unfinished">Recibido con</translation>
-    </message>
-    <message>
-        <source>Received from</source>
-        <translation type="unfinished">Recibido de</translation>
-    </message>
-    <message>
-        <source>Sent to</source>
-        <translation type="unfinished">Enviado a</translation>
-    </message>
-    <message>
-        <source>Payment to yourself</source>
-        <translation type="unfinished">Pago a mi mismo</translation>
-    </message>
-    <message>
-        <source>Mined</source>
-        <translation type="unfinished">Minado </translation>
-    </message>
-    <message>
-        <source>watch-only</source>
-        <translation type="unfinished">Solo observación</translation>
-    </message>
-    <message>
-        <source>(no label)</source>
-        <translation type="unfinished">(sin etiqueta)</translation>
->>>>>>> dd04f2dd
-    </message>
-    </context>
+    </message>
+    <message>
+        <source>There was an error trying to save the transaction history to %1.</source>
+        <translation type="unfinished">Ha habido un error al intentar guardar en el histórico la transacción con %1.</translation>
+    </message>
+    <message>
+        <source>Exporting Successful</source>
+        <translation type="unfinished">Exportación satisfactoria</translation>
+    </message>
+    <message>
+        <source>The transaction history was successfully saved to %1.</source>
+        <translation type="unfinished">El historial de transacciones ha sido guardado exitosamente en %1</translation>
+    </message>
+    <message>
+        <source>Range:</source>
+        <translation type="unfinished">Rango:</translation>
+    </message>
+    <message>
+        <source>to</source>
+        <translation type="unfinished">a</translation>
+    </message>
+</context>
 <context>
     <name>WalletFrame</name>
     <message>
-<<<<<<< HEAD
         <source>No wallet has been loaded.
 Go to File &gt; Open Wallet to load a wallet.
 - OR -</source>
@@ -5578,594 +4363,95 @@
     <message>
         <source>Create a new wallet</source>
         <translation type="unfinished">Crear monedero nuevo</translation>
-=======
-        <source>Transaction status. Hover over this field to show number of confirmations.</source>
-        <translation type="unfinished">Estado de transacción. Pasa el ratón sobre este campo para ver el número de confirmaciones.</translation>
-    </message>
-    <message>
-        <source>Date and time that the transaction was received.</source>
-        <translation type="unfinished">Fecha y hora cuando se recibió la transacción.</translation>
->>>>>>> dd04f2dd
+    </message>
+    <message>
+        <source>Unable to decode PSBT from clipboard (invalid base64)</source>
+        <translation type="unfinished">No se puede decodificar TBPF desde el portapapeles (inválido base64)</translation>
+    </message>
+    <message>
+        <source>Load Transaction Data</source>
+        <translation type="unfinished">Cargar datos de la transacción</translation>
+    </message>
+    <message>
+        <source>Partially Signed Transaction (*.psbt)</source>
+        <translation type="unfinished">Transacción firmada de manera parcial (*.psbt)</translation>
+    </message>
+    <message>
+        <source>PSBT file must be smaller than 100 MiB</source>
+        <translation type="unfinished">El archivo TBPF debe ser más pequeño de 100 MiB</translation>
+    </message>
+    <message>
+        <source>Unable to decode PSBT</source>
+        <translation type="unfinished">Imposible descodificar TBPF</translation>
     </message>
 </context>
 <context>
     <name>WalletModel</name>
     <message>
-<<<<<<< HEAD
+        <source>Send Coins</source>
+        <translation type="unfinished">Enviar monedas</translation>
+    </message>
+    <message>
+        <source>Fee bump error</source>
+        <translation type="unfinished">Error de incremento de la comisión</translation>
+    </message>
+    <message>
+        <source>Increasing transaction fee failed</source>
+        <translation type="unfinished">Ha fallado el incremento de la comisión de transacción.</translation>
+    </message>
+    <message>
+        <source>Do you want to increase the fee?</source>
+        <extracomment>Asks a user if they would like to manually increase the fee of a transaction that has already been created.</extracomment>
+        <translation type="unfinished">¿Desea incrementar la comisión?</translation>
+    </message>
+    <message>
+        <source>Current fee:</source>
+        <translation type="unfinished">Comisión actual:</translation>
+    </message>
+    <message>
+        <source>Increase:</source>
+        <translation type="unfinished">Incremento:</translation>
+    </message>
+    <message>
+        <source>New fee:</source>
+        <translation type="unfinished">Nueva comisión:</translation>
+    </message>
+    <message>
         <source>Warning: This may pay the additional fee by reducing change outputs or adding inputs, when necessary. It may add a new change output if one does not already exist. These changes may potentially leak privacy.</source>
-        <translation type="unfinished">Advertencia: Esto puede pagar la tasa adicional al reducir el cambio de salidas o agregar entradas, cuando sea necesario. Puede agregar una nueva salida de cambio si aún no existe. Estos cambios pueden potencialmente filtrar la privacidad.</translation>
+        <translation type="unfinished">Advertencia: Esto puede pagar la comisión adicional al reducir el cambio de salidas o agregar entradas, cuando sea necesario. Puede agregar una nueva salida de cambio si aún no existe. Potencialmente estos cambios pueden comprometer la privacidad.</translation>
+    </message>
+    <message>
+        <source>Confirm fee bump</source>
+        <translation type="unfinished">Confirmar incremento de comisión</translation>
+    </message>
+    <message>
+        <source>Can't draft transaction.</source>
+        <translation type="unfinished">No se pudo preparar la transacción.</translation>
+    </message>
+    <message>
+        <source>PSBT copied</source>
+        <translation type="unfinished">TBPF copiada </translation>
+    </message>
+    <message>
+        <source>Can't sign transaction.</source>
+        <translation type="unfinished">No se ha podido firmar la transacción.</translation>
+    </message>
+    <message>
+        <source>Could not commit transaction</source>
+        <translation type="unfinished">No se pudo confirmar la transacción</translation>
     </message>
     <message>
         <source>Can't display address</source>
-        <translation type="unfinished">No se puede mostrar la dirección
-</translation>
+        <translation type="unfinished">No se puede mostrar la dirección</translation>
     </message>
     <message>
         <source>default wallet</source>
         <translation type="unfinished">Monedero predeterminado</translation>
-=======
-        <source>Type of transaction.</source>
-        <translation type="unfinished">Tipo de transacción.</translation>
-    </message>
-    <message>
-        <source>Whether or not a watch-only address is involved in this transaction.</source>
-        <translation type="unfinished">Si una dirección de solo observación está involucrada en esta transacción o no.</translation>
-    </message>
-    <message>
-        <source>User-defined intent/purpose of the transaction.</source>
-        <translation type="unfinished">Descripción de la transacción definida por el usuario.</translation>
->>>>>>> dd04f2dd
     </message>
 </context>
 <context>
     <name>WalletView</name>
     <message>
-<<<<<<< HEAD
-        <source>&amp;Export</source>
-        <translation type="unfinished">&amp;Exportar</translation>
-=======
-        <source>Amount removed from or added to balance.</source>
-        <translation type="unfinished">Importe sustraído o añadido al balance.</translation>
->>>>>>> dd04f2dd
-    </message>
-</context>
-<context>
-    <name>TransactionView</name>
-    <message>
-<<<<<<< HEAD
-        <source>Export the data in the current tab to a file</source>
-        <translation type="unfinished">Exportar a un archivo los datos de esta pestaña</translation>
-    </message>
-    <message>
-        <source>Unable to decode PSBT from clipboard (invalid base64)</source>
-        <translation type="unfinished">No se puede decodificar PSBT desde el portapapeles (inválido base64)</translation>
-    </message>
-    <message>
-        <source>Load Transaction Data</source>
-        <translation type="unfinished">Cargar datos de la transacción</translation>
-    </message>
-    <message>
-        <source>Partially Signed Transaction (*.psbt)</source>
-        <translation type="unfinished">Transacción firmada de manera parcial (*.psbt)</translation>
-    </message>
-    <message>
-        <source>PSBT file must be smaller than 100 MiB</source>
-        <translation type="unfinished">El archivo PSBT debe ser más pequeño de 100 MiB</translation>
-    </message>
-    <message>
-        <source>Unable to decode PSBT</source>
-        <translation type="unfinished">Imposible descodificar PSBT</translation>
-    </message>
-    <message>
-        <source>Wallet Data</source>
-        <extracomment>Name of the wallet data file format.</extracomment>
-        <translation type="unfinished">Datos de la billetera </translation>
-=======
-        <source>All</source>
-        <translation type="unfinished">Todo</translation>
-    </message>
-    <message>
-        <source>Today</source>
-        <translation type="unfinished">Hoy</translation>
-    </message>
-    <message>
-        <source>This week</source>
-        <translation type="unfinished">Esta semana</translation>
-    </message>
-    <message>
-        <source>This month</source>
-        <translation type="unfinished">Este mes</translation>
-    </message>
-    <message>
-        <source>Last month</source>
-        <translation type="unfinished">El mes pasado </translation>
-    </message>
-    <message>
-        <source>This year</source>
-        <translation type="unfinished">Este año</translation>
-    </message>
-    <message>
-        <source>Received with</source>
-        <translation type="unfinished">Recibido con</translation>
->>>>>>> dd04f2dd
-    </message>
-    </context>
-<context>
-    <name>bitcoin-core</name>
-    <message>
-<<<<<<< HEAD
-        <source>%s corrupt. Try using the wallet tool bitcoin-wallet to salvage or restoring a backup.</source>
-        <translation type="unfinished">%s corrupto. Intente utilizar la monedero herramienta de bitcoin-monedero para salvar o restaurar una copia de seguridad.</translation>
-    </message>
-    <message>
-        <source>Cannot downgrade wallet from version %i to version %i. Wallet version unchanged.</source>
-        <translation type="unfinished">No se pudo cambiar la versión %i a la versión anterior %i.  Versión del monedero sin cambios.</translation>
-    </message>
-    <message>
-        <source>Cannot upgrade a non HD split wallet from version %i to version %i without upgrading to support pre-split keypool. Please use version %i or no version specified.</source>
-        <translation type="unfinished">No se puede actualizar un monedero no dividido en HD de la versión  1%i a la versión 1%i sin actualizar para admitir el grupo de claves pre-dividido. Por favor, use la versión  1%i o ninguna versión especificada.</translation>
-    </message>
-    <message>
-        <source>Error: Dumpfile format record is incorrect. Got "%s", expected "format".</source>
-        <translation type="unfinished">Error: el registro del formato del archivo de volcado es incorrecto. Se obtuvo "%s", del "formato" esperado.</translation>
-    </message>
-    <message>
-        <source>Error: Dumpfile identifier record is incorrect. Got "%s", expected "%s".</source>
-        <translation type="unfinished">Error: el registro del identificador del archivo de volcado es incorrecto. Se obtuvo   "%s" se esperaba "%s".</translation>
-    </message>
-    <message>
-        <source>Error: Legacy wallets only support the "legacy", "p2sh-segwit", and "bech32" address types</source>
-        <translation type="unfinished">Error: los monederos heredados solo admiten los tipos de dirección "legacy", "p2sh-segwit" y "bech32"</translation>
-    </message>
-    <message>
-        <source>File %s already exists. If you are sure this is what you want, move it out of the way first.</source>
-        <translation type="unfinished">El archivo  %s  ya existe. Si está seguro de que esto es lo que quiere, muévalo de lugar primero.</translation>
-    </message>
-    <message>
-        <source>More than one onion bind address is provided. Using %s for the automatically created Tor onion service.</source>
-        <translation type="unfinished">Se proporciona más de una dirección de ligar de cebolla. Utilizando %s para el servicio Tor cebolla creado automático.</translation>
-    </message>
-    <message>
-        <source>No dump file provided. To use createfromdump, -dumpfile=&lt;filename&gt; must be provided.</source>
-        <translation type="unfinished">No se ha proporcionado ningún archivo de volcado. Para usar createfromdump, se debe proporcionar  -dumpfile=&lt;filename&gt;.</translation>
-    </message>
-    <message>
-        <source>No dump file provided. To use dump, -dumpfile=&lt;filename&gt; must be provided.</source>
-        <translation type="unfinished">No se ha proporcionado ningún archivo de volcado. Para usar el volcado, debe proporcionarse -dumpfile=&lt;filename&gt;.</translation>
-    </message>
-    <message>
-        <source>No wallet file format provided. To use createfromdump, -format=&lt;format&gt; must be provided.</source>
-        <translation type="unfinished">Ningún archivo de billetera proveído. Para usar createfromdump, -format=&lt;format&gt;debe ser proveído.</translation>
-    </message>
-    <message>
-        <source>SQLiteDatabase: Unknown sqlite wallet schema version %d. Only version %d is supported</source>
-        <translation type="unfinished">SQLiteDatabase: versión del esquema de la monedero sqlite desconocido %d. Sólo version %d se admite</translation>
-    </message>
-    <message>
-        <source>This error could occur if this wallet was not shutdown cleanly and was last loaded using a build with a newer version of Berkeley DB. If so, please use the software that last loaded this wallet</source>
-        <translation type="unfinished">Este error podría ocurrir si la billetera no fuese apagada correctamente y fuese cargada usando una compilación con una versión más nueva de Berkeley DB. Si es así, utilice el software que cargó por última vez en esta billetera.</translation>
-    </message>
-    <message>
-        <source>This is the maximum transaction fee you pay (in addition to the normal fee) to prioritize partial spend avoidance over regular coin selection.</source>
-        <translation type="unfinished">Esta es la máxima tarifa de transacción que pagas (en adicional a la tarifa normal de transacción) para primordialmente evitar gastar un sobrecosto.</translation>
-    </message>
-    <message>
-        <source>Unknown wallet file format "%s" provided. Please provide one of "bdb" or "sqlite".</source>
-        <translation type="unfinished">Formato de monedero desconocido "%s" proporcionado. Por favor, proporcione uno de "bdb" o "sqlite".</translation>
-    </message>
-    <message>
-        <source>Warning: Dumpfile wallet format "%s" does not match command line specified format "%s".</source>
-        <translation type="unfinished">Aviso: el formato del monedero del archivo de volcado "%s" no coincide con el formato especificado en la línea de comandos "%s".</translation>
-    </message>
-    <message>
-        <source>Witness data for blocks after height %d requires validation. Please restart with -reindex.</source>
-        <translation type="unfinished">Hay que validar los datos de los testigos de los bloques después de la altura%d. Por favor, reinicie con -reindex.</translation>
-    </message>
-    <message>
-        <source>A fatal internal error occurred, see debug.log for details</source>
-        <translation type="unfinished">Ha ocurrido un error interno grave. Consulte debug.log para más detalles.</translation>
-    </message>
-    <message>
-        <source>Cannot set -peerblockfilters without -blockfilterindex.</source>
-        <translation type="unfinished">No se puede establecer -peerblockfilters sin -blockfilterindex.</translation>
-    </message>
-    <message>
-        <source>Disk space is too low!</source>
-        <translation type="unfinished">¡El espacio en el disco es demasiado bajo!</translation>
-    </message>
-    <message>
-        <source>Error creating %s</source>
-        <translation type="unfinished">Error creando %s</translation>
-    </message>
-    <message>
-        <source>Error reading next record from wallet database</source>
-        <translation type="unfinished">Error al leer el seguiente registro de la base de datos de la "wallet"</translation>
-    </message>
-    <message>
-        <source>Error: Couldn't create cursor into database</source>
-        <translation type="unfinished">Error: No se pudo crear el cursor en la base de datos</translation>
-    </message>
-    <message>
-        <source>Error: Dumpfile checksum does not match. Computed %s, expected %s</source>
-        <translation type="unfinished">Error: La suma de comprobación del archivo de volcado no coincide. Calculada%s, prevista%s</translation>
-    </message>
-    <message>
-        <source>Error: Got key that was not hex: %s</source>
-        <translation type="unfinished">Error: Se recibió una llave que no es hex: %s</translation>
-    </message>
-    <message>
-        <source>Error: Got value that was not hex: %s</source>
-        <translation type="unfinished">Error: Se recibió un valor que no es hex: %s</translation>
-    </message>
-    <message>
-        <source>Error: Keypool ran out, please call keypoolrefill first</source>
-        <translation type="unfinished">Keypool se ha agotado, llame a keypoolrefill primero</translation>
-    </message>
-    <message>
-        <source>Error: Missing checksum</source>
-        <translation type="unfinished">Error: No se ha encontrado 'checksum'</translation>
-    </message>
-    <message>
-        <source>Error: No %s addresses available.</source>
-        <translation type="unfinished">Error: No hay %sdirecciones disponibles.
-</translation>
-    </message>
-    <message>
-        <source>Error: Unable to parse version %u as a uint32_t</source>
-        <translation type="unfinished">Error: No se ha podido analizar la versión %ucomo uint32_t</translation>
-    </message>
-    <message>
-        <source>Error: Unable to write record to new wallet</source>
-        <translation type="unfinished">Error: No se pudo escribir el registro en la nueva billetera</translation>
-=======
-        <source>Sent to</source>
-        <translation type="unfinished">Enviado a</translation>
-    </message>
-    <message>
-        <source>To yourself</source>
-        <translation type="unfinished">A ti mismo</translation>
-    </message>
-    <message>
-        <source>Mined</source>
-        <translation type="unfinished">Minado</translation>
-    </message>
-    <message>
-        <source>Other</source>
-        <translation type="unfinished">Otra</translation>
-    </message>
-    <message>
-        <source>Enter address, transaction id, or label to search</source>
-        <translation type="unfinished">Introduzca dirección, id de transacción o etiqueta a buscar</translation>
-    </message>
-    <message>
-        <source>Min amount</source>
-        <translation type="unfinished">Importe mínimo</translation>
-    </message>
-    <message>
-        <source>Range…</source>
-        <translation type="unfinished">Rango...</translation>
-    </message>
-    <message>
-        <source>&amp;Copy address</source>
-        <translation type="unfinished">&amp;Copiar dirección</translation>
-    </message>
-    <message>
-        <source>Copy &amp;label</source>
-        <translation type="unfinished">Copiar &amp;etiqueta</translation>
-    </message>
-    <message>
-        <source>Copy &amp;amount</source>
-        <translation type="unfinished">Copiar &amp;importe</translation>
-    </message>
-    <message>
-        <source>Copy transaction &amp;ID</source>
-        <translation type="unfinished">Copiar &amp;ID de la transacción</translation>
-    </message>
-    <message>
-        <source>Copy &amp;raw transaction</source>
-        <translation type="unfinished">Copiar transacción en c&amp;rudo</translation>
-    </message>
-    <message>
-        <source>Copy full transaction &amp;details</source>
-        <translation type="unfinished">Copiar &amp;detalles completos de la transacción</translation>
-    </message>
-    <message>
-        <source>&amp;Show transaction details</source>
-        <translation type="unfinished">&amp;Mostrar detalles de la transacción</translation>
-    </message>
-    <message>
-        <source>Increase transaction &amp;fee</source>
-        <translation type="unfinished">&amp;Incrementar la comisión de transacción</translation>
-    </message>
-    <message>
-        <source>A&amp;bandon transaction</source>
-        <translation type="unfinished">A&amp;bandonar transacción</translation>
-    </message>
-    <message>
-        <source>&amp;Edit address label</source>
-        <translation type="unfinished">Editar etiqueta de dirección</translation>
-    </message>
-    <message>
-        <source>Show in %1</source>
-        <extracomment>Transactions table context menu action to show the selected transaction in a third-party block explorer. %1 is a stand-in argument for the URL of the explorer.</extracomment>
-        <translation type="unfinished">Mostrar en %1</translation>
-    </message>
-    <message>
-        <source>Export Transaction History</source>
-        <translation type="unfinished">Exportar historial de transacciones</translation>
-    </message>
-    <message>
-        <source>Comma separated file</source>
-        <extracomment>Expanded name of the CSV file format. See: https://en.wikipedia.org/wiki/Comma-separated_values.</extracomment>
-        <translation type="unfinished">Archivo separado por comas</translation>
-    </message>
-    <message>
-        <source>Confirmed</source>
-        <translation type="unfinished">Confirmado</translation>
-    </message>
-    <message>
-        <source>Watch-only</source>
-        <translation type="unfinished">Solo observación</translation>
-    </message>
-    <message>
-        <source>Date</source>
-        <translation type="unfinished">Fecha</translation>
-    </message>
-    <message>
-        <source>Type</source>
-        <translation type="unfinished">Tipo</translation>
-    </message>
-    <message>
-        <source>Label</source>
-        <translation type="unfinished">Etiqueta</translation>
-    </message>
-    <message>
-        <source>Address</source>
-        <translation type="unfinished">Dirección</translation>
-    </message>
-    <message>
-        <source>Exporting Failed</source>
-        <translation type="unfinished">La exportación falló</translation>
-    </message>
-    <message>
-        <source>There was an error trying to save the transaction history to %1.</source>
-        <translation type="unfinished">Ha habido un error al intentar guardar en el histórico la transacción con %1.</translation>
-    </message>
-    <message>
-        <source>Exporting Successful</source>
-        <translation type="unfinished">Exportación satisfactoria</translation>
-    </message>
-    <message>
-        <source>The transaction history was successfully saved to %1.</source>
-        <translation type="unfinished">El historial de transacciones ha sido guardado exitosamente en %1</translation>
-    </message>
-    <message>
-        <source>Range:</source>
-        <translation type="unfinished">Rango:</translation>
-    </message>
-    <message>
-        <source>to</source>
-        <translation type="unfinished">a</translation>
->>>>>>> dd04f2dd
-    </message>
-</context>
-<context>
-    <name>WalletFrame</name>
-    <message>
-<<<<<<< HEAD
-        <source>Failed to verify database</source>
-        <translation type="unfinished">No se ha podido verificar la base de datos</translation>
-    </message>
-    <message>
-        <source>Fee rate (%s) is lower than the minimum fee rate setting (%s)</source>
-        <translation type="unfinished">El ratio de comisión (%s) es menor que el mínimo ratio de comisión (%s)</translation>
-    </message>
-    <message>
-        <source>Ignoring duplicate -wallet %s.</source>
-        <translation type="unfinished">No hacer caso de duplicado -wallet %s</translation>
-    </message>
-    <message>
-        <source>Importing…</source>
-        <translation type="unfinished">Importando...</translation>
-    </message>
-    <message>
-        <source>Insufficient funds</source>
-        <translation type="unfinished">Fondos insuficientes</translation>
-    </message>
-    <message>
-        <source>Invalid -i2psam address or hostname: '%s'</source>
-        <translation type="unfinished">Dirección de -i2psam o dominio ' %s' inválido</translation>
-=======
-        <source>No wallet has been loaded.
-Go to File &gt; Open Wallet to load a wallet.
-- OR -</source>
-        <translation type="unfinished">No se ha cargado ningún monedero.
-Vaya a Archivo&gt; Abrir monedero para cargar un monedero.
-- O -</translation>
-    </message>
-    <message>
-        <source>Create a new wallet</source>
-        <translation type="unfinished">Crear monedero nuevo</translation>
-    </message>
-    <message>
-        <source>Unable to decode PSBT from clipboard (invalid base64)</source>
-        <translation type="unfinished">No se puede decodificar TBPF desde el portapapeles (inválido base64)</translation>
-    </message>
-    <message>
-        <source>Load Transaction Data</source>
-        <translation type="unfinished">Cargar datos de la transacción</translation>
-    </message>
-    <message>
-        <source>Partially Signed Transaction (*.psbt)</source>
-        <translation type="unfinished">Transacción firmada de manera parcial (*.psbt)</translation>
-    </message>
-    <message>
-        <source>PSBT file must be smaller than 100 MiB</source>
-        <translation type="unfinished">El archivo TBPF debe ser más pequeño de 100 MiB</translation>
-    </message>
-    <message>
-        <source>Unable to decode PSBT</source>
-        <translation type="unfinished">Imposible descodificar TBPF</translation>
->>>>>>> dd04f2dd
-    </message>
-</context>
-<context>
-    <name>WalletModel</name>
-    <message>
-<<<<<<< HEAD
-        <source>Loading P2P addresses…</source>
-        <translation type="unfinished">Cargando direcciones P2P...</translation>
-    </message>
-    <message>
-        <source>Loading banlist…</source>
-        <translation type="unfinished">Cargando banlist...</translation>
-    </message>
-    <message>
-        <source>Loading block index…</source>
-        <translation type="unfinished">Cargando el índice de bloques...</translation>
-    </message>
-    <message>
-        <source>Loading wallet…</source>
-        <translation type="unfinished">Cargando monedero...</translation>
-    </message>
-    <message>
-        <source>No proxy server specified. Use -proxy=&lt;ip&gt; or -proxy=&lt;ip:port&gt;.</source>
-        <translation type="unfinished">No se ha especificado un servidor de proxy. Use -proxy=&lt;ip&gt;o -proxy=&lt;ip:port&gt;.</translation>
-    </message>
-    <message>
-        <source>Prune mode is incompatible with -coinstatsindex.</source>
-        <translation type="unfinished">"Prune mode" es incompatible with -txindex.</translation>
-    </message>
-    <message>
-        <source>Pruning blockstore…</source>
-        <translation type="unfinished">Podando almacén de bloques…</translation>
-    </message>
-    <message>
-        <source>Replaying blocks…</source>
-        <translation type="unfinished">Reproduciendo bloques…</translation>
-    </message>
-    <message>
-        <source>Rescanning…</source>
-        <translation type="unfinished">Volviendo a escanear...</translation>
-    </message>
-    <message>
-        <source>SQLiteDatabase: Failed to execute statement to verify database: %s</source>
-        <translation type="unfinished">SQLiteDatabase: Fallado para ejecutar declaración para verificar base de datos: %s</translation>
-    </message>
-    <message>
-        <source>SQLiteDatabase: Failed to prepare statement to verify database: %s</source>
-        <translation type="unfinished">SQLiteDatabase: Fallado para preparar declaración para verificar base de datos: %s</translation>
-    </message>
-    <message>
-        <source>SQLiteDatabase: Failed to read database verification error: %s</source>
-        <translation type="unfinished">SQLiteDatabase: Error al leer la verificación de la base de datos: %s</translation>
-    </message>
-    <message>
-        <source>SQLiteDatabase: Unexpected application id. Expected %u, got %u</source>
-        <translation type="unfinished">SQLiteDatabase: id aplicación inesperada. Esperado %u, tiene %u</translation>
-    </message>
-    <message>
-        <source>Starting network threads…</source>
-        <translation type="unfinished">Iniciando procesos de red...</translation>
-    </message>
-    <message>
-        <source>The specified config file %s does not exist</source>
-        <translation type="unfinished">El archivo de configuración especificado %s no existe </translation>
-=======
-        <source>Send Coins</source>
-        <translation type="unfinished">Enviar monedas</translation>
-    </message>
-    <message>
-        <source>Fee bump error</source>
-        <translation type="unfinished">Error de incremento de la comisión</translation>
-    </message>
-    <message>
-        <source>Increasing transaction fee failed</source>
-        <translation type="unfinished">Ha fallado el incremento de la comisión de transacción.</translation>
-    </message>
-    <message>
-        <source>Do you want to increase the fee?</source>
-        <extracomment>Asks a user if they would like to manually increase the fee of a transaction that has already been created.</extracomment>
-        <translation type="unfinished">¿Desea incrementar la comisión?</translation>
-    </message>
-    <message>
-        <source>Current fee:</source>
-        <translation type="unfinished">Comisión actual:</translation>
-    </message>
-    <message>
-        <source>Increase:</source>
-        <translation type="unfinished">Incremento:</translation>
-    </message>
-    <message>
-        <source>New fee:</source>
-        <translation type="unfinished">Nueva comisión:</translation>
-    </message>
-    <message>
-        <source>Warning: This may pay the additional fee by reducing change outputs or adding inputs, when necessary. It may add a new change output if one does not already exist. These changes may potentially leak privacy.</source>
-        <translation type="unfinished">Advertencia: Esto puede pagar la comisión adicional al reducir el cambio de salidas o agregar entradas, cuando sea necesario. Puede agregar una nueva salida de cambio si aún no existe. Potencialmente estos cambios pueden comprometer la privacidad.</translation>
-    </message>
-    <message>
-        <source>Confirm fee bump</source>
-        <translation type="unfinished">Confirmar incremento de comisión</translation>
-    </message>
-    <message>
-        <source>Can't draft transaction.</source>
-        <translation type="unfinished">No se pudo preparar la transacción.</translation>
-    </message>
-    <message>
-        <source>PSBT copied</source>
-        <translation type="unfinished">TBPF copiada </translation>
-    </message>
-    <message>
-        <source>Can't sign transaction.</source>
-        <translation type="unfinished">No se ha podido firmar la transacción.</translation>
-    </message>
-    <message>
-        <source>Could not commit transaction</source>
-        <translation type="unfinished">No se pudo confirmar la transacción</translation>
-    </message>
-    <message>
-        <source>Can't display address</source>
-        <translation type="unfinished">No se puede mostrar la dirección</translation>
-    </message>
-    <message>
-        <source>default wallet</source>
-        <translation type="unfinished">Monedero predeterminado</translation>
->>>>>>> dd04f2dd
-    </message>
-</context>
-<context>
-    <name>WalletView</name>
-    <message>
-<<<<<<< HEAD
-        <source>Transaction amounts must not be negative</source>
-        <translation type="unfinished">Los montos de la transacción no deben ser negativos</translation>
-    </message>
-    <message>
-        <source>Transaction must have at least one recipient</source>
-        <translation type="unfinished">La transacción debe tener al menos un destinatario</translation>
-    </message>
-    <message>
-        <source>Transaction needs a change address, but we can't generate it. %s</source>
-        <translation type="unfinished">La transacción necesita una dirección de cambio, pero no podemos generarla. %s
-</translation>
-    </message>
-    <message>
-        <source>Unable to open %s for writing</source>
-        <translation type="unfinished">No se ha podido abrir %s para escribir</translation>
-    </message>
-    <message>
-        <source>Unknown new rules activated (versionbit %i)</source>
-        <translation type="unfinished">Nuevas reglas desconocidas activadas (versionbit %i)</translation>
-    </message>
-    <message>
-        <source>Verifying blocks…</source>
-        <translation type="unfinished">Verificando bloques...</translation>
-    </message>
-    <message>
-        <source>Verifying wallet(s)…</source>
-        <translation type="unfinished">Verificando monedero(s)...</translation>
-=======
         <source>&amp;Export</source>
         <translation type="unfinished">&amp;Exportar</translation>
     </message>
@@ -6193,7 +4479,6 @@
     <message>
         <source>Backup Successful</source>
         <translation type="unfinished">Se ha completado con éxito la copia de respaldo</translation>
->>>>>>> dd04f2dd
     </message>
     </context>
 </TS>