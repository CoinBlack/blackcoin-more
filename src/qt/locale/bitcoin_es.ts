<TS version="2.1" language="es">
<context>
    <name>AddressBookPage</name>
    <message>
        <source>Right-click to edit address or label</source>
        <translation type="unfinished">Haz clic con el botón derecho del ratón para editar la dirección o la etiqueta</translation>
    </message>
    <message>
        <source>Create a new address</source>
        <translation>Crea una nueva dirección</translation>
    </message>
    <message>
        <source>&amp;New</source>
        <translation type="unfinished">&amp;Nuevo</translation>
    </message>
    <message>
        <source>Copy the currently selected address to the system clipboard</source>
<<<<<<< HEAD
        <translation>Copie la dirección actualmente seleccionada al portapapeles del sistema</translation>
=======
        <translation>Copia la dirección actualmente seleccionada, al portapapeles del sistema</translation>
>>>>>>> 6fd35e2c
    </message>
    <message>
        <source>&amp;Copy</source>
        <translation type="unfinished">&amp;Copiar</translation>
    </message>
    <message>
        <source>C&amp;lose</source>
        <translation type="unfinished">&amp;Cerrar</translation>
    </message>
    <message>
        <source>Delete the currently selected address from the list</source>
<<<<<<< HEAD
        <translation>Eliminar la dirección actualmente seleccionada de la lista</translation>
=======
        <translation>Borrar de la lista la dirección actualmente seleccionada</translation>
>>>>>>> 6fd35e2c
    </message>
    <message>
        <source>Enter address or label to search</source>
        <translation type="unfinished">Introduzca una dirección o etiqueta que buscar</translation>
    </message>
    <message>
        <source>Export the data in the current tab to a file</source>
        <translation>Exportar los datos de la pestaña actual a un archivo</translation>
    </message>
    <message>
        <source>&amp;Export</source>
        <translation>exportar</translation>
    </message>
    <message>
        <source>&amp;Delete</source>
        <translation>&amp;Borrar</translation>
    </message>
    <message>
        <source>Choose the address to send coins to</source>
        <translation type="unfinished">Elige la dirección a la que se enviarán las monedas</translation>
    </message>
    <message>
        <source>Choose the address to receive coins with</source>
        <translation type="unfinished">Escoje la dirección donde quiere recibir monedas</translation>
    </message>
    <message>
        <source>C&amp;hoose</source>
        <translation type="unfinished">Escoger</translation>
    </message>
    <message>
        <source>Sending addresses</source>
        <translation type="unfinished">Direcciones de envío</translation>
    </message>
    <message>
        <source>Receiving addresses</source>
        <translation type="unfinished">Direcciones de recepción</translation>
    </message>
    <message>
        <source>These are your Bitcoin addresses for sending payments. Always check the amount and the receiving address before sending coins.</source>
        <translation type="unfinished">Estas son tus direcciones Bitcoin para enviar pagos. Comprueba siempre la cantidad y la dirección de recibo antes de transferir monedas.</translation>
    </message>
    <message>
        <source>These are your Bitcoin addresses for receiving payments. Use the 'Create new receiving address' button in the receive tab to create new addresses.
Signing is only possible with addresses of the type 'legacy'.</source>
        <translation type="unfinished">Estas son tus direcciones Bitcoin para la recepción de pagos. Usa el botón 'Crear una nueva dirección para recepción' en la pestaña Recibir para crear nuevas direcciones.
Firmar solo es posible con direcciones del tipo Legacy.</translation>
    </message>
    <message>
        <source>&amp;Copy Address</source>
        <translation type="unfinished">&amp;Copiar dirección</translation>
    </message>
    <message>
        <source>Copy &amp;Label</source>
        <translation type="unfinished">Copiar &amp;Etiqueta</translation>
    </message>
    <message>
        <source>&amp;Edit</source>
        <translation type="unfinished">&amp;Editar</translation>
    </message>
    <message>
        <source>Export Address List</source>
        <translation type="unfinished">Exportar la Lista de Direcciones</translation>
    </message>
    <message>
        <source>There was an error trying to save the address list to %1. Please try again.</source>
        <extracomment>An error message. %1 is a stand-in argument for the name of the file we attempted to save to.</extracomment>
        <translation type="unfinished">Hubo un error al intentar guardar la lista de direcciones a %1. Por favor, inténtalo de nuevo.</translation>
    </message>
    <message>
        <source>Exporting Failed</source>
        <translation type="unfinished">La exportación falló</translation>
    </message>
    </context>
<context>
    <name>AddressTableModel</name>
    <message>
        <source>Label</source>
        <translation type="unfinished">Etiqueta</translation>
    </message>
    <message>
        <source>Address</source>
        <translation type="unfinished">Dirección</translation>
    </message>
    <message>
        <source>(no label)</source>
        <translation type="unfinished">(sin etiqueta)</translation>
    </message>
</context>
<context>
    <name>AskPassphraseDialog</name>
    <message>
        <source>Passphrase Dialog</source>
        <translation>Diálogo de frase de contraseña</translation>
    </message>
    <message>
        <source>Enter passphrase</source>
        <translation>Introduce la contraseña</translation>
    </message>
    <message>
        <source>New passphrase</source>
        <translation>Nueva contraseña</translation>
    </message>
    <message>
        <source>Repeat new passphrase</source>
        <translation>Repite la nueva contraseña</translation>
    </message>
    <message>
        <source>Show passphrase</source>
        <translation type="unfinished">Mostrar contraseña</translation>
    </message>
    <message>
        <source>Encrypt wallet</source>
        <translation type="unfinished">Cifrar billetera</translation>
    </message>
    <message>
        <source>This operation needs your wallet passphrase to unlock the wallet.</source>
        <translation type="unfinished">Esta operación necesita la contraseña para desbloquear la billetera.</translation>
    </message>
    <message>
        <source>Unlock wallet</source>
        <translation type="unfinished">Desbloquear billetera</translation>
    </message>
    <message>
        <source>Change passphrase</source>
        <translation type="unfinished">Cambiar contraseña</translation>
    </message>
    <message>
        <source>Confirm wallet encryption</source>
        <translation type="unfinished">Confirma el cifrado de esta billetera</translation>
    </message>
    <message>
        <source>Warning: If you encrypt your wallet and lose your passphrase, you will &lt;b&gt;LOSE ALL OF YOUR BITCOINS&lt;/b&gt;!</source>
        <translation type="unfinished">Atención: Si cifras tu monedero y pierdes la contraseña, perderás ¡&lt;b&gt;TODOS TUS BITCOINS&lt;/b&gt;!</translation>
    </message>
    <message>
        <source>Are you sure you wish to encrypt your wallet?</source>
        <translation type="unfinished">¿Seguro que quieres cifrar tu billetera?</translation>
    </message>
    <message>
        <source>Wallet encrypted</source>
        <translation type="unfinished">Billetera cifrada</translation>
    </message>
    <message>
        <source>Enter the new passphrase for the wallet.&lt;br/&gt;Please use a passphrase of &lt;b&gt;ten or more random characters&lt;/b&gt;, or &lt;b&gt;eight or more words&lt;/b&gt;.</source>
        <translation type="unfinished">Introduce la contraseña nueva para la billetera. &lt;br/&gt;Por favor utiliza una contraseña de &lt;b&gt;diez o más caracteres aleatorios&lt;/b&gt;, u &lt;b&gt;ocho o más palabras&lt;/b&gt;.</translation>
    </message>
    <message>
        <source>Enter the old passphrase and new passphrase for the wallet.</source>
        <translation type="unfinished">Introduce la contraseña antigua y la nueva para la billetera.</translation>
    </message>
    <message>
        <source>Remember that encrypting your wallet cannot fully protect your bitcoins from being stolen by malware infecting your computer.</source>
        <translation type="unfinished">Recuerda que cifrar tu billetera no garantiza la protección de tus bitcoins si tu ordenador es infectado con malware.</translation>
    </message>
    <message>
        <source>Wallet to be encrypted</source>
        <translation type="unfinished">Billetera a cifrar</translation>
    </message>
    <message>
        <source>Your wallet is about to be encrypted. </source>
        <translation type="unfinished">Tu billetera va a ser cifrada</translation>
    </message>
    <message>
        <source>Your wallet is now encrypted. </source>
        <translation type="unfinished">Tu billetera está ahora cifrada</translation>
    </message>
    <message>
        <source>IMPORTANT: Any previous backups you have made of your wallet file should be replaced with the newly generated, encrypted wallet file. For security reasons, previous backups of the unencrypted wallet file will become useless as soon as you start using the new, encrypted wallet.</source>
        <translation type="unfinished">IMPORTANTE: Cualquier copia de seguridad que hayas hecho del archivo de tu billetera debe ser reemplazada por el archivo cifrado de la billetera recién generado. Por razones de seguridad, las copias de seguridad anteriores del archivo de la billetera sin cifrar serán inútiles cuando empieces a usar la nueva billetera cifrada.</translation>
    </message>
    <message>
        <source>Wallet encryption failed</source>
        <translation type="unfinished">El cifrado de la billetera ha fallado</translation>
    </message>
    <message>
        <source>Wallet encryption failed due to an internal error. Your wallet was not encrypted.</source>
        <translation type="unfinished">El cifrado de la billetera ha fallado debido a un error interno. Tu billetera no ha sido cifrada.</translation>
    </message>
    <message>
        <source>The supplied passphrases do not match.</source>
        <translation type="unfinished">Las contraseñas dadas no coinciden.</translation>
    </message>
    <message>
        <source>Wallet unlock failed</source>
        <translation type="unfinished">El desbloqueo de la billetera ha fallado</translation>
    </message>
    <message>
        <source>The passphrase entered for the wallet decryption was incorrect.</source>
        <translation type="unfinished">La contraseña introducida para descifrar la billetera es incorrecta.</translation>
    </message>
    <message>
        <source>Wallet passphrase was successfully changed.</source>
        <translation type="unfinished">La contraseña de la billetera ha sido cambiada.</translation>
    </message>
    <message>
        <source>Warning: The Caps Lock key is on!</source>
        <translation type="unfinished">Advertencia: ¡La tecla Bloq Mayus está activada!</translation>
    </message>
</context>
<context>
    <name>BanTableModel</name>
    <message>
        <source>IP/Netmask</source>
        <translation type="unfinished">IP/Máscara de red</translation>
    </message>
    <message>
        <source>Banned Until</source>
        <translation type="unfinished">Prohibido hasta</translation>
    </message>
</context>
<context>
    <name>BitcoinApplication</name>
    <message>
        <source>Runaway exception</source>
        <translation type="unfinished">Excepción fuera de control</translation>
    </message>
    <message>
        <source>A fatal error occurred. %1 can no longer continue safely and will quit.</source>
        <translation type="unfinished">Ha ocurrido un error fatal. %1 no puede seguir seguro y se cerrará.</translation>
    </message>
    <message>
        <source>Internal error</source>
        <translation type="unfinished">Error interno</translation>
    </message>
    <message>
        <source>An internal error occurred. %1 will attempt to continue safely. This is an unexpected bug which can be reported as described below.</source>
        <translation type="unfinished">Un error interno ocurrió. %1 intentará continuar. Este es un error inesperado que puede ser reportado de las formas que se muestran debajo,</translation>
    </message>
</context>
<context>
    <name>QObject</name>
    <message>
        <source>Error: Specified data directory "%1" does not exist.</source>
        <translation type="unfinished">Error: El directorio de datos especificado "%1" no existe.</translation>
    </message>
    <message>
        <source>%1 didn't yet exit safely…</source>
        <translation type="unfinished">1%1 todavía no ha terminado de forma segura...</translation>
    </message>
    <message>
        <source>Unroutable</source>
        <translation type="unfinished">No se puede enrutar</translation>
    </message>
    <message>
        <source>Internal</source>
        <translation type="unfinished">Interno</translation>
    </message>
    <message>
        <source>Full Relay</source>
        <translation type="unfinished">Transmisión completa</translation>
    </message>
    <message>
        <source>Block Relay</source>
        <translation type="unfinished">Transmisión de Bloque</translation>
    </message>
    <message>
        <source>Feeler</source>
        <translation type="unfinished">Sensor</translation>
    </message>
    <message>
        <source>Address Fetch</source>
        <translation type="unfinished">Búsqueda de dirección</translation>
    </message>
    <message numerus="yes">
        <source>%n second(s)</source>
        <translation>
            <numerusform>%n segundo</numerusform>
            <numerusform>%n segundos</numerusform>
        </translation>
    </message>
    <message numerus="yes">
        <source>%n minute(s)</source>
        <translation>
            <numerusform>%n minuto</numerusform>
            <numerusform>%n minutos</numerusform>
        </translation>
    </message>
    <message numerus="yes">
        <source>%n hour(s)</source>
        <translation type="unfinished">
            <numerusform>%n hora</numerusform>
            <numerusform>%n horas</numerusform>
        </translation>
    </message>
    <message numerus="yes">
        <source>%n day(s)</source>
        <translation type="unfinished">
            <numerusform>%n día</numerusform>
            <numerusform>%n dias</numerusform>
        </translation>
    </message>
    <message numerus="yes">
        <source>%n week(s)</source>
        <translation type="unfinished">
            <numerusform>%n semana</numerusform>
            <numerusform>%n semanas</numerusform>
        </translation>
    </message>
    <message numerus="yes">
        <source>%n year(s)</source>
        <translation type="unfinished">
            <numerusform>%n año</numerusform>
            <numerusform>%n años</numerusform>
        </translation>
    </message>
    </context>
<context>
    <name>BitcoinGUI</name>
    <message>
        <source>&amp;Overview</source>
        <translation>&amp;Vista general</translation>
    </message>
    <message>
        <source>Show general overview of wallet</source>
        <translation>Mostrar vista general de la billetera</translation>
    </message>
    <message>
        <source>&amp;Transactions</source>
        <translation>&amp;Transacciones</translation>
    </message>
    <message>
        <source>Browse transaction history</source>
        <translation>Navegar historial de transacciones</translation>
    </message>
    <message>
        <source>E&amp;xit</source>
        <translation>&amp;Salir</translation>
    </message>
    <message>
        <source>Quit application</source>
        <translation>Salir de la aplicación</translation>
    </message>
    <message>
        <source>&amp;About %1</source>
        <translation type="unfinished">&amp;Acerca de %1</translation>
    </message>
    <message>
        <source>Show information about %1</source>
        <translation type="unfinished">Mostrar información acerca de %1</translation>
    </message>
    <message>
        <source>About &amp;Qt</source>
        <translation>Acerca de &amp;Qt</translation>
    </message>
    <message>
        <source>Show information about Qt</source>
        <translation>Mostrar información acerca de Qt</translation>
    </message>
    <message>
        <source>Modify configuration options for %1</source>
        <translation type="unfinished">Modificar las opciones de configuración para %1</translation>
    </message>
    <message>
        <source>Create a new wallet</source>
        <translation type="unfinished">Crear monedero nuevo</translation>
    </message>
    <message>
        <source>Wallet:</source>
        <translation type="unfinished">Monedero:</translation>
    </message>
    <message>
        <source>Network activity disabled.</source>
        <extracomment>A substring of the tooltip.</extracomment>
        <translation type="unfinished">Actividad de red deshabilitada.</translation>
    </message>
    <message>
        <source>Proxy is &lt;b&gt;enabled&lt;/b&gt;: %1</source>
        <translation type="unfinished">Proxy está &lt;b&gt;habilitado&lt;/b&gt;: %1</translation>
    </message>
    <message>
        <source>Send coins to a Bitcoin address</source>
        <translation>Enviar monedas a una dirección Blackcoin</translation>
    </message>
    <message>
        <source>&amp;Options…</source>
        <translation type="unfinished">&amp;Opciones...</translation>
    </message>
    <message>
        <source>&amp;Encrypt Wallet…</source>
        <translation type="unfinished">&amp;Cifrar monedero</translation>
    </message>
    <message>
        <source>&amp;Backup Wallet…</source>
        <translation type="unfinished">&amp;Copia de seguridad del monedero</translation>
    </message>
    <message>
        <source>&amp;Change Passphrase…</source>
        <translation type="unfinished">&amp;Cambiar contraseña...</translation>
    </message>
    <message>
        <source>Sign &amp;message…</source>
        <translation type="unfinished">Firmar &amp;mensaje...</translation>
    </message>
    <message>
        <source>&amp;Verify message…</source>
        <translation type="unfinished">&amp;Verificar mensaje...</translation>
    </message>
    <message>
        <source>&amp;Load PSBT from file…</source>
        <translation type="unfinished">&amp;Cargar PSBT desde archivo...</translation>
    </message>
    <message>
        <source>Load PSBT from clipboard…</source>
        <translation type="unfinished">Cargar PSBT desde el portapapeles...</translation>
    </message>
    <message>
        <source>Open &amp;URI…</source>
        <translation type="unfinished">Abrir &amp;URI…</translation>
    </message>
    <message>
        <source>Close Wallet…</source>
        <translation type="unfinished">Cerrar cartera...</translation>
    </message>
    <message>
        <source>Create Wallet…</source>
        <translation type="unfinished">Crear cartera...</translation>
    </message>
    <message>
        <source>Close All Wallets…</source>
        <translation type="unfinished">Cerrar todas las carteras...</translation>
    </message>
    <message>
        <source>&amp;Help</source>
        <translation>&amp;Ayuda</translation>
    </message>
    <message>
        <source>Syncing Headers (%1%)…</source>
        <translation type="unfinished">Sincronizando cabeceras (1%1%)</translation>
    </message>
    <message>
        <source>Synchronizing with network…</source>
        <translation type="unfinished">Sincronizando con la red...</translation>
    </message>
    <message>
        <source>Indexing blocks on disk…</source>
        <translation type="unfinished">Indexando bloques en disco...</translation>
    </message>
    <message>
        <source>Processing blocks on disk…</source>
        <translation type="unfinished">Procesando bloques en disco...</translation>
    </message>
    <message>
        <source>Reindexing blocks on disk…</source>
        <translation type="unfinished">Reindexando bloques en disco</translation>
    </message>
    <message>
        <source>Connecting to peers…</source>
        <translation type="unfinished">Conectando con compañeros...</translation>
    </message>
    <message numerus="yes">
        <source>Processed %n block(s) of transaction history.</source>
        <translation>
            <numerusform>Se ha procesado %n bloque del historial de transacciones.</numerusform>
            <numerusform>Se han procesado %n bloques del historial de transacciones.</numerusform>
        </translation>
    </message>
    <message>
        <source>Catching up…</source>
        <translation type="unfinished">Poniéndose al día...</translation>
    </message>
    <message>
        <source>Warning</source>
        <translation>Advertencia</translation>
    </message>
    <message>
        <source>Information</source>
        <translation>Información</translation>
    </message>
    <message>
        <source>Load Partially Signed Bitcoin Transaction</source>
        <translation type="unfinished">Cargar una transacción de Bitcoin parcialmente firmada</translation>
    </message>
    <message>
        <source>Load Partially Signed Bitcoin Transaction from clipboard</source>
        <translation type="unfinished">Cargar una transacción de Bitcoin parcialmente firmada desde el Portapapeles</translation>
    </message>
    <message>
        <source>Close wallet</source>
        <translation type="unfinished">Cerrar monedero</translation>
    </message>
    <message>
        <source>Close all wallets</source>
        <translation type="unfinished">Cerrar todas las billeteras</translation>
    </message>
    <message>
        <source>&amp;Mask values</source>
        <translation type="unfinished">&amp;Esconder valores</translation>
    </message>
    <message>
        <source>Mask the values in the Overview tab</source>
        <translation type="unfinished">Esconder los valores de la ventana de previsualización</translation>
    </message>
    <message>
        <source>default wallet</source>
        <translation type="unfinished">Monedero predeterminado</translation>
    </message>
    <message>
        <source>No wallets available</source>
        <translation type="unfinished">No hay monederos disponibles</translation>
    </message>
    <message>
        <source>Minimize</source>
        <translation type="unfinished">Minimizar</translation>
    </message>
    <message numerus="yes">
        <source>%n active connection(s) to Bitcoin network.</source>
        <extracomment>A substring of the tooltip.</extracomment>
        <translation type="unfinished">
            <numerusform>%n conexión(es) activas a la red Bitcoin</numerusform>
            <numerusform>%n conexión(es) activas con la red de Bitcoin</numerusform>
        </translation>
    </message>
    <message>
        <source>Click for more actions.</source>
        <extracomment>A substring of the tooltip. "More actions" are available via the context menu.</extracomment>
        <translation type="unfinished">Haz click para ver más acciones.</translation>
    </message>
    <message>
        <source>Show Peers tab</source>
        <extracomment>A context menu item. The "Peers tab" is an element of the "Node window".</extracomment>
        <translation type="unfinished">Mostrar pestaña Pares</translation>
    </message>
    <message>
        <source>Disable network activity</source>
        <extracomment>A context menu item.</extracomment>
        <translation type="unfinished">Desactivar actividad de la red</translation>
    </message>
    <message>
        <source>Enable network activity</source>
        <extracomment>A context menu item. The network activity was disabled previously.</extracomment>
        <translation type="unfinished">Activar actividad de la red</translation>
    </message>
    <message>
        <source>Sent transaction</source>
        <translation>Transacción enviada</translation>
    </message>
    <message>
        <source>Incoming transaction</source>
        <translation>Transacción entrante</translation>
    </message>
    <message>
        <source>Original message:</source>
        <translation type="unfinished">Mensaje original:</translation>
    </message>
</context>
<context>
    <name>CoinControlDialog</name>
    <message>
        <source>Coin Selection</source>
        <translation type="unfinished">Selección de moneda</translation>
    </message>
    <message>
        <source>Quantity:</source>
        <translation type="unfinished">Cantidad:</translation>
    </message>
    <message>
        <source>Amount:</source>
        <translation type="unfinished">Cuantía:</translation>
    </message>
    <message>
        <source>Fee:</source>
        <translation type="unfinished">Comisión:</translation>
    </message>
    <message>
        <source>After Fee:</source>
        <translation type="unfinished">Después de la comisión:</translation>
    </message>
    <message>
        <source>Change:</source>
        <translation type="unfinished">Cambio:</translation>
    </message>
    <message>
        <source>Confirmations</source>
        <translation type="unfinished">Confirmaciones</translation>
    </message>
    <message>
        <source>Confirmed</source>
        <translation type="unfinished">Confirmado</translation>
    </message>
    <message>
        <source>&amp;Copy address</source>
        <translation type="unfinished">copiar dirección </translation>
    </message>
    <message>
        <source>Copy &amp;label</source>
        <translation type="unfinished">copiar y etiquetar </translation>
    </message>
    <message>
        <source>Copy &amp;amount</source>
        <translation type="unfinished">Copiar cantidad</translation>
    </message>
    <message>
        <source>Copy transaction &amp;ID</source>
        <translation type="unfinished">Copiar &amp;ID de la transacción</translation>
    </message>
    <message>
        <source>L&amp;ock unspent</source>
        <translation type="unfinished">Bloquear no gastado</translation>
    </message>
    <message>
        <source>&amp;Unlock unspent</source>
        <translation type="unfinished">&amp;Desbloquear lo no gastado</translation>
    </message>
    <message>
        <source>yes</source>
        <translation type="unfinished">sí</translation>
    </message>
    <message>
        <source>(no label)</source>
        <translation type="unfinished">(sin etiqueta)</translation>
    </message>
    </context>
<context>
    <name>CreateWalletActivity</name>
    <message>
        <source>Creating Wallet &lt;b&gt;%1&lt;/b&gt;…</source>
        <translation type="unfinished">Creando Monedero &lt;b&gt;%1&lt;/b&gt;…</translation>
    </message>
    <message>
        <source>Can't list signers</source>
        <translation type="unfinished">No se pueden enumerar los firmantes</translation>
    </message>
</context>
<context>
    <name>OpenWalletActivity</name>
    <message>
        <source>default wallet</source>
        <translation type="unfinished">Monedero predeterminado</translation>
    </message>
    </context>
<context>
    <name>WalletController</name>
    <message>
        <source>Close wallet</source>
        <translation type="unfinished">Cerrar monedero</translation>
    </message>
    <message>
        <source>Close all wallets</source>
        <translation type="unfinished">Cerrar todas las billeteras</translation>
    </message>
    <message>
        <source>Are you sure you wish to close all wallets?</source>
        <translation type="unfinished">¿Está seguro de que desea cerrar todos los monederos?</translation>
    </message>
</context>
<context>
    <name>CreateWalletDialog</name>
    <message>
        <source>Advanced Options</source>
        <translation type="unfinished">Opciones avanzadas</translation>
    </message>
    <message>
        <source>Use descriptors for scriptPubKey management</source>
        <translation type="unfinished">Use descriptores para la gestión de scriptPubKey</translation>
    </message>
    <message>
        <source>Descriptor Wallet</source>
        <translation type="unfinished">Descriptor del monedero</translation>
    </message>
    <message>
        <source>Use an external signing device such as a hardware wallet. Configure the external signer script in wallet preferences first.</source>
        <translation type="unfinished">Utilice un dispositivo de firma externo, como un monedero de hardware. Configure primero el script del firmante externo en las preferencias del monedero.</translation>
    </message>
    <message>
        <source>External signer</source>
        <translation type="unfinished">firmante externo</translation>
    </message>
    <message>
        <source>Create</source>
        <translation type="unfinished">Crear</translation>
    </message>
    <message>
        <source>Compiled without sqlite support (required for descriptor wallets)</source>
        <translation type="unfinished">Compilado sin soporte de sqlite (requerido para billeteras descriptoras)</translation>
    </message>
    <message>
        <source>Compiled without external signing support (required for external signing)</source>
        <extracomment>"External signing" means using devices such as hardware wallets.</extracomment>
        <translation type="unfinished">Compilado sin soporte de firma externa (necesario para la firma externa)</translation>
    </message>
</context>
<context>
    <name>EditAddressDialog</name>
    <message>
        <source>Edit Address</source>
        <translation>Editar Dirección</translation>
    </message>
    </context>
<context>
    <name>Intro</name>
    <message>
        <source>%1 GB of free space available</source>
        <translation type="unfinished">%1 GB de espacio disponible</translation>
    </message>
    <message>
        <source>(of %1 GB needed)</source>
        <translation type="unfinished">(de %1 GB necesarios)</translation>
    </message>
    <message>
        <source>(%1 GB needed for full chain)</source>
        <translation type="unfinished">(%1 GB necesarios para la cadena completa)</translation>
    </message>
    <message numerus="yes">
        <source>(sufficient to restore backups %n day(s) old)</source>
        <extracomment>Explanatory text on the capability of the current prune target.</extracomment>
        <translation type="unfinished">
            <numerusform>(sufficient to restore backups %n day(s) old)</numerusform>
            <numerusform>(suficiente para restaurar copias de seguridad de %n días de antigüedad)</numerusform>
        </translation>
    </message>
    <message>
        <source>Limit block chain storage to</source>
        <translation type="unfinished">Limitar el almacenamiento de cadena de bloque a</translation>
    </message>
    <message>
        <source> GB</source>
        <translation type="unfinished">GB</translation>
    </message>
    </context>
<context>
    <name>ShutdownWindow</name>
    <message>
        <source>%1 is shutting down…</source>
        <translation type="unfinished">%1 se está cerrando...</translation>
    </message>
    </context>
<context>
    <name>ModalOverlay</name>
    <message>
        <source>Unknown…</source>
        <translation type="unfinished">Desconocido...</translation>
    </message>
    <message>
        <source>calculating…</source>
        <translation type="unfinished">calculando...</translation>
    </message>
    <message>
        <source>Unknown. Syncing Headers (%1, %2%)…</source>
        <translation type="unfinished">Desconocido. Sincronizando Cabeceras (%1, %2%)…</translation>
    </message>
</context>
<context>
    <name>OptionsDialog</name>
    <message>
        <source>Enabling pruning significantly reduces the disk space required to store transactions. All blocks are still fully validated. Reverting this setting requires re-downloading the entire blockchain.</source>
        <translation type="unfinished">Activar el pruning reduce significativamente el espacio de disco necesario para guardar las transacciones. Todos los bloques son completamente validados de cualquier manera. Revertir esta opción requiere que descarques de nuevo toda la cadena de bloques.</translation>
    </message>
    <message>
        <source>External Signer (e.g. hardware wallet)</source>
        <translation type="unfinished">Dispositivo Externo de Firma (ej. billetera de hardware)</translation>
    </message>
    <message>
        <source>&amp;External signer script path</source>
        <translation type="unfinished">&amp;Ruta de script de firma externo</translation>
    </message>
    <message>
        <source>Full path to a Bitcoin Core compatible script (e.g. C:\Downloads\hwi.exe or /Users/you/Downloads/hwi.py). Beware: malware can steal your coins!</source>
        <translation type="unfinished">Ruta completa al script compatible con Bitcoin Core (ej. C:\Descargas\hwi.exe o /Usuarios/SuUsuario/Descargas/hwi.py). Cuidado: código malicioso podría robarle sus monedas!</translation>
    </message>
    <message>
        <source>Automatically open the Bitcoin client port on the router. This only works when your router supports NAT-PMP and it is enabled. The external port could be random.</source>
        <translation type="unfinished">Abre el puerto del cliente de Bitcoin en el router automáticamente. Esto solo funciona cuando el router soporta NAT-PMP y está activo. El puerto externo podría ser elegido al azar.</translation>
    </message>
    <message>
        <source>Map port using NA&amp;T-PMP</source>
        <translation type="unfinished">Mapear el puerto usando NA&amp;T-PMP</translation>
    </message>
    <message>
        <source>Show the icon in the system tray.</source>
        <translation type="unfinished">Mostrar el ícono en la bandeja del sistema.</translation>
    </message>
    <message>
        <source>&amp;Show tray icon</source>
        <translation type="unfinished">Mostrar la bandeja del sistema.</translation>
    </message>
    <message>
        <source>Connect to the Bitcoin network through a separate SOCKS5 proxy for Tor onion services.</source>
        <translation type="unfinished">Conéctese a la red de Bitcoin a través de un proxy SOCKS5 separado para los servicios Tor ocultos.</translation>
    </message>
    <message>
        <source>Use separate SOCKS&amp;5 proxy to reach peers via Tor onion services:</source>
        <translation type="unfinished">Usar proxy SOCKS&amp;5 para alcanzar nodos via servicios ocultos Tor:</translation>
    </message>
    <message>
        <source>Monospaced font in the Overview tab:</source>
        <translation type="unfinished">letra Monospace en la pestaña Resumen: </translation>
    </message>
    <message>
        <source>embedded "%1"</source>
        <translation type="unfinished">incrustado "%1"</translation>
    </message>
    <message>
        <source>closest matching "%1"</source>
        <translation type="unfinished">coincidencia más aproximada "%1"</translation>
    </message>
    <message>
        <source>Compiled without external signing support (required for external signing)</source>
        <extracomment>"External signing" means using devices such as hardware wallets.</extracomment>
        <translation type="unfinished">Compilado sin soporte de firma externa (necesario para la firma externa)</translation>
    </message>
    </context>
<context>
    <name>OverviewPage</name>
    <message>
        <source>Privacy mode activated for the Overview tab. To unmask the values, uncheck Settings-&gt;Mask values.</source>
        <translation type="unfinished">Modo de privacidad activado para la pestaña de visión general. Para desenmascarar los valores, desmarcar los valores de Configuración-&gt;Máscara.</translation>
    </message>
</context>
<context>
    <name>PSBTOperationsDialog</name>
    <message>
        <source>Dialog</source>
        <translation type="unfinished">Dialogo</translation>
    </message>
    <message>
        <source>Sign Tx</source>
        <translation type="unfinished">Firmar Tx</translation>
    </message>
    <message>
        <source>Broadcast Tx</source>
        <translation type="unfinished">Emitir Tx</translation>
    </message>
    <message>
        <source>Copy to Clipboard</source>
        <translation type="unfinished">Copiar al portapapeles</translation>
    </message>
    <message>
        <source>Save…</source>
        <translation type="unfinished">Guardar...</translation>
    </message>
    <message>
        <source>Close</source>
        <translation type="unfinished">Cerrar</translation>
    </message>
    <message>
        <source>Failed to load transaction: %1</source>
        <translation type="unfinished">Error en la carga de la transacción: %1</translation>
    </message>
    <message>
        <source>Failed to sign transaction: %1</source>
        <translation type="unfinished">Error en la firma de la transacción: %1</translation>
    </message>
    <message>
        <source>Could not sign any more inputs.</source>
        <translation type="unfinished">No se han podido firmar más entradas.</translation>
    </message>
    <message>
        <source>Signed %1 inputs, but more signatures are still required.</source>
        <translation type="unfinished">Se han firmado %1 entradas, pero aún se requieren más firmas.</translation>
    </message>
    <message>
        <source>Signed transaction successfully. Transaction is ready to broadcast.</source>
        <translation type="unfinished">Se ha firmado correctamente. La transacción está lista para difundirse.</translation>
    </message>
    <message>
        <source>Unknown error processing transaction.</source>
        <translation type="unfinished">Error desconocido al procesar la transacción.</translation>
    </message>
    <message>
        <source>Transaction broadcast successfully! Transaction ID: %1</source>
        <translation type="unfinished">¡La transacción se ha difundido correctamente! Código ID de la transacción: %1</translation>
    </message>
    <message>
        <source>Transaction broadcast failed: %1</source>
        <translation type="unfinished">Ha habido un error en la difusión de la transacción: %1</translation>
    </message>
    <message>
        <source>PSBT copied to clipboard.</source>
        <translation type="unfinished">PSBT copiado al portapapeles</translation>
    </message>
    <message>
        <source>Save Transaction Data</source>
        <translation type="unfinished">Guardar datos de la transacción</translation>
    </message>
    <message>
        <source>Partially Signed Transaction (Binary)</source>
        <extracomment>Expanded name of the binary PSBT file format. See: BIP 174.</extracomment>
        <translation type="unfinished">Transacción parcialmente firmada (binario) </translation>
    </message>
    <message>
        <source>PSBT saved to disk.</source>
        <translation type="unfinished">PSBT guardado en la memoria.</translation>
    </message>
    <message>
        <source> * Sends %1 to %2</source>
        <translation type="unfinished">* Envia %1 a %2</translation>
    </message>
    <message>
        <source>Unable to calculate transaction fee or total transaction amount.</source>
        <translation type="unfinished">No se ha podido calcular la comisión por transacción o la totalidad de la cantidad de la transacción.</translation>
    </message>
    <message>
        <source>Pays transaction fee: </source>
        <translation type="unfinished">Pagar comisión de transacción:</translation>
    </message>
    <message>
        <source>Total Amount</source>
        <translation type="unfinished">Cantidad total</translation>
    </message>
    <message>
        <source>or</source>
        <translation type="unfinished">o</translation>
    </message>
    <message>
        <source>Transaction has %1 unsigned inputs.</source>
        <translation type="unfinished">La transacción tiene %1 entradas no firmadas.</translation>
    </message>
    <message>
        <source>Transaction is missing some information about inputs.</source>
        <translation type="unfinished">Falta alguna información sobre las entradas de la transacción.</translation>
    </message>
    <message>
        <source>Transaction still needs signature(s).</source>
        <translation type="unfinished">La transacción aún necesita firma(s).</translation>
    </message>
    <message>
        <source>(But this wallet cannot sign transactions.)</source>
        <translation type="unfinished">(Este monedero no puede firmar transacciones.)</translation>
    </message>
    <message>
        <source>(But this wallet does not have the right keys.)</source>
        <translation type="unfinished">(Este monedero no tiene las claves adecuadas.)</translation>
    </message>
    <message>
        <source>Transaction is fully signed and ready for broadcast.</source>
        <translation type="unfinished">La transacción se ha firmado correctamente y está lista para difundirse.</translation>
    </message>
    <message>
        <source>Transaction status is unknown.</source>
        <translation type="unfinished">El estatus de la transacción es desconocido.</translation>
    </message>
</context>
<context>
    <name>PaymentServer</name>
    <message>
        <source>Cannot process payment request because BIP70 is not supported.
Due to widespread security flaws in BIP70 it's strongly recommended that any merchant instructions to switch wallets be ignored.
If you are receiving this error you should request the merchant provide a BIP21 compatible URI.</source>
        <translation type="unfinished">No se puede procesar la solicitud de pago debido a que no se soporta BIP70.
Debido a los fallos de seguridad generalizados en el BIP70, se recomienda encarecidamente ignorar las instrucciones del comerciante para cambiar de monedero.
Si recibe este error, debe solicitar al comerciante que le proporcione un URI compatible con BIP21.</translation>
    </message>
    </context>
<context>
    <name>PeerTableModel</name>
    <message>
        <source>Peer</source>
        <extracomment>Title of Peers Table column which contains a unique number used to identify a connection.</extracomment>
        <translation type="unfinished">Pares</translation>
    </message>
    <message>
        <source>Sent</source>
        <extracomment>Title of Peers Table column which indicates the total amount of network information we have sent to the peer.</extracomment>
        <translation type="unfinished">Enviado</translation>
    </message>
    <message>
        <source>Received</source>
        <extracomment>Title of Peers Table column which indicates the total amount of network information we have received from the peer.</extracomment>
        <translation type="unfinished">Recibido</translation>
    </message>
    <message>
        <source>Address</source>
        <extracomment>Title of Peers Table column which contains the IP/Onion/I2P address of the connected peer.</extracomment>
        <translation type="unfinished">Dirección</translation>
    </message>
    </context>
<context>
    <name>QRImageWidget</name>
    <message>
        <source>&amp;Save Image…</source>
        <translation type="unfinished">&amp;Guardar imagen...</translation>
    </message>
    <message>
        <source>PNG Image</source>
        <extracomment>Expanded name of the PNG file format. See https://en.wikipedia.org/wiki/Portable_Network_Graphics</extracomment>
        <translation type="unfinished">Imagen PNG (*.png)</translation>
    </message>
</context>
<context>
    <name>RPCConsole</name>
    <message>
        <source>Client version</source>
        <translation>Versión del cliente</translation>
    </message>
    <message>
        <source>&amp;Information</source>
        <translation>&amp;Información</translation>
    </message>
    <message>
        <source>Name</source>
        <translation type="unfinished">Nombre</translation>
    </message>
    <message>
        <source>Received</source>
        <translation type="unfinished">Recibido</translation>
    </message>
    <message>
        <source>Sent</source>
        <translation type="unfinished">Enviado</translation>
    </message>
    <message>
        <source>&amp;Peers</source>
        <translation type="unfinished">Pares</translation>
    </message>
    <message>
        <source>Version</source>
        <translation type="unfinished">Versión</translation>
    </message>
    <message>
        <source>Current block height</source>
        <translation type="unfinished">Altura del bloque actual</translation>
    </message>
    <message>
        <source>Increase font size</source>
        <translation type="unfinished">Aumentar el tamaño de la fuente</translation>
    </message>
    <message>
        <source>Permissions</source>
        <translation type="unfinished">Permisos</translation>
    </message>
    <message>
        <source>The direction and type of peer connection: %1</source>
        <translation type="unfinished">La dirección y tipo de conexión del par: %1</translation>
    </message>
    <message>
        <source>Direction/Type</source>
        <translation type="unfinished">Dirección/Tipo</translation>
    </message>
    <message>
        <source>The network protocol this peer is connected through: IPv4, IPv6, Onion, I2P, or CJDNS.</source>
        <translation type="unfinished">El protocolo de red de este par está conectado a través de:
 IPv4, IPv6, Onion, I2P, o CJDNS.</translation>
    </message>
    <message>
        <source>Whether the peer requested us to relay transactions.</source>
        <translation type="unfinished">Si el peer nos solicitó que transmitiéramos las transacciones.</translation>
    </message>
    <message>
        <source>Wants Tx Relay</source>
        <translation type="unfinished">Desea una transmisión de transacción</translation>
    </message>
    <message>
        <source>High bandwidth BIP152 compact block relay: %1</source>
        <translation type="unfinished">Transmisión de bloque compacto BIP152 banbda ancha: %1</translation>
    </message>
    <message>
        <source>High Bandwidth</source>
        <translation type="unfinished">banda ancha</translation>
    </message>
    <message>
        <source>Elapsed time since a novel block passing initial validity checks was received from this peer.</source>
        <translation type="unfinished">Tiempo transcurrido desde que se recibió de este par un nuevo bloque que superó las comprobaciones de validez iniciales.</translation>
    </message>
    <message>
        <source>Last Block</source>
        <translation type="unfinished">Último Bloque</translation>
    </message>
    <message>
        <source>Elapsed time since a novel transaction accepted into our mempool was received from this peer.</source>
        <translation type="unfinished">Tiempo transcurrido desde que se recibió de este par una nueva transacción aceptada en nuestro mempool.</translation>
    </message>
    <message>
        <source>Last Tx</source>
        <translation type="unfinished">Última tx</translation>
    </message>
    <message>
        <source>Inbound: initiated by peer</source>
        <translation type="unfinished">Entrante: iniciado por el par</translation>
    </message>
    <message>
        <source>Outbound Full Relay: default</source>
        <translation type="unfinished">Retransmisión completa saliente: predeterminado</translation>
    </message>
    <message>
        <source>Outbound Block Relay: does not relay transactions or addresses</source>
        <translation type="unfinished">Retransmisión de bloques de salida: no transmite transacciones o direcciones</translation>
    </message>
    <message>
        <source>Outbound Manual: added using RPC %1 or %2/%3 configuration options</source>
        <translation type="unfinished">Manual de salida: añadido usando las opciones de configuración RPC %1 o %2/%3</translation>
    </message>
    <message>
        <source>Outbound Feeler: short-lived, for testing addresses</source>
        <translation type="unfinished">Tanteador de salida: de corta duración, para probar las direcciones</translation>
    </message>
    <message>
        <source>Outbound Address Fetch: short-lived, for soliciting addresses</source>
        <translation type="unfinished">Búsqueda de direcciones de salida: de corta duración, para solicitar direcciones</translation>
    </message>
    <message>
        <source>we selected the peer for high bandwidth relay</source>
        <translation type="unfinished">hemos seleccionado el par para la retransmisión de banda ancha</translation>
    </message>
    <message>
        <source>the peer selected us for high bandwidth relay</source>
        <translation type="unfinished">El par nos ha seleccionado para transmisión de banda ancha</translation>
    </message>
    <message>
        <source>no high bandwidth relay selected</source>
        <translation type="unfinished">Ninguna transmisión de banda ancha seleccionada</translation>
    </message>
    <message>
        <source>1 d&amp;ay</source>
        <translation type="unfinished">1 día</translation>
    </message>
    <message>
        <source>Welcome to the %1 RPC console.
Use up and down arrows to navigate history, and %2 to clear screen.
Use %3 and %4 to increase or decrease the font size.
Type %5 for an overview of available commands.
For more information on using this console, type %6.

%7WARNING: Scammers have been active, telling users to type commands here, stealing their wallet contents. Do not use this console without fully understanding the ramifications of a command.%8</source>
        <extracomment>RPC console welcome message. Placeholders %7 and %8 are style tags for the warning content, and they are not space separated from the rest of the text intentionally.</extracomment>
        <translation type="unfinished">Bienvenido a la consola RPC %1.Utiliza las flechas arriba y abajo para navegar por el historial, y %2 para borrar la pantalla.Utiliza %3 y %4 para aumentar o disminuir el tamaño de la fuente.Tipo %5 para ver un resumen de los comandos disponibles.Para más información sobre cómo usar esta consola, escribe %6.%7AVISO: Los estafadores han estado activos, diciendo a los usuarios que escriban comandos aquí, robando el contenido de sus carteras. No use esta consola sin entender completamente las ramificaciones de un comando.%8</translation>
    </message>
    <message>
        <source>Executing…</source>
        <extracomment>A console message indicating an entered command is currently being executed.</extracomment>
        <translation type="unfinished">Ejecutando...</translation>
    </message>
    <message>
        <source>(peer: %1)</source>
        <translation type="unfinished">(par: %1)</translation>
    </message>
    <message>
        <source>Never</source>
        <translation type="unfinished">Nunca</translation>
    </message>
    </context>
<context>
    <name>ReceiveCoinsDialog</name>
    <message>
        <source>&amp;Amount:</source>
        <translation type="unfinished">&amp;Cantidad</translation>
    </message>
    <message>
        <source>&amp;Copy address</source>
        <translation type="unfinished">copiar dirección </translation>
    </message>
    <message>
        <source>Copy &amp;label</source>
        <translation type="unfinished">copiar y etiquetar </translation>
    </message>
    <message>
        <source>Copy &amp;message</source>
        <translation type="unfinished">Copiar &amp;mensaje</translation>
    </message>
    <message>
        <source>Copy &amp;amount</source>
        <translation type="unfinished">Copiar cantidad</translation>
    </message>
    <message>
        <source>Could not generate new %1 address</source>
        <translation type="unfinished">No se ha podido generar una nueva dirección %1</translation>
    </message>
</context>
<context>
    <name>ReceiveRequestDialog</name>
    <message>
        <source>Request payment to …</source>
        <translation type="unfinished">Solicitar pago a...</translation>
    </message>
    <message>
        <source>Address:</source>
        <translation type="unfinished">Dirección:</translation>
    </message>
    <message>
        <source>Amount:</source>
        <translation type="unfinished">Cuantía:</translation>
    </message>
    <message>
        <source>Label:</source>
        <translation type="unfinished">Etiqueta:</translation>
    </message>
    <message>
        <source>Wallet:</source>
        <translation type="unfinished">Monedero:</translation>
    </message>
    <message>
        <source>&amp;Verify</source>
        <translation type="unfinished">&amp;Verificar
</translation>
    </message>
    <message>
        <source>Verify this address on e.g. a hardware wallet screen</source>
        <translation type="unfinished">Verifique esta dirección en la pantalla de su billetera fría u otro dispositivo</translation>
    </message>
    <message>
        <source>&amp;Save Image…</source>
        <translation type="unfinished">&amp;Guardar imagen...</translation>
    </message>
    </context>
<context>
    <name>RecentRequestsTableModel</name>
    <message>
        <source>Label</source>
        <translation type="unfinished">Etiqueta</translation>
    </message>
    <message>
        <source>(no label)</source>
        <translation type="unfinished">(sin etiqueta)</translation>
    </message>
    </context>
<context>
    <name>SendCoinsDialog</name>
    <message>
        <source>Insufficient funds!</source>
        <translation type="unfinished">¡Fondos insuficientes!</translation>
    </message>
    <message>
        <source>Quantity:</source>
        <translation type="unfinished">Cantidad:</translation>
    </message>
    <message>
        <source>Amount:</source>
        <translation type="unfinished">Cuantía:</translation>
    </message>
    <message>
        <source>Fee:</source>
        <translation type="unfinished">Comisión:</translation>
    </message>
    <message>
        <source>After Fee:</source>
        <translation type="unfinished">Después de la comisión:</translation>
    </message>
    <message>
        <source>Change:</source>
        <translation type="unfinished">Cambio:</translation>
    </message>
    <message>
        <source>Using the fallbackfee can result in sending a transaction that will take several hours or days (or never) to confirm. Consider choosing your fee manually or wait until you have validated the complete chain.</source>
        <translation type="unfinished">Si utilizas la comisión por defecto, la transacción puede tardar varias horas o incluso días (o nunca) en confirmarse. Considera elegir la comisión de forma manual o espera hasta que se haya validado completamente la cadena.</translation>
    </message>
    <message>
        <source>per kilobyte</source>
        <translation type="unfinished">por kilobyte</translation>
    </message>
    <message>
        <source>Inputs…</source>
        <translation type="unfinished">Entradas...</translation>
    </message>
    <message>
        <source>Choose…</source>
        <translation type="unfinished">Elegir...</translation>
    </message>
    <message>
        <source>Specify a custom fee per kB (1,000 bytes) of the transaction's virtual size.

Note:  Since the fee is calculated on a per-byte basis, a fee rate of "100 satoshis per kvB" for a transaction size of 500 virtual bytes (half of 1 kvB) would ultimately yield a fee of only 50 satoshis.</source>
        <translation type="unfinished">Especifique una tarifa personalizada por kB (1.000 bytes) del tamaño virtual de la transacción.

Nota: Dado que la tasa se calcula por cada byte, una tasa de "100 satoshis por kvB" para una transacción de 500 bytes virtuales (la mitad de 1 kvB) supondría finalmente una tasa de sólo 50 satoshis.</translation>
    </message>
    <message>
        <source>(Smart fee not initialized yet. This usually takes a few blocks…)</source>
        <translation type="unfinished">(Comisión inteligente no inicializada todavía. Esto, normalmente tarda unos pocos bloques…)</translation>
    </message>
    <message>
        <source>Sign on device</source>
        <extracomment>"device" usually means a hardware wallet</extracomment>
        <translation type="unfinished">Iniciar sesión en el dispositivo</translation>
    </message>
    <message>
        <source>Connect your hardware wallet first.</source>
        <translation type="unfinished">Conecte su wallet externo primero.</translation>
    </message>
    <message>
        <source>Set external signer script path in Options -&gt; Wallet</source>
        <extracomment>"External signer" means using devices such as hardware wallets.</extracomment>
        <translation type="unfinished">Configure una ruta externa al script en Opciones -&gt; Wallet</translation>
    </message>
    <message>
        <source>To review recipient list click "Show Details…"</source>
        <translation type="unfinished">Para revisar la lista de recipientes clique en "Mostrar Detalles..."</translation>
    </message>
    <message>
        <source>Create Unsigned</source>
        <translation type="unfinished">Crear sin firmar</translation>
    </message>
    <message>
        <source>Sign and send</source>
        <translation type="unfinished">Firmar y enviar</translation>
    </message>
    <message>
        <source>Sign failed</source>
        <translation type="unfinished">Firma falló</translation>
    </message>
    <message>
        <source>External signer not found</source>
        <extracomment>"External signer" means using devices such as hardware wallets.</extracomment>
        <translation type="unfinished">Dispositivo externo de firma no encontrado</translation>
    </message>
    <message>
        <source>External signer failure</source>
        <extracomment>"External signer" means using devices such as hardware wallets.</extracomment>
        <translation type="unfinished">Fallo en cartera hardware externa </translation>
    </message>
    <message>
        <source>Save Transaction Data</source>
        <translation type="unfinished">Guardar datos de la transacción</translation>
    </message>
    <message>
        <source>Partially Signed Transaction (Binary)</source>
        <extracomment>Expanded name of the binary PSBT file format. See: BIP 174.</extracomment>
        <translation type="unfinished">Transacción parcialmente firmada (binario) </translation>
    </message>
    <message>
        <source>PSBT saved</source>
        <translation type="unfinished">PSBT guardado </translation>
    </message>
    <message>
        <source>External balance:</source>
        <translation type="unfinished">Saldo externo:</translation>
    </message>
    <message>
        <source>or</source>
        <translation type="unfinished">o</translation>
    </message>
    <message>
        <source>Please, review your transaction.</source>
        <translation type="unfinished">Por favor, revisa tu transacción</translation>
    </message>
    <message>
        <source>Transaction fee</source>
        <translation type="unfinished">Comisión por transacción.</translation>
    </message>
    <message>
        <source>Total Amount</source>
        <translation type="unfinished">Cantidad total</translation>
    </message>
    <message numerus="yes">
        <source>Estimated to begin confirmation within %n block(s).</source>
        <translation>
            <numerusform>Se estima que la confirmación comience en %n bloque(s).</numerusform>
            <numerusform>Estimado para empezar la confirmación dentro de %n bloques.</numerusform>
        </translation>
    </message>
    <message>
        <source>(no label)</source>
        <translation type="unfinished">(sin etiqueta)</translation>
    </message>
</context>
<context>
    <name>SendCoinsEntry</name>
    <message>
        <source>Choose previously used address</source>
        <translation type="unfinished">Escoger dirección previamente usada</translation>
    </message>
    <message>
        <source>The fee will be deducted from the amount being sent. The recipient will receive less bitcoins than you enter in the amount field. If multiple recipients are selected, the fee is split equally.</source>
        <translation type="unfinished">La comisión será deducida de la cantidad enviada. El destinatario recibirá menos bitcoins que la cantidad introducida en el campo Cantidad. Si hay varios destinatarios seleccionados, la comisión será distribuida a partes iguales.</translation>
    </message>
    </context>
<context>
    <name>SignVerifyMessageDialog</name>
    <message>
        <source>You can sign messages/agreements with your addresses to prove you can receive bitcoins sent to them. Be careful not to sign anything vague or random, as phishing attacks may try to trick you into signing your identity over to them. Only sign fully-detailed statements you agree to.</source>
        <translation type="unfinished">Puedes firmar los mensajes con tus direcciones para demostrar que las posees. Ten cuidado de no firmar cualquier cosa vaga, ya que los ataques de phishing pueden tratar de engañarte firmando tu identidad a través de ellos. Firma solo declaraciones totalmente detalladas con las que estés de acuerdo.</translation>
    </message>
    <message>
        <source>Choose previously used address</source>
        <translation type="unfinished">Escoger dirección previamente usada</translation>
    </message>
    </context>
<context>
    <name>TransactionDesc</name>
    <message numerus="yes">
        <source>Open for %n more block(s)</source>
        <translation>
            <numerusform>Abierto para %n bloques más</numerusform>
            <numerusform>Abrir para %n bloques más</numerusform>
        </translation>
    </message>
    <message>
        <source>watch-only</source>
        <translation type="unfinished">Solo observación</translation>
    </message>
    <message numerus="yes">
        <source>matures in %n more block(s)</source>
        <translation>
            <numerusform>madura en %n bloque más</numerusform>
            <numerusform>madura en %n bloques más</numerusform>
        </translation>
    </message>
    <message>
        <source>Transaction fee</source>
        <translation type="unfinished">Comisión por transacción.</translation>
    </message>
    </context>
<context>
    <name>TransactionTableModel</name>
    <message>
        <source>Label</source>
        <translation type="unfinished">Etiqueta</translation>
    </message>
    <message numerus="yes">
        <source>Open for %n more block(s)</source>
        <translation>
            <numerusform>Abrir para 1 %n bloques más</numerusform>
            <numerusform>Abrir para %n bloques más</numerusform>
        </translation>
    </message>
    <message>
        <source>watch-only</source>
        <translation type="unfinished">Solo observación</translation>
    </message>
    <message>
        <source>(no label)</source>
        <translation type="unfinished">(sin etiqueta)</translation>
    </message>
    </context>
<context>
    <name>TransactionView</name>
    <message>
        <source>Range…</source>
        <translation type="unfinished">Rango...</translation>
    </message>
    <message>
        <source>&amp;Copy address</source>
        <translation type="unfinished">copiar dirección </translation>
    </message>
    <message>
        <source>Copy &amp;label</source>
        <translation type="unfinished">copiar y etiquetar </translation>
    </message>
    <message>
        <source>Copy &amp;amount</source>
        <translation type="unfinished">Copiar cantidad</translation>
    </message>
    <message>
        <source>Copy transaction &amp;ID</source>
        <translation type="unfinished">Copiar &amp;ID de la transacción</translation>
    </message>
    <message>
        <source>Copy &amp;raw transaction</source>
        <translation type="unfinished">Copiar traducción en crudo</translation>
    </message>
    <message>
        <source>Copy full transaction &amp;details</source>
        <translation type="unfinished">Copiar la transacción entera &amp; detalles</translation>
    </message>
    <message>
        <source>&amp;Show transaction details</source>
        <translation type="unfinished">Mostrar detalles de la transacción</translation>
    </message>
    <message>
        <source>Increase transaction &amp;fee</source>
        <translation type="unfinished">Incrementar la comisión de transacción</translation>
    </message>
    <message>
        <source>A&amp;bandon transaction</source>
        <translation type="unfinished">Abandonar transacción</translation>
    </message>
    <message>
        <source>&amp;Edit address label</source>
        <translation type="unfinished">Editar etiqueta de dirección</translation>
    </message>
    <message>
        <source>Confirmed</source>
        <translation type="unfinished">Confirmado</translation>
    </message>
    <message>
        <source>Label</source>
        <translation type="unfinished">Etiqueta</translation>
    </message>
    <message>
        <source>Address</source>
        <translation type="unfinished">Dirección</translation>
    </message>
    <message>
        <source>Exporting Failed</source>
        <translation type="unfinished">La exportación falló</translation>
    </message>
    </context>
<context>
    <name>WalletFrame</name>
    <message>
        <source>No wallet has been loaded.
Go to File &gt; Open Wallet to load a wallet.
- OR -</source>
        <translation type="unfinished">No se ha cargado ningún monedero.
Vaya a Archivo&gt; Abrir monedero para cargar un monedero.
- O -</translation>
    </message>
    <message>
        <source>Create a new wallet</source>
        <translation type="unfinished">Crear monedero nuevo</translation>
    </message>
</context>
<context>
    <name>WalletModel</name>
    <message>
        <source>Warning: This may pay the additional fee by reducing change outputs or adding inputs, when necessary. It may add a new change output if one does not already exist. These changes may potentially leak privacy.</source>
        <translation type="unfinished">Advertencia: Esto puede pagar la tasa adicional al reducir el cambio de salidas o agregar entradas, cuando sea necesario. Puede agregar una nueva salida de cambio si aún no existe. Estos cambios pueden potencialmente filtrar la privacidad.</translation>
    </message>
    <message>
        <source>Can't display address</source>
        <translation type="unfinished">No se puede mostrar la dirección
</translation>
    </message>
    <message>
        <source>default wallet</source>
        <translation type="unfinished">Monedero predeterminado</translation>
    </message>
</context>
<context>
    <name>WalletView</name>
    <message>
        <source>&amp;Export</source>
        <translation type="unfinished">&amp;Exportar</translation>
    </message>
    <message>
        <source>Export the data in the current tab to a file</source>
        <translation type="unfinished">Exportar a un archivo los datos de esta pestaña</translation>
    </message>
    <message>
        <source>Unable to decode PSBT from clipboard (invalid base64)</source>
        <translation type="unfinished">No se puede decodificar PSBT desde el portapapeles (inválido base64)</translation>
    </message>
    <message>
        <source>Load Transaction Data</source>
        <translation type="unfinished">Cargar datos de la transacción</translation>
    </message>
    <message>
        <source>Partially Signed Transaction (*.psbt)</source>
        <translation type="unfinished">Transacción firmada de manera parcial (*.psbt)</translation>
    </message>
    <message>
        <source>PSBT file must be smaller than 100 MiB</source>
        <translation type="unfinished">El archivo PSBT debe ser más pequeño de 100 MiB</translation>
    </message>
    <message>
        <source>Unable to decode PSBT</source>
        <translation type="unfinished">Imposible descodificar PSBT</translation>
    </message>
    <message>
        <source>Wallet Data</source>
        <extracomment>Name of the wallet data file format.</extracomment>
        <translation type="unfinished">Datos de la billetera </translation>
    </message>
    </context>
<context>
    <name>bitcoin-core</name>
    <message>
        <source>%s corrupt. Try using the wallet tool bitcoin-wallet to salvage or restoring a backup.</source>
        <translation type="unfinished">%s corrupto. Intente utilizar la monedero herramienta de bitcoin-monedero para salvar o restaurar una copia de seguridad.</translation>
    </message>
    <message>
        <source>Cannot downgrade wallet from version %i to version %i. Wallet version unchanged.</source>
        <translation type="unfinished">No se pudo cambiar la versión %i a la versión anterior %i.  Versión del monedero sin cambios.</translation>
    </message>
    <message>
        <source>Cannot upgrade a non HD split wallet from version %i to version %i without upgrading to support pre-split keypool. Please use version %i or no version specified.</source>
        <translation type="unfinished">No se puede actualizar un monedero no dividido en HD de la versión  1%i a la versión 1%i sin actualizar para admitir el grupo de claves pre-dividido. Por favor, use la versión  1%i o ninguna versión especificada.</translation>
    </message>
    <message>
        <source>Error: Dumpfile format record is incorrect. Got "%s", expected "format".</source>
        <translation type="unfinished">Error: el registro del formato del archivo de volcado es incorrecto. Se obtuvo "%s", del "formato" esperado.</translation>
    </message>
    <message>
        <source>Error: Dumpfile identifier record is incorrect. Got "%s", expected "%s".</source>
        <translation type="unfinished">Error: el registro del identificador del archivo de volcado es incorrecto. Se obtuvo   "%s" se esperaba "%s".</translation>
    </message>
    <message>
        <source>Error: Legacy wallets only support the "legacy", "p2sh-segwit", and "bech32" address types</source>
        <translation type="unfinished">Error: los monederos heredados solo admiten los tipos de dirección "legacy", "p2sh-segwit" y "bech32"</translation>
    </message>
    <message>
        <source>File %s already exists. If you are sure this is what you want, move it out of the way first.</source>
        <translation type="unfinished">El archivo  %s  ya existe. Si está seguro de que esto es lo que quiere, muévalo de lugar primero.</translation>
    </message>
    <message>
        <source>More than one onion bind address is provided. Using %s for the automatically created Tor onion service.</source>
        <translation type="unfinished">Se proporciona más de una dirección de ligar de cebolla. Utilizando %s para el servicio Tor cebolla creado automático.</translation>
    </message>
    <message>
        <source>No dump file provided. To use createfromdump, -dumpfile=&lt;filename&gt; must be provided.</source>
        <translation type="unfinished">No se ha proporcionado ningún archivo de volcado. Para usar createfromdump, se debe proporcionar  -dumpfile=&lt;filename&gt;.</translation>
    </message>
    <message>
        <source>No dump file provided. To use dump, -dumpfile=&lt;filename&gt; must be provided.</source>
        <translation type="unfinished">No se ha proporcionado ningún archivo de volcado. Para usar el volcado, debe proporcionarse -dumpfile=&lt;filename&gt;.</translation>
    </message>
    <message>
        <source>No wallet file format provided. To use createfromdump, -format=&lt;format&gt; must be provided.</source>
        <translation type="unfinished">Ningún archivo de billetera proveído. Para usar createfromdump, -format=&lt;format&gt;debe ser proveído.</translation>
    </message>
    <message>
        <source>SQLiteDatabase: Unknown sqlite wallet schema version %d. Only version %d is supported</source>
        <translation type="unfinished">SQLiteDatabase: versión del esquema de la monedero sqlite desconocido %d. Sólo version %d se admite</translation>
    </message>
    <message>
        <source>This error could occur if this wallet was not shutdown cleanly and was last loaded using a build with a newer version of Berkeley DB. If so, please use the software that last loaded this wallet</source>
        <translation type="unfinished">Este error podría ocurrir si la billetera no fuese apagada correctamente y fuese cargada usando una compilación con una versión más nueva de Berkeley DB. Si es así, utilice el software que cargó por última vez en esta billetera.</translation>
    </message>
    <message>
        <source>This is the maximum transaction fee you pay (in addition to the normal fee) to prioritize partial spend avoidance over regular coin selection.</source>
        <translation type="unfinished">Esta es la máxima tarifa de transacción que pagas (en adicional a la tarifa normal de transacción) para primordialmente evitar gastar un sobrecosto.</translation>
    </message>
    <message>
        <source>Unknown wallet file format "%s" provided. Please provide one of "bdb" or "sqlite".</source>
        <translation type="unfinished">Formato de monedero desconocido "%s" proporcionado. Por favor, proporcione uno de "bdb" o "sqlite".</translation>
    </message>
    <message>
        <source>Warning: Dumpfile wallet format "%s" does not match command line specified format "%s".</source>
        <translation type="unfinished">Aviso: el formato del monedero del archivo de volcado "%s" no coincide con el formato especificado en la línea de comandos "%s".</translation>
    </message>
    <message>
        <source>Witness data for blocks after height %d requires validation. Please restart with -reindex.</source>
        <translation type="unfinished">Hay que validar los datos de los testigos de los bloques después de la altura%d. Por favor, reinicie con -reindex.</translation>
    </message>
    <message>
        <source>A fatal internal error occurred, see debug.log for details</source>
        <translation type="unfinished">Ha ocurrido un error interno grave. Consulte debug.log para más detalles.</translation>
    </message>
    <message>
        <source>Cannot set -peerblockfilters without -blockfilterindex.</source>
        <translation type="unfinished">No se puede establecer -peerblockfilters sin -blockfilterindex.</translation>
    </message>
    <message>
        <source>Disk space is too low!</source>
        <translation type="unfinished">¡El espacio en el disco es demasiado bajo!</translation>
    </message>
    <message>
        <source>Error creating %s</source>
        <translation type="unfinished">Error creando %s</translation>
    </message>
    <message>
        <source>Error reading next record from wallet database</source>
        <translation type="unfinished">Error al leer el seguiente registro de la base de datos de la "wallet"</translation>
    </message>
    <message>
        <source>Error: Couldn't create cursor into database</source>
        <translation type="unfinished">Error: No se pudo crear el cursor en la base de datos</translation>
    </message>
    <message>
        <source>Error: Dumpfile checksum does not match. Computed %s, expected %s</source>
        <translation type="unfinished">Error: La suma de comprobación del archivo de volcado no coincide. Calculada%s, prevista%s</translation>
    </message>
    <message>
        <source>Error: Got key that was not hex: %s</source>
        <translation type="unfinished">Error: Se recibió una llave que no es hex: %s</translation>
    </message>
    <message>
        <source>Error: Got value that was not hex: %s</source>
        <translation type="unfinished">Error: Se recibió un valor que no es hex: %s</translation>
    </message>
    <message>
        <source>Error: Keypool ran out, please call keypoolrefill first</source>
        <translation type="unfinished">Keypool se ha agotado, llame a keypoolrefill primero</translation>
    </message>
    <message>
        <source>Error: Missing checksum</source>
        <translation type="unfinished">Error: No se ha encontrado 'checksum'</translation>
    </message>
    <message>
        <source>Error: No %s addresses available.</source>
        <translation type="unfinished">Error: No hay %sdirecciones disponibles.
</translation>
    </message>
    <message>
        <source>Error: Unable to parse version %u as a uint32_t</source>
        <translation type="unfinished">Error: No se ha podido analizar la versión %ucomo uint32_t</translation>
    </message>
    <message>
        <source>Error: Unable to write record to new wallet</source>
        <translation type="unfinished">Error: No se pudo escribir el registro en la nueva billetera</translation>
    </message>
    <message>
        <source>Failed to verify database</source>
        <translation type="unfinished">No se ha podido verificar la base de datos</translation>
    </message>
    <message>
        <source>Fee rate (%s) is lower than the minimum fee rate setting (%s)</source>
        <translation type="unfinished">El ratio de comisión (%s) es menor que el mínimo ratio de comisión (%s)</translation>
    </message>
    <message>
        <source>Ignoring duplicate -wallet %s.</source>
        <translation type="unfinished">No hacer caso de duplicado -wallet %s</translation>
    </message>
    <message>
        <source>Importing…</source>
        <translation type="unfinished">Importando...</translation>
    </message>
    <message>
        <source>Insufficient funds</source>
        <translation type="unfinished">Fondos insuficientes</translation>
    </message>
    <message>
        <source>Invalid -i2psam address or hostname: '%s'</source>
        <translation type="unfinished">Dirección de -i2psam o dominio ' %s' inválido</translation>
    </message>
    <message>
        <source>Loading P2P addresses…</source>
        <translation type="unfinished">Cargando direcciones P2P...</translation>
    </message>
    <message>
        <source>Loading banlist…</source>
        <translation type="unfinished">Cargando banlist...</translation>
    </message>
    <message>
        <source>Loading block index…</source>
        <translation type="unfinished">Cargando el índice de bloques...</translation>
    </message>
    <message>
        <source>Loading wallet…</source>
        <translation type="unfinished">Cargando monedero...</translation>
    </message>
    <message>
        <source>No proxy server specified. Use -proxy=&lt;ip&gt; or -proxy=&lt;ip:port&gt;.</source>
        <translation type="unfinished">No se ha especificado un servidor de proxy. Use -proxy=&lt;ip&gt;o -proxy=&lt;ip:port&gt;.</translation>
    </message>
    <message>
        <source>Prune mode is incompatible with -coinstatsindex.</source>
        <translation type="unfinished">"Prune mode" es incompatible with -txindex.</translation>
    </message>
    <message>
        <source>Pruning blockstore…</source>
        <translation type="unfinished">Podando almacén de bloques…</translation>
    </message>
    <message>
        <source>Replaying blocks…</source>
        <translation type="unfinished">Reproduciendo bloques…</translation>
    </message>
    <message>
        <source>Rescanning…</source>
        <translation type="unfinished">Volviendo a escanear...</translation>
    </message>
    <message>
        <source>SQLiteDatabase: Failed to execute statement to verify database: %s</source>
        <translation type="unfinished">SQLiteDatabase: Fallado para ejecutar declaración para verificar base de datos: %s</translation>
    </message>
    <message>
        <source>SQLiteDatabase: Failed to prepare statement to verify database: %s</source>
        <translation type="unfinished">SQLiteDatabase: Fallado para preparar declaración para verificar base de datos: %s</translation>
    </message>
    <message>
        <source>SQLiteDatabase: Failed to read database verification error: %s</source>
        <translation type="unfinished">SQLiteDatabase: Error al leer la verificación de la base de datos: %s</translation>
    </message>
    <message>
        <source>SQLiteDatabase: Unexpected application id. Expected %u, got %u</source>
        <translation type="unfinished">SQLiteDatabase: id aplicación inesperada. Esperado %u, tiene %u</translation>
    </message>
    <message>
        <source>Starting network threads…</source>
        <translation type="unfinished">Iniciando procesos de red...</translation>
    </message>
    <message>
        <source>The specified config file %s does not exist</source>
        <translation type="unfinished">El archivo de configuración especificado %s no existe </translation>
    </message>
    <message>
        <source>Transaction amounts must not be negative</source>
        <translation type="unfinished">Los montos de la transacción no deben ser negativos</translation>
    </message>
    <message>
        <source>Transaction must have at least one recipient</source>
        <translation type="unfinished">La transacción debe tener al menos un destinatario</translation>
    </message>
    <message>
        <source>Transaction needs a change address, but we can't generate it. %s</source>
        <translation type="unfinished">La transacción necesita una dirección de cambio, pero no podemos generarla. %s
</translation>
    </message>
    <message>
        <source>Unable to open %s for writing</source>
        <translation type="unfinished">No se ha podido abrir %s para escribir</translation>
    </message>
    <message>
        <source>Unknown new rules activated (versionbit %i)</source>
        <translation type="unfinished">Nuevas reglas desconocidas activadas (versionbit %i)</translation>
    </message>
    <message>
        <source>Verifying blocks…</source>
        <translation type="unfinished">Verificando bloques...</translation>
    </message>
    <message>
        <source>Verifying wallet(s)…</source>
        <translation type="unfinished">Verificando monedero(s)...</translation>
    </message>
    </context>
</TS><|MERGE_RESOLUTION|>--- conflicted
+++ resolved
@@ -15,11 +15,7 @@
     </message>
     <message>
         <source>Copy the currently selected address to the system clipboard</source>
-<<<<<<< HEAD
-        <translation>Copie la dirección actualmente seleccionada al portapapeles del sistema</translation>
-=======
         <translation>Copia la dirección actualmente seleccionada, al portapapeles del sistema</translation>
->>>>>>> 6fd35e2c
     </message>
     <message>
         <source>&amp;Copy</source>
@@ -31,11 +27,7 @@
     </message>
     <message>
         <source>Delete the currently selected address from the list</source>
-<<<<<<< HEAD
-        <translation>Eliminar la dirección actualmente seleccionada de la lista</translation>
-=======
         <translation>Borrar de la lista la dirección actualmente seleccionada</translation>
->>>>>>> 6fd35e2c
     </message>
     <message>
         <source>Enter address or label to search</source>
