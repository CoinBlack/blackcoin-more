<TS version="2.1" language="et">
<context>
    <name>AddressBookPage</name>
    <message>
        <source>Right-click to edit address or label</source>
<<<<<<< HEAD
        <translation>Paremkliki aadressi või sildi muutmiseks</translation>
=======
        <translation type="unfinished">Paremkliki aadressi või sildi muutmiseks</translation>
>>>>>>> 61646189
    </message>
    <message>
        <source>Create a new address</source>
        <translation>Loo uus aadress</translation>
    </message>
    <message>
        <source>&amp;New</source>
        <translation type="unfinished">&amp;Uus</translation>
    </message>
    <message>
        <source>Copy the currently selected address to the system clipboard</source>
        <translation>Kopeeri märgistatud aadress vahemällu</translation>
    </message>
    <message>
        <source>&amp;Copy</source>
        <translation type="unfinished">&amp;Kopeeri</translation>
    </message>
    <message>
        <source>C&amp;lose</source>
        <translation type="unfinished">S&amp;ulge</translation>
    </message>
    <message>
        <source>Delete the currently selected address from the list</source>
        <translation>Kustuta valitud aadress nimekirjast</translation>
    </message>
    <message>
        <source>Enter address or label to search</source>
        <translation type="unfinished">Otsimiseks sisesta märgis või aadress</translation>
    </message>
    <message>
        <source>Export the data in the current tab to a file</source>
        <translation>Ekspordi kuvatava vahelehe sisu faili</translation>
    </message>
    <message>
        <source>&amp;Export</source>
        <translation>&amp;Ekspordi</translation>
    </message>
    <message>
        <source>&amp;Delete</source>
        <translation>&amp;Kustuta</translation>
    </message>
    <message>
        <source>Choose the address to send coins to</source>
<<<<<<< HEAD
        <translation>Vali aadress millele mündid saata</translation>
    </message>
    <message>
        <source>Choose the address to receive coins with</source>
        <translation>Vali aadress müntide vastuvõtmiseks</translation>
    </message>
    <message>
        <source>C&amp;hoose</source>
        <translation>V&amp;ali</translation>
    </message>
    <message>
        <source>Sending addresses</source>
        <translation>Saatvad aadressid</translation>
    </message>
    <message>
        <source>Receiving addresses</source>
        <translation>Vastuvõtvad aadressid</translation>
    </message>
    <message>
        <source>These are your Bitcoin addresses for sending payments. Always check the amount and the receiving address before sending coins.</source>
        <translation>Need on sinu Blackcoin aadressid maksete saatmiseks. Ennem müntide saatmist kontrolli alati summat ja makse saaja aadressi.</translation>
    </message>
    <message>
        <source>These are your Bitcoin addresses for receiving payments. It is recommended to use a new receiving address for each transaction.</source>
        <translation>Need on sinu Blackcoin aadressid sisenevate maksete vastu võtmiseks. Soovitav on iga tehingu tarbeks kasutada uut aadressi.</translation>
    </message>
    <message>
        <source>&amp;Copy Address</source>
        <translation>&amp;Kopeeri Aadress</translation>
    </message>
    <message>
        <source>Copy &amp;Label</source>
        <translation>Kopeeri &amp;Silt</translation>
    </message>
    <message>
        <source>&amp;Edit</source>
        <translation>&amp;Muuda</translation>
    </message>
    <message>
        <source>Export Address List</source>
        <translation>Ekspordi Aadresside Nimekiri</translation>
    </message>
    <message>
        <source>Comma separated file (*.csv)</source>
        <translation>Komadega eraldatud väärtuste fail (*.csv)</translation>
    </message>
    <message>
        <source>Exporting Failed</source>
        <translation>Eksport ebaõnnestus.</translation>
    </message>
    <message>
        <source>There was an error trying to save the address list to %1. Please try again.</source>
        <translation>Tõrge aadressi nimekirja salvestamisel %1. Palun proovi uuesti.</translation>
=======
        <translation type="unfinished">Vali aadress millele mündid saata</translation>
    </message>
    <message>
        <source>Choose the address to receive coins with</source>
        <translation type="unfinished">Vali aadress müntide vastuvõtmiseks</translation>
    </message>
    <message>
        <source>C&amp;hoose</source>
        <translation type="unfinished">V&amp;ali</translation>
    </message>
    <message>
        <source>Sending addresses</source>
        <translation type="unfinished">Saatvad aadressid</translation>
    </message>
    <message>
        <source>Receiving addresses</source>
        <translation type="unfinished">Vastuvõtvad aadressid</translation>
    </message>
    <message>
        <source>These are your Bitcoin addresses for sending payments. Always check the amount and the receiving address before sending coins.</source>
        <translation type="unfinished">Need on sinu Bitcoin aadressid maksete saatmiseks. Ennem müntide saatmist kontrolli alati summat ja makse saaja aadressi.</translation>
    </message>
    <message>
        <source>&amp;Copy Address</source>
        <translation type="unfinished">&amp;Kopeeri Aadress</translation>
    </message>
    <message>
        <source>Copy &amp;Label</source>
        <translation type="unfinished">Kopeeri &amp;Silt</translation>
    </message>
    <message>
        <source>&amp;Edit</source>
        <translation type="unfinished">&amp;Muuda</translation>
    </message>
    <message>
        <source>Export Address List</source>
        <translation type="unfinished">Ekspordi Aadresside Nimekiri</translation>
    </message>
    <message>
        <source>Comma separated file</source>
        <extracomment>Expanded name of the CSV file format. See https://en.wikipedia.org/wiki/Comma-separated_values</extracomment>
        <translation type="unfinished">Komaga eraldatud fail</translation>
    </message>
    <message>
        <source>There was an error trying to save the address list to %1. Please try again.</source>
        <extracomment>An error message. %1 is a stand-in argument for the name of the file we attempted to save to.</extracomment>
        <translation type="unfinished">Tõrge aadressi nimekirja salvestamisel %1. Palun proovi uuesti.</translation>
    </message>
    <message>
        <source>Exporting Failed</source>
        <translation type="unfinished">Eksport ebaõnnestus.</translation>
>>>>>>> 61646189
    </message>
</context>
<context>
    <name>AddressTableModel</name>
    <message>
        <source>Label</source>
<<<<<<< HEAD
        <translation>Märge</translation>
    </message>
    <message>
        <source>Address</source>
        <translation>Aadress</translation>
    </message>
    <message>
        <source>(no label)</source>
        <translation>(märge puudub)</translation>
=======
        <translation type="unfinished">Silt</translation>
    </message>
    <message>
        <source>Address</source>
        <translation type="unfinished">Aadress</translation>
    </message>
    <message>
        <source>(no label)</source>
        <translation type="unfinished">(silt puudub)</translation>
>>>>>>> 61646189
    </message>
</context>
<context>
    <name>AskPassphraseDialog</name>
    <message>
        <source>Passphrase Dialog</source>
        <translation>Salafraasi dialoog</translation>
    </message>
    <message>
        <source>Enter passphrase</source>
        <translation>Sisesta parool</translation>
    </message>
    <message>
        <source>New passphrase</source>
        <translation>Uus parool</translation>
    </message>
    <message>
        <source>Repeat new passphrase</source>
        <translation>Korda uut parooli</translation>
    </message>
    <message>
        <source>Show passphrase</source>
        <translation type="unfinished">Näita salafraasi</translation>
    </message>
    <message>
        <source>Encrypt wallet</source>
        <translation type="unfinished">Krüpteeri rahakott</translation>
    </message>
    <message>
        <source>This operation needs your wallet passphrase to unlock the wallet.</source>
        <translation type="unfinished">Antud operatsioon vajab rahakoti lahtilukustamiseks salafraasi.</translation>
    </message>
    <message>
        <source>Unlock wallet</source>
        <translation type="unfinished">Ava rahakoti lukk</translation>
    </message>
    <message>
        <source>Change passphrase</source>
        <translation type="unfinished">Muuda parooli</translation>
    </message>
    <message>
        <source>Confirm wallet encryption</source>
        <translation type="unfinished">Kinnita rahakoti krüpteerimine.</translation>
    </message>
    <message>
        <source>Warning: If you encrypt your wallet and lose your passphrase, you will &lt;b&gt;LOSE ALL OF YOUR BITCOINS&lt;/b&gt;!</source>
        <translation type="unfinished">Hoiatus:Kui sa krüpteerid oma rahakoti ja kaotad salafraasi, siis sa&lt;b&gt;KAOTAD OMA BITCOINID&lt;/b&gt;!</translation>
    </message>
    <message>
        <source>Are you sure you wish to encrypt your wallet?</source>
        <translation type="unfinished">Kas oled kindel, et soovid rahakoti krüpteerida?</translation>
    </message>
    <message>
        <source>Wallet encrypted</source>
        <translation type="unfinished">Rahakott krüpteeritud</translation>
    </message>
    <message>
        <source>Enter the new passphrase for the wallet.&lt;br/&gt;Please use a passphrase of &lt;b&gt;ten or more random characters&lt;/b&gt;, or &lt;b&gt;eight or more words&lt;/b&gt;.</source>
        <translation type="unfinished">Sisesta rahakotile uus salafraas.&lt;br/&gt;Kasuta salafraasi millles on&lt;b&gt;kümme või rohkem juhuslikku sümbolit&lt;b&gt;,või&lt;b&gt;kaheksa või rohkem sõna&lt;b/&gt;.</translation>
    </message>
    <message>
        <source>Enter the old passphrase and new passphrase for the wallet.</source>
        <translation type="unfinished">Sisesta rahakoti vana salafraas ja uus salafraas.</translation>
    </message>
    <message>
        <source>Remember that encrypting your wallet cannot fully protect your bitcoins from being stolen by malware infecting your computer.</source>
        <translation type="unfinished">Pea meeles, et rahakoti krüpteerimine ei välista bitcoinide vargust, kui sinu arvuti on nakatunud pahavaraga.</translation>
    </message>
    <message>
        <source>Wallet to be encrypted</source>
        <translation type="unfinished">Krüpteeritav rahakott</translation>
    </message>
    <message>
        <source>Your wallet is about to be encrypted. </source>
        <translation type="unfinished">Rahakott krüpteeritakse.</translation>
    </message>
    <message>
        <source>Your wallet is now encrypted. </source>
        <translation type="unfinished">Rahakott krüpteeritud.</translation>
    </message>
    <message>
        <source>IMPORTANT: Any previous backups you have made of your wallet file should be replaced with the newly generated, encrypted wallet file. For security reasons, previous backups of the unencrypted wallet file will become useless as soon as you start using the new, encrypted wallet.</source>
        <translation type="unfinished">TÄHTIS: Kõik varasemad rahakoti varundfailid tuleks üle kirjutada äsja loodud krüpteeritud rahakoti failiga. Turvakaalutlustel tühistatakse krüpteerimata rahakoti failid alates uue, krüpteeritud rahakoti, kasutusele võtust.</translation>
    </message>
    <message>
        <source>Wallet encryption failed</source>
        <translation type="unfinished">Rahakoti krüpteerimine ebaõnnestus</translation>
    </message>
    <message>
        <source>Wallet encryption failed due to an internal error. Your wallet was not encrypted.</source>
        <translation type="unfinished">Rahakoti krüpteerimine ebaõnnestus sisemise vea tõttu. Sinu rahakotti ei krüpteeritud.</translation>
    </message>
    <message>
        <source>The supplied passphrases do not match.</source>
        <translation type="unfinished">Sisestatud paroolid ei kattu.</translation>
    </message>
    <message>
        <source>Wallet unlock failed</source>
        <translation type="unfinished">Rahakoti lahtilukustamine ebaõnnestus</translation>
    </message>
    <message>
        <source>The passphrase entered for the wallet decryption was incorrect.</source>
        <translation type="unfinished">Rahakoti dekrüpteerimiseks sisestatud salafraas ei ole õige.</translation>
    </message>
    <message>
        <source>Wallet passphrase was successfully changed.</source>
        <translation type="unfinished">Rahakoti parooli vahetus õnnestus.</translation>
    </message>
    <message>
        <source>Warning: The Caps Lock key is on!</source>
        <translation type="unfinished">Hoiatus:Klaviatuuri suurtähelukk on peal.</translation>
    </message>
    <message>
        <source>Enter the new passphrase to the wallet.&lt;br/&gt;Please use a passphrase of &lt;b&gt;ten or more random characters&lt;/b&gt;, or &lt;b&gt;eight or more words&lt;/b&gt;.</source>
        <translation>Sisesta uus salafraas rahakotti.&lt;br/&gt;Kasuta salafraasi millles on&lt;b&gt;kümme või rohkem juhuslikku sümbolit&lt;b&gt;,või&lt;b&gt;kaheksa või rohkem sõna&lt;b/&gt;.</translation>
    </message>
    <message>
        <source>Encrypt wallet</source>
        <translation>Krüpteeri rahakott</translation>
    </message>
    <message>
        <source>This operation needs your wallet passphrase to unlock the wallet.</source>
        <translation>Antud operatsioon vajab rahakoti lahtilukustamiseks salafraasi.</translation>
    </message>
    <message>
        <source>Unlock wallet</source>
        <translation>Ava rahakoti lukk</translation>
    </message>
    <message>
        <source>This operation needs your wallet passphrase to decrypt the wallet.</source>
        <translation>Antud operatsioon vajab rahakoti dekrüpteerimiseks salafraasi.</translation>
    </message>
    <message>
        <source>Decrypt wallet</source>
        <translation>Dekrüpteeri rahakott</translation>
    </message>
    <message>
        <source>Change passphrase</source>
        <translation>Vaheta salafraasi</translation>
    </message>
    <message>
        <source>Enter the old passphrase and new passphrase to the wallet.</source>
        <translation>Sisesta vana salafraas ja uus salafraas rahakotti.</translation>
    </message>
    <message>
        <source>Confirm wallet encryption</source>
        <translation>Kinnita rahakoti krüpteerimine.</translation>
    </message>
    <message>
        <source>Warning: If you encrypt your wallet and lose your passphrase, you will &lt;b&gt;LOSE ALL OF YOUR BITCOINS&lt;/b&gt;!</source>
        <translation>Hoiatus:Kui sa krüpteerid oma rahakoti ja kaotad salafraasi, siis sa&lt;b&gt;KAOTAD OMA BITCOINID&lt;/b&gt;!</translation>
    </message>
    <message>
        <source>Are you sure you wish to encrypt your wallet?</source>
        <translation>Kas oled kindel, et soovid rahakoti krüpteerida?</translation>
    </message>
    <message>
        <source>Wallet encrypted</source>
        <translation>Rahakott krüpteeritud</translation>
    </message>
    <message>
        <source>Wallet encryption failed</source>
        <translation>Rahakoti krüpteerimine ebaõnnestus</translation>
    </message>
    <message>
        <source>Wallet encryption failed due to an internal error. Your wallet was not encrypted.</source>
        <translation>Rahakoti krüpteerimine ebaõnnestus sisemise tõrke tõttu. Sinu rahakott ei ole krüpteeritud.</translation>
    </message>
    <message>
        <source>The supplied passphrases do not match.</source>
        <translation>Sisestatud salafraasid ei kattu.</translation>
    </message>
    <message>
        <source>Wallet unlock failed</source>
        <translation>Rahakoti lahtilukustamine ebaõnnestus</translation>
    </message>
    <message>
        <source>The passphrase entered for the wallet decryption was incorrect.</source>
        <translation>Rahakoti dekrüpteerimiseks sisestatud salafraas ei ole õige.</translation>
    </message>
    <message>
        <source>Wallet decryption failed</source>
        <translation>Rahakoti dekrüpteerimine ebaõnnestus</translation>
    </message>
    <message>
        <source>Wallet passphrase was successfully changed.</source>
        <translation>Rahakoti salafraas on edukalt vahetatud.</translation>
    </message>
    <message>
        <source>Warning: The Caps Lock key is on!</source>
        <translation>Hoiatus:Klaviatuuri suurtähelukk on peal.</translation>
    </message>
</context>
<context>
    <name>BanTableModel</name>
    <message>
        <source>IP/Netmask</source>
<<<<<<< HEAD
        <translation>IP/Võrgumask</translation>
=======
        <translation type="unfinished">IP/Võrgumask</translation>
    </message>
    <message>
        <source>Banned Until</source>
        <translation type="unfinished">Blokeeritud kuni</translation>
    </message>
</context>
<context>
    <name>BitcoinApplication</name>
    <message>
        <source>Internal error</source>
        <translation type="unfinished">Süsteemisisene Viga</translation>
>>>>>>> 61646189
    </message>
    </context>
<context>
    <name>QObject</name>
    <message>
        <source>Error: %1</source>
        <translation type="unfinished">Tõrge %1</translation>
    </message>
    <message>
        <source>unknown</source>
        <translation type="unfinished">tundmatu</translation>
    </message>
    <message>
        <source>Amount</source>
        <translation type="unfinished">Kogus</translation>
    </message>
    <message>
        <source>Inbound</source>
        <translation type="unfinished">Sisenev</translation>
    </message>
    <message>
        <source>Outbound</source>
        <translation type="unfinished">Väljuv</translation>
    </message>
    <message numerus="yes">
        <source>%n second(s)</source>
        <translation>
            <numerusform />
            <numerusform />
        </translation>
    </message>
    <message numerus="yes">
        <source>%n minute(s)</source>
        <translation>
            <numerusform />
            <numerusform />
        </translation>
    </message>
    <message numerus="yes">
        <source>%n hour(s)</source>
        <translation type="unfinished">
            <numerusform />
            <numerusform />
        </translation>
    </message>
    <message numerus="yes">
        <source>%n day(s)</source>
        <translation type="unfinished">
            <numerusform />
            <numerusform />
        </translation>
    </message>
    <message numerus="yes">
        <source>%n week(s)</source>
        <translation type="unfinished">
            <numerusform />
            <numerusform />
        </translation>
    </message>
    <message>
        <source>%1 and %2</source>
        <translation type="unfinished">%1 ja %2</translation>
    </message>
    <message numerus="yes">
        <source>%n year(s)</source>
        <translation type="unfinished">
            <numerusform />
            <numerusform />
        </translation>
    </message>
    </context>
<context>
    <name>BitcoinGUI</name>
    <message>
        <source>&amp;Overview</source>
        <translation>&amp;Ülevaade</translation>
    </message>
    <message>
        <source>Show general overview of wallet</source>
        <translation>Kuva rahakoti üld-ülevaade</translation>
    </message>
    <message>
        <source>&amp;Transactions</source>
        <translation>&amp;Tehingud</translation>
    </message>
    <message>
        <source>Browse transaction history</source>
        <translation>Sirvi tehingute ajalugu</translation>
    </message>
    <message>
        <source>E&amp;xit</source>
        <translation>V&amp;älju</translation>
    </message>
    <message>
        <source>Quit application</source>
<<<<<<< HEAD
        <translation>Väljumine</translation>
    </message>
    <message>
        <source>&amp;About %1</source>
        <translation>&amp;Teave %1</translation>
    </message>
    <message>
        <source>About &amp;Qt</source>
        <translation>Teave &amp;Qt kohta</translation>
=======
        <translation>Välju rakendusest</translation>
>>>>>>> 61646189
    </message>
    <message>
        <source>&amp;About %1</source>
        <translation type="unfinished">&amp;Teave %1</translation>
    </message>
    <message>
        <source>Show information about %1</source>
        <translation type="unfinished">Näita informatsiooni %1 kohta</translation>
    </message>
    <message>
        <source>About &amp;Qt</source>
        <translation>Teave &amp;Qt kohta</translation>
    </message>
    <message>
        <source>Show information about Qt</source>
        <translation>Kuva Qt kohta käiv info</translation>
    </message>
    <message>
        <source>Modify configuration options for %1</source>
        <translation type="unfinished">Muuda %1 seadeid</translation>
    </message>
    <message>
        <source>Create a new wallet</source>
        <translation type="unfinished">Loo uus rahakott</translation>
    </message>
    <message>
        <source>Wallet:</source>
        <translation type="unfinished">Rahakott:</translation>
    </message>
    <message>
        <source>Send coins to a Bitcoin address</source>
        <translation>Saada münte Blackcoini aadressile</translation>
    </message>
    <message>
        <source>Backup wallet to another location</source>
        <translation>Varunda rahakott teise asukohta</translation>
    </message>
    <message>
        <source>Change the passphrase used for wallet encryption</source>
        <translation>Rahakoti krüpteerimise salafraasi muutmine</translation>
    </message>
    <message>
<<<<<<< HEAD
        <source>&amp;Debug window</source>
        <translation>&amp;Silumise aken</translation>
    </message>
    <message>
        <source>Open debugging and diagnostic console</source>
        <translation>Ava debugimise ja diagnostika konsool</translation>
    </message>
    <message>
        <source>&amp;Verify message...</source>
        <translation>&amp;Kontrolli sõnumit...</translation>
    </message>
    <message>
        <source>Bitcoin</source>
        <translation>Blackcoin</translation>
    </message>
    <message>
        <source>Wallet</source>
        <translation>Rahakott</translation>
    </message>
    <message>
=======
>>>>>>> 61646189
        <source>&amp;Send</source>
        <translation>&amp;Saada</translation>
    </message>
    <message>
        <source>&amp;Receive</source>
        <translation>&amp;Võta vastu</translation>
<<<<<<< HEAD
=======
    </message>
    <message>
        <source>&amp;Options…</source>
        <translation type="unfinished">&amp;Valikud</translation>
>>>>>>> 61646189
    </message>
    <message>
        <source>&amp;Show / Hide</source>
        <translation>&amp;Näita / Peida</translation>
    </message>
    <message>
        <source>Show or hide the main Window</source>
        <translation>Näita või peida peaaken</translation>
    </message>
    <message>
        <source>Encrypt the private keys that belong to your wallet</source>
        <translation>Krüpteeri oma rahakoti privaatvõtmed</translation>
    </message>
    <message>
        <source>Sign messages with your Bitcoin addresses to prove you own them</source>
        <translation>Omandi tõestamiseks allkirjasta sõnumid oma Blackcoini aadressiga</translation>
    </message>
    <message>
        <source>Verify messages to ensure they were signed with specified Bitcoin addresses</source>
        <translation>Kinnita sõnumid kindlustamaks et need allkirjastati määratud Blackcoini aadressiga</translation>
    </message>
    <message>
        <source>&amp;File</source>
        <translation>&amp;Fail</translation>
    </message>
    <message>
        <source>&amp;Settings</source>
        <translation>&amp;Seaded</translation>
    </message>
    <message>
        <source>&amp;Help</source>
        <translation>&amp;Abi</translation>
    </message>
    <message>
        <source>Tabs toolbar</source>
        <translation>Vahelehe tööriistariba</translation>
    </message>
    <message>
        <source>Request payments (generates QR codes and bitcoin: URIs)</source>
<<<<<<< HEAD
        <translation>Loo maksepäring (genereerib QR koodid ja blackcoini: URId)</translation>
    </message>
    <message>
        <source>Open a bitcoin: URI or payment request</source>
        <translation>Ava blackcoini: URI või maksepäring</translation>
    </message>
    <message>
        <source>&amp;Command-line options</source>
        <translation>Käsurea valikud</translation>
    </message>
    <message numerus="yes">
        <source>%n active connection(s) to Bitcoin network</source>
        <translation><numerusform>%n aktiivne ühendus Blackcoini võrku</numerusform><numerusform>%n aktiivset ühendust Blackcoini võrku</numerusform></translation>
    </message>
    <message>
        <source>Indexing blocks on disk...</source>
        <translation>Kõvakettal olevate plokkide indekseerimine...</translation>
    </message>
    <message>
        <source>Processing blocks on disk...</source>
        <translation>Kõvakettal olevate plokkide töötlemine...</translation>
    </message>
    <message numerus="yes">
        <source>Processed %n block(s) of transaction history.</source>
        <translation><numerusform>Töödeldud %n plokk transaktsioonide ajaloost.</numerusform><numerusform>Töödeldud %n plokki transaktsioonide ajaloost.</numerusform></translation>
=======
        <translation type="unfinished">Loo maksepäring (genereerib QR koodid ja bitcoini: URId)</translation>
    </message>
    <message>
        <source>&amp;Command-line options</source>
        <translation type="unfinished">&amp;Käsurea valikud</translation>
    </message>
    <message numerus="yes">
        <source>Processed %n block(s) of transaction history.</source>
        <translation>
            <numerusform />
            <numerusform />
        </translation>
>>>>>>> 61646189
    </message>
    <message>
        <source>%1 behind</source>
        <translation>%1 ajast maas</translation>
    </message>
    <message>
        <source>Last received block was generated %1 ago.</source>
        <translation>Viimane saabunud blokk loodi %1 tagasi.</translation>
    </message>
    <message>
        <source>Transactions after this will not yet be visible.</source>
        <translation>Hilisemad transaktsioonid ei ole veel nähtavad.</translation>
    </message>
    <message>
        <source>Error</source>
        <translation>Viga</translation>
    </message>
    <message>
        <source>Warning</source>
        <translation>Hoiatus</translation>
    </message>
    <message>
        <source>Information</source>
        <translation>Informatsioon</translation>
    </message>
    <message>
        <source>Up to date</source>
        <translation>Ajakohane</translation>
    </message>
    <message>
<<<<<<< HEAD
        <source>%1 client</source>
        <translation>%1 klient</translation>
    </message>
    <message>
        <source>Catching up...</source>
        <translation>Jõuan järgi...</translation>
=======
        <source>&amp;Window</source>
        <translation type="unfinished">&amp;Aken</translation>
    </message>
    <message>
        <source>%1 client</source>
        <translation type="unfinished">%1 klient</translation>
    </message>
    <message numerus="yes">
        <source>%n active connection(s) to Bitcoin network.</source>
        <extracomment>A substring of the tooltip.</extracomment>
        <translation type="unfinished">
            <numerusform />
            <numerusform />
        </translation>
    </message>
    <message>
        <source>Error: %1</source>
        <translation type="unfinished">Tõrge %1</translation>
>>>>>>> 61646189
    </message>
    <message>
        <source>Date: %1
</source>
        <translation type="unfinished">Kuupäev: %1
</translation>
    </message>
    <message>
        <source>Amount: %1
</source>
        <translation type="unfinished">Summa: %1
</translation>
    </message>
    <message>
        <source>Type: %1
</source>
        <translation type="unfinished">Tüüp: %1
</translation>
    </message>
    <message>
        <source>Label: %1
</source>
        <translation type="unfinished">&amp;Märgis: %1
</translation>
    </message>
    <message>
        <source>Address: %1
</source>
        <translation type="unfinished">Aadress: %1
</translation>
    </message>
    <message>
        <source>Sent transaction</source>
        <translation>Saadetud tehing</translation>
    </message>
    <message>
        <source>Incoming transaction</source>
        <translation>Sisenev tehing</translation>
    </message>
    <message>
        <source>Wallet is &lt;b&gt;encrypted&lt;/b&gt; and currently &lt;b&gt;unlocked&lt;/b&gt;</source>
        <translation>Rahakott on &lt;b&gt;krüpteeritud&lt;/b&gt; ning hetkel &lt;b&gt;avatud&lt;/b&gt;</translation>
    </message>
    <message>
        <source>Wallet is &lt;b&gt;encrypted&lt;/b&gt; and currently &lt;b&gt;locked&lt;/b&gt;</source>
        <translation>Rahakott on &lt;b&gt;krüpteeritud&lt;/b&gt; ning hetkel &lt;b&gt;suletud&lt;/b&gt;</translation>
    </message>
    </context>
<context>
    <name>CoinControlDialog</name>
    <message>
        <source>Quantity:</source>
        <translation type="unfinished">Kogus:</translation>
    </message>
    <message>
        <source>Bytes:</source>
        <translation type="unfinished">Baiti:</translation>
    </message>
    <message>
        <source>Bytes:</source>
        <translation>Baiti:</translation>
    </message>
    <message>
        <source>Amount:</source>
        <translation type="unfinished">Kogus</translation>
    </message>
    <message>
        <source>Fee:</source>
        <translation type="unfinished">Tasu:</translation>
    </message>
    <message>
        <source>Dust:</source>
        <translation type="unfinished">Puru:</translation>
    </message>
    <message>
        <source>After Fee:</source>
        <translation type="unfinished">Peale tehingutasu:</translation>
    </message>
    <message>
        <source>Change:</source>
        <translation type="unfinished">Vahetusraha:</translation>
    </message>
    <message>
        <source>Tree mode</source>
        <translation type="unfinished">Puu režiim</translation>
    </message>
    <message>
        <source>List mode</source>
        <translation type="unfinished">Loetelu režiim</translation>
    </message>
    <message>
        <source>Dust:</source>
        <translation>Puru:</translation>
    </message>
    <message>
        <source>After Fee:</source>
        <translation>Peale tehingutasu:</translation>
    </message>
    <message>
        <source>Change:</source>
        <translation>Vahetusraha:</translation>
    </message>
    <message>
        <source>Tree mode</source>
        <translation>Puu režiim</translation>
    </message>
    <message>
        <source>List mode</source>
        <translation>Loetelu režiim</translation>
    </message>
    <message>
        <source>Amount</source>
        <translation type="unfinished">Kogus</translation>
    </message>
    <message>
        <source>Received with label</source>
        <translation type="unfinished">Vastuvõetud märgisega</translation>
    </message>
    <message>
        <source>Received with address</source>
        <translation type="unfinished">Vastuvõetud aadressiga</translation>
    </message>
    <message>
        <source>Received with label</source>
        <translation>Vastuvõetud märgisega</translation>
    </message>
    <message>
        <source>Received with address</source>
        <translation>Vastuvõetud aadressiga</translation>
    </message>
    <message>
        <source>Date</source>
        <translation type="unfinished">Kuupäev</translation>
    </message>
    <message>
        <source>Confirmations</source>
        <translation type="unfinished">Kinnitused</translation>
    </message>
    <message>
        <source>Confirmations</source>
        <translation>Kinnitused</translation>
    </message>
    <message>
        <source>Confirmed</source>
        <translation type="unfinished">Kinnitatud</translation>
    </message>
    <message>
        <source>Copy amount</source>
        <translation type="unfinished">Kopeeri kogus</translation>
    </message>
    <message>
        <source>Copy quantity</source>
        <translation type="unfinished">Kopeeri kogus</translation>
    </message>
    <message>
        <source>Copy fee</source>
        <translation type="unfinished">Kopeeri tehingutasu</translation>
    </message>
    <message>
        <source>Copy bytes</source>
        <translation type="unfinished">Kopeeri baidid</translation>
    </message>
    <message>
        <source>Copy dust</source>
        <translation type="unfinished">Kopeeri puru</translation>
    </message>
    <message>
        <source>Copy change</source>
        <translation type="unfinished">Kopeeri vahetusraha</translation>
    </message>
    <message>
        <source>(%1 locked)</source>
        <translation type="unfinished">(%1 lukustatud)</translation>
    </message>
    <message>
        <source>yes</source>
        <translation type="unfinished">jah</translation>
    </message>
    <message>
        <source>no</source>
        <translation type="unfinished">ei</translation>
    </message>
    <message>
        <source>(no label)</source>
        <translation type="unfinished">(silt puudub)</translation>
    </message>
    <message>
        <source>(change)</source>
        <translation type="unfinished">(vahetusraha)</translation>
    </message>
</context>
<context>
    <name>CreateWalletDialog</name>
    <message>
        <source>Wallet</source>
        <translation type="unfinished">Rahakott</translation>
    </message>
    <message>
        <source>Copy address</source>
        <translation>Kopeeri aadress</translation>
    </message>
    <message>
        <source>Copy label</source>
        <translation>Kopeeri märgis</translation>
    </message>
    <message>
        <source>Copy amount</source>
        <translation>Kopeeri summa</translation>
    </message>
    <message>
        <source>Copy transaction ID</source>
        <translation>Kopeeri tehingu ID</translation>
    </message>
    <message>
        <source>Copy quantity</source>
        <translation>Kopeeri kogus</translation>
    </message>
    <message>
        <source>Copy fee</source>
        <translation>Kopeeri tehingutasu</translation>
    </message>
    <message>
        <source>Copy bytes</source>
        <translation>Kopeeri baidid</translation>
    </message>
    <message>
        <source>Copy dust</source>
        <translation>Kopeeri puru</translation>
    </message>
    <message>
        <source>Copy change</source>
        <translation>Kopeeri vahetusraha</translation>
    </message>
    <message>
        <source>(%1 locked)</source>
        <translation>(%1 lukustatud)</translation>
    </message>
    <message>
        <source>yes</source>
        <translation>jah</translation>
    </message>
    <message>
        <source>no</source>
        <translation>ei</translation>
    </message>
    <message>
        <source>(no label)</source>
        <translation>(märgis puudub)</translation>
    </message>
    <message>
        <source>(change)</source>
        <translation>(vahetusraha)</translation>
    </message>
</context>
<context>
    <name>EditAddressDialog</name>
    <message>
        <source>Edit Address</source>
        <translation>Muuda aadressi</translation>
    </message>
    <message>
        <source>&amp;Label</source>
        <translation>&amp;Märgis</translation>
    </message>
    <message>
        <source>&amp;Address</source>
        <translation>&amp;Aadress</translation>
    </message>
    <message>
<<<<<<< HEAD
        <source>New receiving address</source>
        <translation>Uus vastu võttev aadress</translation>
    </message>
    <message>
        <source>New sending address</source>
        <translation>Uus saatev aadress</translation>
    </message>
    <message>
        <source>Edit receiving address</source>
        <translation>Muuda vastuvõtvat aadressi</translation>
    </message>
    <message>
        <source>Edit sending address</source>
        <translation>Muuda saatvat aadressi</translation>
    </message>
    <message>
        <source>The entered address "%1" is not a valid Bitcoin address.</source>
        <translation>Sisestatud aadress "%1" ei ole korrektne Blackcoin aadress.</translation>
    </message>
    <message>
        <source>The entered address "%1" is already in the address book.</source>
        <translation>Sisestatud aadress "%1" on juba aadressi raamatus.</translation>
    </message>
    <message>
        <source>Could not unlock wallet.</source>
        <translation>Rahakoti lahtilukustamine ebaõnnestus.</translation>
    </message>
    <message>
        <source>New key generation failed.</source>
        <translation>Uue võtme genereerimine ebaõnnestus.</translation>
=======
        <source>New sending address</source>
        <translation type="unfinished">Uus saatev aadress</translation>
    </message>
    <message>
        <source>Edit receiving address</source>
        <translation type="unfinished">Muuda vastuvõtvat aadressi</translation>
    </message>
    <message>
        <source>Edit sending address</source>
        <translation type="unfinished">Muuda saatvat aadressi</translation>
    </message>
    <message>
        <source>The entered address "%1" is not a valid Bitcoin address.</source>
        <translation type="unfinished">Sisestatud aadress "%1" ei ole korrektne Bitcoin aadress.</translation>
    </message>
    <message>
        <source>Could not unlock wallet.</source>
        <translation type="unfinished">Rahakoti lahtilukustamine ebaõnnestus.</translation>
    </message>
    <message>
        <source>New key generation failed.</source>
        <translation type="unfinished">Uue võtme genereerimine ebaõnnestus.</translation>
>>>>>>> 61646189
    </message>
</context>
<context>
    <name>FreespaceChecker</name>
    <message>
        <source>name</source>
        <translation>nimi</translation>
    </message>
    </context>
<context>
    <name>Intro</name>
    <message numerus="yes">
        <source>(sufficient to restore backups %n day(s) old)</source>
        <extracomment>Explanatory text on the capability of the current prune target.</extracomment>
        <translation type="unfinished">
            <numerusform />
            <numerusform />
        </translation>
    </message>
    <message>
        <source>Error</source>
        <translation>Viga</translation>
    </message>
    <message>
        <source>Welcome</source>
        <translation>Tere tulemast</translation>
    </message>
    </context>
<context>
    <name>HelpMessageDialog</name>
    <message>
        <source>version</source>
        <translation type="unfinished">versioon</translation>
    </message>
    <message>
        <source>Command-line options</source>
        <translation type="unfinished">Käsurea valikud</translation>
    </message>
<<<<<<< HEAD
    <message>
        <source>UI Options:</source>
        <translation>Kasutajaliidese Suvandid:</translation>
    </message>
    <message>
        <source>Show splash screen on startup (default: %u)</source>
        <translation>Käivitamisel kuva laadimisekraani (vaikimisi %u)</translation>
    </message>
    </context>
=======
</context>
>>>>>>> 61646189
<context>
    <name>ShutdownWindow</name>
    <message>
        <source>Do not shut down the computer until this window disappears.</source>
        <translation type="unfinished">Ära lülita arvutit välja ennem kui see aken on kadunud.</translation>
    </message>
</context>
<context>
    <name>ModalOverlay</name>
    <message>
        <source>Form</source>
        <translation type="unfinished">Vorm</translation>
    </message>
<<<<<<< HEAD
    </context>
<context>
    <name>ModalOverlay</name>
    <message>
        <source>Form</source>
        <translation>Vorm</translation>
    </message>
    <message>
        <source>Last block time</source>
        <translation>Viimane ploki aeg</translation>
    </message>
    <message>
        <source>Hide</source>
        <translation>Peida</translation>
    </message>
    </context>
<context>
    <name>OpenURIDialog</name>
=======
>>>>>>> 61646189
    <message>
        <source>Last block time</source>
        <translation type="unfinished">Viimane ploki aeg</translation>
    </message>
    <message>
        <source>Hide</source>
        <translation type="unfinished">Peida</translation>
    </message>
    <message>
        <source>Select payment request file</source>
        <translation>Vali maksepäringu fail</translation>
    </message>
    <message>
        <source>Select payment request file to open</source>
        <translation>Vali maksepäringu fail mida avada</translation>
    </message>
</context>
<context>
    <name>OptionsDialog</name>
    <message>
        <source>Options</source>
        <translation>Valikud</translation>
    </message>
    <message>
        <source>&amp;Main</source>
        <translation>&amp;Peamine</translation>
    </message>
    <message>
        <source>Reset all client options to default.</source>
        <translation>Taasta kõik klientprogrammi seadete vaikeväärtused.</translation>
    </message>
    <message>
        <source>&amp;Reset Options</source>
        <translation>&amp;Lähtesta valikud</translation>
    </message>
    <message>
        <source>&amp;Network</source>
        <translation>&amp;Võrk</translation>
    </message>
    <message>
        <source>W&amp;allet</source>
        <translation type="unfinished">R&amp;ahakott</translation>
    </message>
    <message>
        <source>Expert</source>
        <translation type="unfinished">Ekspert</translation>
    </message>
    <message>
        <source>Automatically open the Bitcoin client port on the router. This only works when your router supports UPnP and it is enabled.</source>
        <translation>Blackcoini kliendi pordi automaatne avamine ruuteris. Toimib, kui sinu ruuter aktsepteerib UPnP ühendust.</translation>
    </message>
    <message>
        <source>Map port using &amp;UPnP</source>
        <translation>Suuna port &amp;UPnP kaudu</translation>
    </message>
    <message>
        <source>Proxy &amp;IP:</source>
        <translation>Proxi &amp;IP:</translation>
    </message>
    <message>
        <source>Port of the proxy (e.g. 9050)</source>
        <translation>Proxi port (nt 9050)</translation>
    </message>
    <message>
        <source>IPv4</source>
        <translation>IPv4</translation>
    </message>
    <message>
        <source>IPv6</source>
        <translation>IPv6</translation>
    </message>
    <message>
        <source>Tor</source>
        <translation>Tor</translation>
    </message>
    <message>
        <source>&amp;Window</source>
        <translation>&amp;Aken</translation>
    </message>
    <message>
        <source>Hide tray icon</source>
        <translation>Peida tegumiriba ikoon</translation>
    </message>
    <message>
        <source>Show only a tray icon after minimizing the window.</source>
        <translation>Minimeeri systray alale.</translation>
    </message>
    <message>
        <source>&amp;Minimize to the tray instead of the taskbar</source>
        <translation>&amp;Minimeeri systray alale</translation>
    </message>
    <message>
        <source>M&amp;inimize on close</source>
        <translation>M&amp;inimeeri sulgemisel</translation>
    </message>
    <message>
        <source>&amp;Display</source>
        <translation>&amp;Kuva</translation>
    </message>
    <message>
        <source>User Interface &amp;language:</source>
        <translation>Kasutajaliidese &amp;keel:</translation>
    </message>
    <message>
        <source>&amp;Unit to show amounts in:</source>
        <translation>Summade kuvamise &amp;Unit:</translation>
    </message>
    <message>
        <source>Choose the default subdivision unit to show in the interface and when sending coins.</source>
        <translation>Vali liideses ning müntide saatmisel kuvatav vaikimisi alajaotus.</translation>
    </message>
    <message>
        <source>&amp;Cancel</source>
        <translation>&amp;Katkesta</translation>
    </message>
    <message>
        <source>default</source>
        <translation>vaikeväärtus</translation>
    </message>
    <message>
        <source>none</source>
<<<<<<< HEAD
        <translation>puudub</translation>
=======
        <translation type="unfinished">puudub</translation>
>>>>>>> 61646189
    </message>
    <message>
        <source>Confirm options reset</source>
        <translation>Kinnita valikute algseadistamine</translation>
    </message>
    <message>
        <source>Error</source>
        <translation type="unfinished">Viga</translation>
    </message>
    <message>
        <source>The supplied proxy address is invalid.</source>
        <translation>Sisestatud kehtetu proxy aadress.</translation>
    </message>
</context>
<context>
    <name>OverviewPage</name>
    <message>
        <source>Form</source>
        <translation>Vorm</translation>
    </message>
    <message>
        <source>The displayed information may be out of date. Your wallet automatically synchronizes with the Bitcoin network after a connection is established, but this process has not completed yet.</source>
        <translation>Kuvatav info ei pruugi olla ajakohane. Ühenduse loomisel süngitakse sinu rahakott automaatselt Bitcoin võrgustikuga, kuid see toiming on hetkel lõpetamata.</translation>
    </message>
    <message>
        <source>Pending:</source>
        <translation type="unfinished">Ootel:</translation>
    </message>
    <message>
        <source>Pending:</source>
        <translation>Ootel:</translation>
    </message>
    <message>
        <source>Immature:</source>
        <translation>Ebaküps:</translation>
    </message>
    <message>
        <source>Mined balance that has not yet matured</source>
        <translation>Mitte aegunud mine'itud jääk</translation>
    </message>
    <message>
        <source>Total:</source>
        <translation>Kokku:</translation>
    </message>
    <message>
        <source>Recent transactions</source>
        <translation type="unfinished">Hiljutised transaktsioonid</translation>
    </message>
    </context>
<context>
<<<<<<< HEAD
    <name>PaymentServer</name>
    <message>
        <source>Payment request error</source>
        <translation>Maksepäringu tõrge</translation>
    </message>
    <message>
        <source>Payment request rejected</source>
        <translation>Maksepäring tagasi lükatud</translation>
    </message>
    <message>
        <source>Payment request expired.</source>
        <translation>Maksepäring aegunud.</translation>
    </message>
    <message>
        <source>Unverified payment requests to custom payment scripts are unsupported.</source>
        <translation>Kinnitamata maksepäringud kohandatud makse scriptidele ei ole toetatud.</translation>
    </message>
    </context>
<context>
    <name>PeerTableModel</name>
=======
    <name>PSBTOperationsDialog</name>
    <message>
        <source>Dialog</source>
        <translation type="unfinished">Dialoog</translation>
    </message>
    <message>
        <source>or</source>
        <translation type="unfinished">või</translation>
    </message>
>>>>>>> 61646189
    </context>
<context>
    <name>PaymentServer</name>
    <message>
        <source>Payment request error</source>
        <translation type="unfinished">Maksepäringu tõrge</translation>
    </message>
    <message>
        <source>Cannot start bitcoin: click-to-pay handler</source>
        <translation type="unfinished">Bitcoin ei käivitu: vajuta-maksa toiming</translation>
    </message>
    <message>
        <source>URI handling</source>
        <translation type="unfinished">URI käsitsemine</translation>
    </message>
    <message>
        <source>%1 ms</source>
        <translation>%1 ms</translation>
    </message>
    <message numerus="yes">
        <source>%n hour(s)</source>
        <translation><numerusform>%n tund</numerusform><numerusform>%n tundi</numerusform></translation>
    </message>
    <message numerus="yes">
        <source>%n day(s)</source>
        <translation><numerusform>%n päev</numerusform><numerusform>%n päeva</numerusform></translation>
    </message>
    <message numerus="yes">
        <source>%n week(s)</source>
        <translation><numerusform>%n nädal</numerusform><numerusform>%n nädalat</numerusform></translation>
    </message>
    <message>
        <source>%1 and %2</source>
        <translation>%1 ja %2</translation>
    </message>
    <message numerus="yes">
        <source>%n year(s)</source>
        <translation><numerusform>%n aasta</numerusform><numerusform>%n aastat</numerusform></translation>
    </message>
    </context>
<context>
    <name>QObject::QObject</name>
    </context>
<context>
    <name>QRImageWidget</name>
    <message>
        <source>Save QR Code</source>
        <translation>Salvesta QR Kood</translation>
    </message>
    </context>
<context>
    <name>PeerTableModel</name>
    <message>
        <source>Sent</source>
        <extracomment>Title of Peers Table column which indicates the total amount of network information we have sent to the peer.</extracomment>
        <translation type="unfinished">Saadetud</translation>
    </message>
    <message>
        <source>Received</source>
        <extracomment>Title of Peers Table column which indicates the total amount of network information we have received from the peer.</extracomment>
        <translation type="unfinished">Vastu võetud</translation>
    </message>
    <message>
        <source>Address</source>
        <extracomment>Title of Peers Table column which contains the IP/Onion/I2P address of the connected peer.</extracomment>
        <translation type="unfinished">Aadress</translation>
    </message>
    <message>
        <source>Type</source>
        <extracomment>Title of Peers Table column which describes the type of peer connection. The "type" describes why the connection exists.</extracomment>
        <translation type="unfinished">Tüüp</translation>
    </message>
    <message>
        <source>Network</source>
        <extracomment>Title of Peers Table column which states the network the peer connected through.</extracomment>
        <translation type="unfinished">Võrk</translation>
    </message>
</context>
<context>
    <name>QRImageWidget</name>
    <message>
        <source>&amp;Copy Image</source>
        <translation type="unfinished">&amp;Kopeeri Pilt</translation>
    </message>
    <message>
        <source>Resulting URI too long, try to reduce the text for label / message.</source>
        <translation type="unfinished">URI liiga pikk, proovi vähendada märke / sõnumi pikkust.</translation>
    </message>
    <message>
        <source>Error encoding URI into QR Code.</source>
        <translation type="unfinished">Tõrge URI'st QR koodi loomisel</translation>
    </message>
    <message>
        <source>Save QR Code</source>
        <translation type="unfinished">Salvesta QR Kood</translation>
    </message>
    </context>
<context>
    <name>RPCConsole</name>
    <message>
        <source>Client version</source>
        <translation>Kliendi versioon</translation>
    </message>
    <message>
        <source>&amp;Information</source>
        <translation>&amp;Informatsioon</translation>
    </message>
    <message>
        <source>General</source>
        <translation type="unfinished">Üldine</translation>
    </message>
    <message>
        <source>Using BerkeleyDB version</source>
        <translation>Kasutab BerkeleyDB versiooni</translation>
    </message>
    <message>
        <source>Startup time</source>
        <translation>Käivitamise hetk</translation>
    </message>
    <message>
        <source>Network</source>
        <translation>Võrk</translation>
    </message>
    <message>
        <source>Name</source>
        <translation type="unfinished">Nimi</translation>
    </message>
    <message>
        <source>Number of connections</source>
        <translation>Ühenduste arv</translation>
    </message>
    <message>
        <source>Block chain</source>
        <translation>Blokiahel</translation>
    </message>
    <message>
        <source>Memory usage</source>
        <translation type="unfinished">Mälu kasutus</translation>
    </message>
    <message>
        <source>&amp;Reset</source>
        <translation type="unfinished">&amp;Lähtesta</translation>
    </message>
    <message>
        <source>Memory usage</source>
        <translation>Mälu kasutus</translation>
    </message>
    <message>
        <source>Received</source>
        <translation type="unfinished">Vastu võetud</translation>
    </message>
    <message>
        <source>Sent</source>
        <translation type="unfinished">Saadetud</translation>
    </message>
    <message>
        <source>Version</source>
        <translation type="unfinished">Versioon</translation>
    </message>
    <message>
        <source>Synced Headers</source>
        <translation type="unfinished">Sünkroniseeritud Päised</translation>
    </message>
    <message>
        <source>Synced Blocks</source>
        <translation type="unfinished">Sünkroniseeritud Plokid</translation>
    </message>
    <message>
        <source>Synced Headers</source>
        <translation>Sünkroniseeritud Päised</translation>
    </message>
    <message>
        <source>Synced Blocks</source>
        <translation>Sünkroniseeritud Plokid</translation>
    </message>
    <message>
        <source>Services</source>
        <translation type="unfinished">Teenused</translation>
    </message>
    <message>
        <source>Ping Time</source>
        <translation type="unfinished">Pingi Aeg</translation>
    </message>
    <message>
        <source>Last block time</source>
        <translation>Viimane ploki aeg</translation>
    </message>
    <message>
        <source>&amp;Open</source>
        <translation>&amp;Ava</translation>
    </message>
    <message>
        <source>&amp;Console</source>
        <translation>&amp;Konsool</translation>
    </message>
    <message>
        <source>&amp;Network Traffic</source>
        <translation type="unfinished">&amp;Võrgu Liiklus</translation>
    </message>
    <message>
        <source>Debug log file</source>
        <translation>Silumise logifail</translation>
    </message>
    <message>
        <source>Clear console</source>
        <translation>Puhasta konsool</translation>
    </message>
    <message>
        <source>Yes</source>
        <translation type="unfinished">Jah</translation>
    </message>
    <message>
        <source>No</source>
        <translation type="unfinished">Ei</translation>
    </message>
    <message>
        <source>To</source>
        <translation type="unfinished">Saaja</translation>
    </message>
    <message>
        <source>From</source>
        <translation type="unfinished">Saatja</translation>
    </message>
    <message>
        <source>Unknown</source>
        <translation type="unfinished">Teadmata</translation>
    </message>
<<<<<<< HEAD
    <message>
        <source>%1 GB</source>
        <translation>%1 GB</translation>
    </message>
    <message>
        <source>Inbound</source>
        <translation>Sisenev</translation>
    </message>
    <message>
        <source>Outbound</source>
        <translation>Väljuv</translation>
    </message>
    <message>
        <source>Yes</source>
        <translation>Jah</translation>
    </message>
    <message>
        <source>No</source>
        <translation>Ei</translation>
    </message>
    <message>
        <source>Unknown</source>
        <translation>Teadmata</translation>
    </message>
=======
>>>>>>> 61646189
</context>
<context>
    <name>ReceiveCoinsDialog</name>
    <message>
        <source>&amp;Amount:</source>
        <translation type="unfinished">&amp;Kogus:</translation>
    </message>
    <message>
        <source>&amp;Label:</source>
        <translation type="unfinished">&amp;Märgis</translation>
    </message>
    <message>
        <source>&amp;Message:</source>
        <translation type="unfinished">&amp;Sõnum:</translation>
    </message>
    <message>
        <source>Clear all fields of the form.</source>
        <translation type="unfinished">Puhasta kõik vormi väljad.</translation>
    </message>
    <message>
        <source>Clear all fields of the form.</source>
        <translation>Puhasta kõik vormi väljad.</translation>
    </message>
    <message>
        <source>Show</source>
        <translation type="unfinished">Näita</translation>
    </message>
    <message>
        <source>Remove</source>
        <translation type="unfinished">Eemalda</translation>
    </message>
    <message>
<<<<<<< HEAD
        <source>Copy label</source>
        <translation>Kopeeri märgis</translation>
    </message>
    <message>
        <source>Copy message</source>
        <translation>Kopeeri sõnum</translation>
    </message>
    <message>
        <source>Copy amount</source>
        <translation>Kopeeri summa</translation>
    </message>
</context>
<context>
    <name>ReceiveRequestDialog</name>
    <message>
        <source>QR Code</source>
        <translation>QR Kood</translation>
=======
        <source>Could not unlock wallet.</source>
        <translation type="unfinished">Rahakoti lahtilukustamine ebaõnnestus.</translation>
    </message>
    </context>
<context>
    <name>ReceiveRequestDialog</name>
    <message>
        <source>Amount:</source>
        <translation type="unfinished">Kogus</translation>
    </message>
    <message>
        <source>Label:</source>
        <translation type="unfinished">Märgis:</translation>
    </message>
    <message>
        <source>Message:</source>
        <translation type="unfinished">Sõnum:</translation>
    </message>
    <message>
        <source>Wallet:</source>
        <translation type="unfinished">Rahakott:</translation>
>>>>>>> 61646189
    </message>
    <message>
        <source>Copy &amp;Address</source>
        <translation type="unfinished">&amp;Kopeeri Aadress</translation>
    </message>
    <message>
        <source>Payment information</source>
        <translation type="unfinished">Makse Informatsioon</translation>
    </message>
    </context>
<context>
    <name>RecentRequestsTableModel</name>
    <message>
        <source>Date</source>
        <translation type="unfinished">Kuupäev</translation>
    </message>
    <message>
        <source>Label</source>
        <translation type="unfinished">Silt</translation>
    </message>
    <message>
        <source>Message</source>
        <translation type="unfinished">Sõnum</translation>
    </message>
    <message>
        <source>(no label)</source>
        <translation type="unfinished">(silt puudub)</translation>
    </message>
    <message>
        <source>(no message)</source>
        <translation type="unfinished">(sõnum puudub)</translation>
    </message>
    <message>
        <source>Payment information</source>
        <translation>Makse Informatsioon</translation>
    </message>
    <message>
        <source>Address</source>
        <translation>Aadress</translation>
    </message>
    <message>
        <source>Amount</source>
        <translation>Summa</translation>
    </message>
    <message>
        <source>Label</source>
        <translation>Silt</translation>
    </message>
    <message>
        <source>Message</source>
        <translation>Sõnum</translation>
    </message>
    <message>
        <source>Resulting URI too long, try to reduce the text for label / message.</source>
        <translation>URI liiga pikk, proovi vähendada märke / sõnumi pikkust.</translation>
    </message>
    </context>
<context>
    <name>RecentRequestsTableModel</name>
    <message>
        <source>Date</source>
        <translation>Kuupäev</translation>
    </message>
    <message>
        <source>Label</source>
        <translation>Silt</translation>
    </message>
    <message>
        <source>Message</source>
        <translation>Sõnum</translation>
    </message>
    <message>
        <source>(no label)</source>
        <translation>(märge puudub)</translation>
    </message>
    <message>
        <source>(no message)</source>
        <translation>(sõnum puudub)</translation>
    </message>
    </context>
<context>
    <name>SendCoinsDialog</name>
    <message>
        <source>Send Coins</source>
        <translation>Müntide saatmine</translation>
    </message>
    <message>
<<<<<<< HEAD
        <source>Inputs...</source>
        <translation>Sisendid...</translation>
    </message>
    <message>
        <source>automatically selected</source>
        <translation>automaatselt valitud</translation>
=======
        <source>automatically selected</source>
        <translation type="unfinished">automaatselt valitud</translation>
>>>>>>> 61646189
    </message>
    <message>
        <source>Insufficient funds!</source>
        <translation type="unfinished">Liiga suur summa</translation>
    </message>
    <message>
        <source>Quantity:</source>
        <translation type="unfinished">Kogus:</translation>
    </message>
    <message>
        <source>Bytes:</source>
        <translation type="unfinished">Baiti:</translation>
    </message>
    <message>
        <source>Bytes:</source>
        <translation>Baiti:</translation>
    </message>
    <message>
        <source>Amount:</source>
        <translation type="unfinished">Kogus</translation>
    </message>
    <message>
        <source>Fee:</source>
        <translation type="unfinished">Tasu:</translation>
    </message>
    <message>
        <source>After Fee:</source>
<<<<<<< HEAD
        <translation>Peale tehingutasu:</translation>
    </message>
    <message>
        <source>Change:</source>
        <translation>Vahetusraha:</translation>
    </message>
    <message>
        <source>Transaction Fee:</source>
        <translation>Tehingu tasu:</translation>
=======
        <translation type="unfinished">Peale tehingutasu:</translation>
>>>>>>> 61646189
    </message>
    <message>
        <source>Change:</source>
        <translation type="unfinished">Vahetusraha:</translation>
    </message>
    <message>
<<<<<<< HEAD
        <source>per kilobyte</source>
        <translation>kilobaidi kohta</translation>
    </message>
    <message>
        <source>Hide</source>
        <translation>Peida</translation>
=======
        <source>Transaction Fee:</source>
        <translation type="unfinished">Tehingu tasu:</translation>
>>>>>>> 61646189
    </message>
    <message>
        <source>per kilobyte</source>
        <translation type="unfinished">kilobaidi kohta</translation>
    </message>
    <message>
        <source>Hide</source>
        <translation type="unfinished">Peida</translation>
    </message>
    <message>
        <source>Recommended:</source>
        <translation type="unfinished">Soovitatud:</translation>
    </message>
    <message>
        <source>Send to multiple recipients at once</source>
        <translation>Saatmine mitmele korraga</translation>
    </message>
    <message>
        <source>Add &amp;Recipient</source>
        <translation>Lisa &amp;Saaja</translation>
    </message>
    <message>
        <source>Clear all fields of the form.</source>
<<<<<<< HEAD
        <translation>Puhasta kõik vormi väljad.</translation>
    </message>
    <message>
        <source>Dust:</source>
        <translation>Puru:</translation>
=======
        <translation type="unfinished">Puhasta kõik vormi väljad.</translation>
    </message>
    <message>
        <source>Dust:</source>
        <translation type="unfinished">Puru:</translation>
>>>>>>> 61646189
    </message>
    <message>
        <source>Clear &amp;All</source>
        <translation>Puhasta &amp;Kõik</translation>
    </message>
    <message>
        <source>Balance:</source>
        <translation>Jääk:</translation>
    </message>
    <message>
        <source>Confirm the send action</source>
        <translation>Saatmise kinnitamine</translation>
    </message>
    <message>
        <source>S&amp;end</source>
        <translation>S&amp;aada</translation>
    </message>
    <message>
        <source>Copy quantity</source>
<<<<<<< HEAD
        <translation>Kopeeri kogus</translation>
    </message>
    <message>
        <source>Copy amount</source>
        <translation>Kopeeri summa</translation>
    </message>
    <message>
        <source>Copy fee</source>
        <translation>Kopeeri tehingutasu</translation>
    </message>
    <message>
        <source>Copy bytes</source>
        <translation>Kopeeri baidid</translation>
    </message>
    <message>
        <source>Copy dust</source>
        <translation>Kopeeri puru</translation>
    </message>
    <message>
        <source>Copy change</source>
        <translation>Kopeeri vahetusraha</translation>
    </message>
    <message>
        <source>Are you sure you want to send?</source>
        <translation>Oled kindel, et soovid saata?</translation>
    </message>
    <message>
        <source>added as transaction fee</source>
        <translation>lisatud kui tehingutasu</translation>
    </message>
    <message>
        <source>or</source>
        <translation>või</translation>
    </message>
    <message>
        <source>The recipient address is not valid. Please recheck.</source>
        <translation>Saaja aadress ei ole korrektne. Palun kontrolli üle.</translation>
    </message>
    <message>
        <source>Payment request expired.</source>
        <translation>Maksepäring aegunud.</translation>
    </message>
    <message>
        <source>Warning: Invalid Bitcoin address</source>
        <translation>Hoiatus: Ebakorrektne Blackcoin aadress</translation>
    </message>
    <message>
        <source>(no label)</source>
        <translation>(märgis puudub)</translation>
=======
        <translation type="unfinished">Kopeeri kogus</translation>
    </message>
    <message>
        <source>Copy amount</source>
        <translation type="unfinished">Kopeeri kogus</translation>
    </message>
    <message>
        <source>Copy fee</source>
        <translation type="unfinished">Kopeeri tehingutasu</translation>
    </message>
    <message>
        <source>Copy bytes</source>
        <translation type="unfinished">Kopeeri baidid</translation>
    </message>
    <message>
        <source>Copy dust</source>
        <translation type="unfinished">Kopeeri puru</translation>
    </message>
    <message>
        <source>Copy change</source>
        <translation type="unfinished">Kopeeri vahetusraha</translation>
    </message>
    <message>
        <source>Are you sure you want to send?</source>
        <translation type="unfinished">Oled kindel, et soovid saata?</translation>
    </message>
    <message>
        <source>or</source>
        <translation type="unfinished">või</translation>
    </message>
    <message>
        <source>Transaction fee</source>
        <translation type="unfinished">Tehingutasu</translation>
    </message>
    <message>
        <source>Confirm send coins</source>
        <translation type="unfinished">Müntide saatmise kinnitamine</translation>
    </message>
    <message>
        <source>The recipient address is not valid. Please recheck.</source>
        <translation type="unfinished">Saaja aadress ei ole korrektne. Palun kontrolli üle.</translation>
    </message>
    <message>
        <source>The amount to pay must be larger than 0.</source>
        <translation type="unfinished">Makstav summa peab olema suurem kui 0.</translation>
    </message>
    <message>
        <source>The amount exceeds your balance.</source>
        <translation type="unfinished">Summa ületab jäägi.</translation>
    </message>
    <message>
        <source>The total exceeds your balance when the %1 transaction fee is included.</source>
        <translation type="unfinished">Summa koos tehingu tasuga %1 ületab sinu jääki.</translation>
    </message>
    <message>
        <source>Payment request expired.</source>
        <translation type="unfinished">Maksepäring aegunud.</translation>
    </message>
    <message numerus="yes">
        <source>Estimated to begin confirmation within %n block(s).</source>
        <translation>
            <numerusform />
            <numerusform />
        </translation>
    </message>
    <message>
        <source>Warning: Invalid Bitcoin address</source>
        <translation type="unfinished">Hoiatus: Ebakorrektne Bitcoin aadress</translation>
    </message>
    <message>
        <source>(no label)</source>
        <translation type="unfinished">(silt puudub)</translation>
>>>>>>> 61646189
    </message>
</context>
<context>
    <name>SendCoinsEntry</name>
    <message>
        <source>A&amp;mount:</source>
        <translation>S&amp;umma:</translation>
    </message>
    <message>
        <source>Pay &amp;To:</source>
        <translation>Maksa &amp;:</translation>
    </message>
    <message>
        <source>&amp;Label:</source>
        <translation>&amp;Märgis</translation>
    </message>
    <message>
        <source>Choose previously used address</source>
<<<<<<< HEAD
        <translation>Vali eelnevalt kasutatud aadress</translation>
    </message>
    <message>
        <source>Alt+A</source>
        <translation>Alt+A</translation>
=======
        <translation type="unfinished">Vali eelnevalt kasutatud aadress</translation>
>>>>>>> 61646189
    </message>
    <message>
        <source>Paste address from clipboard</source>
        <translation>Kleebi aadress vahemälust</translation>
    </message>
    <message>
        <source>S&amp;ubtract fee from amount</source>
        <translation type="unfinished">L&amp;ahuta tehingutasu summast</translation>
    </message>
    <message>
        <source>S&amp;ubtract fee from amount</source>
        <translation>L&amp;ahuta tehingutasu summast</translation>
    </message>
    <message>
        <source>Message:</source>
        <translation type="unfinished">Sõnum:</translation>
    </message>
    <message>
        <source>Pay To:</source>
        <translation type="unfinished">Maksa :</translation>
    </message>
    </context>
<context>
<<<<<<< HEAD
    <name>SendConfirmationDialog</name>
    <message>
        <source>Yes</source>
        <translation>Jah</translation>
    </message>
</context>
<context>
    <name>ShutdownWindow</name>
    <message>
        <source>%1 is shutting down...</source>
        <translation>%1 lülitub välja...</translation>
    </message>
    <message>
        <source>Do not shut down the computer until this window disappears.</source>
        <translation>Ära lülita arvutit välja ennem kui see aken on kadunud.</translation>
    </message>
</context>
<context>
=======
>>>>>>> 61646189
    <name>SignVerifyMessageDialog</name>
    <message>
        <source>Signatures - Sign / Verify a Message</source>
        <translation>Signatuurid - Allkirjasta / Kinnita Sõnum</translation>
    </message>
    <message>
        <source>&amp;Sign Message</source>
        <translation>&amp;Allkirjastamise teade</translation>
    </message>
    <message>
        <source>The Bitcoin address to sign the message with</source>
<<<<<<< HEAD
        <translation>Blackcoin aadress millega sõnum allkirjastada</translation>
    </message>
    <message>
        <source>Choose previously used address</source>
        <translation>Vali eelnevalt kasutatud aadress</translation>
    </message>
    <message>
        <source>Alt+A</source>
        <translation>Alt+A</translation>
=======
        <translation type="unfinished">Bitcoin aadress millega sõnum allkirjastada</translation>
>>>>>>> 61646189
    </message>
    <message>
        <source>Choose previously used address</source>
        <translation type="unfinished">Vali eelnevalt kasutatud aadress</translation>
    </message>
    <message>
        <source>Paste address from clipboard</source>
        <translation>Kleebi aadress vahemälust</translation>
    </message>
    <message>
        <source>Enter the message you want to sign here</source>
        <translation>Sisesta siia allkirjastamise sõnum</translation>
    </message>
    <message>
        <source>Signature</source>
        <translation>Allkiri</translation>
    </message>
    <message>
        <source>Copy the current signature to the system clipboard</source>
        <translation>Kopeeri praegune signatuur vahemällu</translation>
    </message>
    <message>
        <source>Sign the message to prove you own this Bitcoin address</source>
        <translation>Allkirjasta sõnum Blackcoini aadressi sulle kuulumise tõestamiseks</translation>
    </message>
    <message>
        <source>Sign &amp;Message</source>
        <translation>Allkirjasta &amp;Sõnum</translation>
    </message>
    <message>
        <source>Reset all sign message fields</source>
        <translation>Tühjenda kõik sõnumi allkirjastamise väljad</translation>
    </message>
    <message>
        <source>Clear &amp;All</source>
        <translation>Puhasta &amp;Kõik</translation>
    </message>
    <message>
        <source>&amp;Verify Message</source>
        <translation>&amp;Kinnita Sõnum</translation>
    </message>
    <message>
        <source>The Bitcoin address the message was signed with</source>
<<<<<<< HEAD
        <translation>Blackcoin aadress millega sõnum on allkirjastatud</translation>
=======
        <translation type="unfinished">Bitcoin aadress millega sõnum on allkirjastatud</translation>
>>>>>>> 61646189
    </message>
    <message>
        <source>Verify the message to ensure it was signed with the specified Bitcoin address</source>
        <translation>Kinnita sõnum tõestamaks selle allkirjastatust määratud Blackcoini aadressiga.</translation>
    </message>
    <message>
        <source>Verify &amp;Message</source>
        <translation>Kinnita &amp;Sõnum</translation>
    </message>
    <message>
        <source>Reset all verify message fields</source>
        <translation>Tühjenda kõik sõnumi kinnitamise väljad</translation>
    </message>
<<<<<<< HEAD
    <message>
        <source>Click "Sign Message" to generate signature</source>
        <translation>Allkirja loomiseks vajuta "Allkirjasta Sõnum"</translation>
    </message>
    <message>
        <source>The entered address is invalid.</source>
        <translation>Sisestatud aadress ei ole korrektne</translation>
    </message>
    <message>
        <source>Please check the address and try again.</source>
        <translation>Palun kontrolli aadressi ja proovi uuesti.</translation>
    </message>
    <message>
        <source>Wallet unlock was cancelled.</source>
        <translation>Rahakoti lahtilukustamine on katkestatud.</translation>
    </message>
    <message>
        <source>Private key for the entered address is not available.</source>
        <translation>Sisestatud aadressi privaatvõti pole saadaval.</translation>
    </message>
    <message>
        <source>Message signing failed.</source>
        <translation>Sõnumi allkirjastamine ebaõnnestus.</translation>
    </message>
    <message>
        <source>Message signed.</source>
        <translation>Sõnum allkirjastatud</translation>
    </message>
    <message>
        <source>The signature could not be decoded.</source>
        <translation>Allkirja polnud võimalik dekodeerida.</translation>
    </message>
    <message>
        <source>Please check the signature and try again.</source>
        <translation>Palun kontrolli allkirja ja proovi uuesti.</translation>
    </message>
    <message>
        <source>The signature did not match the message digest.</source>
        <translation>Allkiri ei vastanud sõnumi krüptoräsile.</translation>
    </message>
    <message>
        <source>Message verification failed.</source>
        <translation>Sõnumi verifitseerimine ebaõnnestus.</translation>
    </message>
    <message>
        <source>Message verified.</source>
        <translation>Sõnum verifitseeritud.</translation>
    </message>
</context>
<context>
    <name>SplashScreen</name>
=======
>>>>>>> 61646189
    <message>
        <source>Click "Sign Message" to generate signature</source>
        <translation type="unfinished">Allkirja loomiseks vajuta "Allkirjasta Sõnum"</translation>
    </message>
    <message>
        <source>The entered address is invalid.</source>
        <translation type="unfinished">Sisestatud aadress ei ole korrektne</translation>
    </message>
    <message>
        <source>Please check the address and try again.</source>
        <translation type="unfinished">Palun kontrolli aadressi ja proovi uuesti.</translation>
    </message>
    <message>
        <source>The entered address does not refer to a key.</source>
        <translation type="unfinished">Sisestatud aadress ei viita võtmele.</translation>
    </message>
    <message>
        <source>Wallet unlock was cancelled.</source>
        <translation type="unfinished">Rahakoti lahtilukustamine on katkestatud.</translation>
    </message>
    <message>
        <source>Private key for the entered address is not available.</source>
        <translation type="unfinished">Sisestatud aadressi privaatvõti pole saadaval.</translation>
    </message>
    <message>
        <source>Message signing failed.</source>
        <translation type="unfinished">Sõnumi allkirjastamine ebaõnnestus.</translation>
    </message>
    <message>
        <source>Message signed.</source>
        <translation type="unfinished">Sõnum allkirjastatud.</translation>
    </message>
    <message>
        <source>The signature could not be decoded.</source>
        <translation type="unfinished">Allkirja ei õnnestunud dekodeerida.</translation>
    </message>
    <message>
        <source>Please check the signature and try again.</source>
        <translation type="unfinished">Palun kontrolli allkirja ja proovi uuesti.</translation>
    </message>
    <message>
        <source>The signature did not match the message digest.</source>
        <translation type="unfinished">Allkiri ei vastanud sõnumi krüptoräsile.</translation>
    </message>
    <message>
        <source>Message verification failed.</source>
        <translation type="unfinished">Sõnumi verifitseerimine ebaõnnestus.</translation>
    </message>
    <message>
        <source>Message verified.</source>
        <translation type="unfinished">Sõnum verifitseeritud.</translation>
    </message>
</context>
<context>
    <name>TransactionDesc</name>
    <message numerus="yes">
        <source>Open for %n more block(s)</source>
        <translation>
            <numerusform />
            <numerusform />
        </translation>
    </message>
    <message>
        <source>Open until %1</source>
        <translation type="unfinished">Avatud kuni %1</translation>
    </message>
    <message>
        <source>%1/unconfirmed</source>
        <translation type="unfinished">%1/kinnitamata</translation>
    </message>
    <message>
        <source>%1 confirmations</source>
        <translation type="unfinished">%1 kinnitust</translation>
    </message>
    <message>
        <source>Status</source>
        <translation type="unfinished">Olek</translation>
    </message>
    <message>
        <source>Date</source>
        <translation type="unfinished">Kuupäev</translation>
    </message>
    <message>
        <source>Source</source>
        <translation type="unfinished">Allikas</translation>
    </message>
    <message>
        <source>Generated</source>
        <translation type="unfinished">Genereeritud</translation>
    </message>
    <message>
        <source>From</source>
        <translation type="unfinished">Saatja</translation>
    </message>
    <message>
        <source>unknown</source>
        <translation type="unfinished">tundmatu</translation>
    </message>
    <message>
        <source>To</source>
        <translation type="unfinished">Saaja</translation>
    </message>
    <message>
        <source>own address</source>
        <translation type="unfinished">oma aadress</translation>
    </message>
    <message>
        <source>label</source>
        <translation type="unfinished">märgis</translation>
    </message>
    <message>
        <source>Credit</source>
        <translation type="unfinished">Krediit</translation>
    </message>
    <message numerus="yes">
        <source>matures in %n more block(s)</source>
        <translation>
            <numerusform />
            <numerusform />
        </translation>
    </message>
    <message>
        <source>not accepted</source>
        <translation type="unfinished">pole vastu võetud</translation>
    </message>
    <message>
        <source>Debit</source>
        <translation type="unfinished">Deebet</translation>
    </message>
    <message>
        <source>Transaction fee</source>
        <translation type="unfinished">Tehingutasu</translation>
    </message>
    <message>
        <source>Net amount</source>
        <translation type="unfinished">Neto summa</translation>
    </message>
    <message>
        <source>Message</source>
        <translation type="unfinished">Sõnum</translation>
    </message>
    <message>
        <source>Comment</source>
        <translation type="unfinished">Kommentaar</translation>
    </message>
    <message>
        <source>Transaction ID</source>
        <translation type="unfinished">Transaktsiooni ID</translation>
    </message>
    <message>
        <source>Merchant</source>
        <translation type="unfinished">Kaupleja</translation>
    </message>
    <message>
        <source>Debug information</source>
        <translation type="unfinished">Debug'imise info</translation>
    </message>
    <message>
        <source>Transaction</source>
        <translation type="unfinished">Tehing</translation>
    </message>
    <message>
        <source>Inputs</source>
        <translation type="unfinished">Sisendid</translation>
    </message>
    <message>
        <source>Amount</source>
        <translation type="unfinished">Kogus</translation>
    </message>
    <message>
        <source>true</source>
        <translation type="unfinished">tõene</translation>
    </message>
    <message>
        <source>false</source>
        <translation type="unfinished">väär</translation>
    </message>
</context>
<context>
    <name>TransactionDesc</name>
    <message>
        <source>%1/unconfirmed</source>
        <translation>%1/kinnitamata</translation>
    </message>
    <message>
        <source>%1 confirmations</source>
        <translation>%1 kinnitust</translation>
    </message>
    <message>
        <source>Status</source>
        <translation>Olek</translation>
    </message>
    <message>
        <source>Date</source>
        <translation>Kuupäev</translation>
    </message>
    <message>
        <source>Generated</source>
        <translation>Genereeritud</translation>
    </message>
    <message>
        <source>label</source>
        <translation>märgis</translation>
    </message>
    <message>
        <source>not accepted</source>
        <translation>pole vastu võetud</translation>
    </message>
    <message>
        <source>Transaction fee</source>
        <translation>Tehingutasu</translation>
    </message>
    <message>
        <source>Message</source>
        <translation>Sõnum</translation>
    </message>
    <message>
        <source>Comment</source>
        <translation>Kommentaar</translation>
    </message>
    <message>
        <source>Merchant</source>
        <translation>Kaupleja</translation>
    </message>
    <message>
        <source>Inputs</source>
        <translation>Sisendid</translation>
    </message>
    <message>
        <source>Amount</source>
        <translation>Summa</translation>
    </message>
    <message>
        <source>true</source>
        <translation>tõene</translation>
    </message>
    <message>
        <source>false</source>
        <translation>väär</translation>
    </message>
</context>
<context>
    <name>TransactionDescDialog</name>
    <message>
        <source>This pane shows a detailed description of the transaction</source>
        <translation>Paan kuvab tehingu detailid</translation>
    </message>
<<<<<<< HEAD
    </context>
<context>
    <name>TransactionTableModel</name>
    <message>
        <source>Date</source>
        <translation>Kuupäev</translation>
    </message>
    <message>
        <source>Type</source>
        <translation>Tüüp</translation>
    </message>
    <message>
        <source>Label</source>
        <translation>Silt</translation>
    </message>
    <message>
        <source>Unconfirmed</source>
        <translation>Kinnitamata</translation>
    </message>
    <message>
        <source>(no label)</source>
        <translation>(silt puudub)</translation>
    </message>
    </context>
<context>
    <name>TransactionView</name>
    <message>
        <source>All</source>
        <translation>Kõik</translation>
    </message>
    <message>
        <source>Today</source>
        <translation>Täna</translation>
    </message>
    <message>
        <source>This week</source>
        <translation>Käesolev nädal</translation>
    </message>
    <message>
        <source>This month</source>
        <translation>Käesolev kuu</translation>
    </message>
    <message>
        <source>Last month</source>
        <translation>Eelmine kuu</translation>
    </message>
    <message>
        <source>This year</source>
        <translation>Käesolev aasta</translation>
    </message>
    <message>
        <source>Range...</source>
        <translation>Vahemik...</translation>
    </message>
    <message>
        <source>Min amount</source>
        <translation>Minimaalne summa</translation>
    </message>
    <message>
        <source>Copy address</source>
        <translation>Kopeeri aadress</translation>
    </message>
    <message>
        <source>Copy label</source>
        <translation>Kopeeri märgis</translation>
    </message>
    <message>
        <source>Copy amount</source>
        <translation>Kopeeri summa</translation>
    </message>
    <message>
        <source>Copy transaction ID</source>
        <translation>Kopeeri tehingu ID</translation>
    </message>
    <message>
        <source>Comma separated file (*.csv)</source>
        <translation>Komadega eraldatud väärtuste fail (*.csv)</translation>
    </message>
    <message>
        <source>Date</source>
        <translation>Kuupäev</translation>
    </message>
    <message>
        <source>Type</source>
        <translation>Tüüp</translation>
    </message>
    <message>
        <source>Label</source>
        <translation>Silt</translation>
    </message>
    <message>
        <source>Address</source>
        <translation>Aadress</translation>
    </message>
    <message>
        <source>ID</source>
        <translation>ID</translation>
    </message>
    <message>
        <source>Exporting Failed</source>
        <translation>Eksport ebaõnnestus.</translation>
    </message>
    </context>
<context>
    <name>UnitDisplayStatusBarControl</name>
    </context>
<context>
    <name>WalletFrame</name>
    </context>
<context>
    <name>WalletModel</name>
    </context>
<context>
    <name>WalletView</name>
    </context>
<context>
    <name>bitcoin-core</name>
=======
    </context>
<context>
    <name>TransactionTableModel</name>
>>>>>>> 61646189
    <message>
        <source>Date</source>
        <translation type="unfinished">Kuupäev</translation>
    </message>
    <message>
        <source>Type</source>
        <translation type="unfinished">Tüüp</translation>
    </message>
    <message>
        <source>Label</source>
        <translation type="unfinished">Silt</translation>
    </message>
    <message numerus="yes">
        <source>Open for %n more block(s)</source>
        <translation>
            <numerusform />
            <numerusform />
        </translation>
    </message>
    <message>
        <source>Open until %1</source>
        <translation type="unfinished">Avatud kuni %1</translation>
    </message>
    <message>
        <source>Unconfirmed</source>
        <translation type="unfinished">Kinnitamata</translation>
    </message>
    <message>
        <source>Confirmed (%1 confirmations)</source>
        <translation type="unfinished">Kinnitatud (%1 kinnitust)</translation>
    </message>
    <message>
<<<<<<< HEAD
        <source>Bitcoin Core</source>
        <translation>Blackcoin More</translation>
=======
        <source>Generated but not accepted</source>
        <translation type="unfinished">Loodud, kuid aktsepteerimata</translation>
    </message>
    <message>
        <source>Received with</source>
        <translation type="unfinished">Saadud koos</translation>
>>>>>>> 61646189
    </message>
    <message>
        <source>Received from</source>
        <translation type="unfinished">Kellelt saadud</translation>
    </message>
    <message>
        <source>Sent to</source>
        <translation type="unfinished">Saadetud</translation>
    </message>
    <message>
<<<<<<< HEAD
        <source>Block creation options:</source>
        <translation>Blokeeri loomise valikud:</translation>
    </message>
    <message>
        <source>Corrupted block database detected</source>
        <translation>Tuvastati vigane bloki andmebaas</translation>
=======
        <source>Payment to yourself</source>
        <translation type="unfinished">Makse iseendale</translation>
    </message>
    <message>
        <source>Mined</source>
        <translation type="unfinished">Mine'itud</translation>
    </message>
    <message>
        <source>(no label)</source>
        <translation type="unfinished">(silt puudub)</translation>
    </message>
    <message>
        <source>Transaction status. Hover over this field to show number of confirmations.</source>
        <translation type="unfinished">Tehingu staatus. Kinnituste arvu kuvamiseks liigu hiire noolega selle peale.</translation>
>>>>>>> 61646189
    </message>
    <message>
        <source>Date and time that the transaction was received.</source>
        <translation type="unfinished">Tehingu saamise kuupäev ning kellaaeg.</translation>
    </message>
    <message>
        <source>Type of transaction.</source>
        <translation type="unfinished">Tehingu tüüp.</translation>
    </message>
    <message>
        <source>Amount removed from or added to balance.</source>
        <translation type="unfinished">Jäägile lisatud või eemaldatud summa.</translation>
    </message>
</context>
<context>
    <name>TransactionView</name>
    <message>
        <source>All</source>
        <translation type="unfinished">Kõik</translation>
    </message>
    <message>
        <source>Today</source>
        <translation type="unfinished">Täna</translation>
    </message>
    <message>
        <source>This week</source>
        <translation type="unfinished">Käesolev nädal</translation>
    </message>
    <message>
        <source>This month</source>
        <translation type="unfinished">Käimasolev kuu</translation>
    </message>
    <message>
        <source>Last month</source>
        <translation type="unfinished">Eelmine kuu</translation>
    </message>
    <message>
        <source>This year</source>
        <translation type="unfinished">Käimasolev aasta</translation>
    </message>
    <message>
        <source>Received with</source>
        <translation type="unfinished">Saadud koos</translation>
    </message>
    <message>
        <source>Sent to</source>
        <translation type="unfinished">Saadetud</translation>
    </message>
    <message>
        <source>To yourself</source>
        <translation type="unfinished">Iseendale</translation>
    </message>
    <message>
        <source>Mined</source>
        <translation type="unfinished">Mine'itud</translation>
    </message>
    <message>
        <source>Other</source>
        <translation type="unfinished">Muu</translation>
    </message>
    <message>
        <source>Min amount</source>
        <translation type="unfinished">Minimaalne summa</translation>
    </message>
    <message>
        <source>Comma separated file</source>
        <extracomment>Expanded name of the CSV file format. See https://en.wikipedia.org/wiki/Comma-separated_values</extracomment>
        <translation type="unfinished">Komaga eraldatud fail</translation>
    </message>
    <message>
        <source>Confirmed</source>
        <translation type="unfinished">Kinnitatud</translation>
    </message>
    <message>
        <source>Date</source>
        <translation type="unfinished">Kuupäev</translation>
    </message>
    <message>
        <source>Type</source>
        <translation type="unfinished">Tüüp</translation>
    </message>
    <message>
        <source>Label</source>
        <translation type="unfinished">Silt</translation>
    </message>
    <message>
        <source>Address</source>
        <translation type="unfinished">Aadress</translation>
    </message>
    <message>
        <source>Exporting Failed</source>
        <translation type="unfinished">Eksport ebaõnnestus.</translation>
    </message>
    <message>
        <source>Range:</source>
        <translation type="unfinished">Vahemik:</translation>
    </message>
    <message>
        <source>to</source>
        <translation type="unfinished">saaja</translation>
    </message>
</context>
<context>
    <name>WalletFrame</name>
    <message>
        <source>Create a new wallet</source>
        <translation type="unfinished">Loo uus rahakott</translation>
    </message>
</context>
<context>
    <name>WalletModel</name>
    <message>
        <source>Send Coins</source>
        <translation type="unfinished">Müntide saatmine</translation>
    </message>
    </context>
<context>
    <name>WalletView</name>
    <message>
        <source>&amp;Export</source>
        <translation type="unfinished">&amp;Ekspordi</translation>
    </message>
    <message>
        <source>Export the data in the current tab to a file</source>
        <translation type="unfinished">Ekspordi kuvatava vahelehe sisu faili</translation>
    </message>
    <message>
        <source>Error</source>
        <translation type="unfinished">Viga</translation>
    </message>
    <message>
        <source>Backup Wallet</source>
        <translation type="unfinished">Varunda Rahakott</translation>
    </message>
    <message>
        <source>Backup Failed</source>
        <translation type="unfinished">Varundamine Ebaõnnestus</translation>
    </message>
    <message>
        <source>Backup Successful</source>
        <translation type="unfinished">Varundamine õnnestus</translation>
    </message>
    </context>
<context>
    <name>bitcoin-core</name>
    <message>
        <source>This is a pre-release test build - use at your own risk - do not use for mining or merchant applications</source>
        <translation type="unfinished">See on test-versioon - kasutamine omal riisikol - ära kasuta mining'uks ega kaupmeeste programmides</translation>
    </message>
    <message>
        <source>Corrupted block database detected</source>
        <translation type="unfinished">Tuvastati vigane bloki andmebaas</translation>
    </message>
    <message>
        <source>Do you want to rebuild the block database now?</source>
        <translation type="unfinished">Kas soovid bloki andmebaasi taastada?</translation>
    </message>
    <message>
        <source>Done loading</source>
        <translation type="unfinished">Laetud</translation>
    </message>
    <message>
        <source>Error initializing block database</source>
        <translation type="unfinished">Tõrge bloki andmebaasi käivitamisel</translation>
    </message>
    <message>
        <source>Error initializing wallet database environment %s!</source>
        <translation type="unfinished">Tõrge rahakoti keskkonna %s käivitamisel!</translation>
    </message>
    <message>
        <source>Error loading block database</source>
        <translation type="unfinished">Tõrge bloki baasi lugemisel</translation>
    </message>
    <message>
        <source>Error opening block database</source>
        <translation type="unfinished">Tõrge bloki andmebaasi avamisel</translation>
    </message>
    <message>
        <source>Failed to listen on any port. Use -listen=0 if you want this.</source>
        <translation type="unfinished">Pordi kuulamine nurjus. Soovikorral kasuta -listen=0.</translation>
    </message>
    <message>
        <source>Insufficient funds</source>
        <translation type="unfinished">Liiga suur summa</translation>
    </message>
    <message>
        <source>Signing transaction failed</source>
        <translation type="unfinished">Tehingu allkirjastamine ebaõnnestus</translation>
    </message>
    <message>
        <source>The transaction amount is too small to pay the fee</source>
        <translation type="unfinished">Tehingu summa on tasu maksmiseks liiga väikene</translation>
    </message>
    <message>
        <source>Transaction amount too small</source>
        <translation type="unfinished">Tehingu summa liiga väikene</translation>
    </message>
    <message>
        <source>Transaction too large</source>
        <translation type="unfinished">Tehing liiga suur</translation>
    </message>
    <message>
        <source>Unknown network specified in -onlynet: '%s'</source>
        <translation type="unfinished">Kirjeldatud tundmatu võrgustik -onlynet'is: '%s'</translation>
    </message>
    </context>
</TS><|MERGE_RESOLUTION|>--- conflicted
+++ resolved
@@ -3,11 +3,7 @@
     <name>AddressBookPage</name>
     <message>
         <source>Right-click to edit address or label</source>
-<<<<<<< HEAD
-        <translation>Paremkliki aadressi või sildi muutmiseks</translation>
-=======
         <translation type="unfinished">Paremkliki aadressi või sildi muutmiseks</translation>
->>>>>>> 61646189
     </message>
     <message>
         <source>Create a new address</source>
@@ -51,61 +47,6 @@
     </message>
     <message>
         <source>Choose the address to send coins to</source>
-<<<<<<< HEAD
-        <translation>Vali aadress millele mündid saata</translation>
-    </message>
-    <message>
-        <source>Choose the address to receive coins with</source>
-        <translation>Vali aadress müntide vastuvõtmiseks</translation>
-    </message>
-    <message>
-        <source>C&amp;hoose</source>
-        <translation>V&amp;ali</translation>
-    </message>
-    <message>
-        <source>Sending addresses</source>
-        <translation>Saatvad aadressid</translation>
-    </message>
-    <message>
-        <source>Receiving addresses</source>
-        <translation>Vastuvõtvad aadressid</translation>
-    </message>
-    <message>
-        <source>These are your Bitcoin addresses for sending payments. Always check the amount and the receiving address before sending coins.</source>
-        <translation>Need on sinu Blackcoin aadressid maksete saatmiseks. Ennem müntide saatmist kontrolli alati summat ja makse saaja aadressi.</translation>
-    </message>
-    <message>
-        <source>These are your Bitcoin addresses for receiving payments. It is recommended to use a new receiving address for each transaction.</source>
-        <translation>Need on sinu Blackcoin aadressid sisenevate maksete vastu võtmiseks. Soovitav on iga tehingu tarbeks kasutada uut aadressi.</translation>
-    </message>
-    <message>
-        <source>&amp;Copy Address</source>
-        <translation>&amp;Kopeeri Aadress</translation>
-    </message>
-    <message>
-        <source>Copy &amp;Label</source>
-        <translation>Kopeeri &amp;Silt</translation>
-    </message>
-    <message>
-        <source>&amp;Edit</source>
-        <translation>&amp;Muuda</translation>
-    </message>
-    <message>
-        <source>Export Address List</source>
-        <translation>Ekspordi Aadresside Nimekiri</translation>
-    </message>
-    <message>
-        <source>Comma separated file (*.csv)</source>
-        <translation>Komadega eraldatud väärtuste fail (*.csv)</translation>
-    </message>
-    <message>
-        <source>Exporting Failed</source>
-        <translation>Eksport ebaõnnestus.</translation>
-    </message>
-    <message>
-        <source>There was an error trying to save the address list to %1. Please try again.</source>
-        <translation>Tõrge aadressi nimekirja salvestamisel %1. Palun proovi uuesti.</translation>
-=======
         <translation type="unfinished">Vali aadress millele mündid saata</translation>
     </message>
     <message>
@@ -157,24 +98,12 @@
     <message>
         <source>Exporting Failed</source>
         <translation type="unfinished">Eksport ebaõnnestus.</translation>
->>>>>>> 61646189
     </message>
 </context>
 <context>
     <name>AddressTableModel</name>
     <message>
         <source>Label</source>
-<<<<<<< HEAD
-        <translation>Märge</translation>
-    </message>
-    <message>
-        <source>Address</source>
-        <translation>Aadress</translation>
-    </message>
-    <message>
-        <source>(no label)</source>
-        <translation>(märge puudub)</translation>
-=======
         <translation type="unfinished">Silt</translation>
     </message>
     <message>
@@ -184,7 +113,6 @@
     <message>
         <source>(no label)</source>
         <translation type="unfinished">(silt puudub)</translation>
->>>>>>> 61646189
     </message>
 </context>
 <context>
@@ -266,6 +194,30 @@
         <translation type="unfinished">Rahakott krüpteeritud.</translation>
     </message>
     <message>
+        <source>Enter the new passphrase for the wallet.&lt;br/&gt;Please use a passphrase of &lt;b&gt;ten or more random characters&lt;/b&gt;, or &lt;b&gt;eight or more words&lt;/b&gt;.</source>
+        <translation>Sisesta rahakotile uus salafraas.&lt;br/&gt;Kasuta salafraasi millles on&lt;b&gt;kümme või rohkem juhuslikku sümbolit&lt;b&gt;,või&lt;b&gt;kaheksa või rohkem sõna&lt;b/&gt;.</translation>
+    </message>
+    <message>
+        <source>Enter the old passphrase and new passphrase for the wallet.</source>
+        <translation>Sisesta rahakoti vana salafraas ja uus salafraas.</translation>
+    </message>
+    <message>
+        <source>Remember that encrypting your wallet cannot fully protect your bitcoins from being stolen by malware infecting your computer.</source>
+        <translation>Pea meeles, et rahakoti krüpteerimine ei välista bitcoinide vargust, kui sinu arvuti on nakatunud pahavaraga.</translation>
+    </message>
+    <message>
+        <source>Wallet to be encrypted</source>
+        <translation>Krüpteeritav rahakott</translation>
+    </message>
+    <message>
+        <source>Your wallet is about to be encrypted. </source>
+        <translation>Rahakott krüpteeritakse.</translation>
+    </message>
+    <message>
+        <source>Your wallet is now encrypted. </source>
+        <translation>Rahakott krüpteeritud.</translation>
+    </message>
+    <message>
         <source>IMPORTANT: Any previous backups you have made of your wallet file should be replaced with the newly generated, encrypted wallet file. For security reasons, previous backups of the unencrypted wallet file will become useless as soon as you start using the new, encrypted wallet.</source>
         <translation type="unfinished">TÄHTIS: Kõik varasemad rahakoti varundfailid tuleks üle kirjutada äsja loodud krüpteeritud rahakoti failiga. Turvakaalutlustel tühistatakse krüpteerimata rahakoti failid alates uue, krüpteeritud rahakoti, kasutusele võtust.</translation>
     </message>
@@ -297,94 +249,11 @@
         <source>Warning: The Caps Lock key is on!</source>
         <translation type="unfinished">Hoiatus:Klaviatuuri suurtähelukk on peal.</translation>
     </message>
-    <message>
-        <source>Enter the new passphrase to the wallet.&lt;br/&gt;Please use a passphrase of &lt;b&gt;ten or more random characters&lt;/b&gt;, or &lt;b&gt;eight or more words&lt;/b&gt;.</source>
-        <translation>Sisesta uus salafraas rahakotti.&lt;br/&gt;Kasuta salafraasi millles on&lt;b&gt;kümme või rohkem juhuslikku sümbolit&lt;b&gt;,või&lt;b&gt;kaheksa või rohkem sõna&lt;b/&gt;.</translation>
-    </message>
-    <message>
-        <source>Encrypt wallet</source>
-        <translation>Krüpteeri rahakott</translation>
-    </message>
-    <message>
-        <source>This operation needs your wallet passphrase to unlock the wallet.</source>
-        <translation>Antud operatsioon vajab rahakoti lahtilukustamiseks salafraasi.</translation>
-    </message>
-    <message>
-        <source>Unlock wallet</source>
-        <translation>Ava rahakoti lukk</translation>
-    </message>
-    <message>
-        <source>This operation needs your wallet passphrase to decrypt the wallet.</source>
-        <translation>Antud operatsioon vajab rahakoti dekrüpteerimiseks salafraasi.</translation>
-    </message>
-    <message>
-        <source>Decrypt wallet</source>
-        <translation>Dekrüpteeri rahakott</translation>
-    </message>
-    <message>
-        <source>Change passphrase</source>
-        <translation>Vaheta salafraasi</translation>
-    </message>
-    <message>
-        <source>Enter the old passphrase and new passphrase to the wallet.</source>
-        <translation>Sisesta vana salafraas ja uus salafraas rahakotti.</translation>
-    </message>
-    <message>
-        <source>Confirm wallet encryption</source>
-        <translation>Kinnita rahakoti krüpteerimine.</translation>
-    </message>
-    <message>
-        <source>Warning: If you encrypt your wallet and lose your passphrase, you will &lt;b&gt;LOSE ALL OF YOUR BITCOINS&lt;/b&gt;!</source>
-        <translation>Hoiatus:Kui sa krüpteerid oma rahakoti ja kaotad salafraasi, siis sa&lt;b&gt;KAOTAD OMA BITCOINID&lt;/b&gt;!</translation>
-    </message>
-    <message>
-        <source>Are you sure you wish to encrypt your wallet?</source>
-        <translation>Kas oled kindel, et soovid rahakoti krüpteerida?</translation>
-    </message>
-    <message>
-        <source>Wallet encrypted</source>
-        <translation>Rahakott krüpteeritud</translation>
-    </message>
-    <message>
-        <source>Wallet encryption failed</source>
-        <translation>Rahakoti krüpteerimine ebaõnnestus</translation>
-    </message>
-    <message>
-        <source>Wallet encryption failed due to an internal error. Your wallet was not encrypted.</source>
-        <translation>Rahakoti krüpteerimine ebaõnnestus sisemise tõrke tõttu. Sinu rahakott ei ole krüpteeritud.</translation>
-    </message>
-    <message>
-        <source>The supplied passphrases do not match.</source>
-        <translation>Sisestatud salafraasid ei kattu.</translation>
-    </message>
-    <message>
-        <source>Wallet unlock failed</source>
-        <translation>Rahakoti lahtilukustamine ebaõnnestus</translation>
-    </message>
-    <message>
-        <source>The passphrase entered for the wallet decryption was incorrect.</source>
-        <translation>Rahakoti dekrüpteerimiseks sisestatud salafraas ei ole õige.</translation>
-    </message>
-    <message>
-        <source>Wallet decryption failed</source>
-        <translation>Rahakoti dekrüpteerimine ebaõnnestus</translation>
-    </message>
-    <message>
-        <source>Wallet passphrase was successfully changed.</source>
-        <translation>Rahakoti salafraas on edukalt vahetatud.</translation>
-    </message>
-    <message>
-        <source>Warning: The Caps Lock key is on!</source>
-        <translation>Hoiatus:Klaviatuuri suurtähelukk on peal.</translation>
-    </message>
 </context>
 <context>
     <name>BanTableModel</name>
     <message>
         <source>IP/Netmask</source>
-<<<<<<< HEAD
-        <translation>IP/Võrgumask</translation>
-=======
         <translation type="unfinished">IP/Võrgumask</translation>
     </message>
     <message>
@@ -397,9 +266,12 @@
     <message>
         <source>Internal error</source>
         <translation type="unfinished">Süsteemisisene Viga</translation>
->>>>>>> 61646189
-    </message>
-    </context>
+    </message>
+    <message>
+        <source>Banned Until</source>
+        <translation>Blokeeritud kuni</translation>
+    </message>
+</context>
 <context>
     <name>QObject</name>
     <message>
@@ -493,31 +365,23 @@
     </message>
     <message>
         <source>Quit application</source>
-<<<<<<< HEAD
-        <translation>Väljumine</translation>
+        <translation>Välju rakendusest</translation>
     </message>
     <message>
         <source>&amp;About %1</source>
-        <translation>&amp;Teave %1</translation>
+        <translation type="unfinished">&amp;Teave %1</translation>
+    </message>
+    <message>
+        <source>Show information about %1</source>
+        <translation type="unfinished">Näita informatsiooni %1 kohta</translation>
+    </message>
+    <message>
+        <source>Show information about %1</source>
+        <translation>Näita informatsiooni %1 kohta</translation>
     </message>
     <message>
         <source>About &amp;Qt</source>
         <translation>Teave &amp;Qt kohta</translation>
-=======
-        <translation>Välju rakendusest</translation>
->>>>>>> 61646189
-    </message>
-    <message>
-        <source>&amp;About %1</source>
-        <translation type="unfinished">&amp;Teave %1</translation>
-    </message>
-    <message>
-        <source>Show information about %1</source>
-        <translation type="unfinished">Näita informatsiooni %1 kohta</translation>
-    </message>
-    <message>
-        <source>About &amp;Qt</source>
-        <translation>Teave &amp;Qt kohta</translation>
     </message>
     <message>
         <source>Show information about Qt</source>
@@ -548,42 +412,16 @@
         <translation>Rahakoti krüpteerimise salafraasi muutmine</translation>
     </message>
     <message>
-<<<<<<< HEAD
-        <source>&amp;Debug window</source>
-        <translation>&amp;Silumise aken</translation>
-    </message>
-    <message>
-        <source>Open debugging and diagnostic console</source>
-        <translation>Ava debugimise ja diagnostika konsool</translation>
-    </message>
-    <message>
-        <source>&amp;Verify message...</source>
-        <translation>&amp;Kontrolli sõnumit...</translation>
-    </message>
-    <message>
-        <source>Bitcoin</source>
-        <translation>Blackcoin</translation>
-    </message>
-    <message>
-        <source>Wallet</source>
-        <translation>Rahakott</translation>
-    </message>
-    <message>
-=======
->>>>>>> 61646189
         <source>&amp;Send</source>
         <translation>&amp;Saada</translation>
     </message>
     <message>
         <source>&amp;Receive</source>
         <translation>&amp;Võta vastu</translation>
-<<<<<<< HEAD
-=======
     </message>
     <message>
         <source>&amp;Options…</source>
         <translation type="unfinished">&amp;Valikud</translation>
->>>>>>> 61646189
     </message>
     <message>
         <source>&amp;Show / Hide</source>
@@ -623,33 +461,6 @@
     </message>
     <message>
         <source>Request payments (generates QR codes and bitcoin: URIs)</source>
-<<<<<<< HEAD
-        <translation>Loo maksepäring (genereerib QR koodid ja blackcoini: URId)</translation>
-    </message>
-    <message>
-        <source>Open a bitcoin: URI or payment request</source>
-        <translation>Ava blackcoini: URI või maksepäring</translation>
-    </message>
-    <message>
-        <source>&amp;Command-line options</source>
-        <translation>Käsurea valikud</translation>
-    </message>
-    <message numerus="yes">
-        <source>%n active connection(s) to Bitcoin network</source>
-        <translation><numerusform>%n aktiivne ühendus Blackcoini võrku</numerusform><numerusform>%n aktiivset ühendust Blackcoini võrku</numerusform></translation>
-    </message>
-    <message>
-        <source>Indexing blocks on disk...</source>
-        <translation>Kõvakettal olevate plokkide indekseerimine...</translation>
-    </message>
-    <message>
-        <source>Processing blocks on disk...</source>
-        <translation>Kõvakettal olevate plokkide töötlemine...</translation>
-    </message>
-    <message numerus="yes">
-        <source>Processed %n block(s) of transaction history.</source>
-        <translation><numerusform>Töödeldud %n plokk transaktsioonide ajaloost.</numerusform><numerusform>Töödeldud %n plokki transaktsioonide ajaloost.</numerusform></translation>
-=======
         <translation type="unfinished">Loo maksepäring (genereerib QR koodid ja bitcoini: URId)</translation>
     </message>
     <message>
@@ -662,7 +473,6 @@
             <numerusform />
             <numerusform />
         </translation>
->>>>>>> 61646189
     </message>
     <message>
         <source>%1 behind</source>
@@ -693,14 +503,6 @@
         <translation>Ajakohane</translation>
     </message>
     <message>
-<<<<<<< HEAD
-        <source>%1 client</source>
-        <translation>%1 klient</translation>
-    </message>
-    <message>
-        <source>Catching up...</source>
-        <translation>Jõuan järgi...</translation>
-=======
         <source>&amp;Window</source>
         <translation type="unfinished">&amp;Aken</translation>
     </message>
@@ -719,7 +521,6 @@
     <message>
         <source>Error: %1</source>
         <translation type="unfinished">Tõrge %1</translation>
->>>>>>> 61646189
     </message>
     <message>
         <source>Date: %1
@@ -779,10 +580,6 @@
         <translation type="unfinished">Baiti:</translation>
     </message>
     <message>
-        <source>Bytes:</source>
-        <translation>Baiti:</translation>
-    </message>
-    <message>
         <source>Amount:</source>
         <translation type="unfinished">Kogus</translation>
     </message>
@@ -811,26 +608,6 @@
         <translation type="unfinished">Loetelu režiim</translation>
     </message>
     <message>
-        <source>Dust:</source>
-        <translation>Puru:</translation>
-    </message>
-    <message>
-        <source>After Fee:</source>
-        <translation>Peale tehingutasu:</translation>
-    </message>
-    <message>
-        <source>Change:</source>
-        <translation>Vahetusraha:</translation>
-    </message>
-    <message>
-        <source>Tree mode</source>
-        <translation>Puu režiim</translation>
-    </message>
-    <message>
-        <source>List mode</source>
-        <translation>Loetelu režiim</translation>
-    </message>
-    <message>
         <source>Amount</source>
         <translation type="unfinished">Kogus</translation>
     </message>
@@ -843,14 +620,6 @@
         <translation type="unfinished">Vastuvõetud aadressiga</translation>
     </message>
     <message>
-        <source>Received with label</source>
-        <translation>Vastuvõetud märgisega</translation>
-    </message>
-    <message>
-        <source>Received with address</source>
-        <translation>Vastuvõetud aadressiga</translation>
-    </message>
-    <message>
         <source>Date</source>
         <translation type="unfinished">Kuupäev</translation>
     </message>
@@ -859,10 +628,6 @@
         <translation type="unfinished">Kinnitused</translation>
     </message>
     <message>
-        <source>Confirmations</source>
-        <translation>Kinnitused</translation>
-    </message>
-    <message>
         <source>Confirmed</source>
         <translation type="unfinished">Kinnitatud</translation>
     </message>
@@ -917,63 +682,7 @@
         <source>Wallet</source>
         <translation type="unfinished">Rahakott</translation>
     </message>
-    <message>
-        <source>Copy address</source>
-        <translation>Kopeeri aadress</translation>
-    </message>
-    <message>
-        <source>Copy label</source>
-        <translation>Kopeeri märgis</translation>
-    </message>
-    <message>
-        <source>Copy amount</source>
-        <translation>Kopeeri summa</translation>
-    </message>
-    <message>
-        <source>Copy transaction ID</source>
-        <translation>Kopeeri tehingu ID</translation>
-    </message>
-    <message>
-        <source>Copy quantity</source>
-        <translation>Kopeeri kogus</translation>
-    </message>
-    <message>
-        <source>Copy fee</source>
-        <translation>Kopeeri tehingutasu</translation>
-    </message>
-    <message>
-        <source>Copy bytes</source>
-        <translation>Kopeeri baidid</translation>
-    </message>
-    <message>
-        <source>Copy dust</source>
-        <translation>Kopeeri puru</translation>
-    </message>
-    <message>
-        <source>Copy change</source>
-        <translation>Kopeeri vahetusraha</translation>
-    </message>
-    <message>
-        <source>(%1 locked)</source>
-        <translation>(%1 lukustatud)</translation>
-    </message>
-    <message>
-        <source>yes</source>
-        <translation>jah</translation>
-    </message>
-    <message>
-        <source>no</source>
-        <translation>ei</translation>
-    </message>
-    <message>
-        <source>(no label)</source>
-        <translation>(märgis puudub)</translation>
-    </message>
-    <message>
-        <source>(change)</source>
-        <translation>(vahetusraha)</translation>
-    </message>
-</context>
+    </context>
 <context>
     <name>EditAddressDialog</name>
     <message>
@@ -989,38 +698,6 @@
         <translation>&amp;Aadress</translation>
     </message>
     <message>
-<<<<<<< HEAD
-        <source>New receiving address</source>
-        <translation>Uus vastu võttev aadress</translation>
-    </message>
-    <message>
-        <source>New sending address</source>
-        <translation>Uus saatev aadress</translation>
-    </message>
-    <message>
-        <source>Edit receiving address</source>
-        <translation>Muuda vastuvõtvat aadressi</translation>
-    </message>
-    <message>
-        <source>Edit sending address</source>
-        <translation>Muuda saatvat aadressi</translation>
-    </message>
-    <message>
-        <source>The entered address "%1" is not a valid Bitcoin address.</source>
-        <translation>Sisestatud aadress "%1" ei ole korrektne Blackcoin aadress.</translation>
-    </message>
-    <message>
-        <source>The entered address "%1" is already in the address book.</source>
-        <translation>Sisestatud aadress "%1" on juba aadressi raamatus.</translation>
-    </message>
-    <message>
-        <source>Could not unlock wallet.</source>
-        <translation>Rahakoti lahtilukustamine ebaõnnestus.</translation>
-    </message>
-    <message>
-        <source>New key generation failed.</source>
-        <translation>Uue võtme genereerimine ebaõnnestus.</translation>
-=======
         <source>New sending address</source>
         <translation type="unfinished">Uus saatev aadress</translation>
     </message>
@@ -1043,7 +720,6 @@
     <message>
         <source>New key generation failed.</source>
         <translation type="unfinished">Uue võtme genereerimine ebaõnnestus.</translation>
->>>>>>> 61646189
     </message>
 </context>
 <context>
@@ -1082,19 +758,7 @@
         <source>Command-line options</source>
         <translation type="unfinished">Käsurea valikud</translation>
     </message>
-<<<<<<< HEAD
-    <message>
-        <source>UI Options:</source>
-        <translation>Kasutajaliidese Suvandid:</translation>
-    </message>
-    <message>
-        <source>Show splash screen on startup (default: %u)</source>
-        <translation>Käivitamisel kuva laadimisekraani (vaikimisi %u)</translation>
-    </message>
-    </context>
-=======
 </context>
->>>>>>> 61646189
 <context>
     <name>ShutdownWindow</name>
     <message>
@@ -1108,174 +772,125 @@
         <source>Form</source>
         <translation type="unfinished">Vorm</translation>
     </message>
-<<<<<<< HEAD
+    <message>
+        <source>Last block time</source>
+        <translation type="unfinished">Viimane ploki aeg</translation>
+    </message>
+    <message>
+        <source>Hide</source>
+        <translation type="unfinished">Peida</translation>
+    </message>
     </context>
 <context>
-    <name>ModalOverlay</name>
+    <name>OptionsDialog</name>
+    <message>
+        <source>Options</source>
+        <translation>Valikud</translation>
+    </message>
+    <message>
+        <source>&amp;Main</source>
+        <translation>&amp;Peamine</translation>
+    </message>
+    <message>
+        <source>Reset all client options to default.</source>
+        <translation>Taasta kõik klientprogrammi seadete vaikeväärtused.</translation>
+    </message>
+    <message>
+        <source>&amp;Reset Options</source>
+        <translation>&amp;Lähtesta valikud</translation>
+    </message>
+    <message>
+        <source>&amp;Network</source>
+        <translation>&amp;Võrk</translation>
+    </message>
+    <message>
+        <source>W&amp;allet</source>
+        <translation type="unfinished">R&amp;ahakott</translation>
+    </message>
+    <message>
+        <source>Expert</source>
+        <translation type="unfinished">Ekspert</translation>
+    </message>
+    <message>
+        <source>Automatically open the Bitcoin client port on the router. This only works when your router supports UPnP and it is enabled.</source>
+        <translation>Blackcoini kliendi pordi automaatne avamine ruuteris. Toimib, kui sinu ruuter aktsepteerib UPnP ühendust.</translation>
+    </message>
+    <message>
+        <source>Map port using &amp;UPnP</source>
+        <translation>Suuna port &amp;UPnP kaudu</translation>
+    </message>
+    <message>
+        <source>Proxy &amp;IP:</source>
+        <translation>Proxi &amp;IP:</translation>
+    </message>
+    <message>
+        <source>Port of the proxy (e.g. 9050)</source>
+        <translation>Proxi port (nt 9050)</translation>
+    </message>
+    <message>
+        <source>&amp;Window</source>
+        <translation>&amp;Aken</translation>
+    </message>
+    <message>
+        <source>Show only a tray icon after minimizing the window.</source>
+        <translation>Minimeeri systray alale.</translation>
+    </message>
+    <message>
+        <source>&amp;Minimize to the tray instead of the taskbar</source>
+        <translation>&amp;Minimeeri systray alale</translation>
+    </message>
+    <message>
+        <source>M&amp;inimize on close</source>
+        <translation>M&amp;inimeeri sulgemisel</translation>
+    </message>
+    <message>
+        <source>&amp;Display</source>
+        <translation>&amp;Kuva</translation>
+    </message>
+    <message>
+        <source>User Interface &amp;language:</source>
+        <translation>Kasutajaliidese &amp;keel:</translation>
+    </message>
+    <message>
+        <source>&amp;Unit to show amounts in:</source>
+        <translation>Summade kuvamise &amp;Unit:</translation>
+    </message>
+    <message>
+        <source>Choose the default subdivision unit to show in the interface and when sending coins.</source>
+        <translation>Vali liideses ning müntide saatmisel kuvatav vaikimisi alajaotus.</translation>
+    </message>
+    <message>
+        <source>&amp;Cancel</source>
+        <translation>&amp;Katkesta</translation>
+    </message>
+    <message>
+        <source>default</source>
+        <translation>vaikeväärtus</translation>
+    </message>
+    <message>
+        <source>none</source>
+        <translation type="unfinished">puudub</translation>
+    </message>
+    <message>
+        <source>Confirm options reset</source>
+        <translation>Kinnita valikute algseadistamine</translation>
+    </message>
+    <message>
+        <source>Error</source>
+        <translation type="unfinished">Viga</translation>
+    </message>
+    <message>
+        <source>The supplied proxy address is invalid.</source>
+        <translation>Sisestatud kehtetu proxy aadress.</translation>
+    </message>
+</context>
+<context>
+    <name>OverviewPage</name>
     <message>
         <source>Form</source>
         <translation>Vorm</translation>
     </message>
     <message>
-        <source>Last block time</source>
-        <translation>Viimane ploki aeg</translation>
-    </message>
-    <message>
-        <source>Hide</source>
-        <translation>Peida</translation>
-    </message>
-    </context>
-<context>
-    <name>OpenURIDialog</name>
-=======
->>>>>>> 61646189
-    <message>
-        <source>Last block time</source>
-        <translation type="unfinished">Viimane ploki aeg</translation>
-    </message>
-    <message>
-        <source>Hide</source>
-        <translation type="unfinished">Peida</translation>
-    </message>
-    <message>
-        <source>Select payment request file</source>
-        <translation>Vali maksepäringu fail</translation>
-    </message>
-    <message>
-        <source>Select payment request file to open</source>
-        <translation>Vali maksepäringu fail mida avada</translation>
-    </message>
-</context>
-<context>
-    <name>OptionsDialog</name>
-    <message>
-        <source>Options</source>
-        <translation>Valikud</translation>
-    </message>
-    <message>
-        <source>&amp;Main</source>
-        <translation>&amp;Peamine</translation>
-    </message>
-    <message>
-        <source>Reset all client options to default.</source>
-        <translation>Taasta kõik klientprogrammi seadete vaikeväärtused.</translation>
-    </message>
-    <message>
-        <source>&amp;Reset Options</source>
-        <translation>&amp;Lähtesta valikud</translation>
-    </message>
-    <message>
-        <source>&amp;Network</source>
-        <translation>&amp;Võrk</translation>
-    </message>
-    <message>
-        <source>W&amp;allet</source>
-        <translation type="unfinished">R&amp;ahakott</translation>
-    </message>
-    <message>
-        <source>Expert</source>
-        <translation type="unfinished">Ekspert</translation>
-    </message>
-    <message>
-        <source>Automatically open the Bitcoin client port on the router. This only works when your router supports UPnP and it is enabled.</source>
-        <translation>Blackcoini kliendi pordi automaatne avamine ruuteris. Toimib, kui sinu ruuter aktsepteerib UPnP ühendust.</translation>
-    </message>
-    <message>
-        <source>Map port using &amp;UPnP</source>
-        <translation>Suuna port &amp;UPnP kaudu</translation>
-    </message>
-    <message>
-        <source>Proxy &amp;IP:</source>
-        <translation>Proxi &amp;IP:</translation>
-    </message>
-    <message>
-        <source>Port of the proxy (e.g. 9050)</source>
-        <translation>Proxi port (nt 9050)</translation>
-    </message>
-    <message>
-        <source>IPv4</source>
-        <translation>IPv4</translation>
-    </message>
-    <message>
-        <source>IPv6</source>
-        <translation>IPv6</translation>
-    </message>
-    <message>
-        <source>Tor</source>
-        <translation>Tor</translation>
-    </message>
-    <message>
-        <source>&amp;Window</source>
-        <translation>&amp;Aken</translation>
-    </message>
-    <message>
-        <source>Hide tray icon</source>
-        <translation>Peida tegumiriba ikoon</translation>
-    </message>
-    <message>
-        <source>Show only a tray icon after minimizing the window.</source>
-        <translation>Minimeeri systray alale.</translation>
-    </message>
-    <message>
-        <source>&amp;Minimize to the tray instead of the taskbar</source>
-        <translation>&amp;Minimeeri systray alale</translation>
-    </message>
-    <message>
-        <source>M&amp;inimize on close</source>
-        <translation>M&amp;inimeeri sulgemisel</translation>
-    </message>
-    <message>
-        <source>&amp;Display</source>
-        <translation>&amp;Kuva</translation>
-    </message>
-    <message>
-        <source>User Interface &amp;language:</source>
-        <translation>Kasutajaliidese &amp;keel:</translation>
-    </message>
-    <message>
-        <source>&amp;Unit to show amounts in:</source>
-        <translation>Summade kuvamise &amp;Unit:</translation>
-    </message>
-    <message>
-        <source>Choose the default subdivision unit to show in the interface and when sending coins.</source>
-        <translation>Vali liideses ning müntide saatmisel kuvatav vaikimisi alajaotus.</translation>
-    </message>
-    <message>
-        <source>&amp;Cancel</source>
-        <translation>&amp;Katkesta</translation>
-    </message>
-    <message>
-        <source>default</source>
-        <translation>vaikeväärtus</translation>
-    </message>
-    <message>
-        <source>none</source>
-<<<<<<< HEAD
-        <translation>puudub</translation>
-=======
-        <translation type="unfinished">puudub</translation>
->>>>>>> 61646189
-    </message>
-    <message>
-        <source>Confirm options reset</source>
-        <translation>Kinnita valikute algseadistamine</translation>
-    </message>
-    <message>
-        <source>Error</source>
-        <translation type="unfinished">Viga</translation>
-    </message>
-    <message>
-        <source>The supplied proxy address is invalid.</source>
-        <translation>Sisestatud kehtetu proxy aadress.</translation>
-    </message>
-</context>
-<context>
-    <name>OverviewPage</name>
-    <message>
-        <source>Form</source>
-        <translation>Vorm</translation>
-    </message>
-    <message>
         <source>The displayed information may be out of date. Your wallet automatically synchronizes with the Bitcoin network after a connection is established, but this process has not completed yet.</source>
         <translation>Kuvatav info ei pruugi olla ajakohane. Ühenduse loomisel süngitakse sinu rahakott automaatselt Bitcoin võrgustikuga, kuid see toiming on hetkel lõpetamata.</translation>
     </message>
@@ -1284,10 +899,6 @@
         <translation type="unfinished">Ootel:</translation>
     </message>
     <message>
-        <source>Pending:</source>
-        <translation>Ootel:</translation>
-    </message>
-    <message>
         <source>Immature:</source>
         <translation>Ebaküps:</translation>
     </message>
@@ -1305,28 +916,6 @@
     </message>
     </context>
 <context>
-<<<<<<< HEAD
-    <name>PaymentServer</name>
-    <message>
-        <source>Payment request error</source>
-        <translation>Maksepäringu tõrge</translation>
-    </message>
-    <message>
-        <source>Payment request rejected</source>
-        <translation>Maksepäring tagasi lükatud</translation>
-    </message>
-    <message>
-        <source>Payment request expired.</source>
-        <translation>Maksepäring aegunud.</translation>
-    </message>
-    <message>
-        <source>Unverified payment requests to custom payment scripts are unsupported.</source>
-        <translation>Kinnitamata maksepäringud kohandatud makse scriptidele ei ole toetatud.</translation>
-    </message>
-    </context>
-<context>
-    <name>PeerTableModel</name>
-=======
     <name>PSBTOperationsDialog</name>
     <message>
         <source>Dialog</source>
@@ -1336,7 +925,6 @@
         <source>or</source>
         <translation type="unfinished">või</translation>
     </message>
->>>>>>> 61646189
     </context>
 <context>
     <name>PaymentServer</name>
@@ -1351,40 +939,6 @@
     <message>
         <source>URI handling</source>
         <translation type="unfinished">URI käsitsemine</translation>
-    </message>
-    <message>
-        <source>%1 ms</source>
-        <translation>%1 ms</translation>
-    </message>
-    <message numerus="yes">
-        <source>%n hour(s)</source>
-        <translation><numerusform>%n tund</numerusform><numerusform>%n tundi</numerusform></translation>
-    </message>
-    <message numerus="yes">
-        <source>%n day(s)</source>
-        <translation><numerusform>%n päev</numerusform><numerusform>%n päeva</numerusform></translation>
-    </message>
-    <message numerus="yes">
-        <source>%n week(s)</source>
-        <translation><numerusform>%n nädal</numerusform><numerusform>%n nädalat</numerusform></translation>
-    </message>
-    <message>
-        <source>%1 and %2</source>
-        <translation>%1 ja %2</translation>
-    </message>
-    <message numerus="yes">
-        <source>%n year(s)</source>
-        <translation><numerusform>%n aasta</numerusform><numerusform>%n aastat</numerusform></translation>
-    </message>
-    </context>
-<context>
-    <name>QObject::QObject</name>
-    </context>
-<context>
-    <name>QRImageWidget</name>
-    <message>
-        <source>Save QR Code</source>
-        <translation>Salvesta QR Kood</translation>
     </message>
     </context>
 <context>
@@ -1449,10 +1003,6 @@
         <translation type="unfinished">Üldine</translation>
     </message>
     <message>
-        <source>Using BerkeleyDB version</source>
-        <translation>Kasutab BerkeleyDB versiooni</translation>
-    </message>
-    <message>
         <source>Startup time</source>
         <translation>Käivitamise hetk</translation>
     </message>
@@ -1481,10 +1031,6 @@
         <translation type="unfinished">&amp;Lähtesta</translation>
     </message>
     <message>
-        <source>Memory usage</source>
-        <translation>Mälu kasutus</translation>
-    </message>
-    <message>
         <source>Received</source>
         <translation type="unfinished">Vastu võetud</translation>
     </message>
@@ -1505,14 +1051,6 @@
         <translation type="unfinished">Sünkroniseeritud Plokid</translation>
     </message>
     <message>
-        <source>Synced Headers</source>
-        <translation>Sünkroniseeritud Päised</translation>
-    </message>
-    <message>
-        <source>Synced Blocks</source>
-        <translation>Sünkroniseeritud Plokid</translation>
-    </message>
-    <message>
         <source>Services</source>
         <translation type="unfinished">Teenused</translation>
     </message>
@@ -1564,33 +1102,6 @@
         <source>Unknown</source>
         <translation type="unfinished">Teadmata</translation>
     </message>
-<<<<<<< HEAD
-    <message>
-        <source>%1 GB</source>
-        <translation>%1 GB</translation>
-    </message>
-    <message>
-        <source>Inbound</source>
-        <translation>Sisenev</translation>
-    </message>
-    <message>
-        <source>Outbound</source>
-        <translation>Väljuv</translation>
-    </message>
-    <message>
-        <source>Yes</source>
-        <translation>Jah</translation>
-    </message>
-    <message>
-        <source>No</source>
-        <translation>Ei</translation>
-    </message>
-    <message>
-        <source>Unknown</source>
-        <translation>Teadmata</translation>
-    </message>
-=======
->>>>>>> 61646189
 </context>
 <context>
     <name>ReceiveCoinsDialog</name>
@@ -1611,10 +1122,6 @@
         <translation type="unfinished">Puhasta kõik vormi väljad.</translation>
     </message>
     <message>
-        <source>Clear all fields of the form.</source>
-        <translation>Puhasta kõik vormi väljad.</translation>
-    </message>
-    <message>
         <source>Show</source>
         <translation type="unfinished">Näita</translation>
     </message>
@@ -1623,25 +1130,6 @@
         <translation type="unfinished">Eemalda</translation>
     </message>
     <message>
-<<<<<<< HEAD
-        <source>Copy label</source>
-        <translation>Kopeeri märgis</translation>
-    </message>
-    <message>
-        <source>Copy message</source>
-        <translation>Kopeeri sõnum</translation>
-    </message>
-    <message>
-        <source>Copy amount</source>
-        <translation>Kopeeri summa</translation>
-    </message>
-</context>
-<context>
-    <name>ReceiveRequestDialog</name>
-    <message>
-        <source>QR Code</source>
-        <translation>QR Kood</translation>
-=======
         <source>Could not unlock wallet.</source>
         <translation type="unfinished">Rahakoti lahtilukustamine ebaõnnestus.</translation>
     </message>
@@ -1663,7 +1151,6 @@
     <message>
         <source>Wallet:</source>
         <translation type="unfinished">Rahakott:</translation>
->>>>>>> 61646189
     </message>
     <message>
         <source>Copy &amp;Address</source>
@@ -1696,53 +1183,6 @@
         <source>(no message)</source>
         <translation type="unfinished">(sõnum puudub)</translation>
     </message>
-    <message>
-        <source>Payment information</source>
-        <translation>Makse Informatsioon</translation>
-    </message>
-    <message>
-        <source>Address</source>
-        <translation>Aadress</translation>
-    </message>
-    <message>
-        <source>Amount</source>
-        <translation>Summa</translation>
-    </message>
-    <message>
-        <source>Label</source>
-        <translation>Silt</translation>
-    </message>
-    <message>
-        <source>Message</source>
-        <translation>Sõnum</translation>
-    </message>
-    <message>
-        <source>Resulting URI too long, try to reduce the text for label / message.</source>
-        <translation>URI liiga pikk, proovi vähendada märke / sõnumi pikkust.</translation>
-    </message>
-    </context>
-<context>
-    <name>RecentRequestsTableModel</name>
-    <message>
-        <source>Date</source>
-        <translation>Kuupäev</translation>
-    </message>
-    <message>
-        <source>Label</source>
-        <translation>Silt</translation>
-    </message>
-    <message>
-        <source>Message</source>
-        <translation>Sõnum</translation>
-    </message>
-    <message>
-        <source>(no label)</source>
-        <translation>(märge puudub)</translation>
-    </message>
-    <message>
-        <source>(no message)</source>
-        <translation>(sõnum puudub)</translation>
-    </message>
     </context>
 <context>
     <name>SendCoinsDialog</name>
@@ -1751,17 +1191,8 @@
         <translation>Müntide saatmine</translation>
     </message>
     <message>
-<<<<<<< HEAD
-        <source>Inputs...</source>
-        <translation>Sisendid...</translation>
-    </message>
-    <message>
-        <source>automatically selected</source>
-        <translation>automaatselt valitud</translation>
-=======
         <source>automatically selected</source>
         <translation type="unfinished">automaatselt valitud</translation>
->>>>>>> 61646189
     </message>
     <message>
         <source>Insufficient funds!</source>
@@ -1776,10 +1207,6 @@
         <translation type="unfinished">Baiti:</translation>
     </message>
     <message>
-        <source>Bytes:</source>
-        <translation>Baiti:</translation>
-    </message>
-    <message>
         <source>Amount:</source>
         <translation type="unfinished">Kogus</translation>
     </message>
@@ -1789,36 +1216,15 @@
     </message>
     <message>
         <source>After Fee:</source>
-<<<<<<< HEAD
-        <translation>Peale tehingutasu:</translation>
-    </message>
-    <message>
-        <source>Change:</source>
-        <translation>Vahetusraha:</translation>
-    </message>
-    <message>
-        <source>Transaction Fee:</source>
-        <translation>Tehingu tasu:</translation>
-=======
         <translation type="unfinished">Peale tehingutasu:</translation>
->>>>>>> 61646189
     </message>
     <message>
         <source>Change:</source>
         <translation type="unfinished">Vahetusraha:</translation>
     </message>
     <message>
-<<<<<<< HEAD
-        <source>per kilobyte</source>
-        <translation>kilobaidi kohta</translation>
-    </message>
-    <message>
-        <source>Hide</source>
-        <translation>Peida</translation>
-=======
         <source>Transaction Fee:</source>
         <translation type="unfinished">Tehingu tasu:</translation>
->>>>>>> 61646189
     </message>
     <message>
         <source>per kilobyte</source>
@@ -1842,19 +1248,11 @@
     </message>
     <message>
         <source>Clear all fields of the form.</source>
-<<<<<<< HEAD
-        <translation>Puhasta kõik vormi väljad.</translation>
-    </message>
-    <message>
-        <source>Dust:</source>
-        <translation>Puru:</translation>
-=======
         <translation type="unfinished">Puhasta kõik vormi väljad.</translation>
     </message>
     <message>
         <source>Dust:</source>
         <translation type="unfinished">Puru:</translation>
->>>>>>> 61646189
     </message>
     <message>
         <source>Clear &amp;All</source>
@@ -1874,57 +1272,6 @@
     </message>
     <message>
         <source>Copy quantity</source>
-<<<<<<< HEAD
-        <translation>Kopeeri kogus</translation>
-    </message>
-    <message>
-        <source>Copy amount</source>
-        <translation>Kopeeri summa</translation>
-    </message>
-    <message>
-        <source>Copy fee</source>
-        <translation>Kopeeri tehingutasu</translation>
-    </message>
-    <message>
-        <source>Copy bytes</source>
-        <translation>Kopeeri baidid</translation>
-    </message>
-    <message>
-        <source>Copy dust</source>
-        <translation>Kopeeri puru</translation>
-    </message>
-    <message>
-        <source>Copy change</source>
-        <translation>Kopeeri vahetusraha</translation>
-    </message>
-    <message>
-        <source>Are you sure you want to send?</source>
-        <translation>Oled kindel, et soovid saata?</translation>
-    </message>
-    <message>
-        <source>added as transaction fee</source>
-        <translation>lisatud kui tehingutasu</translation>
-    </message>
-    <message>
-        <source>or</source>
-        <translation>või</translation>
-    </message>
-    <message>
-        <source>The recipient address is not valid. Please recheck.</source>
-        <translation>Saaja aadress ei ole korrektne. Palun kontrolli üle.</translation>
-    </message>
-    <message>
-        <source>Payment request expired.</source>
-        <translation>Maksepäring aegunud.</translation>
-    </message>
-    <message>
-        <source>Warning: Invalid Bitcoin address</source>
-        <translation>Hoiatus: Ebakorrektne Blackcoin aadress</translation>
-    </message>
-    <message>
-        <source>(no label)</source>
-        <translation>(märgis puudub)</translation>
-=======
         <translation type="unfinished">Kopeeri kogus</translation>
     </message>
     <message>
@@ -1997,7 +1344,6 @@
     <message>
         <source>(no label)</source>
         <translation type="unfinished">(silt puudub)</translation>
->>>>>>> 61646189
     </message>
 </context>
 <context>
@@ -2016,15 +1362,7 @@
     </message>
     <message>
         <source>Choose previously used address</source>
-<<<<<<< HEAD
-        <translation>Vali eelnevalt kasutatud aadress</translation>
-    </message>
-    <message>
-        <source>Alt+A</source>
-        <translation>Alt+A</translation>
-=======
         <translation type="unfinished">Vali eelnevalt kasutatud aadress</translation>
->>>>>>> 61646189
     </message>
     <message>
         <source>Paste address from clipboard</source>
@@ -2035,10 +1373,6 @@
         <translation type="unfinished">L&amp;ahuta tehingutasu summast</translation>
     </message>
     <message>
-        <source>S&amp;ubtract fee from amount</source>
-        <translation>L&amp;ahuta tehingutasu summast</translation>
-    </message>
-    <message>
         <source>Message:</source>
         <translation type="unfinished">Sõnum:</translation>
     </message>
@@ -2048,27 +1382,6 @@
     </message>
     </context>
 <context>
-<<<<<<< HEAD
-    <name>SendConfirmationDialog</name>
-    <message>
-        <source>Yes</source>
-        <translation>Jah</translation>
-    </message>
-</context>
-<context>
-    <name>ShutdownWindow</name>
-    <message>
-        <source>%1 is shutting down...</source>
-        <translation>%1 lülitub välja...</translation>
-    </message>
-    <message>
-        <source>Do not shut down the computer until this window disappears.</source>
-        <translation>Ära lülita arvutit välja ennem kui see aken on kadunud.</translation>
-    </message>
-</context>
-<context>
-=======
->>>>>>> 61646189
     <name>SignVerifyMessageDialog</name>
     <message>
         <source>Signatures - Sign / Verify a Message</source>
@@ -2080,19 +1393,7 @@
     </message>
     <message>
         <source>The Bitcoin address to sign the message with</source>
-<<<<<<< HEAD
-        <translation>Blackcoin aadress millega sõnum allkirjastada</translation>
-    </message>
-    <message>
-        <source>Choose previously used address</source>
-        <translation>Vali eelnevalt kasutatud aadress</translation>
-    </message>
-    <message>
-        <source>Alt+A</source>
-        <translation>Alt+A</translation>
-=======
         <translation type="unfinished">Bitcoin aadress millega sõnum allkirjastada</translation>
->>>>>>> 61646189
     </message>
     <message>
         <source>Choose previously used address</source>
@@ -2136,11 +1437,7 @@
     </message>
     <message>
         <source>The Bitcoin address the message was signed with</source>
-<<<<<<< HEAD
-        <translation>Blackcoin aadress millega sõnum on allkirjastatud</translation>
-=======
         <translation type="unfinished">Bitcoin aadress millega sõnum on allkirjastatud</translation>
->>>>>>> 61646189
     </message>
     <message>
         <source>Verify the message to ensure it was signed with the specified Bitcoin address</source>
@@ -2154,60 +1451,6 @@
         <source>Reset all verify message fields</source>
         <translation>Tühjenda kõik sõnumi kinnitamise väljad</translation>
     </message>
-<<<<<<< HEAD
-    <message>
-        <source>Click "Sign Message" to generate signature</source>
-        <translation>Allkirja loomiseks vajuta "Allkirjasta Sõnum"</translation>
-    </message>
-    <message>
-        <source>The entered address is invalid.</source>
-        <translation>Sisestatud aadress ei ole korrektne</translation>
-    </message>
-    <message>
-        <source>Please check the address and try again.</source>
-        <translation>Palun kontrolli aadressi ja proovi uuesti.</translation>
-    </message>
-    <message>
-        <source>Wallet unlock was cancelled.</source>
-        <translation>Rahakoti lahtilukustamine on katkestatud.</translation>
-    </message>
-    <message>
-        <source>Private key for the entered address is not available.</source>
-        <translation>Sisestatud aadressi privaatvõti pole saadaval.</translation>
-    </message>
-    <message>
-        <source>Message signing failed.</source>
-        <translation>Sõnumi allkirjastamine ebaõnnestus.</translation>
-    </message>
-    <message>
-        <source>Message signed.</source>
-        <translation>Sõnum allkirjastatud</translation>
-    </message>
-    <message>
-        <source>The signature could not be decoded.</source>
-        <translation>Allkirja polnud võimalik dekodeerida.</translation>
-    </message>
-    <message>
-        <source>Please check the signature and try again.</source>
-        <translation>Palun kontrolli allkirja ja proovi uuesti.</translation>
-    </message>
-    <message>
-        <source>The signature did not match the message digest.</source>
-        <translation>Allkiri ei vastanud sõnumi krüptoräsile.</translation>
-    </message>
-    <message>
-        <source>Message verification failed.</source>
-        <translation>Sõnumi verifitseerimine ebaõnnestus.</translation>
-    </message>
-    <message>
-        <source>Message verified.</source>
-        <translation>Sõnum verifitseeritud.</translation>
-    </message>
-</context>
-<context>
-    <name>SplashScreen</name>
-=======
->>>>>>> 61646189
     <message>
         <source>Click "Sign Message" to generate signature</source>
         <translation type="unfinished">Allkirja loomiseks vajuta "Allkirjasta Sõnum"</translation>
@@ -2387,197 +1630,14 @@
     </message>
 </context>
 <context>
-    <name>TransactionDesc</name>
-    <message>
-        <source>%1/unconfirmed</source>
-        <translation>%1/kinnitamata</translation>
-    </message>
-    <message>
-        <source>%1 confirmations</source>
-        <translation>%1 kinnitust</translation>
-    </message>
-    <message>
-        <source>Status</source>
-        <translation>Olek</translation>
-    </message>
-    <message>
-        <source>Date</source>
-        <translation>Kuupäev</translation>
-    </message>
-    <message>
-        <source>Generated</source>
-        <translation>Genereeritud</translation>
-    </message>
-    <message>
-        <source>label</source>
-        <translation>märgis</translation>
-    </message>
-    <message>
-        <source>not accepted</source>
-        <translation>pole vastu võetud</translation>
-    </message>
-    <message>
-        <source>Transaction fee</source>
-        <translation>Tehingutasu</translation>
-    </message>
-    <message>
-        <source>Message</source>
-        <translation>Sõnum</translation>
-    </message>
-    <message>
-        <source>Comment</source>
-        <translation>Kommentaar</translation>
-    </message>
-    <message>
-        <source>Merchant</source>
-        <translation>Kaupleja</translation>
-    </message>
-    <message>
-        <source>Inputs</source>
-        <translation>Sisendid</translation>
-    </message>
-    <message>
-        <source>Amount</source>
-        <translation>Summa</translation>
-    </message>
-    <message>
-        <source>true</source>
-        <translation>tõene</translation>
-    </message>
-    <message>
-        <source>false</source>
-        <translation>väär</translation>
-    </message>
-</context>
-<context>
     <name>TransactionDescDialog</name>
     <message>
         <source>This pane shows a detailed description of the transaction</source>
         <translation>Paan kuvab tehingu detailid</translation>
     </message>
-<<<<<<< HEAD
     </context>
 <context>
     <name>TransactionTableModel</name>
-    <message>
-        <source>Date</source>
-        <translation>Kuupäev</translation>
-    </message>
-    <message>
-        <source>Type</source>
-        <translation>Tüüp</translation>
-    </message>
-    <message>
-        <source>Label</source>
-        <translation>Silt</translation>
-    </message>
-    <message>
-        <source>Unconfirmed</source>
-        <translation>Kinnitamata</translation>
-    </message>
-    <message>
-        <source>(no label)</source>
-        <translation>(silt puudub)</translation>
-    </message>
-    </context>
-<context>
-    <name>TransactionView</name>
-    <message>
-        <source>All</source>
-        <translation>Kõik</translation>
-    </message>
-    <message>
-        <source>Today</source>
-        <translation>Täna</translation>
-    </message>
-    <message>
-        <source>This week</source>
-        <translation>Käesolev nädal</translation>
-    </message>
-    <message>
-        <source>This month</source>
-        <translation>Käesolev kuu</translation>
-    </message>
-    <message>
-        <source>Last month</source>
-        <translation>Eelmine kuu</translation>
-    </message>
-    <message>
-        <source>This year</source>
-        <translation>Käesolev aasta</translation>
-    </message>
-    <message>
-        <source>Range...</source>
-        <translation>Vahemik...</translation>
-    </message>
-    <message>
-        <source>Min amount</source>
-        <translation>Minimaalne summa</translation>
-    </message>
-    <message>
-        <source>Copy address</source>
-        <translation>Kopeeri aadress</translation>
-    </message>
-    <message>
-        <source>Copy label</source>
-        <translation>Kopeeri märgis</translation>
-    </message>
-    <message>
-        <source>Copy amount</source>
-        <translation>Kopeeri summa</translation>
-    </message>
-    <message>
-        <source>Copy transaction ID</source>
-        <translation>Kopeeri tehingu ID</translation>
-    </message>
-    <message>
-        <source>Comma separated file (*.csv)</source>
-        <translation>Komadega eraldatud väärtuste fail (*.csv)</translation>
-    </message>
-    <message>
-        <source>Date</source>
-        <translation>Kuupäev</translation>
-    </message>
-    <message>
-        <source>Type</source>
-        <translation>Tüüp</translation>
-    </message>
-    <message>
-        <source>Label</source>
-        <translation>Silt</translation>
-    </message>
-    <message>
-        <source>Address</source>
-        <translation>Aadress</translation>
-    </message>
-    <message>
-        <source>ID</source>
-        <translation>ID</translation>
-    </message>
-    <message>
-        <source>Exporting Failed</source>
-        <translation>Eksport ebaõnnestus.</translation>
-    </message>
-    </context>
-<context>
-    <name>UnitDisplayStatusBarControl</name>
-    </context>
-<context>
-    <name>WalletFrame</name>
-    </context>
-<context>
-    <name>WalletModel</name>
-    </context>
-<context>
-    <name>WalletView</name>
-    </context>
-<context>
-    <name>bitcoin-core</name>
-=======
-    </context>
-<context>
-    <name>TransactionTableModel</name>
->>>>>>> 61646189
     <message>
         <source>Date</source>
         <translation type="unfinished">Kuupäev</translation>
@@ -2610,17 +1670,12 @@
         <translation type="unfinished">Kinnitatud (%1 kinnitust)</translation>
     </message>
     <message>
-<<<<<<< HEAD
-        <source>Bitcoin Core</source>
-        <translation>Blackcoin More</translation>
-=======
         <source>Generated but not accepted</source>
         <translation type="unfinished">Loodud, kuid aktsepteerimata</translation>
     </message>
     <message>
         <source>Received with</source>
         <translation type="unfinished">Saadud koos</translation>
->>>>>>> 61646189
     </message>
     <message>
         <source>Received from</source>
@@ -2631,14 +1686,6 @@
         <translation type="unfinished">Saadetud</translation>
     </message>
     <message>
-<<<<<<< HEAD
-        <source>Block creation options:</source>
-        <translation>Blokeeri loomise valikud:</translation>
-    </message>
-    <message>
-        <source>Corrupted block database detected</source>
-        <translation>Tuvastati vigane bloki andmebaas</translation>
-=======
         <source>Payment to yourself</source>
         <translation type="unfinished">Makse iseendale</translation>
     </message>
@@ -2653,7 +1700,6 @@
     <message>
         <source>Transaction status. Hover over this field to show number of confirmations.</source>
         <translation type="unfinished">Tehingu staatus. Kinnituste arvu kuvamiseks liigu hiire noolega selle peale.</translation>
->>>>>>> 61646189
     </message>
     <message>
         <source>Date and time that the transaction was received.</source>
