<TS version="2.1" language="et">
<context>
    <name>AddressBookPage</name>
    <message>
        <source>Right-click to edit address or label</source>
        <translation type="unfinished">Paremkliki aadressi või sildi muutmiseks</translation>
    </message>
    <message>
        <source>Create a new address</source>
        <translation type="unfinished">Loo uus aadress</translation>
    </message>
    <message>
        <source>&amp;New</source>
        <translation type="unfinished">&amp;Uus</translation>
    </message>
    <message>
        <source>Copy the currently selected address to the system clipboard</source>
        <translation type="unfinished">Kopeeri märgistatud aadress vahemällu</translation>
    </message>
    <message>
        <source>&amp;Copy</source>
        <translation type="unfinished">&amp;Kopeeri</translation>
    </message>
    <message>
        <source>C&amp;lose</source>
        <translation type="unfinished">S&amp;ulge</translation>
    </message>
    <message>
        <source>Delete the currently selected address from the list</source>
        <translation type="unfinished">Kustuta valitud aadress nimekirjast</translation>
    </message>
    <message>
        <source>Enter address or label to search</source>
        <translation type="unfinished">Otsimiseks sisesta märgis või aadress</translation>
    </message>
    <message>
        <source>Export the data in the current tab to a file</source>
        <translation type="unfinished">Ekspordi kuvatava vahelehe sisu faili</translation>
    </message>
    <message>
        <source>&amp;Export</source>
        <translation type="unfinished">&amp;Ekspordi</translation>
    </message>
    <message>
        <source>&amp;Delete</source>
        <translation type="unfinished">&amp;Kustuta</translation>
    </message>
    <message>
        <source>Choose the address to send coins to</source>
        <translation type="unfinished">Vali aadress millele mündid saata</translation>
    </message>
    <message>
        <source>Choose the address to receive coins with</source>
        <translation type="unfinished">Vali aadress müntide vastuvõtmiseks</translation>
    </message>
    <message>
        <source>C&amp;hoose</source>
        <translation type="unfinished">V&amp;ali</translation>
    </message>
    <message>
        <source>Sending addresses</source>
        <translation type="unfinished">Saatvad aadressid</translation>
    </message>
    <message>
        <source>Receiving addresses</source>
        <translation type="unfinished">Vastuvõtvad aadressid</translation>
    </message>
    <message>
        <source>These are your Bitcoin addresses for sending payments. Always check the amount and the receiving address before sending coins.</source>
        <translation type="unfinished">Need on sinu Bitcoin aadressid maksete saatmiseks. Ennem müntide saatmist kontrolli alati summat ja makse saaja aadressi.</translation>
    </message>
    <message>
        <source>&amp;Copy Address</source>
        <translation type="unfinished">&amp;Kopeeri Aadress</translation>
    </message>
    <message>
        <source>Copy &amp;Label</source>
        <translation type="unfinished">Kopeeri &amp;Silt</translation>
    </message>
    <message>
        <source>&amp;Edit</source>
        <translation type="unfinished">&amp;Muuda</translation>
    </message>
    <message>
        <source>Export Address List</source>
        <translation type="unfinished">Ekspordi Aadresside Nimekiri</translation>
    </message>
    <message>
        <source>Comma separated file</source>
<<<<<<< HEAD
        <extracomment>Expanded name of the CSV file format. See https://en.wikipedia.org/wiki/Comma-separated_values</extracomment>
=======
        <extracomment>Expanded name of the CSV file format. See: https://en.wikipedia.org/wiki/Comma-separated_values.</extracomment>
>>>>>>> dd04f2dd
        <translation type="unfinished">Komaga eraldatud fail</translation>
    </message>
    <message>
        <source>There was an error trying to save the address list to %1. Please try again.</source>
        <extracomment>An error message. %1 is a stand-in argument for the name of the file we attempted to save to.</extracomment>
        <translation type="unfinished">Tõrge aadressi nimekirja salvestamisel %1. Palun proovi uuesti.</translation>
    </message>
    <message>
        <source>Exporting Failed</source>
        <translation type="unfinished">Eksport ebaõnnestus.</translation>
    </message>
</context>
<context>
    <name>AddressTableModel</name>
    <message>
        <source>Label</source>
        <translation type="unfinished">Silt</translation>
    </message>
    <message>
        <source>Address</source>
        <translation type="unfinished">Aadress</translation>
    </message>
    <message>
        <source>(no label)</source>
        <translation type="unfinished">(silt puudub)</translation>
    </message>
</context>
<context>
    <name>AskPassphraseDialog</name>
    <message>
        <source>Passphrase Dialog</source>
        <translation type="unfinished">Salafraasi dialoog</translation>
    </message>
    <message>
        <source>Enter passphrase</source>
        <translation type="unfinished">Sisesta parool</translation>
    </message>
    <message>
        <source>New passphrase</source>
        <translation type="unfinished">Uus parool</translation>
    </message>
    <message>
        <source>Repeat new passphrase</source>
        <translation type="unfinished">Korda uut parooli</translation>
    </message>
    <message>
        <source>Show passphrase</source>
        <translation type="unfinished">Näita salafraasi</translation>
    </message>
    <message>
        <source>Encrypt wallet</source>
        <translation type="unfinished">Krüpteeri rahakott</translation>
    </message>
    <message>
        <source>This operation needs your wallet passphrase to unlock the wallet.</source>
        <translation type="unfinished">Antud operatsioon vajab rahakoti lahtilukustamiseks salafraasi.</translation>
    </message>
    <message>
        <source>Unlock wallet</source>
        <translation type="unfinished">Ava rahakoti lukk</translation>
    </message>
    <message>
        <source>Change passphrase</source>
        <translation type="unfinished">Muuda parooli</translation>
    </message>
    <message>
        <source>Confirm wallet encryption</source>
        <translation type="unfinished">Kinnita rahakoti krüpteerimine.</translation>
    </message>
    <message>
        <source>Warning: If you encrypt your wallet and lose your passphrase, you will &lt;b&gt;LOSE ALL OF YOUR BITCOINS&lt;/b&gt;!</source>
        <translation type="unfinished">Hoiatus:Kui sa krüpteerid oma rahakoti ja kaotad salafraasi, siis sa&lt;b&gt;KAOTAD OMA BITCOINID&lt;/b&gt;!</translation>
    </message>
    <message>
        <source>Are you sure you wish to encrypt your wallet?</source>
        <translation type="unfinished">Kas oled kindel, et soovid rahakoti krüpteerida?</translation>
    </message>
    <message>
        <source>Wallet encrypted</source>
        <translation type="unfinished">Rahakott krüpteeritud</translation>
<<<<<<< HEAD
    </message>
    <message>
        <source>Enter the new passphrase for the wallet.&lt;br/&gt;Please use a passphrase of &lt;b&gt;ten or more random characters&lt;/b&gt;, or &lt;b&gt;eight or more words&lt;/b&gt;.</source>
        <translation type="unfinished">Sisesta rahakotile uus salafraas.&lt;br/&gt;Kasuta salafraasi millles on&lt;b&gt;kümme või rohkem juhuslikku sümbolit&lt;b&gt;,või&lt;b&gt;kaheksa või rohkem sõna&lt;b/&gt;.</translation>
    </message>
    <message>
        <source>Enter the old passphrase and new passphrase for the wallet.</source>
        <translation type="unfinished">Sisesta rahakoti vana salafraas ja uus salafraas.</translation>
    </message>
    <message>
        <source>Remember that encrypting your wallet cannot fully protect your bitcoins from being stolen by malware infecting your computer.</source>
        <translation type="unfinished">Pea meeles, et rahakoti krüpteerimine ei välista bitcoinide vargust, kui sinu arvuti on nakatunud pahavaraga.</translation>
    </message>
    <message>
        <source>Wallet to be encrypted</source>
        <translation type="unfinished">Krüpteeritav rahakott</translation>
    </message>
    <message>
        <source>Your wallet is about to be encrypted. </source>
        <translation type="unfinished">Rahakott krüpteeritakse.</translation>
    </message>
    <message>
        <source>Your wallet is now encrypted. </source>
        <translation type="unfinished">Rahakott krüpteeritud.</translation>
=======
>>>>>>> dd04f2dd
    </message>
    <message>
        <source>Enter the new passphrase for the wallet.&lt;br/&gt;Please use a passphrase of &lt;b&gt;ten or more random characters&lt;/b&gt;, or &lt;b&gt;eight or more words&lt;/b&gt;.</source>
        <translation type="unfinished">Sisesta rahakotile uus salafraas.&lt;br/&gt;Kasuta salafraasi millles on&lt;b&gt;kümme või rohkem juhuslikku sümbolit&lt;b&gt;,või&lt;b&gt;kaheksa või rohkem sõna&lt;b/&gt;.</translation>
    </message>
    <message>
        <source>Enter the old passphrase and new passphrase for the wallet.</source>
        <translation type="unfinished">Sisesta rahakoti vana salafraas ja uus salafraas.</translation>
    </message>
    <message>
        <source>Remember that encrypting your wallet cannot fully protect your bitcoins from being stolen by malware infecting your computer.</source>
        <translation type="unfinished">Pea meeles, et rahakoti krüpteerimine ei välista bitcoinide vargust, kui sinu arvuti on nakatunud pahavaraga.</translation>
    </message>
    <message>
        <source>Wallet to be encrypted</source>
        <translation type="unfinished">Krüpteeritav rahakott</translation>
    </message>
    <message>
        <source>Your wallet is about to be encrypted. </source>
        <translation type="unfinished">Rahakott krüpteeritakse.</translation>
    </message>
    <message>
        <source>Your wallet is now encrypted. </source>
        <translation type="unfinished">Rahakott krüpteeritud.</translation>
    </message>
    <message>
        <source>IMPORTANT: Any previous backups you have made of your wallet file should be replaced with the newly generated, encrypted wallet file. For security reasons, previous backups of the unencrypted wallet file will become useless as soon as you start using the new, encrypted wallet.</source>
        <translation type="unfinished">TÄHTIS: Kõik varasemad rahakoti varundfailid tuleks üle kirjutada äsja loodud krüpteeritud rahakoti failiga. Turvakaalutlustel tühistatakse krüpteerimata rahakoti failid alates uue, krüpteeritud rahakoti, kasutusele võtust.</translation>
    </message>
    <message>
        <source>Wallet encryption failed</source>
        <translation type="unfinished">Rahakoti krüpteerimine ebaõnnestus</translation>
    </message>
    <message>
        <source>Wallet encryption failed due to an internal error. Your wallet was not encrypted.</source>
        <translation type="unfinished">Rahakoti krüpteerimine ebaõnnestus sisemise vea tõttu. Sinu rahakotti ei krüpteeritud.</translation>
    </message>
    <message>
        <source>The supplied passphrases do not match.</source>
        <translation type="unfinished">Sisestatud paroolid ei kattu.</translation>
    </message>
    <message>
        <source>Wallet unlock failed</source>
        <translation type="unfinished">Rahakoti lahtilukustamine ebaõnnestus</translation>
    </message>
    <message>
        <source>The passphrase entered for the wallet decryption was incorrect.</source>
        <translation type="unfinished">Rahakoti dekrüpteerimiseks sisestatud salafraas ei ole õige.</translation>
    </message>
    <message>
        <source>Wallet passphrase was successfully changed.</source>
        <translation type="unfinished">Rahakoti parooli vahetus õnnestus.</translation>
    </message>
    <message>
        <source>Warning: The Caps Lock key is on!</source>
        <translation type="unfinished">Hoiatus:Klaviatuuri suurtähelukk on peal.</translation>
    </message>
</context>
<context>
    <name>BanTableModel</name>
    <message>
        <source>IP/Netmask</source>
        <translation type="unfinished">IP/Võrgumask</translation>
<<<<<<< HEAD
    </message>
    <message>
        <source>Banned Until</source>
        <translation type="unfinished">Blokeeritud kuni</translation>
    </message>
</context>
<context>
    <name>BitcoinApplication</name>
    <message>
        <source>Internal error</source>
        <translation type="unfinished">Süsteemisisene Viga</translation>
=======
>>>>>>> dd04f2dd
    </message>
    <message>
        <source>Banned Until</source>
        <translation type="unfinished">Blokeeritud kuni</translation>
    </message>
</context>
<context>
<<<<<<< HEAD
    <name>QObject</name>
    <message>
        <source>Error: %1</source>
        <translation type="unfinished">Tõrge %1</translation>
=======
    <name>BitcoinApplication</name>
    <message>
        <source>Internal error</source>
        <translation type="unfinished">Süsteemisisene Viga</translation>
>>>>>>> dd04f2dd
    </message>
    </context>
<context>
    <name>QObject</name>
    <message>
<<<<<<< HEAD
        <source>unknown</source>
        <translation type="unfinished">tundmatu</translation>
    </message>
    <message>
        <source>Amount</source>
        <translation type="unfinished">Kogus</translation>
    </message>
    <message>
        <source>Inbound</source>
        <translation type="unfinished">Sisenev</translation>
    </message>
    <message>
        <source>Outbound</source>
        <translation type="unfinished">Väljuv</translation>
    </message>
    <message numerus="yes">
        <source>%n second(s)</source>
        <translation>
            <numerusform />
            <numerusform />
        </translation>
    </message>
    <message numerus="yes">
        <source>%n minute(s)</source>
        <translation>
            <numerusform />
            <numerusform />
        </translation>
    </message>
    <message numerus="yes">
        <source>%n hour(s)</source>
        <translation type="unfinished">
            <numerusform />
            <numerusform />
        </translation>
    </message>
    <message numerus="yes">
        <source>%n day(s)</source>
        <translation type="unfinished">
            <numerusform />
            <numerusform />
        </translation>
    </message>
    <message numerus="yes">
        <source>%n week(s)</source>
        <translation type="unfinished">
            <numerusform />
            <numerusform />
        </translation>
    </message>
    <message>
        <source>%1 and %2</source>
        <translation type="unfinished">%1 ja %2</translation>
    </message>
    <message numerus="yes">
        <source>%n year(s)</source>
        <translation type="unfinished">
            <numerusform />
            <numerusform />
        </translation>
    </message>
    </context>
<context>
    <name>BitcoinGUI</name>
    <message>
        <source>&amp;Overview</source>
        <translation>&amp;Ülevaade</translation>
=======
        <source>Error: %1</source>
        <translation type="unfinished">Tõrge %1</translation>
    </message>
    <message>
        <source>unknown</source>
        <translation type="unfinished">tundmatu</translation>
>>>>>>> dd04f2dd
    </message>
    <message>
        <source>Amount</source>
        <translation type="unfinished">Kogus</translation>
    </message>
    <message>
        <source>Inbound</source>
        <extracomment>An inbound connection from a peer. An inbound connection is a connection initiated by a peer.</extracomment>
        <translation type="unfinished">Sisenev</translation>
    </message>
    <message>
        <source>Outbound</source>
        <extracomment>An outbound connection to a peer. An outbound connection is a connection initiated by us.</extracomment>
        <translation type="unfinished">Väljuv</translation>
    </message>
    <message numerus="yes">
        <source>%n second(s)</source>
        <translation type="unfinished">
            <numerusform />
            <numerusform />
        </translation>
    </message>
    <message numerus="yes">
        <source>%n minute(s)</source>
        <translation type="unfinished">
            <numerusform />
            <numerusform />
        </translation>
    </message>
    <message numerus="yes">
        <source>%n hour(s)</source>
        <translation type="unfinished">
            <numerusform />
            <numerusform />
        </translation>
    </message>
    <message numerus="yes">
        <source>%n day(s)</source>
        <translation type="unfinished">
            <numerusform />
            <numerusform />
        </translation>
    </message>
    <message numerus="yes">
        <source>%n week(s)</source>
        <translation type="unfinished">
            <numerusform />
            <numerusform />
        </translation>
    </message>
    <message>
        <source>%1 and %2</source>
        <translation type="unfinished">%1 ja %2</translation>
    </message>
    <message numerus="yes">
        <source>%n year(s)</source>
        <translation type="unfinished">
            <numerusform />
            <numerusform />
        </translation>
    </message>
    </context>
<context>
    <name>bitcoin-core</name>
    <message>
        <source>This is a pre-release test build - use at your own risk - do not use for mining or merchant applications</source>
        <translation type="unfinished">See on test-versioon - kasutamine omal riisikol - ära kasuta mining'uks ega kaupmeeste programmides</translation>
    </message>
    <message>
<<<<<<< HEAD
        <source>&amp;About %1</source>
        <translation type="unfinished">&amp;Teave %1</translation>
    </message>
    <message>
        <source>Show information about %1</source>
        <translation type="unfinished">Näita informatsiooni %1 kohta</translation>
=======
        <source>Corrupted block database detected</source>
        <translation type="unfinished">Tuvastati vigane bloki andmebaas</translation>
>>>>>>> dd04f2dd
    </message>
    <message>
        <source>Do you want to rebuild the block database now?</source>
        <translation type="unfinished">Kas soovid bloki andmebaasi taastada?</translation>
    </message>
    <message>
        <source>Done loading</source>
        <translation type="unfinished">Laetud</translation>
    </message>
    <message>
        <source>Error initializing block database</source>
        <translation type="unfinished">Tõrge bloki andmebaasi käivitamisel</translation>
    </message>
    <message>
<<<<<<< HEAD
        <source>Modify configuration options for %1</source>
        <translation type="unfinished">Muuda %1 seadeid</translation>
    </message>
    <message>
        <source>Create a new wallet</source>
        <translation type="unfinished">Loo uus rahakott</translation>
    </message>
    <message>
=======
        <source>Error initializing wallet database environment %s!</source>
        <translation type="unfinished">Tõrge rahakoti keskkonna %s käivitamisel!</translation>
    </message>
    <message>
        <source>Error loading block database</source>
        <translation type="unfinished">Tõrge bloki baasi lugemisel</translation>
    </message>
    <message>
        <source>Error opening block database</source>
        <translation type="unfinished">Tõrge bloki andmebaasi avamisel</translation>
    </message>
    <message>
        <source>Failed to listen on any port. Use -listen=0 if you want this.</source>
        <translation type="unfinished">Pordi kuulamine nurjus. Soovikorral kasuta -listen=0.</translation>
    </message>
    <message>
        <source>Insufficient funds</source>
        <translation type="unfinished">Liiga suur summa</translation>
    </message>
    <message>
        <source>Signing transaction failed</source>
        <translation type="unfinished">Tehingu allkirjastamine ebaõnnestus</translation>
    </message>
    <message>
        <source>The transaction amount is too small to pay the fee</source>
        <translation type="unfinished">Tehingu summa on tasu maksmiseks liiga väikene</translation>
    </message>
    <message>
        <source>Transaction amount too small</source>
        <translation type="unfinished">Tehingu summa liiga väikene</translation>
    </message>
    <message>
        <source>Transaction too large</source>
        <translation type="unfinished">Tehing liiga suur</translation>
    </message>
    <message>
        <source>Unknown network specified in -onlynet: '%s'</source>
        <translation type="unfinished">Kirjeldatud tundmatu võrgustik -onlynet'is: '%s'</translation>
    </message>
    </context>
<context>
    <name>BitcoinGUI</name>
    <message>
        <source>&amp;Overview</source>
        <translation type="unfinished">&amp;Ülevaade</translation>
    </message>
    <message>
        <source>Show general overview of wallet</source>
        <translation type="unfinished">Kuva rahakoti üld-ülevaade</translation>
    </message>
    <message>
        <source>&amp;Transactions</source>
        <translation type="unfinished">&amp;Tehingud</translation>
    </message>
    <message>
        <source>Browse transaction history</source>
        <translation type="unfinished">Sirvi tehingute ajalugu</translation>
    </message>
    <message>
        <source>E&amp;xit</source>
        <translation type="unfinished">V&amp;älju</translation>
    </message>
    <message>
        <source>Quit application</source>
        <translation type="unfinished">Välju rakendusest</translation>
    </message>
    <message>
        <source>&amp;About %1</source>
        <translation type="unfinished">&amp;Teave %1</translation>
    </message>
    <message>
        <source>Show information about %1</source>
        <translation type="unfinished">Näita informatsiooni %1 kohta</translation>
    </message>
    <message>
        <source>About &amp;Qt</source>
        <translation type="unfinished">Teave &amp;Qt kohta</translation>
    </message>
    <message>
        <source>Show information about Qt</source>
        <translation type="unfinished">Kuva Qt kohta käiv info</translation>
    </message>
    <message>
        <source>Modify configuration options for %1</source>
        <translation type="unfinished">Muuda %1 seadeid</translation>
    </message>
    <message>
        <source>Create a new wallet</source>
        <translation type="unfinished">Loo uus rahakott</translation>
    </message>
    <message>
>>>>>>> dd04f2dd
        <source>Wallet:</source>
        <translation type="unfinished">Rahakott:</translation>
    </message>
    <message>
        <source>Send coins to a Bitcoin address</source>
<<<<<<< HEAD
        <translation>Saada münte Blackcoini aadressile</translation>
=======
        <translation type="unfinished">Saada münte Bitcoini aadressile</translation>
>>>>>>> dd04f2dd
    </message>
    <message>
        <source>Backup wallet to another location</source>
        <translation type="unfinished">Varunda rahakott teise asukohta</translation>
    </message>
    <message>
        <source>Change the passphrase used for wallet encryption</source>
<<<<<<< HEAD
        <translation>Rahakoti krüpteerimise salafraasi muutmine</translation>
=======
        <translation type="unfinished">Rahakoti krüpteerimise salafraasi muutmine</translation>
>>>>>>> dd04f2dd
    </message>
    <message>
        <source>&amp;Send</source>
        <translation type="unfinished">&amp;Saada</translation>
    </message>
    <message>
        <source>&amp;Receive</source>
<<<<<<< HEAD
        <translation>&amp;Võta vastu</translation>
    </message>
    <message>
        <source>&amp;Options…</source>
        <translation type="unfinished">&amp;Valikud</translation>
    </message>
    <message>
        <source>&amp;Show / Hide</source>
        <translation>&amp;Näita / Peida</translation>
=======
        <translation type="unfinished">&amp;Võta vastu</translation>
>>>>>>> dd04f2dd
    </message>
    <message>
        <source>&amp;Options…</source>
        <translation type="unfinished">&amp;Valikud</translation>
    </message>
    <message>
        <source>Encrypt the private keys that belong to your wallet</source>
        <translation type="unfinished">Krüpteeri oma rahakoti privaatvõtmed</translation>
    </message>
    <message>
        <source>Sign messages with your Bitcoin addresses to prove you own them</source>
<<<<<<< HEAD
        <translation>Omandi tõestamiseks allkirjasta sõnumid oma Blackcoini aadressiga</translation>
    </message>
    <message>
        <source>Verify messages to ensure they were signed with specified Bitcoin addresses</source>
        <translation>Kinnita sõnumid kindlustamaks et need allkirjastati määratud Blackcoini aadressiga</translation>
=======
        <translation type="unfinished">Omandi tõestamiseks allkirjasta sõnumid oma Bitcoini aadressiga</translation>
    </message>
    <message>
        <source>Verify messages to ensure they were signed with specified Bitcoin addresses</source>
        <translation type="unfinished">Kinnita sõnumid kindlustamaks et need allkirjastati määratud Bitcoini aadressiga</translation>
>>>>>>> dd04f2dd
    </message>
    <message>
        <source>&amp;File</source>
        <translation type="unfinished">&amp;Fail</translation>
    </message>
    <message>
        <source>&amp;Settings</source>
        <translation type="unfinished">&amp;Seaded</translation>
    </message>
    <message>
        <source>&amp;Help</source>
        <translation type="unfinished">&amp;Abi</translation>
    </message>
    <message>
        <source>Tabs toolbar</source>
        <translation type="unfinished">Vahelehe tööriistariba</translation>
    </message>
    <message>
        <source>Request payments (generates QR codes and bitcoin: URIs)</source>
        <translation type="unfinished">Loo maksepäring (genereerib QR koodid ja bitcoini: URId)</translation>
    </message>
    <message>
        <source>&amp;Command-line options</source>
        <translation type="unfinished">&amp;Käsurea valikud</translation>
    </message>
    <message numerus="yes">
        <source>Processed %n block(s) of transaction history.</source>
<<<<<<< HEAD
        <translation>
=======
        <translation type="unfinished">
>>>>>>> dd04f2dd
            <numerusform />
            <numerusform />
        </translation>
    </message>
    <message>
        <source>%1 behind</source>
        <translation type="unfinished">%1 ajast maas</translation>
    </message>
    <message>
        <source>Last received block was generated %1 ago.</source>
        <translation type="unfinished">Viimane saabunud blokk loodi %1 tagasi.</translation>
    </message>
    <message>
        <source>Transactions after this will not yet be visible.</source>
        <translation type="unfinished">Hilisemad transaktsioonid ei ole veel nähtavad.</translation>
    </message>
    <message>
        <source>Error</source>
        <translation type="unfinished">Viga</translation>
    </message>
    <message>
        <source>Warning</source>
        <translation type="unfinished">Hoiatus</translation>
    </message>
    <message>
        <source>Information</source>
        <translation type="unfinished">Informatsioon</translation>
    </message>
    <message>
        <source>Up to date</source>
        <translation type="unfinished">Ajakohane</translation>
    </message>
    <message>
        <source>Open Wallet</source>
        <translation type="unfinished">Ava Rahakott</translation>
    </message>
    <message>
        <source>&amp;Window</source>
        <translation type="unfinished">&amp;Aken</translation>
    </message>
    <message>
        <source>%1 client</source>
        <translation type="unfinished">%1 klient</translation>
    </message>
    <message numerus="yes">
        <source>%n active connection(s) to Bitcoin network.</source>
        <extracomment>A substring of the tooltip.</extracomment>
        <translation type="unfinished">
            <numerusform />
            <numerusform />
        </translation>
    </message>
    <message>
        <source>Error: %1</source>
        <translation type="unfinished">Tõrge %1</translation>
    </message>
    <message>
        <source>Date: %1
</source>
        <translation type="unfinished">Kuupäev: %1
</translation>
    </message>
    <message>
        <source>Amount: %1
</source>
        <translation type="unfinished">Summa: %1
</translation>
    </message>
    <message>
        <source>Type: %1
</source>
        <translation type="unfinished">Tüüp: %1
</translation>
    </message>
    <message>
        <source>Label: %1
</source>
        <translation type="unfinished">&amp;Märgis: %1
</translation>
    </message>
    <message>
        <source>Address: %1
</source>
        <translation type="unfinished">Aadress: %1
</translation>
    </message>
    <message>
        <source>Sent transaction</source>
        <translation type="unfinished">Saadetud tehing</translation>
    </message>
    <message>
        <source>Incoming transaction</source>
        <translation type="unfinished">Sisenev tehing</translation>
    </message>
    <message>
        <source>Wallet is &lt;b&gt;encrypted&lt;/b&gt; and currently &lt;b&gt;unlocked&lt;/b&gt;</source>
        <translation type="unfinished">Rahakott on &lt;b&gt;krüpteeritud&lt;/b&gt; ning hetkel &lt;b&gt;avatud&lt;/b&gt;</translation>
    </message>
    <message>
        <source>Wallet is &lt;b&gt;encrypted&lt;/b&gt; and currently &lt;b&gt;locked&lt;/b&gt;</source>
        <translation type="unfinished">Rahakott on &lt;b&gt;krüpteeritud&lt;/b&gt; ning hetkel &lt;b&gt;suletud&lt;/b&gt;</translation>
    </message>
    </context>
<context>
    <name>CoinControlDialog</name>
    <message>
        <source>Quantity:</source>
        <translation type="unfinished">Kogus:</translation>
    </message>
    <message>
        <source>Bytes:</source>
        <translation type="unfinished">Baiti:</translation>
    </message>
    <message>
        <source>Amount:</source>
        <translation type="unfinished">Kogus</translation>
    </message>
    <message>
        <source>Fee:</source>
        <translation type="unfinished">Tasu:</translation>
    </message>
    <message>
        <source>Dust:</source>
        <translation type="unfinished">Puru:</translation>
    </message>
    <message>
        <source>After Fee:</source>
        <translation type="unfinished">Peale tehingutasu:</translation>
    </message>
    <message>
        <source>Change:</source>
        <translation type="unfinished">Vahetusraha:</translation>
    </message>
    <message>
        <source>Tree mode</source>
        <translation type="unfinished">Puu režiim</translation>
    </message>
    <message>
        <source>List mode</source>
        <translation type="unfinished">Loetelu režiim</translation>
    </message>
    <message>
        <source>Amount</source>
        <translation type="unfinished">Kogus</translation>
    </message>
    <message>
        <source>Received with label</source>
        <translation type="unfinished">Vastuvõetud märgisega</translation>
    </message>
    <message>
        <source>Received with address</source>
        <translation type="unfinished">Vastuvõetud aadressiga</translation>
    </message>
    <message>
        <source>Date</source>
        <translation type="unfinished">Kuupäev</translation>
    </message>
    <message>
        <source>Confirmations</source>
        <translation type="unfinished">Kinnitused</translation>
    </message>
    <message>
        <source>Confirmed</source>
        <translation type="unfinished">Kinnitatud</translation>
    </message>
    <message>
        <source>Copy amount</source>
        <translation type="unfinished">Kopeeri kogus</translation>
    </message>
    <message>
        <source>Copy quantity</source>
        <translation type="unfinished">Kopeeri kogus</translation>
    </message>
    <message>
        <source>Copy fee</source>
        <translation type="unfinished">Kopeeri tehingutasu</translation>
    </message>
    <message>
        <source>Copy bytes</source>
        <translation type="unfinished">Kopeeri baidid</translation>
    </message>
    <message>
        <source>Copy dust</source>
        <translation type="unfinished">Kopeeri puru</translation>
    </message>
    <message>
        <source>Copy change</source>
        <translation type="unfinished">Kopeeri vahetusraha</translation>
    </message>
    <message>
        <source>(%1 locked)</source>
        <translation type="unfinished">(%1 lukustatud)</translation>
    </message>
    <message>
        <source>yes</source>
        <translation type="unfinished">jah</translation>
    </message>
    <message>
        <source>no</source>
        <translation type="unfinished">ei</translation>
    </message>
    <message>
        <source>(no label)</source>
        <translation type="unfinished">(silt puudub)</translation>
    </message>
    <message>
        <source>(change)</source>
        <translation type="unfinished">(vahetusraha)</translation>
    </message>
</context>
<context>
<<<<<<< HEAD
=======
    <name>OpenWalletActivity</name>
    <message>
        <source>Open Wallet</source>
        <extracomment>Title of window indicating the progress of opening of a wallet.</extracomment>
        <translation type="unfinished">Ava Rahakott</translation>
    </message>
    </context>
<context>
>>>>>>> dd04f2dd
    <name>CreateWalletDialog</name>
    <message>
        <source>Wallet</source>
        <translation type="unfinished">Rahakott</translation>
    </message>
    </context>
<context>
    <name>EditAddressDialog</name>
    <message>
        <source>Edit Address</source>
        <translation type="unfinished">Muuda aadressi</translation>
    </message>
    <message>
        <source>&amp;Label</source>
        <translation type="unfinished">&amp;Märgis</translation>
    </message>
    <message>
        <source>&amp;Address</source>
        <translation type="unfinished">&amp;Aadress</translation>
    </message>
    <message>
        <source>New sending address</source>
        <translation type="unfinished">Uus saatev aadress</translation>
    </message>
    <message>
        <source>Edit receiving address</source>
        <translation type="unfinished">Muuda vastuvõtvat aadressi</translation>
    </message>
    <message>
        <source>Edit sending address</source>
        <translation type="unfinished">Muuda saatvat aadressi</translation>
    </message>
    <message>
        <source>The entered address "%1" is not a valid Bitcoin address.</source>
        <translation type="unfinished">Sisestatud aadress "%1" ei ole korrektne Bitcoin aadress.</translation>
    </message>
    <message>
        <source>Could not unlock wallet.</source>
        <translation type="unfinished">Rahakoti lahtilukustamine ebaõnnestus.</translation>
    </message>
    <message>
        <source>New key generation failed.</source>
        <translation type="unfinished">Uue võtme genereerimine ebaõnnestus.</translation>
    </message>
</context>
<context>
    <name>FreespaceChecker</name>
    <message>
        <source>name</source>
        <translation type="unfinished">nimi</translation>
    </message>
    </context>
<context>
    <name>Intro</name>
    <message numerus="yes">
        <source>(sufficient to restore backups %n day(s) old)</source>
        <extracomment>Explanatory text on the capability of the current prune target.</extracomment>
        <translation type="unfinished">
            <numerusform />
            <numerusform />
        </translation>
<<<<<<< HEAD
    </message>
    <message>
        <source>Error</source>
        <translation>Viga</translation>
    </message>
=======
    </message>
    <message>
        <source>Error</source>
        <translation type="unfinished">Viga</translation>
    </message>
    <message>
        <source>Welcome</source>
        <translation type="unfinished">Tere tulemast</translation>
    </message>
    </context>
<context>
    <name>HelpMessageDialog</name>
>>>>>>> dd04f2dd
    <message>
        <source>version</source>
        <translation type="unfinished">versioon</translation>
    </message>
    </context>
<context>
    <name>HelpMessageDialog</name>
    <message>
<<<<<<< HEAD
        <source>version</source>
        <translation type="unfinished">versioon</translation>
=======
        <source>Command-line options</source>
        <translation type="unfinished">Käsurea valikud</translation>
>>>>>>> dd04f2dd
    </message>
</context>
<context>
    <name>ShutdownWindow</name>
    <message>
<<<<<<< HEAD
        <source>Command-line options</source>
        <translation type="unfinished">Käsurea valikud</translation>
    </message>
</context>
<context>
    <name>ShutdownWindow</name>
    <message>
        <source>Do not shut down the computer until this window disappears.</source>
        <translation type="unfinished">Ära lülita arvutit välja ennem kui see aken on kadunud.</translation>
    </message>
</context>
=======
        <source>Do not shut down the computer until this window disappears.</source>
        <translation type="unfinished">Ära lülita arvutit välja ennem kui see aken on kadunud.</translation>
    </message>
</context>
>>>>>>> dd04f2dd
<context>
    <name>ModalOverlay</name>
    <message>
        <source>Form</source>
        <translation type="unfinished">Vorm</translation>
    </message>
    <message>
        <source>Last block time</source>
        <translation type="unfinished">Viimane ploki aeg</translation>
    </message>
    <message>
        <source>Hide</source>
        <translation type="unfinished">Peida</translation>
<<<<<<< HEAD
    </message>
    </context>
=======
    </message>
    </context>
<context>
    <name>OpenURIDialog</name>
    <message>
        <source>Paste address from clipboard</source>
        <extracomment>Tooltip text for button that allows you to paste an address that is in your clipboard.</extracomment>
        <translation type="unfinished">Kleebi aadress vahemälust</translation>
    </message>
</context>
>>>>>>> dd04f2dd
<context>
    <name>OptionsDialog</name>
    <message>
        <source>Options</source>
        <translation type="unfinished">Valikud</translation>
    </message>
    <message>
        <source>&amp;Main</source>
        <translation type="unfinished">&amp;Peamine</translation>
    </message>
    <message>
        <source>Reset all client options to default.</source>
        <translation type="unfinished">Taasta kõik klientprogrammi seadete vaikeväärtused.</translation>
    </message>
    <message>
        <source>&amp;Reset Options</source>
        <translation type="unfinished">&amp;Lähtesta valikud</translation>
    </message>
    <message>
        <source>&amp;Network</source>
        <translation type="unfinished">&amp;Võrk</translation>
    </message>
    <message>
        <source>W&amp;allet</source>
        <translation type="unfinished">R&amp;ahakott</translation>
    </message>
    <message>
        <source>Expert</source>
        <translation type="unfinished">Ekspert</translation>
    </message>
    <message>
        <source>Automatically open the Bitcoin client port on the router. This only works when your router supports UPnP and it is enabled.</source>
<<<<<<< HEAD
        <translation>Blackcoini kliendi pordi automaatne avamine ruuteris. Toimib, kui sinu ruuter aktsepteerib UPnP ühendust.</translation>
=======
        <translation type="unfinished">Bitcoini kliendi pordi automaatne avamine ruuteris. Toimib, kui sinu ruuter aktsepteerib UPnP ühendust.</translation>
>>>>>>> dd04f2dd
    </message>
    <message>
        <source>Map port using &amp;UPnP</source>
        <translation type="unfinished">Suuna port &amp;UPnP kaudu</translation>
    </message>
    <message>
        <source>Proxy &amp;IP:</source>
<<<<<<< HEAD
        <translation>Proxi &amp;IP:</translation>
    </message>
    <message>
        <source>Port of the proxy (e.g. 9050)</source>
        <translation>Proxi port (nt 9050)</translation>
=======
        <translation type="unfinished">Proxi &amp;IP:</translation>
    </message>
    <message>
        <source>Port of the proxy (e.g. 9050)</source>
        <translation type="unfinished">Proxi port (nt 9050)</translation>
>>>>>>> dd04f2dd
    </message>
    <message>
        <source>&amp;Window</source>
        <translation type="unfinished">&amp;Aken</translation>
    </message>
    <message>
        <source>Show only a tray icon after minimizing the window.</source>
        <translation type="unfinished">Minimeeri systray alale.</translation>
    </message>
    <message>
        <source>&amp;Minimize to the tray instead of the taskbar</source>
        <translation type="unfinished">&amp;Minimeeri systray alale</translation>
    </message>
    <message>
        <source>M&amp;inimize on close</source>
        <translation type="unfinished">M&amp;inimeeri sulgemisel</translation>
    </message>
    <message>
        <source>&amp;Display</source>
        <translation type="unfinished">&amp;Kuva</translation>
    </message>
    <message>
        <source>User Interface &amp;language:</source>
        <translation type="unfinished">Kasutajaliidese &amp;keel:</translation>
    </message>
    <message>
        <source>&amp;Unit to show amounts in:</source>
        <translation type="unfinished">Summade kuvamise &amp;Unit:</translation>
    </message>
    <message>
        <source>Choose the default subdivision unit to show in the interface and when sending coins.</source>
<<<<<<< HEAD
        <translation>Vali liideses ning müntide saatmisel kuvatav vaikimisi alajaotus.</translation>
=======
        <translation type="unfinished">Vali liideses ning müntide saatmisel kuvatav vaikimisi alajaotus.</translation>
>>>>>>> dd04f2dd
    </message>
    <message>
        <source>&amp;Cancel</source>
        <translation type="unfinished">&amp;Katkesta</translation>
    </message>
    <message>
        <source>default</source>
        <translation type="unfinished">vaikeväärtus</translation>
    </message>
    <message>
        <source>none</source>
        <translation type="unfinished">puudub</translation>
    </message>
    <message>
        <source>Confirm options reset</source>
        <translation type="unfinished">Kinnita valikute algseadistamine</translation>
    </message>
    <message>
        <source>Error</source>
        <translation type="unfinished">Viga</translation>
    </message>
    <message>
        <source>The supplied proxy address is invalid.</source>
        <translation type="unfinished">Sisestatud kehtetu proxy aadress.</translation>
    </message>
</context>
<context>
    <name>OverviewPage</name>
    <message>
        <source>Form</source>
        <translation type="unfinished">Vorm</translation>
    </message>
    <message>
        <source>The displayed information may be out of date. Your wallet automatically synchronizes with the Bitcoin network after a connection is established, but this process has not completed yet.</source>
<<<<<<< HEAD
        <translation>Kuvatav info ei pruugi olla ajakohane. Ühenduse loomisel süngitakse sinu rahakott automaatselt Bitcoin võrgustikuga, kuid see toiming on hetkel lõpetamata.</translation>
=======
        <translation type="unfinished">Kuvatav info ei pruugi olla ajakohane. Ühenduse loomisel süngitakse sinu rahakott automaatselt Bitcoin võrgustikuga, kuid see toiming on hetkel lõpetamata.</translation>
>>>>>>> dd04f2dd
    </message>
    <message>
        <source>Pending:</source>
        <translation type="unfinished">Ootel:</translation>
    </message>
    <message>
        <source>Immature:</source>
        <translation type="unfinished">Ebaküps:</translation>
    </message>
    <message>
        <source>Mined balance that has not yet matured</source>
        <translation type="unfinished">Mitte aegunud mine'itud jääk</translation>
    </message>
    <message>
        <source>Total:</source>
        <translation type="unfinished">Kokku:</translation>
    </message>
    <message>
        <source>Recent transactions</source>
        <translation type="unfinished">Hiljutised transaktsioonid</translation>
    </message>
    </context>
<context>
    <name>PSBTOperationsDialog</name>
    <message>
        <source>Dialog</source>
        <translation type="unfinished">Dialoog</translation>
    </message>
    <message>
        <source>or</source>
        <translation type="unfinished">või</translation>
    </message>
    </context>
<context>
    <name>PaymentServer</name>
    <message>
        <source>Payment request error</source>
        <translation type="unfinished">Maksepäringu tõrge</translation>
    </message>
    <message>
        <source>Cannot start bitcoin: click-to-pay handler</source>
        <translation type="unfinished">Bitcoin ei käivitu: vajuta-maksa toiming</translation>
    </message>
    <message>
        <source>URI handling</source>
        <translation type="unfinished">URI käsitsemine</translation>
    </message>
    </context>
<context>
    <name>PeerTableModel</name>
    <message>
<<<<<<< HEAD
=======
        <source>Direction</source>
        <extracomment>Title of Peers Table column which indicates the direction the peer connection was initiated from.</extracomment>
        <translation type="unfinished">Suund</translation>
    </message>
    <message>
>>>>>>> dd04f2dd
        <source>Sent</source>
        <extracomment>Title of Peers Table column which indicates the total amount of network information we have sent to the peer.</extracomment>
        <translation type="unfinished">Saadetud</translation>
    </message>
    <message>
        <source>Received</source>
        <extracomment>Title of Peers Table column which indicates the total amount of network information we have received from the peer.</extracomment>
        <translation type="unfinished">Vastu võetud</translation>
    </message>
    <message>
        <source>Address</source>
        <extracomment>Title of Peers Table column which contains the IP/Onion/I2P address of the connected peer.</extracomment>
        <translation type="unfinished">Aadress</translation>
<<<<<<< HEAD
    </message>
    <message>
        <source>Type</source>
        <extracomment>Title of Peers Table column which describes the type of peer connection. The "type" describes why the connection exists.</extracomment>
        <translation type="unfinished">Tüüp</translation>
    </message>
    <message>
        <source>Network</source>
        <extracomment>Title of Peers Table column which states the network the peer connected through.</extracomment>
        <translation type="unfinished">Võrk</translation>
=======
    </message>
    <message>
        <source>Type</source>
        <extracomment>Title of Peers Table column which describes the type of peer connection. The "type" describes why the connection exists.</extracomment>
        <translation type="unfinished">Tüüp</translation>
    </message>
    <message>
        <source>Network</source>
        <extracomment>Title of Peers Table column which states the network the peer connected through.</extracomment>
        <translation type="unfinished">Võrk</translation>
    </message>
    <message>
        <source>Inbound</source>
        <extracomment>An Inbound Connection from a Peer.</extracomment>
        <translation type="unfinished">Sisenev</translation>
    </message>
    <message>
        <source>Outbound</source>
        <extracomment>An Outbound Connection to a Peer.</extracomment>
        <translation type="unfinished">Väljuv</translation>
>>>>>>> dd04f2dd
    </message>
</context>
<context>
    <name>QRImageWidget</name>
    <message>
        <source>&amp;Copy Image</source>
        <translation type="unfinished">&amp;Kopeeri Pilt</translation>
    </message>
    <message>
        <source>Resulting URI too long, try to reduce the text for label / message.</source>
        <translation type="unfinished">URI liiga pikk, proovi vähendada märke / sõnumi pikkust.</translation>
    </message>
    <message>
        <source>Error encoding URI into QR Code.</source>
        <translation type="unfinished">Tõrge URI'st QR koodi loomisel</translation>
    </message>
    <message>
        <source>Save QR Code</source>
        <translation type="unfinished">Salvesta QR Kood</translation>
    </message>
    </context>
<context>
    <name>RPCConsole</name>
    <message>
        <source>Client version</source>
        <translation type="unfinished">Kliendi versioon</translation>
    </message>
    <message>
        <source>&amp;Information</source>
        <translation type="unfinished">&amp;Informatsioon</translation>
    </message>
    <message>
        <source>General</source>
        <translation type="unfinished">Üldine</translation>
    </message>
    <message>
        <source>Startup time</source>
        <translation type="unfinished">Käivitamise hetk</translation>
    </message>
    <message>
        <source>Network</source>
        <translation type="unfinished">Võrk</translation>
    </message>
    <message>
        <source>Name</source>
        <translation type="unfinished">Nimi</translation>
    </message>
    <message>
        <source>Number of connections</source>
        <translation type="unfinished">Ühenduste arv</translation>
    </message>
    <message>
        <source>Block chain</source>
        <translation type="unfinished">Blokiahel</translation>
    </message>
    <message>
        <source>Memory usage</source>
        <translation type="unfinished">Mälu kasutus</translation>
    </message>
    <message>
        <source>&amp;Reset</source>
        <translation type="unfinished">&amp;Lähtesta</translation>
    </message>
    <message>
        <source>Received</source>
        <translation type="unfinished">Vastu võetud</translation>
    </message>
    <message>
        <source>Sent</source>
        <translation type="unfinished">Saadetud</translation>
    </message>
    <message>
        <source>Version</source>
        <translation type="unfinished">Versioon</translation>
    </message>
    <message>
        <source>Synced Headers</source>
        <translation type="unfinished">Sünkroniseeritud Päised</translation>
    </message>
    <message>
        <source>Synced Blocks</source>
        <translation type="unfinished">Sünkroniseeritud Plokid</translation>
    </message>
    <message>
        <source>Services</source>
        <translation type="unfinished">Teenused</translation>
    </message>
    <message>
        <source>Ping Time</source>
        <translation type="unfinished">Pingi Aeg</translation>
    </message>
    <message>
        <source>Last block time</source>
        <translation type="unfinished">Viimane ploki aeg</translation>
    </message>
    <message>
        <source>&amp;Open</source>
        <translation type="unfinished">&amp;Ava</translation>
    </message>
    <message>
        <source>&amp;Console</source>
        <translation type="unfinished">&amp;Konsool</translation>
    </message>
    <message>
        <source>&amp;Network Traffic</source>
        <translation type="unfinished">&amp;Võrgu Liiklus</translation>
    </message>
    <message>
        <source>Debug log file</source>
        <translation type="unfinished">Silumise logifail</translation>
    </message>
    <message>
        <source>Clear console</source>
        <translation type="unfinished">Puhasta konsool</translation>
    </message>
    <message>
        <source>Yes</source>
        <translation type="unfinished">Jah</translation>
    </message>
    <message>
        <source>No</source>
        <translation type="unfinished">Ei</translation>
    </message>
    <message>
        <source>To</source>
        <translation type="unfinished">Saaja</translation>
    </message>
    <message>
        <source>From</source>
        <translation type="unfinished">Saatja</translation>
    </message>
    <message>
        <source>Unknown</source>
        <translation type="unfinished">Teadmata</translation>
    </message>
</context>
<context>
    <name>ReceiveCoinsDialog</name>
    <message>
        <source>&amp;Amount:</source>
        <translation type="unfinished">&amp;Kogus:</translation>
    </message>
    <message>
        <source>&amp;Label:</source>
        <translation type="unfinished">&amp;Märgis</translation>
    </message>
    <message>
        <source>&amp;Message:</source>
        <translation type="unfinished">&amp;Sõnum:</translation>
    </message>
    <message>
        <source>Clear all fields of the form.</source>
        <translation type="unfinished">Puhasta kõik vormi väljad.</translation>
    </message>
    <message>
        <source>Show</source>
        <translation type="unfinished">Näita</translation>
    </message>
    <message>
        <source>Remove</source>
        <translation type="unfinished">Eemalda</translation>
    </message>
    <message>
        <source>Could not unlock wallet.</source>
        <translation type="unfinished">Rahakoti lahtilukustamine ebaõnnestus.</translation>
    </message>
    </context>
<context>
    <name>ReceiveRequestDialog</name>
    <message>
        <source>Amount:</source>
        <translation type="unfinished">Kogus</translation>
    </message>
    <message>
        <source>Label:</source>
        <translation type="unfinished">Märgis:</translation>
    </message>
    <message>
        <source>Message:</source>
        <translation type="unfinished">Sõnum:</translation>
    </message>
    <message>
        <source>Wallet:</source>
        <translation type="unfinished">Rahakott:</translation>
    </message>
    <message>
        <source>Copy &amp;Address</source>
        <translation type="unfinished">&amp;Kopeeri Aadress</translation>
    </message>
    <message>
        <source>Payment information</source>
        <translation type="unfinished">Makse Informatsioon</translation>
    </message>
    </context>
<context>
    <name>RecentRequestsTableModel</name>
    <message>
        <source>Date</source>
        <translation type="unfinished">Kuupäev</translation>
    </message>
    <message>
        <source>Label</source>
        <translation type="unfinished">Silt</translation>
    </message>
    <message>
        <source>Message</source>
        <translation type="unfinished">Sõnum</translation>
    </message>
    <message>
        <source>(no label)</source>
        <translation type="unfinished">(silt puudub)</translation>
    </message>
    <message>
        <source>(no message)</source>
        <translation type="unfinished">(sõnum puudub)</translation>
    </message>
    </context>
<context>
    <name>SendCoinsDialog</name>
    <message>
        <source>Send Coins</source>
<<<<<<< HEAD
        <translation>Müntide saatmine</translation>
=======
        <translation type="unfinished">Müntide saatmine</translation>
>>>>>>> dd04f2dd
    </message>
    <message>
        <source>automatically selected</source>
        <translation type="unfinished">automaatselt valitud</translation>
    </message>
    <message>
        <source>Insufficient funds!</source>
        <translation type="unfinished">Liiga suur summa</translation>
    </message>
    <message>
        <source>Quantity:</source>
        <translation type="unfinished">Kogus:</translation>
    </message>
    <message>
        <source>Bytes:</source>
        <translation type="unfinished">Baiti:</translation>
    </message>
    <message>
        <source>Amount:</source>
        <translation type="unfinished">Kogus</translation>
    </message>
    <message>
        <source>Fee:</source>
        <translation type="unfinished">Tasu:</translation>
    </message>
    <message>
        <source>After Fee:</source>
        <translation type="unfinished">Peale tehingutasu:</translation>
    </message>
    <message>
        <source>Change:</source>
        <translation type="unfinished">Vahetusraha:</translation>
    </message>
    <message>
        <source>Transaction Fee:</source>
        <translation type="unfinished">Tehingu tasu:</translation>
    </message>
    <message>
        <source>per kilobyte</source>
        <translation type="unfinished">kilobaidi kohta</translation>
    </message>
    <message>
        <source>Hide</source>
        <translation type="unfinished">Peida</translation>
    </message>
    <message>
        <source>Recommended:</source>
        <translation type="unfinished">Soovitatud:</translation>
    </message>
    <message>
        <source>Send to multiple recipients at once</source>
        <translation type="unfinished">Saatmine mitmele korraga</translation>
    </message>
    <message>
        <source>Add &amp;Recipient</source>
        <translation type="unfinished">Lisa &amp;Saaja</translation>
    </message>
    <message>
        <source>Clear all fields of the form.</source>
        <translation type="unfinished">Puhasta kõik vormi väljad.</translation>
    </message>
    <message>
        <source>Dust:</source>
        <translation type="unfinished">Puru:</translation>
    </message>
    <message>
        <source>Clear &amp;All</source>
        <translation type="unfinished">Puhasta &amp;Kõik</translation>
    </message>
    <message>
        <source>Balance:</source>
        <translation type="unfinished">Jääk:</translation>
    </message>
    <message>
        <source>Confirm the send action</source>
        <translation type="unfinished">Saatmise kinnitamine</translation>
    </message>
    <message>
        <source>S&amp;end</source>
        <translation type="unfinished">S&amp;aada</translation>
    </message>
    <message>
        <source>Copy quantity</source>
        <translation type="unfinished">Kopeeri kogus</translation>
    </message>
    <message>
        <source>Copy amount</source>
        <translation type="unfinished">Kopeeri kogus</translation>
    </message>
    <message>
        <source>Copy fee</source>
        <translation type="unfinished">Kopeeri tehingutasu</translation>
    </message>
    <message>
        <source>Copy bytes</source>
        <translation type="unfinished">Kopeeri baidid</translation>
    </message>
    <message>
        <source>Copy dust</source>
        <translation type="unfinished">Kopeeri puru</translation>
    </message>
    <message>
        <source>Copy change</source>
        <translation type="unfinished">Kopeeri vahetusraha</translation>
<<<<<<< HEAD
    </message>
    <message>
        <source>Are you sure you want to send?</source>
        <translation type="unfinished">Oled kindel, et soovid saata?</translation>
=======
>>>>>>> dd04f2dd
    </message>
    <message>
        <source>or</source>
        <translation type="unfinished">või</translation>
    </message>
    <message>
        <source>Transaction fee</source>
        <translation type="unfinished">Tehingutasu</translation>
    </message>
    <message>
        <source>Confirm send coins</source>
        <translation type="unfinished">Müntide saatmise kinnitamine</translation>
    </message>
    <message>
        <source>The recipient address is not valid. Please recheck.</source>
        <translation type="unfinished">Saaja aadress ei ole korrektne. Palun kontrolli üle.</translation>
    </message>
    <message>
        <source>The amount to pay must be larger than 0.</source>
        <translation type="unfinished">Makstav summa peab olema suurem kui 0.</translation>
    </message>
    <message>
        <source>The amount exceeds your balance.</source>
        <translation type="unfinished">Summa ületab jäägi.</translation>
    </message>
    <message>
        <source>The total exceeds your balance when the %1 transaction fee is included.</source>
        <translation type="unfinished">Summa koos tehingu tasuga %1 ületab sinu jääki.</translation>
    </message>
    <message>
        <source>Payment request expired.</source>
        <translation type="unfinished">Maksepäring aegunud.</translation>
    </message>
    <message numerus="yes">
        <source>Estimated to begin confirmation within %n block(s).</source>
<<<<<<< HEAD
        <translation>
=======
        <translation type="unfinished">
>>>>>>> dd04f2dd
            <numerusform />
            <numerusform />
        </translation>
    </message>
    <message>
        <source>Warning: Invalid Bitcoin address</source>
        <translation type="unfinished">Hoiatus: Ebakorrektne Bitcoin aadress</translation>
    </message>
    <message>
        <source>(no label)</source>
        <translation type="unfinished">(silt puudub)</translation>
    </message>
</context>
<context>
    <name>SendCoinsEntry</name>
    <message>
        <source>A&amp;mount:</source>
        <translation type="unfinished">S&amp;umma:</translation>
    </message>
    <message>
        <source>Pay &amp;To:</source>
        <translation type="unfinished">Maksa &amp;:</translation>
    </message>
    <message>
        <source>&amp;Label:</source>
        <translation type="unfinished">&amp;Märgis</translation>
    </message>
    <message>
        <source>Choose previously used address</source>
        <translation type="unfinished">Vali eelnevalt kasutatud aadress</translation>
    </message>
    <message>
        <source>Paste address from clipboard</source>
<<<<<<< HEAD
        <translation>Kleebi aadress vahemälust</translation>
=======
        <translation type="unfinished">Kleebi aadress vahemälust</translation>
>>>>>>> dd04f2dd
    </message>
    <message>
        <source>S&amp;ubtract fee from amount</source>
        <translation type="unfinished">L&amp;ahuta tehingutasu summast</translation>
    </message>
    <message>
        <source>Message:</source>
        <translation type="unfinished">Sõnum:</translation>
    </message>
    <message>
        <source>Pay To:</source>
        <translation type="unfinished">Maksa :</translation>
    </message>
    </context>
<context>
    <name>SignVerifyMessageDialog</name>
    <message>
        <source>Signatures - Sign / Verify a Message</source>
        <translation type="unfinished">Signatuurid - Allkirjasta / Kinnita Sõnum</translation>
    </message>
    <message>
        <source>&amp;Sign Message</source>
        <translation type="unfinished">&amp;Allkirjastamise teade</translation>
    </message>
    <message>
        <source>The Bitcoin address to sign the message with</source>
        <translation type="unfinished">Bitcoin aadress millega sõnum allkirjastada</translation>
    </message>
    <message>
        <source>Choose previously used address</source>
        <translation type="unfinished">Vali eelnevalt kasutatud aadress</translation>
    </message>
    <message>
        <source>Paste address from clipboard</source>
<<<<<<< HEAD
        <translation>Kleebi aadress vahemälust</translation>
=======
        <translation type="unfinished">Kleebi aadress vahemälust</translation>
>>>>>>> dd04f2dd
    </message>
    <message>
        <source>Enter the message you want to sign here</source>
        <translation type="unfinished">Sisesta siia allkirjastamise sõnum</translation>
    </message>
    <message>
        <source>Signature</source>
        <translation type="unfinished">Allkiri</translation>
    </message>
    <message>
        <source>Copy the current signature to the system clipboard</source>
        <translation type="unfinished">Kopeeri praegune signatuur vahemällu</translation>
    </message>
    <message>
        <source>Sign the message to prove you own this Bitcoin address</source>
<<<<<<< HEAD
        <translation>Allkirjasta sõnum Blackcoini aadressi sulle kuulumise tõestamiseks</translation>
=======
        <translation type="unfinished">Allkirjasta sõnum Bitcoini aadressi sulle kuulumise tõestamiseks</translation>
>>>>>>> dd04f2dd
    </message>
    <message>
        <source>Sign &amp;Message</source>
        <translation type="unfinished">Allkirjasta &amp;Sõnum</translation>
    </message>
    <message>
        <source>Reset all sign message fields</source>
        <translation type="unfinished">Tühjenda kõik sõnumi allkirjastamise väljad</translation>
    </message>
    <message>
        <source>Clear &amp;All</source>
        <translation type="unfinished">Puhasta &amp;Kõik</translation>
    </message>
    <message>
        <source>&amp;Verify Message</source>
        <translation type="unfinished">&amp;Kinnita Sõnum</translation>
    </message>
    <message>
        <source>The Bitcoin address the message was signed with</source>
        <translation type="unfinished">Bitcoin aadress millega sõnum on allkirjastatud</translation>
    </message>
    <message>
        <source>Verify the message to ensure it was signed with the specified Bitcoin address</source>
<<<<<<< HEAD
        <translation>Kinnita sõnum tõestamaks selle allkirjastatust määratud Blackcoini aadressiga.</translation>
=======
        <translation type="unfinished">Kinnita sõnum tõestamaks selle allkirjastatust määratud Bitcoini aadressiga.</translation>
>>>>>>> dd04f2dd
    </message>
    <message>
        <source>Verify &amp;Message</source>
        <translation type="unfinished">Kinnita &amp;Sõnum</translation>
    </message>
    <message>
        <source>Reset all verify message fields</source>
        <translation type="unfinished">Tühjenda kõik sõnumi kinnitamise väljad</translation>
    </message>
    <message>
        <source>Click "Sign Message" to generate signature</source>
        <translation type="unfinished">Allkirja loomiseks vajuta "Allkirjasta Sõnum"</translation>
    </message>
    <message>
        <source>The entered address is invalid.</source>
        <translation type="unfinished">Sisestatud aadress ei ole korrektne</translation>
    </message>
    <message>
        <source>Please check the address and try again.</source>
        <translation type="unfinished">Palun kontrolli aadressi ja proovi uuesti.</translation>
    </message>
    <message>
        <source>The entered address does not refer to a key.</source>
        <translation type="unfinished">Sisestatud aadress ei viita võtmele.</translation>
    </message>
    <message>
        <source>Wallet unlock was cancelled.</source>
        <translation type="unfinished">Rahakoti lahtilukustamine on katkestatud.</translation>
    </message>
    <message>
        <source>Private key for the entered address is not available.</source>
        <translation type="unfinished">Sisestatud aadressi privaatvõti pole saadaval.</translation>
    </message>
    <message>
        <source>Message signing failed.</source>
        <translation type="unfinished">Sõnumi allkirjastamine ebaõnnestus.</translation>
    </message>
    <message>
        <source>Message signed.</source>
        <translation type="unfinished">Sõnum allkirjastatud.</translation>
    </message>
    <message>
        <source>The signature could not be decoded.</source>
        <translation type="unfinished">Allkirja ei õnnestunud dekodeerida.</translation>
    </message>
    <message>
        <source>Please check the signature and try again.</source>
        <translation type="unfinished">Palun kontrolli allkirja ja proovi uuesti.</translation>
    </message>
    <message>
        <source>The signature did not match the message digest.</source>
        <translation type="unfinished">Allkiri ei vastanud sõnumi krüptoräsile.</translation>
    </message>
    <message>
        <source>Message verification failed.</source>
        <translation type="unfinished">Sõnumi verifitseerimine ebaõnnestus.</translation>
    </message>
    <message>
        <source>Message verified.</source>
        <translation type="unfinished">Sõnum verifitseeritud.</translation>
    </message>
</context>
<context>
    <name>TransactionDesc</name>
    <message numerus="yes">
        <source>Open for %n more block(s)</source>
        <translation>
            <numerusform />
            <numerusform />
        </translation>
    </message>
    <message>
<<<<<<< HEAD
        <source>Open until %1</source>
        <translation type="unfinished">Avatud kuni %1</translation>
    </message>
    <message>
=======
>>>>>>> dd04f2dd
        <source>%1/unconfirmed</source>
        <translation type="unfinished">%1/kinnitamata</translation>
    </message>
    <message>
        <source>%1 confirmations</source>
        <translation type="unfinished">%1 kinnitust</translation>
    </message>
    <message>
        <source>Status</source>
        <translation type="unfinished">Olek</translation>
    </message>
    <message>
        <source>Date</source>
        <translation type="unfinished">Kuupäev</translation>
    </message>
    <message>
        <source>Source</source>
        <translation type="unfinished">Allikas</translation>
    </message>
    <message>
        <source>Generated</source>
        <translation type="unfinished">Genereeritud</translation>
    </message>
    <message>
        <source>From</source>
        <translation type="unfinished">Saatja</translation>
    </message>
    <message>
        <source>unknown</source>
        <translation type="unfinished">tundmatu</translation>
    </message>
    <message>
        <source>To</source>
        <translation type="unfinished">Saaja</translation>
    </message>
    <message>
        <source>own address</source>
        <translation type="unfinished">oma aadress</translation>
    </message>
    <message>
        <source>label</source>
        <translation type="unfinished">märgis</translation>
    </message>
    <message>
        <source>Credit</source>
        <translation type="unfinished">Krediit</translation>
    </message>
    <message numerus="yes">
        <source>matures in %n more block(s)</source>
<<<<<<< HEAD
        <translation>
=======
        <translation type="unfinished">
>>>>>>> dd04f2dd
            <numerusform />
            <numerusform />
        </translation>
    </message>
    <message>
        <source>not accepted</source>
        <translation type="unfinished">pole vastu võetud</translation>
    </message>
    <message>
        <source>Debit</source>
        <translation type="unfinished">Deebet</translation>
    </message>
    <message>
        <source>Transaction fee</source>
        <translation type="unfinished">Tehingutasu</translation>
    </message>
    <message>
        <source>Net amount</source>
        <translation type="unfinished">Neto summa</translation>
    </message>
    <message>
        <source>Message</source>
        <translation type="unfinished">Sõnum</translation>
    </message>
    <message>
        <source>Comment</source>
        <translation type="unfinished">Kommentaar</translation>
    </message>
    <message>
        <source>Transaction ID</source>
        <translation type="unfinished">Transaktsiooni ID</translation>
    </message>
    <message>
        <source>Merchant</source>
        <translation type="unfinished">Kaupleja</translation>
    </message>
    <message>
        <source>Debug information</source>
        <translation type="unfinished">Debug'imise info</translation>
    </message>
    <message>
        <source>Transaction</source>
        <translation type="unfinished">Tehing</translation>
    </message>
    <message>
        <source>Inputs</source>
        <translation type="unfinished">Sisendid</translation>
    </message>
    <message>
        <source>Amount</source>
        <translation type="unfinished">Kogus</translation>
    </message>
    <message>
        <source>true</source>
        <translation type="unfinished">tõene</translation>
    </message>
    <message>
        <source>false</source>
        <translation type="unfinished">väär</translation>
    </message>
</context>
<context>
    <name>TransactionDescDialog</name>
    <message>
        <source>This pane shows a detailed description of the transaction</source>
        <translation type="unfinished">Paan kuvab tehingu detailid</translation>
    </message>
    </context>
<context>
    <name>TransactionTableModel</name>
    <message>
        <source>Date</source>
        <translation type="unfinished">Kuupäev</translation>
    </message>
    <message>
        <source>Type</source>
        <translation type="unfinished">Tüüp</translation>
    </message>
    <message>
        <source>Label</source>
        <translation type="unfinished">Silt</translation>
<<<<<<< HEAD
    </message>
    <message numerus="yes">
        <source>Open for %n more block(s)</source>
        <translation>
            <numerusform />
            <numerusform />
        </translation>
    </message>
    <message>
        <source>Open until %1</source>
        <translation type="unfinished">Avatud kuni %1</translation>
=======
>>>>>>> dd04f2dd
    </message>
    <message>
        <source>Unconfirmed</source>
        <translation type="unfinished">Kinnitamata</translation>
    </message>
    <message>
        <source>Confirmed (%1 confirmations)</source>
        <translation type="unfinished">Kinnitatud (%1 kinnitust)</translation>
    </message>
    <message>
        <source>Generated but not accepted</source>
        <translation type="unfinished">Loodud, kuid aktsepteerimata</translation>
    </message>
    <message>
        <source>Received with</source>
        <translation type="unfinished">Saadud koos</translation>
    </message>
    <message>
        <source>Received from</source>
        <translation type="unfinished">Kellelt saadud</translation>
    </message>
    <message>
        <source>Sent to</source>
        <translation type="unfinished">Saadetud</translation>
    </message>
    <message>
        <source>Payment to yourself</source>
        <translation type="unfinished">Makse iseendale</translation>
    </message>
    <message>
        <source>Mined</source>
        <translation type="unfinished">Mine'itud</translation>
    </message>
    <message>
        <source>(no label)</source>
        <translation type="unfinished">(silt puudub)</translation>
    </message>
    <message>
        <source>Transaction status. Hover over this field to show number of confirmations.</source>
        <translation type="unfinished">Tehingu staatus. Kinnituste arvu kuvamiseks liigu hiire noolega selle peale.</translation>
    </message>
    <message>
        <source>Date and time that the transaction was received.</source>
        <translation type="unfinished">Tehingu saamise kuupäev ning kellaaeg.</translation>
    </message>
    <message>
        <source>Type of transaction.</source>
        <translation type="unfinished">Tehingu tüüp.</translation>
    </message>
    <message>
        <source>Amount removed from or added to balance.</source>
        <translation type="unfinished">Jäägile lisatud või eemaldatud summa.</translation>
    </message>
</context>
<context>
    <name>TransactionView</name>
    <message>
        <source>All</source>
        <translation type="unfinished">Kõik</translation>
    </message>
    <message>
        <source>Today</source>
        <translation type="unfinished">Täna</translation>
    </message>
    <message>
        <source>This week</source>
        <translation type="unfinished">Käesolev nädal</translation>
    </message>
    <message>
        <source>This month</source>
        <translation type="unfinished">Käimasolev kuu</translation>
    </message>
    <message>
        <source>Last month</source>
        <translation type="unfinished">Eelmine kuu</translation>
    </message>
    <message>
        <source>This year</source>
        <translation type="unfinished">Käimasolev aasta</translation>
    </message>
    <message>
        <source>Received with</source>
        <translation type="unfinished">Saadud koos</translation>
    </message>
    <message>
        <source>Sent to</source>
        <translation type="unfinished">Saadetud</translation>
    </message>
    <message>
        <source>To yourself</source>
        <translation type="unfinished">Iseendale</translation>
    </message>
    <message>
        <source>Mined</source>
        <translation type="unfinished">Mine'itud</translation>
    </message>
    <message>
        <source>Other</source>
        <translation type="unfinished">Muu</translation>
    </message>
    <message>
        <source>Min amount</source>
        <translation type="unfinished">Minimaalne summa</translation>
    </message>
    <message>
        <source>Comma separated file</source>
<<<<<<< HEAD
        <extracomment>Expanded name of the CSV file format. See https://en.wikipedia.org/wiki/Comma-separated_values</extracomment>
=======
        <extracomment>Expanded name of the CSV file format. See: https://en.wikipedia.org/wiki/Comma-separated_values.</extracomment>
>>>>>>> dd04f2dd
        <translation type="unfinished">Komaga eraldatud fail</translation>
    </message>
    <message>
        <source>Confirmed</source>
        <translation type="unfinished">Kinnitatud</translation>
    </message>
    <message>
        <source>Date</source>
        <translation type="unfinished">Kuupäev</translation>
    </message>
    <message>
        <source>Type</source>
        <translation type="unfinished">Tüüp</translation>
    </message>
    <message>
        <source>Label</source>
        <translation type="unfinished">Silt</translation>
    </message>
    <message>
        <source>Address</source>
        <translation type="unfinished">Aadress</translation>
    </message>
    <message>
        <source>Exporting Failed</source>
        <translation type="unfinished">Eksport ebaõnnestus.</translation>
    </message>
    <message>
        <source>Range:</source>
        <translation type="unfinished">Vahemik:</translation>
    </message>
    <message>
        <source>to</source>
        <translation type="unfinished">saaja</translation>
    </message>
</context>
<context>
    <name>WalletFrame</name>
    <message>
        <source>Create a new wallet</source>
        <translation type="unfinished">Loo uus rahakott</translation>
    </message>
    <message>
        <source>Error</source>
        <translation type="unfinished">Viga</translation>
    </message>
    </context>
<context>
    <name>WalletModel</name>
    <message>
        <source>Send Coins</source>
        <translation type="unfinished">Müntide saatmine</translation>
    </message>
    </context>
<context>
    <name>WalletView</name>
    <message>
        <source>&amp;Export</source>
        <translation type="unfinished">&amp;Ekspordi</translation>
    </message>
    <message>
        <source>Export the data in the current tab to a file</source>
        <translation type="unfinished">Ekspordi kuvatava vahelehe sisu faili</translation>
<<<<<<< HEAD
    </message>
    <message>
        <source>Error</source>
        <translation type="unfinished">Viga</translation>
=======
>>>>>>> dd04f2dd
    </message>
    <message>
        <source>Backup Wallet</source>
        <translation type="unfinished">Varunda Rahakott</translation>
    </message>
    <message>
        <source>Backup Failed</source>
        <translation type="unfinished">Varundamine Ebaõnnestus</translation>
    </message>
    <message>
        <source>Backup Successful</source>
        <translation type="unfinished">Varundamine õnnestus</translation>
    </message>
    </context>
<<<<<<< HEAD
<context>
    <name>bitcoin-core</name>
    <message>
        <source>This is a pre-release test build - use at your own risk - do not use for mining or merchant applications</source>
        <translation type="unfinished">See on test-versioon - kasutamine omal riisikol - ära kasuta mining'uks ega kaupmeeste programmides</translation>
    </message>
    <message>
        <source>Corrupted block database detected</source>
        <translation type="unfinished">Tuvastati vigane bloki andmebaas</translation>
    </message>
    <message>
        <source>Do you want to rebuild the block database now?</source>
        <translation type="unfinished">Kas soovid bloki andmebaasi taastada?</translation>
    </message>
    <message>
        <source>Done loading</source>
        <translation type="unfinished">Laetud</translation>
    </message>
    <message>
        <source>Error initializing block database</source>
        <translation type="unfinished">Tõrge bloki andmebaasi käivitamisel</translation>
    </message>
    <message>
        <source>Error initializing wallet database environment %s!</source>
        <translation type="unfinished">Tõrge rahakoti keskkonna %s käivitamisel!</translation>
    </message>
    <message>
        <source>Error loading block database</source>
        <translation type="unfinished">Tõrge bloki baasi lugemisel</translation>
    </message>
    <message>
        <source>Error opening block database</source>
        <translation type="unfinished">Tõrge bloki andmebaasi avamisel</translation>
    </message>
    <message>
        <source>Failed to listen on any port. Use -listen=0 if you want this.</source>
        <translation type="unfinished">Pordi kuulamine nurjus. Soovikorral kasuta -listen=0.</translation>
    </message>
    <message>
        <source>Insufficient funds</source>
        <translation type="unfinished">Liiga suur summa</translation>
    </message>
    <message>
        <source>Signing transaction failed</source>
        <translation type="unfinished">Tehingu allkirjastamine ebaõnnestus</translation>
    </message>
    <message>
        <source>The transaction amount is too small to pay the fee</source>
        <translation type="unfinished">Tehingu summa on tasu maksmiseks liiga väikene</translation>
    </message>
    <message>
        <source>Transaction amount too small</source>
        <translation type="unfinished">Tehingu summa liiga väikene</translation>
    </message>
    <message>
        <source>Transaction too large</source>
        <translation type="unfinished">Tehing liiga suur</translation>
    </message>
    <message>
        <source>Unknown network specified in -onlynet: '%s'</source>
        <translation type="unfinished">Kirjeldatud tundmatu võrgustik -onlynet'is: '%s'</translation>
    </message>
    </context>
=======
>>>>>>> dd04f2dd
</TS><|MERGE_RESOLUTION|>--- conflicted
+++ resolved
@@ -87,11 +87,7 @@
     </message>
     <message>
         <source>Comma separated file</source>
-<<<<<<< HEAD
-        <extracomment>Expanded name of the CSV file format. See https://en.wikipedia.org/wiki/Comma-separated_values</extracomment>
-=======
         <extracomment>Expanded name of the CSV file format. See: https://en.wikipedia.org/wiki/Comma-separated_values.</extracomment>
->>>>>>> dd04f2dd
         <translation type="unfinished">Komaga eraldatud fail</translation>
     </message>
     <message>
@@ -172,7 +168,6 @@
     <message>
         <source>Wallet encrypted</source>
         <translation type="unfinished">Rahakott krüpteeritud</translation>
-<<<<<<< HEAD
     </message>
     <message>
         <source>Enter the new passphrase for the wallet.&lt;br/&gt;Please use a passphrase of &lt;b&gt;ten or more random characters&lt;/b&gt;, or &lt;b&gt;eight or more words&lt;/b&gt;.</source>
@@ -197,32 +192,6 @@
     <message>
         <source>Your wallet is now encrypted. </source>
         <translation type="unfinished">Rahakott krüpteeritud.</translation>
-=======
->>>>>>> dd04f2dd
-    </message>
-    <message>
-        <source>Enter the new passphrase for the wallet.&lt;br/&gt;Please use a passphrase of &lt;b&gt;ten or more random characters&lt;/b&gt;, or &lt;b&gt;eight or more words&lt;/b&gt;.</source>
-        <translation type="unfinished">Sisesta rahakotile uus salafraas.&lt;br/&gt;Kasuta salafraasi millles on&lt;b&gt;kümme või rohkem juhuslikku sümbolit&lt;b&gt;,või&lt;b&gt;kaheksa või rohkem sõna&lt;b/&gt;.</translation>
-    </message>
-    <message>
-        <source>Enter the old passphrase and new passphrase for the wallet.</source>
-        <translation type="unfinished">Sisesta rahakoti vana salafraas ja uus salafraas.</translation>
-    </message>
-    <message>
-        <source>Remember that encrypting your wallet cannot fully protect your bitcoins from being stolen by malware infecting your computer.</source>
-        <translation type="unfinished">Pea meeles, et rahakoti krüpteerimine ei välista bitcoinide vargust, kui sinu arvuti on nakatunud pahavaraga.</translation>
-    </message>
-    <message>
-        <source>Wallet to be encrypted</source>
-        <translation type="unfinished">Krüpteeritav rahakott</translation>
-    </message>
-    <message>
-        <source>Your wallet is about to be encrypted. </source>
-        <translation type="unfinished">Rahakott krüpteeritakse.</translation>
-    </message>
-    <message>
-        <source>Your wallet is now encrypted. </source>
-        <translation type="unfinished">Rahakott krüpteeritud.</translation>
     </message>
     <message>
         <source>IMPORTANT: Any previous backups you have made of your wallet file should be replaced with the newly generated, encrypted wallet file. For security reasons, previous backups of the unencrypted wallet file will become useless as soon as you start using the new, encrypted wallet.</source>
@@ -262,7 +231,6 @@
     <message>
         <source>IP/Netmask</source>
         <translation type="unfinished">IP/Võrgumask</translation>
-<<<<<<< HEAD
     </message>
     <message>
         <source>Banned Until</source>
@@ -274,32 +242,15 @@
     <message>
         <source>Internal error</source>
         <translation type="unfinished">Süsteemisisene Viga</translation>
-=======
->>>>>>> dd04f2dd
-    </message>
-    <message>
-        <source>Banned Until</source>
-        <translation type="unfinished">Blokeeritud kuni</translation>
-    </message>
-</context>
-<context>
-<<<<<<< HEAD
+    </message>
+    </context>
+<context>
     <name>QObject</name>
     <message>
         <source>Error: %1</source>
         <translation type="unfinished">Tõrge %1</translation>
-=======
-    <name>BitcoinApplication</name>
-    <message>
-        <source>Internal error</source>
-        <translation type="unfinished">Süsteemisisene Viga</translation>
->>>>>>> dd04f2dd
-    </message>
-    </context>
-<context>
-    <name>QObject</name>
-    <message>
-<<<<<<< HEAD
+    </message>
+    <message>
         <source>unknown</source>
         <translation type="unfinished">tundmatu</translation>
     </message>
@@ -309,22 +260,24 @@
     </message>
     <message>
         <source>Inbound</source>
+        <extracomment>An inbound connection from a peer. An inbound connection is a connection initiated by a peer.</extracomment>
         <translation type="unfinished">Sisenev</translation>
     </message>
     <message>
         <source>Outbound</source>
+        <extracomment>An outbound connection to a peer. An outbound connection is a connection initiated by us.</extracomment>
         <translation type="unfinished">Väljuv</translation>
     </message>
     <message numerus="yes">
         <source>%n second(s)</source>
-        <translation>
+        <translation type="unfinished">
             <numerusform />
             <numerusform />
         </translation>
     </message>
     <message numerus="yes">
         <source>%n minute(s)</source>
-        <translation>
+        <translation type="unfinished">
             <numerusform />
             <numerusform />
         </translation>
@@ -363,113 +316,111 @@
     </message>
     </context>
 <context>
-    <name>BitcoinGUI</name>
-    <message>
-        <source>&amp;Overview</source>
-        <translation>&amp;Ülevaade</translation>
-=======
-        <source>Error: %1</source>
-        <translation type="unfinished">Tõrge %1</translation>
-    </message>
-    <message>
-        <source>unknown</source>
-        <translation type="unfinished">tundmatu</translation>
->>>>>>> dd04f2dd
-    </message>
-    <message>
-        <source>Amount</source>
-        <translation type="unfinished">Kogus</translation>
-    </message>
-    <message>
-        <source>Inbound</source>
-        <extracomment>An inbound connection from a peer. An inbound connection is a connection initiated by a peer.</extracomment>
-        <translation type="unfinished">Sisenev</translation>
-    </message>
-    <message>
-        <source>Outbound</source>
-        <extracomment>An outbound connection to a peer. An outbound connection is a connection initiated by us.</extracomment>
-        <translation type="unfinished">Väljuv</translation>
-    </message>
-    <message numerus="yes">
-        <source>%n second(s)</source>
-        <translation type="unfinished">
-            <numerusform />
-            <numerusform />
-        </translation>
-    </message>
-    <message numerus="yes">
-        <source>%n minute(s)</source>
-        <translation type="unfinished">
-            <numerusform />
-            <numerusform />
-        </translation>
-    </message>
-    <message numerus="yes">
-        <source>%n hour(s)</source>
-        <translation type="unfinished">
-            <numerusform />
-            <numerusform />
-        </translation>
-    </message>
-    <message numerus="yes">
-        <source>%n day(s)</source>
-        <translation type="unfinished">
-            <numerusform />
-            <numerusform />
-        </translation>
-    </message>
-    <message numerus="yes">
-        <source>%n week(s)</source>
-        <translation type="unfinished">
-            <numerusform />
-            <numerusform />
-        </translation>
-    </message>
-    <message>
-        <source>%1 and %2</source>
-        <translation type="unfinished">%1 ja %2</translation>
-    </message>
-    <message numerus="yes">
-        <source>%n year(s)</source>
-        <translation type="unfinished">
-            <numerusform />
-            <numerusform />
-        </translation>
-    </message>
-    </context>
-<context>
     <name>bitcoin-core</name>
     <message>
         <source>This is a pre-release test build - use at your own risk - do not use for mining or merchant applications</source>
         <translation type="unfinished">See on test-versioon - kasutamine omal riisikol - ära kasuta mining'uks ega kaupmeeste programmides</translation>
     </message>
     <message>
-<<<<<<< HEAD
+        <source>Corrupted block database detected</source>
+        <translation type="unfinished">Tuvastati vigane bloki andmebaas</translation>
+    </message>
+    <message>
+        <source>Do you want to rebuild the block database now?</source>
+        <translation type="unfinished">Kas soovid bloki andmebaasi taastada?</translation>
+    </message>
+    <message>
+        <source>Done loading</source>
+        <translation type="unfinished">Laetud</translation>
+    </message>
+    <message>
+        <source>Error initializing block database</source>
+        <translation type="unfinished">Tõrge bloki andmebaasi käivitamisel</translation>
+    </message>
+    <message>
+        <source>Error initializing wallet database environment %s!</source>
+        <translation type="unfinished">Tõrge rahakoti keskkonna %s käivitamisel!</translation>
+    </message>
+    <message>
+        <source>Error loading block database</source>
+        <translation type="unfinished">Tõrge bloki baasi lugemisel</translation>
+    </message>
+    <message>
+        <source>Error opening block database</source>
+        <translation type="unfinished">Tõrge bloki andmebaasi avamisel</translation>
+    </message>
+    <message>
+        <source>Failed to listen on any port. Use -listen=0 if you want this.</source>
+        <translation type="unfinished">Pordi kuulamine nurjus. Soovikorral kasuta -listen=0.</translation>
+    </message>
+    <message>
+        <source>Insufficient funds</source>
+        <translation type="unfinished">Liiga suur summa</translation>
+    </message>
+    <message>
+        <source>Signing transaction failed</source>
+        <translation type="unfinished">Tehingu allkirjastamine ebaõnnestus</translation>
+    </message>
+    <message>
+        <source>The transaction amount is too small to pay the fee</source>
+        <translation type="unfinished">Tehingu summa on tasu maksmiseks liiga väikene</translation>
+    </message>
+    <message>
+        <source>Transaction amount too small</source>
+        <translation type="unfinished">Tehingu summa liiga väikene</translation>
+    </message>
+    <message>
+        <source>Transaction too large</source>
+        <translation type="unfinished">Tehing liiga suur</translation>
+    </message>
+    <message>
+        <source>Unknown network specified in -onlynet: '%s'</source>
+        <translation type="unfinished">Kirjeldatud tundmatu võrgustik -onlynet'is: '%s'</translation>
+    </message>
+    </context>
+<context>
+    <name>BitcoinGUI</name>
+    <message>
+        <source>&amp;Overview</source>
+        <translation type="unfinished">&amp;Ülevaade</translation>
+    </message>
+    <message>
+        <source>Show general overview of wallet</source>
+        <translation type="unfinished">Kuva rahakoti üld-ülevaade</translation>
+    </message>
+    <message>
+        <source>&amp;Transactions</source>
+        <translation type="unfinished">&amp;Tehingud</translation>
+    </message>
+    <message>
+        <source>Browse transaction history</source>
+        <translation type="unfinished">Sirvi tehingute ajalugu</translation>
+    </message>
+    <message>
+        <source>E&amp;xit</source>
+        <translation type="unfinished">V&amp;älju</translation>
+    </message>
+    <message>
+        <source>Quit application</source>
+        <translation type="unfinished">Välju rakendusest</translation>
+    </message>
+    <message>
         <source>&amp;About %1</source>
         <translation type="unfinished">&amp;Teave %1</translation>
     </message>
     <message>
         <source>Show information about %1</source>
         <translation type="unfinished">Näita informatsiooni %1 kohta</translation>
-=======
-        <source>Corrupted block database detected</source>
-        <translation type="unfinished">Tuvastati vigane bloki andmebaas</translation>
->>>>>>> dd04f2dd
-    </message>
-    <message>
-        <source>Do you want to rebuild the block database now?</source>
-        <translation type="unfinished">Kas soovid bloki andmebaasi taastada?</translation>
-    </message>
-    <message>
-        <source>Done loading</source>
-        <translation type="unfinished">Laetud</translation>
-    </message>
-    <message>
-        <source>Error initializing block database</source>
-        <translation type="unfinished">Tõrge bloki andmebaasi käivitamisel</translation>
-    </message>
-    <message>
-<<<<<<< HEAD
+    </message>
+    <message>
+        <source>About &amp;Qt</source>
+        <translation type="unfinished">Teave &amp;Qt kohta</translation>
+    </message>
+    <message>
+        <source>Show information about Qt</source>
+        <translation type="unfinished">Kuva Qt kohta käiv info</translation>
+    </message>
+    <message>
         <source>Modify configuration options for %1</source>
         <translation type="unfinished">Muuda %1 seadeid</translation>
     </message>
@@ -478,109 +429,12 @@
         <translation type="unfinished">Loo uus rahakott</translation>
     </message>
     <message>
-=======
-        <source>Error initializing wallet database environment %s!</source>
-        <translation type="unfinished">Tõrge rahakoti keskkonna %s käivitamisel!</translation>
-    </message>
-    <message>
-        <source>Error loading block database</source>
-        <translation type="unfinished">Tõrge bloki baasi lugemisel</translation>
-    </message>
-    <message>
-        <source>Error opening block database</source>
-        <translation type="unfinished">Tõrge bloki andmebaasi avamisel</translation>
-    </message>
-    <message>
-        <source>Failed to listen on any port. Use -listen=0 if you want this.</source>
-        <translation type="unfinished">Pordi kuulamine nurjus. Soovikorral kasuta -listen=0.</translation>
-    </message>
-    <message>
-        <source>Insufficient funds</source>
-        <translation type="unfinished">Liiga suur summa</translation>
-    </message>
-    <message>
-        <source>Signing transaction failed</source>
-        <translation type="unfinished">Tehingu allkirjastamine ebaõnnestus</translation>
-    </message>
-    <message>
-        <source>The transaction amount is too small to pay the fee</source>
-        <translation type="unfinished">Tehingu summa on tasu maksmiseks liiga väikene</translation>
-    </message>
-    <message>
-        <source>Transaction amount too small</source>
-        <translation type="unfinished">Tehingu summa liiga väikene</translation>
-    </message>
-    <message>
-        <source>Transaction too large</source>
-        <translation type="unfinished">Tehing liiga suur</translation>
-    </message>
-    <message>
-        <source>Unknown network specified in -onlynet: '%s'</source>
-        <translation type="unfinished">Kirjeldatud tundmatu võrgustik -onlynet'is: '%s'</translation>
-    </message>
-    </context>
-<context>
-    <name>BitcoinGUI</name>
-    <message>
-        <source>&amp;Overview</source>
-        <translation type="unfinished">&amp;Ülevaade</translation>
-    </message>
-    <message>
-        <source>Show general overview of wallet</source>
-        <translation type="unfinished">Kuva rahakoti üld-ülevaade</translation>
-    </message>
-    <message>
-        <source>&amp;Transactions</source>
-        <translation type="unfinished">&amp;Tehingud</translation>
-    </message>
-    <message>
-        <source>Browse transaction history</source>
-        <translation type="unfinished">Sirvi tehingute ajalugu</translation>
-    </message>
-    <message>
-        <source>E&amp;xit</source>
-        <translation type="unfinished">V&amp;älju</translation>
-    </message>
-    <message>
-        <source>Quit application</source>
-        <translation type="unfinished">Välju rakendusest</translation>
-    </message>
-    <message>
-        <source>&amp;About %1</source>
-        <translation type="unfinished">&amp;Teave %1</translation>
-    </message>
-    <message>
-        <source>Show information about %1</source>
-        <translation type="unfinished">Näita informatsiooni %1 kohta</translation>
-    </message>
-    <message>
-        <source>About &amp;Qt</source>
-        <translation type="unfinished">Teave &amp;Qt kohta</translation>
-    </message>
-    <message>
-        <source>Show information about Qt</source>
-        <translation type="unfinished">Kuva Qt kohta käiv info</translation>
-    </message>
-    <message>
-        <source>Modify configuration options for %1</source>
-        <translation type="unfinished">Muuda %1 seadeid</translation>
-    </message>
-    <message>
-        <source>Create a new wallet</source>
-        <translation type="unfinished">Loo uus rahakott</translation>
-    </message>
-    <message>
->>>>>>> dd04f2dd
         <source>Wallet:</source>
         <translation type="unfinished">Rahakott:</translation>
     </message>
     <message>
         <source>Send coins to a Bitcoin address</source>
-<<<<<<< HEAD
-        <translation>Saada münte Blackcoini aadressile</translation>
-=======
         <translation type="unfinished">Saada münte Bitcoini aadressile</translation>
->>>>>>> dd04f2dd
     </message>
     <message>
         <source>Backup wallet to another location</source>
@@ -588,11 +442,7 @@
     </message>
     <message>
         <source>Change the passphrase used for wallet encryption</source>
-<<<<<<< HEAD
-        <translation>Rahakoti krüpteerimise salafraasi muutmine</translation>
-=======
         <translation type="unfinished">Rahakoti krüpteerimise salafraasi muutmine</translation>
->>>>>>> dd04f2dd
     </message>
     <message>
         <source>&amp;Send</source>
@@ -600,43 +450,23 @@
     </message>
     <message>
         <source>&amp;Receive</source>
-<<<<<<< HEAD
-        <translation>&amp;Võta vastu</translation>
+        <translation type="unfinished">&amp;Võta vastu</translation>
     </message>
     <message>
         <source>&amp;Options…</source>
         <translation type="unfinished">&amp;Valikud</translation>
     </message>
     <message>
-        <source>&amp;Show / Hide</source>
-        <translation>&amp;Näita / Peida</translation>
-=======
-        <translation type="unfinished">&amp;Võta vastu</translation>
->>>>>>> dd04f2dd
-    </message>
-    <message>
-        <source>&amp;Options…</source>
-        <translation type="unfinished">&amp;Valikud</translation>
-    </message>
-    <message>
         <source>Encrypt the private keys that belong to your wallet</source>
         <translation type="unfinished">Krüpteeri oma rahakoti privaatvõtmed</translation>
     </message>
     <message>
         <source>Sign messages with your Bitcoin addresses to prove you own them</source>
-<<<<<<< HEAD
-        <translation>Omandi tõestamiseks allkirjasta sõnumid oma Blackcoini aadressiga</translation>
-    </message>
-    <message>
-        <source>Verify messages to ensure they were signed with specified Bitcoin addresses</source>
-        <translation>Kinnita sõnumid kindlustamaks et need allkirjastati määratud Blackcoini aadressiga</translation>
-=======
         <translation type="unfinished">Omandi tõestamiseks allkirjasta sõnumid oma Bitcoini aadressiga</translation>
     </message>
     <message>
         <source>Verify messages to ensure they were signed with specified Bitcoin addresses</source>
         <translation type="unfinished">Kinnita sõnumid kindlustamaks et need allkirjastati määratud Bitcoini aadressiga</translation>
->>>>>>> dd04f2dd
     </message>
     <message>
         <source>&amp;File</source>
@@ -664,11 +494,7 @@
     </message>
     <message numerus="yes">
         <source>Processed %n block(s) of transaction history.</source>
-<<<<<<< HEAD
-        <translation>
-=======
         <translation type="unfinished">
->>>>>>> dd04f2dd
             <numerusform />
             <numerusform />
         </translation>
@@ -880,8 +706,6 @@
     </message>
 </context>
 <context>
-<<<<<<< HEAD
-=======
     <name>OpenWalletActivity</name>
     <message>
         <source>Open Wallet</source>
@@ -890,7 +714,6 @@
     </message>
     </context>
 <context>
->>>>>>> dd04f2dd
     <name>CreateWalletDialog</name>
     <message>
         <source>Wallet</source>
@@ -952,13 +775,6 @@
             <numerusform />
             <numerusform />
         </translation>
-<<<<<<< HEAD
-    </message>
-    <message>
-        <source>Error</source>
-        <translation>Viga</translation>
-    </message>
-=======
     </message>
     <message>
         <source>Error</source>
@@ -971,30 +787,13 @@
     </context>
 <context>
     <name>HelpMessageDialog</name>
->>>>>>> dd04f2dd
     <message>
         <source>version</source>
         <translation type="unfinished">versioon</translation>
     </message>
-    </context>
-<context>
-    <name>HelpMessageDialog</name>
-    <message>
-<<<<<<< HEAD
-        <source>version</source>
-        <translation type="unfinished">versioon</translation>
-=======
+    <message>
         <source>Command-line options</source>
         <translation type="unfinished">Käsurea valikud</translation>
->>>>>>> dd04f2dd
-    </message>
-</context>
-<context>
-    <name>ShutdownWindow</name>
-    <message>
-<<<<<<< HEAD
-        <source>Command-line options</source>
-        <translation type="unfinished">Käsurea valikud</translation>
     </message>
 </context>
 <context>
@@ -1004,12 +803,6 @@
         <translation type="unfinished">Ära lülita arvutit välja ennem kui see aken on kadunud.</translation>
     </message>
 </context>
-=======
-        <source>Do not shut down the computer until this window disappears.</source>
-        <translation type="unfinished">Ära lülita arvutit välja ennem kui see aken on kadunud.</translation>
-    </message>
-</context>
->>>>>>> dd04f2dd
 <context>
     <name>ModalOverlay</name>
     <message>
@@ -1023,10 +816,6 @@
     <message>
         <source>Hide</source>
         <translation type="unfinished">Peida</translation>
-<<<<<<< HEAD
-    </message>
-    </context>
-=======
     </message>
     </context>
 <context>
@@ -1037,7 +826,6 @@
         <translation type="unfinished">Kleebi aadress vahemälust</translation>
     </message>
 </context>
->>>>>>> dd04f2dd
 <context>
     <name>OptionsDialog</name>
     <message>
@@ -1070,11 +858,7 @@
     </message>
     <message>
         <source>Automatically open the Bitcoin client port on the router. This only works when your router supports UPnP and it is enabled.</source>
-<<<<<<< HEAD
-        <translation>Blackcoini kliendi pordi automaatne avamine ruuteris. Toimib, kui sinu ruuter aktsepteerib UPnP ühendust.</translation>
-=======
         <translation type="unfinished">Bitcoini kliendi pordi automaatne avamine ruuteris. Toimib, kui sinu ruuter aktsepteerib UPnP ühendust.</translation>
->>>>>>> dd04f2dd
     </message>
     <message>
         <source>Map port using &amp;UPnP</source>
@@ -1082,19 +866,11 @@
     </message>
     <message>
         <source>Proxy &amp;IP:</source>
-<<<<<<< HEAD
-        <translation>Proxi &amp;IP:</translation>
-    </message>
-    <message>
-        <source>Port of the proxy (e.g. 9050)</source>
-        <translation>Proxi port (nt 9050)</translation>
-=======
         <translation type="unfinished">Proxi &amp;IP:</translation>
     </message>
     <message>
         <source>Port of the proxy (e.g. 9050)</source>
         <translation type="unfinished">Proxi port (nt 9050)</translation>
->>>>>>> dd04f2dd
     </message>
     <message>
         <source>&amp;Window</source>
@@ -1126,11 +902,7 @@
     </message>
     <message>
         <source>Choose the default subdivision unit to show in the interface and when sending coins.</source>
-<<<<<<< HEAD
-        <translation>Vali liideses ning müntide saatmisel kuvatav vaikimisi alajaotus.</translation>
-=======
         <translation type="unfinished">Vali liideses ning müntide saatmisel kuvatav vaikimisi alajaotus.</translation>
->>>>>>> dd04f2dd
     </message>
     <message>
         <source>&amp;Cancel</source>
@@ -1165,11 +937,7 @@
     </message>
     <message>
         <source>The displayed information may be out of date. Your wallet automatically synchronizes with the Bitcoin network after a connection is established, but this process has not completed yet.</source>
-<<<<<<< HEAD
-        <translation>Kuvatav info ei pruugi olla ajakohane. Ühenduse loomisel süngitakse sinu rahakott automaatselt Bitcoin võrgustikuga, kuid see toiming on hetkel lõpetamata.</translation>
-=======
         <translation type="unfinished">Kuvatav info ei pruugi olla ajakohane. Ühenduse loomisel süngitakse sinu rahakott automaatselt Bitcoin võrgustikuga, kuid see toiming on hetkel lõpetamata.</translation>
->>>>>>> dd04f2dd
     </message>
     <message>
         <source>Pending:</source>
@@ -1221,14 +989,11 @@
 <context>
     <name>PeerTableModel</name>
     <message>
-<<<<<<< HEAD
-=======
         <source>Direction</source>
         <extracomment>Title of Peers Table column which indicates the direction the peer connection was initiated from.</extracomment>
         <translation type="unfinished">Suund</translation>
     </message>
     <message>
->>>>>>> dd04f2dd
         <source>Sent</source>
         <extracomment>Title of Peers Table column which indicates the total amount of network information we have sent to the peer.</extracomment>
         <translation type="unfinished">Saadetud</translation>
@@ -1242,7 +1007,6 @@
         <source>Address</source>
         <extracomment>Title of Peers Table column which contains the IP/Onion/I2P address of the connected peer.</extracomment>
         <translation type="unfinished">Aadress</translation>
-<<<<<<< HEAD
     </message>
     <message>
         <source>Type</source>
@@ -1253,17 +1017,6 @@
         <source>Network</source>
         <extracomment>Title of Peers Table column which states the network the peer connected through.</extracomment>
         <translation type="unfinished">Võrk</translation>
-=======
-    </message>
-    <message>
-        <source>Type</source>
-        <extracomment>Title of Peers Table column which describes the type of peer connection. The "type" describes why the connection exists.</extracomment>
-        <translation type="unfinished">Tüüp</translation>
-    </message>
-    <message>
-        <source>Network</source>
-        <extracomment>Title of Peers Table column which states the network the peer connected through.</extracomment>
-        <translation type="unfinished">Võrk</translation>
     </message>
     <message>
         <source>Inbound</source>
@@ -1274,7 +1027,6 @@
         <source>Outbound</source>
         <extracomment>An Outbound Connection to a Peer.</extracomment>
         <translation type="unfinished">Väljuv</translation>
->>>>>>> dd04f2dd
     </message>
 </context>
 <context>
@@ -1496,11 +1248,7 @@
     <name>SendCoinsDialog</name>
     <message>
         <source>Send Coins</source>
-<<<<<<< HEAD
-        <translation>Müntide saatmine</translation>
-=======
         <translation type="unfinished">Müntide saatmine</translation>
->>>>>>> dd04f2dd
     </message>
     <message>
         <source>automatically selected</source>
@@ -1605,13 +1353,6 @@
     <message>
         <source>Copy change</source>
         <translation type="unfinished">Kopeeri vahetusraha</translation>
-<<<<<<< HEAD
-    </message>
-    <message>
-        <source>Are you sure you want to send?</source>
-        <translation type="unfinished">Oled kindel, et soovid saata?</translation>
-=======
->>>>>>> dd04f2dd
     </message>
     <message>
         <source>or</source>
@@ -1647,11 +1388,7 @@
     </message>
     <message numerus="yes">
         <source>Estimated to begin confirmation within %n block(s).</source>
-<<<<<<< HEAD
-        <translation>
-=======
         <translation type="unfinished">
->>>>>>> dd04f2dd
             <numerusform />
             <numerusform />
         </translation>
@@ -1685,11 +1422,7 @@
     </message>
     <message>
         <source>Paste address from clipboard</source>
-<<<<<<< HEAD
-        <translation>Kleebi aadress vahemälust</translation>
-=======
         <translation type="unfinished">Kleebi aadress vahemälust</translation>
->>>>>>> dd04f2dd
     </message>
     <message>
         <source>S&amp;ubtract fee from amount</source>
@@ -1724,11 +1457,7 @@
     </message>
     <message>
         <source>Paste address from clipboard</source>
-<<<<<<< HEAD
-        <translation>Kleebi aadress vahemälust</translation>
-=======
         <translation type="unfinished">Kleebi aadress vahemälust</translation>
->>>>>>> dd04f2dd
     </message>
     <message>
         <source>Enter the message you want to sign here</source>
@@ -1744,11 +1473,7 @@
     </message>
     <message>
         <source>Sign the message to prove you own this Bitcoin address</source>
-<<<<<<< HEAD
-        <translation>Allkirjasta sõnum Blackcoini aadressi sulle kuulumise tõestamiseks</translation>
-=======
         <translation type="unfinished">Allkirjasta sõnum Bitcoini aadressi sulle kuulumise tõestamiseks</translation>
->>>>>>> dd04f2dd
     </message>
     <message>
         <source>Sign &amp;Message</source>
@@ -1772,11 +1497,7 @@
     </message>
     <message>
         <source>Verify the message to ensure it was signed with the specified Bitcoin address</source>
-<<<<<<< HEAD
-        <translation>Kinnita sõnum tõestamaks selle allkirjastatust määratud Blackcoini aadressiga.</translation>
-=======
         <translation type="unfinished">Kinnita sõnum tõestamaks selle allkirjastatust määratud Bitcoini aadressiga.</translation>
->>>>>>> dd04f2dd
     </message>
     <message>
         <source>Verify &amp;Message</source>
@@ -1841,21 +1562,7 @@
 </context>
 <context>
     <name>TransactionDesc</name>
-    <message numerus="yes">
-        <source>Open for %n more block(s)</source>
-        <translation>
-            <numerusform />
-            <numerusform />
-        </translation>
-    </message>
-    <message>
-<<<<<<< HEAD
-        <source>Open until %1</source>
-        <translation type="unfinished">Avatud kuni %1</translation>
-    </message>
-    <message>
-=======
->>>>>>> dd04f2dd
+    <message>
         <source>%1/unconfirmed</source>
         <translation type="unfinished">%1/kinnitamata</translation>
     </message>
@@ -1905,11 +1612,7 @@
     </message>
     <message numerus="yes">
         <source>matures in %n more block(s)</source>
-<<<<<<< HEAD
-        <translation>
-=======
         <translation type="unfinished">
->>>>>>> dd04f2dd
             <numerusform />
             <numerusform />
         </translation>
@@ -1991,20 +1694,6 @@
     <message>
         <source>Label</source>
         <translation type="unfinished">Silt</translation>
-<<<<<<< HEAD
-    </message>
-    <message numerus="yes">
-        <source>Open for %n more block(s)</source>
-        <translation>
-            <numerusform />
-            <numerusform />
-        </translation>
-    </message>
-    <message>
-        <source>Open until %1</source>
-        <translation type="unfinished">Avatud kuni %1</translation>
-=======
->>>>>>> dd04f2dd
     </message>
     <message>
         <source>Unconfirmed</source>
@@ -2111,11 +1800,7 @@
     </message>
     <message>
         <source>Comma separated file</source>
-<<<<<<< HEAD
-        <extracomment>Expanded name of the CSV file format. See https://en.wikipedia.org/wiki/Comma-separated_values</extracomment>
-=======
         <extracomment>Expanded name of the CSV file format. See: https://en.wikipedia.org/wiki/Comma-separated_values.</extracomment>
->>>>>>> dd04f2dd
         <translation type="unfinished">Komaga eraldatud fail</translation>
     </message>
     <message>
@@ -2178,13 +1863,6 @@
     <message>
         <source>Export the data in the current tab to a file</source>
         <translation type="unfinished">Ekspordi kuvatava vahelehe sisu faili</translation>
-<<<<<<< HEAD
-    </message>
-    <message>
-        <source>Error</source>
-        <translation type="unfinished">Viga</translation>
-=======
->>>>>>> dd04f2dd
     </message>
     <message>
         <source>Backup Wallet</source>
@@ -2199,70 +1877,4 @@
         <translation type="unfinished">Varundamine õnnestus</translation>
     </message>
     </context>
-<<<<<<< HEAD
-<context>
-    <name>bitcoin-core</name>
-    <message>
-        <source>This is a pre-release test build - use at your own risk - do not use for mining or merchant applications</source>
-        <translation type="unfinished">See on test-versioon - kasutamine omal riisikol - ära kasuta mining'uks ega kaupmeeste programmides</translation>
-    </message>
-    <message>
-        <source>Corrupted block database detected</source>
-        <translation type="unfinished">Tuvastati vigane bloki andmebaas</translation>
-    </message>
-    <message>
-        <source>Do you want to rebuild the block database now?</source>
-        <translation type="unfinished">Kas soovid bloki andmebaasi taastada?</translation>
-    </message>
-    <message>
-        <source>Done loading</source>
-        <translation type="unfinished">Laetud</translation>
-    </message>
-    <message>
-        <source>Error initializing block database</source>
-        <translation type="unfinished">Tõrge bloki andmebaasi käivitamisel</translation>
-    </message>
-    <message>
-        <source>Error initializing wallet database environment %s!</source>
-        <translation type="unfinished">Tõrge rahakoti keskkonna %s käivitamisel!</translation>
-    </message>
-    <message>
-        <source>Error loading block database</source>
-        <translation type="unfinished">Tõrge bloki baasi lugemisel</translation>
-    </message>
-    <message>
-        <source>Error opening block database</source>
-        <translation type="unfinished">Tõrge bloki andmebaasi avamisel</translation>
-    </message>
-    <message>
-        <source>Failed to listen on any port. Use -listen=0 if you want this.</source>
-        <translation type="unfinished">Pordi kuulamine nurjus. Soovikorral kasuta -listen=0.</translation>
-    </message>
-    <message>
-        <source>Insufficient funds</source>
-        <translation type="unfinished">Liiga suur summa</translation>
-    </message>
-    <message>
-        <source>Signing transaction failed</source>
-        <translation type="unfinished">Tehingu allkirjastamine ebaõnnestus</translation>
-    </message>
-    <message>
-        <source>The transaction amount is too small to pay the fee</source>
-        <translation type="unfinished">Tehingu summa on tasu maksmiseks liiga väikene</translation>
-    </message>
-    <message>
-        <source>Transaction amount too small</source>
-        <translation type="unfinished">Tehingu summa liiga väikene</translation>
-    </message>
-    <message>
-        <source>Transaction too large</source>
-        <translation type="unfinished">Tehing liiga suur</translation>
-    </message>
-    <message>
-        <source>Unknown network specified in -onlynet: '%s'</source>
-        <translation type="unfinished">Kirjeldatud tundmatu võrgustik -onlynet'is: '%s'</translation>
-    </message>
-    </context>
-=======
->>>>>>> dd04f2dd
 </TS>