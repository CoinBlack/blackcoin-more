--- conflicted
+++ resolved
@@ -51,11 +51,7 @@
     </message>
     <message>
         <source>Choose the address to receive coins with</source>
-<<<<<<< HEAD
-        <translation type="unfinished">Elige la dirección con la que se recibirán monedas</translation>
-=======
         <translation type="unfinished">Elige la dirección en la que se recibirán monedas</translation>
->>>>>>> 89522379
     </message>
     <message>
         <source>C&amp;hoose</source>
@@ -186,8 +182,6 @@
     <message>
         <source>Enter the old passphrase and new passphrase for the wallet.</source>
         <translation type="unfinished">Ingresa la antigua frase de contraseña y la nueva frase de contraseña para la billetera.</translation>
-<<<<<<< HEAD
-=======
     </message>
     <message>
         <source>Continue</source>
@@ -196,7 +190,6 @@
     <message>
         <source>Back</source>
         <translation type="unfinished">Atrás</translation>
->>>>>>> 89522379
     </message>
     <message>
         <source>Remember that encrypting your wallet cannot fully protect your bitcoins from being stolen by malware infecting your computer.</source>
@@ -279,13 +272,6 @@
     <message>
         <source>Runaway exception</source>
         <translation type="unfinished">Excepción fuera de control</translation>
-<<<<<<< HEAD
-    </message>
-    <message>
-        <source>Runaway exception</source>
-        <translation type="unfinished">Excepción fuera de control</translation>
-=======
->>>>>>> 89522379
     </message>
     <message>
         <source>A fatal error occurred. %1 can no longer continue safely and will quit.</source>
@@ -314,11 +300,7 @@
     </message>
     <message>
         <source>%1 didn't yet exit safely…</source>
-<<<<<<< HEAD
-        <translation type="unfinished">%1 aún no salió de forma segura...</translation>
-=======
         <translation type="unfinished">%1 aún no se cerró de forma segura...</translation>
->>>>>>> 89522379
     </message>
     <message>
         <source>unknown</source>
@@ -529,11 +511,7 @@
     </message>
     <message>
         <source>Encrypt the private keys that belong to your wallet</source>
-<<<<<<< HEAD
-        <translation type="unfinished">Encriptar las claves privadas que pertenecen a la billetera</translation>
-=======
         <translation type="unfinished">Encriptar las llaves privadas que pertenecen a tu billetera</translation>
->>>>>>> 89522379
     </message>
     <message>
         <source>&amp;Backup Wallet…</source>
@@ -553,31 +531,15 @@
     </message>
     <message>
         <source>Sign messages with your Bitcoin addresses to prove you own them</source>
-<<<<<<< HEAD
-        <translation type="unfinished">Firmar mensajes con tus direcciones de Bitcoin para demostrar que te pertenecen</translation>
+        <translation type="unfinished">Firmar un mensaje para provar que usted es dueño de esta dirección</translation>
     </message>
     <message>
         <source>&amp;Verify message…</source>
         <translation type="unfinished">&amp;Verificar mensaje...</translation>
     </message>
     <message>
-        <source>Verify messages to ensure they were signed with specified Bitcoin addresses</source>
-        <translation type="unfinished">Verificar mensajes para asegurarte de que estén firmados con direcciones de Bitcoin concretas</translation>
-    </message>
-    <message>
-        <source>&amp;Load PSBT from file…</source>
-        <translation type="unfinished">&amp;Cargar TBPF desde archivo...</translation>
-=======
-        <translation type="unfinished">Firmar un mensaje para provar que usted es dueño de esta dirección</translation>
-    </message>
-    <message>
-        <source>&amp;Verify message…</source>
-        <translation type="unfinished">&amp;Verificar mensaje...</translation>
-    </message>
-    <message>
         <source>&amp;Load PSBT from file…</source>
         <translation type="unfinished">&amp;Cargar TBPF desde el archivo...</translation>
->>>>>>> 89522379
     </message>
     <message>
         <source>Open &amp;URI…</source>
@@ -594,29 +556,10 @@
     <message>
         <source>Close All Wallets…</source>
         <translation type="unfinished">Cerrar todas las billeteras...</translation>
-<<<<<<< HEAD
-    </message>
-    <message>
-        <source>&amp;File</source>
-        <translation type="unfinished">&amp;Archivo</translation>
-    </message>
-    <message>
-        <source>&amp;Settings</source>
-        <translation type="unfinished">&amp;Configuración</translation>
-    </message>
-    <message>
-        <source>&amp;Help</source>
-        <translation type="unfinished">&amp;Ayuda</translation>
-    </message>
-    <message>
-        <source>Tabs toolbar</source>
-        <translation type="unfinished">Barra de pestañas</translation>
-=======
     </message>
     <message>
         <source>&amp;Help</source>
         <translation type="unfinished">A&amp;yuda</translation>
->>>>>>> 89522379
     </message>
     <message>
         <source>Syncing Headers (%1%)…</source>
@@ -640,17 +583,6 @@
     </message>
     <message>
         <source>Request payments (generates QR codes and bitcoin: URIs)</source>
-<<<<<<< HEAD
-        <translation type="unfinished">Solicitar pagos (genera códigos QR y URI de tipo "bitcoin:")</translation>
-    </message>
-    <message>
-        <source>Show the list of used sending addresses and labels</source>
-        <translation type="unfinished">Mostrar la lista de etiquetas y direcciones de envío usadas</translation>
-    </message>
-    <message>
-        <source>Show the list of used receiving addresses and labels</source>
-        <translation type="unfinished">Mostrar la lista de etiquetas y direcciones de recepción usadas</translation>
-=======
         <translation type="unfinished">Solicitar pagos (genera código QR y URI's de Bitcoin)</translation>
     </message>
     <message>
@@ -660,7 +592,6 @@
     <message>
         <source>Show the list of used receiving addresses and labels</source>
         <translation type="unfinished">Muestra la lista de direcciones de recepción y etiquetas</translation>
->>>>>>> 89522379
     </message>
     <message>
         <source>&amp;Command-line options</source>
@@ -669,13 +600,8 @@
     <message numerus="yes">
         <source>Processed %n block(s) of transaction history.</source>
         <translation type="unfinished">
-<<<<<<< HEAD
-            <numerusform>Se procesó %n bloque del historial de transacciones.</numerusform>
-            <numerusform>Se procesaron %n bloques del historial de transacciones.</numerusform>
-=======
             <numerusform>%n bloque procesado del historial de transacciones.</numerusform>
             <numerusform>%n bloques procesados del historial de transacciones.</numerusform>
->>>>>>> 89522379
         </translation>
     </message>
     <message>
@@ -688,39 +614,19 @@
     </message>
     <message>
         <source>Last received block was generated %1 ago.</source>
-<<<<<<< HEAD
-        <translation type="unfinished">El último bloque recibido se generó hace %1.</translation>
+        <translation type="unfinished">El último bloque recibido fue generado hace %1</translation>
     </message>
     <message>
         <source>Transactions after this will not yet be visible.</source>
-        <translation type="unfinished">Las transacciones posteriores aún no están visibles.</translation>
+        <translation type="unfinished">Las transacciones posteriores aún no son visibles.</translation>
     </message>
     <message>
         <source>Warning</source>
         <translation type="unfinished">Advertencia</translation>
     </message>
     <message>
-        <source>Information</source>
-        <translation type="unfinished">Información</translation>
-    </message>
-    <message>
-        <source>Up to date</source>
-        <translation type="unfinished">Actualizado</translation>
-=======
-        <translation type="unfinished">El último bloque recibido fue generado hace %1</translation>
-    </message>
-    <message>
-        <source>Transactions after this will not yet be visible.</source>
-        <translation type="unfinished">Las transacciones posteriores aún no son visibles.</translation>
-    </message>
-    <message>
-        <source>Warning</source>
-        <translation type="unfinished">Advertencia</translation>
-    </message>
-    <message>
         <source>Up to date</source>
         <translation type="unfinished">Actualizado al día </translation>
->>>>>>> 89522379
     </message>
     <message>
         <source>Load Partially Signed Bitcoin Transaction</source>
@@ -729,13 +635,6 @@
     <message>
         <source>Load PSBT from &amp;clipboard…</source>
         <translation type="unfinished">Cargar TBPF desde el &amp;portapapeles...</translation>
-<<<<<<< HEAD
-    </message>
-    <message>
-        <source>Load Partially Signed Bitcoin Transaction from clipboard</source>
-        <translation type="unfinished">Cargar una transacción de Bitcoin parcialmente firmada desde el portapapeles</translation>
-=======
->>>>>>> 89522379
     </message>
     <message>
         <source>Node window</source>
@@ -751,19 +650,11 @@
     </message>
     <message>
         <source>&amp;Receiving addresses</source>
-<<<<<<< HEAD
-        <translation type="unfinished">&amp;Direcciones de destino</translation>
-    </message>
-    <message>
-        <source>Open a bitcoin: URI</source>
-        <translation type="unfinished">Abrir un URI de tipo "bitcoin:"</translation>
-=======
         <translation type="unfinished">Direcciones de &amp;recepción</translation>
     </message>
     <message>
         <source>Open a bitcoin: URI</source>
         <translation type="unfinished">Abrir un bitcoin: URI</translation>
->>>>>>> 89522379
     </message>
     <message>
         <source>Open Wallet</source>
@@ -771,19 +662,11 @@
     </message>
     <message>
         <source>Open a wallet</source>
-<<<<<<< HEAD
-        <translation type="unfinished">Abrir una billetera</translation>
-    </message>
-    <message>
-        <source>Close wallet</source>
-        <translation type="unfinished">Cerrar billetera</translation>
-=======
         <translation type="unfinished">Abrir una cartera</translation>
     </message>
     <message>
         <source>Close wallet</source>
         <translation type="unfinished">Cerrar cartera</translation>
->>>>>>> 89522379
     </message>
     <message>
         <source>Restore Wallet…</source>
@@ -808,25 +691,6 @@
         <translation type="unfinished">Migrar una billetera</translation>
     </message>
     <message>
-<<<<<<< HEAD
-        <source>Show the %1 help message to get a list with possible Bitcoin command-line options</source>
-        <translation type="unfinished">Mostrar el mensaje de ayuda %1 para obtener una lista de las posibles opciones de línea de comandos de Bitcoin</translation>
-    </message>
-    <message>
-        <source>&amp;Mask values</source>
-        <translation type="unfinished">&amp;Ocultar valores</translation>
-    </message>
-    <message>
-        <source>Mask the values in the Overview tab</source>
-        <translation type="unfinished">Ocultar los valores en la pestaña "Vista general"</translation>
-    </message>
-    <message>
-        <source>default wallet</source>
-        <translation type="unfinished">billetera predeterminada</translation>
-    </message>
-    <message>
-=======
->>>>>>> 89522379
         <source>No wallets available</source>
         <translation type="unfinished">No hay billeteras disponibles</translation>
     </message>
@@ -848,24 +712,13 @@
     <message>
         <source>Wallet Name</source>
         <extracomment>Label of the input field where the name of the wallet is entered.</extracomment>
-<<<<<<< HEAD
-        <translation type="unfinished">Nombre de la billetera</translation>
-=======
         <translation type="unfinished">Nombre de la billetera </translation>
->>>>>>> 89522379
     </message>
     <message>
         <source>&amp;Window</source>
         <translation type="unfinished">&amp;Ventana</translation>
     </message>
     <message>
-<<<<<<< HEAD
-        <source>Zoom</source>
-        <translation type="unfinished">Acercar</translation>
-    </message>
-    <message>
-=======
->>>>>>> 89522379
         <source>Main Window</source>
         <translation type="unfinished">Ventana principal</translation>
     </message>
@@ -886,11 +739,7 @@
         <extracomment>A substring of the tooltip.</extracomment>
         <translation type="unfinished">
             <numerusform>%n conexión activa con la red de Bitcoin.</numerusform>
-<<<<<<< HEAD
-            <numerusform>%n conexiones activas con la red de Bitcoin.</numerusform>
-=======
             <numerusform>%n conexiónes activas con la red de Bitcoin.</numerusform>
->>>>>>> 89522379
         </translation>
     </message>
     <message>
@@ -1037,19 +886,11 @@
     </message>
     <message>
         <source>Tree mode</source>
-<<<<<<< HEAD
-        <translation type="unfinished">Modo árbol</translation>
-    </message>
-    <message>
-        <source>List mode</source>
-        <translation type="unfinished">Modo lista</translation>
-=======
         <translation type="unfinished">Modo arbol</translation>
     </message>
     <message>
         <source>List mode</source>
         <translation type="unfinished">Modo de lista</translation>
->>>>>>> 89522379
     </message>
     <message>
         <source>Amount</source>
@@ -1057,7 +898,10 @@
     </message>
     <message>
         <source>Received with label</source>
-<<<<<<< HEAD
+        <translation type="unfinished">Recibido con etiqueta</translation>
+    </message>
+    <message>
+        <source>Received with label</source>
         <translation type="unfinished">Recibido con etiqueta</translation>
     </message>
     <message>
@@ -1065,15 +909,14 @@
         <translation type="unfinished">Recibido con dirección</translation>
     </message>
     <message>
-=======
-        <translation type="unfinished">Recibido con etiqueta</translation>
-    </message>
-    <message>
-        <source>Received with address</source>
-        <translation type="unfinished">Recibido con etiqueta</translation>
-    </message>
-    <message>
->>>>>>> 89522379
+        <source>Date</source>
+        <translation type="unfinished">Fecha</translation>
+    </message>
+    <message>
+        <source>Confirmations</source>
+        <translation type="unfinished">Confirmaciones</translation>
+    </message>
+    <message>
         <source>Date</source>
         <translation type="unfinished">Fecha</translation>
     </message>
@@ -1260,21 +1103,10 @@
     <message>
         <source>Open wallet failed</source>
         <translation type="unfinished">Fallo al abrir billetera</translation>
-<<<<<<< HEAD
     </message>
     <message>
         <source>Open wallet warning</source>
         <translation type="unfinished">Advertencia al abrir billetera</translation>
-    </message>
-    <message>
-        <source>default wallet</source>
-        <translation type="unfinished">billetera predeterminada</translation>
-=======
-    </message>
-    <message>
-        <source>Open wallet warning</source>
-        <translation type="unfinished">Advertencia al abrir billetera</translation>
->>>>>>> 89522379
     </message>
     <message>
         <source>Open Wallet</source>
@@ -1513,19 +1345,11 @@
     </message>
     <message>
         <source>At least %1 GB of data will be stored in this directory, and it will grow over time.</source>
-<<<<<<< HEAD
-        <translation type="unfinished">Se almacenará al menos %1 GB de información en este directorio, que aumentará con el tiempo.</translation>
-    </message>
-    <message>
-        <source>Approximately %1 GB of data will be stored in this directory.</source>
-        <translation type="unfinished">Se almacenará aproximadamente %1 GB de información en este directorio.</translation>
-=======
         <translation type="unfinished">Se almacenarán al menos %1 GB de datos en este directorio, que aumentarán con el tiempo.</translation>
     </message>
     <message>
         <source>Approximately %1 GB of data will be stored in this directory.</source>
         <translation type="unfinished">Se almacenarán aproximadamente %1 GB de datos en este directorio.</translation>
->>>>>>> 89522379
     </message>
     <message numerus="yes">
         <source>(sufficient to restore backups %n day(s) old)</source>
@@ -2009,7 +1833,6 @@
     <message>
         <source>The configuration file could not be opened.</source>
         <translation type="unfinished">No se pudo abrir el archivo de configuración.</translation>
-<<<<<<< HEAD
     </message>
     <message>
         <source>This change would require a client restart.</source>
@@ -2019,17 +1842,6 @@
         <source>The supplied proxy address is invalid.</source>
         <translation type="unfinished">La dirección del proxy proporcionada es inválida.</translation>
     </message>
-=======
-    </message>
-    <message>
-        <source>This change would require a client restart.</source>
-        <translation type="unfinished">Estos cambios requieren reiniciar el cliente.</translation>
-    </message>
-    <message>
-        <source>The supplied proxy address is invalid.</source>
-        <translation type="unfinished">La dirección del proxy proporcionada es inválida.</translation>
-    </message>
->>>>>>> 89522379
 </context>
 <context>
     <name>OptionsModel</name>
@@ -2199,13 +2011,6 @@
     <message>
         <source>own address</source>
         <translation type="unfinished">dirección propia</translation>
-<<<<<<< HEAD
-    </message>
-    <message>
-        <source>own address</source>
-        <translation type="unfinished">dirección propia</translation>
-=======
->>>>>>> 89522379
     </message>
     <message>
         <source>Unable to calculate transaction fee or total transaction amount.</source>
@@ -2398,23 +2203,12 @@
     <message>
         <source>Datadir</source>
         <translation type="unfinished">Directorio de datos</translation>
-<<<<<<< HEAD
     </message>
     <message>
         <source>To specify a non-default location of the data directory use the '%1' option.</source>
         <translation type="unfinished">Para especificar una ubicación no predeterminada del directorio de datos, usa la opción "%1".</translation>
     </message>
     <message>
-        <source>Blocksdir</source>
-        <translation type="unfinished">Directorio de bloques</translation>
-=======
-    </message>
-    <message>
-        <source>To specify a non-default location of the data directory use the '%1' option.</source>
-        <translation type="unfinished">Para especificar una ubicación no predeterminada del directorio de datos, usa la opción "%1".</translation>
->>>>>>> 89522379
-    </message>
-    <message>
         <source>To specify a non-default location of the blocks directory use the '%1' option.</source>
         <translation type="unfinished">Para especificar una ubicación no predeterminada del directorio de bloques, usa la opción "%1".</translation>
     </message>
@@ -2503,13 +2297,6 @@
         <translation type="unfinished">Transporte</translation>
     </message>
     <message>
-<<<<<<< HEAD
-        <source>The BIP324 session ID string in hex, if any.</source>
-        <translation type="unfinished">Cadena de identificador de la sesión BIP324 en formato hexadecimal, si existe.</translation>
-    </message>
-    <message>
-=======
->>>>>>> 89522379
         <source>Session ID</source>
         <translation type="unfinished">Identificador de sesión</translation>
     </message>
@@ -3092,25 +2879,18 @@
     <message>
         <source>Coin Control Features</source>
         <translation type="unfinished">Funciones de control de monedas</translation>
-<<<<<<< HEAD
     </message>
     <message>
         <source>automatically selected</source>
         <translation type="unfinished">seleccionado automáticamente</translation>
-=======
-    </message>
-    <message>
-        <source>automatically selected</source>
-        <translation type="unfinished">seleccionado automáticamente</translation>
     </message>
     <message>
         <source>Insufficient funds!</source>
         <translation type="unfinished">Fondos insuficientes</translation>
->>>>>>> 89522379
-    </message>
-    <message>
-        <source>Insufficient funds!</source>
-        <translation type="unfinished">Fondos insuficientes</translation>
+    </message>
+    <message>
+        <source>Quantity:</source>
+        <translation type="unfinished">Cantidad:</translation>
     </message>
     <message>
         <source>Amount:</source>
@@ -3520,11 +3300,7 @@
     </message>
     <message>
         <source>A message that was attached to the bitcoin: URI which will be stored with the transaction for your reference. Note: This message will not be sent over the Bitcoin network.</source>
-<<<<<<< HEAD
-        <translation type="unfinished">Un mensaje que se adjuntó al bitcoin: URI que se almacenará con la transacción a modo de referencia. Nota: Este mensaje no se enviará por la red de Bitcoin.</translation>
-=======
         <translation type="unfinished">Un mensaje adjunto al URI de tipo "bitcoin:" que se almacenará con la transacción a modo de referencia. Nota: Este mensaje no se enviará por la red de Bitcoin.</translation>
->>>>>>> 89522379
     </message>
 </context>
 <context>
@@ -3549,13 +3325,8 @@
         <translation type="unfinished">&amp;Firmar mensaje</translation>
     </message>
     <message>
-<<<<<<< HEAD
-        <source>You can sign messages/agreements with your addresses to prove you can receive bitcoins sent to them. Be careful not to sign anything vague or random, as phishing attacks may try to trick you into signing your identity over to them. Only sign fully-detailed statements you agree to.</source>
-        <translation type="unfinished">Puedes firmar mensajes o acuerdos con tus direcciones para demostrar que puedes recibir los bitcoins que se envíen a ellas. Ten cuidado de no firmar cosas confusas o al azar, ya que los ataques de phishing pueden tratar de engañarte para que les envíes la firma con tu identidad. Firma solo declaraciones totalmente detalladas con las que estés de acuerdo.</translation>
-=======
         <source>You can sign messages/agreements with your legacy (P2PKH) addresses to prove you can receive bitcoins sent to them. Be careful not to sign anything vague or random, as phishing attacks may try to trick you into signing your identity over to them. Only sign fully-detailed statements you agree to.</source>
         <translation type="unfinished">Puedes firmar mensajes o acuerdos con tus direcciones tipo legacy (P2PKH) para demostrar que puedes recibir los bitcoins que se envíen a ellas. Ten cuidado de no firmar cosas confusas o al azar, ya que los ataques de phishing pueden tratar de engañarte para que les envíes la firma con tu identidad. Firma solo declaraciones totalmente detalladas con las que estés de acuerdo.</translation>
->>>>>>> 89522379
     </message>
     <message>
         <source>The Bitcoin address to sign the message with</source>
@@ -3640,21 +3411,12 @@
     <message>
         <source>Please check the address and try again.</source>
         <translation type="unfinished">Revisa la dirección e intenta de nuevo.</translation>
-<<<<<<< HEAD
-    </message>
-    <message>
-        <source>The entered address does not refer to a key.</source>
-        <translation type="unfinished">La dirección ingresada no corresponde a una clave.</translation>
-    </message>
-    <message>
-=======
     </message>
     <message>
         <source>The entered address does not refer to a legacy (P2PKH) key. Message signing for SegWit and other non-P2PKH address types is not supported in this version of %1. Please check the address and try again.</source>
         <translation type="unfinished">La dirección ingresada no se refiere a una clave tipo legacy (P2PKH). La firma de mensajes para direcciones SegWit y de otros tipos que no sean P2PKH no es compatible con esta versión de %1. Comprueba la dirección e inténtalo de nuevo.</translation>
     </message>
     <message>
->>>>>>> 89522379
         <source>Wallet unlock was cancelled.</source>
         <translation type="unfinished">Se canceló el desbloqueo de la billetera.</translation>
     </message>
@@ -4244,13 +4006,8 @@
         <translation type="unfinished">Error de firmante</translation>
     </message>
     <message>
-<<<<<<< HEAD
-        <source>default wallet</source>
-        <translation type="unfinished">billetera predeterminada</translation>
-=======
         <source>Can't display address</source>
         <translation type="unfinished">No se puede mostrar la dirección</translation>
->>>>>>> 89522379
     </message>
 </context>
 <context>
@@ -4382,13 +4139,6 @@
     <message>
         <source>No wallet file format provided. To use createfromdump, -format=&lt;format&gt; must be provided.</source>
         <translation type="unfinished">No se proporcionó el formato de archivo de billetera. Para usar createfromdump, se debe proporcionar  -format=&lt;format&gt;.</translation>
-<<<<<<< HEAD
-    </message>
-    <message>
-        <source>Please check that your computer's date and time are correct! If your clock is wrong, %s will not work properly.</source>
-        <translation type="unfinished">Verifica que la fecha y hora de la computadora sean correctas. Si el reloj está mal configurado, %s no funcionará correctamente.</translation>
-=======
->>>>>>> 89522379
     </message>
     <message>
         <source>Please contribute if you find %s useful. Visit %s for further information about the software.</source>
@@ -4687,13 +4437,10 @@
         <translation type="unfinished">Derechos de autor (C) %i-%i</translation>
     </message>
     <message>
-<<<<<<< HEAD
-=======
         <source>Corrupt block found indicating potential hardware failure.</source>
         <translation type="unfinished">Se encontró un bloque corrupto que indica un posible fallo del hardware.</translation>
     </message>
     <message>
->>>>>>> 89522379
         <source>Corrupted block database detected</source>
         <translation type="unfinished">Se detectó que la base de datos de bloques está dañada.</translation>
     </message>
@@ -4874,8 +4621,6 @@
         <translation type="unfinished">Error: la transacción de la base de datos no se puede ejecutar para la billetera %s</translation>
     </message>
     <message>
-<<<<<<< HEAD
-=======
         <source>Failed to connect best block (%s).</source>
         <translation type="unfinished">No se pudo conectar el mejor bloque (%s).</translation>
     </message>
@@ -4884,18 +4629,14 @@
         <translation type="unfinished">No se pudo desconectar el bloque.</translation>
     </message>
     <message>
->>>>>>> 89522379
         <source>Failed to listen on any port. Use -listen=0 if you want this.</source>
         <translation type="unfinished">Fallo al escuchar en todos los puertos. Usa -listen=0 si quieres hacerlo.</translation>
     </message>
     <message>
-<<<<<<< HEAD
-=======
         <source>Failed to read block.</source>
         <translation type="unfinished">No se pudo leer el bloque.</translation>
     </message>
     <message>
->>>>>>> 89522379
         <source>Failed to rescan the wallet during initialization</source>
         <translation type="unfinished">Fallo al rescanear la billetera durante la inicialización</translation>
     </message>
@@ -5050,13 +4791,10 @@
     <message>
         <source>Not solvable pre-selected input %s</source>
         <translation type="unfinished">La entrada preseleccionada no se puede solucionar %s</translation>
-<<<<<<< HEAD
-=======
     </message>
     <message>
         <source>Only direction was set, no permissions: '%s'</source>
         <translation type="unfinished">Solo se ha establecido la dirección, sin permisos: "%s"</translation>
->>>>>>> 89522379
     </message>
     <message>
         <source>Prune cannot be configured with a negative value.</source>
@@ -5171,13 +4909,10 @@
         <translation type="unfinished">La billetera evitará pagar menos que la comisión mínima de retransmisión.</translation>
     </message>
     <message>
-<<<<<<< HEAD
-=======
         <source>There is no ScriptPubKeyManager for this address</source>
         <translation type="unfinished">No hay ningún ScriptPubKeyManager para esta dirección.</translation>
     </message>
     <message>
->>>>>>> 89522379
         <source>This is experimental software.</source>
         <translation type="unfinished">Este es un software experimental.</translation>
     </message>
@@ -5299,11 +5034,7 @@
     </message>
     <message>
         <source>Error: Could not add watchonly tx %s to watchonly wallet</source>
-<<<<<<< HEAD
-        <translation type="unfinished">Error: No se pudo agregar la transacción %s a la billetera solo de observación.</translation>
-=======
         <translation type="unfinished">Error: No se puede agregar la transacción solo de observación %s a la billetera solo de observación</translation>
->>>>>>> 89522379
     </message>
     <message>
         <source>Error: Could not delete watchonly transactions. </source>
