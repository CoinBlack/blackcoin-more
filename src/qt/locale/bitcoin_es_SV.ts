--- conflicted
+++ resolved
@@ -259,8 +259,6 @@
         <translation type="unfinished">%1 todavía no ha terminado de forma segura...</translation>
     </message>
     <message>
-<<<<<<< HEAD
-=======
         <source>Default system font "%1"</source>
         <translation type="unfinished">Fuente predeterminada del sistema "%1"</translation>
     </message>
@@ -269,7 +267,6 @@
         <translation type="unfinished">Personalizada...</translation>
     </message>
     <message>
->>>>>>> c7885ecd
         <source>Amount</source>
         <translation type="unfinished">Monto</translation>
     </message>
@@ -906,21 +903,12 @@
         <translation type="unfinished">La migración de la billetera "%1" se realizó correctamente.</translation>
     </message>
     <message>
-<<<<<<< HEAD
-        <source> Watchonly scripts have been migrated to a new wallet named '%1'.</source>
-        <translation type="unfinished">Los scripts solo de lectura se migraron a una nueva billetera llamada "%1".</translation>
-    </message>
-    <message>
-        <source> Solvable but not watched scripts have been migrated to a new wallet named '%1'.</source>
-        <translation type="unfinished">Los scripts solucionables pero no de lectura se migraron a una nueva billetera llamada "%1".</translation>
-=======
         <source>Watchonly scripts have been migrated to a new wallet named '%1'.</source>
         <translation type="unfinished">Guiones vigilantes han sido migrados a un monedero con el nombre '%1'.</translation>
     </message>
     <message>
         <source>Solvable but not watched scripts have been migrated to a new wallet named '%1'.</source>
         <translation type="unfinished">Solucionable pero ninguno de los guiones vigilados han sido migrados a un monedero llamados '%1'.</translation>
->>>>>>> c7885ecd
     </message>
     <message>
         <source>Migration failed</source>
@@ -4019,13 +4007,10 @@
         <translation type="unfinished">Nivel de acceso global %s = %s no mantenido. Los valores válidos son: %s.</translation>
     </message>
     <message>
-<<<<<<< HEAD
-=======
         <source>Wallet file creation failed: %s</source>
         <translation type="unfinished">Creación errónea del fichero monedero: %s</translation>
     </message>
     <message>
->>>>>>> c7885ecd
         <source>acceptstalefeeestimates is not supported on %s chain.</source>
         <translation type="unfinished">acceptstalefeeestimates no está mantenido en el encadenamiento %s.</translation>
     </message>
