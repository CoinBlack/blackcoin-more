--- conflicted
+++ resolved
@@ -319,13 +319,10 @@
         <translation type="unfinished">Alapértelmezett betűtípus "%1"</translation>
     </message>
     <message>
-<<<<<<< HEAD
-=======
         <source>Custom…</source>
         <translation type="unfinished">Egyedi…</translation>
     </message>
     <message>
->>>>>>> 89522379
         <source>Amount</source>
         <translation type="unfinished">Összeg</translation>
     </message>
