<TS version="2.1" language="hu">
<context>
    <name>AddressBookPage</name>
    <message>
        <source>Right-click to edit address or label</source>
        <translation type="unfinished">A cím vagy címke szerkeszteséhez kattintson a jobb gombbal</translation>
    </message>
    <message>
        <source>Create a new address</source>
        <translation>Új cím létrehozása</translation>
    </message>
    <message>
        <source>&amp;New</source>
        <translation type="unfinished">&amp;Új</translation>
    </message>
    <message>
        <source>Copy the currently selected address to the system clipboard</source>
        <translation>A kiválasztott cím másolása a vágólapra</translation>
    </message>
    <message>
        <source>&amp;Copy</source>
        <translation type="unfinished">&amp;Másolás</translation>
    </message>
    <message>
        <source>C&amp;lose</source>
        <translation type="unfinished">&amp;Bezárás</translation>
    </message>
    <message>
        <source>Delete the currently selected address from the list</source>
        <translation>Kiválasztott cím törlése a listából</translation>
    </message>
    <message>
        <source>Enter address or label to search</source>
        <translation type="unfinished">A keresendő cím vagy címke itt adható meg</translation>
    </message>
    <message>
        <source>Export the data in the current tab to a file</source>
        <translation>Jelenlegi nézet adatainak exportálása fájlba</translation>
    </message>
    <message>
        <source>&amp;Export</source>
        <translation>&amp;Exportálás</translation>
    </message>
    <message>
        <source>&amp;Delete</source>
        <translation>&amp;Törlés</translation>
    </message>
    <message>
        <source>Choose the address to send coins to</source>
        <translation type="unfinished">Kedvezményezett címének kiválasztása</translation>
    </message>
    <message>
        <source>Choose the address to receive coins with</source>
        <translation type="unfinished">Jóváírási cím kiválasztása</translation>
    </message>
    <message>
        <source>C&amp;hoose</source>
        <translation type="unfinished">K&amp;iválaszt</translation>
    </message>
    <message>
        <source>Sending addresses</source>
        <translation type="unfinished">Küldési címek</translation>
    </message>
    <message>
        <source>Receiving addresses</source>
        <translation type="unfinished">Fogadási címek</translation>
    </message>
    <message>
        <source>These are your Bitcoin addresses for sending payments. Always check the amount and the receiving address before sending coins.</source>
        <translation type="unfinished">Ezek az Ön Bitcoin címei kifizetések küldéséhez. Mindig ellenőrizze az összeget és a fogadó címet mielőtt érméket küldene.</translation>
    </message>
    <message>
        <source>These are your Bitcoin addresses for receiving payments. Use the 'Create new receiving address' button in the receive tab to create new addresses.
Signing is only possible with addresses of the type 'legacy'.</source>
        <translation type="unfinished">Ezek a Bitcoin címek amelyeken fogadni tud Bitcoin utalásokat. Az "Új cím létrehozása" gombbal tud új címet létrehozni. Aláírni csak korábbi, egyessel kezdődő címekkel lehet.</translation>
    </message>
    <message>
        <source>&amp;Copy Address</source>
        <translation type="unfinished">&amp;Cím másolása</translation>
    </message>
    <message>
        <source>Copy &amp;Label</source>
        <translation type="unfinished">Másolás és Címkézés</translation>
    </message>
    <message>
        <source>&amp;Edit</source>
        <translation type="unfinished">&amp;Szerkesztés</translation>
    </message>
    <message>
        <source>Export Address List</source>
        <translation type="unfinished">Címlista exportálása</translation>
    </message>
    <message>
        <source>Comma separated file</source>
        <extracomment>Expanded name of the CSV file format. See https://en.wikipedia.org/wiki/Comma-separated_values</extracomment>
        <translation type="unfinished">Vesszővel tagolt fájl</translation>
    </message>
    <message>
        <source>There was an error trying to save the address list to %1. Please try again.</source>
        <extracomment>An error message. %1 is a stand-in argument for the name of the file we attempted to save to.</extracomment>
        <translation type="unfinished">Hiba történt a címlista %1 mentésekor.  Kérem próbálja újra.</translation>
    </message>
    <message>
        <source>Exporting Failed</source>
        <translation type="unfinished">Sikertelen Exportálás</translation>
    </message>
</context>
<context>
    <name>AddressTableModel</name>
    <message>
        <source>Label</source>
        <translation type="unfinished">Címke</translation>
    </message>
    <message>
        <source>Address</source>
        <translation type="unfinished">Cím</translation>
    </message>
    <message>
        <source>(no label)</source>
        <translation type="unfinished">(nincs címke)</translation>
    </message>
</context>
<context>
    <name>AskPassphraseDialog</name>
    <message>
        <source>Passphrase Dialog</source>
<<<<<<< HEAD
        <translation>Jelszó-párbeszédablak</translation>
=======
        <translation>Jelszó Párbeszédablak</translation>
>>>>>>> 6fd35e2c
    </message>
    <message>
        <source>Enter passphrase</source>
        <translation>Írja be a jelszót</translation>
    </message>
    <message>
        <source>New passphrase</source>
        <translation>Új jelszó</translation>
    </message>
    <message>
        <source>Repeat new passphrase</source>
        <translation>Ismét az új jelszó</translation>
    </message>
    <message>
        <source>Show passphrase</source>
        <translation type="unfinished">Jelszó mutatása</translation>
    </message>
    <message>
        <source>Encrypt wallet</source>
        <translation type="unfinished">Tárca titkosítása</translation>
    </message>
    <message>
        <source>This operation needs your wallet passphrase to unlock the wallet.</source>
        <translation type="unfinished">Ehhez a művelethez szükség van a tárcanyitó jelszóra.</translation>
    </message>
    <message>
        <source>Unlock wallet</source>
        <translation type="unfinished">Tárca feloldása</translation>
    </message>
    <message>
        <source>Change passphrase</source>
        <translation type="unfinished">Jelszó megváltoztatása</translation>
    </message>
    <message>
        <source>Confirm wallet encryption</source>
        <translation type="unfinished">Tárca titkosításának megerősítése</translation>
    </message>
    <message>
        <source>Warning: If you encrypt your wallet and lose your passphrase, you will &lt;b&gt;LOSE ALL OF YOUR BITCOINS&lt;/b&gt;!</source>
        <translation type="unfinished">Figyelem: Ha titkosítja a tárcáját és elveszíti a jelszavát, akkor &lt;b&gt;AZ ÖSSZES BITCOINJA ELVÉSZ&lt;/b&gt;!</translation>
    </message>
    <message>
        <source>Are you sure you wish to encrypt your wallet?</source>
        <translation type="unfinished">Biztosan titkosítani akarja a tárcát?</translation>
    </message>
    <message>
        <source>Wallet encrypted</source>
        <translation type="unfinished">Tárca titkosítva</translation>
    </message>
    <message>
        <source>Enter the new passphrase for the wallet.&lt;br/&gt;Please use a passphrase of &lt;b&gt;ten or more random characters&lt;/b&gt;, or &lt;b&gt;eight or more words&lt;/b&gt;.</source>
        <translation type="unfinished">Írja be a tárca új jelszavát. &lt;br/&gt;A jelszó összetétele a következő: &lt;b&gt;tíz vagy annál több véletlenszerű karakter&lt;/b&gt;, vagy &lt;b&gt;nyolc vagy annál több szó&lt;/b&gt;. </translation>
    </message>
    <message>
        <source>Enter the old passphrase and new passphrase for the wallet.</source>
        <translation type="unfinished">Írja be a tárca régi és új jelszavát.</translation>
    </message>
    <message>
        <source>Remember that encrypting your wallet cannot fully protect your bitcoins from being stolen by malware infecting your computer.</source>
        <translation type="unfinished">Ne feledje, hogy a tárca titkosítása nem nyújt teljes védelmet az adathalász programok fertőzésével szemben.</translation>
    </message>
    <message>
        <source>Wallet to be encrypted</source>
        <translation type="unfinished">A titkositandó tárca</translation>
    </message>
    <message>
        <source>Your wallet is about to be encrypted. </source>
        <translation type="unfinished">Tárcatitkosítás megkezdése.</translation>
    </message>
    <message>
        <source>Your wallet is now encrypted. </source>
        <translation type="unfinished">A tárcája mostmár titkosított.</translation>
    </message>
    <message>
        <source>IMPORTANT: Any previous backups you have made of your wallet file should be replaced with the newly generated, encrypted wallet file. For security reasons, previous backups of the unencrypted wallet file will become useless as soon as you start using the new, encrypted wallet.</source>
        <translation type="unfinished">FONTOS: A tárca-fájl minden korábbi biztonsági mentését cserélje le ezzel az újonnan generált, titkosított tárca-fájllal. Biztonsági okokból a tárca-fájl korábbi, titkosítás nélküli mentései használhatatlanná válnak, amint elkezdi használni az új, titkosított tárcát.</translation>
    </message>
    <message>
        <source>Wallet encryption failed</source>
        <translation type="unfinished">Tárca titkosítása sikertelen</translation>
    </message>
    <message>
        <source>Wallet encryption failed due to an internal error. Your wallet was not encrypted.</source>
        <translation type="unfinished">A tárca titkosítása belső hiba miatt nem sikerült. A tárcája nem lett titkosítva.</translation>
    </message>
    <message>
        <source>The supplied passphrases do not match.</source>
        <translation type="unfinished">A megadott jelszók nem egyeznek.</translation>
    </message>
    <message>
        <source>Wallet unlock failed</source>
        <translation type="unfinished">A tárca feloldása sikertelen</translation>
    </message>
    <message>
        <source>The passphrase entered for the wallet decryption was incorrect.</source>
        <translation type="unfinished">A tárcatitkosítás feloldásához megadott jelszó helytelen.</translation>
    </message>
    <message>
        <source>Wallet passphrase was successfully changed.</source>
        <translation type="unfinished">A tárca jelszavát sikeresen megváltoztatta.</translation>
    </message>
    <message>
        <source>Warning: The Caps Lock key is on!</source>
        <translation type="unfinished">Vigyázat: a Caps Lock be van kapcsolva!</translation>
    </message>
</context>
<context>
    <name>BanTableModel</name>
    <message>
        <source>IP/Netmask</source>
        <translation type="unfinished">IP-cím/maszk</translation>
    </message>
    <message>
        <source>Banned Until</source>
        <translation type="unfinished">Kitiltás vége</translation>
    </message>
</context>
<context>
    <name>BitcoinApplication</name>
    <message>
        <source>A fatal error occurred. %1 can no longer continue safely and will quit.</source>
        <translation type="unfinished">Végzetes hiba történt %1 nem tud biztonságban továbblépni így most kilép.</translation>
    </message>
    <message>
        <source>Internal error</source>
        <translation type="unfinished">Belső hiba</translation>
    </message>
    <message>
        <source>An internal error occurred. %1 will attempt to continue safely. This is an unexpected bug which can be reported as described below.</source>
        <translation type="unfinished">Egy belső hiba történt. %1 megpróbál biztonságosan tovább haladni. Ez egy váratlan hiba amelyet az alább leírt módon lehet jelenteni.</translation>
    </message>
</context>
<context>
    <name>QObject</name>
    <message>
        <source>Error: Specified data directory "%1" does not exist.</source>
        <translation type="unfinished">Hiba: A megadott "%1" adatkönyvtár nem létezik.</translation>
    </message>
    <message>
        <source>Error: Cannot parse configuration file: %1.</source>
        <translation type="unfinished">Hiba: A konfigurációs fájl nem értelmezhető: %1.</translation>
    </message>
    <message>
        <source>Error: %1</source>
        <translation type="unfinished">Hiba: %1</translation>
    </message>
    <message>
        <source>Error initializing settings: %1</source>
        <translation type="unfinished">Beállítások betöltése sikertelen: %1</translation>
    </message>
    <message>
        <source>%1 didn't yet exit safely…</source>
        <translation type="unfinished">%1 még nem lépett ki biztonságosan...</translation>
    </message>
    <message>
        <source>unknown</source>
        <translation type="unfinished">ismeretlen</translation>
    </message>
    <message>
        <source>Amount</source>
        <translation type="unfinished">Összeg</translation>
    </message>
    <message>
        <source>Enter a Bitcoin address (e.g. %1)</source>
        <translation type="unfinished">Adjon meg egy Bitcoin címet (pl: %1)</translation>
    </message>
    <message>
        <source>Unroutable</source>
        <translation type="unfinished">Nem átirányítható</translation>
    </message>
    <message>
        <source>Internal</source>
        <translation type="unfinished">Belső</translation>
    </message>
    <message>
        <source>Inbound</source>
        <translation type="unfinished">Bejövő</translation>
    </message>
    <message>
        <source>Outbound</source>
        <translation type="unfinished">Kimenő</translation>
    </message>
    <message>
        <source>Full Relay</source>
        <translation type="unfinished">Teljes Elosztó</translation>
    </message>
    <message>
        <source>Block Relay</source>
        <translation type="unfinished">Blokk Elosztó</translation>
    </message>
    <message>
        <source>Manual</source>
        <translation type="unfinished">Kézi</translation>
    </message>
    <message>
        <source>Feeler</source>
        <translation type="unfinished">Felderítő</translation>
    </message>
    <message>
        <source>Address Fetch</source>
        <translation type="unfinished">Címek Lekérdezése</translation>
    </message>
    <message>
        <source>%1 d</source>
        <translation type="unfinished">%1 n</translation>
    </message>
    <message>
        <source>%1 h</source>
        <translation type="unfinished">%1 ó</translation>
    </message>
    <message>
        <source>%1 m</source>
        <translation type="unfinished">%1 p</translation>
    </message>
    <message>
        <source>%1 s</source>
        <translation type="unfinished">%1 mp</translation>
    </message>
    <message>
        <source>None</source>
        <translation type="unfinished">Semmi</translation>
    </message>
    <message>
        <source>N/A</source>
        <translation type="unfinished">Nem elérhető</translation>
    </message>
    <message numerus="yes">
        <source>%n second(s)</source>
        <translation>
            <numerusform>%n másodperc</numerusform>
        </translation>
    </message>
    <message numerus="yes">
        <source>%n minute(s)</source>
        <translation>
            <numerusform>%n perc</numerusform>
        </translation>
    </message>
    <message numerus="yes">
        <source>%n hour(s)</source>
        <translation type="unfinished">
            <numerusform>%n óra</numerusform>
        </translation>
    </message>
    <message numerus="yes">
        <source>%n day(s)</source>
        <translation type="unfinished">
            <numerusform>%n nap</numerusform>
        </translation>
    </message>
    <message numerus="yes">
        <source>%n week(s)</source>
        <translation type="unfinished">
            <numerusform>%n hét</numerusform>
        </translation>
    </message>
    <message>
        <source>%1 and %2</source>
        <translation type="unfinished">%1 és %2</translation>
    </message>
    <message numerus="yes">
        <source>%n year(s)</source>
        <translation type="unfinished">
            <numerusform>%n év</numerusform>
        </translation>
    </message>
    </context>
<context>
    <name>BitcoinGUI</name>
    <message>
        <source>&amp;Overview</source>
        <translation>&amp;Áttekintés</translation>
    </message>
    <message>
        <source>Show general overview of wallet</source>
        <translation>A tárca általános áttekintése</translation>
    </message>
    <message>
        <source>&amp;Transactions</source>
        <translation>&amp;Tranzakciók</translation>
    </message>
    <message>
        <source>Browse transaction history</source>
        <translation>Tranzakciós előzmények megtekintése</translation>
    </message>
    <message>
        <source>E&amp;xit</source>
        <translation>K&amp;ilépés</translation>
    </message>
    <message>
        <source>Quit application</source>
        <translation>Kilépés az alkalmazásból</translation>
    </message>
    <message>
        <source>&amp;About %1</source>
        <translation type="unfinished">&amp;A %1-ról</translation>
    </message>
    <message>
        <source>Show information about %1</source>
        <translation type="unfinished">%1 információ megjelenítése</translation>
    </message>
    <message>
        <source>About &amp;Qt</source>
        <translation>A &amp;Qt-ról</translation>
    </message>
    <message>
        <source>Show information about Qt</source>
        <translation>Információk a Qt-ról</translation>
    </message>
    <message>
        <source>Modify configuration options for %1</source>
        <translation type="unfinished">%1 beállítások módosítása</translation>
    </message>
    <message>
        <source>Create a new wallet</source>
        <translation type="unfinished">Új tárca készítése</translation>
    </message>
    <message>
        <source>Wallet:</source>
        <translation type="unfinished">Tárca:</translation>
    </message>
    <message>
        <source>Network activity disabled.</source>
        <extracomment>A substring of the tooltip.</extracomment>
        <translation type="unfinished">Hálózati tevékenység letiltva.</translation>
    </message>
    <message>
        <source>Proxy is &lt;b&gt;enabled&lt;/b&gt;: %1</source>
        <translation type="unfinished">A proxy &lt;b&gt;aktív&lt;/b&gt;: %1</translation>
    </message>
    <message>
        <source>Send coins to a Bitcoin address</source>
        <translation>Blackcoin küldése megadott címre</translation>
    </message>
    <message>
        <source>Backup wallet to another location</source>
        <translation>Biztonsági másolat készítése a tárcáról egy másik helyre</translation>
    </message>
    <message>
        <source>Change the passphrase used for wallet encryption</source>
        <translation>Tárcatitkosító jelszó megváltoztatása</translation>
    </message>
    <message>
        <source>&amp;Send</source>
        <translation>&amp;Küldés</translation>
    </message>
    <message>
        <source>&amp;Receive</source>
        <translation>&amp;Fogadás</translation>
    </message>
    <message>
        <source>&amp;Options…</source>
        <translation type="unfinished">&amp;Opciók…</translation>
    </message>
    <message>
        <source>&amp;Show / Hide</source>
        <translation>&amp;Mutat / Elrejt</translation>
    </message>
    <message>
        <source>Show or hide the main Window</source>
        <translation>Főablakot mutat/elrejt</translation>
    </message>
    <message>
        <source>&amp;Encrypt Wallet…</source>
        <translation type="unfinished">&amp;Tárca titkosítása…</translation>
    </message>
    <message>
        <source>Encrypt the private keys that belong to your wallet</source>
        <translation>A tárcájához tartozó privát kulcsok titkosítása</translation>
    </message>
    <message>
        <source>&amp;Backup Wallet…</source>
        <translation type="unfinished">Tárca &amp;biztonsági mentése…</translation>
    </message>
    <message>
        <source>&amp;Change Passphrase…</source>
        <translation type="unfinished">Jelszó &amp;megváltoztatása…</translation>
    </message>
    <message>
        <source>Sign &amp;message…</source>
        <translation type="unfinished">Üzenet &amp;aláírása…</translation>
    </message>
    <message>
        <source>Sign messages with your Bitcoin addresses to prove you own them</source>
        <translation>Üzenetek aláírása a Bitcoin-címeivel, amivel bizonyíthatja hogy a cím az Öné</translation>
    </message>
    <message>
        <source>&amp;Verify message…</source>
        <translation type="unfinished">Üzenet &amp;ellenőrzése…</translation>
    </message>
    <message>
        <source>Verify messages to ensure they were signed with specified Bitcoin addresses</source>
        <translation>Üzenetek ellenőrzése, hogy valóban a megjelölt Blackcoin-címekkel vannak-e aláírva</translation>
    </message>
    <message>
        <source>&amp;Load PSBT from file…</source>
        <translation type="unfinished">PSBT betöltése &amp;fájlból…</translation>
    </message>
    <message>
        <source>Load PSBT from clipboard…</source>
        <translation type="unfinished">PSBT betöltése vágólapról…</translation>
    </message>
    <message>
        <source>Open &amp;URI…</source>
        <translation type="unfinished">&amp;URI megnyitása…</translation>
    </message>
    <message>
        <source>Close Wallet…</source>
        <translation type="unfinished">Tárca bezárása…</translation>
    </message>
    <message>
        <source>Create Wallet…</source>
        <translation type="unfinished">Tárca készítése…</translation>
    </message>
    <message>
        <source>Close All Wallets…</source>
        <translation type="unfinished">Összes tárca bezárása…</translation>
    </message>
    <message>
        <source>&amp;File</source>
        <translation>&amp;Fájl</translation>
    </message>
    <message>
        <source>&amp;Settings</source>
        <translation>&amp;Beállítások</translation>
    </message>
    <message>
        <source>&amp;Help</source>
        <translation>&amp;Súgó</translation>
    </message>
    <message>
        <source>Tabs toolbar</source>
        <translation>Fül eszköztár</translation>
    </message>
    <message>
        <source>Syncing Headers (%1%)…</source>
        <translation type="unfinished">Fejlécek szinkronizálása (%1%)…</translation>
    </message>
    <message>
        <source>Synchronizing with network…</source>
        <translation type="unfinished">Szinkronizálás a hálózattal…</translation>
    </message>
    <message>
        <source>Indexing blocks on disk…</source>
        <translation type="unfinished">Lemezen lévő blokkok indexelése…</translation>
    </message>
    <message>
        <source>Processing blocks on disk…</source>
        <translation type="unfinished">Lemezen lévő blokkok feldolgozása…</translation>
    </message>
    <message>
        <source>Reindexing blocks on disk…</source>
        <translation type="unfinished">Lemezen lévő blokkok újraindexelése…</translation>
    </message>
    <message>
        <source>Connecting to peers…</source>
        <translation type="unfinished">Csatlakozás partnerekhez…</translation>
    </message>
    <message>
        <source>Request payments (generates QR codes and bitcoin: URIs)</source>
        <translation type="unfinished">Fizetési kérelem (QR-kódot és "bitcoin:" URI azonosítót hoz létre)</translation>
    </message>
    <message>
        <source>Show the list of used sending addresses and labels</source>
        <translation type="unfinished">A használt küldési címek és címkék megtekintése</translation>
    </message>
    <message>
        <source>Show the list of used receiving addresses and labels</source>
        <translation type="unfinished">A használt fogadó címek és címkék megtekintése</translation>
    </message>
    <message>
        <source>&amp;Command-line options</source>
        <translation type="unfinished">Paran&amp;cssori opciók</translation>
    </message>
    <message numerus="yes">
        <source>Processed %n block(s) of transaction history.</source>
        <translation>
            <numerusform>%n blokk feldolgozva a tranzakció előzményből.</numerusform>
        </translation>
    </message>
    <message>
        <source>%1 behind</source>
        <translation>%1 lemaradás</translation>
    </message>
    <message>
        <source>Catching up…</source>
        <translation type="unfinished">Felzárkózás…</translation>
    </message>
    <message>
        <source>Last received block was generated %1 ago.</source>
        <translation>Az utolsóként kapott blokk kora: %1.</translation>
    </message>
    <message>
        <source>Transactions after this will not yet be visible.</source>
        <translation>Ez utáni tranzakciók még nem lesznek láthatóak.</translation>
    </message>
    <message>
        <source>Error</source>
        <translation>Hiba</translation>
    </message>
    <message>
        <source>Warning</source>
        <translation>Figyelem</translation>
    </message>
    <message>
        <source>Information</source>
        <translation>Információ</translation>
    </message>
    <message>
        <source>Up to date</source>
        <translation>Naprakész</translation>
    </message>
    <message>
        <source>Load Partially Signed Bitcoin Transaction</source>
        <translation type="unfinished">Részlegesen aláírt Bitcoin tranzakció (PSBT) betöltése</translation>
    </message>
    <message>
        <source>Load Partially Signed Bitcoin Transaction from clipboard</source>
        <translation type="unfinished">Részlegesen aláírt Bitcoin tranzakció (PSBT) betöltése vágólapról</translation>
    </message>
    <message>
        <source>Node window</source>
        <translation type="unfinished">Csomópont ablak</translation>
    </message>
    <message>
        <source>Open node debugging and diagnostic console</source>
        <translation type="unfinished">Hibakeresési és diagnosztikai konzol megnyitása</translation>
    </message>
    <message>
        <source>&amp;Sending addresses</source>
        <translation type="unfinished">&amp;Küldő címek</translation>
    </message>
    <message>
        <source>&amp;Receiving addresses</source>
        <translation type="unfinished">&amp;Fogadó címek</translation>
    </message>
    <message>
        <source>Open a bitcoin: URI</source>
        <translation type="unfinished">Egy bitcoin: URI hivatkozás megnyitása</translation>
    </message>
    <message>
        <source>Open a bitcoin: URI</source>
        <translation>Bitcoin URI megnyitása</translation>
    </message>
    <message>
        <source>Open Wallet</source>
        <translation type="unfinished">Tárca megnyitása</translation>
    </message>
    <message>
        <source>Open a wallet</source>
        <translation type="unfinished">Egy tárca megnyitása</translation>
    </message>
    <message>
        <source>Close wallet</source>
        <translation type="unfinished">Tárca bezárása</translation>
    </message>
    <message>
        <source>Close all wallets</source>
        <translation type="unfinished">Összes tárca bezárása</translation>
    </message>
    <message>
        <source>Show the %1 help message to get a list with possible Bitcoin command-line options</source>
        <translation type="unfinished">A %1 súgó megjelenítése a Bitcoin lehetséges parancssori kapcsolóinak listájával</translation>
    </message>
    <message>
        <source>&amp;Mask values</source>
        <translation type="unfinished">&amp;Értékek elrejtése</translation>
    </message>
    <message>
        <source>Mask the values in the Overview tab</source>
        <translation type="unfinished">Értékek elrejtése az Áttekintés fülön</translation>
    </message>
    <message>
        <source>default wallet</source>
        <translation type="unfinished">Alapértelmezett tárca</translation>
    </message>
    <message>
        <source>No wallets available</source>
        <translation type="unfinished">Nincs elérhető tárca</translation>
    </message>
    <message>
        <source>&amp;Window</source>
        <translation type="unfinished">&amp;Ablak</translation>
    </message>
    <message>
        <source>Minimize</source>
        <translation type="unfinished">Kicsinyítés</translation>
    </message>
    <message>
        <source>Zoom</source>
        <translation type="unfinished">Nagyítás</translation>
    </message>
    <message>
        <source>Main Window</source>
        <translation type="unfinished">Főablak</translation>
    </message>
    <message>
        <source>%1 client</source>
        <translation type="unfinished">%1 kliens</translation>
    </message>
    <message numerus="yes">
        <source>%n active connection(s) to Bitcoin network.</source>
        <extracomment>A substring of the tooltip.</extracomment>
        <translation type="unfinished">
            <numerusform>%n aktív kapcsolat a Bitcoin hálózathoz</numerusform>
        </translation>
    </message>
    <message>
        <source>Click for more actions.</source>
        <extracomment>A substring of the tooltip. "More actions" are available via the context menu.</extracomment>
        <translation type="unfinished">Kattintson a további műveletekhez.</translation>
    </message>
    <message>
        <source>Show Peers tab</source>
        <extracomment>A context menu item. The "Peers tab" is an element of the "Node window".</extracomment>
        <translation type="unfinished">Ügyfelek fül megjelenítése</translation>
    </message>
    <message>
        <source>Disable network activity</source>
        <extracomment>A context menu item.</extracomment>
        <translation type="unfinished">Hálózati tevékenység letiltása</translation>
    </message>
    <message>
        <source>Enable network activity</source>
        <extracomment>A context menu item. The network activity was disabled previously.</extracomment>
        <translation type="unfinished">Hálózati tevékenység engedélyezése</translation>
    </message>
    <message>
        <source>Error: %1</source>
        <translation type="unfinished">Hiba: %1</translation>
    </message>
    <message>
        <source>Warning: %1</source>
        <translation type="unfinished">Figyelmeztetés: %1</translation>
    </message>
    <message>
        <source>Warning: %1</source>
        <translation>Vigyázz: %1</translation>
    </message>
    <message>
        <source>Date: %1
</source>
        <translation type="unfinished">Dátum:  %1
</translation>
    </message>
    <message>
        <source>Amount: %1
</source>
        <translation type="unfinished">Összeg: %1
</translation>
    </message>
    <message>
        <source>Wallet: %1
</source>
        <translation type="unfinished">Tárca: %1
</translation>
    </message>
    <message>
        <source>Type: %1
</source>
        <translation type="unfinished">Típus: %1
</translation>
    </message>
    <message>
        <source>Label: %1
</source>
        <translation type="unfinished">Címke: %1
</translation>
    </message>
    <message>
        <source>Address: %1
</source>
        <translation type="unfinished">Cím: %1
</translation>
    </message>
    <message>
        <source>Sent transaction</source>
        <translation>Elküldött tranzakció</translation>
    </message>
    <message>
        <source>Incoming transaction</source>
        <translation>Beérkező tranzakció</translation>
    </message>
    <message>
        <source>HD key generation is &lt;b&gt;enabled&lt;/b&gt;</source>
        <translation type="unfinished">HD kulcs generálás &lt;b&gt;engedélyezett&lt;/b&gt;</translation>
    </message>
    <message>
        <source>HD key generation is &lt;b&gt;disabled&lt;/b&gt;</source>
        <translation type="unfinished">HD kulcs generálás &lt;b&gt;tiltva&lt;/b&gt;</translation>
    </message>
    <message>
        <source>Private key &lt;b&gt;disabled&lt;/b&gt;</source>
        <translation type="unfinished">Privát kulcs &lt;b&gt;inaktív&lt;/b&gt;</translation>
    </message>
    <message>
        <source>Wallet is &lt;b&gt;encrypted&lt;/b&gt; and currently &lt;b&gt;unlocked&lt;/b&gt;</source>
        <translation>A tárca &lt;b&gt;titkosítva&lt;/b&gt; és jelenleg &lt;b&gt;megnyitva&lt;/b&gt;.</translation>
    </message>
    <message>
        <source>Wallet is &lt;b&gt;encrypted&lt;/b&gt; and currently &lt;b&gt;locked&lt;/b&gt;</source>
        <translation>A tárca &lt;b&gt;titkosítva&lt;/b&gt; és jelenleg &lt;b&gt;bezárva&lt;/b&gt;.</translation>
    </message>
    <message>
        <source>Original message:</source>
        <translation type="unfinished">Eredeti üzenet:</translation>
    </message>
</context>
<context>
    <name>UnitDisplayStatusBarControl</name>
    <message>
        <source>Unit to show amounts in. Click to select another unit.</source>
        <translation type="unfinished">Egység, amelyben az összegek meg lesznek jelenítve. Kattintson ide, ha másik egységet szeretne kiválasztani.</translation>
    </message>
</context>
<context>
    <name>CoinControlDialog</name>
    <message>
        <source>Coin Selection</source>
        <translation type="unfinished">Érme kiválasztása</translation>
    </message>
    <message>
        <source>Quantity:</source>
        <translation type="unfinished">Mennyiség:</translation>
    </message>
    <message>
        <source>Bytes:</source>
        <translation type="unfinished">Bájtok:</translation>
    </message>
    <message>
        <source>Amount:</source>
        <translation type="unfinished">Összeg:</translation>
    </message>
    <message>
        <source>Fee:</source>
        <translation type="unfinished">Díj:</translation>
    </message>
    <message>
        <source>Dust:</source>
        <translation type="unfinished">Porszem:</translation>
    </message>
    <message>
        <source>After Fee:</source>
        <translation type="unfinished">Díj levonása után:</translation>
    </message>
    <message>
        <source>Change:</source>
        <translation type="unfinished">Visszajáró:</translation>
    </message>
    <message>
        <source>(un)select all</source>
        <translation type="unfinished">mindent kiválaszt/elvet</translation>
    </message>
    <message>
        <source>Tree mode</source>
        <translation type="unfinished">Fa nézet</translation>
    </message>
    <message>
        <source>List mode</source>
        <translation type="unfinished">Lista nézet</translation>
    </message>
    <message>
        <source>Amount</source>
        <translation type="unfinished">Összeg</translation>
    </message>
    <message>
        <source>Received with label</source>
        <translation type="unfinished">Címkével érkezett</translation>
    </message>
    <message>
        <source>Received with address</source>
        <translation type="unfinished">Címmel érkezett</translation>
    </message>
    <message>
        <source>Date</source>
        <translation type="unfinished">Dátum</translation>
    </message>
    <message>
        <source>Confirmations</source>
        <translation type="unfinished">Megerősítések</translation>
    </message>
    <message>
        <source>Confirmed</source>
        <translation type="unfinished">Megerősítve</translation>
    </message>
    <message>
        <source>Copy amount</source>
        <translation type="unfinished">Összeg másolása</translation>
    </message>
    <message>
        <source>&amp;Copy address</source>
        <translation type="unfinished">&amp;Cím másolása</translation>
    </message>
    <message>
        <source>Copy &amp;label</source>
        <translation type="unfinished">Címke &amp;másolása</translation>
    </message>
    <message>
        <source>Copy &amp;amount</source>
        <translation type="unfinished">Ö&amp;sszeg másolása</translation>
    </message>
    <message>
        <source>Copy transaction &amp;ID</source>
        <translation type="unfinished">&amp;Tranzakcióazonosító másolása</translation>
    </message>
    <message>
        <source>L&amp;ock unspent</source>
        <translation type="unfinished">Elköltetlen összeg &amp;zárolása</translation>
    </message>
    <message>
        <source>&amp;Unlock unspent</source>
        <translation type="unfinished">Elköltetlen összeg zárolásának &amp;feloldása</translation>
    </message>
    <message>
        <source>Copy quantity</source>
        <translation type="unfinished">Mennyiség másolása</translation>
    </message>
    <message>
        <source>Copy fee</source>
        <translation type="unfinished">Díj másolása</translation>
    </message>
    <message>
        <source>Copy after fee</source>
        <translation type="unfinished">Díj levonása utáni összeg másolása</translation>
    </message>
    <message>
        <source>Copy bytes</source>
        <translation type="unfinished">Byte-ok másolása</translation>
    </message>
    <message>
        <source>Copy dust</source>
        <translation type="unfinished">Porszem tulajdonság másolása</translation>
    </message>
    <message>
        <source>Copy change</source>
        <translation type="unfinished">Visszajáró másolása</translation>
    </message>
    <message>
        <source>(%1 locked)</source>
        <translation type="unfinished">(%1 zárolva)</translation>
    </message>
    <message>
        <source>yes</source>
        <translation type="unfinished">igen</translation>
    </message>
    <message>
        <source>no</source>
        <translation type="unfinished">nem</translation>
    </message>
    <message>
        <source>This label turns red if any recipient receives an amount smaller than the current dust threshold.</source>
        <translation type="unfinished">Ez a címke pirosra változik, ha bármely fogadóhoz, a porszem határértéknél kevesebb összeg érkezik.</translation>
    </message>
    <message>
        <source>Can vary +/- %1 satoshi(s) per input.</source>
        <translation type="unfinished">Megadott értékenként  +/- %1 satoshi-val változhat.</translation>
    </message>
    <message>
        <source>(no label)</source>
        <translation type="unfinished">(nincs címke)</translation>
    </message>
    <message>
        <source>change from %1 (%2)</source>
        <translation type="unfinished">visszajáró %1-ből (%2)</translation>
    </message>
    <message>
        <source>(change)</source>
        <translation type="unfinished">(visszajáró)</translation>
    </message>
</context>
<context>
    <name>CreateWalletActivity</name>
    <message>
        <source>Creating Wallet &lt;b&gt;%1&lt;/b&gt;…</source>
        <translation type="unfinished">&lt;b&gt;%1&lt;/b&gt; tárca készítése folyamatban…</translation>
    </message>
    <message>
        <source>Create wallet failed</source>
        <translation type="unfinished">A tárcakészítés meghiúsult</translation>
    </message>
    <message>
        <source>Create wallet warning</source>
        <translation type="unfinished">Tárcakészítési figyelmeztetés</translation>
    </message>
    <message>
        <source>Can't list signers</source>
        <translation type="unfinished">Nem lehet az aláírókat listázni</translation>
    </message>
</context>
<context>
    <name>OpenWalletActivity</name>
    <message>
        <source>Open wallet failed</source>
        <translation type="unfinished">Nem sikerült a tárca megnyitása</translation>
    </message>
    <message>
        <source>Open wallet warning</source>
        <translation type="unfinished">Tárca-megnyitási figyelmeztetés</translation>
    </message>
    <message>
        <source>default wallet</source>
        <translation type="unfinished">Alapértelmezett tárca</translation>
    </message>
    <message>
        <source>Opening Wallet &lt;b&gt;%1&lt;/b&gt;…</source>
        <translation type="unfinished">&lt;b&gt;%1&lt;/b&gt; tárca megnyitása…</translation>
    </message>
</context>
<context>
    <name>WalletController</name>
    <message>
        <source>Close wallet</source>
        <translation type="unfinished">Tárca bezárása</translation>
    </message>
    <message>
        <source>Are you sure you wish to close the wallet &lt;i&gt;%1&lt;/i&gt;?</source>
        <translation type="unfinished">Biztos, hogy bezárja a "%1" tárcát?</translation>
    </message>
    <message>
        <source>Closing the wallet for too long can result in having to resync the entire chain if pruning is enabled.</source>
        <translation type="unfinished">A tárca hosszantartó bezárása nyesési üzemmódban azt eredményezheti, hogy a teljes láncot újra kell szinkronizálnia.</translation>
    </message>
    <message>
        <source>Close all wallets</source>
        <translation type="unfinished">Összes tárca bezárása</translation>
    </message>
    <message>
        <source>Are you sure you wish to close all wallets?</source>
        <translation type="unfinished">Biztos, hogy be akarja zárni az összes tárcát?</translation>
    </message>
</context>
<context>
    <name>CreateWalletDialog</name>
    <message>
        <source>Create Wallet</source>
        <translation type="unfinished">Tárca készítése</translation>
    </message>
    <message>
        <source>Wallet Name</source>
        <translation type="unfinished">Tárca neve</translation>
    </message>
    <message>
        <source>Wallet</source>
        <translation type="unfinished">Tárca</translation>
    </message>
    <message>
        <source>Encrypt the wallet. The wallet will be encrypted with a passphrase of your choice.</source>
        <translation type="unfinished">A tárca titkosítása. A tárcát egy Ön által megadott jelszó titkosítja.</translation>
    </message>
    <message>
        <source>Encrypt Wallet</source>
        <translation type="unfinished">Tárca titkosítása</translation>
    </message>
    <message>
        <source>Advanced Options</source>
        <translation type="unfinished">Haladó beállítások</translation>
    </message>
    <message>
        <source>Disable private keys for this wallet. Wallets with private keys disabled will have no private keys and cannot have an HD seed or imported private keys. This is ideal for watch-only wallets.</source>
        <translation type="unfinished">A tárcához tartozó privát kulcsok letiltása. Azok a tárcák, melyeknél a privát kulcsok le vannak tiltva, nem tartalmaznak privát kulcsokat és nem tartalmazhatnak HD magot vagy importált privát kulcsokat. Ez azoknál a tárcáknál ideális, melyeket csak megfigyelésre használnak.</translation>
    </message>
    <message>
        <source>Disable Private Keys</source>
        <translation type="unfinished">Privát Kulcsok Letiltása</translation>
    </message>
    <message>
        <source>Disable Private Keys</source>
        <translation>Kapcsold ki a Privát Kódot</translation>
    </message>
    <message>
        <source>Make a blank wallet. Blank wallets do not initially have private keys or scripts. Private keys and addresses can be imported, or an HD seed can be set, at a later time.</source>
        <translation type="unfinished">Üres tárca készítése. Az üres tárcák kezdetben nem tartalmaznak privát kulcsokat vagy szkripteket. Később lehetséges a privát kulcsok vagy címek importálása avagy egy HD mag beállítása.</translation>
    </message>
    <message>
        <source>Make Blank Wallet</source>
        <translation type="unfinished">Üres tárca készítése</translation>
    </message>
    <message>
        <source>Use descriptors for scriptPubKey management</source>
        <translation type="unfinished">Leírók használata scriptPubKey menedzseléshez</translation>
    </message>
    <message>
        <source>Descriptor Wallet</source>
        <translation type="unfinished">Descriptor Tárca</translation>
    </message>
    <message>
        <source>Use an external signing device such as a hardware wallet. Configure the external signer script in wallet preferences first.</source>
        <translation type="unfinished">Külső aláíró eszköz például hardver tárca használata. Előtte konfigurálja az aláíró szkriptet a tárca beállításaiban.</translation>
    </message>
    <message>
        <source>External signer</source>
        <translation type="unfinished">Külső aláíró</translation>
    </message>
    <message>
        <source>Create</source>
        <translation type="unfinished">Létrehozás</translation>
    </message>
    <message>
        <source>Compiled without sqlite support (required for descriptor wallets)</source>
        <translation type="unfinished">SQLite támogatás nélkül fordítva (követelmény a descriptor wallet használatához)</translation>
    </message>
    <message>
<<<<<<< HEAD
        <source>Create</source>
        <translation>Létrehozás</translation>
=======
        <source>Compiled without external signing support (required for external signing)</source>
        <extracomment>"External signing" means using devices such as hardware wallets.</extracomment>
        <translation type="unfinished">A program külső aláíró támogatás nélkül lett fordítva (követelmény külső aláírók használatához)</translation>
>>>>>>> 6fd35e2c
    </message>
</context>
<context>
    <name>EditAddressDialog</name>
    <message>
        <source>Edit Address</source>
        <translation>Cím szerkesztése</translation>
    </message>
    <message>
        <source>&amp;Label</source>
        <translation>Cím&amp;ke</translation>
    </message>
    <message>
        <source>The label associated with this address list entry</source>
        <translation type="unfinished">Ehhez a listaelemhez rendelt címke</translation>
    </message>
    <message>
        <source>The address associated with this address list entry. This can only be modified for sending addresses.</source>
        <translation type="unfinished">Ehhez a címlistaelemhez rendelt cím. Csak a küldő címek módosíthatók.</translation>
    </message>
    <message>
        <source>&amp;Address</source>
        <translation>&amp;Cím</translation>
    </message>
    <message>
        <source>New sending address</source>
        <translation type="unfinished">Új küldő cím</translation>
    </message>
    <message>
        <source>Edit receiving address</source>
        <translation type="unfinished">Fogadó cím szerkesztése</translation>
    </message>
    <message>
        <source>Edit sending address</source>
        <translation type="unfinished">Küldő cím szerkesztése</translation>
    </message>
    <message>
        <source>The entered address "%1" is not a valid Bitcoin address.</source>
        <translation type="unfinished">A megadott "%1" cím nem egy érvényes Bitcoin-cím.</translation>
    </message>
    <message>
        <source>Address "%1" already exists as a receiving address with label "%2" and so cannot be added as a sending address.</source>
        <translation type="unfinished">A(z) "%1" már egy létező fogadó cím "%2" névvel és nem lehet küldő címként hozzáadni.</translation>
    </message>
    <message>
        <source>The entered address "%1" is already in the address book with label "%2".</source>
        <translation type="unfinished">A megadott "%1" cím már szerepel a címjegyzékben "%2" néven.</translation>
    </message>
    <message>
        <source>Could not unlock wallet.</source>
        <translation type="unfinished">Nem sikerült a tárca megnyitása</translation>
    </message>
    <message>
        <source>New key generation failed.</source>
        <translation type="unfinished">Új kulcs generálása sikertelen.</translation>
    </message>
</context>
<context>
    <name>FreespaceChecker</name>
    <message>
        <source>A new data directory will be created.</source>
        <translation>Új adatkönyvtár lesz létrehozva.</translation>
    </message>
    <message>
        <source>name</source>
        <translation>Név</translation>
    </message>
    <message>
        <source>Directory already exists. Add %1 if you intend to create a new directory here.</source>
        <translation>A könyvtár már létezik. %1 hozzáadása, ha új könyvtárat kíván létrehozni.</translation>
    </message>
    <message>
        <source>Path already exists, and is not a directory.</source>
        <translation>Az elérési út létezik, de nem egy könyvtáré.</translation>
    </message>
    <message>
        <source>Cannot create data directory here.</source>
        <translation>Adatkönyvtár nem hozható itt létre.</translation>
    </message>
</context>
<context>
    <name>Intro</name>
    <message>
        <source>%1 GB of free space available</source>
        <translation type="unfinished">%1 GB szabad hely áll rendelkezésre</translation>
    </message>
    <message>
        <source>(of %1 GB needed)</source>
        <translation type="unfinished">(a szükséges %1 GB-ból)</translation>
    </message>
    <message>
        <source>(%1 GB needed for full chain)</source>
        <translation type="unfinished">(%1 GB szükséges a teljes lánchoz)</translation>
    </message>
    <message>
        <source>At least %1 GB of data will be stored in this directory, and it will grow over time.</source>
        <translation type="unfinished">Legalább %1 GB adatot fogunk ebben a könyvtárban tárolni és idővel ez egyre több lesz.</translation>
    </message>
    <message>
        <source>Approximately %1 GB of data will be stored in this directory.</source>
        <translation type="unfinished">Hozzávetőlegesen %1 GB adatot fogunk ebben a könyvtárban tárolni.</translation>
    </message>
    <message numerus="yes">
        <source>(sufficient to restore backups %n day(s) old)</source>
        <extracomment>Explanatory text on the capability of the current prune target.</extracomment>
        <translation type="unfinished">
            <numerusform>(elegendő %n nappal ezelőtti biztonsági mentések visszaállításához)</numerusform>
        </translation>
    </message>
    <message>
        <source>%1 will download and store a copy of the Bitcoin block chain.</source>
        <translation type="unfinished">%1 le fog töltődni és a Bitcoin blokk lánc egy másolatát fogja tárolni.</translation>
    </message>
    <message>
        <source>The wallet will also be stored in this directory.</source>
        <translation type="unfinished">A tárcát is ebben a könyvtárban tároljuk.</translation>
    </message>
    <message>
        <source>Error: Specified data directory "%1" cannot be created.</source>
        <translation type="unfinished">Hiba: A megadott "%1" adatkönyvtár nem hozható létre.</translation>
    </message>
    <message>
        <source>Error</source>
        <translation>Hiba</translation>
    </message>
    <message>
        <source>Welcome</source>
        <translation>Üdvözöljük</translation>
    </message>
    <message>
        <source>Welcome to %1.</source>
        <translation type="unfinished">Üdvözöljük a %1 -ban.</translation>
    </message>
    <message>
        <source>As this is the first time the program is launched, you can choose where %1 will store its data.</source>
        <translation type="unfinished">Mivel ez a program első indulása, megváltoztathatja, hogy a %1 hova mentse az adatokat.</translation>
    </message>
    <message>
        <source>When you click OK, %1 will begin to download and process the full %4 block chain (%2GB) starting with the earliest transactions in %3 when %4 initially launched.</source>
        <translation type="unfinished">Ha az OK-ra kattint, %1 megkezdi a teljes %4 blokk lánc letöltését és feldolgozását (%2GB) a legkorábbi tranzakciókkal kezdve %3 -ben, amikor a %4 bevezetésre került.</translation>
    </message>
    <message>
        <source>Limit block chain storage to</source>
        <translation type="unfinished">A blokklánc tárhelyének korlátozása erre:</translation>
    </message>
    <message>
        <source>Reverting this setting requires re-downloading the entire blockchain. It is faster to download the full chain first and prune it later. Disables some advanced features.</source>
        <translation type="unfinished">A beállítás visszaállításához le kell tölteni a teljes blokkláncot. A teljes lánc letöltése és későbbi nyesése ennél gyorsabb. Bizonyos haladó funkciókat letilt.</translation>
    </message>
    <message>
        <source> GB</source>
        <translation type="unfinished">GB</translation>
    </message>
    <message>
        <source>This initial synchronisation is very demanding, and may expose hardware problems with your computer that had previously gone unnoticed. Each time you run %1, it will continue downloading where it left off.</source>
        <translation type="unfinished">Az első szinkronizáció nagyon erőforrás-igényes és felszínre hozhat a számítógépében eddig rejtve maradt hardver problémákat. Minden %1 indításnál a program onnan folytatja a letöltést, ahol legutóbb abbahagyta.</translation>
    </message>
    <message>
        <source>If you have chosen to limit block chain storage (pruning), the historical data must still be downloaded and processed, but will be deleted afterward to keep your disk usage low.</source>
        <translation type="unfinished">Ha a tárolt blokk lánc méretének korlátozását (megnyesését) választotta, akkor is le kell tölteni és feldolgozni az eddig keletkezett összes adatot, de utána ezek törlésre kerülnek, hogy ne foglaljunk sok helyet a merevlemezén.</translation>
    </message>
    <message>
        <source>Use the default data directory</source>
        <translation>Az alapértelmezett adat könyvtár használata</translation>
    </message>
    <message>
        <source>Use a custom data directory:</source>
        <translation>Saját adatkönyvtár használata:</translation>
    </message>
</context>
<context>
    <name>HelpMessageDialog</name>
    <message>
        <source>version</source>
        <translation type="unfinished">verzió</translation>
    </message>
    <message>
        <source>About %1</source>
        <translation type="unfinished">A %1 -ról</translation>
    </message>
    <message>
        <source>Command-line options</source>
        <translation type="unfinished">Parancssori opciók</translation>
    </message>
</context>
<context>
    <name>ShutdownWindow</name>
    <message>
        <source>%1 is shutting down…</source>
        <translation type="unfinished">%1 leáll…</translation>
    </message>
    <message>
        <source>Do not shut down the computer until this window disappears.</source>
        <translation type="unfinished">Ne állítsa le a számítógépet amíg ez az ablak el nem tűnik.</translation>
    </message>
</context>
<context>
    <name>ModalOverlay</name>
    <message>
        <source>Form</source>
        <translation type="unfinished">Űrlap</translation>
    </message>
    <message>
        <source>Recent transactions may not yet be visible, and therefore your wallet's balance might be incorrect. This information will be correct once your wallet has finished synchronizing with the bitcoin network, as detailed below.</source>
        <translation type="unfinished">A legutóbbi tranzakciók még lehet, hogy nem láthatók, és így előfordulhat, hogy a tárca egyenlege helytelen. A tárca azon nyomban az aktuális egyenleget fogja mutatni, amint befejezte a bitcoin hálózattal történő szinkronizációt, amely alább van részletezve.</translation>
    </message>
    <message>
        <source>Attempting to spend bitcoins that are affected by not-yet-displayed transactions will not be accepted by the network.</source>
        <translation type="unfinished">A hálózat nem fogadja el azoknak a bitcoinoknak az elköltését, amelyek érintettek a még nem látszódó tranzakciókban.</translation>
    </message>
    <message>
        <source>Number of blocks left</source>
        <translation type="unfinished">Hátralévő blokkok száma</translation>
    </message>
    <message>
        <source>Unknown…</source>
        <translation type="unfinished">Ismeretlen…</translation>
    </message>
    <message>
        <source>calculating…</source>
        <translation type="unfinished">számolás…</translation>
    </message>
    <message>
        <source>Last block time</source>
        <translation type="unfinished">Utolsó blokk ideje</translation>
    </message>
    <message>
        <source>Progress</source>
        <translation type="unfinished">Folyamat</translation>
    </message>
    <message>
        <source>Progress increase per hour</source>
        <translation type="unfinished">A folyamat előrehaladása óránként</translation>
    </message>
    <message>
        <source>Estimated time left until synced</source>
        <translation type="unfinished">Hozzávetőlegesen a hátralévő idő a szinkronizáció befejezéséig</translation>
    </message>
    <message>
        <source>Hide</source>
        <translation type="unfinished">Elrejtés</translation>
    </message>
    <message>
        <source>Esc</source>
        <translation type="unfinished">Kilépés</translation>
    </message>
    <message>
        <source>%1 is currently syncing.  It will download headers and blocks from peers and validate them until reaching the tip of the block chain.</source>
        <translation type="unfinished">%1 szinkronizálás alatt. Fejléceket és blokkokat tölt le a felektől, majd érvényesíti, amíg el nem éri a blokklánc tetejét.</translation>
    </message>
    <message>
        <source>Unknown. Syncing Headers (%1, %2%)…</source>
        <translation type="unfinished">Ismeretlen. Fejlécek szinkronizálása (%1, %2%)…</translation>
    </message>
</context>
<context>
    <name>OpenURIDialog</name>
    <message>
        <source>Open bitcoin URI</source>
        <translation type="unfinished">Bitcoin URI megnyitása</translation>
    </message>
    </context>
<context>
    <name>OptionsDialog</name>
    <message>
        <source>Options</source>
        <translation>Opciók</translation>
    </message>
    <message>
        <source>&amp;Main</source>
        <translation>&amp;Fő</translation>
    </message>
    <message>
        <source>Automatically start %1 after logging in to the system.</source>
        <translation type="unfinished">%1 automatikus indítása a rendszerbe való belépés után.</translation>
    </message>
    <message>
        <source>&amp;Start %1 on system login</source>
        <translation type="unfinished">&amp;Induljon el a %1 a rendszerbe való belépéskor</translation>
    </message>
    <message>
        <source>Enabling pruning significantly reduces the disk space required to store transactions. All blocks are still fully validated. Reverting this setting requires re-downloading the entire blockchain.</source>
        <translation type="unfinished">A tárolt blokkok számának visszavágásával jelentősen csökken a tranzakció történet tárolásához szükséges tárhely. Minden blokk továbbra is ellenőrizve lesz. Ha ezt a beállítást később törölni szeretné újra le kell majd tölteni a teljes blokkláncot.</translation>
    </message>
    <message>
        <source>Size of &amp;database cache</source>
        <translation type="unfinished">A&amp;datbázis gyorsítótár mérete</translation>
    </message>
    <message>
        <source>Number of script &amp;verification threads</source>
        <translation type="unfinished">A szkript &amp;igazolási szálak száma</translation>
    </message>
    <message>
        <source>IP address of the proxy (e.g. IPv4: 127.0.0.1 / IPv6: ::1)</source>
        <translation type="unfinished">A proxy IP címe (pl.: IPv4: 127.0.0.1 / IPv6: ::1)</translation>
    </message>
    <message>
        <source>Shows if the supplied default SOCKS5 proxy is used to reach peers via this network type.</source>
        <translation type="unfinished">Megmutatja, hogy az alapértelmezett SOCKS5 proxy van-e használatban, hogy elérje a párokat ennél a hálózati típusnál.</translation>
    </message>
    <message>
        <source>Minimize instead of exit the application when the window is closed. When this option is enabled, the application will be closed only after selecting Exit in the menu.</source>
        <translation type="unfinished">Az alkalmazásból való kilépés helyett az eszköztárba kicsinyíti az alkalmazást az ablak bezárásakor. Ez esetben az alkalmazás csak a Kilépés menüponttal zárható be.</translation>
    </message>
    <message>
        <source>Third party URLs (e.g. a block explorer) that appear in the transactions tab as context menu items. %s in the URL is replaced by transaction hash. Multiple URLs are separated by vertical bar |.</source>
        <translation type="unfinished">Harmadik féltől származó URL-ek (pl. egy blokk felfedező) amelyek a tranzakciós fülön jelennek meg mint a környezetérzékeny menü tételei. %s az URL-ben helyettesítve a tranzakciós hash-el. Több URL esetén, függőleges vonal választja el őket.</translation>
    </message>
    <message>
        <source>Open the %1 configuration file from the working directory.</source>
        <translation type="unfinished">A %1 konfigurációs fájl megnyitása a munkakönyvtárból.</translation>
    </message>
    <message>
        <source>Open Configuration File</source>
        <translation type="unfinished">Konfigurációs Fájl Megnyitása</translation>
    </message>
    <message>
        <source>Active command-line options that override above options:</source>
        <translation>Aktív parancssori beállítások, melyek felülírják a fenti beállításokat:</translation>
    </message>
    <message>
        <source>Reset all client options to default.</source>
        <translation>Minden kliensbeállítás alapértelmezettre állítása.</translation>
    </message>
    <message>
        <source>&amp;Reset Options</source>
        <translation>Beállítások tö&amp;rlése</translation>
    </message>
    <message>
        <source>&amp;Network</source>
        <translation>&amp;Hálózat</translation>
    </message>
    <message>
        <source>Prune &amp;block storage to</source>
        <translation type="unfinished">Nyesi a &amp;blokkok tárolását erre:</translation>
    </message>
    <message>
        <source>Reverting this setting requires re-downloading the entire blockchain.</source>
        <translation type="unfinished">A beállítás visszaállításához le kell tölteni a teljes blokkláncot.</translation>
    </message>
    <message>
        <source>MiB</source>
        <translation type="unfinished">MB</translation>
    </message>
    <message>
        <source>(0 = auto, &lt;0 = leave that many cores free)</source>
        <translation type="unfinished">(0 = automatikus, &lt;0 = ennyi processzormagot hagyjon szabadon)</translation>
    </message>
    <message>
        <source>W&amp;allet</source>
        <translation type="unfinished">T&amp;árca</translation>
    </message>
    <message>
        <source>Expert</source>
        <translation type="unfinished">Szakértő</translation>
    </message>
    <message>
        <source>Enable coin &amp;control features</source>
        <translation type="unfinished">Pénzküldés b&amp;eállításainak engedélyezése</translation>
    </message>
    <message>
        <source>If you disable the spending of unconfirmed change, the change from a transaction cannot be used until that transaction has at least one confirmation. This also affects how your balance is computed.</source>
        <translation type="unfinished">Ha letiltja a jóváhagyatlan visszajáró elköltését, akkor egy tranzakcióból származó visszajárót nem lehet felhasználni, amíg legalább egy jóváhagyás nem történik. Ez befolyásolja az egyenlegének a kiszámítását is.</translation>
    </message>
    <message>
        <source>&amp;Spend unconfirmed change</source>
        <translation type="unfinished">&amp;Költése a jóváhagyatlan visszajárónak</translation>
    </message>
    <message>
        <source>External Signer (e.g. hardware wallet)</source>
        <translation type="unfinished">Külső Aláíró (pl. hardver tárca)</translation>
    </message>
    <message>
        <source>&amp;External signer script path</source>
        <translation type="unfinished">&amp;Külső aláíró szkript elérési útvonala</translation>
    </message>
    <message>
        <source>Full path to a Bitcoin Core compatible script (e.g. C:\Downloads\hwi.exe or /Users/you/Downloads/hwi.py). Beware: malware can steal your coins!</source>
        <translation type="unfinished">Bitcoin Core kompatibilis szkript teljes elérésí útvonala (pl. C:\Letöltések\hwi.exe vagy /Users/felhasznalo/Letöltések/hwi.py). Vigyázat: rosszindulatú programok ellophatják az érméit!</translation>
    </message>
    <message>
        <source>Automatically open the Bitcoin client port on the router. This only works when your router supports UPnP and it is enabled.</source>
<<<<<<< HEAD
        <translation>A Blackcoin-kliens portjának automatikus megnyitása a routeren. Ez csak akkor működik, ha a routered támogatja az UPnP-t és az engedélyezve is van rajta.</translation>
=======
        <translation>A Bitcoin-kliens portjának automatikus megnyitása a routeren. Ez csak akkor működik, ha a router támogatja az UPnP-t és az engedélyezve is van rajta.</translation>
>>>>>>> 6fd35e2c
    </message>
    <message>
        <source>Map port using &amp;UPnP</source>
        <translation>&amp;UPnP port-feltérképezés</translation>
    </message>
    <message>
        <source>Automatically open the Bitcoin client port on the router. This only works when your router supports NAT-PMP and it is enabled. The external port could be random.</source>
        <translation type="unfinished">A Bitcoin kliens port automatikus megnyitása a routeren. Ez csak akkor működik ha a router támogatja a NAT-PMP-t és ez engedélyezve is van. A külső port lehet véletlenszerűen választott.</translation>
    </message>
    <message>
        <source>Map port using NA&amp;T-PMP</source>
        <translation type="unfinished">Külső port megnyitása NA&amp;T-PMP-vel</translation>
    </message>
    <message>
        <source>Accept connections from outside.</source>
        <translation type="unfinished">Külső csatlakozások elfogadása.</translation>
    </message>
    <message>
        <source>Allow incomin&amp;g connections</source>
        <translation type="unfinished">Bejövő kapcsolatok engedélyezése.</translation>
    </message>
    <message>
        <source>Connect to the Bitcoin network through a SOCKS5 proxy.</source>
        <translation type="unfinished">Csatlakozás a Bitcoin hálózatához SOCKS5 proxyn keresztül</translation>
    </message>
    <message>
        <source>&amp;Connect through SOCKS5 proxy (default proxy):</source>
        <translation type="unfinished">&amp;Kapcsolódás SOCKS5 proxyn keresztül (alapértelmezett proxy):</translation>
    </message>
    <message>
        <source>Port of the proxy (e.g. 9050)</source>
        <translation>Proxy portja (pl.: 9050)</translation>
    </message>
    <message>
        <source>Used for reaching peers via:</source>
        <translation type="unfinished">Partnerek elérése ezen keresztül:</translation>
    </message>
    <message>
        <source>&amp;Window</source>
        <translation>&amp;Ablak</translation>
    </message>
    <message>
        <source>Show the icon in the system tray.</source>
        <translation type="unfinished">Ikon megjelenítése a tálcán.</translation>
    </message>
    <message>
        <source>&amp;Show tray icon</source>
        <translation type="unfinished">&amp;Tálca icon megjelenítése</translation>
    </message>
    <message>
        <source>&amp;Hide the icon from the system tray.</source>
        <translation>&amp;Rejtse el az ikont a rendszer tálcáról.</translation>
    </message>
    <message>
        <source>Hide tray icon</source>
        <translation>Tálcaikon elrejtése</translation>
    </message>
    <message>
        <source>Show only a tray icon after minimizing the window.</source>
        <translation>Kicsinyítés után csak eszköztár-ikont mutass</translation>
    </message>
    <message>
        <source>&amp;Minimize to the tray instead of the taskbar</source>
        <translation>&amp;Kicsinyítés a tálcára az eszköztár helyett</translation>
    </message>
    <message>
        <source>M&amp;inimize on close</source>
        <translation>K&amp;icsinyítés záráskor</translation>
    </message>
    <message>
        <source>&amp;Display</source>
        <translation>&amp;Megjelenítés</translation>
    </message>
    <message>
        <source>User Interface &amp;language:</source>
        <translation>Felhasználófelület nye&amp;lve:</translation>
    </message>
    <message>
        <source>The user interface language can be set here. This setting will take effect after restarting %1.</source>
        <translation type="unfinished">A felhasználói felület nyelvét tudja itt beállítani. Ez a beállítás csak a %1 újraindítása után lép életbe.</translation>
    </message>
    <message>
        <source>&amp;Unit to show amounts in:</source>
        <translation>&amp;Mértékegység:</translation>
    </message>
    <message>
        <source>Choose the default subdivision unit to show in the interface and when sending coins.</source>
        <translation>Válaszd ki az interfészen és érmék küldésekor megjelenítendő alapértelmezett alegységet.</translation>
    </message>
    <message>
        <source>Whether to show coin control features or not.</source>
        <translation type="unfinished">Mutassa a pénzküldés beállításait vagy ne.</translation>
    </message>
    <message>
        <source>Connect to the Bitcoin network through a separate SOCKS5 proxy for Tor onion services.</source>
        <translation type="unfinished">Csatlakozás a Bitcoin hálózathoz külön SOCKS5 proxy használatával a Tor rejtett szolgáltatásainak eléréséhez.</translation>
    </message>
    <message>
        <source>&amp;Third party transaction URLs</source>
        <translation type="unfinished">&amp;Harmadik féltől származó tranzakció URL-ek</translation>
    </message>
    <message>
        <source>Monospaced font in the Overview tab:</source>
        <translation type="unfinished">Fix szélességű betűtípus használata az áttekintés fülön:</translation>
    </message>
    <message>
        <source>embedded "%1"</source>
        <translation type="unfinished">beágyazott "%1"</translation>
    </message>
    <message>
        <source>closest matching "%1"</source>
        <translation type="unfinished">legjobb találat "%1"</translation>
    </message>
    <message>
        <source>Options set in this dialog are overridden by the command line or in the configuration file:</source>
        <translation type="unfinished">Az itt beállított opciók felülbírálásra kerültek a parancssor vagy a konfigurációs fájl által:</translation>
    </message>
    <message>
        <source>&amp;Cancel</source>
        <translation>&amp;Mégse</translation>
    </message>
    <message>
        <source>Compiled without external signing support (required for external signing)</source>
        <extracomment>"External signing" means using devices such as hardware wallets.</extracomment>
        <translation type="unfinished">A program külső aláíró támogatás nélkül lett fordítva (követelmény külső aláírók használatához)</translation>
    </message>
    <message>
        <source>default</source>
        <translation>alapértelmezett</translation>
    </message>
    <message>
        <source>none</source>
        <translation type="unfinished">semmi</translation>
    </message>
    <message>
        <source>Confirm options reset</source>
        <translation>Beállítások törlésének jóváhagyása.</translation>
    </message>
    <message>
        <source>Client restart required to activate changes.</source>
        <translation type="unfinished">A változtatások aktiválásahoz újra kell indítani a klienst.</translation>
    </message>
    <message>
        <source>Client will be shut down. Do you want to proceed?</source>
        <translation type="unfinished">A kliens le fog állni. Szeretné folytatni?</translation>
    </message>
    <message>
        <source>Configuration options</source>
        <translation type="unfinished">Beállítási lehetőségek</translation>
    </message>
    <message>
        <source>The configuration file is used to specify advanced user options which override GUI settings. Additionally, any command-line options will override this configuration file.</source>
        <translation type="unfinished">A konfigurációs fájlt a haladó felhasználók olyan beállításokra használhatják, amelyek felülírják a grafikus felület beállításait. Azonban bármely parancssori beállítás felülírja a konfigurációs fájl beállításait.</translation>
    </message>
    <message>
        <source>Error</source>
        <translation type="unfinished">Hiba</translation>
    </message>
    <message>
        <source>The configuration file could not be opened.</source>
        <translation type="unfinished">Nem sikerült megnyitni a konfigurációs fájlt.</translation>
    </message>
    <message>
        <source>This change would require a client restart.</source>
        <translation type="unfinished">Ehhez a változtatáshoz újra kellene indítani a klienst.</translation>
    </message>
    <message>
        <source>The supplied proxy address is invalid.</source>
        <translation>A megadott proxy cím nem érvényes.</translation>
    </message>
</context>
<context>
    <name>OverviewPage</name>
    <message>
        <source>Form</source>
        <translation>Űrlap</translation>
    </message>
    <message>
        <source>The displayed information may be out of date. Your wallet automatically synchronizes with the Bitcoin network after a connection is established, but this process has not completed yet.</source>
        <translation>A kijelzett információ lehet, hogy elavult. A kapcsolat létrehozatalát követően tárcája automatikusan szinkronba kerül a Bitcoin hálózattal, de ez a folyamat még nem fejeződött be.</translation>
    </message>
    <message>
        <source>Watch-only:</source>
        <translation type="unfinished">Csak megfigyelés</translation>
    </message>
    <message>
        <source>Available:</source>
        <translation type="unfinished">Elérhető:</translation>
    </message>
    <message>
        <source>Your current spendable balance</source>
        <translation>Jelenlegi felhasználható egyenleg</translation>
    </message>
    <message>
        <source>Pending:</source>
        <translation type="unfinished">Küldés:</translation>
    </message>
    <message>
        <source>Total of transactions that have yet to be confirmed, and do not yet count toward the spendable balance</source>
        <translation>Még megerősítésre váró, a jelenlegi egyenlegbe be nem számított tranzakciók</translation>
    </message>
    <message>
        <source>Immature:</source>
        <translation>Éretlen:</translation>
    </message>
    <message>
        <source>Mined balance that has not yet matured</source>
        <translation>Bányászott egyenleg amely még nem érett be.</translation>
    </message>
    <message>
        <source>Balances</source>
        <translation type="unfinished">Egyenlegek</translation>
    </message>
    <message>
        <source>Total:</source>
        <translation>Összesen:</translation>
    </message>
    <message>
        <source>Your current total balance</source>
        <translation>Aktuális egyenleged</translation>
    </message>
    <message>
        <source>Your current balance in watch-only addresses</source>
        <translation type="unfinished">A csak megfigyelt címeinek az egyenlege</translation>
    </message>
    <message>
        <source>Spendable:</source>
        <translation type="unfinished">Elkölthető:</translation>
    </message>
    <message>
        <source>Recent transactions</source>
        <translation type="unfinished">A legutóbbi tranzakciók</translation>
    </message>
    <message>
        <source>Unconfirmed transactions to watch-only addresses</source>
        <translation type="unfinished">A csak megfigyelt címek hitelesítetlen tranzakciói</translation>
    </message>
    <message>
        <source>Mined balance in watch-only addresses that has not yet matured</source>
        <translation type="unfinished">A csak megfigyelt címek bányászott, még éretlen egyenlege</translation>
    </message>
    <message>
        <source>Current total balance in watch-only addresses</source>
        <translation type="unfinished">A csak megfigyelt címek jelenlegi teljes egyenlege</translation>
    </message>
    <message>
        <source>Privacy mode activated for the Overview tab. To unmask the values, uncheck Settings-&gt;Mask values.</source>
        <translation type="unfinished">Diszkrét mód aktiválva az áttekintés fülön. Az értékek megjelenítéséhez kapcsolja ki a Beállítások-&gt;Értékek maszkolását.</translation>
    </message>
</context>
<context>
    <name>PSBTOperationsDialog</name>
    <message>
        <source>Dialog</source>
        <translation type="unfinished">Párbeszéd</translation>
    </message>
    <message>
        <source>Sign Tx</source>
        <translation type="unfinished">Tx aláírása</translation>
    </message>
    <message>
        <source>Broadcast Tx</source>
        <translation type="unfinished">Tx kiküldése</translation>
    </message>
    <message>
        <source>Copy to Clipboard</source>
        <translation type="unfinished">Másolás vágólapra</translation>
    </message>
    <message>
        <source>Save…</source>
        <translation type="unfinished">Mentés…</translation>
    </message>
    <message>
        <source>Close</source>
        <translation type="unfinished">Bezárás</translation>
    </message>
    <message>
        <source>Failed to load transaction: %1</source>
        <translation type="unfinished">Tranzakció betöltése sikertelen: %1</translation>
    </message>
    <message>
        <source>Failed to sign transaction: %1</source>
        <translation type="unfinished">Tranzakció aláírása sikertelen: %1</translation>
    </message>
    <message>
        <source>Could not sign any more inputs.</source>
        <translation type="unfinished">Több bejövőt nem lehet aláírni.</translation>
    </message>
    <message>
        <source>Signed %1 inputs, but more signatures are still required.</source>
        <translation type="unfinished">%1 bejövő aláírva, de több aláírásra van szükség.</translation>
    </message>
    <message>
        <source>Signed transaction successfully. Transaction is ready to broadcast.</source>
        <translation type="unfinished">Tranzakció sikeresen aláírva. Szétküldésre kész.</translation>
    </message>
    <message>
        <source>Unknown error processing transaction.</source>
        <translation type="unfinished">Ismeretlen hiba a tranzakció feldolgozásakor.</translation>
    </message>
    <message>
        <source>Transaction broadcast successfully! Transaction ID: %1</source>
        <translation type="unfinished">Tranzakció sikeresen szétküldve. Tranzakció azonosító: %1</translation>
    </message>
    <message>
        <source>Transaction broadcast failed: %1</source>
        <translation type="unfinished">Tranzakció szétküldése sikertelen: %1</translation>
    </message>
    <message>
        <source>PSBT copied to clipboard.</source>
        <translation type="unfinished">PSBT vágólapra másolva.</translation>
    </message>
    <message>
        <source>Save Transaction Data</source>
        <translation type="unfinished">Tranzakció adatainak mentése</translation>
    </message>
    <message>
        <source>Partially Signed Transaction (Binary)</source>
        <extracomment>Expanded name of the binary PSBT file format. See: BIP 174.</extracomment>
        <translation type="unfinished">Részlegesen Aláírt Tranzakció (PSBT bináris)</translation>
    </message>
    <message>
        <source>PSBT saved to disk.</source>
        <translation type="unfinished">PSBT háttértárolóra mentve.</translation>
    </message>
    <message>
        <source> * Sends %1 to %2</source>
        <translation type="unfinished"> * Küldés %1 to %2</translation>
    </message>
    <message>
        <source>Unable to calculate transaction fee or total transaction amount.</source>
        <translation type="unfinished">Nem sikerült tranzakciós díjat vagy teljes tranzakció értéket számolni.</translation>
    </message>
    <message>
        <source>Pays transaction fee: </source>
        <translation type="unfinished">Fizetendő tranzakciós díj:</translation>
    </message>
    <message>
        <source>Total Amount</source>
        <translation type="unfinished">Teljes összeg</translation>
    </message>
    <message>
        <source>or</source>
        <translation type="unfinished">vagy</translation>
    </message>
    <message>
        <source>Transaction has %1 unsigned inputs.</source>
        <translation type="unfinished">A tranzakciónak %1 aláíratlan bejövő értéke van.</translation>
    </message>
    <message>
        <source>Transaction is missing some information about inputs.</source>
        <translation type="unfinished">A tranzakcióból adatok hiányoznak a bejövő oldalon.</translation>
    </message>
    <message>
        <source>Transaction still needs signature(s).</source>
        <translation type="unfinished">További aláírások szükségesek a tranzakcióhoz.</translation>
    </message>
    <message>
        <source>(But this wallet cannot sign transactions.)</source>
        <translation type="unfinished">(De ez a tárca nem tudja aláírni a tranzakciókat.)</translation>
    </message>
    <message>
        <source>(But this wallet does not have the right keys.)</source>
        <translation type="unfinished">(De ebben a tárcában nincsenek meg a megfelelő kulcsok.)</translation>
    </message>
    <message>
        <source>Transaction is fully signed and ready for broadcast.</source>
        <translation type="unfinished">Tranzakció teljesen aláírva és szétküldésre kész.</translation>
    </message>
    <message>
        <source>Transaction status is unknown.</source>
        <translation type="unfinished">Tranzakció állapota ismeretlen.</translation>
    </message>
</context>
<context>
    <name>PaymentServer</name>
    <message>
        <source>Payment request error</source>
        <translation type="unfinished">Hiba történt a fizetési kérelem során</translation>
    </message>
    <message>
        <source>Cannot start bitcoin: click-to-pay handler</source>
        <translation type="unfinished">A bitcoin nem tud elindulni: click-to-pay kezelő</translation>
    </message>
    <message>
        <source>URI handling</source>
        <translation type="unfinished">URI kezelés</translation>
    </message>
    <message>
        <source>'bitcoin://' is not a valid URI. Use 'bitcoin:' instead.</source>
        <translation type="unfinished">'bitcoin://' nem érvényes egységes erőforrás azonosító (URI). Használja helyette a 'bitcoin:'-t.</translation>
    </message>
    <message>
        <source>Cannot process payment request because BIP70 is not supported.
Due to widespread security flaws in BIP70 it's strongly recommended that any merchant instructions to switch wallets be ignored.
If you are receiving this error you should request the merchant provide a BIP21 compatible URI.</source>
        <translation type="unfinished">Ezt a tranzakciót nem lehet feldolgozni, mert a BIP70 nem támogatott. A jól ismert biztonsági hiányosságok miatt a BIP70-re való váltásra történő felhívásokat hagyja figyelmen kívül. Amennyiben ezt az üzenetet látja kérjen egy új, BIP21 kompatibilis URI-t.</translation>
    </message>
    <message>
        <source>URI cannot be parsed! This can be caused by an invalid Bitcoin address or malformed URI parameters.</source>
        <translation type="unfinished">Nem sikerült az URI értelmezése! Ezt okozhatja érvénytelen Bitcoin cím, vagy rossz URI paraméterezés.</translation>
    </message>
    <message>
        <source>Payment request file handling</source>
        <translation type="unfinished">Fizetés kérelmi fájl kezelése</translation>
    </message>
</context>
<context>
    <name>PeerTableModel</name>
    <message>
        <source>User Agent</source>
        <extracomment>Title of Peers Table column which contains the peer's User Agent string.</extracomment>
        <translation type="unfinished">Felhasználói ügynök</translation>
    </message>
    <message>
        <source>Peer</source>
        <extracomment>Title of Peers Table column which contains a unique number used to identify a connection.</extracomment>
        <translation type="unfinished">Partner</translation>
    </message>
    <message>
        <source>Sent</source>
        <extracomment>Title of Peers Table column which indicates the total amount of network information we have sent to the peer.</extracomment>
        <translation type="unfinished">Küldött</translation>
    </message>
    <message>
        <source>Received</source>
        <extracomment>Title of Peers Table column which indicates the total amount of network information we have received from the peer.</extracomment>
        <translation type="unfinished">Fogadott</translation>
    </message>
    <message>
        <source>Address</source>
        <extracomment>Title of Peers Table column which contains the IP/Onion/I2P address of the connected peer.</extracomment>
        <translation type="unfinished">Cím</translation>
    </message>
    <message>
        <source>Type</source>
        <extracomment>Title of Peers Table column which describes the type of peer connection. The "type" describes why the connection exists.</extracomment>
        <translation type="unfinished">Típus</translation>
    </message>
    <message>
        <source>Network</source>
        <extracomment>Title of Peers Table column which states the network the peer connected through.</extracomment>
        <translation type="unfinished">Hálózat</translation>
    </message>
</context>
<context>
    <name>QRImageWidget</name>
    <message>
        <source>&amp;Save Image…</source>
        <translation type="unfinished">&amp;Kép Mentése…</translation>
    </message>
    <message>
        <source>&amp;Copy Image</source>
        <translation type="unfinished">&amp;Kép Másolása</translation>
    </message>
    <message>
        <source>Resulting URI too long, try to reduce the text for label / message.</source>
        <translation type="unfinished">A keletkezett URI túl hosszú, próbálja meg csökkenteni a címke / üzenet szövegének méretét.</translation>
    </message>
    <message>
        <source>Error encoding URI into QR Code.</source>
        <translation type="unfinished">Hiba lépett fel az URI QR kóddá alakításakor.</translation>
    </message>
    <message>
        <source>QR code support not available.</source>
        <translation type="unfinished">QR kód támogatás nem elérhető.</translation>
    </message>
    <message>
        <source>QR code support not available.</source>
        <translation>QR kód támogatás nem elérhető.</translation>
    </message>
    <message>
        <source>Save QR Code</source>
        <translation type="unfinished">QR Kód Mentése</translation>
    </message>
    <message>
        <source>PNG Image</source>
        <extracomment>Expanded name of the PNG file format. See https://en.wikipedia.org/wiki/Portable_Network_Graphics</extracomment>
        <translation type="unfinished">PNG kép</translation>
    </message>
</context>
<context>
    <name>RPCConsole</name>
    <message>
        <source>N/A</source>
        <translation>Nem elérhető</translation>
    </message>
    <message>
        <source>Client version</source>
        <translation>Kliens verzió</translation>
    </message>
    <message>
        <source>&amp;Information</source>
        <translation>&amp;Információ</translation>
    </message>
    <message>
        <source>General</source>
        <translation type="unfinished">Általános</translation>
    </message>
    <message>
        <source>Datadir</source>
        <translation type="unfinished">Adatkönyvtár</translation>
    </message>
    <message>
        <source>To specify a non-default location of the data directory use the '%1' option.</source>
        <translation type="unfinished">Az adat könyvárhoz kívánt nem alapértelmezett elérési úthoz használd a '%1' opciót</translation>
    </message>
    <message>
        <source>Blocksdir</source>
        <translation type="unfinished">Blokk könyvtár</translation>
    </message>
    <message>
        <source>To specify a non-default location of the blocks directory use the '%1' option.</source>
        <translation type="unfinished">A blokk könyvár egyedi elérési útjának beállításához használja a '%1' opciót.</translation>
    </message>
    <message>
        <source>To specify a non-default location of the data directory use the '%1' option.</source>
        <translation>A nem alapértelmezett elérési út használatához használd a '%1' opciót</translation>
    </message>
    <message>
        <source>Blocksdir</source>
        <translation>Blokk könyvtár</translation>
    </message>
    <message>
        <source>To specify a non-default location of the blocks directory use the '%1' option.</source>
        <translation>Az blokkk könyvárhoz kívánt nem alapértelmezett elérési úthoz használd a '%1' opciót</translation>
    </message>
    <message>
        <source>Startup time</source>
        <translation>Indítás időpontja</translation>
    </message>
    <message>
        <source>Network</source>
        <translation>Hálózat</translation>
    </message>
    <message>
        <source>Name</source>
        <translation type="unfinished">Név</translation>
    </message>
    <message>
        <source>Number of connections</source>
        <translation>Kapcsolatok száma</translation>
    </message>
    <message>
        <source>Block chain</source>
        <translation>Blokklánc</translation>
    </message>
    <message>
        <source>Memory Pool</source>
        <translation type="unfinished">Memória Halom</translation>
    </message>
    <message>
        <source>Current number of transactions</source>
        <translation type="unfinished">Jelenlegi tranzakciók száma</translation>
    </message>
    <message>
        <source>Memory usage</source>
        <translation type="unfinished">Memóriahasználat</translation>
    </message>
    <message>
        <source>Wallet: </source>
        <translation type="unfinished">Tárca:</translation>
    </message>
    <message>
        <source>(none)</source>
        <translation type="unfinished">(nincs)</translation>
    </message>
    <message>
        <source>(none)</source>
        <translation>(nincs)</translation>
    </message>
    <message>
        <source>&amp;Reset</source>
        <translation type="unfinished">&amp;Visszaállítás</translation>
    </message>
    <message>
        <source>Received</source>
        <translation type="unfinished">Fogadott</translation>
    </message>
    <message>
        <source>Sent</source>
        <translation type="unfinished">Küldött</translation>
    </message>
    <message>
        <source>&amp;Peers</source>
        <translation type="unfinished">&amp;Partnerek</translation>
    </message>
    <message>
        <source>Banned peers</source>
        <translation type="unfinished">Tiltott partnerek</translation>
    </message>
    <message>
        <source>Select a peer to view detailed information.</source>
        <translation type="unfinished">Válasszon ki egy partnert a részletes információk megtekintéséhez.</translation>
    </message>
    <message>
        <source>Version</source>
        <translation type="unfinished">Verzió</translation>
    </message>
    <message>
        <source>Starting Block</source>
        <translation type="unfinished">Kezdő Blokk</translation>
    </message>
    <message>
        <source>Synced Headers</source>
        <translation type="unfinished">Szinkronizált Fejlécek</translation>
    </message>
    <message>
        <source>Synced Blocks</source>
        <translation type="unfinished">Szinkronizált Blokkok</translation>
    </message>
    <message>
        <source>The mapped Autonomous System used for diversifying peer selection.</source>
        <translation type="unfinished">A megadott "Autonóm Rendszer" használata a partnerválasztás diverzifikálásához.</translation>
    </message>
    <message>
        <source>Mapped AS</source>
        <translation type="unfinished">Leképezett AR</translation>
    </message>
    <message>
        <source>Node window</source>
        <translation type="unfinished">Csomópont ablak</translation>
    </message>
    <message>
        <source>Current block height</source>
        <translation type="unfinished">Jelenlegi legmagasabb blokkszám</translation>
    </message>
    <message>
        <source>Node window</source>
        <translation>Csomópont ablak</translation>
    </message>
    <message>
        <source>Open the %1 debug log file from the current data directory. This can take a few seconds for large log files.</source>
        <translation type="unfinished">A %1 debug log fájl megnyitása a jelenlegi könyvtárból. Ez néhány másodpercig eltarthat nagyobb log fájlok esetén.</translation>
    </message>
    <message>
        <source>Decrease font size</source>
        <translation type="unfinished">Betűméret csökkentése</translation>
    </message>
    <message>
        <source>Increase font size</source>
        <translation type="unfinished">Betűméret növelése</translation>
    </message>
    <message>
        <source>Permissions</source>
        <translation type="unfinished">Jogosultságok</translation>
    </message>
    <message>
        <source>The direction and type of peer connection: %1</source>
        <translation type="unfinished">A csomóponti kapcsolat iránya és típusa: %1</translation>
    </message>
    <message>
        <source>Direction/Type</source>
        <translation type="unfinished">Irány/Típus</translation>
    </message>
    <message>
        <source>The network protocol this peer is connected through: IPv4, IPv6, Onion, I2P, or CJDNS.</source>
        <translation type="unfinished">A hálózati protokoll amin keresztül ez a csomópont kapcsolódik: IPv4, IPv6, Onion, I2P vagy CJDNS.</translation>
    </message>
    <message>
        <source>Services</source>
        <translation type="unfinished">Szolgáltatások</translation>
    </message>
    <message>
        <source>Whether the peer requested us to relay transactions.</source>
        <translation type="unfinished">Kérte-e tőlünk a partner a tranzakciók közvetítését.</translation>
    </message>
    <message>
        <source>Wants Tx Relay</source>
        <translation type="unfinished">Tx Közlést Kér</translation>
    </message>
    <message>
        <source>High bandwidth BIP152 compact block relay: %1</source>
        <translation type="unfinished">Nagy sávszélességű BIP152 kompakt blokk közvetítő: %1</translation>
    </message>
    <message>
        <source>High Bandwidth</source>
        <translation type="unfinished">Nagy sávszélesség</translation>
    </message>
    <message>
        <source>Connection Time</source>
        <translation type="unfinished">Csatlakozás ideje</translation>
    </message>
    <message>
        <source>Elapsed time since a novel block passing initial validity checks was received from this peer.</source>
        <translation type="unfinished">A csomóponttól érkező új blokkokra vonatkozó érvényességet igazoló ellenőrzések óta eltelt idő.</translation>
    </message>
    <message>
        <source>Last Block</source>
        <translation type="unfinished">Utolsó blokk</translation>
    </message>
    <message>
        <source>Elapsed time since a novel transaction accepted into our mempool was received from this peer.</source>
        <translation type="unfinished">Az eltelt idő, amióta egy új, a mempoolunkba elfogadott tranzakció érkezett ettől a társtulajdonostól.</translation>
    </message>
    <message>
        <source>Last Tx</source>
        <translation type="unfinished">Utolsó tranzakció</translation>
    </message>
    <message>
        <source>Last Send</source>
        <translation type="unfinished">Legutóbbi küldés</translation>
    </message>
    <message>
        <source>Last Receive</source>
        <translation type="unfinished">Legutóbbi fogadás</translation>
    </message>
    <message>
        <source>Ping Time</source>
        <translation type="unfinished">Ping idő</translation>
    </message>
    <message>
        <source>The duration of a currently outstanding ping.</source>
        <translation type="unfinished">A jelenlegi kiváló ping időtartama.</translation>
    </message>
    <message>
        <source>Ping Wait</source>
        <translation type="unfinished">Ping Várakozás</translation>
    </message>
    <message>
        <source>Min Ping</source>
        <translation type="unfinished">Minimum Ping</translation>
    </message>
    <message>
        <source>Time Offset</source>
        <translation type="unfinished">Idő Eltolódás</translation>
    </message>
    <message>
        <source>Last block time</source>
        <translation>Utolsó blokk ideje</translation>
    </message>
    <message>
        <source>&amp;Open</source>
        <translation>&amp;Megnyitás</translation>
    </message>
    <message>
        <source>&amp;Console</source>
        <translation>&amp;Konzol</translation>
    </message>
    <message>
        <source>&amp;Network Traffic</source>
        <translation type="unfinished">&amp;Hálózati forgalom</translation>
    </message>
    <message>
        <source>Totals</source>
        <translation type="unfinished">Összesen:</translation>
    </message>
    <message>
        <source>Debug log file</source>
        <translation>Debug naplófájl</translation>
    </message>
    <message>
        <source>Clear console</source>
        <translation>Konzol törlése</translation>
    </message>
    <message>
        <source>In:</source>
        <translation type="unfinished">Be:</translation>
    </message>
    <message>
        <source>Out:</source>
        <translation type="unfinished">Ki:</translation>
    </message>
    <message>
        <source>Inbound: initiated by peer</source>
        <translation type="unfinished">Bejövő: partner által indított</translation>
    </message>
    <message>
        <source>Outbound Full Relay: default</source>
        <translation type="unfinished">Kimenő Teljes Elosztó: alapértelmezett</translation>
    </message>
    <message>
        <source>Outbound Block Relay: does not relay transactions or addresses</source>
        <translation type="unfinished">Kimenő Blokk Elosztó: nem továbbít tranzakciókat vagy címeket</translation>
    </message>
    <message>
        <source>Outbound Manual: added using RPC %1 or %2/%3 configuration options</source>
        <translation type="unfinished">Kézi Kilépő Kapcsolat: hozzáadva RPC használatával %1 vagy %2/%3 beállításokkal</translation>
    </message>
    <message>
        <source>Outbound Feeler: short-lived, for testing addresses</source>
        <translation type="unfinished">Outbound Feeler: rövid életű, címek teszteléséhez</translation>
    </message>
    <message>
        <source>Outbound Address Fetch: short-lived, for soliciting addresses</source>
        <translation type="unfinished">Outbound Address Fetch: rövid életű, címek lekérdezéséhez.</translation>
    </message>
    <message>
        <source>we selected the peer for high bandwidth relay</source>
        <translation type="unfinished">a partnert nagy sávszélességű elosztónak választottuk</translation>
    </message>
    <message>
        <source>the peer selected us for high bandwidth relay</source>
        <translation type="unfinished">a partner minket választott nagy sávszélességű elosztójául</translation>
    </message>
    <message>
        <source>no high bandwidth relay selected</source>
        <translation type="unfinished">nincs nagy sávszélességű elosztó kiválasztva</translation>
    </message>
    <message>
        <source>&amp;Disconnect</source>
        <translation type="unfinished">&amp;Szétkapcsol</translation>
    </message>
    <message>
        <source>1 &amp;hour</source>
        <translation type="unfinished">1 &amp;óra</translation>
    </message>
    <message>
        <source>1 d&amp;ay</source>
        <translation type="unfinished">1 &amp;nap</translation>
    </message>
    <message>
        <source>1 &amp;week</source>
        <translation type="unfinished">1 &amp;hét</translation>
    </message>
    <message>
        <source>1 &amp;year</source>
        <translation type="unfinished">1 &amp;év</translation>
    </message>
    <message>
        <source>&amp;Unban</source>
        <translation type="unfinished">&amp;Feloldja a kitiltást</translation>
    </message>
    <message>
        <source>Network activity disabled</source>
        <translation type="unfinished">Hálózati tevékenység letiltva.</translation>
    </message>
    <message>
        <source>Executing command without any wallet</source>
        <translation type="unfinished">Parancs végrehajtása tárca nélkül</translation>
    </message>
    <message>
        <source>Executing command using "%1" wallet</source>
        <translation type="unfinished">Parancs végrehajtása a "%1" tárca használatával</translation>
    </message>
    <message>
        <source>Executing…</source>
        <extracomment>A console message indicating an entered command is currently being executed.</extracomment>
        <translation type="unfinished">Végrehajtás...</translation>
    </message>
    <message>
        <source>(peer: %1)</source>
        <translation type="unfinished">(ügyfél: %1)</translation>
    </message>
    <message>
        <source>via %1</source>
        <translation type="unfinished">%1 által</translation>
    </message>
    <message>
        <source>Yes</source>
        <translation type="unfinished">Igen</translation>
    </message>
    <message>
        <source>No</source>
        <translation type="unfinished">Nem</translation>
    </message>
    <message>
        <source>To</source>
        <translation type="unfinished">Címzett</translation>
    </message>
    <message>
        <source>From</source>
        <translation type="unfinished">Küldő:</translation>
    </message>
    <message>
        <source>Ban for</source>
        <translation type="unfinished">Kitiltás oka</translation>
    </message>
    <message>
        <source>Never</source>
        <translation type="unfinished">Soha</translation>
    </message>
    <message>
        <source>Unknown</source>
        <translation type="unfinished">Ismeretlen</translation>
    </message>
</context>
<context>
    <name>ReceiveCoinsDialog</name>
    <message>
        <source>&amp;Amount:</source>
        <translation type="unfinished">&amp;Összeg:</translation>
    </message>
    <message>
        <source>&amp;Label:</source>
        <translation type="unfinished">Címke:</translation>
    </message>
    <message>
        <source>&amp;Message:</source>
        <translation type="unfinished">&amp;Üzenet:</translation>
    </message>
    <message>
        <source>An optional message to attach to the payment request, which will be displayed when the request is opened. Note: The message will not be sent with the payment over the Bitcoin network.</source>
        <translation type="unfinished">Egy opcionális üzenet csatolása a fizetési kérelemhez, amely megjelenik a kérelem megnyitásakor. Megjegyzés: Az üzenet nem lesz elküldve a fizetséggel a Bitcoin hálózaton keresztül.</translation>
    </message>
    <message>
        <source>An optional label to associate with the new receiving address.</source>
        <translation type="unfinished">Egy opcionális címke, amit hozzá lehet rendelni az új fogadó címhez.</translation>
    </message>
    <message>
        <source>Use this form to request payments. All fields are &lt;b&gt;optional&lt;/b&gt;.</source>
        <translation type="unfinished">Használja ezt az űrlapot fizetési kérelmekhez. Minden mező &lt;b&gt;opcionális&lt;/b&gt;</translation>
    </message>
    <message>
        <source>An optional amount to request. Leave this empty or zero to not request a specific amount.</source>
        <translation type="unfinished">Egy opcionálisan kérhető összeg. Hagyja üresen, vagy írjon be nullát, ha nem kívánja használni.</translation>
    </message>
    <message>
        <source>An optional label to associate with the new receiving address (used by you to identify an invoice).  It is also attached to the payment request.</source>
        <translation type="unfinished">Egy opcionális címke, ami hozzárendelhető az új fogadó címhez (pl. használható a számla azonosításához). Továbbá hozzá lesz csatolva a fizetési kérelemhez is.</translation>
    </message>
    <message>
        <source>An optional message that is attached to the payment request and may be displayed to the sender.</source>
        <translation type="unfinished">Egy opcionális üzenet ami a fizetési kérelemhez van fűzve és megjelenhet a fizető félnek.</translation>
    </message>
    <message>
        <source>An optional label to associate with the new receiving address (used by you to identify an invoice).  It is also attached to the payment request.</source>
        <translation>Egy opcionális címke, amit hozzá lehet rendelni az új fogadó címhez (amit használhatsz a számla azonosításához). E mellett hozzá lesz csatolva a fizetési kérelemhez is.</translation>
    </message>
    <message>
        <source>An optional message that is attached to the payment request and may be displayed to the sender.</source>
        <translation>Egy opcionális üzenet ami a fizetési kérelemhez van fűzve és valószínűleg meg lesz jelenítve a fizető oldalán.</translation>
    </message>
    <message>
        <source>&amp;Create new receiving address</source>
        <translation type="unfinished">&amp;Új fogadócím létrehozása</translation>
    </message>
    <message>
        <source>Clear all fields of the form.</source>
        <translation type="unfinished">Minden mező törlése</translation>
    </message>
    <message>
        <source>Clear</source>
        <translation type="unfinished">Törlés</translation>
    </message>
    <message>
        <source>Native segwit addresses (aka Bech32 or BIP-173) reduce your transaction fees later on and offer better protection against typos, but old wallets don't support them. When unchecked, an address compatible with older wallets will be created instead.</source>
        <translation type="unfinished">Segwit címek (Bech32 vagy BIP-173) csökkentik a tranzakciók díját és jobb védelmet biztosítanak gépelési hibával szemben, de a régi pénztárcák nem támogatják. Ha nincs aktiválva, egy régi pénztárcával is kompatibilis cím lesz létrehozva.</translation>
    </message>
    <message>
        <source>Generate native segwit (Bech32) address</source>
        <translation type="unfinished">Segwit cím (Bech32) létrehozása</translation>
    </message>
    <message>
        <source>Requested payments history</source>
        <translation type="unfinished">A kért kifizetések története</translation>
    </message>
    <message>
        <source>Show the selected request (does the same as double clicking an entry)</source>
        <translation type="unfinished">Mutassa meg a kiválasztott kérelmet (ugyanaz, mint a duplakattintás)</translation>
    </message>
    <message>
        <source>Show</source>
        <translation type="unfinished">Mutat</translation>
    </message>
    <message>
        <source>Remove the selected entries from the list</source>
        <translation type="unfinished">A kijelölt elemek törlése a listáról</translation>
    </message>
    <message>
        <source>Remove</source>
        <translation type="unfinished">Eltávolítás</translation>
    </message>
    <message>
        <source>Copy &amp;URI</source>
        <translation type="unfinished">&amp;URI másolása</translation>
    </message>
    <message>
        <source>&amp;Copy address</source>
        <translation type="unfinished">&amp;Cím másolása</translation>
    </message>
    <message>
        <source>Copy &amp;label</source>
        <translation type="unfinished">Címke &amp;másolása</translation>
    </message>
    <message>
        <source>Copy &amp;message</source>
        <translation type="unfinished">Üzenet &amp;másolása</translation>
    </message>
    <message>
        <source>Copy &amp;amount</source>
        <translation type="unfinished">Ö&amp;sszeg másolása</translation>
    </message>
    <message>
        <source>Could not unlock wallet.</source>
        <translation type="unfinished">Nem sikerült a tárca megnyitása</translation>
    </message>
    <message>
        <source>Could not generate new %1 address</source>
        <translation type="unfinished">Cím generálása sikertelen %1 </translation>
    </message>
</context>
<context>
    <name>ReceiveRequestDialog</name>
    <message>
        <source>Request payment to …</source>
        <translation type="unfinished">Fizetési kérelem küldése…</translation>
    </message>
    <message>
        <source>Address:</source>
        <translation type="unfinished">Cím:</translation>
    </message>
    <message>
        <source>Amount:</source>
        <translation type="unfinished">Összeg:</translation>
    </message>
    <message>
        <source>Label:</source>
        <translation type="unfinished">Címke:</translation>
    </message>
    <message>
        <source>Message:</source>
        <translation type="unfinished">Üzenet:</translation>
    </message>
    <message>
        <source>Wallet:</source>
        <translation type="unfinished">Tárca:</translation>
    </message>
    <message>
        <source>Copy &amp;URI</source>
        <translation type="unfinished">&amp;URI másolása</translation>
    </message>
    <message>
        <source>Copy &amp;Address</source>
        <translation type="unfinished">&amp;Cím másolása</translation>
    </message>
    <message>
        <source>&amp;Verify</source>
        <translation type="unfinished">&amp;Ellenőrzés</translation>
    </message>
    <message>
        <source>Verify this address on e.g. a hardware wallet screen</source>
        <translation type="unfinished">Ellenőrizze ezt a címet például egy hardver tárca képernyőjén</translation>
    </message>
    <message>
        <source>&amp;Save Image…</source>
        <translation type="unfinished">&amp;Kép Mentése…</translation>
    </message>
    <message>
        <source>Payment information</source>
        <translation type="unfinished">Fizetési információ</translation>
    </message>
    <message>
        <source>Request payment to %1</source>
        <translation type="unfinished">Fizetés kérése a %1 -hez</translation>
    </message>
</context>
<context>
    <name>RecentRequestsTableModel</name>
    <message>
        <source>Date</source>
        <translation type="unfinished">Dátum</translation>
    </message>
    <message>
        <source>Label</source>
        <translation type="unfinished">Címke</translation>
    </message>
    <message>
        <source>Message</source>
        <translation type="unfinished">Üzenet</translation>
    </message>
    <message>
        <source>(no label)</source>
        <translation type="unfinished">(nincs címke)</translation>
    </message>
    <message>
        <source>(no message)</source>
        <translation type="unfinished">(nincs üzenet)</translation>
    </message>
    <message>
        <source>(no amount requested)</source>
        <translation type="unfinished">(nem kért összeget)</translation>
    </message>
    <message>
        <source>Requested</source>
        <translation type="unfinished">Kért</translation>
    </message>
</context>
<context>
    <name>SendCoinsDialog</name>
    <message>
        <source>Send Coins</source>
        <translation>Érmék Küldése</translation>
    </message>
    <message>
        <source>Coin Control Features</source>
        <translation type="unfinished">Pénzküldés beállításai</translation>
    </message>
    <message>
        <source>automatically selected</source>
        <translation type="unfinished">automatikusan kiválasztva</translation>
    </message>
    <message>
        <source>Insufficient funds!</source>
        <translation type="unfinished">Fedezethiány!</translation>
    </message>
    <message>
        <source>Quantity:</source>
        <translation type="unfinished">Mennyiség:</translation>
    </message>
    <message>
        <source>Bytes:</source>
        <translation type="unfinished">Bájtok:</translation>
    </message>
    <message>
        <source>Amount:</source>
        <translation type="unfinished">Összeg:</translation>
    </message>
    <message>
        <source>Fee:</source>
        <translation type="unfinished">Díjak:</translation>
    </message>
    <message>
        <source>After Fee:</source>
        <translation type="unfinished">Díj levonása után:</translation>
    </message>
    <message>
        <source>Change:</source>
        <translation type="unfinished">Visszajáró:</translation>
    </message>
    <message>
        <source>If this is activated, but the change address is empty or invalid, change will be sent to a newly generated address.</source>
        <translation type="unfinished">Ha ezt a beállítást engedélyezi, de a visszajáró cím érvénytelen, a visszajáró egy újonnan generált címre lesz küldve.</translation>
    </message>
    <message>
        <source>Custom change address</source>
        <translation type="unfinished">Egyedi visszajáró cím</translation>
    </message>
    <message>
        <source>Transaction Fee:</source>
        <translation type="unfinished">Tranzakciós díj</translation>
    </message>
    <message>
        <source>Using the fallbackfee can result in sending a transaction that will take several hours or days (or never) to confirm. Consider choosing your fee manually or wait until you have validated the complete chain.</source>
        <translation type="unfinished">A tartalék díj (failback fee) használata egy órákig vagy napokig tartó (vagy soha be nem fejeződő) tranzakciót eredményezhet. Fontolja meg, hogy Ön adja meg a díjat, vagy várjon amíg a teljes láncot érvényesíti.</translation>
    </message>
    <message>
        <source>Warning: Fee estimation is currently not possible.</source>
        <translation type="unfinished">Figyelem: A hozzávetőleges díjszámítás jelenleg nem lehetséges.</translation>
    </message>
    <message>
        <source>Specify a custom fee per kB (1,000 bytes) of the transaction's virtual size.

Note:  Since the fee is calculated on a per-byte basis, a fee of "100 satoshis per kB" for a transaction size of 500 bytes (half of 1 kB) would ultimately yield a fee of only 50 satoshis.</source>
        <translation>Add meg a választott tranzakciós díjat kB (1000 bájt) -onként a tranzakció virtuális méretére számolva.

Figyelem: Mivel bájtonként lesz a dj kiszámolva ezért a "100 satoshi per kB" egy 500 bájtos (fél kB) tranzakciónál  ténylegesen 50 satoshi lesz.</translation>
    </message>
    <message>
        <source>Specify a custom fee per kB (1,000 bytes) of the transaction's virtual size.

Note:  Since the fee is calculated on a per-byte basis, a fee of "100 satoshis per kB" for a transaction size of 500 bytes (half of 1 kB) would ultimately yield a fee of only 50 satoshis.</source>
        <translation>Add meg a választott tranzakciós díjat kB (1000 bájt) -onként a tranzakció virtuális méretére számolva.

Figyelem: Mivel bájtonként lesz a dj kiszámolva ezért a "100 satoshi per kB" egy 500 bájtos (fél kB) tranzakciónál  ténylegesen 50 satoshi lesz.</translation>
    </message>
    <message>
        <source>per kilobyte</source>
        <translation type="unfinished">kilobájtonként</translation>
    </message>
    <message>
        <source>Hide</source>
        <translation type="unfinished">Elrejtés</translation>
    </message>
    <message>
        <source>Recommended:</source>
        <translation type="unfinished">Ajánlott:</translation>
    </message>
    <message>
        <source>Custom:</source>
        <translation type="unfinished">Egyéni:</translation>
    </message>
    <message>
        <source>Send to multiple recipients at once</source>
        <translation>Küldés több címzettnek egyszerre</translation>
    </message>
    <message>
        <source>Add &amp;Recipient</source>
        <translation>&amp;Címzett hozzáadása</translation>
    </message>
    <message>
        <source>Clear all fields of the form.</source>
        <translation type="unfinished">Minden mező törlése</translation>
    </message>
    <message>
        <source>Inputs…</source>
        <translation type="unfinished">Bemenetek...</translation>
    </message>
    <message>
        <source>Dust:</source>
        <translation type="unfinished">Porszem:</translation>
    </message>
    <message>
        <source>Choose…</source>
        <translation type="unfinished">Válasszon...</translation>
    </message>
    <message>
        <source>Hide transaction fee settings</source>
        <translation type="unfinished">Ne mutassa a tranzakciós költségek beállításait</translation>
    </message>
    <message>
        <source>Specify a custom fee per kB (1,000 bytes) of the transaction's virtual size.

Note:  Since the fee is calculated on a per-byte basis, a fee rate of "100 satoshis per kvB" for a transaction size of 500 virtual bytes (half of 1 kvB) would ultimately yield a fee of only 50 satoshis.</source>
        <translation type="unfinished">Adjon meg egy egyéni díjat a tranzakció virtuális méretének 1 kilobájtjához (1000 bájt).

Megjegyzés: Mivel a díj bájtonként van kiszámítva, egy "100 satoshi kvB-nként"-ként megadott díj egy 500 virtuális bájt (1kvB fele) méretű tranzakció végül csak 50 satoshi-s díjat jelentene.</translation>
    </message>
    <message>
        <source>When there is less transaction volume than space in the blocks, miners as well as relaying nodes may enforce a minimum fee. Paying only this minimum fee is just fine, but be aware that this can result in a never confirming transaction once there is more demand for bitcoin transactions than the network can process.</source>
        <translation type="unfinished">Ha kevesebb a tranzakció, mint amennyi hely lenne egy blokkban, akkor a bányászok és a többi csomópont megkövetelheti a minimum díjat. Ezt a minimum díjat fizetni elegendő lehet de elképzelhető, hogy ez esetleg egy soha sem jóváhagyott tranzakciót eredményez ahogy a tranzakciók száma magasabb lesz, mint a hálózat által megengedett.</translation>
    </message>
    <message>
        <source>A too low fee might result in a never confirming transaction (read the tooltip)</source>
        <translation type="unfinished">Túl alacsony díj a tranzakció soha be nem teljesülését eredményezheti (olvassa el az elemleírást)</translation>
    </message>
    <message>
        <source>(Smart fee not initialized yet. This usually takes a few blocks…)</source>
        <translation type="unfinished">(Az intelligens díj még nem lett előkészítve. Ez általában eltart néhány blokkig…)</translation>
    </message>
    <message>
        <source>Hide transaction fee settings</source>
        <translation>Rejtsd el a tranzakciós költségek beállításait</translation>
    </message>
    <message>
        <source>When there is less transaction volume than space in the blocks, miners as well as relaying nodes may enforce a minimum fee. Paying only this minimum fee is just fine, but be aware that this can result in a never confirming transaction once there is more demand for bitcoin transactions than the network can process.</source>
        <translation>Ha kevesebb a tranzakció mint amennyi hely lenne egy blokkban, akkor a bányászok és a többi node megkövetelheti a minimum díjat. E minimum díjat fizetni elegendő lehet, de tudnod kell, hogy ez esetleg soha nem konfirmálódó tranzakciót eredményezhet ahogy a tranzakciók száma magasabb lesz mint a network által megengedett.</translation>
    </message>
    <message>
        <source>A too low fee might result in a never confirming transaction (read the tooltip)</source>
        <translation>A túl alacsony illeték a tranzakció soha be nem teljesülését eredményezheti (olvassa el az elemleírást)</translation>
    </message>
    <message>
        <source>Confirmation time target:</source>
        <translation type="unfinished">Várható megerősítési idő:</translation>
    </message>
    <message>
        <source>Enable Replace-By-Fee</source>
        <translation type="unfinished">Replace-By-Fee bekapcsolása</translation>
    </message>
    <message>
        <source>With Replace-By-Fee (BIP-125) you can increase a transaction's fee after it is sent. Without this, a higher fee may be recommended to compensate for increased transaction delay risk.</source>
        <translation type="unfinished">A Replace-By-Fee (BIP-125) funkciót használva küldés után is megemelheti a tranzakciós díjat. Ha ezt nem szeretné akkor magasabb díjat érdemes használni, hogy kisebb legyen a késedelem.</translation>
    </message>
    <message>
        <source>With Replace-By-Fee (BIP-125) you can increase a transaction's fee after it is sent. Without this, a higher fee may be recommended to compensate for increased transaction delay risk.</source>
        <translation>A With Replace-By-Fee (BIP-125) funkciót használva küldés után is megemelheted a tranzakciós díjat. Ha ezt nem használod akkor magasabb díjat érdemes használni, hogy kisebb legyen a késedelem.</translation>
    </message>
    <message>
        <source>Clear &amp;All</source>
        <translation>Mindent &amp;töröl</translation>
    </message>
    <message>
        <source>Balance:</source>
        <translation>Egyenleg:</translation>
    </message>
    <message>
        <source>Confirm the send action</source>
        <translation>Küldés megerősítése</translation>
    </message>
    <message>
        <source>S&amp;end</source>
        <translation>&amp;Küldés</translation>
    </message>
    <message>
        <source>Copy quantity</source>
        <translation type="unfinished">Mennyiség másolása</translation>
    </message>
    <message>
        <source>Copy amount</source>
        <translation type="unfinished">Összeg másolása</translation>
    </message>
    <message>
        <source>Copy fee</source>
        <translation type="unfinished">Díj másolása</translation>
    </message>
    <message>
        <source>Copy after fee</source>
        <translation type="unfinished">Díj levonása utáni összeg másolása</translation>
    </message>
    <message>
        <source>Copy bytes</source>
        <translation type="unfinished">Byte-ok másolása</translation>
    </message>
    <message>
        <source>Copy dust</source>
        <translation type="unfinished">Porszem tulajdonság másolása</translation>
    </message>
    <message>
        <source>Copy change</source>
        <translation type="unfinished">Visszajáró másolása</translation>
    </message>
    <message>
        <source>%1 (%2 blocks)</source>
        <translation type="unfinished">%1 (%2 blokov)</translation>
    </message>
    <message>
        <source>Sign on device</source>
        <extracomment>"device" usually means a hardware wallet</extracomment>
        <translation type="unfinished">Aláírás eszközön</translation>
    </message>
    <message>
        <source>Connect your hardware wallet first.</source>
        <translation type="unfinished">Először csatlakoztassa a hardvertárcát.</translation>
    </message>
    <message>
        <source>Set external signer script path in Options -&gt; Wallet</source>
        <extracomment>"External signer" means using devices such as hardware wallets.</extracomment>
        <translation type="unfinished">Állítsa be a külső aláíró szkript útvonalát itt: Opciók -&gt; Tárca</translation>
    </message>
    <message>
        <source>Cr&amp;eate Unsigned</source>
        <translation type="unfinished">&amp;Aláírás nélkül létrehozása Unsigned</translation>
    </message>
    <message>
        <source>Creates a Partially Signed Bitcoin Transaction (PSBT) for use with e.g. an offline %1 wallet, or a PSBT-compatible hardware wallet.</source>
        <translation type="unfinished">Létrehoz egy Részlegesen Aláírt Bitcoin Tranzakciót (PSBT) melyet offline %1 tárcával vagy egy PSBT kompatibilis hardver tárcával használhatsz.</translation>
    </message>
    <message>
        <source>Cr&amp;eate Unsigned</source>
        <translation>&amp;Aláírás nélkül létrehozása Unsigned</translation>
    </message>
    <message>
        <source>Creates a Partially Signed Bitcoin Transaction (PSBT) for use with e.g. an offline %1 wallet, or a PSBT-compatible hardware wallet.</source>
        <translation>Létrehoz egy Részlegesen Aláírt Bitcoin Tranzakciót (PSBT) melyet offline %1 tárcával vagy egy PSBT kompatibilis hardver tárcával használhatsz.</translation>
    </message>
    <message>
        <source> from wallet '%1'</source>
        <translation type="unfinished"> '%1' tárcából</translation>
    </message>
    <message>
        <source>%1 to '%2'</source>
        <translation type="unfinished">%1 -től '%2-ig'</translation>
    </message>
    <message>
        <source>%1 to %2</source>
        <translation type="unfinished">%1 do %2</translation>
    </message>
    <message>
        <source>Do you want to draft this transaction?</source>
        <translation type="unfinished">Piszkozatba teszi ezt a tranzakciót?</translation>
    </message>
    <message>
        <source>Are you sure you want to send?</source>
        <translation type="unfinished">Biztosan el akarja küldeni?</translation>
    </message>
    <message>
        <source>To review recipient list click "Show Details…"</source>
        <translation type="unfinished">A címzettek listájának ellenőrzéséhez kattintson ide: "Részletek..."</translation>
    </message>
    <message>
        <source>Create Unsigned</source>
        <translation type="unfinished">Aláíratlan létrehozása</translation>
    </message>
    <message>
        <source>Sign and send</source>
        <translation type="unfinished">Aláírás és küldés</translation>
    </message>
    <message>
        <source>Sign failed</source>
        <translation type="unfinished">Aláírás sikertelen</translation>
    </message>
    <message>
        <source>External signer not found</source>
        <extracomment>"External signer" means using devices such as hardware wallets.</extracomment>
        <translation type="unfinished">Külső aláíró nem található</translation>
    </message>
    <message>
        <source>External signer failure</source>
        <extracomment>"External signer" means using devices such as hardware wallets.</extracomment>
        <translation type="unfinished">Külső aláíró hibája</translation>
    </message>
    <message>
        <source>Save Transaction Data</source>
        <translation type="unfinished">Tranzakció adatainak mentése</translation>
    </message>
    <message>
        <source>Partially Signed Transaction (Binary)</source>
        <extracomment>Expanded name of the binary PSBT file format. See: BIP 174.</extracomment>
        <translation type="unfinished">Részlegesen Aláírt Tranzakció (PSBT bináris)</translation>
    </message>
    <message>
        <source>PSBT saved</source>
        <translation type="unfinished">PBST elmentve</translation>
    </message>
    <message>
        <source>External balance:</source>
        <translation type="unfinished">Külső egyenleg:</translation>
    </message>
    <message>
        <source>or</source>
        <translation type="unfinished">vagy</translation>
    </message>
    <message>
        <source>You can increase the fee later (signals Replace-By-Fee, BIP-125).</source>
        <translation type="unfinished">Később növelheti a tranzakció díját (lásd Replace-By-Fee, BIP-125).</translation>
    </message>
    <message>
        <source>Please, review your transaction proposal. This will produce a Partially Signed Bitcoin Transaction (PSBT) which you can save or copy and then sign with e.g. an offline %1 wallet, or a PSBT-compatible hardware wallet.</source>
        <translation type="unfinished">Kérjük nézze át a tranzakciós javaslatot. Ez létrehoz egy Részlegesen Aláírt Bitcoin Tranzakciót (PSBT) amit elmenthet vagy kimásolhat amit később aláírhatja offline %1 tárcával vagy egy PSBT kompatibilis hardvertárcával.</translation>
    </message>
    <message>
        <source>Please, review your transaction.</source>
        <translation type="unfinished">Kérjük, hogy ellenőrizze le a tranzakcióját.</translation>
    </message>
    <message>
        <source>Transaction fee</source>
        <translation type="unfinished">Tranzakciós díj</translation>
    </message>
    <message>
        <source>Not signalling Replace-By-Fee, BIP-125.</source>
        <translation type="unfinished">Nincs Replace-By-Fee, BIP-125 jelezve.</translation>
    </message>
    <message>
        <source>Total Amount</source>
        <translation type="unfinished">Teljes összeg</translation>
    </message>
    <message>
        <source>Confirm send coins</source>
        <translation type="unfinished">Összeg küldésének megerősítése</translation>
    </message>
    <message>
        <source>Confirm transaction proposal</source>
        <translation type="unfinished">Tranzakció javaslat megerősítése</translation>
    </message>
    <message>
        <source>Watch-only balance:</source>
        <translation type="unfinished">Egyenleg csak megfigyelésre</translation>
    </message>
    <message>
        <source>Confirm transaction proposal</source>
        <translation>Tranzakció javaslat megerősítése</translation>
    </message>
    <message>
        <source>Copy PSBT to clipboard</source>
        <translation>Másold át a részlegesen aláírt Bitcoin tranzakció (PSBT) kulcsait a vágólapra!</translation>
    </message>
    <message>
        <source>Send</source>
        <translation>Küldés</translation>
    </message>
    <message>
        <source>PSBT copied</source>
        <translation>PSBT másolva</translation>
    </message>
    <message>
        <source>Watch-only balance:</source>
        <translation>Egyenleg csak megfigyelésre</translation>
    </message>
    <message>
        <source>The recipient address is not valid. Please recheck.</source>
        <translation type="unfinished">A fogadó címe érvénytelen. Kérjük ellenőrizze.</translation>
    </message>
    <message>
        <source>The amount to pay must be larger than 0.</source>
        <translation type="unfinished">A fizetendő összegnek nagyobbnak kell lennie 0-nál.</translation>
    </message>
    <message>
        <source>The amount exceeds your balance.</source>
        <translation type="unfinished">Az összeg meghaladja az egyenlegét.</translation>
    </message>
    <message>
        <source>The total exceeds your balance when the %1 transaction fee is included.</source>
        <translation type="unfinished">A küldeni kívánt összeg és a %1 tranzakciós díj együtt meghaladja az egyenlegén rendelkezésre álló összeget.</translation>
    </message>
    <message>
        <source>Duplicate address found: addresses should only be used once each.</source>
        <translation type="unfinished">Többször szerepel ugyanaz a cím: egy címet csak egyszer használjon.</translation>
    </message>
    <message>
        <source>Transaction creation failed!</source>
        <translation type="unfinished">Tranzakció létrehozása sikertelen!</translation>
    </message>
    <message>
        <source>A fee higher than %1 is considered an absurdly high fee.</source>
        <translation type="unfinished">A díj magasabb, mint %1 ami abszurd magas díjnak számít.</translation>
    </message>
    <message>
        <source>Payment request expired.</source>
        <translation type="unfinished">A fizetési kérelem lejárt.</translation>
    </message>
    <message numerus="yes">
        <source>Estimated to begin confirmation within %n block(s).</source>
        <translation>
            <numerusform>A tranzakció megerősítése %n blokk múlva várható.</numerusform>
        </translation>
    </message>
    <message numerus="yes">
        <source>Estimated to begin confirmation within %n block(s).</source>
        <translation><numerusform>A tranzakció megerősítése %n blokk múlva várható.</numerusform><numerusform>A tranzakció megerősítése %n blokk múlva várható.</numerusform></translation>
    </message>
    <message>
        <source>Warning: Invalid Bitcoin address</source>
        <translation type="unfinished">Figyelmeztetés: Érvénytelen Bitcoin cím</translation>
    </message>
    <message>
        <source>Warning: Unknown change address</source>
        <translation type="unfinished">Figyelmeztetés: Ismeretlen visszajáró cím</translation>
    </message>
    <message>
        <source>Confirm custom change address</source>
        <translation type="unfinished">Egyedi visszajáró cím jóváhagyása</translation>
    </message>
    <message>
        <source>The address you selected for change is not part of this wallet. Any or all funds in your wallet may be sent to this address. Are you sure?</source>
        <translation type="unfinished">A visszajárónak megadott cím nem szerepel ebben a tárcában. Bármilyen - vagy az egész - összeg elküldhető a tárcájából erre a címre. Biztos benne?</translation>
    </message>
    <message>
        <source>(no label)</source>
        <translation type="unfinished">(nincs címke)</translation>
    </message>
</context>
<context>
    <name>SendCoinsEntry</name>
    <message>
        <source>Copy quantity</source>
        <translation>Mennyiség másolása</translation>
    </message>
    <message>
        <source>Copy amount</source>
        <translation>Összeg másolása</translation>
    </message>
    <message>
        <source>Copy fee</source>
        <translation>Díj másolása</translation>
    </message>
    <message>
        <source>Choose previously used address</source>
        <translation type="unfinished">Válasszon egy korábban már használt címet</translation>
    </message>
    <message>
        <source>The Bitcoin address to send the payment to</source>
        <translation type="unfinished">Erre a Bitcoin címre küldje az összeget</translation>
    </message>
    <message>
        <source>Copy change</source>
        <translation>Visszajáró másolása</translation>
    </message>
    <message>
        <source>Are you sure you want to send?</source>
        <translation>Biztosan el akarja küldeni?</translation>
    </message>
    <message>
        <source>added as transaction fee</source>
        <translation>hozzáadva, mint tranzakciós díj</translation>
    </message>
    <message>
        <source>Remove this entry</source>
        <translation type="unfinished">Ez a bejegyzés eltávolítása</translation>
    </message>
    <message>
        <source>The amount to send in the selected unit</source>
        <translation type="unfinished">A küldendő összeg a választott egységben.</translation>
    </message>
    <message>
        <source>The fee will be deducted from the amount being sent. The recipient will receive less bitcoins than you enter in the amount field. If multiple recipients are selected, the fee is split equally.</source>
        <translation type="unfinished">A díj le lesz vonva a küldött teljes összegből. A címzett kevesebb bitcoint fog megkapni, mint amennyit az összeg mezőben megadott. Amennyiben több címzett van kiválasztva, az illeték egyenlő mértékben lesz elosztva.</translation>
    </message>
    <message>
        <source>S&amp;ubtract fee from amount</source>
        <translation type="unfinished">&amp;Vonja le a díjat az összegből</translation>
    </message>
    <message>
        <source>Use available balance</source>
        <translation type="unfinished">Elérhető egyenleg használata</translation>
    </message>
    <message>
        <source>Message:</source>
        <translation type="unfinished">Üzenet:</translation>
    </message>
    <message>
        <source>This is an unauthenticated payment request.</source>
        <translation type="unfinished">Ez egy nem hitelesített fizetési kérelem.</translation>
    </message>
    <message>
        <source>This is an authenticated payment request.</source>
        <translation type="unfinished">Ez egy hitelesített fizetési kérelem.</translation>
    </message>
    <message>
        <source>Enter a label for this address to add it to the list of used addresses</source>
        <translation type="unfinished">Adjon egy címkét ehhez a címhez, hogy bekerüljön a használt címek közé</translation>
    </message>
    <message>
        <source>A message that was attached to the bitcoin: URI which will be stored with the transaction for your reference. Note: This message will not be sent over the Bitcoin network.</source>
        <translation type="unfinished">Egy üzenet a bitcoin: URI-hoz csatolva, amely a tranzakciócal együtt lesz eltárolva az Ön számára. Megjegyzés: Ez az üzenet nem kerül elküldésre a Bitcoin hálózaton keresztül.</translation>
    </message>
    <message>
        <source>Pay To:</source>
        <translation type="unfinished">Címzett:</translation>
    </message>
    <message>
        <source>Memo:</source>
        <translation type="unfinished">Jegyzet:</translation>
    </message>
    <message>
        <source>The amount to pay must be larger than 0.</source>
        <translation>A fizetendő összegnek nagyobbnak kell lennie 0-nál.</translation>
    </message>
    <message>
        <source>The amount exceeds your balance.</source>
        <translation>Az összeg meghaladja az egyenlegét.</translation>
    </message>
    <message>
        <source>You can sign messages/agreements with your addresses to prove you can receive bitcoins sent to them. Be careful not to sign anything vague or random, as phishing attacks may try to trick you into signing your identity over to them. Only sign fully-detailed statements you agree to.</source>
        <translation>Címeivel aláírhatja az üzeneteket/egyezményeket, amivel bizonyíthatja, hogy át tudja venni az ezekre a címekre küldött bitcoin-t. Vigyázzon, hogy ne írjon alá semmi félreérthetőt, mivel a phising támadásokkal megpróbálhatják becsapni, hogy az azonosságát átírja másokra. Csak olyan részletes állításokat írjon alá, amivel egyetért.</translation>
    </message>
    <message>
        <source>You can sign messages/agreements with your addresses to prove you can receive bitcoins sent to them. Be careful not to sign anything vague or random, as phishing attacks may try to trick you into signing your identity over to them. Only sign fully-detailed statements you agree to.</source>
        <translation type="unfinished">Címeivel aláírhatja az üzeneteket/egyezményeket, amivel bizonyíthatja, hogy át tudja venni az ezekre a címekre küldött bitcoin-t. Vigyázzon, hogy ne írjon alá semmi félreérthetőt, mivel adathalász támadásokkal megpróbálhatják becsapni, hogy az azonosságát átírja másokra. Csak olyan részletes állításokat írjon alá, amivel egyetért.</translation>
    </message>
    <message>
        <source>The Bitcoin address to sign the message with</source>
        <translation type="unfinished">Bitcoin cím, amivel alá kívánja írni az üzenetet</translation>
    </message>
    <message>
        <source>Choose previously used address</source>
        <translation type="unfinished">Válasszon egy korábban már használt címet</translation>
    </message>
    <message>
        <source>Transaction creation failed!</source>
        <translation>Tranzakció létrehozása sikertelen!</translation>
    </message>
    <message>
        <source>Enter the message you want to sign here</source>
        <translation>Ide írja az aláírandó üzenetet</translation>
    </message>
    <message>
        <source>Payment request expired.</source>
        <translation>A fizetési kérelem lejárt.</translation>
    </message>
    <message>
        <source>Pay only the required fee of %1</source>
        <translation>Csak a szükséges %1 díj fizetése</translation>
    </message>
    <message>
        <source>Sign the message to prove you own this Bitcoin address</source>
        <translation>Üzenet</translation>
    </message>
    <message>
        <source>Warning: Unknown change address</source>
        <translation>Figyelmeztetés: Ismeretlen visszajáró cím</translation>
    </message>
    <message>
        <source>Reset all sign message fields</source>
        <translation>Az összes aláírási üzenetmező törlése</translation>
    </message>
    <message>
        <source>Clear &amp;All</source>
        <translation>Mindent &amp;töröl</translation>
    </message>
    <message>
        <source>The address you selected for change is not part of this wallet. Any or all funds in your wallet may be sent to this address. Are you sure?</source>
        <translation>A cím, amelyet a visszajárónak megadott, nincs ebben a tárcában. Bármennyi vagy minden összeg elküldhető a tárcájából erre a címre. Biztos benne?</translation>
    </message>
    <message>
        <source>Enter the receiver's address, message (ensure you copy line breaks, spaces, tabs, etc. exactly) and signature below to verify the message. Be careful not to read more into the signature than what is in the signed message itself, to avoid being tricked by a man-in-the-middle attack. Note that this only proves the signing party receives with the address, it cannot prove sendership of any transaction!</source>
        <translation type="unfinished">Adja meg a fogadó címét, az üzenetet (megbizonyosodva arról, hogy az új-sor, szóköz, tab, stb. karaktereket is pontosan adta meg) és az aláírást az üzenet ellenőrzéséhez. Ügyeljen arra, ne gondoljon bele többet az aláírásba, mint amennyi az aláírt szövegben ténylegesen áll, hogy elkerülje a köztes-ember (man-in-the-middle) támadást. Megjegyzendő, hogy ez csak azt bizonyítja hogy az aláíró fél az adott címen tud fogadni, de azt nem tudja igazolni hogy képes-e akár egyetlen tranzakció feladására is!</translation>
    </message>
    <message>
        <source>The Bitcoin address the message was signed with</source>
        <translation type="unfinished">Bitcoin cím, amivel aláírta az üzenetet</translation>
    </message>
    <message>
        <source>The signed message to verify</source>
        <translation type="unfinished">Az aláírt üzenet ellenőrzésre</translation>
    </message>
    <message>
        <source>The signature given when the message was signed</source>
        <translation type="unfinished">A kapott aláírás  amikor az üzenet alá lett írva.</translation>
    </message>
    <message>
        <source>Verify the message to ensure it was signed with the specified Bitcoin address</source>
        <translation>Ellenőrizze az üzenetet, hogy valóban a megjelölt Blackcoin címmel van-e aláírva</translation>
    </message>
    <message>
        <source>Verify &amp;Message</source>
        <translation>Üzenet ellenőrzése</translation>
    </message>
    <message>
        <source>Reset all verify message fields</source>
        <translation>Az összes ellenőrzési üzenetmező törlése</translation>
    </message>
    <message>
        <source>Click "Sign Message" to generate signature</source>
        <translation type="unfinished">Klikkeljen az "Üzenet Aláírása" -ra, hogy aláírást generáljon</translation>
    </message>
    <message>
        <source>The entered address is invalid.</source>
        <translation type="unfinished">A megadott cím nem érvényes.</translation>
    </message>
    <message>
        <source>Please check the address and try again.</source>
        <translation type="unfinished">Kérem ellenőrizze a címet és próbálja meg újra.</translation>
    </message>
    <message>
        <source>The entered address does not refer to a key.</source>
        <translation type="unfinished">A megadott cím nem hivatkozik egy kulcshoz sem.</translation>
    </message>
    <message>
        <source>Wallet unlock was cancelled.</source>
        <translation type="unfinished">A tárca feloldása meg lett szakítva.</translation>
    </message>
    <message>
        <source>No error</source>
        <translation type="unfinished">Nincs hiba</translation>
    </message>
    <message>
        <source>No error</source>
        <translation>Nincs hiba</translation>
    </message>
    <message>
        <source>Private key for the entered address is not available.</source>
        <translation type="unfinished">A megadott cím privát kulcsa nem található.</translation>
    </message>
    <message>
        <source>Message signing failed.</source>
        <translation type="unfinished">Üzenet aláírása sikertelen.</translation>
    </message>
    <message>
        <source>Message signed.</source>
        <translation type="unfinished">Üzenet aláírva.</translation>
    </message>
    <message>
        <source>The signature could not be decoded.</source>
        <translation type="unfinished">Az aláírást nem sikerült dekódolni.</translation>
    </message>
    <message>
        <source>Please check the signature and try again.</source>
        <translation type="unfinished">Kérem ellenőrizze az aláírást és próbálja újra.</translation>
    </message>
    <message>
        <source>The signature did not match the message digest.</source>
        <translation type="unfinished">Az aláírás nem egyezett az üzenet kivonatával.</translation>
    </message>
    <message>
        <source>Message verification failed.</source>
        <translation type="unfinished">Az üzenet ellenőrzése sikertelen.</translation>
    </message>
    <message>
        <source>Message verified.</source>
        <translation type="unfinished">Üzenet ellenőrizve.</translation>
    </message>
</context>
<context>
    <name>TransactionDesc</name>
    <message numerus="yes">
        <source>Open for %n more block(s)</source>
        <translation>
            <numerusform>Még %n blokkig nyitva</numerusform>
        </translation>
    </message>
    <message>
        <source>Open until %1</source>
        <translation type="unfinished">%1 -ig megnyitva</translation>
    </message>
    <message>
        <source>conflicted with a transaction with %1 confirmations</source>
        <translation type="unfinished">ütközés egy %1 megerősítéssel rendelkező tranzakcióval</translation>
    </message>
    <message>
        <source>0/unconfirmed, %1</source>
        <translation type="unfinished">0/megerősítetlen, %1</translation>
    </message>
    <message>
        <source>in memory pool</source>
        <translation type="unfinished">a memória halomban</translation>
    </message>
    <message>
        <source>not in memory pool</source>
        <translation type="unfinished">nincs a memória halomban</translation>
    </message>
    <message>
        <source>abandoned</source>
        <translation type="unfinished">elhagyott</translation>
    </message>
    <message>
        <source>%1/unconfirmed</source>
        <translation type="unfinished">%1/megerősítetlen</translation>
    </message>
    <message>
        <source>%1 confirmations</source>
        <translation type="unfinished">%1 megerősítés</translation>
    </message>
    <message>
        <source>Status</source>
        <translation type="unfinished">Állapot</translation>
    </message>
    <message>
        <source>Date</source>
        <translation type="unfinished">Dátum</translation>
    </message>
    <message>
        <source>Source</source>
        <translation type="unfinished">Forrás</translation>
    </message>
    <message>
        <source>Generated</source>
        <translation type="unfinished">Generálva</translation>
    </message>
    <message>
        <source>From</source>
        <translation type="unfinished">Küldő:</translation>
    </message>
    <message>
        <source>unknown</source>
        <translation type="unfinished">ismeretlen</translation>
    </message>
    <message>
        <source>To</source>
        <translation type="unfinished">Címzett</translation>
    </message>
    <message>
        <source>own address</source>
        <translation type="unfinished">saját cím</translation>
    </message>
    <message>
        <source>watch-only</source>
        <translation type="unfinished">csak megfigyelés</translation>
    </message>
    <message>
        <source>label</source>
        <translation type="unfinished">címke</translation>
    </message>
    <message>
        <source>Credit</source>
        <translation type="unfinished">Jóváírás</translation>
    </message>
    <message numerus="yes">
        <source>matures in %n more block(s)</source>
        <translation>
            <numerusform>beérik %n blokk múlva</numerusform>
        </translation>
    </message>
    <message numerus="yes">
        <source>matures in %n more block(s)</source>
        <translation><numerusform>még %n blokkig nyitva</numerusform><numerusform>még %n blokkig nyitva</numerusform></translation>
    </message>
    <message>
        <source>not accepted</source>
        <translation type="unfinished">elutasítva</translation>
    </message>
    <message>
        <source>Debit</source>
        <translation type="unfinished">Terhelés</translation>
    </message>
    <message>
        <source>Total debit</source>
        <translation type="unfinished">Összes terhelés</translation>
    </message>
    <message>
        <source>Total credit</source>
        <translation type="unfinished">Összes jóváírás</translation>
    </message>
    <message>
        <source>Transaction fee</source>
        <translation type="unfinished">Tranzakciós díj</translation>
    </message>
    <message>
        <source>Net amount</source>
        <translation type="unfinished">Nettó összeg</translation>
    </message>
    <message>
        <source>Message</source>
        <translation type="unfinished">Üzenet</translation>
    </message>
    <message>
        <source>Comment</source>
        <translation type="unfinished">Megjegyzés</translation>
    </message>
    <message>
        <source>Transaction ID</source>
        <translation type="unfinished">Tranzakció Azonosító</translation>
    </message>
    <message>
        <source>Transaction total size</source>
        <translation type="unfinished">Tranzakció teljes mérete</translation>
    </message>
    <message>
        <source>Transaction virtual size</source>
        <translation type="unfinished">A tranzakció virtuális mérete</translation>
    </message>
    <message>
        <source>Transaction virtual size</source>
        <translation>A tranzakció virtuális mérete</translation>
    </message>
    <message>
        <source>Output index</source>
        <translation type="unfinished">Kimeneti index</translation>
    </message>
    <message>
        <source> (Certificate was not verified)</source>
        <translation type="unfinished">(A tanúsítvány nem ellenőrzött)</translation>
    </message>
    <message>
        <source> (Certificate was not verified)</source>
        <translation>(A tanúsítvány nem ellenőrzött)</translation>
    </message>
    <message>
        <source>Merchant</source>
        <translation type="unfinished">Kereskedő</translation>
    </message>
    <message>
        <source>Generated coins must mature %1 blocks before they can be spent. When you generated this block, it was broadcast to the network to be added to the block chain. If it fails to get into the chain, its state will change to "not accepted" and it won't be spendable. This may occasionally happen if another node generates a block within a few seconds of yours.</source>
        <translation type="unfinished">A frissen generált érméket csak %1 blokkal később tudja elkölteni. Ez a blokk nyomban szétküldésre került a hálózatba, amint legenerálásra került, hogy hozzáadható legyen a blokklánchoz. Ha nem kerül be a láncba, akkor az állapota "elutasított"-ra módosul, és az érmék nem költhetők el. Ez akkor következhet be időnként, ha egy másik csomópont mindössze néhány másodperc különbséggel generált le egy blokkot a miénkhez képest.</translation>
    </message>
    <message>
        <source>Debug information</source>
        <translation type="unfinished">Debug információ</translation>
    </message>
    <message>
        <source>Transaction</source>
        <translation type="unfinished">Tranzakció</translation>
    </message>
    <message>
        <source>Inputs</source>
        <translation type="unfinished">Bemenetek</translation>
    </message>
    <message>
        <source>Amount</source>
        <translation type="unfinished">Összeg</translation>
    </message>
    <message>
        <source>true</source>
        <translation type="unfinished">igaz</translation>
    </message>
    <message>
        <source>false</source>
        <translation type="unfinished">hamis</translation>
    </message>
</context>
<context>
    <name>TransactionDescDialog</name>
    <message>
        <source>This pane shows a detailed description of the transaction</source>
        <translation>Ez a mező a tranzakció részleteit mutatja</translation>
    </message>
    <message>
        <source>Details for %1</source>
        <translation type="unfinished">%1 részletei</translation>
    </message>
</context>
<context>
    <name>TransactionTableModel</name>
    <message>
        <source>Date</source>
        <translation type="unfinished">Dátum</translation>
    </message>
    <message>
        <source>Type</source>
        <translation type="unfinished">Típus</translation>
    </message>
    <message>
        <source>Label</source>
        <translation type="unfinished">Címke</translation>
    </message>
    <message numerus="yes">
        <source>Open for %n more block(s)</source>
        <translation>
            <numerusform>Még %n blokkig nyitva</numerusform>
        </translation>
    </message>
    <message numerus="yes">
        <source>Open for %n more block(s)</source>
        <translation><numerusform>még %n blokkig nyitva</numerusform><numerusform>még %n blokkig nyitva</numerusform></translation>
    </message>
    <message>
        <source>Open until %1</source>
        <translation type="unfinished">%1 -ig megnyitva</translation>
    </message>
    <message>
        <source>Unconfirmed</source>
        <translation type="unfinished">Megerősítetlen</translation>
    </message>
    <message>
        <source>Abandoned</source>
        <translation type="unfinished">Elhagyott</translation>
    </message>
    <message>
        <source>Confirming (%1 of %2 recommended confirmations)</source>
        <translation type="unfinished">Megerősítés (%1 az ajánlott %2 megerősítésből)</translation>
    </message>
    <message>
        <source>Confirmed (%1 confirmations)</source>
        <translation type="unfinished">Megerősítve (%1 megerősítés)</translation>
    </message>
    <message>
        <source>Conflicted</source>
        <translation type="unfinished">Konfliktusos</translation>
    </message>
    <message>
        <source>Immature (%1 confirmations, will be available after %2)</source>
        <translation type="unfinished">Éretlen (%1 megerősítés, %2 után lesz elérhető)</translation>
    </message>
    <message>
        <source>Generated but not accepted</source>
        <translation type="unfinished">Generálva, de nincs elfogadva</translation>
    </message>
    <message>
        <source>Received with</source>
        <translation type="unfinished">Erre a címre</translation>
    </message>
    <message>
        <source>Received from</source>
        <translation type="unfinished">Fogadva innen</translation>
    </message>
    <message>
        <source>Sent to</source>
        <translation type="unfinished">Elküldve ide</translation>
    </message>
    <message>
        <source>Payment to yourself</source>
        <translation type="unfinished">Saját részre kifizetve</translation>
    </message>
    <message>
        <source>Mined</source>
        <translation type="unfinished">Kibányászva</translation>
    </message>
    <message>
        <source>watch-only</source>
        <translation type="unfinished">csak megfigyelés</translation>
    </message>
    <message>
        <source>(n/a)</source>
        <translation type="unfinished">(nincs adat)</translation>
    </message>
    <message>
        <source>(no label)</source>
        <translation type="unfinished">(nincs címke)</translation>
    </message>
    <message>
        <source>Transaction status. Hover over this field to show number of confirmations.</source>
        <translation type="unfinished">Tranzakció állapota. Húzza ide az egeret, hogy lássa a megerősítések számát.</translation>
    </message>
    <message>
        <source>Date and time that the transaction was received.</source>
        <translation type="unfinished">Tranzakció fogadásának dátuma és időpontja.</translation>
    </message>
    <message>
        <source>Type of transaction.</source>
        <translation type="unfinished">Tranzakció típusa.</translation>
    </message>
    <message>
        <source>Whether or not a watch-only address is involved in this transaction.</source>
        <translation type="unfinished">Egy csak megfigyelt cím érintett vagy nem ebben a tranzakcióban.</translation>
    </message>
    <message>
        <source>User-defined intent/purpose of the transaction.</source>
        <translation type="unfinished">A tranzakció felhasználó által meghatározott szándéka/célja.</translation>
    </message>
    <message>
        <source>Amount removed from or added to balance.</source>
        <translation type="unfinished">Az egyenleghez jóváírt vagy ráterhelt összeg.</translation>
    </message>
</context>
<context>
    <name>TransactionView</name>
    <message>
        <source>All</source>
        <translation type="unfinished">Mind</translation>
    </message>
    <message>
        <source>Today</source>
        <translation type="unfinished">Ma</translation>
    </message>
    <message>
        <source>This week</source>
        <translation type="unfinished">Ezen a héten</translation>
    </message>
    <message>
        <source>This month</source>
        <translation type="unfinished">Ebben a hónapban</translation>
    </message>
    <message>
        <source>Last month</source>
        <translation type="unfinished">Múlt hónapban</translation>
    </message>
    <message>
        <source>This year</source>
        <translation type="unfinished">Ebben az évben</translation>
    </message>
    <message>
        <source>Received with</source>
        <translation type="unfinished">Erre a címre</translation>
    </message>
    <message>
        <source>Sent to</source>
        <translation type="unfinished">Elküldve ide</translation>
    </message>
    <message>
        <source>To yourself</source>
        <translation type="unfinished">Saját részre</translation>
    </message>
    <message>
        <source>Mined</source>
        <translation type="unfinished">Kibányászva</translation>
    </message>
    <message>
        <source>Other</source>
        <translation type="unfinished">Más</translation>
    </message>
    <message>
        <source>Enter address, transaction id, or label to search</source>
        <translation type="unfinished">Írja be a keresendő címet, tranzakció azonosítót vagy címkét</translation>
    </message>
    <message>
        <source>Min amount</source>
        <translation type="unfinished">Minimális összeg</translation>
    </message>
    <message>
        <source>Range…</source>
        <translation type="unfinished">Tartomány...</translation>
    </message>
    <message>
        <source>&amp;Copy address</source>
        <translation type="unfinished">&amp;Cím másolása</translation>
    </message>
    <message>
        <source>Copy &amp;label</source>
        <translation type="unfinished">Címke &amp;másolása</translation>
    </message>
    <message>
        <source>Copy &amp;amount</source>
        <translation type="unfinished">Ö&amp;sszeg másolása</translation>
    </message>
    <message>
        <source>Copy transaction &amp;ID</source>
        <translation type="unfinished">&amp;Tranzakcióazonosító másolása</translation>
    </message>
    <message>
        <source>Copy &amp;raw transaction</source>
        <translation type="unfinished">Nye&amp;rs tranzakció másolása</translation>
    </message>
    <message>
        <source>Copy full transaction &amp;details</source>
        <translation type="unfinished">Tr&amp;anzakció teljes részleteinek másolása</translation>
    </message>
    <message>
        <source>&amp;Show transaction details</source>
        <translation type="unfinished">Tranzakció részleteinek &amp;megjelenítése</translation>
    </message>
    <message>
        <source>Increase transaction &amp;fee</source>
        <translation type="unfinished">Tranzakciós díj &amp;növelése</translation>
    </message>
    <message>
        <source>A&amp;bandon transaction</source>
        <translation type="unfinished">Tranzakció me&amp;gszakítása</translation>
    </message>
    <message>
        <source>&amp;Edit address label</source>
        <translation type="unfinished">Cím címkéjének sz&amp;erkesztése</translation>
    </message>
    <message>
        <source>Export Transaction History</source>
        <translation type="unfinished">Tranzakciós előzmények exportálása</translation>
    </message>
    <message>
        <source>Comma separated file</source>
        <extracomment>Expanded name of the CSV file format. See https://en.wikipedia.org/wiki/Comma-separated_values</extracomment>
        <translation type="unfinished">Vesszővel tagolt fájl</translation>
    </message>
    <message>
        <source>Confirmed</source>
        <translation type="unfinished">Megerősítve</translation>
    </message>
    <message>
        <source>Watch-only</source>
        <translation type="unfinished">Csak megfigyelés</translation>
    </message>
    <message>
        <source>Date</source>
        <translation type="unfinished">Dátum</translation>
    </message>
    <message>
        <source>Type</source>
        <translation type="unfinished">Típus</translation>
    </message>
    <message>
        <source>Label</source>
        <translation type="unfinished">Címke</translation>
    </message>
    <message>
        <source>Address</source>
        <translation type="unfinished">Cím</translation>
    </message>
    <message>
        <source>ID</source>
        <translation type="unfinished">Azonosító</translation>
    </message>
    <message>
        <source>Exporting Failed</source>
        <translation type="unfinished">Hiba az exportálás során</translation>
    </message>
    <message>
        <source>There was an error trying to save the transaction history to %1.</source>
        <translation type="unfinished">Hiba történt a tranzakciós előzmények %1 helyre való mentésekor.</translation>
    </message>
    <message>
        <source>Exporting Successful</source>
        <translation type="unfinished">Sikeres Exportálás</translation>
    </message>
    <message>
        <source>The transaction history was successfully saved to %1.</source>
        <translation type="unfinished">A tranzakciós előzmények sikeresen el lettek mentve ide: %1.</translation>
    </message>
    <message>
        <source>Range:</source>
        <translation type="unfinished">Tartomány:</translation>
    </message>
    <message>
        <source>to</source>
        <translation type="unfinished">meddig</translation>
    </message>
</context>
<context>
    <name>WalletFrame</name>
    <message>
        <source>No wallet has been loaded.
Go to File &gt; Open Wallet to load a wallet.
- OR -</source>
        <translation type="unfinished">Nincs tárca megnyitva. 
A Fájl &gt; Megnyitás menüben lehet megnyitni.
- VAGY -</translation>
    </message>
    <message>
        <source>Create a new wallet</source>
        <translation type="unfinished">Új tárca készítése</translation>
    </message>
</context>
<context>
    <name>WalletModel</name>
    <message>
        <source>Send Coins</source>
        <translation type="unfinished">Érmék Küldése</translation>
    </message>
    <message>
        <source>Fee bump error</source>
        <translation type="unfinished">Díj emelési hiba</translation>
    </message>
    <message>
        <source>Fee bump error</source>
        <translation>Díj emelési hiba</translation>
    </message>
    <message>
        <source>Increasing transaction fee failed</source>
        <translation type="unfinished">Tranzakciós díj növelése sikertelen</translation>
    </message>
    <message>
        <source>Do you want to increase the fee?</source>
        <translation type="unfinished">Kívánja megnövelni a díjat?</translation>
    </message>
    <message>
        <source>Do you want to draft a transaction with fee increase?</source>
        <translation type="unfinished">Készít egy piszkozat tranzakciót díj emeléssel?</translation>
    </message>
    <message>
        <source>Do you want to draft a transaction with fee increase?</source>
        <translation>Akarod egy piszkozat tranzakciót díj emeléssel?</translation>
    </message>
    <message>
        <source>Current fee:</source>
        <translation type="unfinished">Jelenlegi díj:</translation>
    </message>
    <message>
        <source>Increase:</source>
        <translation type="unfinished">Növekedés:</translation>
    </message>
    <message>
        <source>New fee:</source>
        <translation type="unfinished">Új díj:</translation>
    </message>
    <message>
        <source>Warning: This may pay the additional fee by reducing change outputs or adding inputs, when necessary. It may add a new change output if one does not already exist. These changes may potentially leak privacy.</source>
        <translation type="unfinished">Figyelem: Többletdíjakhoz vezethet ha a bemenetek és visszajáró kimenetek szükség szerint kerülnek hozzáadásra illetve összevonásra. Ezzel létrejöhet új kimenet a visszajárónak, ha még nem létezik ilyen. Ilyen beállításokkal jelentősen sérülhet az adatvédelem hatékonysága.</translation>
    </message>
    <message>
        <source>Confirm fee bump</source>
        <translation type="unfinished">Erősítse meg a díj emelését</translation>
    </message>
    <message>
        <source>Can't draft transaction.</source>
        <translation type="unfinished">Sikertelen tranzakciós piszkozat</translation>
    </message>
    <message>
        <source>PSBT copied</source>
        <translation type="unfinished">PSBT másolva</translation>
    </message>
    <message>
        <source>Confirm fee bump</source>
        <translation>Erősitsd meg a díj emelését</translation>
    </message>
    <message>
        <source>Can't draft transaction.</source>
        <translation>Sikertelen tranzakciós piszkozat</translation>
    </message>
    <message>
        <source>PSBT copied</source>
        <translation>PSBT másolva</translation>
    </message>
    <message>
        <source>Can't sign transaction.</source>
        <translation type="unfinished">Tranzakció aláírása sikertelen.</translation>
    </message>
    <message>
        <source>Could not commit transaction</source>
        <translation type="unfinished">A tranzakciót nem lehet elküldeni</translation>
    </message>
    <message>
        <source>Can't display address</source>
        <translation type="unfinished">Nem lehet a címet megjeleníteni</translation>
    </message>
    <message>
        <source>default wallet</source>
        <translation type="unfinished">Alapértelmezett tárca</translation>
    </message>
</context>
<context>
    <name>WalletView</name>
    <message>
        <source>&amp;Export</source>
        <translation type="unfinished">&amp;Exportálás</translation>
    </message>
    <message>
        <source>Export the data in the current tab to a file</source>
        <translation type="unfinished">Jelenlegi nézet adatainak exportálása fájlba</translation>
    </message>
    <message>
        <source>Error</source>
        <translation type="unfinished">Hiba</translation>
    </message>
    <message>
        <source>Unable to decode PSBT from clipboard (invalid base64)</source>
        <translation type="unfinished">PSBT sikertelen dekódolása a vágólapról (érvénytelen base64)</translation>
    </message>
    <message>
        <source>Load Transaction Data</source>
        <translation type="unfinished">Tranzakció adatainak betöltése</translation>
    </message>
    <message>
        <source>Partially Signed Transaction (*.psbt)</source>
        <translation type="unfinished">Részlegesen Aláírt Tranzakció (PSBT bináris) (*.psbt)</translation>
    </message>
    <message>
        <source>PSBT file must be smaller than 100 MiB</source>
        <translation type="unfinished">A PSBT fájlnak kisebbnek kell lennie mint 100 MiB</translation>
    </message>
    <message>
        <source>Unable to decode PSBT</source>
        <translation type="unfinished">PSBT dekódolása sikertelen</translation>
    </message>
    <message>
        <source>Backup Wallet</source>
        <translation type="unfinished">Biztonsági másolat készítése a Tárcáról</translation>
    </message>
    <message>
        <source>Wallet Data</source>
        <extracomment>Name of the wallet data file format.</extracomment>
        <translation type="unfinished">Tárca adat</translation>
    </message>
    <message>
        <source>Backup Failed</source>
        <translation type="unfinished">Biztonsági másolat készítése sikertelen</translation>
    </message>
    <message>
        <source>There was an error trying to save the wallet data to %1.</source>
        <translation type="unfinished">Hiba történt a pénztárca adatainak %1 mentésekor.</translation>
    </message>
    <message>
        <source>Backup Successful</source>
        <translation type="unfinished">Sikeres biztonsági mentés</translation>
    </message>
    <message>
        <source>The wallet data was successfully saved to %1.</source>
        <translation type="unfinished">A tárca adatai sikeresen elmentve %1.</translation>
    </message>
    <message>
        <source>Cancel</source>
        <translation type="unfinished">Bezárás</translation>
    </message>
</context>
<context>
    <name>bitcoin-core</name>
    <message>
        <source>The %s developers</source>
        <translation type="unfinished">A %s fejlesztők</translation>
    </message>
    <message>
        <source>%s corrupt. Try using the wallet tool bitcoin-wallet to salvage or restoring a backup.</source>
        <translation type="unfinished">%s sérült. Próbálja meg a bitcoint-wallet tárca mentő eszközt használni, vagy állítsa helyre egy biztonsági mentésből.</translation>
    </message>
    <message>
        <source>-maxtxfee is set very high! Fees this large could be paid on a single transaction.</source>
        <translation type="unfinished">-maxtxfee túl magasra van állítva! Ez a jelentős díj esetleg már egy egyszeri tranzakcióra is ki lehet fizetve.</translation>
    </message>
    <message>
        <source>Cannot downgrade wallet from version %i to version %i. Wallet version unchanged.</source>
        <translation type="unfinished">Nem sikerült a tárcát %i verzióról %i verzióra módosítani. A tárca verziója változatlan maradt.</translation>
    </message>
    <message>
        <source>Cannot obtain a lock on data directory %s. %s is probably already running.</source>
        <translation type="unfinished">Az %s adatkönyvtár nem zárolható. A %s valószínűleg fut már.</translation>
    </message>
    <message>
        <source>Cannot provide specific connections and have addrman find outgoing connections at the same.</source>
        <translation type="unfinished">Nem lehetséges a megadott kapcsolatok és az addrman által felderített kapcsolatok egyidejű használata.</translation>
    </message>
    <message>
        <source>Cannot upgrade a non HD split wallet from version %i to version %i without upgrading to support pre-split keypool. Please use version %i or no version specified.</source>
        <translation type="unfinished">Nem lehet frissíteni a nem HD szétválasztott tárcát %i verzióról %i verzióra az ezt támogató kulcstár frissítése nélkül. Kérjuk használja a %i verziót vagy ne adjon meg verziót.</translation>
    </message>
    <message>
        <source>Distributed under the MIT software license, see the accompanying file %s or %s</source>
        <translation type="unfinished">MIT szoftver licenc alapján terjesztve, tekintse meg a hozzátartozó fájlt %s or %s</translation>
    </message>
    <message>
        <source>Error reading %s! All keys read correctly, but transaction data or address book entries might be missing or incorrect.</source>
        <translation type="unfinished">Hiba %s beolvasása közben. Az összes kulcs sikeresen beolvasva, de a tranzakciós adatok és a címtár rekordok hiányoznak vagy sérültek.</translation>
    </message>
    <message>
        <source>Error: Dumpfile format record is incorrect. Got "%s", expected "format".</source>
        <translation type="unfinished">Hiba: A dump fájl formátum rekordja helytelen. Talált "%s", várt "format".</translation>
    </message>
    <message>
        <source>Error: Dumpfile identifier record is incorrect. Got "%s", expected "%s".</source>
        <translation type="unfinished">Hiba: A dump fájl azonosító rekordja helytelen. Talált "%s", várt "%s".</translation>
    </message>
    <message>
        <source>Error: Dumpfile version is not supported. This version of bitcoin-wallet only supports version 1 dumpfiles. Got dumpfile with version %s</source>
        <translation type="unfinished">Hiba: A dump fájl verziója nem támogatott. A bitcoin-wallet ez a kiadása csak 1-es verziójú dump fájlokat támogat. A talált dump fájl verziója %s.</translation>
    </message>
    <message>
        <source>Error: Legacy wallets only support the "legacy", "p2sh-segwit", and "bech32" address types</source>
        <translation type="unfinished">Hiba: Régi típusú tárcák csak "legacy", "p2sh-segwit" és "bech32" címformátumokat támogatják</translation>
    </message>
    <message>
        <source>Error: Listening for incoming connections failed (listen returned error %s)</source>
        <translation type="unfinished">Hiba: Figyelés a bejövő kapcsolatokra sikertelen (a listen hibaüzenete: %s)</translation>
    </message>
    <message>
        <source>Fee estimation failed. Fallbackfee is disabled. Wait a few blocks or enable -fallbackfee.</source>
        <translation type="unfinished">Díjbecslés sikertelen. Alapértelmezett díj le van tiltva. Fárj néhány blokkot vagy engedélyezd a -fallbackfee -t.</translation>
    </message>
    <message>
        <source>File %s already exists. If you are sure this is what you want, move it out of the way first.</source>
        <translation type="unfinished">A %s fájl már létezik. Ha tényleg ezt szeretné használni akkor előtte mozgassa el onnan.</translation>
    </message>
    <message>
        <source>Invalid amount for -maxtxfee=&lt;amount&gt;: '%s' (must be at least the minrelay fee of %s to prevent stuck transactions)</source>
        <translation type="unfinished">Érvénytelen összeg -maxtxfee=&lt;amount&gt;: '%s' (legalább a minrelay összeg azaz %s kell legyen, hogy ne ragadjon be a tranzakció)</translation>
    </message>
    <message>
        <source>More than one onion bind address is provided. Using %s for the automatically created Tor onion service.</source>
        <translation type="unfinished">Egynél több társított onion cím lett megadva. %s használata az automatikusan létrehozott Tor szolgáltatáshoz.</translation>
    </message>
    <message>
        <source>No dump file provided. To use createfromdump, -dumpfile=&lt;filename&gt; must be provided.</source>
        <translation type="unfinished">Nincs dump fájl megadva. A createfromdump használatához -dumpfile=&lt;filename&gt; megadása kötelező.</translation>
    </message>
    <message>
        <source>No dump file provided. To use dump, -dumpfile=&lt;filename&gt; must be provided.</source>
        <translation type="unfinished">Nincs dump fájl megadva. A dump használatához -dumpfile=&lt;filename&gt; megadása kötelező.</translation>
    </message>
    <message>
        <source>No wallet file format provided. To use createfromdump, -format=&lt;format&gt; must be provided.</source>
        <translation type="unfinished">Nincs tárca fájlformátum megadva. A createfromdump használatához -format=&lt;format&gt; megadása kötelező.</translation>
    </message>
    <message>
        <source>Please check that your computer's date and time are correct! If your clock is wrong, %s will not work properly.</source>
        <translation type="unfinished">Ellenőrizze, hogy helyesen van-e beállítva a gépén a dátum és az idő! A %s nem fog megfelelően működni, ha rosszul van beállítva az óra.</translation>
    </message>
    <message>
        <source>Please contribute if you find %s useful. Visit %s for further information about the software.</source>
        <translation type="unfinished">Kérjük támogasson ha hasznosnak találta a %s-t. Az alábbi linken további információt találhat a szoftverről: %s.</translation>
    </message>
    <message>
        <source>Prune configured below the minimum of %d MiB.  Please use a higher number.</source>
        <translation type="unfinished">Nyesés megkísérlése a minimális %d MiB alatt. Kérjük, használjon egy magasabb értéket.</translation>
    </message>
    <message>
        <source>Prune: last wallet synchronisation goes beyond pruned data. You need to -reindex (download the whole blockchain again in case of pruned node)</source>
        <translation type="unfinished">Nyesés: az utolsó tárcaszinkronizálás meghaladja a nyesett adatokat. Szükséges a -reindex használata (nyesett csomópont esetében a teljes blokklánc ismételt letöltése).</translation>
    </message>
    <message>
        <source>SQLiteDatabase: Unknown sqlite wallet schema version %d. Only version %d is supported</source>
        <translation type="unfinished">SQLiteDatabase: Ismeretlen sqlite pénztárca séma verzió %d. Csak a(z) %d verzió támogatott</translation>
    </message>
    <message>
        <source>The block database contains a block which appears to be from the future. This may be due to your computer's date and time being set incorrectly. Only rebuild the block database if you are sure that your computer's date and time are correct</source>
        <translation type="unfinished">A blokk adatbázis tartalmaz egy blokkot ami a jövőből érkezettnek látszik. Ennek oka lehet, hogy a számítógép dátum és idő beállítása helytelen. Csak akkor építse újra a blokk adatbázist ha biztos vagy benne, hogy az időbeállítás helyes.</translation>
    </message>
    <message>
        <source>The transaction amount is too small to send after the fee has been deducted</source>
        <translation type="unfinished">A tranzakció összege túl alacsony az elküldéshez miután a díj levonódik</translation>
    </message>
    <message>
        <source>This error could occur if this wallet was not shutdown cleanly and was last loaded using a build with a newer version of Berkeley DB. If so, please use the software that last loaded this wallet</source>
        <translation type="unfinished">Ez a hiba akkor jelentkezhet, ha a tárca nem volt rendesen lezárva és egy újabb verziójában volt megnyitva a Berkeley DB-nek. Ha így van, akkor használja azt a verziót amivel legutóbb megnyitotta.</translation>
    </message>
    <message>
        <source>This is a pre-release test build - use at your own risk - do not use for mining or merchant applications</source>
        <translation type="unfinished">Ez egy kiadás előtt álló, teszt verzió - csak saját felelősségre - ne használja bányászatra vagy kereskedéshez.</translation>
    </message>
    <message>
        <source>This is the maximum transaction fee you pay (in addition to the normal fee) to prioritize partial spend avoidance over regular coin selection.</source>
        <translation type="unfinished">Ez a maximum tranzakciós díj amit fizetni fogsz (a normál díj felett), hogy prioritizáld a részleges költés elkerülést a normál coin választás felett.</translation>
    </message>
    <message>
        <source>This is the transaction fee you may discard if change is smaller than dust at this level</source>
        <translation type="unfinished">Ez az a tranzakciós díj amit figyelmen kívül hagyhat ha a visszajáró kevesebb a porszem jelenlegi határértékénél</translation>
    </message>
    <message>
        <source>This is the transaction fee you may pay when fee estimates are not available.</source>
        <translation type="unfinished">Ezt a tranzakciós díjat fogja fizetni ha a díjbecslés nem lehetséges.</translation>
    </message>
    <message>
        <source>Total length of network version string (%i) exceeds maximum length (%i). Reduce the number or size of uacomments.</source>
        <translation type="unfinished">A hálózati verzió string (%i) hossza túllépi a megengedettet (%i). Csökkentsd a hosszt vagy a darabszámot uacomments beállításban.</translation>
    </message>
    <message>
        <source>Unable to replay blocks. You will need to rebuild the database using -reindex-chainstate.</source>
        <translation type="unfinished">Blokkok visszajátszása nem lehetséges. Újra kell építenie az adatbázist a -reindex-chainstate opció használatával.</translation>
    </message>
    <message>
        <source>Unknown wallet file format "%s" provided. Please provide one of "bdb" or "sqlite".</source>
        <translation type="unfinished">A megadott tárca fájl formátuma "%s" ismeretlen. Kérjuk adja meg "bdb" vagy "sqlite" egyikét.</translation>
    </message>
    <message>
        <source>Warning: Dumpfile wallet format "%s" does not match command line specified format "%s".</source>
        <translation type="unfinished">Figyelem: A dumpfájl tárca formátum (%s) nem egyezik a parancssor által megadott formátummal (%s).</translation>
    </message>
    <message>
        <source>Warning: Private keys detected in wallet {%s} with disabled private keys</source>
        <translation type="unfinished">Figyelem: Privát kulcsokat észleltünk a {%s} tárcában, melynél a privát kulcsok le vannak tiltva.</translation>
    </message>
    <message>
        <source>Warning: We do not appear to fully agree with our peers! You may need to upgrade, or other nodes may need to upgrade.</source>
        <translation type="unfinished">Figyelem: Úgy tűnik nem értünk egyet teljesen a partnereinkel! Lehet, hogy frissítenie kell, vagy a többi partnernek kell frissítenie.</translation>
    </message>
    <message>
        <source>Witness data for blocks after height %d requires validation. Please restart with -reindex.</source>
        <translation type="unfinished">Ellenőrzés szükséges a %d feletti blokkok tanúsító adatának. Kérjük indítsa újra -reindex paraméterrel.</translation>
    </message>
    <message>
        <source>You need to rebuild the database using -reindex to go back to unpruned mode.  This will redownload the entire blockchain</source>
        <translation type="unfinished">Újra kell építeni az adatbázist a -reindex használatával, ami a nyesett üzemmódot megszünteti. Ez a teljes blokklánc ismételt letöltésével jár.</translation>
    </message>
    <message>
        <source>%s is set very high!</source>
        <translation type="unfinished">%s étéke nagyon magas!</translation>
    </message>
    <message>
        <source>-maxmempool must be at least %d MB</source>
        <translation type="unfinished">-maxmempool legalább %d MB kell legyen.</translation>
    </message>
    <message>
        <source>A fatal internal error occurred, see debug.log for details</source>
        <translation type="unfinished">Súlyos belső hiba történt, részletek a debug.log-ban</translation>
    </message>
    <message>
        <source>Cannot resolve -%s address: '%s'</source>
        <translation type="unfinished">-%s cím feloldása nem sikerült: '%s'</translation>
    </message>
    <message>
        <source>Cannot set -peerblockfilters without -blockfilterindex.</source>
        <translation type="unfinished">-peerblockfilters csak a -blockfilterindex -vel együtt állítható be.</translation>
    </message>
    <message>
        <source>Cannot write to data directory '%s'; check permissions.</source>
        <translation type="unfinished">Nem tudok írni a '%s' könyvtárba, ellenőrizd a jogosultságokat.</translation>
    </message>
    <message>
        <source>Change index out of range</source>
        <translation type="unfinished">Visszajáró index a határértéken kívül van</translation>
    </message>
    <message>
        <source>Config setting for %s only applied on %s network when in [%s] section.</source>
        <translation type="unfinished">A konfigurációs beálltás %s kizárólag az %s hálózatra vonatkozik amikor a [%s] szekcióban van.</translation>
    </message>
    <message>
        <source>Config setting for %s only applied on %s network when in [%s] section.</source>
        <translation>A konfigurációs beálltás %s kizárólag az %s hálózatra vonatkozik amikor a [%s] szekcióban van.</translation>
    </message>
    <message>
        <source>Copyright (C) %i-%i</source>
        <translation type="unfinished">Szerzői jog (C) fenntartva %i-%i</translation>
    </message>
    <message>
        <source>Corrupted block database detected</source>
        <translation type="unfinished">Sérült blokk-adatbázis észlelve</translation>
    </message>
    <message>
        <source>Could not find asmap file %s</source>
        <translation type="unfinished">%s asmap fájl nem található</translation>
    </message>
    <message>
        <source>Could not parse asmap file %s</source>
        <translation type="unfinished">%s beolvasása sikertelen</translation>
    </message>
    <message>
        <source>Disk space is too low!</source>
        <translation type="unfinished">Kevés a hely a lemezen!</translation>
    </message>
    <message>
        <source>Could not find asmap file %s</source>
        <translation>%s asmap fájl nem található</translation>
    </message>
    <message>
        <source>Could not parse asmap file %s</source>
        <translation>%s beolvasása sikertelen</translation>
    </message>
    <message>
        <source>Do you want to rebuild the block database now?</source>
        <translation type="unfinished">Újra akarja építeni a blokk adatbázist most?</translation>
    </message>
    <message>
        <source>Done loading</source>
        <translation type="unfinished">Betöltés befejezve.</translation>
    </message>
    <message>
        <source>Dump file %s does not exist.</source>
        <translation type="unfinished">A %s elérési úton fájl nem létezik.</translation>
    </message>
    <message>
        <source>Error creating %s</source>
        <translation type="unfinished">Hiba %s létrehozása közben</translation>
    </message>
    <message>
        <source>Error initializing block database</source>
        <translation type="unfinished">A blokkadatbázis inicializálása nem sikerült</translation>
    </message>
    <message>
        <source>Error initializing wallet database environment %s!</source>
        <translation type="unfinished">A tárca-adatbázis inicializálása nem sikerült: %s!</translation>
    </message>
    <message>
        <source>Error loading %s</source>
        <translation type="unfinished">Hiba a(z) %s betöltése közben</translation>
    </message>
    <message>
        <source>Error loading %s: Private keys can only be disabled during creation</source>
        <translation type="unfinished"> %s betöltése sikertelen. A privát kulcsok csak a létrehozáskor tilthatóak le.</translation>
    </message>
    <message>
        <source>Error loading %s: Private keys can only be disabled during creation</source>
        <translation> %s betöltése sikertelen. A privát kulcsok csak a létrehozáskor tilthatóak le.</translation>
    </message>
    <message>
        <source>Error loading %s: Wallet corrupted</source>
        <translation type="unfinished">Hiba a(z) %s betöltése közben: A tárca hibás.</translation>
    </message>
    <message>
        <source>Error loading %s: Wallet requires newer version of %s</source>
        <translation type="unfinished">Hiba a(z) %s betöltése közben: A tárcához %s újabb verziója szükséges.</translation>
    </message>
    <message>
        <source>Error loading block database</source>
        <translation type="unfinished">Hiba a blokk adatbázis betöltése közben.</translation>
    </message>
    <message>
        <source>Error opening block database</source>
        <translation type="unfinished">Hiba a blokk adatbázis megnyitása közben.</translation>
    </message>
    <message>
        <source>Error reading from database, shutting down.</source>
        <translation type="unfinished">Hiba az adatbázis olvasásakor, leállítás</translation>
    </message>
    <message>
        <source>Error reading next record from wallet database</source>
        <translation type="unfinished">A tárca adatbázisból a következő rekord beolvasása sikertelen.</translation>
    </message>
    <message>
        <source>Error upgrading chainstate database</source>
        <translation type="unfinished">Hiba a blokk adatbázis betöltése közben</translation>
    </message>
    <message>
        <source>Error: Couldn't create cursor into database</source>
        <translation type="unfinished">Hiba: Nem tudott kurzort az adatbázisba készíteni</translation>
    </message>
    <message>
        <source>Error: Disk space is low for %s</source>
        <translation type="unfinished">Hiba: kevés a hely a lemezen %s -nek!</translation>
    </message>
    <message>
        <source>Error: Dumpfile checksum does not match. Computed %s, expected %s</source>
        <translation type="unfinished">Hiba: A dumpfájl ellenőrző összege nem egyezik. %s-t kapott, %s-re számított</translation>
    </message>
    <message>
        <source>Error: Got key that was not hex: %s</source>
        <translation type="unfinished">Hiba: Nem hexadecimális kulcsot kapott: %s</translation>
    </message>
    <message>
        <source>Error: Got value that was not hex: %s</source>
        <translation type="unfinished">Hiba: Nem hexadecimális értéket kapott: %s</translation>
    </message>
    <message>
        <source>Error: Keypool ran out, please call keypoolrefill first</source>
        <translation type="unfinished">A címraktár kiürült, kérjük előbb adja ki a keypoolrefill parancsot.</translation>
    </message>
    <message>
        <source>Error: Missing checksum</source>
        <translation type="unfinished">Hiba: Hiányzó ellenőrző összeg</translation>
    </message>
    <message>
        <source>Error: No %s addresses available.</source>
        <translation type="unfinished">Hiba: Nem áll rendelkezésre %s cím.</translation>
    </message>
    <message>
        <source>Error: Unable to parse version %u as a uint32_t</source>
        <translation type="unfinished">Hiba: Nem lehet a %u verziót uint32_t-ként értelmezni</translation>
    </message>
    <message>
        <source>Error: Unable to write record to new wallet</source>
        <translation type="unfinished">Hiba: Nem sikerült rekordot írni az új pénztárcába</translation>
    </message>
    <message>
        <source>Failed to listen on any port. Use -listen=0 if you want this.</source>
        <translation type="unfinished">Egyik hálózati portot sem sikerül figyelni. Használja a -listen=0 kapcsolót, ha ezt szeretné.</translation>
    </message>
    <message>
        <source>Failed to rescan the wallet during initialization</source>
        <translation type="unfinished">Inicializálás közben nem sikerült feltérképezni a tárcát</translation>
    </message>
    <message>
        <source>Failed to verify database</source>
        <translation type="unfinished">Nem sikerült ellenőrizni az adatbázist</translation>
    </message>
    <message>
        <source>Fee rate (%s) is lower than the minimum fee rate setting (%s)</source>
        <translation type="unfinished">A választott díj (%s) alacsonyabb mint a beállított minimum díj (%s)</translation>
    </message>
    <message>
        <source>Ignoring duplicate -wallet %s.</source>
        <translation type="unfinished">A duplikált -tárca %s figyelmen kívül hagyása.</translation>
    </message>
    <message>
        <source>Importing…</source>
        <translation type="unfinished">Importálás…</translation>
    </message>
    <message>
        <source>Incorrect or no genesis block found. Wrong datadir for network?</source>
        <translation type="unfinished">Helytelen vagy nemlétező ősblokk. Helytelen hálózati adatkönyvtár?</translation>
    </message>
    <message>
        <source>Initialization sanity check failed. %s is shutting down.</source>
        <translation type="unfinished">%s bezárása folyamatban. A kezdeti hibátlansági teszt sikertelen.</translation>
    </message>
    <message>
        <source>Insufficient funds</source>
        <translation type="unfinished">Fedezethiány</translation>
    </message>
    <message>
        <source>Invalid -i2psam address or hostname: '%s'</source>
        <translation type="unfinished">Érvénytelen -i2psam cím vagy hostname: '%s'</translation>
    </message>
    <message>
        <source>Invalid -onion address or hostname: '%s'</source>
        <translation type="unfinished">Érvénytelen -onion cím vagy hostname: '%s'</translation>
    </message>
    <message>
        <source>Invalid -proxy address or hostname: '%s'</source>
        <translation type="unfinished">Érvénytelen -proxy cím vagy hostname: '%s'</translation>
    </message>
    <message>
        <source>Invalid P2P permission: '%s'</source>
        <translation type="unfinished">Érvénytelen P2P jog: '%s'</translation>
    </message>
    <message>
        <source>Invalid amount for -%s=&lt;amount&gt;: '%s'</source>
        <translation type="unfinished">Érvénytelen összeg, -%s=&lt;amount&gt;: '%s'</translation>
    </message>
    <message>
        <source>Invalid amount for -discardfee=&lt;amount&gt;: '%s'</source>
        <translation type="unfinished">Érvénytelen összeg, -discardfee=&lt;amount&gt;: '%s'</translation>
    </message>
    <message>
        <source>Invalid amount for -fallbackfee=&lt;amount&gt;: '%s'</source>
        <translation type="unfinished">Érvénytelen összeg, -fallbackfee=&lt;amount&gt;: '%s'</translation>
    </message>
    <message>
        <source>Invalid amount for -paytxfee=&lt;amount&gt;: '%s' (must be at least %s)</source>
        <translation type="unfinished">Érvénytelen tranzakciós díj -paytxfee=&lt;amount&gt;: '%s' (minimum ennyinek kell legyen %s)</translation>
    </message>
    <message>
        <source>Invalid netmask specified in -whitelist: '%s'</source>
        <translation type="unfinished">Érvénytelen hálózati maszk van megadva itt:  -whitelist: '%s'</translation>
    </message>
    <message>
        <source>Loading P2P addresses…</source>
        <translation type="unfinished">P2P címek betöltése…</translation>
    </message>
    <message>
        <source>Loading banlist…</source>
        <translation type="unfinished">Tiltólista betöltése…</translation>
    </message>
    <message>
        <source>Loading block index…</source>
        <translation type="unfinished">Blokkindex betöltése…</translation>
    </message>
    <message>
        <source>Loading wallet…</source>
        <translation type="unfinished">Tárca betöltése…</translation>
    </message>
    <message>
        <source>Need to specify a port with -whitebind: '%s'</source>
        <translation type="unfinished">A -whitebind opcióhoz meg kell adni egy portot is: '%s'</translation>
    </message>
    <message>
        <source>No proxy server specified. Use -proxy=&lt;ip&gt; or -proxy=&lt;ip:port&gt;.</source>
        <translation type="unfinished">Proxy szerver nincs megadva. A megadás módja:  -proxy=&lt;ip&gt; vagy -proxy=&lt;ip:port&gt;</translation>
    </message>
    <message>
        <source>Not enough file descriptors available.</source>
        <translation type="unfinished">Nincs elég fájlleíró.</translation>
    </message>
    <message>
        <source>Prune cannot be configured with a negative value.</source>
        <translation type="unfinished">Nyesett üzemmódot nem lehet negatív értékkel konfigurálni.</translation>
    </message>
    <message>
        <source>Prune mode is incompatible with -coinstatsindex.</source>
        <translation type="unfinished">A Prune mód nem kompatibilis a -coinstatsindex funkcióval.</translation>
    </message>
    <message>
        <source>Prune mode is incompatible with -txindex.</source>
        <translation type="unfinished">A -txindex nem használható nyesett üzemmódban.</translation>
    </message>
    <message>
        <source>Pruning blockstore…</source>
        <translation type="unfinished">Blokktároló nyesése…</translation>
    </message>
    <message>
        <source>Reducing -maxconnections from %d to %d, because of system limitations.</source>
        <translation type="unfinished">A -maxconnections csökkentése %d értékről %d értékre, a rendszer korlátai miatt.</translation>
    </message>
    <message>
        <source>Replaying blocks…</source>
        <translation type="unfinished">Blokkok visszajátszása…</translation>
    </message>
    <message>
        <source>Rescanning…</source>
        <translation type="unfinished">Újraszkennelés…</translation>
    </message>
    <message>
        <source>SQLiteDatabase: Failed to execute statement to verify database: %s</source>
        <translation type="unfinished">SQLiteDatabase: Nem sikerült végrehajtani az adatbázist ellenőrző utasítást: %s</translation>
    </message>
    <message>
        <source>SQLiteDatabase: Failed to prepare statement to verify database: %s</source>
        <translation type="unfinished">SQLiteDatabase: Nem sikerült előkészíteni az adatbázist ellenőrző utasítást: %s</translation>
    </message>
    <message>
        <source>SQLiteDatabase: Failed to read database verification error: %s</source>
        <translation type="unfinished">SQLiteDatabase: Nem sikerült kiolvasni az adatbázis ellenőrzési hibát: %s</translation>
    </message>
    <message>
        <source>SQLiteDatabase: Unexpected application id. Expected %u, got %u</source>
        <translation type="unfinished">SQLiteDatabase: Váratlan alkalmazásazonosító. Várt: %u, helyette kapott: %u</translation>
    </message>
    <message>
        <source>Section [%s] is not recognized.</source>
        <translation type="unfinished">Ismeretlen szekció [%s]</translation>
    </message>
    <message>
        <source>Section [%s] is not recognized.</source>
        <translation>Ismeretlen szekció [%s]</translation>
    </message>
    <message>
        <source>Signing transaction failed</source>
        <translation type="unfinished">Tranzakció aláírása sikertelen</translation>
    </message>
    <message>
        <source>Specified -walletdir "%s" does not exist</source>
        <translation type="unfinished">A megadott "%s" -walletdir nem létezik</translation>
    </message>
    <message>
        <source>Specified -walletdir "%s" is a relative path</source>
        <translation type="unfinished">A megadott "%s" -walletdir relatív elérési út</translation>
    </message>
    <message>
        <source>Specified -walletdir "%s" is not a directory</source>
        <translation type="unfinished">A megadott "%s" -walletdir nem könyvtár</translation>
    </message>
    <message>
        <source>Specified blocks directory "%s" does not exist.</source>
        <translation type="unfinished">A megadott blokk "%s" nem létezik.</translation>
    </message>
    <message>
        <source>Starting network threads…</source>
        <translation type="unfinished">Hálózati szálak indítása…</translation>
    </message>
    <message>
        <source>The source code is available from %s.</source>
        <translation type="unfinished">A forráskód elérhető: %s.</translation>
    </message>
    <message>
        <source>The specified config file %s does not exist</source>
        <translation type="unfinished">A megadott konfigurációs fájl %s nem létezik</translation>
    </message>
    <message>
        <source>The transaction amount is too small to pay the fee</source>
        <translation type="unfinished">A tranzakció összege túl alacsony a tranzakciós költség kifizetéséhez.</translation>
    </message>
    <message>
        <source>The wallet will avoid paying less than the minimum relay fee.</source>
        <translation type="unfinished">A tárca nem fog a minimális továbbítási díjnál kevesebbet fizetni. </translation>
    </message>
    <message>
        <source>The specified config file %s does not exist
</source>
        <translation>A megadott konfigurációs fájl %s nem található.</translation>
    </message>
    <message>
        <source>The transaction amount is too small to pay the fee</source>
        <translation>A tranzakció összege túl alacsony a tranzakciós költség kifizetéséhez.</translation>
    </message>
    <message>
        <source>This is experimental software.</source>
        <translation type="unfinished">Ez egy kísérleti szoftver.</translation>
    </message>
    <message>
        <source>This is the minimum transaction fee you pay on every transaction.</source>
        <translation type="unfinished">Ez a minimum tranzakciós díj, amelyet tranzakciónként kifizet.</translation>
    </message>
    <message>
        <source>This is the transaction fee you will pay if you send a transaction.</source>
        <translation type="unfinished">Ez a tranzakció díja, amelyet kifizet, ha tranzakciót indít.</translation>
    </message>
    <message>
        <source>Transaction amount too small</source>
        <translation type="unfinished">Tranzakció összege túl alacsony</translation>
    </message>
    <message>
        <source>Transaction amounts must not be negative</source>
        <translation type="unfinished">Tranzakció összege nem lehet negatív</translation>
    </message>
    <message>
        <source>Transaction has too long of a mempool chain</source>
        <translation type="unfinished">A tranzakcóihoz tartozó mempool elődlánc túl hosszú</translation>
    </message>
    <message>
        <source>Transaction must have at least one recipient</source>
        <translation type="unfinished">Legalább egy címzett kell a tranzakcióhoz</translation>
    </message>
    <message>
        <source>Transaction needs a change address, but we can't generate it. %s</source>
        <translation type="unfinished">A tranzakcióhoz szükség van visszajáró címekre, de nem lehet generálni egyet. %s</translation>
    </message>
    <message>
        <source>Transaction too large</source>
        <translation type="unfinished">Túl nagy tranzakció</translation>
    </message>
    <message>
        <source>Unable to bind to %s on this computer (bind returned error %s)</source>
        <translation type="unfinished">Ezen a számítógépen nem lehet ehhez társítani: %s (a bind ezzel a hibával tért vissza: %s)</translation>
    </message>
    <message>
        <source>Unable to bind to %s on this computer. %s is probably already running.</source>
        <translation type="unfinished">Ezen a gépen nem lehet ehhez társítani: %s. %s már valószínűleg fut.</translation>
    </message>
    <message>
        <source>Unable to create the PID file '%s': %s</source>
        <translation type="unfinished">PID fájl létrehozása sikertelen '%s': %s</translation>
    </message>
    <message>
        <source>Unable to generate initial keys</source>
        <translation type="unfinished">Kezdő kulcsok létrehozása sikertelen</translation>
    </message>
    <message>
        <source>Unable to generate keys</source>
        <translation type="unfinished">Kulcs generálás sikertelen</translation>
    </message>
    <message>
        <source>Unable to open %s for writing</source>
        <translation type="unfinished">Nem sikerült %s megnyitni írásra.</translation>
    </message>
    <message>
        <source>Unable to start HTTP server. See debug log for details.</source>
        <translation type="unfinished">HTTP szerver indítása sikertelen. A részleteket lásd: debug log.</translation>
    </message>
    <message>
        <source>Unknown -blockfilterindex value %s.</source>
        <translation type="unfinished">Ismeretlen -blockfilterindex érték %s.</translation>
    </message>
    <message>
        <source>Unknown address type '%s'</source>
        <translation type="unfinished">Ismeretlen cím típus '%s'</translation>
    </message>
    <message>
        <source>Unknown change type '%s'</source>
        <translation type="unfinished">Visszajáró típusa ismeretlen '%s'</translation>
    </message>
    <message>
        <source>Unknown network specified in -onlynet: '%s'</source>
        <translation type="unfinished">Ismeretlen hálózat lett megadva -onlynet: '%s'</translation>
    </message>
    <message>
        <source>Unknown new rules activated (versionbit %i)</source>
        <translation type="unfinished">Ismeretlen új szabályok aktiválva (verzióbit %i)</translation>
    </message>
    <message>
        <source>Unsupported logging category %s=%s.</source>
        <translation type="unfinished">Nem támogatott logolási kategória %s=%s</translation>
    </message>
    <message>
        <source>Upgrading UTXO database</source>
        <translation type="unfinished">Blokk adatbázis frissítése</translation>
    </message>
    <message>
        <source>Upgrading txindex database</source>
        <translation type="unfinished">txindex adatbázis frissítése</translation>
    </message>
    <message>
        <source>User Agent comment (%s) contains unsafe characters.</source>
        <translation type="unfinished">Az ügyfélügynök megjegyzésben nem biztonságos karakter van: (%s) </translation>
    </message>
    <message>
        <source>Verifying blocks…</source>
        <translation type="unfinished">Blokkhitelesítés</translation>
    </message>
    <message>
        <source>Verifying wallet(s)…</source>
        <translation type="unfinished">Elérhető tárcák ellenőrzése...</translation>
    </message>
    <message>
        <source>Wallet needed to be rewritten: restart %s to complete</source>
        <translation type="unfinished">A tárca újraírása szükséges: Indítsa újra a %s-t.</translation>
    </message>
</context>
</TS><|MERGE_RESOLUTION|>--- conflicted
+++ resolved
@@ -124,11 +124,7 @@
     <name>AskPassphraseDialog</name>
     <message>
         <source>Passphrase Dialog</source>
-<<<<<<< HEAD
-        <translation>Jelszó-párbeszédablak</translation>
-=======
         <translation>Jelszó Párbeszédablak</translation>
->>>>>>> 6fd35e2c
     </message>
     <message>
         <source>Enter passphrase</source>
@@ -1131,14 +1127,9 @@
         <translation type="unfinished">SQLite támogatás nélkül fordítva (követelmény a descriptor wallet használatához)</translation>
     </message>
     <message>
-<<<<<<< HEAD
-        <source>Create</source>
-        <translation>Létrehozás</translation>
-=======
         <source>Compiled without external signing support (required for external signing)</source>
         <extracomment>"External signing" means using devices such as hardware wallets.</extracomment>
         <translation type="unfinished">A program külső aláíró támogatás nélkül lett fordítva (követelmény külső aláírók használatához)</translation>
->>>>>>> 6fd35e2c
     </message>
 </context>
 <context>
@@ -1521,11 +1512,7 @@
     </message>
     <message>
         <source>Automatically open the Bitcoin client port on the router. This only works when your router supports UPnP and it is enabled.</source>
-<<<<<<< HEAD
-        <translation>A Blackcoin-kliens portjának automatikus megnyitása a routeren. Ez csak akkor működik, ha a routered támogatja az UPnP-t és az engedélyezve is van rajta.</translation>
-=======
         <translation>A Bitcoin-kliens portjának automatikus megnyitása a routeren. Ez csak akkor működik, ha a router támogatja az UPnP-t és az engedélyezve is van rajta.</translation>
->>>>>>> 6fd35e2c
     </message>
     <message>
         <source>Map port using &amp;UPnP</source>
