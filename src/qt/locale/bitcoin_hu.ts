<TS version="2.1" language="hu">
<context>
    <name>AddressBookPage</name>
    <message>
        <source>Right-click to edit address or label</source>
        <translation type="unfinished">A cím vagy címke szerkesztéséhez kattintson a jobb gombbal</translation>
    </message>
    <message>
        <source>Create a new address</source>
        <translation type="unfinished">Új cím létrehozása</translation>
    </message>
    <message>
        <source>&amp;New</source>
        <translation type="unfinished">&amp;Új</translation>
    </message>
    <message>
        <source>Copy the currently selected address to the system clipboard</source>
        <translation type="unfinished">A jelenleg kiválasztott cím másolása a rendszer vágólapjára</translation>
    </message>
    <message>
        <source>&amp;Copy</source>
        <translation type="unfinished">&amp;Másolás</translation>
    </message>
    <message>
        <source>C&amp;lose</source>
        <translation type="unfinished">&amp;Bezárás</translation>
    </message>
    <message>
        <source>Delete the currently selected address from the list</source>
        <translation type="unfinished">Kiválasztott cím törlése a listából</translation>
    </message>
    <message>
        <source>Enter address or label to search</source>
        <translation type="unfinished">A keresendő cím vagy címke itt adható meg</translation>
    </message>
    <message>
        <source>Export the data in the current tab to a file</source>
        <translation type="unfinished">Jelenlegi nézet adatainak exportálása fájlba</translation>
    </message>
    <message>
        <source>&amp;Export</source>
        <translation type="unfinished">&amp;Exportálás</translation>
    </message>
    <message>
        <source>&amp;Delete</source>
        <translation type="unfinished">&amp;Törlés</translation>
    </message>
    <message>
        <source>Choose the address to send coins to</source>
        <translation type="unfinished">Válassza ki a címet ahová érméket küld</translation>
    </message>
    <message>
        <source>Choose the address to receive coins with</source>
        <translation type="unfinished">Válassza ki a címet amivel érméket fogad</translation>
    </message>
    <message>
        <source>C&amp;hoose</source>
        <translation type="unfinished">K&amp;iválaszt</translation>
    </message>
    <message>
        <source>These are your Bitcoin addresses for sending payments. Always check the amount and the receiving address before sending coins.</source>
        <translation type="unfinished">Ezek az Ön Bitcoin címei kifizetések küldéséhez. Mindig ellenőrizze az összeget és a fogadó címet mielőtt érméket küldene.</translation>
    </message>
    <message>
        <source>These are your Bitcoin addresses for receiving payments. Use the 'Create new receiving address' button in the receive tab to create new addresses.
Signing is only possible with addresses of the type 'legacy'.</source>
        <translation type="unfinished">Ezek az Ön Bitcoin címei amelyeken fogadni tud Bitcoin utalásokat. Az "Új cím létrehozása" gombbal tud új címet létrehozni.
Aláírni csak régi típusú, egyessel kezdődő címekkel lehet.</translation>
    </message>
    <message>
        <source>&amp;Copy Address</source>
        <translation type="unfinished">Cím &amp;másolása</translation>
    </message>
    <message>
        <source>Copy &amp;Label</source>
        <translation type="unfinished">&amp;Címke másolása</translation>
    </message>
    <message>
        <source>&amp;Edit</source>
        <translation type="unfinished">&amp;Szerkesztés</translation>
    </message>
    <message>
        <source>Export Address List</source>
        <translation type="unfinished">Címlista exportálása</translation>
    </message>
    <message>
        <source>Comma separated file</source>
        <extracomment>Expanded name of the CSV file format. See: https://en.wikipedia.org/wiki/Comma-separated_values.</extracomment>
        <translation type="unfinished">Vesszővel tagolt fájl</translation>
    </message>
    <message>
        <source>There was an error trying to save the address list to %1. Please try again.</source>
        <extracomment>An error message. %1 is a stand-in argument for the name of the file we attempted to save to.</extracomment>
        <translation type="unfinished">Hiba történt a címlista %1 mentésekor. Kérem próbálja újra.</translation>
    </message>
    <message>
        <source>Sending addresses - %1</source>
        <translation type="unfinished">Küldési címek - %1</translation>
    </message>
    <message>
        <source>Receiving addresses - %1</source>
        <translation type="unfinished">Fogadó címek - %1</translation>
    </message>
    <message>
        <source>Exporting Failed</source>
        <translation type="unfinished">Sikertelen exportálás</translation>
    </message>
</context>
<context>
    <name>AddressTableModel</name>
    <message>
        <source>Label</source>
        <translation type="unfinished">Címke</translation>
    </message>
    <message>
        <source>Address</source>
        <translation type="unfinished">Cím</translation>
    </message>
    <message>
        <source>(no label)</source>
        <translation type="unfinished">(nincs címke)</translation>
    </message>
</context>
<context>
    <name>AskPassphraseDialog</name>
    <message>
        <source>Passphrase Dialog</source>
        <translation type="unfinished">Jelmondat párbeszédablak</translation>
    </message>
    <message>
        <source>Enter passphrase</source>
        <translation type="unfinished">Írja be a jelmondatot</translation>
    </message>
    <message>
        <source>New passphrase</source>
        <translation type="unfinished">Új jelmondat</translation>
    </message>
    <message>
        <source>Repeat new passphrase</source>
        <translation type="unfinished">Ismét az új jelmondat</translation>
    </message>
    <message>
        <source>Show passphrase</source>
        <translation type="unfinished">Jelmondat mutatása</translation>
    </message>
    <message>
        <source>Encrypt wallet</source>
        <translation type="unfinished">Tárca titkosítása</translation>
    </message>
    <message>
        <source>This operation needs your wallet passphrase to unlock the wallet.</source>
        <translation type="unfinished">Ehhez a művelethez szükség van a tárcanyitó jelmondatra.</translation>
    </message>
    <message>
        <source>Unlock wallet</source>
        <translation type="unfinished">Tárca feloldása</translation>
    </message>
    <message>
        <source>Change passphrase</source>
        <translation type="unfinished">Jelmondat megváltoztatása</translation>
    </message>
    <message>
        <source>Confirm wallet encryption</source>
        <translation type="unfinished">Tárca titkosításának megerősítése</translation>
    </message>
    <message>
        <source>Warning: If you encrypt your wallet and lose your passphrase, you will &lt;b&gt;LOSE ALL OF YOUR BITCOINS&lt;/b&gt;!</source>
        <translation type="unfinished">Figyelmeztetés: Ha titkosítja a tárcáját és elveszíti a jelmondatát, akkor &lt;b&gt;AZ ÖSSZES BITCOINJA ELVÉSZ&lt;/b&gt;!</translation>
    </message>
    <message>
        <source>Are you sure you wish to encrypt your wallet?</source>
        <translation type="unfinished">Biztosan titkosítani akarja a tárcát?</translation>
    </message>
    <message>
        <source>Wallet encrypted</source>
        <translation type="unfinished">Tárca titkosítva</translation>
    </message>
    <message>
        <source>Enter the new passphrase for the wallet.&lt;br/&gt;Please use a passphrase of &lt;b&gt;ten or more random characters&lt;/b&gt;, or &lt;b&gt;eight or more words&lt;/b&gt;.</source>
        <translation type="unfinished">Írja be a tárca új jelmondatát. &lt;br/&gt;Használjon &lt;b&gt;legalább tíz véletlenszerű karakterből&lt;/b&gt;, vagy &lt;b&gt;legalább nyolc szóból&lt;/b&gt; álló jelmondatot.</translation>
    </message>
    <message>
        <source>Enter the old passphrase and new passphrase for the wallet.</source>
        <translation type="unfinished">Írja be a tárca régi és új jelmondatát.</translation>
    </message>
    <message>
        <source>Remember that encrypting your wallet cannot fully protect your bitcoins from being stolen by malware infecting your computer.</source>
        <translation type="unfinished">Ne feledje, hogy a tárca titkosítása nem nyújt teljes védelmet az adathalász programok fertőzésével szemben.</translation>
    </message>
    <message>
        <source>Wallet to be encrypted</source>
        <translation type="unfinished">A titkosítandó tárca</translation>
    </message>
    <message>
        <source>Your wallet is about to be encrypted. </source>
        <translation type="unfinished">Tárcatitkosítás megkezdése.</translation>
    </message>
    <message>
        <source>Your wallet is now encrypted. </source>
        <translation type="unfinished">A tárcája mostmár titkosított.</translation>
    </message>
    <message>
        <source>IMPORTANT: Any previous backups you have made of your wallet file should be replaced with the newly generated, encrypted wallet file. For security reasons, previous backups of the unencrypted wallet file will become useless as soon as you start using the new, encrypted wallet.</source>
        <translation type="unfinished">FONTOS: A tárca-fájl minden korábbi biztonsági mentését cserélje le ezzel az újonnan előállított, titkosított tárca-fájllal. Biztonsági okokból a tárca-fájl korábbi, titkosítás nélküli mentései használhatatlanná válnak, amint elkezdi használni az új, titkosított tárcát.</translation>
    </message>
    <message>
        <source>Wallet encryption failed</source>
        <translation type="unfinished">Tárca titkosítása sikertelen</translation>
    </message>
    <message>
        <source>Wallet encryption failed due to an internal error. Your wallet was not encrypted.</source>
        <translation type="unfinished">A tárca titkosítása belső hiba miatt nem sikerült. A tárcája nem lett titkosítva.</translation>
    </message>
    <message>
        <source>The supplied passphrases do not match.</source>
        <translation type="unfinished">A megadott jelmondatok nem egyeznek.</translation>
    </message>
    <message>
        <source>Wallet unlock failed</source>
        <translation type="unfinished">Tárca feloldása sikertelen</translation>
    </message>
    <message>
        <source>The passphrase entered for the wallet decryption was incorrect.</source>
        <translation type="unfinished">A tárcatitkosítás feloldásához megadott jelmondat helytelen.</translation>
    </message>
    <message>
        <source>The passphrase entered for the wallet decryption is incorrect. It contains a null character (ie - a zero byte). If the passphrase was set with a version of this software prior to 25.0, please try again with only the characters up to — but not including — the first null character. If this is successful, please set a new passphrase to avoid this issue in the future.</source>
        <translation type="unfinished">A tárcatitkosítás feldoldásához megadott jelmondat helytelen. Tartalmaz egy null karaktert (azaz egy nulla bájtot). Ha a jelmondat egy 25.0-s kiadást megelőző verzióban lett beállítva, próbálja újra beírni a karaktereket egészen — de nem beleértve — az első null karakterig. Ha sikerrel jár, kérjük állítson be egy új jelmondatot, hogy a jövőben elkerülje ezt a problémát.</translation>
    </message>
    <message>
        <source>Wallet passphrase was successfully changed.</source>
        <translation type="unfinished">A tárca jelmondatát sikeresen megváltoztatta.</translation>
    </message>
    <message>
        <source>Passphrase change failed</source>
        <translation type="unfinished">Jelmondat megváltoztatása sikertelen</translation>
    </message>
    <message>
        <source>The old passphrase entered for the wallet decryption is incorrect. It contains a null character (ie - a zero byte). If the passphrase was set with a version of this software prior to 25.0, please try again with only the characters up to — but not including — the first null character.</source>
        <translation type="unfinished">A tárcatitkosítás feldoldásához megadott régi jelmondat helytelen. Tartalmaz egy null karaktert (azaz egy nulla bájtot). Ha a jelmondat egy 25.0-s kiadást megelőző verzióban lett beállítva, próbálja újra beírni a karaktereket egészen — de nem beleértve — az első null karakterig.</translation>
    </message>
    <message>
        <source>Warning: The Caps Lock key is on!</source>
        <translation type="unfinished">Figyelmeztetés: a Caps Lock be van kapcsolva!</translation>
    </message>
</context>
<context>
    <name>BanTableModel</name>
    <message>
        <source>IP/Netmask</source>
        <translation type="unfinished">IP-cím/maszk</translation>
    </message>
    <message>
        <source>Banned Until</source>
        <translation type="unfinished">Kitiltás vége</translation>
    </message>
</context>
<context>
    <name>BitcoinApplication</name>
    <message>
        <source>Settings file %1 might be corrupt or invalid.</source>
        <translation type="unfinished">A beállítások fájl %1 sérült vagy érvénytelen.</translation>
    </message>
    <message>
        <source>Runaway exception</source>
        <translation type="unfinished">Súlyos hiba: Runaway exception</translation>
    </message>
    <message>
        <source>A fatal error occurred. %1 can no longer continue safely and will quit.</source>
        <translation type="unfinished">Végzetes hiba történt. %1 nem tud biztonságban továbblépni így most kilép.</translation>
    </message>
    <message>
        <source>Internal error</source>
        <translation type="unfinished">Belső hiba</translation>
    </message>
    <message>
        <source>An internal error occurred. %1 will attempt to continue safely. This is an unexpected bug which can be reported as described below.</source>
        <translation type="unfinished">Egy belső hiba történt. %1 megpróbál biztonságosan tovább haladni. Ez egy váratlan hiba amelyet az alább leírt módon lehet jelenteni.</translation>
    </message>
</context>
<context>
    <name>QObject</name>
    <message>
        <source>Do you want to reset settings to default values, or to abort without making changes?</source>
        <extracomment>Explanatory text shown on startup when the settings file cannot be read. Prompts user to make a choice between resetting or aborting.</extracomment>
        <translation type="unfinished">Visszaállítja az alapértelmezett beállításokat vagy kilép a változtatások alkalmazása nélkül?</translation>
    </message>
    <message>
        <source>A fatal error occurred. Check that settings file is writable, or try running with -nosettings.</source>
        <extracomment>Explanatory text shown on startup when the settings file could not be written. Prompts user to check that we have the ability to write to the file. Explains that the user has the option of running without a settings file.</extracomment>
        <translation type="unfinished">Végzetes hiba történt. Ellenőrize, hogy a beállítások fájl írható, vagy próbálja a futtatást -nosettings paraméterrel.</translation>
    </message>
    <message>
        <source>Error: %1</source>
        <translation type="unfinished">Hiba: %1</translation>
    </message>
    <message>
        <source>%1 didn't yet exit safely…</source>
        <translation type="unfinished">%1 még nem lépett ki biztonságosan...</translation>
    </message>
    <message>
        <source>unknown</source>
        <translation type="unfinished">ismeretlen</translation>
    </message>
    <message>
        <source>Amount</source>
        <translation type="unfinished">Összeg</translation>
    </message>
    <message>
        <source>Enter a Bitcoin address (e.g. %1)</source>
        <translation type="unfinished">Adjon meg egy Bitcoin címet (pl: %1)</translation>
    </message>
    <message>
        <source>Unroutable</source>
        <translation type="unfinished">Nem átirányítható</translation>
    </message>
    <message>
        <source>Inbound</source>
        <extracomment>An inbound connection from a peer. An inbound connection is a connection initiated by a peer.</extracomment>
        <translation type="unfinished">Bejövő</translation>
    </message>
    <message>
        <source>Outbound</source>
        <extracomment>An outbound connection to a peer. An outbound connection is a connection initiated by us.</extracomment>
        <translation type="unfinished">Kimenő</translation>
    </message>
    <message>
        <source>Full Relay</source>
        <extracomment>Peer connection type that relays all network information.</extracomment>
        <translation type="unfinished">Teljes elosztó</translation>
    </message>
    <message>
        <source>Block Relay</source>
        <extracomment>Peer connection type that relays network information about blocks and not transactions or addresses.</extracomment>
        <translation type="unfinished">Blokk elosztó</translation>
    </message>
    <message>
        <source>Manual</source>
        <extracomment>Peer connection type established manually through one of several methods.</extracomment>
        <translation type="unfinished">Kézi</translation>
    </message>
    <message>
        <source>Feeler</source>
        <extracomment>Short-lived peer connection type that tests the aliveness of known addresses.</extracomment>
        <translation type="unfinished">Felderítő</translation>
    </message>
    <message>
        <source>Address Fetch</source>
        <extracomment>Short-lived peer connection type that solicits known addresses from a peer.</extracomment>
        <translation type="unfinished">Címek lekérdezése</translation>
    </message>
    <message>
        <source>%1 d</source>
        <translation type="unfinished">%1 n</translation>
    </message>
    <message>
        <source>%1 h</source>
        <translation type="unfinished">%1 ó</translation>
    </message>
    <message>
        <source>%1 m</source>
        <translation type="unfinished">%1 p</translation>
    </message>
    <message>
        <source>%1 s</source>
        <translation type="unfinished">%1 mp</translation>
    </message>
    <message>
        <source>None</source>
        <translation type="unfinished">Semmi</translation>
    </message>
    <message>
        <source>N/A</source>
        <translation type="unfinished">Nem elérhető</translation>
    </message>
    <message numerus="yes">
        <source>%n second(s)</source>
        <translation type="unfinished">
            <numerusform>%n másodperc</numerusform>
        </translation>
    </message>
    <message numerus="yes">
        <source>%n minute(s)</source>
        <translation type="unfinished">
            <numerusform>%n perc</numerusform>
        </translation>
    </message>
    <message numerus="yes">
        <source>%n hour(s)</source>
        <translation type="unfinished">
            <numerusform>%n óra</numerusform>
        </translation>
    </message>
    <message numerus="yes">
        <source>%n day(s)</source>
        <translation type="unfinished">
            <numerusform>%n nap</numerusform>
        </translation>
    </message>
    <message numerus="yes">
        <source>%n week(s)</source>
        <translation type="unfinished">
            <numerusform>%n hét</numerusform>
        </translation>
    </message>
    <message>
        <source>%1 and %2</source>
        <translation type="unfinished">%1 és %2</translation>
    </message>
    <message numerus="yes">
        <source>%n year(s)</source>
        <translation type="unfinished">
            <numerusform>%n év</numerusform>
        </translation>
    </message>
    </context>
<context>
    <name>BitcoinGUI</name>
    <message>
        <source>&amp;Overview</source>
        <translation type="unfinished">&amp;Áttekintés</translation>
    </message>
    <message>
        <source>Show general overview of wallet</source>
        <translation type="unfinished">A tárca általános áttekintése</translation>
    </message>
    <message>
        <source>&amp;Transactions</source>
        <translation type="unfinished">&amp;Tranzakciók</translation>
    </message>
    <message>
        <source>Browse transaction history</source>
        <translation type="unfinished">Tranzakciós előzmények megtekintése</translation>
    </message>
    <message>
        <source>E&amp;xit</source>
        <translation type="unfinished">&amp;Kilépés</translation>
    </message>
    <message>
        <source>Quit application</source>
        <translation type="unfinished">Kilépés az alkalmazásból</translation>
    </message>
    <message>
        <source>&amp;About %1</source>
        <translation type="unfinished">&amp;A %1-ról</translation>
    </message>
    <message>
        <source>Show information about %1</source>
        <translation type="unfinished">%1 információ megjelenítése</translation>
    </message>
    <message>
        <source>About &amp;Qt</source>
        <translation type="unfinished">A &amp;Qt-ról</translation>
    </message>
    <message>
        <source>Show information about Qt</source>
        <translation type="unfinished">Információk a Qt-ról</translation>
    </message>
    <message>
        <source>Modify configuration options for %1</source>
        <translation type="unfinished">%1 beállításainak módosítása</translation>
    </message>
    <message>
        <source>Create a new wallet</source>
        <translation type="unfinished">Új tárca létrehozása</translation>
    </message>
    <message>
        <source>&amp;Minimize</source>
        <translation type="unfinished">&amp;Kicsinyít</translation>
    </message>
    <message>
        <source>Wallet:</source>
        <translation type="unfinished">Tárca:</translation>
    </message>
    <message>
        <source>Network activity disabled.</source>
        <extracomment>A substring of the tooltip.</extracomment>
        <translation type="unfinished">Hálózati tevékenység letiltva.</translation>
    </message>
    <message>
        <source>Proxy is &lt;b&gt;enabled&lt;/b&gt;: %1</source>
        <translation type="unfinished">A proxy &lt;b&gt;aktív&lt;/b&gt;: %1</translation>
    </message>
    <message>
        <source>Send coins to a Bitcoin address</source>
        <translation type="unfinished">Bitcoin küldése megadott címre</translation>
    </message>
    <message>
        <source>Backup wallet to another location</source>
        <translation type="unfinished">Biztonsági másolat készítése a tárcáról egy másik helyre</translation>
    </message>
    <message>
        <source>Change the passphrase used for wallet encryption</source>
        <translation type="unfinished">Tárcatitkosító jelmondat megváltoztatása</translation>
    </message>
    <message>
        <source>&amp;Send</source>
        <translation type="unfinished">&amp;Küldés</translation>
    </message>
    <message>
        <source>&amp;Receive</source>
        <translation type="unfinished">&amp;Fogadás</translation>
    </message>
    <message>
        <source>&amp;Options…</source>
        <translation type="unfinished">&amp;Beállítások…</translation>
    </message>
    <message>
        <source>&amp;Encrypt Wallet…</source>
        <translation type="unfinished">&amp;Tárca titkosítása…</translation>
    </message>
    <message>
        <source>Encrypt the private keys that belong to your wallet</source>
        <translation type="unfinished">A tárcához tartozó privát kulcsok titkosítása</translation>
    </message>
    <message>
        <source>&amp;Backup Wallet…</source>
        <translation type="unfinished">Tárca &amp;biztonsági mentése…</translation>
    </message>
    <message>
        <source>&amp;Change Passphrase…</source>
        <translation type="unfinished">Jelmondat &amp;megváltoztatása…</translation>
    </message>
    <message>
        <source>Sign &amp;message…</source>
        <translation type="unfinished">Üzenet &amp;aláírása…</translation>
    </message>
    <message>
        <source>Sign messages with your Bitcoin addresses to prove you own them</source>
        <translation type="unfinished">Üzenetek aláírása a Bitcoin-címeivel, amivel bizonyíthatja, hogy az Öné</translation>
    </message>
    <message>
        <source>&amp;Verify message…</source>
        <translation type="unfinished">Üzenet &amp;ellenőrzése…</translation>
    </message>
    <message>
        <source>Verify messages to ensure they were signed with specified Bitcoin addresses</source>
        <translation type="unfinished">Üzenetek ellenőrzése, hogy valóban a megjelölt Bitcoin-címekkel vannak-e aláírva</translation>
    </message>
    <message>
        <source>&amp;Load PSBT from file…</source>
        <translation type="unfinished">PSBT betöltése &amp;fájlból…</translation>
    </message>
    <message>
        <source>Open &amp;URI…</source>
        <translation type="unfinished">&amp;URI megnyitása…</translation>
    </message>
    <message>
        <source>Close Wallet…</source>
        <translation type="unfinished">Tárca bezárása…</translation>
    </message>
    <message>
        <source>Create Wallet…</source>
        <translation type="unfinished">Tárca létrehozása...</translation>
    </message>
    <message>
        <source>Close All Wallets…</source>
        <translation type="unfinished">Összes tárca bezárása…</translation>
    </message>
    <message>
        <source>&amp;File</source>
        <translation type="unfinished">&amp;Fájl</translation>
    </message>
    <message>
        <source>&amp;Settings</source>
        <translation type="unfinished">&amp;Beállítások</translation>
    </message>
    <message>
        <source>&amp;Help</source>
        <translation type="unfinished">&amp;Súgó</translation>
    </message>
    <message>
        <source>Tabs toolbar</source>
        <translation type="unfinished">Fül eszköztár</translation>
    </message>
    <message>
        <source>Syncing Headers (%1%)…</source>
        <translation type="unfinished">Fejlécek szinkronizálása (%1%)…</translation>
    </message>
    <message>
        <source>Synchronizing with network…</source>
        <translation type="unfinished">Szinkronizálás a hálózattal…</translation>
    </message>
    <message>
        <source>Indexing blocks on disk…</source>
        <translation type="unfinished">Lemezen lévő blokkok indexelése…</translation>
    </message>
    <message>
        <source>Processing blocks on disk…</source>
        <translation type="unfinished">Lemezen lévő blokkok feldolgozása…</translation>
    </message>
    <message>
        <source>Connecting to peers…</source>
        <translation type="unfinished">Csatlakozás partnerekhez…</translation>
    </message>
    <message>
        <source>Request payments (generates QR codes and bitcoin: URIs)</source>
        <translation type="unfinished">Fizetési kérelem (QR-kódot és "bitcoin:" URI azonosítót hoz létre)</translation>
    </message>
    <message>
        <source>Show the list of used sending addresses and labels</source>
        <translation type="unfinished">A használt küldési címek és címkék megtekintése</translation>
    </message>
    <message>
        <source>Show the list of used receiving addresses and labels</source>
        <translation type="unfinished">A használt fogadó címek és címkék megtekintése</translation>
    </message>
    <message>
        <source>&amp;Command-line options</source>
        <translation type="unfinished">Paran&amp;cssori opciók</translation>
    </message>
    <message numerus="yes">
        <source>Processed %n block(s) of transaction history.</source>
        <translation type="unfinished">
            <numerusform>%n blokk feldolgozva a tranzakciótörténetből.</numerusform>
        </translation>
    </message>
    <message>
        <source>%1 behind</source>
        <translation type="unfinished">%1 lemaradás</translation>
    </message>
    <message>
        <source>Catching up…</source>
        <translation type="unfinished">Felzárkózás…</translation>
    </message>
    <message>
        <source>Last received block was generated %1 ago.</source>
        <translation type="unfinished">Az utolsóként kapott blokk kora: %1.</translation>
    </message>
    <message>
        <source>Transactions after this will not yet be visible.</source>
        <translation type="unfinished">Ez utáni tranzakciók még nem lesznek láthatóak.</translation>
    </message>
    <message>
        <source>Error</source>
        <translation type="unfinished">Hiba</translation>
    </message>
    <message>
        <source>Warning</source>
        <translation type="unfinished">Figyelmeztetés</translation>
    </message>
    <message>
        <source>Information</source>
        <translation type="unfinished">Információ</translation>
    </message>
    <message>
        <source>Up to date</source>
        <translation type="unfinished">Naprakész</translation>
    </message>
    <message>
        <source>Load Partially Signed Bitcoin Transaction</source>
        <translation type="unfinished">Részlegesen aláírt Bitcoin tranzakció (PSBT) betöltése</translation>
    </message>
    <message>
        <source>Load PSBT from &amp;clipboard…</source>
        <translation type="unfinished">PSBT betöltése &amp;vágólapról...</translation>
    </message>
    <message>
        <source>Load Partially Signed Bitcoin Transaction from clipboard</source>
        <translation type="unfinished">Részlegesen aláírt Bitcoin tranzakció (PSBT) betöltése vágólapról</translation>
    </message>
    <message>
        <source>Node window</source>
        <translation type="unfinished">Csomópont ablak</translation>
    </message>
    <message>
        <source>Open node debugging and diagnostic console</source>
        <translation type="unfinished">Hibakeresési és diagnosztikai konzol megnyitása</translation>
    </message>
    <message>
        <source>&amp;Sending addresses</source>
        <translation type="unfinished">&amp;Küldő címek</translation>
    </message>
    <message>
        <source>&amp;Receiving addresses</source>
        <translation type="unfinished">&amp;Fogadó címek</translation>
    </message>
    <message>
        <source>Open a bitcoin: URI</source>
        <translation type="unfinished">Bitcoin URI megnyitása</translation>
    </message>
    <message>
        <source>Open Wallet</source>
        <translation type="unfinished">Tárca megnyitása</translation>
    </message>
    <message>
        <source>Open a wallet</source>
        <translation type="unfinished">Egy tárca megnyitása</translation>
    </message>
    <message>
        <source>Close wallet</source>
        <translation type="unfinished">Tárca bezárása</translation>
    </message>
    <message>
        <source>Restore Wallet…</source>
        <extracomment>Name of the menu item that restores wallet from a backup file.</extracomment>
        <translation type="unfinished">Tárca visszaállítása...</translation>
    </message>
    <message>
        <source>Restore a wallet from a backup file</source>
        <extracomment>Status tip for Restore Wallet menu item</extracomment>
        <translation type="unfinished">Tárca visszaállítása biztonsági mentésből</translation>
    </message>
    <message>
        <source>Close all wallets</source>
        <translation type="unfinished">Összes tárca bezárása</translation>
    </message>
    <message>
        <source>Migrate Wallet</source>
        <translation type="unfinished">Tárca migrálása</translation>
    </message>
    <message>
        <source>Migrate a wallet</source>
        <translation type="unfinished">Egy tárca migrálása</translation>
    </message>
    <message>
        <source>Show the %1 help message to get a list with possible Bitcoin command-line options</source>
        <translation type="unfinished">A %1 súgó megjelenítése a Bitcoin lehetséges parancssori kapcsolóinak listájával</translation>
    </message>
    <message>
        <source>&amp;Mask values</source>
        <translation type="unfinished">&amp;Értékek elrejtése</translation>
    </message>
    <message>
        <source>Mask the values in the Overview tab</source>
        <translation type="unfinished">Értékek elrejtése az Áttekintés fülön</translation>
    </message>
    <message>
        <source>default wallet</source>
        <translation type="unfinished">alapértelmezett tárca</translation>
    </message>
    <message>
        <source>No wallets available</source>
        <translation type="unfinished">Nincs elérhető tárca</translation>
    </message>
    <message>
        <source>Wallet Data</source>
        <extracomment>Name of the wallet data file format.</extracomment>
        <translation type="unfinished">Tárca adat</translation>
    </message>
    <message>
        <source>Load Wallet Backup</source>
        <extracomment>The title for Restore Wallet File Windows</extracomment>
        <translation type="unfinished">Tárca biztonsági mentés betöltése</translation>
    </message>
    <message>
        <source>Restore Wallet</source>
        <extracomment>Title of pop-up window shown when the user is attempting to restore a wallet.</extracomment>
        <translation type="unfinished">Tárca visszaállítása</translation>
    </message>
    <message>
        <source>Load Wallet Backup</source>
        <extracomment>The title for Restore Wallet File Windows</extracomment>
        <translation type="unfinished">Tárca biztonsági mentés betöltése</translation>
    </message>
    <message>
        <source>Restore Wallet</source>
        <extracomment>Title of pop-up window shown when the user is attempting to restore a wallet.</extracomment>
        <translation type="unfinished">Tárca visszaállítása</translation>
    </message>
    <message>
        <source>Wallet Name</source>
        <extracomment>Label of the input field where the name of the wallet is entered.</extracomment>
        <translation type="unfinished">Tárca neve</translation>
    </message>
    <message>
        <source>&amp;Window</source>
        <translation type="unfinished">&amp;Ablak</translation>
    </message>
    <message>
        <source>Zoom</source>
        <translation type="unfinished">Nagyítás</translation>
    </message>
    <message>
        <source>Main Window</source>
        <translation type="unfinished">Főablak</translation>
    </message>
    <message>
        <source>%1 client</source>
        <translation type="unfinished">%1 kliens</translation>
    </message>
    <message>
        <source>&amp;Hide</source>
        <translation type="unfinished">&amp;Elrejt</translation>
    </message>
    <message>
        <source>S&amp;how</source>
        <translation type="unfinished">&amp;Mutat</translation>
    </message>
    <message numerus="yes">
        <source>%n active connection(s) to Bitcoin network.</source>
        <extracomment>A substring of the tooltip.</extracomment>
        <translation type="unfinished">
            <numerusform>%n aktív kapcsolat a Bitcoin hálózathoz.</numerusform>
        </translation>
    </message>
    <message>
        <source>Click for more actions.</source>
        <extracomment>A substring of the tooltip. "More actions" are available via the context menu.</extracomment>
        <translation type="unfinished">Kattintson a további műveletekhez.</translation>
    </message>
    <message>
        <source>Show Peers tab</source>
        <extracomment>A context menu item. The "Peers tab" is an element of the "Node window".</extracomment>
        <translation type="unfinished">Partnerek fül megjelenítése</translation>
    </message>
    <message>
        <source>Disable network activity</source>
        <extracomment>A context menu item.</extracomment>
        <translation type="unfinished">Hálózati tevékenység letiltása</translation>
    </message>
    <message>
        <source>Enable network activity</source>
        <extracomment>A context menu item. The network activity was disabled previously.</extracomment>
        <translation type="unfinished">Hálózati tevékenység engedélyezése</translation>
    </message>
    <message>
        <source>Pre-syncing Headers (%1%)…</source>
        <translation type="unfinished">Fejlécek szinkronizálása (%1%)…</translation>
    </message>
    <message>
        <source>Error creating wallet</source>
        <translation type="unfinished">Hiba a tárca létrehozása közben</translation>
    </message>
    <message>
        <source>Cannot create new wallet, the software was compiled without sqlite support (required for descriptor wallets)</source>
        <translation type="unfinished">Nem sikerült új tárcát létrehozni, a program sqlite támogatás nélkül lett fordítva (követelmény a leíró tárcákhoz)</translation>
    </message>
    <message>
        <source>Error: %1</source>
        <translation type="unfinished">Hiba: %1</translation>
    </message>
    <message>
        <source>Warning: %1</source>
        <translation type="unfinished">Figyelmeztetés: %1</translation>
    </message>
    <message>
        <source>Date: %1
</source>
        <translation type="unfinished">Dátum:  %1
</translation>
    </message>
    <message>
        <source>Amount: %1
</source>
        <translation type="unfinished">Összeg: %1
</translation>
    </message>
    <message>
        <source>Wallet: %1
</source>
        <translation type="unfinished">Tárca: %1
</translation>
    </message>
    <message>
        <source>Type: %1
</source>
        <translation type="unfinished">Típus: %1
</translation>
    </message>
    <message>
        <source>Label: %1
</source>
        <translation type="unfinished">Címke: %1
</translation>
    </message>
    <message>
        <source>Address: %1
</source>
        <translation type="unfinished">Cím: %1
</translation>
    </message>
    <message>
        <source>Sent transaction</source>
        <translation type="unfinished">Elküldött tranzakció</translation>
    </message>
    <message>
        <source>Incoming transaction</source>
        <translation type="unfinished">Beérkező tranzakció</translation>
    </message>
    <message>
        <source>HD key generation is &lt;b&gt;enabled&lt;/b&gt;</source>
        <translation type="unfinished">HD kulcs előállítás &lt;b&gt;engedélyezett&lt;/b&gt;</translation>
    </message>
    <message>
        <source>HD key generation is &lt;b&gt;disabled&lt;/b&gt;</source>
        <translation type="unfinished">HD kulcs előállítás &lt;b&gt;letiltva&lt;/b&gt;</translation>
    </message>
    <message>
        <source>Private key &lt;b&gt;disabled&lt;/b&gt;</source>
        <translation type="unfinished">Privát kulcs &lt;b&gt;letiltva&lt;/b&gt;</translation>
    </message>
    <message>
        <source>Wallet is &lt;b&gt;encrypted&lt;/b&gt; and currently &lt;b&gt;unlocked&lt;/b&gt;</source>
        <translation type="unfinished">A tárca &lt;b&gt;titkosítva&lt;/b&gt; és jelenleg &lt;b&gt;feloldva&lt;/b&gt;.</translation>
    </message>
    <message>
        <source>Wallet is &lt;b&gt;encrypted&lt;/b&gt; and currently &lt;b&gt;locked&lt;/b&gt;</source>
        <translation type="unfinished">A tárca &lt;b&gt;titkosítva&lt;/b&gt; és jelenleg &lt;b&gt;lezárva&lt;/b&gt;.</translation>
    </message>
    <message>
        <source>Original message:</source>
        <translation type="unfinished">Eredeti üzenet:</translation>
    </message>
</context>
<context>
    <name>UnitDisplayStatusBarControl</name>
    <message>
        <source>Unit to show amounts in. Click to select another unit.</source>
        <translation type="unfinished">Egység, amelyben az összegek lesznek megjelenítve. Kattintson ide másik egység kiválasztásához.</translation>
    </message>
</context>
<context>
    <name>CoinControlDialog</name>
    <message>
        <source>Coin Selection</source>
        <translation type="unfinished">Érme kiválasztása</translation>
    </message>
    <message>
        <source>Quantity:</source>
        <translation type="unfinished">Mennyiség:</translation>
    </message>
    <message>
        <source>Bytes:</source>
        <translation type="unfinished">Bájtok:</translation>
    </message>
    <message>
        <source>Amount:</source>
        <translation type="unfinished">Összeg:</translation>
    </message>
    <message>
        <source>Fee:</source>
        <translation type="unfinished">Díj:</translation>
    </message>
    <message>
        <source>After Fee:</source>
        <translation type="unfinished">Díj levonása után:</translation>
    </message>
    <message>
        <source>Change:</source>
        <translation type="unfinished">Visszajáró:</translation>
    </message>
    <message>
        <source>(un)select all</source>
        <translation type="unfinished">mindent kiválaszt/elvet</translation>
    </message>
    <message>
        <source>Tree mode</source>
        <translation type="unfinished">Fa nézet</translation>
    </message>
    <message>
        <source>List mode</source>
        <translation type="unfinished">Lista nézet</translation>
    </message>
    <message>
        <source>Amount</source>
        <translation type="unfinished">Összeg</translation>
    </message>
    <message>
        <source>Received with label</source>
        <translation type="unfinished">Címkével érkezett</translation>
    </message>
    <message>
        <source>Received with address</source>
        <translation type="unfinished">Címmel érkezett</translation>
    </message>
    <message>
        <source>Date</source>
        <translation type="unfinished">Dátum</translation>
    </message>
    <message>
        <source>Confirmations</source>
        <translation type="unfinished">Megerősítések</translation>
    </message>
    <message>
        <source>Confirmed</source>
        <translation type="unfinished">Megerősítve</translation>
    </message>
    <message>
        <source>Copy amount</source>
        <translation type="unfinished">Összeg másolása</translation>
    </message>
    <message>
        <source>&amp;Copy address</source>
        <translation type="unfinished">&amp;Cím másolása</translation>
    </message>
    <message>
        <source>Copy &amp;label</source>
        <translation type="unfinished">C&amp;ímke másolása</translation>
    </message>
    <message>
        <source>Copy &amp;amount</source>
        <translation type="unfinished">&amp;Összeg másolása</translation>
    </message>
    <message>
        <source>Copy transaction &amp;ID and output index</source>
        <translation type="unfinished">Tranzakciós &amp;ID és kimeneti index másolása</translation>
    </message>
    <message>
        <source>L&amp;ock unspent</source>
        <translation type="unfinished">Elköltetlen összeg &amp;zárolása</translation>
    </message>
    <message>
        <source>&amp;Unlock unspent</source>
        <translation type="unfinished">Elköltetlen összeg zárolásának &amp;feloldása</translation>
    </message>
    <message>
        <source>Copy quantity</source>
        <translation type="unfinished">Mennyiség másolása</translation>
    </message>
    <message>
        <source>Copy fee</source>
        <translation type="unfinished">Díj másolása</translation>
    </message>
    <message>
        <source>Copy after fee</source>
        <translation type="unfinished">Díj levonása utáni összeg másolása</translation>
    </message>
    <message>
        <source>Copy bytes</source>
        <translation type="unfinished">Byte-ok másolása</translation>
    </message>
    <message>
        <source>Copy change</source>
        <translation type="unfinished">Visszajáró másolása</translation>
    </message>
    <message>
        <source>(%1 locked)</source>
        <translation type="unfinished">(%1 zárolva)</translation>
    </message>
    <message>
        <source>Can vary +/- %1 satoshi(s) per input.</source>
        <translation type="unfinished">Eltérhet +/- %1 satoshi-val bemenetenként.</translation>
    </message>
    <message>
        <source>(no label)</source>
        <translation type="unfinished">(nincs címke)</translation>
    </message>
    <message>
        <source>change from %1 (%2)</source>
        <translation type="unfinished">visszajáró %1-ből (%2)</translation>
    </message>
    <message>
        <source>(change)</source>
        <translation type="unfinished">(visszajáró)</translation>
    </message>
</context>
<context>
    <name>CreateWalletActivity</name>
    <message>
        <source>Create Wallet</source>
        <extracomment>Title of window indicating the progress of creation of a new wallet.</extracomment>
        <translation type="unfinished">Tárca létrehozása</translation>
    </message>
    <message>
        <source>Creating Wallet &lt;b&gt;%1&lt;/b&gt;…</source>
        <extracomment>Descriptive text of the create wallet progress window which indicates to the user which wallet is currently being created.</extracomment>
        <translation type="unfinished">&lt;b&gt;%1&lt;/b&gt; tárca készítése folyamatban…</translation>
    </message>
    <message>
        <source>Create wallet failed</source>
        <translation type="unfinished">Tárca létrehozása sikertelen</translation>
    </message>
    <message>
        <source>Create wallet warning</source>
        <translation type="unfinished">Tárcakészítési figyelmeztetés</translation>
    </message>
    <message>
        <source>Can't list signers</source>
        <translation type="unfinished">Nem lehet az aláírókat listázni</translation>
    </message>
    <message>
        <source>Too many external signers found</source>
        <translation type="unfinished">Túl sok külső aláíró található</translation>
    </message>
</context>
<context>
    <name>LoadWalletsActivity</name>
    <message>
        <source>Load Wallets</source>
        <extracomment>Title of progress window which is displayed when wallets are being loaded.</extracomment>
        <translation type="unfinished">Tárcák betöltése</translation>
    </message>
    <message>
        <source>Loading wallets…</source>
        <extracomment>Descriptive text of the load wallets progress window which indicates to the user that wallets are currently being loaded.</extracomment>
        <translation type="unfinished">Tárcák betöltése folyamatban...</translation>
    </message>
</context>
<context>
    <name>MigrateWalletActivity</name>
    <message>
        <source>Migrate wallet</source>
        <translation type="unfinished">Tárca migrálása</translation>
    </message>
    <message>
        <source>Are you sure you wish to migrate the wallet &lt;i&gt;%1&lt;/i&gt;?</source>
        <translation type="unfinished">Biztos benne, hogy migrálja ezt a tárcát &lt;i&gt;%1&lt;/i&gt;?</translation>
    </message>
    <message>
        <source>Migrating the wallet will convert this wallet to one or more descriptor wallets. A new wallet backup will need to be made.
If this wallet contains any watchonly scripts, a new wallet will be created which contains those watchonly scripts.
If this wallet contains any solvable but not watched scripts, a different and new wallet will be created which contains those scripts.

The migration process will create a backup of the wallet before migrating. This backup file will be named &lt;wallet name&gt;-&lt;timestamp&gt;.legacy.bak and can be found in the directory for this wallet. In the event of an incorrect migration, the backup can be restored with the "Restore Wallet" functionality.</source>
        <translation type="unfinished">A tárca migrálása átalakítja ezt a tárcát egy vagy több leíró tárcává. Egy új tárca biztonsági mentés szükséges.
Ha ez a tárca tartalmaz bármilyen figyelő szkripteket, akkor az új tárca is tartalmazni fogja ezeket a figyelő szkripteket.
Ha ez a tárca tartalmaz bármilyen megoldható de nem megfigyelt szkripteket, akkor az új tárca is tartalmazni fogja ezeket a szkripteket.

A migrációs folyamat készít biztonsági mentést a tárcáról migrálás előtt. Ennek a biztonsági mentésnek a neve &lt;wallet name&gt;-&lt;timestamp&gt;.legacy.bak és a tárca könyvtárában lesz megtalálható. Hibás migrálás esetén ebből a biztonsági mentésből a tárca visszaállítható a "Tárca visszaállítása" funkcióval.</translation>
    </message>
    <message>
        <source>Migrate Wallet</source>
        <translation type="unfinished">Tárca migrálása</translation>
    </message>
    <message>
        <source>Migrating Wallet &lt;b&gt;%1&lt;/b&gt;…</source>
        <translation type="unfinished">A &lt;b&gt;%1&lt;/b&gt; tárca migrálása folyamatban...</translation>
    </message>
    <message>
        <source>The wallet '%1' was migrated successfully.</source>
        <translation type="unfinished">A '%1' tárca sikeresen migrálva lett.</translation>
    </message>
    <message>
        <source>Watchonly scripts have been migrated to a new wallet named '%1'.</source>
        <translation type="unfinished">Figyelő szkriptek az új '%1' nevű tárcába lettek migrálva.</translation>
    </message>
    <message>
        <source>Solvable but not watched scripts have been migrated to a new wallet named '%1'.</source>
        <translation type="unfinished">Megoldható de nem megfigyelt szkriptek az új '%1' nevű tárcába lettek migrálva.</translation>
    </message>
    <message>
        <source>Migration failed</source>
        <translation type="unfinished">Migrálás meghiúsult</translation>
    </message>
    <message>
        <source>Migration Successful</source>
        <translation type="unfinished">Migrálás sikeres</translation>
    </message>
</context>
<context>
    <name>OpenWalletActivity</name>
    <message>
        <source>Open wallet failed</source>
        <translation type="unfinished">Tárca megnyitása sikertelen</translation>
    </message>
    <message>
        <source>Open wallet warning</source>
        <translation type="unfinished">Tárca-megnyitási figyelmeztetés</translation>
    </message>
    <message>
        <source>default wallet</source>
        <translation type="unfinished">alapértelmezett tárca</translation>
    </message>
    <message>
        <source>Open Wallet</source>
        <extracomment>Title of window indicating the progress of opening of a wallet.</extracomment>
        <translation type="unfinished">Tárca megnyitása</translation>
    </message>
    <message>
        <source>Opening Wallet &lt;b&gt;%1&lt;/b&gt;…</source>
        <extracomment>Descriptive text of the open wallet progress window which indicates to the user which wallet is currently being opened.</extracomment>
        <translation type="unfinished">&lt;b&gt;%1&lt;/b&gt; tárca megnyitása…</translation>
    </message>
</context>
<context>
    <name>RestoreWalletActivity</name>
    <message>
        <source>Restore Wallet</source>
        <extracomment>Title of progress window which is displayed when wallets are being restored.</extracomment>
        <translation type="unfinished">Tárca visszaállítása</translation>
    </message>
    <message>
        <source>Restoring Wallet &lt;b&gt;%1&lt;/b&gt;…</source>
        <extracomment>Descriptive text of the restore wallets progress window which indicates to the user that wallets are currently being restored.</extracomment>
        <translation type="unfinished">Tárca visszaállítása folyamatban &lt;b&gt;%1&lt;/b&gt;...</translation>
    </message>
    <message>
        <source>Restore wallet failed</source>
        <extracomment>Title of message box which is displayed when the wallet could not be restored.</extracomment>
        <translation type="unfinished">Tárca visszaállítása sikertelen</translation>
    </message>
    <message>
        <source>Restore wallet warning</source>
        <extracomment>Title of message box which is displayed when the wallet is restored with some warning.</extracomment>
        <translation type="unfinished">Tárcavisszaállítási figyelmeztetés</translation>
    </message>
    <message>
        <source>Restore wallet message</source>
        <extracomment>Title of message box which is displayed when the wallet is successfully restored.</extracomment>
        <translation type="unfinished">Tárcavisszaállítás üzenete</translation>
    </message>
</context>
<context>
    <name>WalletController</name>
    <message>
        <source>Close wallet</source>
        <translation type="unfinished">Tárca bezárása</translation>
    </message>
    <message>
        <source>Are you sure you wish to close the wallet &lt;i&gt;%1&lt;/i&gt;?</source>
        <translation type="unfinished">Biztosan bezárja ezt a tárcát: &lt;i&gt;%1&lt;/i&gt;?</translation>
    </message>
    <message>
        <source>Closing the wallet for too long can result in having to resync the entire chain if pruning is enabled.</source>
        <translation type="unfinished">A tárca hosszantartó bezárása ritkítási üzemmódban azt eredményezheti, hogy a teljes láncot újra kell szinkronizálnia.</translation>
    </message>
    <message>
        <source>Close all wallets</source>
        <translation type="unfinished">Összes tárca bezárása</translation>
    </message>
    <message>
        <source>Are you sure you wish to close all wallets?</source>
        <translation type="unfinished">Biztos, hogy be akarja zárni az összes tárcát?</translation>
    </message>
</context>
<context>
    <name>CreateWalletDialog</name>
    <message>
        <source>Create Wallet</source>
        <translation type="unfinished">Tárca létrehozása</translation>
    </message>
    <message>
        <source>You are one step away from creating your new wallet!</source>
        <translation type="unfinished">Egy lépés választja el az új tárcája létrehozásától!</translation>
    </message>
    <message>
        <source>Please provide a name and, if desired, enable any advanced options</source>
        <translation type="unfinished">Kérjük adjon meg egy nevet, és ha szeretné, válasszon a haladó beállítások közül</translation>
    </message>
    <message>
        <source>Wallet Name</source>
        <translation type="unfinished">Tárca neve</translation>
    </message>
    <message>
        <source>Wallet</source>
        <translation type="unfinished">Tárca</translation>
    </message>
    <message>
        <source>Encrypt the wallet. The wallet will be encrypted with a passphrase of your choice.</source>
        <translation type="unfinished">A tárca titkosítása. A tárcát egy Ön által megadott jelmondat titkosítja.</translation>
    </message>
    <message>
        <source>Encrypt Wallet</source>
        <translation type="unfinished">Tárca titkosítása</translation>
    </message>
    <message>
        <source>Advanced Options</source>
        <translation type="unfinished">Haladó beállítások</translation>
    </message>
    <message>
        <source>Disable private keys for this wallet. Wallets with private keys disabled will have no private keys and cannot have an HD seed or imported private keys. This is ideal for watch-only wallets.</source>
        <translation type="unfinished">A tárcához tartozó privát kulcsok letiltása. Azok a tárcák, melyeknél a privát kulcsok le vannak tiltva, nem tartalmaznak privát kulcsokat és nem tartalmazhatnak HD magot vagy importált privát kulcsokat. Ez azoknál a tárcáknál ideális, melyeket csak megfigyelésre használnak.</translation>
    </message>
    <message>
        <source>Disable Private Keys</source>
        <translation type="unfinished">Privát kulcsok letiltása</translation>
    </message>
    <message>
        <source>Make a blank wallet. Blank wallets do not initially have private keys or scripts. Private keys and addresses can be imported, or an HD seed can be set, at a later time.</source>
        <translation type="unfinished">Üres tárca készítése. Az üres tárcák kezdetben nem tartalmaznak privát kulcsokat vagy szkripteket. Később lehetséges a privát kulcsok vagy címek importálása illetve egy HD mag beállítása.</translation>
    </message>
    <message>
        <source>Make Blank Wallet</source>
        <translation type="unfinished">Üres tárca készítése</translation>
    </message>
    <message>
        <source>Use an external signing device such as a hardware wallet. Configure the external signer script in wallet preferences first.</source>
        <translation type="unfinished">Külső aláíró eszköz például hardver tárca használata. Előtte konfigurálja az aláíró szkriptet a tárca beállításaiban.</translation>
    </message>
    <message>
        <source>External signer</source>
        <translation type="unfinished">Külső aláíró</translation>
    </message>
    <message>
        <source>Create</source>
        <translation type="unfinished">Létrehozás</translation>
    </message>
    <message>
        <source>Compiled without external signing support (required for external signing)</source>
        <extracomment>"External signing" means using devices such as hardware wallets.</extracomment>
        <translation type="unfinished">A program külső aláíró támogatás nélkül lett fordítva (követelmény külső aláírók használatához)</translation>
    </message>
</context>
<context>
    <name>EditAddressDialog</name>
    <message>
        <source>Edit Address</source>
        <translation type="unfinished">Cím szerkesztése</translation>
    </message>
    <message>
        <source>&amp;Label</source>
        <translation type="unfinished">Cím&amp;ke</translation>
    </message>
    <message>
        <source>The label associated with this address list entry</source>
        <translation type="unfinished">Ehhez a listaelemhez rendelt címke</translation>
    </message>
    <message>
        <source>The address associated with this address list entry. This can only be modified for sending addresses.</source>
        <translation type="unfinished">Ehhez a címlistaelemhez rendelt cím. Csak a küldő címek módosíthatók.</translation>
    </message>
    <message>
        <source>&amp;Address</source>
        <translation type="unfinished">&amp;Cím</translation>
    </message>
    <message>
        <source>New sending address</source>
        <translation type="unfinished">Új küldő cím</translation>
    </message>
    <message>
        <source>Edit receiving address</source>
        <translation type="unfinished">Fogadó cím szerkesztése</translation>
    </message>
    <message>
        <source>Edit sending address</source>
        <translation type="unfinished">Küldő cím szerkesztése</translation>
    </message>
    <message>
        <source>The entered address "%1" is not a valid Bitcoin address.</source>
        <translation type="unfinished">A megadott "%1" cím nem egy érvényes Bitcoin-cím.</translation>
    </message>
    <message>
        <source>Address "%1" already exists as a receiving address with label "%2" and so cannot be added as a sending address.</source>
        <translation type="unfinished">A(z) "%1" már egy létező fogadó cím "%2" névvel és nem lehet küldő címként hozzáadni.</translation>
    </message>
    <message>
        <source>The entered address "%1" is already in the address book with label "%2".</source>
        <translation type="unfinished">A megadott "%1" cím már szerepel a címjegyzékben "%2" néven.</translation>
    </message>
    <message>
        <source>Could not unlock wallet.</source>
        <translation type="unfinished">Nem sikerült a tárca feloldása</translation>
    </message>
    <message>
        <source>New key generation failed.</source>
        <translation type="unfinished">Új kulcs generálása sikertelen.</translation>
    </message>
</context>
<context>
    <name>FreespaceChecker</name>
    <message>
        <source>A new data directory will be created.</source>
        <translation type="unfinished">Új adatkönyvtár lesz létrehozva.</translation>
    </message>
    <message>
        <source>name</source>
        <translation type="unfinished">név</translation>
    </message>
    <message>
        <source>Directory already exists. Add %1 if you intend to create a new directory here.</source>
        <translation type="unfinished">A könyvtár már létezik. %1 hozzáadása, ha új könyvtárat kíván létrehozni.</translation>
    </message>
    <message>
        <source>Path already exists, and is not a directory.</source>
        <translation type="unfinished">Az elérési út létezik, de nem egy könyvtáré.</translation>
    </message>
    <message>
        <source>Cannot create data directory here.</source>
        <translation type="unfinished">Adatkönyvtár nem hozható itt létre.</translation>
    </message>
</context>
<context>
    <name>Intro</name>
    <message numerus="yes">
        <source>%n GB of space available</source>
        <translation type="unfinished">
            <numerusform>%n GB szabad hely áll rendelkezésre</numerusform>
        </translation>
    </message>
    <message numerus="yes">
        <source>(of %n GB needed)</source>
        <translation type="unfinished">
            <numerusform>(a szükséges %n GB-ból)</numerusform>
        </translation>
    </message>
    <message numerus="yes">
        <source>(%n GB needed for full chain)</source>
        <translation type="unfinished">
            <numerusform>(%n GB szükséges a teljes lánchoz)</numerusform>
        </translation>
    </message>
    <message>
        <source>Choose data directory</source>
        <translation type="unfinished">Adatkönyvtár kiválasztása</translation>
    </message>
    <message>
        <source>At least %1 GB of data will be stored in this directory, and it will grow over time.</source>
        <translation type="unfinished">Legalább %1 GB adatot fogunk ebben a könyvtárban tárolni és idővel ez egyre több lesz.</translation>
    </message>
    <message>
        <source>Approximately %1 GB of data will be stored in this directory.</source>
        <translation type="unfinished">Hozzávetőlegesen %1 GB adatot fogunk ebben a könyvtárban tárolni.</translation>
    </message>
    <message numerus="yes">
        <source>(sufficient to restore backups %n day(s) old)</source>
        <extracomment>Explanatory text on the capability of the current prune target.</extracomment>
        <translation type="unfinished">
            <numerusform>(elegendő %n nappal ezelőtti biztonsági mentések visszaállításához)</numerusform>
        </translation>
    </message>
    <message>
        <source>%1 will download and store a copy of the Bitcoin block chain.</source>
        <translation type="unfinished">%1 fog letöltődni és a Bitcoin blokklánc egy másolatát fogja tárolni.</translation>
    </message>
    <message>
        <source>The wallet will also be stored in this directory.</source>
        <translation type="unfinished">A tárca is ebben a könyvtárban tárolódik.</translation>
    </message>
    <message>
        <source>Error: Specified data directory "%1" cannot be created.</source>
        <translation type="unfinished">Hiba: A megadott "%1" adatkönyvtár nem hozható létre.</translation>
    </message>
    <message>
        <source>Error</source>
        <translation type="unfinished">Hiba</translation>
    </message>
    <message>
        <source>Welcome</source>
        <translation type="unfinished">Üdvözöljük</translation>
    </message>
    <message>
        <source>Welcome to %1.</source>
        <translation type="unfinished">Üdvözöljük a %1 -ban.</translation>
    </message>
    <message>
        <source>As this is the first time the program is launched, you can choose where %1 will store its data.</source>
        <translation type="unfinished">Mivel ez a program első indulása, megváltoztathatja, hogy a %1 hova mentse az adatokat.</translation>
    </message>
    <message>
        <source>Limit block chain storage to</source>
        <translation type="unfinished">A blokklánc tárhelyének korlátozása erre:</translation>
    </message>
    <message>
        <source>Reverting this setting requires re-downloading the entire blockchain. It is faster to download the full chain first and prune it later. Disables some advanced features.</source>
        <translation type="unfinished">A beállítás visszaállításához le kell tölteni a teljes blokkláncot. A teljes lánc letöltése és későbbi ritkítása ennél gyorsabb. Bizonyos haladó funkciókat letilt.</translation>
    </message>
    <message>
        <source> GB</source>
        <translation type="unfinished">GB</translation>
    </message>
    <message>
        <source>This initial synchronisation is very demanding, and may expose hardware problems with your computer that had previously gone unnoticed. Each time you run %1, it will continue downloading where it left off.</source>
        <translation type="unfinished">Az első szinkronizáció nagyon erőforrás-igényes és felszínre hozhat a számítógépében eddig rejtve maradt hardver problémákat. Minden %1 indításnál a program onnan folytatja a letöltést, ahol legutóbb abbahagyta.</translation>
    </message>
    <message>
        <source>When you click OK, %1 will begin to download and process the full %4 block chain (%2 GB) starting with the earliest transactions in %3 when %4 initially launched.</source>
        <translation type="unfinished">Ha az OK-ra kattint, %1 megkezdi a teljes %4 blokklánc letöltését és feldolgozását (%2GB) a legkorábbi tranzakciókkal kezdve %3 -ben, amikor a %4 bevezetésre került.</translation>
    </message>
    <message>
        <source>If you have chosen to limit block chain storage (pruning), the historical data must still be downloaded and processed, but will be deleted afterward to keep your disk usage low.</source>
        <translation type="unfinished">Ha a tárolt blokklánc méretének korlátozását (ritkítását) választotta, akkor is le kell tölteni és feldolgozni az eddig keletkezett összes adatot, de utána ezek törlésre kerülnek, hogy ne foglaljon sok helyet a merevlemezen.</translation>
    </message>
    <message>
        <source>Use the default data directory</source>
        <translation type="unfinished">Az alapértelmezett adat könyvtár használata</translation>
    </message>
    <message>
        <source>Use a custom data directory:</source>
        <translation type="unfinished">Saját adatkönyvtár használata:</translation>
    </message>
</context>
<context>
    <name>HelpMessageDialog</name>
    <message>
        <source>version</source>
        <translation type="unfinished">verzió</translation>
    </message>
    <message>
        <source>About %1</source>
        <translation type="unfinished">A %1 -ról</translation>
    </message>
    <message>
        <source>Command-line options</source>
        <translation type="unfinished">Parancssori opciók</translation>
    </message>
</context>
<context>
    <name>ShutdownWindow</name>
    <message>
        <source>%1 is shutting down…</source>
        <translation type="unfinished">%1 leáll…</translation>
    </message>
    <message>
        <source>Do not shut down the computer until this window disappears.</source>
        <translation type="unfinished">Ne állítsa le a számítógépet amíg ez az ablak el nem tűnik.</translation>
    </message>
</context>
<context>
    <name>ModalOverlay</name>
    <message>
        <source>Form</source>
        <translation type="unfinished">Űrlap</translation>
    </message>
    <message>
        <source>Recent transactions may not yet be visible, and therefore your wallet's balance might be incorrect. This information will be correct once your wallet has finished synchronizing with the bitcoin network, as detailed below.</source>
        <translation type="unfinished">A legutóbbi tranzakciók még lehet, hogy nem láthatók emiatt előfordulhat, hogy a tárca egyenlege helytelen. A tárca azon nyomban az aktuális egyenleget fogja mutatni, amint befejezte a bitcoin hálózattal történő szinkronizációt, amely alább van részletezve.</translation>
    </message>
    <message>
        <source>Attempting to spend bitcoins that are affected by not-yet-displayed transactions will not be accepted by the network.</source>
        <translation type="unfinished">A hálózat nem fogadja el azoknak a bitcoinoknak az elköltését, amelyek érintettek a még nem látszódó tranzakciókban.</translation>
    </message>
    <message>
        <source>Number of blocks left</source>
        <translation type="unfinished">Hátralévő blokkok száma</translation>
    </message>
    <message>
        <source>Unknown…</source>
        <translation type="unfinished">Ismeretlen…</translation>
    </message>
    <message>
        <source>calculating…</source>
        <translation type="unfinished">számolás…</translation>
    </message>
    <message>
        <source>Last block time</source>
        <translation type="unfinished">Utolsó blokk ideje</translation>
    </message>
    <message>
        <source>Progress</source>
        <translation type="unfinished">Folyamat</translation>
    </message>
    <message>
        <source>Progress increase per hour</source>
        <translation type="unfinished">A folyamat előrehaladása óránként</translation>
    </message>
    <message>
        <source>Estimated time left until synced</source>
        <translation type="unfinished">Hozzávetőlegesen a hátralévő idő a szinkronizáció befejezéséig</translation>
    </message>
    <message>
        <source>Hide</source>
        <translation type="unfinished">Elrejtés</translation>
    </message>
    <message>
        <source>Esc</source>
        <translation type="unfinished">Kilépés</translation>
    </message>
    <message>
        <source>%1 is currently syncing.  It will download headers and blocks from peers and validate them until reaching the tip of the block chain.</source>
        <translation type="unfinished">%1 szinkronizálás alatt. Fejléceket és blokkokat tölt le az partnerektől majd érvényesíti, amíg el nem éri a blokklánc tetejét.</translation>
    </message>
    <message>
        <source>Unknown. Syncing Headers (%1, %2%)…</source>
        <translation type="unfinished">Ismeretlen. Fejlécek szinkronizálása (%1, %2%)…</translation>
    </message>
    <message>
        <source>Unknown. Pre-syncing Headers (%1, %2%)…</source>
        <translation type="unfinished">Ismeretlen. Fejlécek szinkronizálása (%1, %2%)…</translation>
    </message>
</context>
<context>
    <name>OpenURIDialog</name>
    <message>
        <source>Open bitcoin URI</source>
        <translation type="unfinished">Bitcoin URI megnyitása</translation>
    </message>
    <message>
        <source>Paste address from clipboard</source>
        <extracomment>Tooltip text for button that allows you to paste an address that is in your clipboard.</extracomment>
        <translation type="unfinished">Cím beillesztése a vágólapról</translation>
    </message>
</context>
<context>
    <name>OptionsDialog</name>
    <message>
        <source>Options</source>
        <translation type="unfinished">Beállítások</translation>
    </message>
    <message>
        <source>&amp;Main</source>
        <translation type="unfinished">&amp;Fő</translation>
    </message>
    <message>
        <source>Automatically start %1 after logging in to the system.</source>
        <translation type="unfinished">%1 automatikus indítása a rendszerbe való belépés után.</translation>
    </message>
    <message>
        <source>&amp;Start %1 on system login</source>
        <translation type="unfinished">&amp;Induljon el a %1 a rendszerbe való belépéskor</translation>
    </message>
    <message>
        <source>Enabling pruning significantly reduces the disk space required to store transactions. All blocks are still fully validated. Reverting this setting requires re-downloading the entire blockchain.</source>
        <translation type="unfinished">A tárolt blokkok számának ritkításával jelentősen csökken a tranzakció történet tárolásához szükséges tárhely. Minden blokk továbbra is érvényesítve lesz. Ha ezt a beállítást később törölni szeretné újra le kell majd tölteni a teljes blokkláncot.</translation>
    </message>
    <message>
        <source>Size of &amp;database cache</source>
        <translation type="unfinished">A&amp;datbázis gyorsítótár mérete</translation>
    </message>
    <message>
        <source>Number of script &amp;verification threads</source>
        <translation type="unfinished">A szkript &amp;igazolási szálak száma</translation>
    </message>
    <message>
        <source>Full path to a %1 compatible script (e.g. C:\Downloads\hwi.exe or /Users/you/Downloads/hwi.py). Beware: malware can steal your coins!</source>
        <translation type="unfinished">Teljes elérési útvonal a %1 kompatibilis szkripthez (pl. C:\Downloads\hwi.exe vagy /Users/felhasznalo/Downloads/hwi.py). Vigyázat: rosszindulatú programok ellophatják az érméit!</translation>
    </message>
    <message>
        <source>IP address of the proxy (e.g. IPv4: 127.0.0.1 / IPv6: ::1)</source>
        <translation type="unfinished">A proxy IP címe (pl.: IPv4: 127.0.0.1 / IPv6: ::1)</translation>
    </message>
    <message>
        <source>Shows if the supplied default SOCKS5 proxy is used to reach peers via this network type.</source>
        <translation type="unfinished">Megmutatja, hogy az alapértelmezett SOCKS5 proxy van-e használatban, hogy elérje az ügyfeleket ennél a hálózati típusnál.</translation>
    </message>
    <message>
        <source>Minimize instead of exit the application when the window is closed. When this option is enabled, the application will be closed only after selecting Exit in the menu.</source>
        <translation type="unfinished">Az alkalmazásból való kilépés helyett az eszköztárba kicsinyíti az alkalmazást az ablak bezárásakor. Ez esetben az alkalmazás csak a Kilépés menüponttal zárható be.</translation>
    </message>
    <message>
        <source>Options set in this dialog are overridden by the command line:</source>
        <translation type="unfinished">Ebben az ablakban megadott beállítások felülbírálásra kerültek a parancssori kapcsolók által:</translation>
    </message>
    <message>
        <source>Open the %1 configuration file from the working directory.</source>
        <translation type="unfinished">A %1 konfigurációs fájl megnyitása a munkakönyvtárból.</translation>
    </message>
    <message>
        <source>Open Configuration File</source>
        <translation type="unfinished">Konfigurációs fájl megnyitása</translation>
    </message>
    <message>
        <source>Reset all client options to default.</source>
        <translation type="unfinished">Minden kliensbeállítás alapértelmezettre állítása.</translation>
    </message>
    <message>
        <source>&amp;Reset Options</source>
        <translation type="unfinished">Beállítások tö&amp;rlése</translation>
    </message>
    <message>
        <source>&amp;Network</source>
        <translation type="unfinished">&amp;Hálózat</translation>
    </message>
    <message>
        <source>Prune &amp;block storage to</source>
        <translation type="unfinished">Ritkítja a &amp;blokkok tárolását erre:</translation>
    </message>
    <message>
        <source>Reverting this setting requires re-downloading the entire blockchain.</source>
        <translation type="unfinished">A beállítás visszaállításához le kell tölteni a teljes blokkláncot.</translation>
    </message>
    <message>
        <source>Maximum database cache size. A larger cache can contribute to faster sync, after which the benefit is less pronounced for most use cases. Lowering the cache size will reduce memory usage. Unused mempool memory is shared for this cache.</source>
        <extracomment>Tooltip text for Options window setting that sets the size of the database cache. Explains the corresponding effects of increasing/decreasing this value.</extracomment>
        <translation type="unfinished">Adatbázis gyorsítótár maximális mérete. Nagyobb gyorsítótár gyorsabb szinkronizálást eredményez utána viszont az előnyei kevésbé számottevők. A gyorsítótár méretének csökkentése a memóriafelhasználást is mérsékli. A használaton kívüli mempool memória is osztozik ezen a táron.</translation>
    </message>
    <message>
        <source>Set the number of script verification threads. Negative values correspond to the number of cores you want to leave free to the system.</source>
        <extracomment>Tooltip text for Options window setting that sets the number of script verification threads. Explains that negative values mean to leave these many cores free to the system.</extracomment>
        <translation type="unfinished">Beállítja a szkript ellenőrző szálak számát. Negatív értékkel megadható hány szabad processzormag maradjon szabadon a rendszeren.</translation>
    </message>
    <message>
        <source>(0 = auto, &lt;0 = leave that many cores free)</source>
        <translation type="unfinished">(0 = automatikus, &lt;0 = ennyi processzormagot hagyjon szabadon)</translation>
    </message>
    <message>
        <source>This allows you or a third party tool to communicate with the node through command-line and JSON-RPC commands.</source>
        <extracomment>Tooltip text for Options window setting that enables the RPC server.</extracomment>
        <translation type="unfinished">Segítségével ön vagy egy harmadik féltől származó eszköz tud kommunikálni a csomóponttal parancssoron és JSON-RPC protokollon keresztül.</translation>
    </message>
    <message>
        <source>Enable R&amp;PC server</source>
        <extracomment>An Options window setting to enable the RPC server.</extracomment>
        <translation type="unfinished">R&amp;PC szerver engedélyezése</translation>
    </message>
    <message>
        <source>W&amp;allet</source>
        <translation type="unfinished">T&amp;árca</translation>
    </message>
    <message>
        <source>Whether to set subtract fee from amount as default or not.</source>
        <extracomment>Tooltip text for Options window setting that sets subtracting the fee from a sending amount as default.</extracomment>
        <translation type="unfinished">Beállítja, hogy alapértelmezés szerint levonódjon-e az összegből a tranzakciós díj vagy sem.</translation>
    </message>
    <message>
        <source>Subtract &amp;fee from amount by default</source>
        <extracomment>An Options window setting to set subtracting the fee from a sending amount as default.</extracomment>
        <translation type="unfinished">Alapértelmezetten vonja le a &amp;díjat az összegből</translation>
    </message>
    <message>
        <source>Expert</source>
        <translation type="unfinished">Szakértő</translation>
    </message>
    <message>
        <source>Enable coin &amp;control features</source>
        <translation type="unfinished">Pénzküldés b&amp;eállításainak engedélyezése</translation>
    </message>
    <message>
        <source>If you disable the spending of unconfirmed change, the change from a transaction cannot be used until that transaction has at least one confirmation. This also affects how your balance is computed.</source>
        <translation type="unfinished">Ha letiltja a jóváhagyatlan visszajáró elköltését, akkor egy tranzakcióból származó visszajárót nem lehet felhasználni, amíg legalább egy jóváhagyás nem történik. Ez befolyásolja az egyenlegének a kiszámítását is.</translation>
    </message>
    <message>
        <source>&amp;Spend unconfirmed change</source>
        <translation type="unfinished">A jóváhagyatlan visszajáró el&amp;költése</translation>
    </message>
    <message>
        <source>Enable &amp;PSBT controls</source>
        <extracomment>An options window setting to enable PSBT controls.</extracomment>
        <translation type="unfinished">&amp;PSBT vezérlők engedélyezése</translation>
    </message>
    <message>
        <source>Whether to show PSBT controls.</source>
        <extracomment>Tooltip text for options window setting that enables PSBT controls.</extracomment>
        <translation type="unfinished">Láthatóak legyenek-e a PSBT vezérlők.</translation>
    </message>
    <message>
        <source>External Signer (e.g. hardware wallet)</source>
        <translation type="unfinished">Külső aláíró (pl. hardver tárca)</translation>
    </message>
    <message>
        <source>&amp;External signer script path</source>
        <translation type="unfinished">&amp;Külső aláíró szkript elérési útvonala</translation>
    </message>
    <message>
        <source>Automatically open the Bitcoin client port on the router. This only works when your router supports UPnP and it is enabled.</source>
        <translation type="unfinished">A Bitcoin-kliens portjának automatikus megnyitása a routeren. Ez csak akkor működik, ha a router támogatja az UPnP-t és az engedélyezve is van rajta.</translation>
    </message>
    <message>
        <source>Map port using &amp;UPnP</source>
        <translation type="unfinished">&amp;UPnP port-feltérképezés</translation>
    </message>
    <message>
        <source>Automatically open the Bitcoin client port on the router. This only works when your router supports NAT-PMP and it is enabled. The external port could be random.</source>
        <translation type="unfinished">A Bitcoin kliens port automatikus megnyitása a routeren. Ez csak akkor működik ha a router támogatja a NAT-PMP-t és ez engedélyezve is van. A külső port lehet véletlenszerűen választott.</translation>
    </message>
    <message>
        <source>Map port using NA&amp;T-PMP</source>
        <translation type="unfinished">Külső port megnyitása NA&amp;T-PMP-vel</translation>
    </message>
    <message>
        <source>Accept connections from outside.</source>
        <translation type="unfinished">Külső csatlakozások elfogadása.</translation>
    </message>
    <message>
        <source>Allow incomin&amp;g connections</source>
        <translation type="unfinished">Be&amp;jövő kapcsolatok engedélyezése</translation>
    </message>
    <message>
        <source>Connect to the Bitcoin network through a SOCKS5 proxy.</source>
        <translation type="unfinished">Csatlakozás a Bitcoin hálózatához SOCKS5 proxyn keresztül</translation>
    </message>
    <message>
        <source>&amp;Connect through SOCKS5 proxy (default proxy):</source>
        <translation type="unfinished">&amp;Kapcsolódás SOCKS5 proxyn keresztül (alapértelmezett proxy):</translation>
    </message>
    <message>
        <source>Port of the proxy (e.g. 9050)</source>
        <translation type="unfinished">Proxy portja (pl.: 9050)</translation>
    </message>
    <message>
        <source>Used for reaching peers via:</source>
        <translation type="unfinished">Partnerek elérése ezen keresztül:</translation>
    </message>
    <message>
        <source>&amp;Window</source>
        <translation type="unfinished">&amp;Ablak</translation>
    </message>
    <message>
        <source>Show the icon in the system tray.</source>
        <translation type="unfinished">Ikon megjelenítése a tálcán.</translation>
    </message>
    <message>
        <source>&amp;Show tray icon</source>
        <translation type="unfinished">&amp;Tálca icon megjelenítése</translation>
    </message>
    <message>
        <source>Show only a tray icon after minimizing the window.</source>
        <translation type="unfinished">Kicsinyítés után csak az eszköztár-ikont mutassa.</translation>
    </message>
    <message>
        <source>&amp;Minimize to the tray instead of the taskbar</source>
        <translation type="unfinished">&amp;Kicsinyítés a tálcára az eszköztár helyett</translation>
    </message>
    <message>
        <source>M&amp;inimize on close</source>
        <translation type="unfinished">K&amp;icsinyítés bezáráskor</translation>
    </message>
    <message>
        <source>&amp;Display</source>
        <translation type="unfinished">&amp;Megjelenítés</translation>
    </message>
    <message>
        <source>User Interface &amp;language:</source>
        <translation type="unfinished">Felhasználófelület nye&amp;lve:</translation>
    </message>
    <message>
        <source>The user interface language can be set here. This setting will take effect after restarting %1.</source>
        <translation type="unfinished">A felhasználói felület nyelvét tudja itt beállítani. Ez a beállítás csak a %1 újraindítása után lép életbe.</translation>
    </message>
    <message>
        <source>&amp;Unit to show amounts in:</source>
        <translation type="unfinished">&amp;Mértékegység:</translation>
    </message>
    <message>
        <source>Choose the default subdivision unit to show in the interface and when sending coins.</source>
        <translation type="unfinished">Válassza ki az felületen és érmék küldésekor megjelenítendő alapértelmezett alegységet.</translation>
    </message>
    <message>
        <source>Third-party URLs (e.g. a block explorer) that appear in the transactions tab as context menu items. %s in the URL is replaced by transaction hash. Multiple URLs are separated by vertical bar |.</source>
        <translation type="unfinished">Külső URL-ek (pl. blokkböngésző) amik megjelennek a tranzakciók fülön a helyi menüben. %s helyére az URL-ben behelyettesítődik a tranzakció ellenőrzőösszege. Több URL függőleges vonallal | van elválasztva egymástól.</translation>
    </message>
    <message>
        <source>&amp;Third-party transaction URLs</source>
        <translation type="unfinished">&amp;Külsős tranzakciós URL-ek</translation>
    </message>
    <message>
        <source>Whether to show coin control features or not.</source>
        <translation type="unfinished">Mutassa-e a pénzküldés beállításait.</translation>
    </message>
    <message>
        <source>Connect to the Bitcoin network through a separate SOCKS5 proxy for Tor onion services.</source>
        <translation type="unfinished">Csatlakozás a Bitcoin hálózathoz külön SOCKS5 proxy használatával a Tor rejtett szolgáltatásainak eléréséhez.</translation>
    </message>
    <message>
        <source>Use separate SOCKS&amp;5 proxy to reach peers via Tor onion services:</source>
        <translation type="unfinished">Külön SOCKS&amp;5 proxy használata a partnerek Tor hálózaton keresztüli eléréséhez:</translation>
    </message>
    <message>
        <source>&amp;Cancel</source>
        <translation type="unfinished">&amp;Mégse</translation>
    </message>
    <message>
        <source>Compiled without external signing support (required for external signing)</source>
        <extracomment>"External signing" means using devices such as hardware wallets.</extracomment>
        <translation type="unfinished">A program külső aláíró támogatás nélkül lett fordítva (követelmény külső aláírók használatához)</translation>
    </message>
    <message>
        <source>default</source>
        <translation type="unfinished">alapértelmezett</translation>
    </message>
    <message>
        <source>none</source>
        <translation type="unfinished">semmi</translation>
    </message>
    <message>
        <source>Confirm options reset</source>
        <extracomment>Window title text of pop-up window shown when the user has chosen to reset options.</extracomment>
        <translation type="unfinished">Beállítások törlésének jóváhagyása</translation>
    </message>
    <message>
        <source>Client restart required to activate changes.</source>
        <extracomment>Text explaining that the settings changed will not come into effect until the client is restarted.</extracomment>
        <translation type="unfinished">A változtatások életbe lépéséhez újra kell indítani a klienst.</translation>
    </message>
    <message>
        <source>Current settings will be backed up at "%1".</source>
        <extracomment>Text explaining to the user that the client's current settings will be backed up at a specific location. %1 is a stand-in argument for the backup location's path.</extracomment>
        <translation type="unfinished">A jelenlegi beállítások ide kerülnek mentésre: "%1".</translation>
    </message>
    <message>
        <source>Client will be shut down. Do you want to proceed?</source>
        <extracomment>Text asking the user to confirm if they would like to proceed with a client shutdown.</extracomment>
        <translation type="unfinished">A kliens le fog állni. Szeretné folytatni?</translation>
    </message>
    <message>
        <source>Configuration options</source>
        <extracomment>Window title text of pop-up box that allows opening up of configuration file.</extracomment>
        <translation type="unfinished">Beállítási lehetőségek</translation>
    </message>
    <message>
        <source>The configuration file is used to specify advanced user options which override GUI settings. Additionally, any command-line options will override this configuration file.</source>
        <extracomment>Explanatory text about the priority order of instructions considered by client. The order from high to low being: command-line, configuration file, GUI settings.</extracomment>
        <translation type="unfinished">A konfigurációs fájlt a haladó felhasználók olyan beállításokra használhatják, amelyek felülbírálják a grafikus felület beállításait. Továbbá bármely parancssori opció felülbírálja a konfigurációs fájl beállításait.</translation>
    </message>
    <message>
        <source>Continue</source>
        <translation type="unfinished">Tovább</translation>
    </message>
    <message>
        <source>Cancel</source>
        <translation type="unfinished">Mégse</translation>
    </message>
    <message>
        <source>Error</source>
        <translation type="unfinished">Hiba</translation>
    </message>
    <message>
        <source>The configuration file could not be opened.</source>
        <translation type="unfinished">Nem sikerült megnyitni a konfigurációs fájlt.</translation>
    </message>
    <message>
        <source>This change would require a client restart.</source>
        <translation type="unfinished">Ehhez a változtatáshoz újra kellene indítani a klienst.</translation>
    </message>
    <message>
        <source>The supplied proxy address is invalid.</source>
        <translation type="unfinished">A megadott proxy cím nem érvényes.</translation>
    </message>
</context>
<context>
    <name>OptionsModel</name>
    <message>
        <source>Could not read setting "%1", %2.</source>
        <translation type="unfinished">Nem sikerült olvasni ezt a beállítást "%1", %2.</translation>
    </message>
</context>
<context>
    <name>OverviewPage</name>
    <message>
        <source>Form</source>
        <translation type="unfinished">Űrlap</translation>
    </message>
    <message>
        <source>The displayed information may be out of date. Your wallet automatically synchronizes with the Bitcoin network after a connection is established, but this process has not completed yet.</source>
        <translation type="unfinished">A kijelzett információ lehet, hogy elavult. A kapcsolat létrehozatalát követően tárcája automatikusan szinkronba kerül a Bitcoin hálózattal, de ez a folyamat még nem fejeződött be.</translation>
    </message>
    <message>
        <source>Watch-only:</source>
        <translation type="unfinished">Csak megfigyelés:</translation>
    </message>
    <message>
        <source>Available:</source>
        <translation type="unfinished">Elérhető:</translation>
    </message>
    <message>
        <source>Your current spendable balance</source>
        <translation type="unfinished">Jelenlegi felhasználható egyenleg</translation>
    </message>
    <message>
        <source>Pending:</source>
        <translation type="unfinished">Függőben:</translation>
    </message>
    <message>
        <source>Total of transactions that have yet to be confirmed, and do not yet count toward the spendable balance</source>
        <translation type="unfinished">Még megerősítésre váró, a jelenlegi egyenlegbe nem beleszámított tranzakciók együttes összege</translation>
    </message>
    <message>
        <source>Immature:</source>
        <translation type="unfinished">Éretlen:</translation>
    </message>
    <message>
        <source>Mined balance that has not yet matured</source>
        <translation type="unfinished">Bányászott egyenleg amely még nem érett be.</translation>
    </message>
    <message>
        <source>Balances</source>
        <translation type="unfinished">Egyenlegek</translation>
    </message>
    <message>
        <source>Total:</source>
        <translation type="unfinished">Összesen:</translation>
    </message>
    <message>
        <source>Your current total balance</source>
        <translation type="unfinished">Aktuális egyenlege</translation>
    </message>
    <message>
        <source>Your current balance in watch-only addresses</source>
        <translation type="unfinished">A csak megfigyelt címeinek az egyenlege</translation>
    </message>
    <message>
        <source>Spendable:</source>
        <translation type="unfinished">Elkölthető:</translation>
    </message>
    <message>
        <source>Recent transactions</source>
        <translation type="unfinished">A legutóbbi tranzakciók</translation>
    </message>
    <message>
        <source>Unconfirmed transactions to watch-only addresses</source>
        <translation type="unfinished">A csak megfigyelt címek megerősítetlen tranzakciói</translation>
    </message>
    <message>
        <source>Mined balance in watch-only addresses that has not yet matured</source>
        <translation type="unfinished">A csak megfigyelt címek bányászott, még éretlen egyenlege</translation>
    </message>
    <message>
        <source>Current total balance in watch-only addresses</source>
        <translation type="unfinished">A csak megfigyelt címek jelenlegi teljes egyenlege</translation>
    </message>
    <message>
        <source>Privacy mode activated for the Overview tab. To unmask the values, uncheck Settings-&gt;Mask values.</source>
        <translation type="unfinished">Diszkrét mód aktiválva az áttekintés fülön. Az értékek megjelenítéséhez kapcsolja ki a Beállítások-&gt;Értékek maszkolását.</translation>
    </message>
</context>
<context>
    <name>PSBTOperationsDialog</name>
    <message>
        <source>PSBT Operations</source>
        <translation type="unfinished">PSBT műveletek</translation>
    </message>
    <message>
        <source>Sign Tx</source>
        <translation type="unfinished">Tx aláírása</translation>
    </message>
    <message>
        <source>Broadcast Tx</source>
        <translation type="unfinished">Tx közlése</translation>
    </message>
    <message>
        <source>Copy to Clipboard</source>
        <translation type="unfinished">Másolás vágólapra</translation>
    </message>
    <message>
        <source>Save…</source>
        <translation type="unfinished">Mentés…</translation>
    </message>
    <message>
        <source>Close</source>
        <translation type="unfinished">Bezárás</translation>
    </message>
    <message>
        <source>Failed to load transaction: %1</source>
        <translation type="unfinished">Tranzakció betöltése sikertelen: %1</translation>
    </message>
    <message>
        <source>Failed to sign transaction: %1</source>
        <translation type="unfinished">Tranzakció aláírása sikertelen: %1</translation>
    </message>
    <message>
        <source>Cannot sign inputs while wallet is locked.</source>
        <translation type="unfinished">Nem írhatók alá a bemenetek míg a tárca zárolva van.</translation>
    </message>
    <message>
        <source>Could not sign any more inputs.</source>
        <translation type="unfinished">Több bemenetet nem lehet aláírni.</translation>
    </message>
    <message>
        <source>Signed %1 inputs, but more signatures are still required.</source>
        <translation type="unfinished">%1 bemenet aláírva, de több aláírásra van szükség.</translation>
    </message>
    <message>
        <source>Signed transaction successfully. Transaction is ready to broadcast.</source>
        <translation type="unfinished">Tranzakció sikeresen aláírva. Közlésre kész.</translation>
    </message>
    <message>
        <source>Unknown error processing transaction.</source>
        <translation type="unfinished">Ismeretlen hiba a tranzakció feldolgozásakor.</translation>
    </message>
    <message>
        <source>Transaction broadcast successfully! Transaction ID: %1</source>
        <translation type="unfinished">Tranzakció sikeresen közölve. Tranzakció azonosító: %1</translation>
    </message>
    <message>
        <source>Transaction broadcast failed: %1</source>
        <translation type="unfinished">Tranzakció közlése sikertelen: %1</translation>
    </message>
    <message>
        <source>PSBT copied to clipboard.</source>
        <translation type="unfinished">PSBT vágólapra másolva.</translation>
    </message>
    <message>
        <source>Save Transaction Data</source>
        <translation type="unfinished">Tranzakció adatainak mentése</translation>
    </message>
    <message>
        <source>Partially Signed Transaction (Binary)</source>
        <extracomment>Expanded name of the binary PSBT file format. See: BIP 174.</extracomment>
        <translation type="unfinished">Részlegesen aláírt tranzakció (PSBT bináris)</translation>
    </message>
    <message>
        <source>PSBT saved to disk.</source>
        <translation type="unfinished">PSBT lemezre mentve.</translation>
    </message>
    <message>
        <source>Sends %1 to %2</source>
        <translation type="unfinished">Küldés innen: %1 ide: %2</translation>
    </message>
    <message>
        <source>own address</source>
        <translation type="unfinished">saját cím</translation>
    </message>
    <message>
        <source>own address</source>
        <translation type="unfinished">saját cím</translation>
    </message>
    <message>
        <source>Unable to calculate transaction fee or total transaction amount.</source>
        <translation type="unfinished">Nem sikerült tranzakciós díjat vagy teljes tranzakció értéket számolni.</translation>
    </message>
    <message>
        <source>Pays transaction fee: </source>
        <translation type="unfinished">Fizetendő tranzakciós díj:</translation>
    </message>
    <message>
        <source>Total Amount</source>
        <translation type="unfinished">Teljes összeg</translation>
    </message>
    <message>
        <source>or</source>
        <translation type="unfinished">vagy</translation>
    </message>
    <message>
        <source>Transaction has %1 unsigned inputs.</source>
        <translation type="unfinished">A tranzakciónak %1 aláíratlan bemenete van.</translation>
    </message>
    <message>
        <source>Transaction is missing some information about inputs.</source>
        <translation type="unfinished">A tranzakció információi hiányosak a bemenetekről.</translation>
    </message>
    <message>
        <source>Transaction still needs signature(s).</source>
        <translation type="unfinished">További aláírások szükségesek a tranzakcióhoz.</translation>
    </message>
    <message>
        <source>(But no wallet is loaded.)</source>
        <translation type="unfinished">(De nincs tárca betöltve.)</translation>
    </message>
    <message>
        <source>(But this wallet cannot sign transactions.)</source>
        <translation type="unfinished">(De ez a tárca nem tudja aláírni a tranzakciókat.)</translation>
    </message>
    <message>
        <source>(But this wallet does not have the right keys.)</source>
        <translation type="unfinished">(De ebben a tárcában nincsenek meg a megfelelő kulcsok.)</translation>
    </message>
    <message>
        <source>Transaction is fully signed and ready for broadcast.</source>
        <translation type="unfinished">Tranzakció teljesen aláírva és közlésre kész.</translation>
    </message>
    <message>
        <source>Transaction status is unknown.</source>
        <translation type="unfinished">Tranzakció állapota ismeretlen.</translation>
    </message>
</context>
<context>
    <name>PaymentServer</name>
    <message>
        <source>Payment request error</source>
        <translation type="unfinished">Hiba történt a fizetési kérelem során</translation>
    </message>
    <message>
        <source>Cannot start bitcoin: click-to-pay handler</source>
        <translation type="unfinished">A bitcoin nem tud elindulni: click-to-pay kezelő</translation>
    </message>
    <message>
        <source>URI handling</source>
        <translation type="unfinished">URI kezelés</translation>
    </message>
    <message>
        <source>'bitcoin://' is not a valid URI. Use 'bitcoin:' instead.</source>
        <translation type="unfinished">'bitcoin://' nem érvényes egységes erőforrás azonosító (URI). Használja helyette a 'bitcoin:'-t.</translation>
    </message>
    <message>
        <source>Cannot process payment request because BIP70 is not supported.
Due to widespread security flaws in BIP70 it's strongly recommended that any merchant instructions to switch wallets be ignored.
If you are receiving this error you should request the merchant provide a BIP21 compatible URI.</source>
        <translation type="unfinished">A fizetési kérelmet nem lehet feldolgozni, mert a BIP70 nem támogatott. A jól ismert biztonsági hiányosságok miatt a BIP70-re való váltásra történő felhívásokat hagyja figyelmen kívül. Amennyiben ezt az üzenetet látja kérjen egy új, BIP21 kompatibilis URI-t.</translation>
    </message>
    <message>
        <source>URI cannot be parsed! This can be caused by an invalid Bitcoin address or malformed URI parameters.</source>
        <translation type="unfinished">Nem sikerült az URI értelmezése! Ezt okozhatja érvénytelen Bitcoin cím, vagy rossz URI paraméterezés.</translation>
    </message>
    <message>
        <source>Payment request file handling</source>
        <translation type="unfinished">Fizetés kérelmi fájl kezelése</translation>
    </message>
</context>
<context>
    <name>PeerTableModel</name>
    <message>
        <source>User Agent</source>
        <extracomment>Title of Peers Table column which contains the peer's User Agent string.</extracomment>
        <translation type="unfinished">Felhasználói ügynök</translation>
    </message>
    <message>
        <source>Peer</source>
        <extracomment>Title of Peers Table column which contains a unique number used to identify a connection.</extracomment>
        <translation type="unfinished">Partner</translation>
    </message>
    <message>
        <source>Age</source>
        <extracomment>Title of Peers Table column which indicates the duration (length of time) since the peer connection started.</extracomment>
        <translation type="unfinished">Életkor</translation>
    </message>
    <message>
        <source>Direction</source>
        <extracomment>Title of Peers Table column which indicates the direction the peer connection was initiated from.</extracomment>
        <translation type="unfinished">Irány</translation>
    </message>
    <message>
        <source>Sent</source>
        <extracomment>Title of Peers Table column which indicates the total amount of network information we have sent to the peer.</extracomment>
        <translation type="unfinished">Küldött</translation>
    </message>
    <message>
        <source>Received</source>
        <extracomment>Title of Peers Table column which indicates the total amount of network information we have received from the peer.</extracomment>
        <translation type="unfinished">Fogadott</translation>
    </message>
    <message>
        <source>Address</source>
        <extracomment>Title of Peers Table column which contains the IP/Onion/I2P address of the connected peer.</extracomment>
        <translation type="unfinished">Cím</translation>
    </message>
    <message>
        <source>Type</source>
        <extracomment>Title of Peers Table column which describes the type of peer connection. The "type" describes why the connection exists.</extracomment>
        <translation type="unfinished">Típus</translation>
    </message>
    <message>
        <source>Network</source>
        <extracomment>Title of Peers Table column which states the network the peer connected through.</extracomment>
        <translation type="unfinished">Hálózat</translation>
    </message>
    <message>
        <source>Inbound</source>
        <extracomment>An Inbound Connection from a Peer.</extracomment>
        <translation type="unfinished">Bejövő</translation>
    </message>
    <message>
        <source>Outbound</source>
        <extracomment>An Outbound Connection to a Peer.</extracomment>
        <translation type="unfinished">Kimenő</translation>
    </message>
</context>
<context>
    <name>QRImageWidget</name>
    <message>
        <source>&amp;Save Image…</source>
        <translation type="unfinished">Kép m&amp;entése…</translation>
    </message>
    <message>
        <source>&amp;Copy Image</source>
        <translation type="unfinished">Kép m&amp;ásolása</translation>
    </message>
    <message>
        <source>Resulting URI too long, try to reduce the text for label / message.</source>
        <translation type="unfinished">A keletkezett URI túl hosszú, próbálja meg csökkenteni a címke / üzenet szövegét.</translation>
    </message>
    <message>
        <source>Error encoding URI into QR Code.</source>
        <translation type="unfinished">Hiba lépett fel az URI QR kóddá alakításakor.</translation>
    </message>
    <message>
        <source>QR code support not available.</source>
        <translation type="unfinished">QR kód támogatás nem elérhető.</translation>
    </message>
    <message>
        <source>Save QR Code</source>
        <translation type="unfinished">QR kód mentése</translation>
    </message>
    <message>
        <source>PNG Image</source>
        <extracomment>Expanded name of the PNG file format. See: https://en.wikipedia.org/wiki/Portable_Network_Graphics.</extracomment>
        <translation type="unfinished">PNG kép</translation>
    </message>
</context>
<context>
    <name>RPCConsole</name>
    <message>
        <source>N/A</source>
        <translation type="unfinished">Nem elérhető</translation>
    </message>
    <message>
        <source>Client version</source>
        <translation type="unfinished">Kliens verzió</translation>
    </message>
    <message>
        <source>&amp;Information</source>
        <translation type="unfinished">&amp;Információ</translation>
    </message>
    <message>
        <source>General</source>
        <translation type="unfinished">Általános</translation>
    </message>
    <message>
        <source>Datadir</source>
        <translation type="unfinished">Adatkönyvtár</translation>
    </message>
    <message>
        <source>To specify a non-default location of the data directory use the '%1' option.</source>
        <translation type="unfinished">Az adat könyvárhoz kívánt nem alapértelmezett elérési úthoz használja a '%1' opciót.</translation>
    </message>
    <message>
        <source>Blocksdir</source>
        <translation type="unfinished">Blokk könyvtár</translation>
    </message>
    <message>
        <source>To specify a non-default location of the blocks directory use the '%1' option.</source>
        <translation type="unfinished">A blokk könyvár egyedi elérési útjának beállításához használja a '%1' opciót.</translation>
    </message>
    <message>
        <source>Startup time</source>
        <translation type="unfinished">Indítás időpontja</translation>
    </message>
    <message>
        <source>Network</source>
        <translation type="unfinished">Hálózat</translation>
    </message>
    <message>
        <source>Name</source>
        <translation type="unfinished">Név</translation>
    </message>
    <message>
        <source>Number of connections</source>
        <translation type="unfinished">Kapcsolatok száma</translation>
    </message>
    <message>
        <source>Block chain</source>
        <translation type="unfinished">Blokklánc</translation>
    </message>
    <message>
        <source>Memory Pool</source>
        <translation type="unfinished">Memória halom</translation>
    </message>
    <message>
        <source>Current number of transactions</source>
        <translation type="unfinished">Jelenlegi tranzakciók száma</translation>
    </message>
    <message>
        <source>Memory usage</source>
        <translation type="unfinished">Memóriahasználat</translation>
    </message>
    <message>
        <source>Wallet: </source>
        <translation type="unfinished">Tárca:</translation>
    </message>
    <message>
        <source>(none)</source>
        <translation type="unfinished">(nincs)</translation>
    </message>
    <message>
        <source>&amp;Reset</source>
        <translation type="unfinished">&amp;Visszaállítás</translation>
    </message>
    <message>
        <source>Received</source>
        <translation type="unfinished">Fogadott</translation>
    </message>
    <message>
        <source>Sent</source>
        <translation type="unfinished">Küldött</translation>
    </message>
    <message>
        <source>&amp;Peers</source>
        <translation type="unfinished">&amp;Partnerek</translation>
    </message>
    <message>
        <source>Banned peers</source>
        <translation type="unfinished">Tiltott partnerek</translation>
    </message>
    <message>
        <source>Select a peer to view detailed information.</source>
        <translation type="unfinished">Válasszon ki egy partnert a részletes információk megtekintéséhez.</translation>
    </message>
    <message>
        <source>The transport layer version: %1</source>
        <translation type="unfinished">Az átviteli réteg verziója: %1</translation>
    </message>
    <message>
        <source>Transport</source>
        <translation type="unfinished">Átvitel</translation>
    </message>
    <message>
        <source>The BIP324 session ID string in hex, if any.</source>
        <translation type="unfinished">A BIP324 munkamenet azonosító hex formátumú szöveglánca, ha van.</translation>
    </message>
    <message>
        <source>Session ID</source>
        <translation type="unfinished">Munkamenet azonosító</translation>
    </message>
    <message>
        <source>Version</source>
        <translation type="unfinished">Verzió</translation>
    </message>
    <message>
        <source>Whether we relay transactions to this peer.</source>
        <translation type="unfinished">Továbbítsunk-e tranzakciókat ennek a partnernek.</translation>
    </message>
    <message>
        <source>Transaction Relay</source>
        <translation type="unfinished">Tranzakció elosztó</translation>
    </message>
    <message>
        <source>Starting Block</source>
        <translation type="unfinished">Kezdő blokk</translation>
    </message>
    <message>
        <source>Synced Headers</source>
        <translation type="unfinished">Szinkronizált fejlécek</translation>
    </message>
    <message>
        <source>Synced Blocks</source>
        <translation type="unfinished">Szinkronizált blokkok</translation>
    </message>
    <message>
        <source>Last Transaction</source>
        <translation type="unfinished">Utolsó tranzakció</translation>
    </message>
    <message>
        <source>The mapped Autonomous System used for diversifying peer selection.</source>
        <translation type="unfinished">A megadott "Autonóm Rendszer" használata a partnerválasztás diverzifikálásához.</translation>
    </message>
    <message>
        <source>Mapped AS</source>
        <translation type="unfinished">Leképezett AR</translation>
    </message>
    <message>
        <source>Whether we relay addresses to this peer.</source>
        <extracomment>Tooltip text for the Address Relay field in the peer details area, which displays whether we relay addresses to this peer (Yes/No).</extracomment>
        <translation type="unfinished">Továbbítsunk-e címeket ennek a partnernek.</translation>
    </message>
    <message>
        <source>Address Relay</source>
        <extracomment>Text title for the Address Relay field in the peer details area, which displays whether we relay addresses to this peer (Yes/No).</extracomment>
        <translation type="unfinished">Cím továbbítás</translation>
    </message>
    <message>
        <source>The total number of addresses received from this peer that were processed (excludes addresses that were dropped due to rate-limiting).</source>
        <extracomment>Tooltip text for the Addresses Processed field in the peer details area, which displays the total number of addresses received from this peer that were processed (excludes addresses that were dropped due to rate-limiting).</extracomment>
        <translation type="unfinished">Ettől a partnertől érkező összes feldolgozott címek száma (nem beleértve a rátakorlátozás miatt eldobott címeket).</translation>
    </message>
    <message>
        <source>The total number of addresses received from this peer that were dropped (not processed) due to rate-limiting.</source>
        <extracomment>Tooltip text for the Addresses Rate-Limited field in the peer details area, which displays the total number of addresses received from this peer that were dropped (not processed) due to rate-limiting.</extracomment>
        <translation type="unfinished">Ettől a partnertől érkező rátakorlátozás miatt eldobott (nem feldolgozott) címek száma.</translation>
    </message>
    <message>
        <source>Addresses Processed</source>
        <extracomment>Text title for the Addresses Processed field in the peer details area, which displays the total number of addresses received from this peer that were processed (excludes addresses that were dropped due to rate-limiting).</extracomment>
        <translation type="unfinished">Feldolgozott címek</translation>
    </message>
    <message>
        <source>Addresses Rate-Limited</source>
        <extracomment>Text title for the Addresses Rate-Limited field in the peer details area, which displays the total number of addresses received from this peer that were dropped (not processed) due to rate-limiting.</extracomment>
        <translation type="unfinished">Eldobott címek</translation>
    </message>
    <message>
        <source>User Agent</source>
        <translation type="unfinished">Felhasználói ügynök</translation>
    </message>
    <message>
        <source>Node window</source>
        <translation type="unfinished">Csomópont ablak</translation>
    </message>
    <message>
        <source>Current block height</source>
        <translation type="unfinished">Jelenlegi legmagasabb blokkszám</translation>
    </message>
    <message>
        <source>Open the %1 debug log file from the current data directory. This can take a few seconds for large log files.</source>
        <translation type="unfinished">A %1 hibakeresési naplófájl megnyitása a jelenlegi adatkönyvtárból. Ez néhány másodpercig eltarthat nagyobb naplófájlok esetén.</translation>
    </message>
    <message>
        <source>Decrease font size</source>
        <translation type="unfinished">Betűméret csökkentése</translation>
    </message>
    <message>
        <source>Increase font size</source>
        <translation type="unfinished">Betűméret növelése</translation>
    </message>
    <message>
        <source>Permissions</source>
        <translation type="unfinished">Jogosultságok</translation>
    </message>
    <message>
        <source>The direction and type of peer connection: %1</source>
        <translation type="unfinished">A partneri kapcsolat iránya és típusa: %1</translation>
    </message>
    <message>
        <source>Direction/Type</source>
        <translation type="unfinished">Irány/Típus</translation>
    </message>
    <message>
        <source>The network protocol this peer is connected through: IPv4, IPv6, Onion, I2P, or CJDNS.</source>
        <translation type="unfinished">A hálózati protokoll amin keresztül ez a partner kapcsolódik: IPv4, IPv6, Onion, I2P vagy CJDNS.</translation>
    </message>
    <message>
        <source>Services</source>
        <translation type="unfinished">Szolgáltatások</translation>
    </message>
    <message>
        <source>High bandwidth BIP152 compact block relay: %1</source>
        <translation type="unfinished">Nagy sávszélességű BIP152 kompakt blokk közvetítő: %1</translation>
    </message>
    <message>
        <source>High Bandwidth</source>
        <translation type="unfinished">Nagy sávszélesség</translation>
    </message>
    <message>
        <source>Connection Time</source>
        <translation type="unfinished">Csatlakozás ideje</translation>
    </message>
    <message>
        <source>Elapsed time since a novel block passing initial validity checks was received from this peer.</source>
        <translation type="unfinished">A partnertől érkező új blokkokra vonatkozó érvényességet igazoló ellenőrzések óta eltelt idő.</translation>
    </message>
    <message>
        <source>Last Block</source>
        <translation type="unfinished">Utolsó blokk</translation>
    </message>
    <message>
        <source>Elapsed time since a novel transaction accepted into our mempool was received from this peer.</source>
        <extracomment>Tooltip text for the Last Transaction field in the peer details area.</extracomment>
        <translation type="unfinished">Az eltelt idő, amióta egy új, a saját mempoolba elfogadott tranzakció érkezett ettől a partnertől.</translation>
    </message>
    <message>
        <source>Last Send</source>
        <translation type="unfinished">Legutóbbi küldés</translation>
    </message>
    <message>
        <source>Last Receive</source>
        <translation type="unfinished">Legutóbbi fogadás</translation>
    </message>
    <message>
        <source>Ping Time</source>
        <translation type="unfinished">Ping idő</translation>
    </message>
    <message>
        <source>The duration of a currently outstanding ping.</source>
        <translation type="unfinished">A jelenlegi kiváló ping időtartama.</translation>
    </message>
    <message>
        <source>Ping Wait</source>
        <translation type="unfinished">Ping várakozás</translation>
    </message>
    <message>
        <source>Min Ping</source>
        <translation type="unfinished">Minimum ping</translation>
    </message>
    <message>
        <source>Time Offset</source>
        <translation type="unfinished">Időeltolódás</translation>
    </message>
    <message>
        <source>Last block time</source>
        <translation type="unfinished">Utolsó blokk ideje</translation>
    </message>
    <message>
        <source>&amp;Open</source>
        <translation type="unfinished">&amp;Megnyitás</translation>
    </message>
    <message>
        <source>&amp;Console</source>
        <translation type="unfinished">&amp;Konzol</translation>
    </message>
    <message>
        <source>&amp;Network Traffic</source>
        <translation type="unfinished">&amp;Hálózati forgalom</translation>
    </message>
    <message>
        <source>Totals</source>
        <translation type="unfinished">Összesen:</translation>
    </message>
    <message>
        <source>Debug log file</source>
        <translation type="unfinished">Hibakeresési naplófájl</translation>
    </message>
    <message>
        <source>Clear console</source>
        <translation type="unfinished">Konzol törlése</translation>
    </message>
    <message>
        <source>In:</source>
        <translation type="unfinished">Be:</translation>
    </message>
    <message>
        <source>Out:</source>
        <translation type="unfinished">Ki:</translation>
    </message>
    <message>
        <source>Inbound: initiated by peer</source>
        <extracomment>Explanatory text for an inbound peer connection.</extracomment>
        <translation type="unfinished">Bejövő: partner által indított</translation>
    </message>
    <message>
        <source>Outbound Full Relay: default</source>
        <extracomment>Explanatory text for an outbound peer connection that relays all network information. This is the default behavior for outbound connections.</extracomment>
        <translation type="unfinished">Kimenő teljes elosztó: alapértelmezett</translation>
    </message>
    <message>
        <source>Outbound Block Relay: does not relay transactions or addresses</source>
        <extracomment>Explanatory text for an outbound peer connection that relays network information about blocks and not transactions or addresses.</extracomment>
        <translation type="unfinished">Kimenő blokk elosztó: nem továbbít tranzakciókat vagy címeket</translation>
    </message>
    <message>
        <source>Outbound Manual: added using RPC %1 or %2/%3 configuration options</source>
        <extracomment>Explanatory text for an outbound peer connection that was established manually through one of several methods. The numbered arguments are stand-ins for the methods available to establish manual connections.</extracomment>
        <translation type="unfinished">Kézi kilépő kapcsolat: hozzáadva RPC használatával %1 vagy %2/%3 beállításokkal</translation>
    </message>
    <message>
        <source>Outbound Feeler: short-lived, for testing addresses</source>
        <extracomment>Explanatory text for a short-lived outbound peer connection that is used to test the aliveness of known addresses.</extracomment>
        <translation type="unfinished">Outbound Feeler: rövid életű, címek teszteléséhez</translation>
    </message>
    <message>
        <source>Outbound Address Fetch: short-lived, for soliciting addresses</source>
        <extracomment>Explanatory text for a short-lived outbound peer connection that is used to request addresses from a peer.</extracomment>
        <translation type="unfinished">Outbound Address Fetch: rövid életű, címek lekérdezéséhez.</translation>
    </message>
    <message>
        <source>detecting: peer could be v1 or v2</source>
        <extracomment>Explanatory text for "detecting" transport type.</extracomment>
        <translation type="unfinished">észlelve: partrer lehet v1 vagy v2</translation>
    </message>
    <message>
        <source>v1: unencrypted, plaintext transport protocol</source>
        <extracomment>Explanatory text for v1 transport type.</extracomment>
        <translation type="unfinished">v1: titkosítatlan, egyszerű szöveges átviteli protokol</translation>
    </message>
    <message>
        <source>v2: BIP324 encrypted transport protocol</source>
        <extracomment>Explanatory text for v2 transport type.</extracomment>
        <translation type="unfinished">v2: BIP324 titkosított átviteli protokol</translation>
    </message>
    <message>
        <source>we selected the peer for high bandwidth relay</source>
        <translation type="unfinished">a partnert nagy sávszélességű elosztónak választottuk</translation>
    </message>
    <message>
        <source>the peer selected us for high bandwidth relay</source>
        <translation type="unfinished">a partner minket választott nagy sávszélességű elosztójául</translation>
    </message>
    <message>
        <source>no high bandwidth relay selected</source>
        <translation type="unfinished">nincs nagy sávszélességű elosztó kiválasztva</translation>
    </message>
    <message>
        <source>&amp;Copy address</source>
        <extracomment>Context menu action to copy the address of a peer.</extracomment>
        <translation type="unfinished">&amp;Cím másolása</translation>
    </message>
    <message>
        <source>&amp;Disconnect</source>
        <translation type="unfinished">&amp;Szétkapcsol</translation>
    </message>
    <message>
        <source>1 &amp;hour</source>
        <translation type="unfinished">1 &amp;óra</translation>
    </message>
    <message>
        <source>1 d&amp;ay</source>
        <translation type="unfinished">1 &amp;nap</translation>
    </message>
    <message>
        <source>1 &amp;week</source>
        <translation type="unfinished">1 &amp;hét</translation>
    </message>
    <message>
        <source>1 &amp;year</source>
        <translation type="unfinished">1 &amp;év</translation>
    </message>
    <message>
        <source>&amp;Copy IP/Netmask</source>
        <extracomment>Context menu action to copy the IP/Netmask of a banned peer. IP/Netmask is the combination of a peer's IP address and its Netmask. For IP address, see: https://en.wikipedia.org/wiki/IP_address.</extracomment>
        <translation type="unfinished">IP-cím/maszk &amp;Másolása</translation>
    </message>
    <message>
        <source>&amp;Unban</source>
        <translation type="unfinished">&amp;Feloldja a tiltást</translation>
    </message>
    <message>
        <source>Network activity disabled</source>
        <translation type="unfinished">Hálózati tevékenység letiltva</translation>
    </message>
    <message>
        <source>Executing command without any wallet</source>
        <translation type="unfinished">Parancs végrehajtása tárca nélkül</translation>
    </message>
    <message>
        <source>Executing command using "%1" wallet</source>
        <translation type="unfinished">Parancs végrehajtása a "%1" tárca használatával</translation>
    </message>
    <message>
        <source>Welcome to the %1 RPC console.
Use up and down arrows to navigate history, and %2 to clear screen.
Use %3 and %4 to increase or decrease the font size.
Type %5 for an overview of available commands.
For more information on using this console, type %6.

%7WARNING: Scammers have been active, telling users to type commands here, stealing their wallet contents. Do not use this console without fully understanding the ramifications of a command.%8</source>
        <extracomment>RPC console welcome message. Placeholders %7 and %8 are style tags for the warning content, and they are not space separated from the rest of the text intentionally.</extracomment>
        <translation type="unfinished">Üdv a(z) %1 RPC konzoljában.
Használja a fel- és le nyilakat az előzményekben való navigáláshoz, és %2-t a képernyő törléséhez. 
Használja %3-t és %4-t a betűméret növeléséhez vagy csökkentéséhez.
Gépeljen %5 az elérhető parancsok áttekintéséhez. Több információért a konzol használatáról, gépeljen %6.

%7FIGYELMEZTETÉS: Csalók megpróbálnak felhasználókat rávenni, hogy parancsokat írjanak be ide, és ellopják a tárcájuk tartalmát. Ne használja ezt a konzolt akkor, ha nincs teljes mértékben tisztában egy-egy parancs kiadásának a következményeivel.%8</translation>
    </message>
    <message>
        <source>Executing…</source>
        <extracomment>A console message indicating an entered command is currently being executed.</extracomment>
        <translation type="unfinished">Végrehajtás...</translation>
    </message>
    <message>
        <source>(peer: %1)</source>
        <translation type="unfinished">(partner: %1)</translation>
    </message>
    <message>
        <source>via %1</source>
        <translation type="unfinished">%1 által</translation>
    </message>
    <message>
        <source>Yes</source>
        <translation type="unfinished">Igen</translation>
    </message>
    <message>
        <source>No</source>
        <translation type="unfinished">Nem</translation>
    </message>
    <message>
        <source>To</source>
        <translation type="unfinished">Ide</translation>
    </message>
    <message>
        <source>From</source>
        <translation type="unfinished">Innen</translation>
    </message>
    <message>
        <source>Ban for</source>
        <translation type="unfinished">Kitiltás oka</translation>
    </message>
    <message>
        <source>Never</source>
        <translation type="unfinished">Soha</translation>
    </message>
    <message>
        <source>Unknown</source>
        <translation type="unfinished">Ismeretlen</translation>
    </message>
</context>
<context>
    <name>ReceiveCoinsDialog</name>
    <message>
        <source>&amp;Amount:</source>
        <translation type="unfinished">&amp;Összeg:</translation>
    </message>
    <message>
        <source>&amp;Label:</source>
        <translation type="unfinished">Cím&amp;ke:</translation>
    </message>
    <message>
        <source>&amp;Message:</source>
        <translation type="unfinished">&amp;Üzenet:</translation>
    </message>
    <message>
        <source>An optional message to attach to the payment request, which will be displayed when the request is opened. Note: The message will not be sent with the payment over the Bitcoin network.</source>
        <translation type="unfinished">Egy opcionális üzenet csatolása a fizetési kérelemhez, amely megjelenik a kérelem megnyitásakor. Megjegyzés: Az üzenet nem lesz elküldve a fizetséggel a Bitcoin hálózaton keresztül.</translation>
    </message>
    <message>
        <source>An optional label to associate with the new receiving address.</source>
        <translation type="unfinished">Egy opcionális címke, amit hozzá lehet rendelni az új fogadó címhez.</translation>
    </message>
    <message>
        <source>Use this form to request payments. All fields are &lt;b&gt;optional&lt;/b&gt;.</source>
        <translation type="unfinished">Használja ezt az űrlapot fizetési kérelmekhez. Minden mező &lt;b&gt;opcionális&lt;/b&gt;</translation>
    </message>
    <message>
        <source>An optional amount to request. Leave this empty or zero to not request a specific amount.</source>
        <translation type="unfinished">Egy opcionálisan kérhető összeg. Hagyja üresen, vagy írjon be nullát, ha nem kívánja használni.</translation>
    </message>
    <message>
        <source>An optional label to associate with the new receiving address (used by you to identify an invoice).  It is also attached to the payment request.</source>
        <translation type="unfinished">Egy opcionális címke, ami hozzárendelhető az új fogadó címhez (pl. használható a számla azonosításához). Továbbá hozzá lesz csatolva a fizetési kérelemhez is.</translation>
    </message>
    <message>
        <source>An optional message that is attached to the payment request and may be displayed to the sender.</source>
        <translation type="unfinished">Egy opcionális üzenet ami a fizetési kérelemhez van fűzve és megjelenhet a fizető félnek.</translation>
    </message>
    <message>
        <source>&amp;Create new receiving address</source>
        <translation type="unfinished">&amp;Új fogadócím létrehozása</translation>
    </message>
    <message>
        <source>Clear all fields of the form.</source>
        <translation type="unfinished">Minden mező törlése</translation>
    </message>
    <message>
        <source>Clear</source>
        <translation type="unfinished">Törlés</translation>
    </message>
    <message>
        <source>Requested payments history</source>
        <translation type="unfinished">A kért kifizetések története</translation>
    </message>
    <message>
        <source>Show the selected request (does the same as double clicking an entry)</source>
        <translation type="unfinished">Mutassa meg a kiválasztott kérelmet (ugyanaz, mint a duplakattintás)</translation>
    </message>
    <message>
        <source>Show</source>
        <translation type="unfinished">Mutat</translation>
    </message>
    <message>
        <source>Remove the selected entries from the list</source>
        <translation type="unfinished">A kijelölt elemek törlése a listáról</translation>
    </message>
    <message>
        <source>Remove</source>
        <translation type="unfinished">Eltávolítás</translation>
    </message>
    <message>
        <source>Copy &amp;URI</source>
        <translation type="unfinished">&amp;URI másolása</translation>
    </message>
    <message>
        <source>&amp;Copy address</source>
        <translation type="unfinished">&amp;Cím másolása</translation>
    </message>
    <message>
        <source>Copy &amp;label</source>
        <translation type="unfinished">C&amp;ímke másolása</translation>
    </message>
    <message>
        <source>Copy &amp;message</source>
        <translation type="unfinished">&amp;Üzenet másolása</translation>
    </message>
    <message>
        <source>Copy &amp;amount</source>
        <translation type="unfinished">&amp;Összeg másolása</translation>
    </message>
    <message>
        <source>Base58 (Legacy)</source>
        <translation type="unfinished">Base58 (régi típusú)</translation>
    </message>
    <message>
        <source>Not recommended due to higher fees and less protection against typos.</source>
        <translation type="unfinished">Nem ajánlott a magasabb díjak és az elgépelések elleni gyenge védelme miatt.</translation>
    </message>
    <message>
        <source>Generates an address compatible with older wallets.</source>
        <translation type="unfinished">Létrehoz egy címet ami kompatibilis régi tárcákkal.</translation>
    </message>
    <message>
        <source>Generates a native segwit address (BIP-173). Some old wallets don't support it.</source>
        <translation type="unfinished">Létrehoz egy valódi segwit címet (BIP-173). Egyes régi tárcák nem támogatják.</translation>
    </message>
    <message>
        <source>Bech32m (BIP-350) is an upgrade to Bech32, wallet support is still limited.</source>
        <translation type="unfinished">Bech32m (BIP-350) a Bech32 továbbfejlesztése, a támogatottsága korlátozott.</translation>
    </message>
    <message>
        <source>Could not unlock wallet.</source>
        <translation type="unfinished">Nem sikerült a tárca feloldása</translation>
    </message>
    <message>
        <source>Could not generate new %1 address</source>
        <translation type="unfinished">Cím előállítása sikertelen %1 </translation>
    </message>
</context>
<context>
    <name>ReceiveRequestDialog</name>
    <message>
        <source>Request payment to …</source>
        <translation type="unfinished">Fizetési kérelem küldése…</translation>
    </message>
    <message>
        <source>Address:</source>
        <translation type="unfinished">Cím:</translation>
    </message>
    <message>
        <source>Amount:</source>
        <translation type="unfinished">Összeg:</translation>
    </message>
    <message>
        <source>Label:</source>
        <translation type="unfinished">Címke:</translation>
    </message>
    <message>
        <source>Message:</source>
        <translation type="unfinished">Üzenet:</translation>
    </message>
    <message>
        <source>Wallet:</source>
        <translation type="unfinished">Tárca:</translation>
    </message>
    <message>
        <source>Copy &amp;URI</source>
        <translation type="unfinished">&amp;URI másolása</translation>
    </message>
    <message>
        <source>Copy &amp;Address</source>
        <translation type="unfinished">&amp;Cím másolása</translation>
    </message>
    <message>
        <source>&amp;Verify</source>
        <translation type="unfinished">&amp;Ellenőrzés</translation>
    </message>
    <message>
        <source>Verify this address on e.g. a hardware wallet screen</source>
        <translation type="unfinished">Ellenőrizze ezt a címet például egy hardver tárca képernyőjén</translation>
    </message>
    <message>
        <source>&amp;Save Image…</source>
        <translation type="unfinished">Kép m&amp;entése…</translation>
    </message>
    <message>
        <source>Payment information</source>
        <translation type="unfinished">Fizetési információ</translation>
    </message>
    <message>
        <source>Request payment to %1</source>
        <translation type="unfinished">Fizetés kérése a %1 -hez</translation>
    </message>
</context>
<context>
    <name>RecentRequestsTableModel</name>
    <message>
        <source>Date</source>
        <translation type="unfinished">Dátum</translation>
    </message>
    <message>
        <source>Label</source>
        <translation type="unfinished">Címke</translation>
    </message>
    <message>
        <source>Message</source>
        <translation type="unfinished">Üzenet</translation>
    </message>
    <message>
        <source>(no label)</source>
        <translation type="unfinished">(nincs címke)</translation>
    </message>
    <message>
        <source>(no message)</source>
        <translation type="unfinished">(nincs üzenet)</translation>
    </message>
    <message>
        <source>(no amount requested)</source>
        <translation type="unfinished">(nincs kért összeg)</translation>
    </message>
    <message>
        <source>Requested</source>
        <translation type="unfinished">Kért</translation>
    </message>
</context>
<context>
    <name>SendCoinsDialog</name>
    <message>
        <source>Send Coins</source>
        <translation type="unfinished">Érmék küldése</translation>
    </message>
    <message>
        <source>Coin Control Features</source>
        <translation type="unfinished">Pénzküldés beállításai</translation>
    </message>
    <message>
        <source>automatically selected</source>
        <translation type="unfinished">automatikusan kiválasztva</translation>
    </message>
    <message>
        <source>Insufficient funds!</source>
        <translation type="unfinished">Fedezethiány!</translation>
    </message>
    <message>
        <source>Quantity:</source>
        <translation type="unfinished">Mennyiség:</translation>
    </message>
    <message>
        <source>Bytes:</source>
        <translation type="unfinished">Bájtok:</translation>
    </message>
    <message>
        <source>Amount:</source>
        <translation type="unfinished">Összeg:</translation>
    </message>
    <message>
        <source>Fee:</source>
        <translation type="unfinished">Díj:</translation>
    </message>
    <message>
        <source>After Fee:</source>
        <translation type="unfinished">Díj levonása után:</translation>
    </message>
    <message>
        <source>Change:</source>
        <translation type="unfinished">Visszajáró:</translation>
    </message>
    <message>
        <source>If this is activated, but the change address is empty or invalid, change will be sent to a newly generated address.</source>
        <translation type="unfinished">Ha ezt a beállítást engedélyezi, de a visszajáró cím érvénytelen, a visszajáró egy újonnan előállított címre lesz küldve.</translation>
    </message>
    <message>
        <source>Custom change address</source>
        <translation type="unfinished">Egyedi visszajáró cím</translation>
    </message>
    <message>
        <source>Transaction Fee:</source>
        <translation type="unfinished">Tranzakciós díj:</translation>
    </message>
    <message>
        <source>Using the fallbackfee can result in sending a transaction that will take several hours or days (or never) to confirm. Consider choosing your fee manually or wait until you have validated the complete chain.</source>
        <translation type="unfinished">A tartalék díj (fallback fee) használata egy órákig, napokig tartó, vagy akár sosem végbemenő tranzakciót eredményezhet. Fontolja meg, hogy Ön adja meg a díjat, vagy várjon amíg a teljes láncot érvényesíti.</translation>
    </message>
    <message>
        <source>Warning: Fee estimation is currently not possible.</source>
        <translation type="unfinished">Figyelmeztetés: A hozzávetőleges díjszámítás jelenleg nem lehetséges.</translation>
    </message>
    <message>
        <source>per kilobyte</source>
        <translation type="unfinished">kilobájtonként</translation>
    </message>
    <message>
        <source>Hide</source>
        <translation type="unfinished">Elrejtés</translation>
    </message>
    <message>
        <source>Recommended:</source>
        <translation type="unfinished">Ajánlott:</translation>
    </message>
    <message>
        <source>Custom:</source>
        <translation type="unfinished">Egyéni:</translation>
    </message>
    <message>
        <source>Send to multiple recipients at once</source>
        <translation type="unfinished">Küldés több címzettnek egyszerre</translation>
    </message>
    <message>
        <source>Add &amp;Recipient</source>
        <translation type="unfinished">&amp;Címzett hozzáadása</translation>
    </message>
    <message>
        <source>Clear all fields of the form.</source>
        <translation type="unfinished">Minden mező törlése</translation>
    </message>
    <message>
        <source>Inputs…</source>
        <translation type="unfinished">Bemenetek...</translation>
    </message>
    <message>
        <source>Choose…</source>
        <translation type="unfinished">Válasszon...</translation>
    </message>
    <message>
        <source>Hide transaction fee settings</source>
        <translation type="unfinished">Ne mutassa a tranzakciós költségek beállításait</translation>
    </message>
    <message>
        <source>Specify a custom fee per kB (1,000 bytes) of the transaction's virtual size.

Note:  Since the fee is calculated on a per-byte basis, a fee rate of "100 satoshis per kvB" for a transaction size of 500 virtual bytes (half of 1 kvB) would ultimately yield a fee of only 50 satoshis.</source>
        <translation type="unfinished">Adjon meg egy egyéni díjat a tranzakció virtuális méretének 1 kilobájtjához (1000 bájt).

Megjegyzés: Mivel a díj bájtonként van kiszámítva, egy "100 satoshi kvB-nként"-ként megadott díj egy 500 virtuális bájt (1kvB fele) méretű tranzakció végül csak 50 satoshi-s díjat jelentene.</translation>
    </message>
    <message>
        <source>When there is less transaction volume than space in the blocks, miners as well as relaying nodes may enforce a minimum fee. Paying only this minimum fee is just fine, but be aware that this can result in a never confirming transaction once there is more demand for bitcoin transactions than the network can process.</source>
        <translation type="unfinished">Ha kevesebb a tranzakció, mint amennyi hely lenne egy blokkban, akkor a bányászok és a többi csomópont megkövetelheti a minimum díjat. Ezt a minimum díjat fizetni elegendő lehet de elképzelhető, hogy ez esetleg egy soha sem jóváhagyott tranzakciót eredményez ahogy a tranzakciók száma magasabb lesz, mint a hálózat által megengedett.</translation>
    </message>
    <message>
        <source>A too low fee might result in a never confirming transaction (read the tooltip)</source>
        <translation type="unfinished">Túl alacsony díj a tranzakció soha be nem teljesülését eredményezheti (olvassa el az elemleírást)</translation>
    </message>
    <message>
        <source>(Smart fee not initialized yet. This usually takes a few blocks…)</source>
        <translation type="unfinished">(Az intelligens díj még nem lett előkészítve. Ez általában eltart néhány blokkig…)</translation>
    </message>
    <message>
        <source>Confirmation time target:</source>
        <translation type="unfinished">Várható megerősítési idő:</translation>
    </message>
    <message>
        <source>Enable Replace-By-Fee</source>
        <translation type="unfinished">Replace-By-Fee bekapcsolása</translation>
    </message>
    <message>
        <source>With Replace-By-Fee (BIP-125) you can increase a transaction's fee after it is sent. Without this, a higher fee may be recommended to compensate for increased transaction delay risk.</source>
        <translation type="unfinished">A Replace-By-Fee (BIP-125) funkciót használva küldés után is megemelheti a tranzakciós díjat. Ha ezt nem szeretné akkor magasabb díjat érdemes használni, hogy kisebb legyen a késedelem.</translation>
    </message>
    <message>
        <source>Clear &amp;All</source>
        <translation type="unfinished">Mindent &amp;töröl</translation>
    </message>
    <message>
        <source>Balance:</source>
        <translation type="unfinished">Egyenleg:</translation>
    </message>
    <message>
        <source>Confirm the send action</source>
        <translation type="unfinished">Küldés megerősítése</translation>
    </message>
    <message>
        <source>S&amp;end</source>
        <translation type="unfinished">&amp;Küldés</translation>
    </message>
    <message>
        <source>Copy quantity</source>
        <translation type="unfinished">Mennyiség másolása</translation>
    </message>
    <message>
        <source>Copy amount</source>
        <translation type="unfinished">Összeg másolása</translation>
    </message>
    <message>
        <source>Copy fee</source>
        <translation type="unfinished">Díj másolása</translation>
    </message>
    <message>
        <source>Copy after fee</source>
        <translation type="unfinished">Díj levonása utáni összeg másolása</translation>
    </message>
    <message>
        <source>Copy bytes</source>
        <translation type="unfinished">Byte-ok másolása</translation>
    </message>
    <message>
        <source>Copy change</source>
        <translation type="unfinished">Visszajáró másolása</translation>
    </message>
    <message>
        <source>%1 (%2 blocks)</source>
        <translation type="unfinished">%1 (%2 blokk)</translation>
    </message>
    <message>
        <source>Sign on device</source>
        <extracomment>"device" usually means a hardware wallet.</extracomment>
        <translation type="unfinished">Aláírás eszközön</translation>
    </message>
    <message>
        <source>Connect your hardware wallet first.</source>
        <translation type="unfinished">Először csatlakoztassa a hardvertárcát.</translation>
    </message>
    <message>
        <source>Set external signer script path in Options -&gt; Wallet</source>
        <extracomment>"External signer" means using devices such as hardware wallets.</extracomment>
        <translation type="unfinished">Állítsa be a külső aláíró szkript útvonalát itt: Opciók -&gt; Tárca</translation>
    </message>
    <message>
        <source>Cr&amp;eate Unsigned</source>
        <translation type="unfinished">&amp;Aláíratlan létrehozása</translation>
    </message>
    <message>
        <source>Creates a Partially Signed Bitcoin Transaction (PSBT) for use with e.g. an offline %1 wallet, or a PSBT-compatible hardware wallet.</source>
        <translation type="unfinished">Létrehoz egy Részlegesen Aláírt Bitcoin Tranzakciót (PSBT) melyet offline %1 tárcával vagy egy PSBT kompatibilis hardver tárcával használhat.</translation>
    </message>
    <message>
        <source>%1 to '%2'</source>
        <translation type="unfinished">%1-től '%2-ig'</translation>
    </message>
    <message>
        <source>%1 to %2</source>
        <translation type="unfinished">%1-től %2-ig</translation>
    </message>
    <message>
        <source>To review recipient list click "Show Details…"</source>
        <translation type="unfinished">A címzettek listájának ellenőrzéséhez kattintson ide: "Részletek..."</translation>
    </message>
    <message>
        <source>Sign failed</source>
        <translation type="unfinished">Aláírás sikertelen</translation>
    </message>
    <message>
        <source>External signer not found</source>
        <extracomment>"External signer" means using devices such as hardware wallets.</extracomment>
        <translation type="unfinished">Külső aláíró nem található</translation>
    </message>
    <message>
        <source>External signer failure</source>
        <extracomment>"External signer" means using devices such as hardware wallets.</extracomment>
        <translation type="unfinished">Külső aláíró hibája</translation>
    </message>
    <message>
        <source>Save Transaction Data</source>
        <translation type="unfinished">Tranzakció adatainak mentése</translation>
    </message>
    <message>
        <source>Partially Signed Transaction (Binary)</source>
        <extracomment>Expanded name of the binary PSBT file format. See: BIP 174.</extracomment>
        <translation type="unfinished">Részlegesen aláírt tranzakció (PSBT bináris)</translation>
    </message>
    <message>
        <source>PSBT saved</source>
        <extracomment>Popup message when a PSBT has been saved to a file</extracomment>
        <translation type="unfinished">PBST elmentve</translation>
    </message>
    <message>
        <source>External balance:</source>
        <translation type="unfinished">Külső egyenleg:</translation>
    </message>
    <message>
        <source>or</source>
        <translation type="unfinished">vagy</translation>
    </message>
    <message>
        <source>You can increase the fee later (signals Replace-By-Fee, BIP-125).</source>
        <translation type="unfinished">Később növelheti a tranzakció díját (Replace-By-Fee-t jelez, BIP-125).</translation>
    </message>
    <message>
        <source>Please, review your transaction proposal. This will produce a Partially Signed Bitcoin Transaction (PSBT) which you can save or copy and then sign with e.g. an offline %1 wallet, or a PSBT-compatible hardware wallet.</source>
        <extracomment>Text to inform a user attempting to create a transaction of their current options. At this stage, a user can only create a PSBT. This string is displayed when private keys are disabled and an external signer is not available.</extracomment>
        <translation type="unfinished">Kérjük nézze át a tranzakciós javaslatot. Ez létrehoz egy részlegesen aláírt bitcoin tranzakciót (PSBT) amit elmenthet vagy kimásolhat amit később aláírhatja offline %1 tárcával vagy egy PSBT kompatibilis hardvertárcával.</translation>
    </message>
    <message>
        <source>%1 from wallet '%2'</source>
        <translation type="unfinished">%1 ebből a tárcából: '%2'</translation>
    </message>
    <message>
        <source>Do you want to create this transaction?</source>
        <extracomment>Message displayed when attempting to create a transaction. Cautionary text to prompt the user to verify that the displayed transaction details represent the transaction the user intends to create.</extracomment>
        <translation type="unfinished">Biztosan létrehozza ezt a tranzakciót?</translation>
    </message>
    <message>
        <source>Please, review your transaction. You can create and send this transaction or create a Partially Signed Bitcoin Transaction (PSBT), which you can save or copy and then sign with, e.g., an offline %1 wallet, or a PSBT-compatible hardware wallet.</source>
        <extracomment>Text to inform a user attempting to create a transaction of their current options. At this stage, a user can send their transaction or create a PSBT. This string is displayed when both private keys and PSBT controls are enabled.</extracomment>
        <translation type="unfinished">Kérjük nézze át a tranzakció részleteit. Véglegesítheti és elküldheti ezt a tranzakciót vagy létrehozhat egy részlegesen aláírt bitcoin tranzakciót (PSBT) amit elmentve vagy átmásolva aláírhat egy offline %1 tárcával, vagy PSBT-t támogató hardvertárcával.</translation>
    </message>
    <message>
        <source>Please, review your transaction.</source>
        <extracomment>Text to prompt a user to review the details of the transaction they are attempting to send.</extracomment>
        <translation type="unfinished">Kérjük ellenőrizze a tranzakcióját.</translation>
    </message>
    <message>
        <source>Transaction fee</source>
        <translation type="unfinished">Tranzakciós díj</translation>
    </message>
    <message>
        <source>Not signalling Replace-By-Fee, BIP-125.</source>
        <translation type="unfinished">Nincs Replace-By-Fee, BIP-125 jelezve.</translation>
    </message>
    <message>
        <source>Total Amount</source>
        <translation type="unfinished">Teljes összeg</translation>
    </message>
    <message>
        <source>Unsigned Transaction</source>
        <comment>PSBT copied</comment>
        <extracomment>Caption of "PSBT has been copied" messagebox</extracomment>
        <translation type="unfinished">Aláíratlan tranzakció</translation>
    </message>
    <message>
        <source>The PSBT has been copied to the clipboard. You can also save it.</source>
        <translation type="unfinished">A PSBT sikeresen vágólapra másolva. Onnan el is tudja menteni.</translation>
    </message>
    <message>
        <source>PSBT saved to disk</source>
        <translation type="unfinished">PSBT lemezre mentve</translation>
    </message>
    <message>
        <source>Confirm send coins</source>
        <translation type="unfinished">Összeg küldésének megerősítése</translation>
    </message>
    <message>
        <source>Watch-only balance:</source>
        <translation type="unfinished">Egyenleg csak megfigyelésre</translation>
    </message>
    <message>
        <source>The recipient address is not valid. Please recheck.</source>
        <translation type="unfinished">A fogadó címe érvénytelen. Kérjük ellenőrizze.</translation>
    </message>
    <message>
        <source>The amount to pay must be larger than 0.</source>
        <translation type="unfinished">A fizetendő összegnek nagyobbnak kell lennie 0-nál.</translation>
    </message>
    <message>
        <source>The amount exceeds your balance.</source>
        <translation type="unfinished">Az összeg meghaladja az egyenlegét.</translation>
    </message>
    <message>
        <source>The total exceeds your balance when the %1 transaction fee is included.</source>
        <translation type="unfinished">A küldeni kívánt összeg és a %1 tranzakciós díj együtt meghaladja az egyenlegén rendelkezésre álló összeget.</translation>
    </message>
    <message>
        <source>Duplicate address found: addresses should only be used once each.</source>
        <translation type="unfinished">Többször szerepel ugyanaz a cím: egy címet csak egyszer használjon.</translation>
    </message>
    <message>
        <source>Transaction creation failed!</source>
        <translation type="unfinished">Tranzakció létrehozása sikertelen!</translation>
    </message>
    <message>
        <source>A fee higher than %1 is considered an absurdly high fee.</source>
        <translation type="unfinished">A díj magasabb, mint %1 ami abszurd magas díjnak számít.</translation>
    </message>
    <message numerus="yes">
        <source>Estimated to begin confirmation within %n block(s).</source>
        <translation type="unfinished">
            <numerusform>A megerősítésnek becsült kezdete %n blokkon belül várható.</numerusform>
        </translation>
    </message>
    <message>
        <source>Warning: Invalid Bitcoin address</source>
        <translation type="unfinished">Figyelmeztetés: Érvénytelen Bitcoin cím</translation>
    </message>
    <message>
        <source>Warning: Unknown change address</source>
        <translation type="unfinished">Figyelmeztetés: Ismeretlen visszajáró cím</translation>
    </message>
    <message>
        <source>Confirm custom change address</source>
        <translation type="unfinished">Egyedi visszajáró cím jóváhagyása</translation>
    </message>
    <message>
        <source>The address you selected for change is not part of this wallet. Any or all funds in your wallet may be sent to this address. Are you sure?</source>
        <translation type="unfinished">A visszajárónak megadott cím nem szerepel ebben a tárcában. Bármekkora, akár a teljes összeg elküldhető a tárcájából erre a címre. Biztos benne?</translation>
    </message>
    <message>
        <source>(no label)</source>
        <translation type="unfinished">(nincs címke)</translation>
    </message>
</context>
<context>
    <name>SendCoinsEntry</name>
    <message>
        <source>A&amp;mount:</source>
        <translation type="unfinished">Ö&amp;sszeg:</translation>
    </message>
    <message>
        <source>Pay &amp;To:</source>
        <translation type="unfinished">Címze&amp;tt:</translation>
    </message>
    <message>
        <source>&amp;Label:</source>
        <translation type="unfinished">Cím&amp;ke:</translation>
    </message>
    <message>
        <source>Choose previously used address</source>
        <translation type="unfinished">Válasszon egy korábban már használt címet</translation>
    </message>
    <message>
        <source>The Bitcoin address to send the payment to</source>
        <translation type="unfinished">Erre a Bitcoin címre küldje az összeget</translation>
    </message>
    <message>
        <source>Paste address from clipboard</source>
        <translation type="unfinished">Cím beillesztése a vágólapról</translation>
    </message>
    <message>
        <source>Remove this entry</source>
        <translation type="unfinished">Bejegyzés eltávolítása</translation>
    </message>
    <message>
        <source>The amount to send in the selected unit</source>
        <translation type="unfinished">A küldendő összeg a választott egységben.</translation>
    </message>
    <message>
        <source>The fee will be deducted from the amount being sent. The recipient will receive less bitcoins than you enter in the amount field. If multiple recipients are selected, the fee is split equally.</source>
        <translation type="unfinished">A díj le lesz vonva a küldött teljes összegből. A címzett kevesebb bitcoint fog megkapni, mint amennyit az összeg mezőben megadott. Amennyiben több címzett van kiválasztva, az illeték egyenlő mértékben lesz elosztva.</translation>
    </message>
    <message>
        <source>S&amp;ubtract fee from amount</source>
        <translation type="unfinished">&amp;Vonja le a díjat az összegből</translation>
    </message>
    <message>
        <source>Use available balance</source>
        <translation type="unfinished">Elérhető egyenleg használata</translation>
    </message>
    <message>
        <source>Message:</source>
        <translation type="unfinished">Üzenet:</translation>
    </message>
    <message>
        <source>Enter a label for this address to add it to the list of used addresses</source>
        <translation type="unfinished">Adjon egy címkét ehhez a címhez, hogy bekerüljön a használt címek közé</translation>
    </message>
    <message>
        <source>A message that was attached to the bitcoin: URI which will be stored with the transaction for your reference. Note: This message will not be sent over the Bitcoin network.</source>
        <translation type="unfinished">Egy üzenet a bitcoin: URI-hoz csatolva, amely a tranzakciócal együtt lesz eltárolva az Ön számára. Megjegyzés: Ez az üzenet nem kerül elküldésre a Bitcoin hálózaton keresztül.</translation>
    </message>
</context>
<context>
    <name>SendConfirmationDialog</name>
    <message>
        <source>Send</source>
        <translation type="unfinished">Küldés</translation>
    </message>
    <message>
        <source>Create Unsigned</source>
        <translation type="unfinished">Aláíratlan létrehozása</translation>
    </message>
</context>
<context>
    <name>SignVerifyMessageDialog</name>
    <message>
        <source>Signatures - Sign / Verify a Message</source>
        <translation type="unfinished">Aláírások - üzenet aláírása/ellenőrzése</translation>
    </message>
    <message>
        <source>&amp;Sign Message</source>
        <translation type="unfinished">Üzenet &amp;aláírása</translation>
    </message>
    <message>
        <source>You can sign messages/agreements with your addresses to prove you can receive bitcoins sent to them. Be careful not to sign anything vague or random, as phishing attacks may try to trick you into signing your identity over to them. Only sign fully-detailed statements you agree to.</source>
        <translation type="unfinished">Címeivel aláírhatja az üzeneteket/egyezményeket, amivel bizonyíthatja, hogy át tudja venni az ezekre a címekre küldött bitcoin-t. Vigyázzon, hogy ne írjon alá semmi félreérthetőt, mivel adathalász támadásokkal megpróbálhatják becsapni, hogy az azonosságát átírja másokra. Csak olyan részletes állításokat írjon alá, amivel egyetért.</translation>
    </message>
    <message>
        <source>The Bitcoin address to sign the message with</source>
        <translation type="unfinished">Bitcoin cím, amivel alá kívánja írni az üzenetet</translation>
    </message>
    <message>
        <source>Choose previously used address</source>
        <translation type="unfinished">Válasszon egy korábban már használt címet</translation>
    </message>
    <message>
        <source>Paste address from clipboard</source>
        <translation type="unfinished">Cím beillesztése a vágólapról</translation>
    </message>
    <message>
        <source>Enter the message you want to sign here</source>
        <translation type="unfinished">Ide írja az aláírandó üzenetet</translation>
    </message>
    <message>
        <source>Signature</source>
        <translation type="unfinished">Aláírás</translation>
    </message>
    <message>
        <source>Copy the current signature to the system clipboard</source>
        <translation type="unfinished">A jelenleg kiválasztott aláírás másolása a rendszer-vágólapra</translation>
    </message>
    <message>
        <source>Sign the message to prove you own this Bitcoin address</source>
        <translation type="unfinished">Üzenet aláírása, ezzel bizonyítva, hogy Öné ez a Bitcoin cím</translation>
    </message>
    <message>
        <source>Sign &amp;Message</source>
        <translation type="unfinished">Üzenet &amp;aláírása</translation>
    </message>
    <message>
        <source>Reset all sign message fields</source>
        <translation type="unfinished">Az összes aláírási üzenetmező törlése</translation>
    </message>
    <message>
        <source>Clear &amp;All</source>
        <translation type="unfinished">Mindent &amp;töröl</translation>
    </message>
    <message>
        <source>&amp;Verify Message</source>
        <translation type="unfinished">Üzenet &amp;ellenőrzése</translation>
    </message>
    <message>
        <source>Enter the receiver's address, message (ensure you copy line breaks, spaces, tabs, etc. exactly) and signature below to verify the message. Be careful not to read more into the signature than what is in the signed message itself, to avoid being tricked by a man-in-the-middle attack. Note that this only proves the signing party receives with the address, it cannot prove sendership of any transaction!</source>
        <translation type="unfinished">Adja meg a fogadó címét, az üzenetet (megbizonyosodva arról, hogy az új-sor, szóköz, tab, stb. karaktereket is pontosan adta meg) és az aláírást az üzenet ellenőrzéséhez. Ügyeljen arra, ne gondoljon bele többet az aláírásba, mint amennyi az aláírt szövegben ténylegesen áll, hogy elkerülje a köztes-ember (man-in-the-middle) támadást. Megjegyzendő, hogy ez csak azt bizonyítja hogy az aláíró fél az adott címen tud fogadni, de azt nem tudja igazolni hogy képes-e akár egyetlen tranzakció feladására is!</translation>
    </message>
    <message>
        <source>The Bitcoin address the message was signed with</source>
        <translation type="unfinished">Bitcoin cím, amivel aláírta az üzenetet</translation>
    </message>
    <message>
        <source>The signed message to verify</source>
        <translation type="unfinished">Az ellenőrizni kívánt aláírt üzenet</translation>
    </message>
    <message>
        <source>The signature given when the message was signed</source>
        <translation type="unfinished">A kapott aláírás amikor az üzenet alá lett írva.</translation>
    </message>
    <message>
        <source>Verify the message to ensure it was signed with the specified Bitcoin address</source>
        <translation type="unfinished">Ellenőrizze az üzenetet, hogy valóban a megjelölt Bitcoin címmel van-e aláírva</translation>
    </message>
    <message>
        <source>Verify &amp;Message</source>
        <translation type="unfinished">Üzenet &amp;ellenőrzése</translation>
    </message>
    <message>
        <source>Reset all verify message fields</source>
        <translation type="unfinished">Az összes ellenőrzési üzenetmező törlése</translation>
    </message>
    <message>
        <source>Click "Sign Message" to generate signature</source>
        <translation type="unfinished">Kattintson az "Üzenet aláírása" gombra, hogy aláírást állítson elő</translation>
    </message>
    <message>
        <source>The entered address is invalid.</source>
        <translation type="unfinished">A megadott cím nem érvényes.</translation>
    </message>
    <message>
        <source>Please check the address and try again.</source>
        <translation type="unfinished">Ellenőrizze a címet és próbálja meg újra.</translation>
    </message>
    <message>
        <source>The entered address does not refer to a key.</source>
        <translation type="unfinished">A megadott cím nem hivatkozik egy kulcshoz sem.</translation>
    </message>
    <message>
        <source>Wallet unlock was cancelled.</source>
        <translation type="unfinished">A tárca feloldása meg lett szakítva.</translation>
    </message>
    <message>
        <source>No error</source>
        <translation type="unfinished">Nincs hiba</translation>
    </message>
    <message>
        <source>Private key for the entered address is not available.</source>
        <translation type="unfinished">A megadott cím privát kulcsa nem található.</translation>
    </message>
    <message>
        <source>Message signing failed.</source>
        <translation type="unfinished">Üzenet aláírása sikertelen.</translation>
    </message>
    <message>
        <source>Message signed.</source>
        <translation type="unfinished">Üzenet aláírva.</translation>
    </message>
    <message>
        <source>The signature could not be decoded.</source>
        <translation type="unfinished">Az aláírást nem sikerült dekódolni.</translation>
    </message>
    <message>
        <source>Please check the signature and try again.</source>
        <translation type="unfinished">Ellenőrizze az aláírást és próbálja újra.</translation>
    </message>
    <message>
        <source>The signature did not match the message digest.</source>
        <translation type="unfinished">Az aláírás nem egyezett az üzenet kivonatával.</translation>
    </message>
    <message>
        <source>Message verification failed.</source>
        <translation type="unfinished">Az üzenet ellenőrzése sikertelen.</translation>
    </message>
    <message>
        <source>Message verified.</source>
        <translation type="unfinished">Üzenet ellenőrizve.</translation>
    </message>
</context>
<context>
    <name>SplashScreen</name>
    <message>
        <source>(press q to shutdown and continue later)</source>
        <translation type="unfinished">(nyomjon q billentyűt a leállításhoz és későbbi visszatéréshez)</translation>
    </message>
    <message>
        <source>press q to shutdown</source>
        <translation type="unfinished">leállítás q billentyűvel</translation>
    </message>
</context>
<context>
    <name>TransactionDesc</name>
    <message>
        <source>conflicted with a transaction with %1 confirmations</source>
        <extracomment>Text explaining the current status of a transaction, shown in the status field of the details window for this transaction. This status represents an unconfirmed transaction that conflicts with a confirmed transaction.</extracomment>
        <translation type="unfinished">ütközés egy %1 megerősítéssel rendelkező tranzakcióval</translation>
    </message>
    <message>
        <source>0/unconfirmed, in memory pool</source>
        <extracomment>Text explaining the current status of a transaction, shown in the status field of the details window for this transaction. This status represents an unconfirmed transaction that is in the memory pool.</extracomment>
        <translation type="unfinished">0/függőben, a memóriahalomban</translation>
    </message>
    <message>
        <source>0/unconfirmed, not in memory pool</source>
        <extracomment>Text explaining the current status of a transaction, shown in the status field of the details window for this transaction. This status represents an unconfirmed transaction that is not in the memory pool.</extracomment>
        <translation type="unfinished">0/függőben, nincs a memóriahalomban</translation>
    </message>
    <message>
        <source>abandoned</source>
        <extracomment>Text explaining the current status of a transaction, shown in the status field of the details window for this transaction. This status represents an abandoned transaction.</extracomment>
        <translation type="unfinished">elhagyott</translation>
    </message>
    <message>
        <source>%1/unconfirmed</source>
        <extracomment>Text explaining the current status of a transaction, shown in the status field of the details window for this transaction. This status represents a transaction confirmed in at least one block, but less than 6 blocks.</extracomment>
        <translation type="unfinished">%1/megerősítetlen</translation>
    </message>
    <message>
        <source>%1 confirmations</source>
        <extracomment>Text explaining the current status of a transaction, shown in the status field of the details window for this transaction. This status represents a transaction confirmed in 6 or more blocks.</extracomment>
        <translation type="unfinished">%1 megerősítés</translation>
    </message>
    <message>
        <source>Status</source>
        <translation type="unfinished">Állapot</translation>
    </message>
    <message>
        <source>Date</source>
        <translation type="unfinished">Dátum</translation>
    </message>
    <message>
        <source>Source</source>
        <translation type="unfinished">Forrás</translation>
    </message>
    <message>
        <source>Generated</source>
        <translation type="unfinished">Előállítva</translation>
    </message>
    <message>
        <source>From</source>
        <translation type="unfinished">Innen</translation>
    </message>
    <message>
        <source>unknown</source>
        <translation type="unfinished">ismeretlen</translation>
    </message>
    <message>
        <source>To</source>
        <translation type="unfinished">Ide</translation>
    </message>
    <message>
        <source>own address</source>
        <translation type="unfinished">saját cím</translation>
    </message>
    <message>
        <source>watch-only</source>
        <translation type="unfinished">csak megfigyelés</translation>
    </message>
    <message>
        <source>label</source>
        <translation type="unfinished">címke</translation>
    </message>
    <message>
        <source>Credit</source>
        <translation type="unfinished">Jóváírás</translation>
    </message>
    <message numerus="yes">
        <source>matures in %n more block(s)</source>
        <translation type="unfinished">
            <numerusform>Beérik %n blokk múlva</numerusform>
        </translation>
    </message>
    <message>
        <source>not accepted</source>
        <translation type="unfinished">elutasítva</translation>
    </message>
    <message>
        <source>Debit</source>
        <translation type="unfinished">Terhelés</translation>
    </message>
    <message>
        <source>Total debit</source>
        <translation type="unfinished">Összes terhelés</translation>
    </message>
    <message>
        <source>Total credit</source>
        <translation type="unfinished">Összes jóváírás</translation>
    </message>
    <message>
        <source>Transaction fee</source>
        <translation type="unfinished">Tranzakciós díj</translation>
    </message>
    <message>
        <source>Net amount</source>
        <translation type="unfinished">Nettó összeg</translation>
    </message>
    <message>
        <source>Message</source>
        <translation type="unfinished">Üzenet</translation>
    </message>
    <message>
        <source>Comment</source>
        <translation type="unfinished">Megjegyzés</translation>
    </message>
    <message>
        <source>Transaction ID</source>
        <translation type="unfinished">Tranzakció azonosító</translation>
    </message>
    <message>
        <source>Transaction total size</source>
        <translation type="unfinished">Tranzakció teljes mérete</translation>
    </message>
    <message>
        <source>Transaction virtual size</source>
        <translation type="unfinished">A tranzakció virtuális mérete</translation>
    </message>
    <message>
        <source>Output index</source>
        <translation type="unfinished">Kimeneti index</translation>
    </message>
    <message>
        <source>%1 (Certificate was not verified)</source>
        <translation type="unfinished">%1 (A tanúsítvány nem ellenőrzött)</translation>
    </message>
    <message>
        <source>Merchant</source>
        <translation type="unfinished">Kereskedő</translation>
    </message>
    <message>
        <source>Generated coins must mature %1 blocks before they can be spent. When you generated this block, it was broadcast to the network to be added to the block chain. If it fails to get into the chain, its state will change to "not accepted" and it won't be spendable. This may occasionally happen if another node generates a block within a few seconds of yours.</source>
        <translation type="unfinished">A frissen generált érméket csak %1 blokkal később tudja elkölteni. Ez a blokk nyomban közlésre került a hálózatban, amint legenerálásra került, hogy hozzáadható legyen a blokklánchoz. Ha nem kerül be a láncba, akkor az állapota "elutasított"-ra módosul, és az érmék nem költhetők el. Ez akkor következhet be időnként, ha egy másik csomópont mindössze néhány másodperc különbséggel generált le egy blokkot a miénkhez képest.</translation>
    </message>
    <message>
        <source>Debug information</source>
        <translation type="unfinished">Hibakeresési információk</translation>
    </message>
    <message>
        <source>Transaction</source>
        <translation type="unfinished">Tranzakció</translation>
    </message>
    <message>
        <source>Inputs</source>
        <translation type="unfinished">Bemenetek</translation>
    </message>
    <message>
        <source>Amount</source>
        <translation type="unfinished">Összeg</translation>
    </message>
    <message>
        <source>true</source>
        <translation type="unfinished">igaz</translation>
    </message>
    <message>
        <source>false</source>
        <translation type="unfinished">hamis</translation>
    </message>
</context>
<context>
    <name>TransactionDescDialog</name>
    <message>
        <source>This pane shows a detailed description of the transaction</source>
        <translation type="unfinished">Ez a panel a tranzakció részleteit mutatja</translation>
    </message>
    <message>
        <source>Details for %1</source>
        <translation type="unfinished">%1 részletei</translation>
    </message>
</context>
<context>
    <name>TransactionTableModel</name>
    <message>
        <source>Date</source>
        <translation type="unfinished">Dátum</translation>
    </message>
    <message>
        <source>Type</source>
        <translation type="unfinished">Típus</translation>
    </message>
    <message>
        <source>Label</source>
        <translation type="unfinished">Címke</translation>
    </message>
    <message>
        <source>Unconfirmed</source>
        <translation type="unfinished">Megerősítetlen</translation>
    </message>
    <message>
        <source>Abandoned</source>
        <translation type="unfinished">Elhagyott</translation>
    </message>
    <message>
        <source>Confirming (%1 of %2 recommended confirmations)</source>
        <translation type="unfinished">Megerősítés (%1 az ajánlott %2 megerősítésből)</translation>
    </message>
    <message>
        <source>Confirmed (%1 confirmations)</source>
        <translation type="unfinished">Megerősítve (%1 megerősítés)</translation>
    </message>
    <message>
        <source>Conflicted</source>
        <translation type="unfinished">Ellentmondásos</translation>
    </message>
    <message>
        <source>Immature (%1 confirmations, will be available after %2)</source>
        <translation type="unfinished">Éretlen (%1 megerősítés, %2 után lesz elérhető)</translation>
    </message>
    <message>
        <source>Generated but not accepted</source>
        <translation type="unfinished">Előállítva, de nincs elfogadva</translation>
    </message>
    <message>
        <source>Received with</source>
        <translation type="unfinished">Erre a címre</translation>
    </message>
    <message>
        <source>Received from</source>
        <translation type="unfinished">Fogadva innen</translation>
    </message>
    <message>
        <source>Sent to</source>
        <translation type="unfinished">Elküldve ide</translation>
    </message>
    <message>
        <source>Mined</source>
        <translation type="unfinished">Bányászva</translation>
    </message>
    <message>
        <source>watch-only</source>
        <translation type="unfinished">csak megfigyelés</translation>
    </message>
    <message>
        <source>(n/a)</source>
        <translation type="unfinished">(nincs adat)</translation>
    </message>
    <message>
        <source>(no label)</source>
        <translation type="unfinished">(nincs címke)</translation>
    </message>
    <message>
        <source>Transaction status. Hover over this field to show number of confirmations.</source>
        <translation type="unfinished">Tranzakció állapota. Húzza ide az egeret, hogy lássa a megerősítések számát.</translation>
    </message>
    <message>
        <source>Date and time that the transaction was received.</source>
        <translation type="unfinished">Tranzakció fogadásának dátuma és időpontja.</translation>
    </message>
    <message>
        <source>Type of transaction.</source>
        <translation type="unfinished">Tranzakció típusa.</translation>
    </message>
    <message>
        <source>Whether or not a watch-only address is involved in this transaction.</source>
        <translation type="unfinished">Függetlenül attól, hogy egy megfigyelési cím is szerepel ebben a tranzakcióban.</translation>
    </message>
    <message>
        <source>User-defined intent/purpose of the transaction.</source>
        <translation type="unfinished">A tranzakció felhasználó által meghatározott szándéka/célja.</translation>
    </message>
    <message>
        <source>Amount removed from or added to balance.</source>
        <translation type="unfinished">Az egyenleghez jóváírt vagy ráterhelt összeg.</translation>
    </message>
</context>
<context>
    <name>TransactionView</name>
    <message>
        <source>All</source>
        <translation type="unfinished">Mind</translation>
    </message>
    <message>
        <source>Today</source>
        <translation type="unfinished">Ma</translation>
    </message>
    <message>
        <source>This week</source>
        <translation type="unfinished">Ezen a héten</translation>
    </message>
    <message>
        <source>This month</source>
        <translation type="unfinished">Ebben a hónapban</translation>
    </message>
    <message>
        <source>Last month</source>
        <translation type="unfinished">Múlt hónapban</translation>
    </message>
    <message>
        <source>This year</source>
        <translation type="unfinished">Ebben az évben</translation>
    </message>
    <message>
        <source>Received with</source>
        <translation type="unfinished">Erre a címre</translation>
    </message>
    <message>
        <source>Sent to</source>
        <translation type="unfinished">Elküldve ide</translation>
    </message>
    <message>
        <source>Mined</source>
        <translation type="unfinished">Bányászva</translation>
    </message>
    <message>
        <source>Other</source>
        <translation type="unfinished">Más</translation>
    </message>
    <message>
        <source>Enter address, transaction id, or label to search</source>
        <translation type="unfinished">Írja be a keresendő címet, tranzakció azonosítót vagy címkét</translation>
    </message>
    <message>
        <source>Min amount</source>
        <translation type="unfinished">Minimális összeg</translation>
    </message>
    <message>
        <source>Range…</source>
        <translation type="unfinished">Tartomány...</translation>
    </message>
    <message>
        <source>&amp;Copy address</source>
        <translation type="unfinished">&amp;Cím másolása</translation>
    </message>
    <message>
        <source>Copy &amp;label</source>
        <translation type="unfinished">C&amp;ímke másolása</translation>
    </message>
    <message>
        <source>Copy &amp;amount</source>
        <translation type="unfinished">&amp;Összeg másolása</translation>
    </message>
    <message>
        <source>Copy transaction &amp;ID</source>
        <translation type="unfinished">&amp;Tranzakcióazonosító másolása</translation>
    </message>
    <message>
        <source>Copy &amp;raw transaction</source>
        <translation type="unfinished">Nye&amp;rs tranzakció másolása</translation>
    </message>
    <message>
        <source>Copy full transaction &amp;details</source>
        <translation type="unfinished">Tr&amp;anzakció teljes részleteinek másolása</translation>
    </message>
    <message>
        <source>&amp;Show transaction details</source>
        <translation type="unfinished">Tranzakció részleteinek &amp;megjelenítése</translation>
    </message>
    <message>
        <source>Increase transaction &amp;fee</source>
        <translation type="unfinished">Tranzakciós díj &amp;növelése</translation>
    </message>
    <message>
        <source>A&amp;bandon transaction</source>
        <translation type="unfinished">Tranzakció me&amp;gszakítása</translation>
    </message>
    <message>
        <source>&amp;Edit address label</source>
        <translation type="unfinished">Cím címkéjének sz&amp;erkesztése</translation>
    </message>
    <message>
        <source>Show in %1</source>
        <extracomment>Transactions table context menu action to show the selected transaction in a third-party block explorer. %1 is a stand-in argument for the URL of the explorer.</extracomment>
        <translation type="unfinished">Látszódjon itt %1</translation>
    </message>
    <message>
        <source>Export Transaction History</source>
        <translation type="unfinished">Tranzakciós előzmények exportálása</translation>
    </message>
    <message>
        <source>Comma separated file</source>
        <extracomment>Expanded name of the CSV file format. See: https://en.wikipedia.org/wiki/Comma-separated_values.</extracomment>
        <translation type="unfinished">Vesszővel tagolt fájl</translation>
    </message>
    <message>
        <source>Confirmed</source>
        <translation type="unfinished">Megerősítve</translation>
    </message>
    <message>
        <source>Watch-only</source>
        <translation type="unfinished">Csak megfigyelés</translation>
    </message>
    <message>
        <source>Date</source>
        <translation type="unfinished">Dátum</translation>
    </message>
    <message>
        <source>Type</source>
        <translation type="unfinished">Típus</translation>
    </message>
    <message>
        <source>Label</source>
        <translation type="unfinished">Címke</translation>
    </message>
    <message>
        <source>Address</source>
        <translation type="unfinished">Cím</translation>
    </message>
    <message>
        <source>ID</source>
        <translation type="unfinished">Azonosító</translation>
    </message>
    <message>
        <source>Exporting Failed</source>
        <translation type="unfinished">Sikertelen exportálás</translation>
    </message>
    <message>
        <source>There was an error trying to save the transaction history to %1.</source>
        <translation type="unfinished">Hiba történt a tranzakciós előzmények %1 helyre való mentésekor.</translation>
    </message>
    <message>
        <source>Exporting Successful</source>
        <translation type="unfinished">Sikeres exportálás</translation>
    </message>
    <message>
        <source>The transaction history was successfully saved to %1.</source>
        <translation type="unfinished">A tranzakciós előzmények sikeresen el lettek mentve ide: %1.</translation>
    </message>
    <message>
        <source>Range:</source>
        <translation type="unfinished">Tartomány:</translation>
    </message>
    <message>
        <source>to</source>
        <translation type="unfinished">-</translation>
    </message>
</context>
<context>
    <name>WalletFrame</name>
    <message>
        <source>No wallet has been loaded.
Go to File &gt; Open Wallet to load a wallet.
- OR -</source>
        <translation type="unfinished">Nincs tárca betöltve. 
A "Fájl &gt; Tárca megnyitása" menüben tölthet be egyet.
- VAGY -</translation>
    </message>
    <message>
        <source>Create a new wallet</source>
        <translation type="unfinished">Új tárca létrehozása</translation>
    </message>
    <message>
        <source>Error</source>
        <translation type="unfinished">Hiba</translation>
    </message>
    <message>
        <source>Unable to decode PSBT from clipboard (invalid base64)</source>
        <translation type="unfinished">PSBT sikertelen dekódolása a vágólapról (érvénytelen base64)</translation>
    </message>
    <message>
        <source>Load Transaction Data</source>
        <translation type="unfinished">Tranzakció adatainak betöltése</translation>
    </message>
    <message>
        <source>Partially Signed Transaction (*.psbt)</source>
        <translation type="unfinished">Részlegesen Aláírt Tranzakció (*.psbt)</translation>
    </message>
    <message>
        <source>PSBT file must be smaller than 100 MiB</source>
        <translation type="unfinished">A PSBT fájlnak kisebbnek kell lennie, mint 100 MiB</translation>
    </message>
    <message>
        <source>Unable to decode PSBT</source>
        <translation type="unfinished">PSBT dekódolása sikertelen</translation>
    </message>
</context>
<context>
    <name>WalletModel</name>
    <message>
        <source>Send Coins</source>
        <translation type="unfinished">Érmék küldése</translation>
    </message>
    <message>
        <source>Fee bump error</source>
        <translation type="unfinished">Díj emelési hiba</translation>
    </message>
    <message>
        <source>Increasing transaction fee failed</source>
        <translation type="unfinished">Tranzakciós díj növelése sikertelen</translation>
    </message>
    <message>
        <source>Do you want to increase the fee?</source>
        <extracomment>Asks a user if they would like to manually increase the fee of a transaction that has already been created.</extracomment>
        <translation type="unfinished">Kívánja megnövelni a díjat?</translation>
    </message>
    <message>
        <source>Current fee:</source>
        <translation type="unfinished">Jelenlegi díj:</translation>
    </message>
    <message>
        <source>Increase:</source>
        <translation type="unfinished">Növekedés:</translation>
    </message>
    <message>
        <source>New fee:</source>
        <translation type="unfinished">Új díj:</translation>
    </message>
    <message>
        <source>Warning: This may pay the additional fee by reducing change outputs or adding inputs, when necessary. It may add a new change output if one does not already exist. These changes may potentially leak privacy.</source>
        <translation type="unfinished">Figyelmeztetés: Többletdíjakhoz vezethet ha a bemenetek és visszajáró kimenetek szükség szerint kerülnek hozzáadásra illetve összevonásra. Ezzel létrejöhet új kimenet a visszajárónak, ha még nem létezik ilyen. Ezekkel beállításokkal jelentősen sérülhet az adatvédelem hatékonysága.</translation>
    </message>
    <message>
        <source>Confirm fee bump</source>
        <translation type="unfinished">Erősítse meg a díj emelését</translation>
    </message>
    <message>
        <source>Can't draft transaction.</source>
        <translation type="unfinished">Tranzakciós piszkozat létrehozása sikertelen.</translation>
    </message>
    <message>
        <source>PSBT copied</source>
        <translation type="unfinished">PSBT másolva</translation>
    </message>
    <message>
        <source>Copied to clipboard</source>
        <comment>Fee-bump PSBT saved</comment>
        <translation type="unfinished">Vágólapra másolva</translation>
    </message>
    <message>
        <source>Can't sign transaction.</source>
        <translation type="unfinished">Tranzakció aláírása sikertelen.</translation>
    </message>
    <message>
        <source>Could not commit transaction</source>
        <translation type="unfinished">A tranzakciót nem lehet elküldeni</translation>
    </message>
    <message>
        <source>Can't display address</source>
        <translation type="unfinished">Nem lehet a címet megjeleníteni</translation>
    </message>
    <message>
        <source>default wallet</source>
        <translation type="unfinished">alapértelmezett tárca</translation>
    </message>
</context>
<context>
    <name>WalletView</name>
    <message>
        <source>&amp;Export</source>
        <translation type="unfinished">&amp;Exportálás</translation>
    </message>
    <message>
        <source>Export the data in the current tab to a file</source>
        <translation type="unfinished">Jelenlegi nézet adatainak exportálása fájlba</translation>
    </message>
    <message>
        <source>Backup Wallet</source>
        <translation type="unfinished">Biztonsági másolat készítése a Tárcáról</translation>
    </message>
    <message>
        <source>Wallet Data</source>
        <extracomment>Name of the wallet data file format.</extracomment>
        <translation type="unfinished">Tárca adat</translation>
    </message>
    <message>
        <source>Backup Failed</source>
        <translation type="unfinished">Biztonsági másolat készítése sikertelen</translation>
    </message>
    <message>
        <source>There was an error trying to save the wallet data to %1.</source>
        <translation type="unfinished">Hiba történt a pénztárca adatainak mentésekor ide: %1.</translation>
    </message>
    <message>
        <source>Backup Successful</source>
        <translation type="unfinished">Sikeres biztonsági mentés</translation>
    </message>
    <message>
        <source>The wallet data was successfully saved to %1.</source>
        <translation type="unfinished">A tárca adatai sikeresen el lettek mentve ide: %1.</translation>
    </message>
    <message>
        <source>Cancel</source>
        <translation type="unfinished">Mégse</translation>
    </message>
</context>
<context>
    <name>bitcoin-core</name>
    <message>
        <source>The %s developers</source>
        <translation type="unfinished">A %s fejlesztők</translation>
    </message>
    <message>
        <source>%s corrupt. Try using the wallet tool bitcoin-wallet to salvage or restoring a backup.</source>
        <translation type="unfinished">%s sérült. Próbálja meg a bitcoint-wallet tárca mentő eszközt használni, vagy állítsa helyre egy biztonsági mentésből.</translation>
    </message>
    <message>
        <source>%s failed to validate the -assumeutxo snapshot state. This indicates a hardware problem, or a bug in the software, or a bad software modification that allowed an invalid snapshot to be loaded. As a result of this, the node will shut down and stop using any state that was built on the snapshot, resetting the chain height from %d to %d. On the next restart, the node will resume syncing from %d without using any snapshot data. Please report this incident to %s, including how you obtained the snapshot. The invalid snapshot chainstate will be left on disk in case it is helpful in diagnosing the issue that caused this error.</source>
        <translation type="unfinished">%s: az -assumeutxo pillanatkép állapot jóváhagyása sikertelen. Ez hardverproblémára, programhibára vagy olyan hibás módosításra utalhat a programban, ami engedélyezte az érvénytelen pillanatkép betöltését. Emiatt a csomópont most leáll és nem használ olyan állapotot ami a megadott pillanatképre épül, újraépítve a blokkláncot %d és %d között. A következő indításkor a csomópont szinkronizálni fog innen: %d figyelmen kívül hagyva minden adatot a pillanatképből. Kérjük jelentse ezt a problémát itt: %s, hozzátéve hogyan jutott a hibát okozó pillanatképhez. Az érvénytelen láncállapot pillanatkép megőrizve marad a lemezen arra az esetre, ha hasznosnak bizonyul a hiba okának feltárása során.</translation>
    </message>
    <message>
        <source>%s request to listen on port %u. This port is considered "bad" and thus it is unlikely that any peer will connect to it. See doc/p2p-bad-ports.md for details and a full list.</source>
        <translation type="unfinished">%s kérés figyel a(z) %u porton. Ennek a portnak a megítélése "rossz" ezért valószínűtlen, hogy más partner ezen keresztül csatlakozna. Részletekért és teljes listáért lásd doc/p2p-bad-ports.md.</translation>
    </message>
    <message>
        <source>Cannot downgrade wallet from version %i to version %i. Wallet version unchanged.</source>
        <translation type="unfinished">Nem sikerült a tárcát %i verzióról %i verzióra módosítani. A tárca verziója változatlan maradt.</translation>
    </message>
    <message>
        <source>Cannot obtain a lock on data directory %s. %s is probably already running.</source>
        <translation type="unfinished">Az %s adatkönyvtár nem zárolható. A %s valószínűleg fut már.</translation>
    </message>
    <message>
        <source>Cannot upgrade a non HD split wallet from version %i to version %i without upgrading to support pre-split keypool. Please use version %i or no version specified.</source>
        <translation type="unfinished">Nem lehet frissíteni a nem HD szétválasztott tárcát %i verzióról %i verzióra az ezt támogató kulcstár frissítése nélkül. Kérjük használja a %i verziót vagy ne adjon meg verziót.</translation>
    </message>
    <message>
        <source>Disk space for %s may not accommodate the block files. Approximately %u GB of data will be stored in this directory.</source>
        <translation type="unfinished">A szabad terület %s talán nem elegendő a blokkfájlok tárolásához. Hozzávetőleg %u GB hely lesz felhasználva ebben a könyvtárban.</translation>
    </message>
    <message>
        <source>Distributed under the MIT software license, see the accompanying file %s or %s</source>
        <translation type="unfinished">MIT szoftver licenc alapján terjesztve, tekintse meg a hozzátartozó fájlt: %s vagy %s</translation>
    </message>
    <message>
        <source>Error loading wallet. Wallet requires blocks to be downloaded, and software does not currently support loading wallets while blocks are being downloaded out of order when using assumeutxo snapshots. Wallet should be able to load successfully after node sync reaches height %s</source>
        <translation type="unfinished">Hiba a tárca betöltése közben. A tárca igényli a letöltött blokkokat, de a szoftver jelenleg nem támogatja a tárcák betöltését miközben a blokkok soron kívüli letöltése zajlik feltételezett utxo pillanatképek használatával. A tárca betöltése sikerülhet amint a csomópont szinkronizálása eléri a %s magasságot.</translation>
    </message>
    <message>
        <source>Error reading %s! Transaction data may be missing or incorrect. Rescanning wallet.</source>
        <translation type="unfinished">Hiba %s olvasásakor! A tranzakciós adatok hiányosak vagy sérültek. Tárca átfésülése folyamatban.</translation>
    </message>
    <message>
        <source>Error: Dumpfile format record is incorrect. Got "%s", expected "format".</source>
        <translation type="unfinished">Hiba: A dump fájl formátum rekordja helytelen. Talált "%s", várt "format".</translation>
    </message>
    <message>
        <source>Error: Dumpfile identifier record is incorrect. Got "%s", expected "%s".</source>
        <translation type="unfinished">Hiba: A dump fájl azonosító rekordja helytelen. Talált "%s", várt "%s".</translation>
    </message>
    <message>
        <source>Error: Dumpfile version is not supported. This version of bitcoin-wallet only supports version 1 dumpfiles. Got dumpfile with version %s</source>
        <translation type="unfinished">Hiba: A dump fájl verziója nem támogatott. A bitcoin-wallet ez a kiadása csak 1-es verziójú dump fájlokat támogat. A talált dump fájl verziója %s.</translation>
    </message>
    <message>
        <source>Error: Legacy wallets only support the "legacy", "p2sh-segwit", and "bech32" address types</source>
        <translation type="unfinished">Hiba: Régi típusú tárcák csak "legacy", "p2sh-segwit" és "bech32" címformátumokat támogatják</translation>
    </message>
    <message>
        <source>Error: Unable to produce descriptors for this legacy wallet. Make sure to provide the wallet's passphrase if it is encrypted.</source>
        <translation type="unfinished">Hiba: Nem lehet leírókat készíteni ehhez a régi típusú tárcához. Győződjön meg róla, hogy megadta a tárca jelmondatát ha az titkosított.</translation>
    </message>
    <message>
        <source>File %s already exists. If you are sure this is what you want, move it out of the way first.</source>
        <translation type="unfinished">A %s fájl már létezik. Ha tényleg ezt szeretné használni akkor előtte mozgassa el onnan.</translation>
    </message>
    <message>
        <source>Invalid or corrupt peers.dat (%s). If you believe this is a bug, please report it to %s. As a workaround, you can move the file (%s) out of the way (rename, move, or delete) to have a new one created on the next start.</source>
        <translation type="unfinished">Érvénytelen vagy sérült peers.dat (%s). Ha úgy gondolja ez programhibára utal kérjük jelezze itt %s. Átmeneti megoldásként helyezze át a fájlt (%s) mostani helyéről (átnevezés, mozgatás vagy törlés), hogy készülhessen egy új helyette a következő induláskor.</translation>
    </message>
    <message>
        <source>More than one onion bind address is provided. Using %s for the automatically created Tor onion service.</source>
        <translation type="unfinished">Egynél több társított onion cím lett megadva. %s használata az automatikusan létrehozott Tor szolgáltatáshoz.</translation>
    </message>
    <message>
        <source>No dump file provided. To use createfromdump, -dumpfile=&lt;filename&gt; must be provided.</source>
        <translation type="unfinished">Nincs dump fájl megadva. A createfromdump használatához -dumpfile=&lt;filename&gt; megadása kötelező.</translation>
    </message>
    <message>
        <source>No dump file provided. To use dump, -dumpfile=&lt;filename&gt; must be provided.</source>
        <translation type="unfinished">Nincs dump fájl megadva. A dump használatához -dumpfile=&lt;filename&gt; megadása kötelező.</translation>
    </message>
    <message>
        <source>No wallet file format provided. To use createfromdump, -format=&lt;format&gt; must be provided.</source>
        <translation type="unfinished">Nincs tárca fájlformátum megadva. A createfromdump használatához -format=&lt;format&gt; megadása kötelező.</translation>
    </message>
    <message>
        <source>Please check that your computer's date and time are correct! If your clock is wrong, %s will not work properly.</source>
        <translation type="unfinished">Ellenőrizze, hogy helyesen van-e beállítva a gépén a dátum és az idő! A %s nem fog megfelelően működni, ha rosszul van beállítva az óra.</translation>
    </message>
    <message>
        <source>Please contribute if you find %s useful. Visit %s for further information about the software.</source>
        <translation type="unfinished">Kérjük támogasson, ha hasznosnak találta a %s-t. Az alábbi linken további információt találhat a szoftverről: %s.</translation>
    </message>
    <message>
        <source>Prune configured below the minimum of %d MiB.  Please use a higher number.</source>
        <translation type="unfinished">Ritkítás konfigurálásának megkísérlése a minimális %d MiB alá. Kérjük, használjon egy magasabb értéket.</translation>
    </message>
    <message>
        <source>Prune mode is incompatible with -reindex-chainstate. Use full -reindex instead.</source>
        <translation type="unfinished">A ritkított mód összeférhetetlen a -reindex-chainstate kapcsolóval. Használja inkább a teljes -reindex-et.</translation>
    </message>
    <message>
        <source>Prune: last wallet synchronisation goes beyond pruned data. You need to -reindex (download the whole blockchain again in case of pruned node)</source>
        <translation type="unfinished">Ritkítás: az utolsó tárcaszinkronizálás meghaladja a ritkított adatokat. Szükséges a -reindex használata (ritkított csomópont esetében a teljes blokklánc ismételt letöltése).</translation>
    </message>
    <message>
        <source>Rename of '%s' -&gt; '%s' failed. You should resolve this by manually moving or deleting the invalid snapshot directory %s, otherwise you will encounter the same error again on the next startup.</source>
        <translation type="unfinished">Sikertelen átnevezés: '%s' -&gt; '%s'. Ezt megoldhatja azzal, ha kézzel áthelyezi vagy törli az érvénytelen pillanatkép könyvtárat %s, különben ugyanebbe a hibába fog ütközni a következő indításkor is.</translation>
    </message>
    <message>
        <source>SQLiteDatabase: Unknown sqlite wallet schema version %d. Only version %d is supported</source>
        <translation type="unfinished">SQLiteDatabase: Ismeretlen sqlite tárca séma verzió: %d. Csak az alábbi verzió támogatott: %d</translation>
    </message>
    <message>
        <source>The block database contains a block which appears to be from the future. This may be due to your computer's date and time being set incorrectly. Only rebuild the block database if you are sure that your computer's date and time are correct</source>
        <translation type="unfinished">A blokk-adatbázis tartalmaz egy blokkot ami a jövőből érkezettnek látszik. Ennek oka lehet, hogy a számítógép dátum és idő beállítása helytelen. Csak akkor építse újra a blokk-adatbázist ha biztos vagy benne, hogy az időbeállítás helyes.</translation>
    </message>
    <message>
        <source>The transaction amount is too small to send after the fee has been deducted</source>
        <translation type="unfinished">A tranzakció összege túl alacsony az elküldéshez miután a díj levonódik</translation>
    </message>
    <message>
        <source>This error could occur if this wallet was not shutdown cleanly and was last loaded using a build with a newer version of Berkeley DB. If so, please use the software that last loaded this wallet</source>
        <translation type="unfinished">Ez a hiba akkor jelentkezhet, ha a tárca nem volt rendesen lezárva és egy újabb verziójában volt megnyitva a Berkeley DB-nek. Ha így van, akkor használja azt a verziót amivel legutóbb megnyitotta.</translation>
    </message>
    <message>
        <source>This is a pre-release test build - use at your own risk - do not use for mining or merchant applications</source>
        <translation type="unfinished">Ez egy kiadás előtt álló, teszt verzió - csak saját felelősségre használja - ne használja bányászatra vagy kereskedéshez.</translation>
    </message>
    <message>
        <source>This is the maximum transaction fee you pay (in addition to the normal fee) to prioritize partial spend avoidance over regular coin selection.</source>
        <translation type="unfinished">Ez a maximum tranzakciós díj amit fizetni fog (a normál díj felett), hogy segítse a részleges költés elkerülést a normál érme választás felett.</translation>
    </message>
    <message>
        <source>This is the transaction fee you may discard if change is smaller than dust at this level</source>
        <translation type="unfinished">Ez az a tranzakciós díj amit figyelmen kívül hagyhat, ha a visszajáró kevesebb a porszem jelenlegi határértékénél</translation>
    </message>
    <message>
        <source>This is the transaction fee you may pay when fee estimates are not available.</source>
        <translation type="unfinished">Ezt a tranzakciós díjat fogja fizetni ha a díjbecslés nem lehetséges.</translation>
    </message>
    <message>
        <source>Total length of network version string (%i) exceeds maximum length (%i). Reduce the number or size of uacomments.</source>
        <translation type="unfinished">A hálózati verzió string (%i) hossza túllépi a megengedettet (%i). Csökkentse a hosszt vagy a darabszámot uacomments beállításban.</translation>
    </message>
    <message>
        <source>Unable to replay blocks. You will need to rebuild the database using -reindex-chainstate.</source>
        <translation type="unfinished">Blokkok visszajátszása nem lehetséges. Újra kell építenie az adatbázist a -reindex-chainstate opció használatával.</translation>
    </message>
    <message>
        <source>Unknown wallet file format "%s" provided. Please provide one of "bdb" or "sqlite".</source>
        <translation type="unfinished">A megadott tárca fájl formátuma "%s" ismeretlen. Kérjuk adja meg "bdb" vagy "sqlite" egyikét.</translation>
    </message>
    <message>
        <source>Unsupported category-specific logging level %1$s=%2$s. Expected %1$s=&lt;category&gt;:&lt;loglevel&gt;. Valid categories: %3$s. Valid loglevels: %4$s.</source>
        <translation type="unfinished">Nem támogatott kategóriához kötött naplózási szint %1$=%2$s. Várt %1$s=&lt;category&gt;:&lt;loglevel&gt;. Érvényes kategóriák: %3$s. Érvényes naplózási szintek: %4$s.</translation>
    </message>
    <message>
        <source>Unsupported chainstate database format found. Please restart with -reindex-chainstate. This will rebuild the chainstate database.</source>
        <translation type="unfinished">Nem támogatott láncállapot-adatbázis formátum található. Kérjük indítsa újra -reindex-chainstate kapcsolóval. Ez újraépíti a láncállapot-adatbázist.</translation>
    </message>
    <message>
        <source>Wallet created successfully. The legacy wallet type is being deprecated and support for creating and opening legacy wallets will be removed in the future.</source>
        <translation type="unfinished">Tárca sikeresen létrehozva. A régi típusú tárcák elavultak ezért a régi típusú tárcák létrehozásának és megnyitásának támogatása a jövőben meg fog szűnni.</translation>
    </message>
    <message>
        <source>Wallet loaded successfully. The legacy wallet type is being deprecated and support for creating and opening legacy wallets will be removed in the future. Legacy wallets can be migrated to a descriptor wallet with migratewallet.</source>
        <translation type="unfinished">Tárca betöltése sikeres. A régi típusú tárcák elavultak ezért a régi típusú tárcák létrehozásának és megnyitásának támogatása a jövőben meg fog szűnni. Régi típusú tárcáról való áttérés leíró tárcára a migratewallet paranccsal lehetséges.</translation>
    </message>
    <message>
        <source>Warning: Dumpfile wallet format "%s" does not match command line specified format "%s".</source>
        <translation type="unfinished">Figyelmeztetés: A dumpfájl tárca formátum (%s) nem egyezik a parancssor által megadott formátummal (%s).</translation>
    </message>
    <message>
        <source>Warning: Private keys detected in wallet {%s} with disabled private keys</source>
        <translation type="unfinished">Figyelmeztetés: Privát kulcsokat észleltünk a {%s} tárcában, melynél a privát kulcsok le vannak tiltva.</translation>
    </message>
    <message>
        <source>Warning: We do not appear to fully agree with our peers! You may need to upgrade, or other nodes may need to upgrade.</source>
        <translation type="unfinished">Figyelmeztetés: Úgy tűnik nem értünk egyet teljesen a partnereinkel! Lehet, hogy frissítenie kell, vagy a többi partnernek kell frissítenie.</translation>
    </message>
    <message>
        <source>Witness data for blocks after height %d requires validation. Please restart with -reindex.</source>
        <translation type="unfinished">Érvényesítés szükséges a %d feletti blokkok tanúsító adatának. Kérjük indítsa újra -reindex paraméterrel.</translation>
    </message>
    <message>
        <source>You need to rebuild the database using -reindex to go back to unpruned mode.  This will redownload the entire blockchain</source>
        <translation type="unfinished">Újra kell építeni az adatbázist a -reindex használatával, ami a ritkított üzemmódot megszünteti. Ez a teljes blokklánc ismételt letöltésével jár.</translation>
    </message>
    <message>
        <source>%s is set very high!</source>
        <translation type="unfinished">%s értéke nagyon magas!</translation>
    </message>
    <message>
        <source>-maxmempool must be at least %d MB</source>
        <translation type="unfinished">-maxmempool legalább %d MB kell legyen.</translation>
    </message>
    <message>
        <source>A fatal internal error occurred, see debug.log for details</source>
        <translation type="unfinished">Súlyos belső hiba történt, részletek a debug.log-ban</translation>
    </message>
    <message>
        <source>Cannot resolve -%s address: '%s'</source>
        <translation type="unfinished">-%s cím feloldása nem sikerült: '%s'</translation>
    </message>
    <message>
        <source>Cannot set -forcednsseed to true when setting -dnsseed to false.</source>
        <translation type="unfinished">Nem állítható egyszerre a -forcednsseed igazra és a -dnsseed hamisra.</translation>
    </message>
    <message>
        <source>Cannot set -peerblockfilters without -blockfilterindex.</source>
        <translation type="unfinished">A -peerblockfilters nem állítható be a -blockfilterindex opció nélkül.</translation>
    </message>
    <message>
        <source>Cannot write to data directory '%s'; check permissions.</source>
        <translation type="unfinished">Nem lehet írni a '%s' könyvtárba; ellenőrizze a jogosultságokat.</translation>
    </message>
    <message>
        <source>%s is set very high! Fees this large could be paid on a single transaction.</source>
        <translation type="unfinished">%s nagyon magasra van állítva! Ilyen magas díj akár egyetlen tranzakció költsége is lehet.</translation>
    </message>
    <message>
        <source>Cannot provide specific connections and have addrman find outgoing connections at the same time.</source>
        <translation type="unfinished">Nem lehetséges a megadott kapcsolatok és az addrman által felderített kapcsolatok egyidejű használata.</translation>
    </message>
    <message>
        <source>Error loading %s: External signer wallet being loaded without external signer support compiled</source>
        <translation type="unfinished">Hiba %s betöltése közben: Külső aláíró tárca betöltése külső aláírók támogatása nélkül</translation>
    </message>
    <message>
        <source>Error reading %s! All keys read correctly, but transaction data or address metadata may be missing or incorrect.</source>
        <translation type="unfinished">Hiba %s beolvasása közben. Az összes kulcs sikeresen beolvasva, de a tranzakciós adatok vagy a címtár rekordok hiányoznak vagy sérültek.</translation>
    </message>
    <message>
        <source>Error: Address book data in wallet cannot be identified to belong to migrated wallets</source>
        <translation type="unfinished">Hiba: A címjegyzék adatot nem lehet beazonosítani, hogy a migrált tárcákhoz tartozna</translation>
    </message>
    <message>
        <source>Error: Duplicate descriptors created during migration. Your wallet may be corrupted.</source>
        <translation type="unfinished">Hiba: Ismétlődő leírók lettek létrehozva migrálás közben. Lehet, hogy a tárca sérült.</translation>
    </message>
    <message>
        <source>Error: Transaction %s in wallet cannot be identified to belong to migrated wallets</source>
        <translation type="unfinished">Hiba: A tárcában lévő %s tranzakciót nem lehet beazonosítani, hogy a migrált tárcákhoz tartozna</translation>
    </message>
    <message>
        <source>Failed to calculate bump fees, because unconfirmed UTXOs depend on enormous cluster of unconfirmed transactions.</source>
        <translation type="unfinished">Sikertelen az emelt díjak becslése, mert a megerősítetlen UTXO-k hatalmas mennyiségű megerősítetlen tranzakcióktól függnek.</translation>
    </message>
    <message>
        <source>Failed to rename invalid peers.dat file. Please move or delete it and try again.</source>
        <translation type="unfinished">Az érvénytelen peers.dat fájl átnevezése sikertelen. Kérjük mozgassa vagy törölje, majd próbálja újra.</translation>
    </message>
    <message>
        <source>Fee estimation failed. Fallbackfee is disabled. Wait a few blocks or enable %s.</source>
        <translation type="unfinished">Díjbecslés sikertelen. Alapértelmezett díj letiltva. Várjon néhány blokkot vagy engedélyezze ezt: %s.</translation>
    </message>
    <message>
        <source>Incompatible options: -dnsseed=1 was explicitly specified, but -onlynet forbids connections to IPv4/IPv6</source>
        <translation type="unfinished">Összeférhetetlen beállítások: -dnsseed=1 lett megadva, de az -onlynet megtiltja az IPv4/IPv6 kapcsolatokat</translation>
    </message>
    <message>
        <source>Invalid amount for %s=&lt;amount&gt;: '%s' (must be at least the minrelay fee of %s to prevent stuck transactions)</source>
        <translation type="unfinished">Érvénytelen összeg: %s=&lt;amount&gt;: '%s' (legalább a minrelay összeg azaz %s kell legyen, hogy ne ragadjon be a tranzakció)</translation>
    </message>
    <message>
        <source>Outbound connections restricted to CJDNS (-onlynet=cjdns) but -cjdnsreachable is not provided</source>
        <translation type="unfinished">A kilépő kapcsolatok CJDNS-re korlátozottak (-onlynet=cjdns) de nincs megadva -cjdnsreachable</translation>
    </message>
    <message>
        <source>Outbound connections restricted to Tor (-onlynet=onion) but the proxy for reaching the Tor network is explicitly forbidden: -onion=0</source>
        <translation type="unfinished">A kilépő kapcsolatok a Tor-ra korlátozottak (-onlynet=onion) de a Tor hálózatot elérő proxy kifejezetten le van tiltva: -onion=0</translation>
    </message>
    <message>
        <source>Outbound connections restricted to Tor (-onlynet=onion) but the proxy for reaching the Tor network is not provided: none of -proxy, -onion or -listenonion is given</source>
        <translation type="unfinished">A kilépő kapcsolatok a Tor-ra korlátozottak (-onlynet=onion) de nincs megadva a Tor hálózatot elérő proxy: sem -proxy, sem -onion sem pedig -listenonion sincs megadva.</translation>
    </message>
    <message>
        <source>Outbound connections restricted to i2p (-onlynet=i2p) but -i2psam is not provided</source>
        <translation type="unfinished">A kilépő kapcsolatok i2p-re korlátozottak (-onlynet=i2p) de nincs megadva -i2psam</translation>
    </message>
    <message>
        <source>The inputs size exceeds the maximum weight. Please try sending a smaller amount or manually consolidating your wallet's UTXOs</source>
        <translation type="unfinished">A bemenetek mérete meghaladja a maximum súlyt. Kérjük próbáljon kisebb összeget küldeni vagy kézzel egyesítse a tárca UTXO-it.</translation>
    </message>
    <message>
        <source>The preselected coins total amount does not cover the transaction target. Please allow other inputs to be automatically selected or include more coins manually</source>
        <translation type="unfinished">Az előre kiválasztott érmék együttes összege nem fedezi a teljes tranzakciót. Kérjük engedélyezze több bemenet automatikus kiválasztását vagy válasszon ki több érmét kézzel.</translation>
    </message>
    <message>
        <source>Transaction requires one destination of non-0 value, a non-0 feerate, or a pre-selected input</source>
        <translation type="unfinished">A tranzakcióhoz szükséges egy nem nulla értékű utalás, egy nem-nulla tranzakciós díj vagy egy előre kiválaszott bemenet</translation>
    </message>
    <message>
        <source>UTXO snapshot failed to validate. Restart to resume normal initial block download, or try loading a different snapshot.</source>
        <translation type="unfinished">UTXO pillanatkép jóváhagyása sikertelen. Újraindítással visszatérhet a blokkok rendes letöltéséhez vagy megpróbálhat másik pillanatképet választani.</translation>
    </message>
    <message>
        <source>Unconfirmed UTXOs are available, but spending them creates a chain of transactions that will be rejected by the mempool</source>
        <translation type="unfinished">Elérhető néhány megerősítetlen UTXO, de elköltésük olyan tranzakciós láncolathoz vezet amit a mempool el fog utasítani.</translation>
    </message>
    <message>
        <source>Unexpected legacy entry in descriptor wallet found. Loading wallet %s

The wallet might have been tampered with or created with malicious intent.
</source>
        <translation type="unfinished">Váratlan régi típusú bejegyzés található a leíró tárcában. Tárca betöltése folyamatban %s

A tárcát lehet szabotálták vagy rosszindulatú szándékkal hozták létre.
</translation>
    </message>
    <message>
        <source>Unrecognized descriptor found. Loading wallet %s

The wallet might had been created on a newer version.
Please try running the latest software version.
</source>
        <translation type="unfinished">Ismeretlen leíró található. Tárca betöltése folyamatban: %s

A tárca lehet, hogy újabb verzióban készült.
Kérjük próbálja futtatni a legújabb szoftver verziót.
</translation>
    </message>
    <message>
        <source>
Unable to cleanup failed migration</source>
        <translation type="unfinished">
A meghiúsult migrálás tisztogatása sikertelen.</translation>
    </message>
    <message>
        <source>
Unable to restore backup of wallet.</source>
        <translation type="unfinished">
A tárca biztonsági mentésének visszaállítása sikertelen.</translation>
    </message>
    <message>
        <source>Block verification was interrupted</source>
        <translation type="unfinished">Blokkok ellenőrzése megszakítva</translation>
    </message>
    <message>
        <source>Config setting for %s only applied on %s network when in [%s] section.</source>
        <translation type="unfinished">A konfigurációs beálltás %s kizárólag az %s hálózatra vonatkozik amikor a [%s] szekcióban van.</translation>
    </message>
    <message>
        <source>Copyright (C) %i-%i</source>
        <translation type="unfinished">Szerzői jog (C) fenntartva %i-%i</translation>
    </message>
    <message>
        <source>Corrupted block database detected</source>
        <translation type="unfinished">Sérült blokk-adatbázis észlelve</translation>
    </message>
    <message>
        <source>Could not find asmap file %s</source>
        <translation type="unfinished">%s asmap fájl nem található</translation>
    </message>
    <message>
        <source>Could not parse asmap file %s</source>
        <translation type="unfinished">%s asmap fájl beolvasása sikertelen</translation>
    </message>
    <message>
        <source>Disk space is too low!</source>
        <translation type="unfinished">Kevés a hely a lemezen!</translation>
    </message>
    <message>
        <source>Do you want to rebuild the block database now?</source>
        <translation type="unfinished">Újra akarja építeni a blokk-adatbázist most?</translation>
    </message>
    <message>
        <source>Done loading</source>
        <translation type="unfinished">Betöltés befejezve</translation>
    </message>
    <message>
        <source>Dump file %s does not exist.</source>
        <translation type="unfinished">A %s elérési úton fájl nem létezik.</translation>
    </message>
    <message>
        <source>Error creating %s</source>
        <translation type="unfinished">Hiba %s létrehozása közben</translation>
    </message>
    <message>
        <source>Error initializing block database</source>
        <translation type="unfinished">A blokk-adatbázis előkészítése nem sikerült</translation>
    </message>
    <message>
        <source>Error initializing wallet database environment %s!</source>
        <translation type="unfinished">A tárca-adatbázis környezet előkészítése nem sikerült: %s!</translation>
    </message>
    <message>
        <source>Error loading %s</source>
        <translation type="unfinished">Hiba a(z) %s betöltése közben</translation>
    </message>
    <message>
        <source>Error loading %s: Private keys can only be disabled during creation</source>
        <translation type="unfinished"> %s betöltése sikertelen. A privát kulcsok csak a létrehozáskor tilthatóak le.</translation>
    </message>
    <message>
        <source>Error loading %s: Wallet corrupted</source>
        <translation type="unfinished">Hiba a(z) %s betöltése közben: A tárca hibás.</translation>
    </message>
    <message>
        <source>Error loading %s: Wallet requires newer version of %s</source>
        <translation type="unfinished">Hiba a(z) %s betöltése közben: A tárcához %s újabb verziója szükséges.</translation>
    </message>
    <message>
        <source>Error loading block database</source>
        <translation type="unfinished">Hiba a blokk-adatbázis betöltése közben.</translation>
    </message>
    <message>
        <source>Error opening block database</source>
        <translation type="unfinished">Hiba a blokk-adatbázis megnyitása közben.</translation>
    </message>
    <message>
        <source>Error reading configuration file: %s</source>
        <translation type="unfinished">Hiba a konfigurációs fájl olvasása közben: %s</translation>
    </message>
    <message>
        <source>Error reading from database, shutting down.</source>
        <translation type="unfinished">Hiba az adatbázis olvasásakor, leállítás.</translation>
    </message>
    <message>
        <source>Error reading next record from wallet database</source>
        <translation type="unfinished">A tárca-adatbázisból a következő rekord beolvasása sikertelen.</translation>
    </message>
    <message>
        <source>Error: Cannot extract destination from the generated scriptpubkey</source>
        <translation type="unfinished">Hiba: Nem lehet kinyerni a célt az előállított scriptpubkey-ből</translation>
    </message>
    <message>
        <source>Error: Couldn't create cursor into database</source>
        <translation type="unfinished">Hiba: Kurzor létrehozása az adatbázisba sikertelen.</translation>
    </message>
    <message>
        <source>Error: Disk space is low for %s</source>
        <translation type="unfinished">Hiba: kevés a hely a lemezen %s részére</translation>
    </message>
    <message>
        <source>Error: Dumpfile checksum does not match. Computed %s, expected %s</source>
        <translation type="unfinished">Hiba: A dumpfájl ellenőrző összege nem egyezik. %s-t kapott, %s-re számított</translation>
    </message>
    <message>
        <source>Error: Failed to create new watchonly wallet</source>
        <translation type="unfinished">Hiba: Új figyelő tárca létrehozása sikertelen</translation>
    </message>
    <message>
        <source>Error: Got key that was not hex: %s</source>
        <translation type="unfinished">Hiba: Nem hexadecimális kulcsot kapott: %s</translation>
    </message>
    <message>
        <source>Error: Got value that was not hex: %s</source>
        <translation type="unfinished">Hiba: Nem hexadecimális értéket kapott: %s</translation>
    </message>
    <message>
        <source>Error: Keypool ran out, please call keypoolrefill first</source>
        <translation type="unfinished">A címraktár kiürült, előbb adja ki a keypoolrefill parancsot.</translation>
    </message>
    <message>
        <source>Error: Missing checksum</source>
        <translation type="unfinished">Hiba: Hiányzó ellenőrző összeg</translation>
    </message>
    <message>
        <source>Error: No %s addresses available.</source>
        <translation type="unfinished">Hiba: Nem áll rendelkezésre %s cím.</translation>
    </message>
    <message>
        <source>Error: This wallet already uses SQLite</source>
        <translation type="unfinished">Hiba: Ez a tárca már használja az SQLite-t</translation>
    </message>
    <message>
        <source>Error: This wallet is already a descriptor wallet</source>
        <translation type="unfinished">Hiba: Ez a tárca már leíró tárca</translation>
    </message>
    <message>
        <source>Error: Unable to begin reading all records in the database</source>
        <translation type="unfinished">Hiba: Nem sikerült elkezdeni beolvasni minden bejegyzést az adatbázisban.</translation>
    </message>
    <message>
        <source>Error: Unable to make a backup of your wallet</source>
        <translation type="unfinished">Hiba: Nem sikerült biztonsági mentés készíteni a tárcáról</translation>
    </message>
    <message>
        <source>Error: Unable to parse version %u as a uint32_t</source>
        <translation type="unfinished">Hiba: Nem lehet a %u verziót uint32_t-ként értelmezni</translation>
    </message>
    <message>
        <source>Error: Unable to read all records in the database</source>
        <translation type="unfinished">Hiba: Nem sikerült beolvasni minden bejegyzést az adatbázisban.</translation>
    </message>
    <message>
        <source>Error: Unable to read wallet's best block locator record</source>
        <translation type="unfinished">Hiba: Nem lehet beolvasni a tárca legfelső blokkját megadó rekordot</translation>
    </message>
    <message>
        <source>Error: Unable to remove watchonly address book data</source>
        <translation type="unfinished">Hiba: Nem sikerült a figyelő címjegyzék adat eltávolítása</translation>
    </message>
    <message>
        <source>Error: Unable to write record to new wallet</source>
        <translation type="unfinished">Hiba: Nem sikerült rekordot írni az új tárcába</translation>
    </message>
    <message>
        <source>Error: Unable to write solvable wallet best block locator record</source>
        <translation type="unfinished">Hiba: Nem lehet írni a megoldható tárca legfelső blokkját megadó rekordot</translation>
    </message>
    <message>
        <source>Error: Unable to write watchonly wallet best block locator record</source>
        <translation type="unfinished">Hiba: Nem lehet írni a figyelő tárca legfelső blokkját megadó rekordot</translation>
    </message>
    <message>
        <source>Failed to listen on any port. Use -listen=0 if you want this.</source>
        <translation type="unfinished">Egyik hálózati portot sem sikerül figyelni. Használja a -listen=0 kapcsolót, ha ezt szeretné.</translation>
    </message>
    <message>
        <source>Failed to rescan the wallet during initialization</source>
        <translation type="unfinished">Indítás közben nem sikerült átfésülni a tárcát</translation>
    </message>
    <message>
        <source>Failed to start indexes, shutting down..</source>
        <translation type="unfinished">Indexek indítása sikertelen, a program leáll...</translation>
    </message>
    <message>
        <source>Failed to verify database</source>
        <translation type="unfinished">Adatbázis ellenőrzése sikertelen</translation>
    </message>
    <message>
        <source>Fee rate (%s) is lower than the minimum fee rate setting (%s)</source>
        <translation type="unfinished">A választott díj (%s) alacsonyabb mint a beállított minimum díj (%s)</translation>
    </message>
    <message>
        <source>Ignoring duplicate -wallet %s.</source>
        <translation type="unfinished">Az ismétlődő -wallet %s figyelmen kívül hagyva.</translation>
    </message>
    <message>
        <source>Importing…</source>
        <translation type="unfinished">Importálás…</translation>
    </message>
    <message>
        <source>Incorrect or no genesis block found. Wrong datadir for network?</source>
        <translation type="unfinished">Helytelen vagy nemlétező ősblokk. Helytelen hálózati adatkönyvtár?</translation>
    </message>
    <message>
        <source>Initialization sanity check failed. %s is shutting down.</source>
        <translation type="unfinished">Az indítási hitelességi teszt sikertelen. %s most leáll.</translation>
    </message>
    <message>
        <source>Input not found or already spent</source>
        <translation type="unfinished">Bemenet nem található vagy már el van költve.</translation>
    </message>
    <message>
        <source>Insufficient dbcache for block verification</source>
        <translation type="unfinished">Nincs elegendő dbcache a blokkok ellenőrzéséhez</translation>
    </message>
    <message>
        <source>Insufficient funds</source>
        <translation type="unfinished">Fedezethiány</translation>
    </message>
    <message>
        <source>Invalid -i2psam address or hostname: '%s'</source>
        <translation type="unfinished">Érvénytelen -i2psam cím vagy kiszolgáló: '%s'</translation>
    </message>
    <message>
        <source>Invalid -onion address or hostname: '%s'</source>
        <translation type="unfinished">Érvénytelen -onion cím vagy kiszolgáló: '%s'</translation>
    </message>
    <message>
        <source>Invalid -proxy address or hostname: '%s'</source>
        <translation type="unfinished">Érvénytelen -proxy cím vagy kiszolgáló: '%s'</translation>
    </message>
    <message>
        <source>Invalid P2P permission: '%s'</source>
        <translation type="unfinished">Érvénytelen P2P jog: '%s'</translation>
    </message>
    <message>
        <source>Invalid amount for %s=&lt;amount&gt;: '%s' (must be at least %s)</source>
        <translation type="unfinished">Érvénytelen összeg: %s=&lt;amount&gt;: '%s' (legalább ennyinek kell lennie: %s)</translation>
    </message>
    <message>
        <source>Invalid amount for %s=&lt;amount&gt;: '%s'</source>
        <translation type="unfinished">Érvénytelen összeg, %s=&lt;amount&gt;: '%s'</translation>
    </message>
    <message>
        <source>Invalid amount for -%s=&lt;amount&gt;: '%s'</source>
        <translation type="unfinished">Érvénytelen összeg, -%s=&lt;amount&gt;: '%s'</translation>
    </message>
    <message>
        <source>Invalid netmask specified in -whitelist: '%s'</source>
        <translation type="unfinished">Érvénytelen az itt megadott hálózati maszk: -whitelist: '%s'</translation>
    </message>
    <message>
        <source>Invalid port specified in %s: '%s'</source>
        <translation type="unfinished">Érvénytelen port lett megadva itt %s: '%s'</translation>
    </message>
    <message>
        <source>Invalid pre-selected input %s</source>
        <translation type="unfinished">Érvénytelen előre kiválasztott bemenet %s</translation>
    </message>
    <message>
        <source>Listening for incoming connections failed (listen returned error %s)</source>
        <translation type="unfinished">Figyelés a bejövő kapcsolatokra meghiúsult (listen hibaüzenete: %s)</translation>
    </message>
    <message>
        <source>Loading P2P addresses…</source>
        <translation type="unfinished">P2P címek betöltése…</translation>
    </message>
    <message>
        <source>Loading banlist…</source>
        <translation type="unfinished">Tiltólista betöltése…</translation>
    </message>
    <message>
        <source>Loading block index…</source>
        <translation type="unfinished">Blokkindex betöltése…</translation>
    </message>
    <message>
        <source>Loading wallet…</source>
        <translation type="unfinished">Tárca betöltése…</translation>
    </message>
    <message>
        <source>Missing amount</source>
        <translation type="unfinished">Hiányzó összeg</translation>
    </message>
    <message>
        <source>Missing solving data for estimating transaction size</source>
        <translation type="unfinished">Hiányzó adat a tranzakció méretének becsléséhez</translation>
    </message>
    <message>
        <source>Need to specify a port with -whitebind: '%s'</source>
        <translation type="unfinished">A -whitebind opcióhoz meg kell adni egy portot is: '%s'</translation>
    </message>
    <message>
        <source>No addresses available</source>
        <translation type="unfinished">Nincsenek rendelkezésre álló címek</translation>
    </message>
    <message>
        <source>Not enough file descriptors available.</source>
        <translation type="unfinished">Nincs elég fájlleíró.</translation>
    </message>
    <message>
        <source>Not found pre-selected input %s</source>
        <translation type="unfinished">Nem található előre kiválasztott bemenet %s</translation>
    </message>
    <message>
        <source>Not solvable pre-selected input %s</source>
        <translation type="unfinished">Nem megoldható az előre kiválasztott bemenet %s</translation>
    </message>
    <message>
        <source>Prune cannot be configured with a negative value.</source>
        <translation type="unfinished">Ritkított üzemmódot nem lehet negatív értékkel konfigurálni.</translation>
    </message>
    <message>
        <source>Prune mode is incompatible with -txindex.</source>
        <translation type="unfinished">A -txindex nem használható ritkított üzemmódban.</translation>
    </message>
    <message>
        <source>Pruning blockstore…</source>
        <translation type="unfinished">Blokktároló ritkítása…</translation>
    </message>
    <message>
        <source>Reducing -maxconnections from %d to %d, because of system limitations.</source>
        <translation type="unfinished">A -maxconnections csökkentése %d értékről %d értékre, a rendszer korlátai miatt.</translation>
    </message>
    <message>
        <source>Replaying blocks…</source>
        <translation type="unfinished">Blokkok visszajátszása…</translation>
    </message>
    <message>
        <source>Rescanning…</source>
        <translation type="unfinished">Átfésülés…</translation>
    </message>
    <message>
        <source>SQLiteDatabase: Failed to execute statement to verify database: %s</source>
        <translation type="unfinished">SQLiteDatabase: Nem sikerült végrehajtani az adatbázist ellenőrző utasítást: %s</translation>
    </message>
    <message>
        <source>SQLiteDatabase: Failed to prepare statement to verify database: %s</source>
        <translation type="unfinished">SQLiteDatabase: Nem sikerült előkészíteni az adatbázist ellenőrző utasítást: %s</translation>
    </message>
    <message>
        <source>SQLiteDatabase: Failed to read database verification error: %s</source>
        <translation type="unfinished">SQLiteDatabase: Nem sikerült olvasni az adatbázis ellenőrzési hibát: %s</translation>
    </message>
    <message>
        <source>SQLiteDatabase: Unexpected application id. Expected %u, got %u</source>
        <translation type="unfinished">SQLiteDatabase: Váratlan alkalmazásazonosító. Várt: %u, helyette kapott: %u</translation>
    </message>
    <message>
        <source>Section [%s] is not recognized.</source>
        <translation type="unfinished">Ismeretlen bekezdés [%s]</translation>
    </message>
    <message>
        <source>Signing transaction failed</source>
        <translation type="unfinished">Tranzakció aláírása sikertelen</translation>
    </message>
    <message>
        <source>Specified -walletdir "%s" does not exist</source>
        <translation type="unfinished">A megadott -walletdir "%s" nem létezik</translation>
    </message>
    <message>
        <source>Specified -walletdir "%s" is a relative path</source>
        <translation type="unfinished">A megadott -walletdir "%s" egy relatív elérési út</translation>
    </message>
    <message>
        <source>Specified -walletdir "%s" is not a directory</source>
        <translation type="unfinished">A megadott -walletdir "%s" nem könyvtár</translation>
    </message>
    <message>
        <source>Specified blocks directory "%s" does not exist.</source>
        <translation type="unfinished">A megadott blokk könyvtár "%s" nem létezik.</translation>
    </message>
    <message>
        <source>Specified data directory "%s" does not exist.</source>
        <translation type="unfinished">A megadott adatkönyvtár "%s" nem létezik.</translation>
    </message>
    <message>
        <source>Starting network threads…</source>
        <translation type="unfinished">Hálózati szálak indítása…</translation>
    </message>
    <message>
        <source>The source code is available from %s.</source>
        <translation type="unfinished">A forráskód elérhető innen: %s.</translation>
    </message>
    <message>
        <source>The specified config file %s does not exist</source>
        <translation type="unfinished">A megadott konfigurációs fájl %s nem létezik</translation>
    </message>
    <message>
        <source>The transaction amount is too small to pay the fee</source>
        <translation type="unfinished">A tranzakció összege túl alacsony a tranzakciós költség kifizetéséhez.</translation>
    </message>
    <message>
        <source>The wallet will avoid paying less than the minimum relay fee.</source>
        <translation type="unfinished">A tárca nem fog a minimális továbbítási díjnál kevesebbet fizetni. </translation>
    </message>
    <message>
        <source>This is experimental software.</source>
        <translation type="unfinished">Ez egy kísérleti szoftver.</translation>
    </message>
    <message>
        <source>This is the minimum transaction fee you pay on every transaction.</source>
        <translation type="unfinished">Ez a minimum tranzakciós díj, amelyet tranzakciónként kifizet.</translation>
    </message>
    <message>
        <source>This is the transaction fee you will pay if you send a transaction.</source>
        <translation type="unfinished">Ez a tranzakció díja, amelyet kifizet, ha tranzakciót indít.</translation>
    </message>
    <message>
        <source>Transaction amount too small</source>
        <translation type="unfinished">Tranzakció összege túl alacsony</translation>
    </message>
    <message>
        <source>Transaction amounts must not be negative</source>
        <translation type="unfinished">Tranzakció összege nem lehet negatív</translation>
    </message>
    <message>
        <source>Transaction change output index out of range</source>
        <translation type="unfinished">Tartományon kívüli tranzakciós kimenet index</translation>
    </message>
    <message>
        <source>Transaction must have at least one recipient</source>
        <translation type="unfinished">Legalább egy címzett kell a tranzakcióhoz</translation>
    </message>
    <message>
        <source>Transaction needs a change address, but we can't generate it.</source>
        <translation type="unfinished">A tranzakcióhoz szükség van visszajáró címekre, de nem lehet előállítani egyet.</translation>
    </message>
    <message>
        <source>Transaction too large</source>
        <translation type="unfinished">Túl nagy tranzakció</translation>
    </message>
    <message>
        <source>Unable to allocate memory for -maxsigcachesize: '%s' MiB</source>
        <translation type="unfinished">Nem sikerült a memóriát lefoglalni -maxsigcachesize számára: '%s' MiB</translation>
    </message>
    <message>
        <source>Unable to bind to %s on this computer (bind returned error %s)</source>
        <translation type="unfinished">Ezen a számítógépen nem lehet ehhez társítani: %s (a bind ezzel a hibával tért vissza: %s)</translation>
    </message>
    <message>
        <source>Unable to bind to %s on this computer. %s is probably already running.</source>
        <translation type="unfinished">Ezen a gépen nem lehet ehhez társítani: %s. %s már valószínűleg fut.</translation>
    </message>
    <message>
        <source>Unable to create the PID file '%s': %s</source>
        <translation type="unfinished">PID fájl létrehozása sikertelen '%s': %s</translation>
    </message>
    <message>
        <source>Unable to find UTXO for external input</source>
        <translation type="unfinished">Nem található UTXO a külső bemenet számára</translation>
    </message>
    <message>
        <source>Unable to generate initial keys</source>
        <translation type="unfinished">Kezdő kulcsok előállítása sikertelen</translation>
    </message>
    <message>
        <source>Unable to generate keys</source>
        <translation type="unfinished">Kulcs előállítása sikertelen</translation>
    </message>
    <message>
        <source>Unable to open %s for writing</source>
        <translation type="unfinished">Nem sikerült %s megnyitni írásra.</translation>
    </message>
    <message>
        <source>Unable to parse -maxuploadtarget: '%s'</source>
        <translation type="unfinished">Nem értelmezhető -maxuploadtarget: '%s'</translation>
    </message>
    <message>
        <source>Unable to start HTTP server. See debug log for details.</source>
        <translation type="unfinished">HTTP szerver indítása sikertelen. A részletekért tekintse meg a hibakeresési naplót.</translation>
    </message>
    <message>
        <source>Unable to unload the wallet before migrating</source>
        <translation type="unfinished">Nem sikerült a tárcát bezárni migrálás előtt</translation>
    </message>
    <message>
        <source>Unknown -blockfilterindex value %s.</source>
        <translation type="unfinished">Ismeretlen -blockfilterindex érték %s.</translation>
    </message>
    <message>
        <source>Unknown address type '%s'</source>
        <translation type="unfinished">Ismeretlen cím típus '%s'</translation>
    </message>
    <message>
        <source>Unknown change type '%s'</source>
        <translation type="unfinished">Visszajáró típusa ismeretlen '%s'</translation>
    </message>
    <message>
        <source>Unknown network specified in -onlynet: '%s'</source>
        <translation type="unfinished">Ismeretlen hálózat lett megadva -onlynet: '%s'</translation>
    </message>
    <message>
        <source>Unknown new rules activated (versionbit %i)</source>
        <translation type="unfinished">Ismeretlen új szabályok aktiválva (verzióbit %i)</translation>
    </message>
    <message>
        <source>Unsupported global logging level %s=%s. Valid values: %s.</source>
        <translation type="unfinished">Nem támogatott globális naplózási szint %s=%s. Lehetséges értékek: %s.</translation>
    </message>
    <message>
<<<<<<< HEAD
=======
        <source>Wallet file creation failed: %s</source>
        <translation type="unfinished">Tárca fájl létrehozása sikertelen: %s</translation>
    </message>
    <message>
>>>>>>> c7885ecd
        <source>acceptstalefeeestimates is not supported on %s chain.</source>
        <translation type="unfinished">acceptstalefeeestimates nem támogatott ezen a láncon: %s</translation>
    </message>
    <message>
        <source>Unsupported logging category %s=%s.</source>
        <translation type="unfinished">Nem támogatott naplózási kategória %s=%s</translation>
    </message>
    <message>
        <source>Error: Could not add watchonly tx %s to watchonly wallet</source>
        <translation type="unfinished">Hiba: Nem sikerült hozzáadni a megfigyelt %s tranzakciót a figyelő tárcához</translation>
    </message>
    <message>
        <source>User Agent comment (%s) contains unsafe characters.</source>
        <translation type="unfinished">A felhasználói ügynök megjegyzés (%s) veszélyes karaktert tartalmaz.</translation>
    </message>
    <message>
        <source>Verifying blocks…</source>
        <translation type="unfinished">Blokkok ellenőrzése...</translation>
    </message>
    <message>
        <source>Verifying wallet(s)…</source>
        <translation type="unfinished">Tárcák ellenőrzése...</translation>
    </message>
    <message>
        <source>Wallet needed to be rewritten: restart %s to complete</source>
        <translation type="unfinished">A tárca újraírása szükséges: Indítsa újra a %s-t.</translation>
    </message>
    <message>
        <source>Settings file could not be read</source>
        <translation type="unfinished">Nem sikerült olvasni a beállítások fájlból</translation>
    </message>
    <message>
        <source>Settings file could not be written</source>
        <translation type="unfinished">Nem sikerült írni a beállítások fájlba</translation>
    </message>
</context>
</TS><|MERGE_RESOLUTION|>--- conflicted
+++ resolved
@@ -4927,13 +4927,10 @@
         <translation type="unfinished">Nem támogatott globális naplózási szint %s=%s. Lehetséges értékek: %s.</translation>
     </message>
     <message>
-<<<<<<< HEAD
-=======
         <source>Wallet file creation failed: %s</source>
         <translation type="unfinished">Tárca fájl létrehozása sikertelen: %s</translation>
     </message>
     <message>
->>>>>>> c7885ecd
         <source>acceptstalefeeestimates is not supported on %s chain.</source>
         <translation type="unfinished">acceptstalefeeestimates nem támogatott ezen a láncon: %s</translation>
     </message>
