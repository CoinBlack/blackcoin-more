<TS version="2.1" language="fil">
<context>
    <name>AddressBookPage</name>
    <message>
        <source>Right-click to edit address or label</source>
        <translation type="unfinished">Right-click para ma-edit ang address o label</translation>
    </message>
    <message>
        <source>Create a new address</source>
        <translation type="unfinished">Gumawa ng bagong address</translation>
    </message>
    <message>
        <source>&amp;New</source>
        <translation type="unfinished">Bago</translation>
    </message>
    <message>
        <source>Copy the currently selected address to the system clipboard</source>
        <translation type="unfinished">Kopyahin ang napiling address sa system clipboard</translation>
    </message>
    <message>
        <source>&amp;Copy</source>
        <translation type="unfinished">gayahin</translation>
    </message>
    <message>
        <source>C&amp;lose</source>
        <translation type="unfinished">Isara</translation>
    </message>
    <message>
        <source>Delete the currently selected address from the list</source>
        <translation type="unfinished">Burahin ang napiling address sa listahan</translation>
    </message>
    <message>
        <source>Enter address or label to search</source>
        <translation type="unfinished">Maglagay ng address o label upang maghanap</translation>
    </message>
    <message>
        <source>Export the data in the current tab to a file</source>
        <translation type="unfinished">I-exporte yung datos sa kasalukuyang tab doon sa pila</translation>
    </message>
    <message>
        <source>&amp;Export</source>
        <translation type="unfinished">I-exporte</translation>
    </message>
    <message>
        <source>&amp;Delete</source>
        <translation type="unfinished">Burahin</translation>
    </message>
    <message>
        <source>Choose the address to send coins to</source>
        <translation type="unfinished">Piliin ang address kung saan ipapadala ang coins</translation>
    </message>
    <message>
        <source>Choose the address to receive coins with</source>
        <translation type="unfinished">Piliin ang address na tatanggap ng coins</translation>
    </message>
    <message>
        <source>C&amp;hoose</source>
        <translation type="unfinished">Pumili</translation>
    </message>
    <message>
        <source>These are your Bitcoin addresses for sending payments. Always check the amount and the receiving address before sending coins.</source>
        <translation type="unfinished">Ito ang iyong mga Bitcoin address para sa pagpapadala ng bayad. Laging suriin ang halaga at ang address na tatanggap bago magpadala ng coins.</translation>
    </message>
    <message>
        <source>These are your Bitcoin addresses for receiving payments. Use the 'Create new receiving address' button in the receive tab to create new addresses.
Signing is only possible with addresses of the type 'legacy'.</source>
        <translation type="unfinished">Ito ang iyong mga Bitcoin address upang makatanggap ng mga salapi. Gamitin niyo ang 'Gumawa ng bagong address' na pindutan sa 'Tumanggap' na tab upang makagawa ng bagong address. Ang pagpirma ay posible lamang sa mga address na may uring 'legacy'.</translation>
    </message>
    <message>
        <source>&amp;Copy Address</source>
        <translation type="unfinished">Kopyahin ang Address</translation>
    </message>
    <message>
        <source>Copy &amp;Label</source>
        <translation type="unfinished">Kopyahin ang Label</translation>
    </message>
    <message>
        <source>&amp;Edit</source>
        <translation type="unfinished">Ibahin</translation>
    </message>
    <message>
        <source>Export Address List</source>
        <translation type="unfinished">I-exporte ang Listahan ng Address</translation>
    </message>
    <message>
        <source>There was an error trying to save the address list to %1. Please try again.</source>
        <extracomment>An error message. %1 is a stand-in argument for the name of the file we attempted to save to.</extracomment>
        <translation type="unfinished">Mayroong error sa pag-save ng listahan ng address sa %1. Subukan muli.</translation>
    </message>
    <message>
        <source>Exporting Failed</source>
        <translation type="unfinished">Nabigo ang pag-exporte</translation>
    </message>
</context>
<context>
    <name>AddressTableModel</name>
    <message>
        <source>(no label)</source>
        <translation type="unfinished">(walang label)</translation>
    </message>
</context>
<context>
    <name>AskPassphraseDialog</name>
    <message>
        <source>Passphrase Dialog</source>
        <translation type="unfinished">Diyalogo ng passphrase</translation>
    </message>
    <message>
        <source>Enter passphrase</source>
        <translation type="unfinished">Maglagay ng passphrase</translation>
    </message>
    <message>
        <source>New passphrase</source>
        <translation type="unfinished">Bagong passphrase</translation>
    </message>
    <message>
        <source>Repeat new passphrase</source>
        <translation type="unfinished">Ulitin ang bagong passphrase</translation>
    </message>
    <message>
        <source>Show passphrase</source>
        <translation type="unfinished">Ipakita ang passphrase</translation>
    </message>
    <message>
        <source>Encrypt wallet</source>
        <translation type="unfinished">I-enkripto ang pitaka</translation>
    </message>
    <message>
        <source>This operation needs your wallet passphrase to unlock the wallet.</source>
        <translation type="unfinished">Kailangan ng operasyong ito and inyong wallet passphrase upang mai-unlock ang wallet.</translation>
    </message>
    <message>
        <source>Unlock wallet</source>
        <translation type="unfinished">I-unlock ang pitaka</translation>
    </message>
    <message>
        <source>Change passphrase</source>
        <translation type="unfinished">Baguhin ang passphrase</translation>
    </message>
    <message>
        <source>Confirm wallet encryption</source>
        <translation type="unfinished">Kumpirmahin ang pag-enkripto ng pitaka</translation>
    </message>
    <message>
        <source>Warning: If you encrypt your wallet and lose your passphrase, you will &lt;b&gt;LOSE ALL OF YOUR BITCOINS&lt;/b&gt;!</source>
        <translation type="unfinished">Babala: Kung na-encrypt mo ang iyong walet at nawala ang iyong passphrase, &lt;b&gt;MAWAWALA MO ANG LAHAT NG IYONG MGA BITCOIN!&lt;/b&gt;</translation>
    </message>
    <message>
        <source>Are you sure you wish to encrypt your wallet?</source>
        <translation type="unfinished">Sigurado ka bang nais mong i-encrypt ang iyong walet?</translation>
    </message>
    <message>
        <source>Wallet encrypted</source>
        <translation type="unfinished">Naka-enkripto na ang pitaka</translation>
    </message>
    <message>
        <source>Enter the new passphrase for the wallet.&lt;br/&gt;Please use a passphrase of &lt;b&gt;ten or more random characters&lt;/b&gt;, or &lt;b&gt;eight or more words&lt;/b&gt;.</source>
        <translation type="unfinished">Ipasok ang bagong passphrase para sa wallet. &lt;br/&gt;Mangyaring gumamit ng isang passphrase na may &lt;b&gt;sampu o higit pang mga random na karakter, o &lt;b&gt;walo o higit pang mga salita&lt;/b&gt;.</translation>
    </message>
    <message>
        <source>Enter the old passphrase and new passphrase for the wallet.</source>
        <translation type="unfinished">Ipasok ang lumang passphrase at bagong passphrase para sa pitaka.</translation>
    </message>
    <message>
        <source>Remember that encrypting your wallet cannot fully protect your bitcoins from being stolen by malware infecting your computer.</source>
        <translation type="unfinished">Tandaan na ang pag-eenkripto ng iyong pitaka ay hindi buong makakaprotekta sa inyong mga bitcoin mula sa pagnanakaw ng mga nag-iimpektong malware.</translation>
    </message>
    <message>
        <source>Wallet to be encrypted</source>
        <translation type="unfinished">Ang naka-enkripto na pitaka</translation>
    </message>
    <message>
        <source>Your wallet is about to be encrypted. </source>
        <translation type="unfinished">Malapit na ma-enkripto ang iyong pitaka.</translation>
    </message>
    <message>
        <source>Your wallet is now encrypted. </source>
        <translation type="unfinished">Na-ienkripto na ang iyong pitaka.</translation>
    </message>
    <message>
        <source>IMPORTANT: Any previous backups you have made of your wallet file should be replaced with the newly generated, encrypted wallet file. For security reasons, previous backups of the unencrypted wallet file will become useless as soon as you start using the new, encrypted wallet.</source>
        <translation type="unfinished">MAHALAGA: Anumang nakaraang mga backup na ginawa mo sa iyong wallet file ay dapat mapalitan ng bagong-buong, naka-encrypt na wallet file. Para sa mga kadahilanang pangseguridad, ang mga nakaraang pag-backup ng hindi naka-encrypt na wallet file ay mapagwawalang-silbi sa sandaling simulan mong gamitin ang bagong naka-encrypt na wallet.</translation>
    </message>
    <message>
        <source>Wallet encryption failed</source>
        <translation type="unfinished">Nabigo ang pag-enkripto ng pitaka</translation>
    </message>
    <message>
        <source>Wallet encryption failed due to an internal error. Your wallet was not encrypted.</source>
        <translation type="unfinished">Nabigo ang pag-enkripto ng iyong pitaka dahil sa isang internal error. Hindi na-enkripto ang iyong pitaka.</translation>
    </message>
    <message>
        <source>The supplied passphrases do not match.</source>
        <translation type="unfinished">Ang mga ibinigay na passphrase ay hindi nakatugma.</translation>
    </message>
    <message>
        <source>Wallet unlock failed</source>
        <translation type="unfinished">Nabigo ang pag-unlock ng pitaka</translation>
    </message>
    <message>
        <source>The passphrase entered for the wallet decryption was incorrect.</source>
        <translation type="unfinished">Ang passphrase na inilagay para sa pag-dedekripto ng pitaka ay hindi tama</translation>
    </message>
    <message>
        <source>The passphrase entered for the wallet decryption is incorrect. It contains a null character (ie - a zero byte). If the passphrase was set with a version of this software prior to 25.0, please try again with only the characters up to — but not including — the first null character. If this is successful, please set a new passphrase to avoid this issue in the future.</source>
        <translation type="unfinished">Ang passphrase na isinumite para sa pag-decrypt ng pitaka ay mali. Naglalaman ito ng null character (halimbawa - isang zero byte). Kung ang passphrase ay itinakda gamit ang isang bersyon ng software na ito bago ang 25.0, subukan muli lamang ang mga karakter mula sa simula hanggang sa una nilalang null character. Kung magtagumpay ito, mangyaring magtakda ng bagong passphrase upang maiwasan ang isyung ito sa hinaharap.</translation>
    </message>
    <message>
        <source>Wallet passphrase was successfully changed.</source>
        <translation type="unfinished">Matagumpay na nabago ang passphrase ng walet.</translation>
    </message>
    <message>
        <source>Warning: The Caps Lock key is on!</source>
        <translation type="unfinished">Babala: Ang Caps Lock key ay naka-on!</translation>
    </message>
</context>
<context>
    <name>BanTableModel</name>
    <message>
        <source>Banned Until</source>
        <translation type="unfinished">Bawal Hanggang</translation>
    </message>
</context>
<context>
    <name>QObject</name>
    <message>
        <source>Error: %1</source>
        <translation type="unfinished">Kamalian: %1</translation>
    </message>
    <message>
        <source>unknown</source>
        <translation type="unfinished">hindi alam</translation>
    </message>
    <message>
        <source>Amount</source>
        <translation type="unfinished">Halaga</translation>
    </message>
    <message>
        <source>Enter a Bitcoin address (e.g. %1)</source>
        <translation type="unfinished">I-enter ang Bitcoin address (e.g. %1)</translation>
    </message>
    <message>
        <source>Inbound</source>
        <extracomment>An inbound connection from a peer. An inbound connection is a connection initiated by a peer.</extracomment>
        <translation type="unfinished">Dumarating</translation>
    </message>
    <message>
        <source>Outbound</source>
        <extracomment>An outbound connection to a peer. An outbound connection is a connection initiated by us.</extracomment>
        <translation type="unfinished">Papalabas</translation>
    </message>
    <message>
        <source>None</source>
        <translation type="unfinished">Wala</translation>
    </message>
    <message numerus="yes">
        <source>%n second(s)</source>
        <translation type="unfinished">
            <numerusform />
            <numerusform />
        </translation>
    </message>
    <message numerus="yes">
        <source>%n minute(s)</source>
        <translation type="unfinished">
            <numerusform />
            <numerusform />
        </translation>
    </message>
    <message numerus="yes">
        <source>%n hour(s)</source>
        <translation type="unfinished">
            <numerusform />
            <numerusform />
        </translation>
    </message>
    <message numerus="yes">
        <source>%n day(s)</source>
        <translation type="unfinished">
            <numerusform />
            <numerusform />
        </translation>
    </message>
    <message numerus="yes">
        <source>%n week(s)</source>
        <translation type="unfinished">
            <numerusform />
            <numerusform />
        </translation>
    </message>
    <message>
        <source>%1 and %2</source>
        <translation type="unfinished">%1 at %2</translation>
    </message>
    <message numerus="yes">
        <source>%n year(s)</source>
        <translation type="unfinished">
            <numerusform />
            <numerusform />
        </translation>
    </message>
    </context>
<context>
    <name>BitcoinGUI</name>
    <message>
        <source>&amp;Overview</source>
        <translation type="unfinished">Pangkalahatang-ideya</translation>
    </message>
    <message>
        <source>Show general overview of wallet</source>
        <translation type="unfinished">Ipakita ang pangkalahatan ng pitaka</translation>
    </message>
    <message>
        <source>&amp;Transactions</source>
        <translation type="unfinished">Transaksyon</translation>
    </message>
    <message>
        <source>Browse transaction history</source>
        <translation type="unfinished">I-browse ang kasaysayan ng transaksyon</translation>
    </message>
    <message>
        <source>E&amp;xit</source>
        <translation type="unfinished">Umalis</translation>
    </message>
    <message>
        <source>Quit application</source>
        <translation type="unfinished">Isarado ang aplikasyon</translation>
    </message>
    <message>
        <source>&amp;About %1</source>
        <translation type="unfinished">&amp;Mga %1</translation>
    </message>
    <message>
        <source>Show information about %1</source>
        <translation type="unfinished">Ipakita ang impormasyon tungkol sa %1</translation>
    </message>
    <message>
        <source>About &amp;Qt</source>
        <translation type="unfinished">Mga &amp;Qt</translation>
    </message>
    <message>
        <source>Show information about Qt</source>
        <translation type="unfinished">Ipakita ang impormasyon tungkol sa Qt</translation>
    </message>
    <message>
        <source>Modify configuration options for %1</source>
        <translation type="unfinished">Baguhin ang mga pagpipilian ng konpigurasyon para sa %1</translation>
    </message>
    <message>
        <source>Create a new wallet</source>
        <translation type="unfinished">Gumawa ng baong pitaka</translation>
    </message>
    <message>
        <source>&amp;Minimize</source>
        <translation type="unfinished">&amp;Pagliitin</translation>
    </message>
    <message>
        <source>Wallet:</source>
        <translation type="unfinished">Pitaka:</translation>
    </message>
    <message>
        <source>Network activity disabled.</source>
        <extracomment>A substring of the tooltip.</extracomment>
        <translation type="unfinished">Ang aktibidad ng network ay dinisable.</translation>
    </message>
    <message>
        <source>Proxy is &lt;b&gt;enabled&lt;/b&gt;: %1</source>
        <translation type="unfinished">Ang proxy ay &lt;b&gt;in-inable&lt;/b&gt;: %1</translation>
    </message>
    <message>
        <source>Send coins to a Bitcoin address</source>
        <translation type="unfinished">Magpadala ng coins sa isang Bitcoin address</translation>
    </message>
    <message>
        <source>Backup wallet to another location</source>
        <translation type="unfinished">I-backup ang pitaka sa isa pang lokasyon</translation>
    </message>
    <message>
        <source>Change the passphrase used for wallet encryption</source>
        <translation type="unfinished">Palitan ang passphrase na ginamit para sa pag-enkripto ng pitaka</translation>
    </message>
    <message>
        <source>&amp;Send</source>
        <translation type="unfinished">Magpadala</translation>
    </message>
    <message>
        <source>&amp;Receive</source>
        <translation type="unfinished">Tumanggap</translation>
    </message>
    <message>
        <source>&amp;Options…</source>
        <translation type="unfinished">&amp;Opsyon</translation>
    </message>
    <message>
        <source>Encrypt the private keys that belong to your wallet</source>
        <translation type="unfinished">I-encrypt ang private keys na kabilang sa iyong walet</translation>
    </message>
    <message>
        <source>Sign messages with your Bitcoin addresses to prove you own them</source>
        <translation type="unfinished">Pumirma ng mga mensahe gamit ang iyong mga Bitcoin address upang mapatunayan na pagmamay-ari mo ang mga ito</translation>
    </message>
    <message>
        <source>Verify messages to ensure they were signed with specified Bitcoin addresses</source>
        <translation type="unfinished">I-verify ang mga mensahe upang matiyak na sila ay napirmahan ng tinukoy na mga Bitcoin address.</translation>
    </message>
    <message>
        <source>&amp;File</source>
        <translation type="unfinished">File</translation>
    </message>
    <message>
        <source>&amp;Settings</source>
        <translation type="unfinished">Setting</translation>
    </message>
    <message>
        <source>&amp;Help</source>
        <translation type="unfinished">Tulong</translation>
    </message>
    <message>
        <source>Request payments (generates QR codes and bitcoin: URIs)</source>
        <translation type="unfinished">Humiling ng bayad (lumilikha ng QR codes at bitcoin: URIs)</translation>
    </message>
    <message>
        <source>Show the list of used sending addresses and labels</source>
        <translation type="unfinished">Ipakita ang talaan ng mga gamit na address at label para sa pagpapadala</translation>
    </message>
    <message>
        <source>Show the list of used receiving addresses and labels</source>
        <translation type="unfinished">Ipakita ang talaan ng mga gamit na address at label para sa pagtanggap</translation>
    </message>
    <message>
        <source>&amp;Command-line options</source>
        <translation type="unfinished">Mga opsyon ng command-line</translation>
    </message>
    <message numerus="yes">
        <source>Processed %n block(s) of transaction history.</source>
        <translation type="unfinished">
            <numerusform />
            <numerusform />
        </translation>
    </message>
    <message>
        <source>%1 behind</source>
        <translation type="unfinished">%1 sa likuran</translation>
    </message>
    <message>
        <source>Last received block was generated %1 ago.</source>
        <translation type="unfinished">Ang huling natanggap na block ay nalikha %1 na nakalipas.</translation>
    </message>
    <message>
        <source>Transactions after this will not yet be visible.</source>
        <translation type="unfinished">Ang mga susunod na transaksyon ay hindi pa makikita.</translation>
    </message>
    <message>
        <source>Error</source>
        <translation type="unfinished">Kamalian</translation>
    </message>
    <message>
        <source>Warning</source>
        <translation type="unfinished">Babala</translation>
    </message>
    <message>
        <source>Information</source>
        <translation type="unfinished">Impormasyon</translation>
    </message>
    <message>
        <source>Up to date</source>
        <translation type="unfinished">Napapanahon</translation>
    </message>
    <message>
        <source>Node window</source>
        <translation type="unfinished">Bintana ng Node</translation>
    </message>
    <message>
        <source>&amp;Sending addresses</source>
        <translation type="unfinished">Mga address para sa pagpapadala</translation>
    </message>
    <message>
        <source>&amp;Receiving addresses</source>
        <translation type="unfinished">Mga address para sa pagtanggap</translation>
    </message>
    <message>
        <source>Open Wallet</source>
        <translation type="unfinished">Buksan ang Walet</translation>
    </message>
    <message>
        <source>Open a wallet</source>
        <translation type="unfinished">Buksan ang anumang walet</translation>
    </message>
    <message>
        <source>Close wallet</source>
        <translation type="unfinished">Isara ang walet</translation>
    </message>
    <message>
        <source>Close all wallets</source>
        <translation type="unfinished">Isarado ang lahat ng wallets</translation>
    </message>
    <message>
        <source>Show the %1 help message to get a list with possible Bitcoin command-line options</source>
        <translation type="unfinished">Ipakita sa %1 ang tulong na mensahe upang makuha ang talaan ng mga posibleng opsyon ng Bitcoin command-line</translation>
    </message>
    <message>
        <source>default wallet</source>
        <translation type="unfinished">walet na default</translation>
    </message>
    <message>
        <source>No wallets available</source>
        <translation type="unfinished">Walang magagamit na mga walet</translation>
    </message>
    <message>
        <source>Wallet Name</source>
        <extracomment>Label of the input field where the name of the wallet is entered.</extracomment>
        <translation type="unfinished">Pangalan ng Pitaka</translation>
    </message>
    <message>
        <source>&amp;Window</source>
        <translation type="unfinished">Window</translation>
    </message>
    <message>
        <source>Zoom</source>
        <translation type="unfinished">I-zoom</translation>
    </message>
    <message>
        <source>Main Window</source>
        <translation type="unfinished">Pangunahing Window</translation>
    </message>
    <message>
        <source>%1 client</source>
        <translation type="unfinished">%1 kliyente</translation>
    </message>
    <message numerus="yes">
        <source>%n active connection(s) to Bitcoin network.</source>
        <extracomment>A substring of the tooltip.</extracomment>
        <translation type="unfinished">
            <numerusform>%n aktibong konekyson sa network ng Bitcoin</numerusform>
            <numerusform>%n mga aktibong koneksyon sa network ng Bitcoin</numerusform>
        </translation>
    </message>
    <message>
        <source>Error: %1</source>
        <translation type="unfinished">Kamalian: %1</translation>
    </message>
    <message>
        <source>Date: %1
</source>
        <translation type="unfinished">Datiles: %1
</translation>
    </message>
    <message>
        <source>Amount: %1
</source>
        <translation type="unfinished">Halaga: %1
</translation>
    </message>
    <message>
        <source>Wallet: %1
</source>
        <translation type="unfinished">Walet: %1
</translation>
    </message>
    <message>
        <source>Type: %1
</source>
        <translation type="unfinished">Uri: %1
</translation>
    </message>
    <message>
        <source>Sent transaction</source>
        <translation type="unfinished">Pinadalang transaksyon</translation>
    </message>
    <message>
        <source>Incoming transaction</source>
        <translation type="unfinished">Papasok na transaksyon</translation>
    </message>
    <message>
        <source>HD key generation is &lt;b&gt;enabled&lt;/b&gt;</source>
        <translation type="unfinished">Ang HD key generation ay &lt;b&gt;pinagana&lt;/b&gt;</translation>
    </message>
    <message>
        <source>HD key generation is &lt;b&gt;disabled&lt;/b&gt;</source>
        <translation type="unfinished">Ang HD key generation ay &lt;b&gt;pinatigil&lt;/b&gt;</translation>
    </message>
    <message>
        <source>Private key &lt;b&gt;disabled&lt;/b&gt;</source>
        <translation type="unfinished">Ang private key ay &lt;b&gt;pinatigil&lt;/b&gt;</translation>
    </message>
    <message>
        <source>Wallet is &lt;b&gt;encrypted&lt;/b&gt; and currently &lt;b&gt;unlocked&lt;/b&gt;</source>
        <translation type="unfinished">Ang pitaka ay &lt;b&gt;na-enkriptuhan&lt;/b&gt; at kasalukuyang &lt;b&gt;naka-lock&lt;/b&gt;</translation>
    </message>
    <message>
        <source>Wallet is &lt;b&gt;encrypted&lt;/b&gt; and currently &lt;b&gt;locked&lt;/b&gt;</source>
        <translation type="unfinished">Ang pitaka ay &lt;b&gt;na-enkriptuhan&lt;/b&gt; at kasalukuyang &lt;b&gt;nakasarado&lt;/b&gt;</translation>
    </message>
    <message>
        <source>Original message:</source>
        <translation type="unfinished">Ang orihinal na mensahe:</translation>
    </message>
</context>
<context>
    <name>UnitDisplayStatusBarControl</name>
    <message>
        <source>Unit to show amounts in. Click to select another unit.</source>
        <translation type="unfinished">Ang yunit na gamitin sa pagpapakita ng mga halaga. I-click upang pumili ng bagong yunit.</translation>
    </message>
</context>
<context>
    <name>CoinControlDialog</name>
    <message>
        <source>Coin Selection</source>
        <translation type="unfinished">Pagpipilian ng Coin</translation>
    </message>
    <message>
        <source>Quantity:</source>
        <translation type="unfinished">Dami:</translation>
    </message>
    <message>
        <source>Amount:</source>
        <translation type="unfinished">Halaga:</translation>
    </message>
    <message>
        <source>Fee:</source>
        <translation type="unfinished">Bayad:</translation>
    </message>
    <message>
        <source>After Fee:</source>
        <translation type="unfinished">Bayad sa pagtapusan:</translation>
    </message>
    <message>
        <source>Change:</source>
        <translation type="unfinished">Sukli:</translation>
    </message>
    <message>
        <source>(un)select all</source>
        <translation type="unfinished">(huwag) piliin ang lahat</translation>
    </message>
    <message>
        <source>Amount</source>
        <translation type="unfinished">Halaga</translation>
    </message>
    <message>
        <source>Received with label</source>
        <translation type="unfinished">Natanggap na may label</translation>
    </message>
    <message>
        <source>Received with address</source>
        <translation type="unfinished">Natanggap na may address</translation>
    </message>
    <message>
        <source>Date</source>
        <translation type="unfinished">Datiles</translation>
    </message>
    <message>
        <source>Confirmations</source>
        <translation type="unfinished">Mga kumpirmasyon</translation>
    </message>
    <message>
        <source>Confirmed</source>
        <translation type="unfinished">Nakumpirma</translation>
    </message>
    <message>
        <source>Copy amount</source>
        <translation type="unfinished">Kopyahin ang halaga</translation>
    </message>
    <message>
        <source>&amp;Copy address</source>
        <translation type="unfinished">&amp;Kopyahin and address</translation>
    </message>
    <message>
        <source>Copy &amp;label</source>
        <translation type="unfinished">Kopyahin ang &amp;label</translation>
    </message>
    <message>
        <source>Copy &amp;amount</source>
        <translation type="unfinished">Kopyahin ang &amp;halaga</translation>
    </message>
    <message>
        <source>Copy transaction &amp;ID and output index</source>
        <translation type="unfinished">Kopyahin ang &amp;ID ng transaksyon at output index</translation>
    </message>
    <message>
        <source>Copy quantity</source>
        <translation type="unfinished">Kopyahin ang dami</translation>
    </message>
    <message>
        <source>Copy fee</source>
        <translation type="unfinished">Kopyahin ang halaga</translation>
    </message>
    <message>
        <source>Copy after fee</source>
        <translation type="unfinished">Kopyahin ang after fee</translation>
    </message>
    <message>
        <source>Copy bytes</source>
        <translation type="unfinished">Kopyahin ang bytes</translation>
    </message>
    <message>
        <source>Copy change</source>
        <translation type="unfinished">Kopyahin ang sukli</translation>
    </message>
    <message>
        <source>(%1 locked)</source>
<<<<<<< HEAD
        <translation type="unfinished">(%1 Naka-lock)</translation>
=======
        <translation type="unfinished">(%1 ay naka-lock)</translation>
>>>>>>> c7885ecd
    </message>
    <message>
        <source>Can vary +/- %1 satoshi(s) per input.</source>
        <translation type="unfinished">Maaaring magbago ng +/- %1 satoshi(s) kada input.</translation>
    </message>
    <message>
        <source>(no label)</source>
        <translation type="unfinished">(walang label)</translation>
    </message>
    <message>
        <source>change from %1 (%2)</source>
        <translation type="unfinished">sukli mula sa %1 (%2)</translation>
    </message>
    <message>
        <source>(change)</source>
        <translation type="unfinished">(sukli)</translation>
    </message>
</context>
<context>
    <name>CreateWalletActivity</name>
    <message>
        <source>Create Wallet</source>
        <extracomment>Title of window indicating the progress of creation of a new wallet.</extracomment>
        <translation type="unfinished">Gumawa ng Pitaka</translation>
    </message>
    <message>
        <source>Create wallet failed</source>
        <translation type="unfinished">Nabigo ang Pag likha ng Pitaka</translation>
    </message>
    <message>
        <source>Create wallet warning</source>
        <translation type="unfinished">Gumawa ng Babala ng Pitaka</translation>
    </message>
    </context>
<context>
    <name>OpenWalletActivity</name>
    <message>
        <source>Open wallet failed</source>
        <translation type="unfinished">Nabigo ang bukas na pitaka</translation>
    </message>
    <message>
        <source>Open wallet warning</source>
        <translation type="unfinished">Buksan ang babala sa pitaka</translation>
    </message>
    <message>
        <source>default wallet</source>
        <translation type="unfinished">walet na default</translation>
    </message>
    <message>
        <source>Open Wallet</source>
        <extracomment>Title of window indicating the progress of opening of a wallet.</extracomment>
        <translation type="unfinished">Buksan ang Walet</translation>
    </message>
    </context>
<context>
    <name>WalletController</name>
    <message>
        <source>Close wallet</source>
        <translation type="unfinished">Isara ang walet</translation>
    </message>
    <message>
        <source>Closing the wallet for too long can result in having to resync the entire chain if pruning is enabled.</source>
        <translation type="unfinished">Ang pagsasara ng walet nang masyadong matagal ay maaaring magresulta sa pangangailangan ng pag-resync sa buong chain kung pinagana ang pruning.</translation>
    </message>
    <message>
        <source>Close all wallets</source>
        <translation type="unfinished">Isarado ang lahat ng wallets</translation>
    </message>
    <message>
        <source>Are you sure you wish to close all wallets?</source>
        <translation type="unfinished">Sigurado ka bang nais mong isara ang lahat ng mga wallets?</translation>
    </message>
</context>
<context>
    <name>CreateWalletDialog</name>
    <message>
        <source>Create Wallet</source>
        <translation type="unfinished">Gumawa ng Pitaka</translation>
    </message>
    <message>
        <source>Wallet Name</source>
        <translation type="unfinished">Pangalan ng Pitaka</translation>
    </message>
    <message>
        <source>Wallet</source>
        <translation type="unfinished">Walet</translation>
    </message>
    <message>
        <source>Disable Private Keys</source>
        <translation type="unfinished">Huwag paganahin ang Privbadong susi</translation>
    </message>
    <message>
        <source>Make Blank Wallet</source>
        <translation type="unfinished">Gumawa ng Blankong Pitaka</translation>
    </message>
    <message>
        <source>Create</source>
        <translation type="unfinished">Gumawa</translation>
    </message>
    </context>
<context>
    <name>EditAddressDialog</name>
    <message>
        <source>Edit Address</source>
        <translation type="unfinished">Baguhin ang Address</translation>
    </message>
    <message>
        <source>&amp;Label</source>
        <translation type="unfinished">Label</translation>
    </message>
    <message>
        <source>The label associated with this address list entry</source>
        <translation type="unfinished">Ang label na nauugnay sa entry list ng address na ito</translation>
    </message>
    <message>
        <source>The address associated with this address list entry. This can only be modified for sending addresses.</source>
        <translation type="unfinished">Ang address na nauugnay sa entry list ng address na ito. Maaari lamang itong mabago para sa pagpapadala ng mga address.</translation>
    </message>
    <message>
        <source>&amp;Address</source>
        <translation type="unfinished">Address</translation>
    </message>
    <message>
        <source>New sending address</source>
        <translation type="unfinished">Bagong address para sa pagpapadala</translation>
    </message>
    <message>
        <source>Edit receiving address</source>
        <translation type="unfinished">Baguhin ang address para sa pagtanggap</translation>
    </message>
    <message>
        <source>Edit sending address</source>
        <translation type="unfinished">Baguhin ang address para sa pagpapadala</translation>
    </message>
    <message>
        <source>The entered address "%1" is not a valid Bitcoin address.</source>
        <translation type="unfinished">Ang address na in-enter "%1" ay hindi isang wastong Bitcoin address.</translation>
    </message>
    <message>
        <source>Address "%1" already exists as a receiving address with label "%2" and so cannot be added as a sending address.</source>
        <translation type="unfinished">Ang address "%1" ay ginagamit bilang address na pagtanggap na may label "%2" kaya hindi ito maaaring gamitin bilang address na pagpapadala.</translation>
    </message>
    <message>
        <source>The entered address "%1" is already in the address book with label "%2".</source>
        <translation type="unfinished">Ang address na in-enter "%1" ay nasa address book na may label "%2".</translation>
    </message>
    <message>
        <source>Could not unlock wallet.</source>
        <translation type="unfinished">Hindi magawang ma-unlock ang walet.</translation>
    </message>
    <message>
        <source>New key generation failed.</source>
        <translation type="unfinished">Ang bagong key generation ay nabigo.</translation>
    </message>
</context>
<context>
    <name>FreespaceChecker</name>
    <message>
        <source>A new data directory will be created.</source>
        <translation type="unfinished">Isang bagong direktoryo ng data ay malilikha.</translation>
    </message>
    <message>
        <source>name</source>
        <translation type="unfinished">pangalan</translation>
    </message>
    <message>
        <source>Directory already exists. Add %1 if you intend to create a new directory here.</source>
        <translation type="unfinished">Mayroon ng direktoryo. Magdagdag ng %1 kung nais mong gumawa ng bagong direktoyo dito.</translation>
    </message>
    <message>
        <source>Path already exists, and is not a directory.</source>
        <translation type="unfinished">Mayroon na ang path, at hindi ito direktoryo.</translation>
    </message>
    <message>
        <source>Cannot create data directory here.</source>
        <translation type="unfinished">Hindi maaaring gumawa ng direktoryo ng data dito.</translation>
    </message>
</context>
<context>
    <name>Intro</name>
    <message numerus="yes">
        <source>%n GB of space available</source>
        <translation type="unfinished">
            <numerusform />
            <numerusform />
        </translation>
    </message>
    <message numerus="yes">
        <source>(of %n GB needed)</source>
        <translation type="unfinished">
            <numerusform>(of %n GB needed)</numerusform>
            <numerusform>(of %n GB needed)</numerusform>
        </translation>
    </message>
    <message numerus="yes">
        <source>(%n GB needed for full chain)</source>
        <translation type="unfinished">
            <numerusform>(%n GB needed for full chain)</numerusform>
            <numerusform>(%n GB needed for full chain)</numerusform>
        </translation>
    </message>
    <message>
        <source>At least %1 GB of data will be stored in this directory, and it will grow over time.</source>
        <translation type="unfinished">Kahit na %1 GB na datos ay maiimbak sa direktoryong ito, ito ay lalaki sa pagtagal.</translation>
    </message>
    <message>
        <source>Approximately %1 GB of data will be stored in this directory.</source>
        <translation type="unfinished">Humigit-kumulang na %1 GB na data ay maiimbak sa direktoryong ito.</translation>
    </message>
    <message numerus="yes">
        <source>(sufficient to restore backups %n day(s) old)</source>
        <extracomment>Explanatory text on the capability of the current prune target.</extracomment>
        <translation type="unfinished">
            <numerusform />
            <numerusform />
        </translation>
    </message>
    <message>
        <source>%1 will download and store a copy of the Bitcoin block chain.</source>
        <translation type="unfinished">%1 ay mag-do-download at magiimbak ng kopya ng Bitcoin blockchain.</translation>
    </message>
    <message>
        <source>The wallet will also be stored in this directory.</source>
        <translation type="unfinished">Ang walet ay maiimbak din sa direktoryong ito.</translation>
    </message>
    <message>
        <source>Error: Specified data directory "%1" cannot be created.</source>
        <translation type="unfinished">Kamalian: Ang tinukoy na direktoyo ng datos "%1" ay hindi magawa.</translation>
    </message>
    <message>
        <source>Error</source>
        <translation type="unfinished">Kamalian</translation>
    </message>
    <message>
        <source>Welcome</source>
        <translation type="unfinished">Masayang pagdating</translation>
    </message>
    <message>
        <source>Welcome to %1.</source>
        <translation type="unfinished">Masayang pagdating sa %1.</translation>
    </message>
    <message>
        <source>As this is the first time the program is launched, you can choose where %1 will store its data.</source>
        <translation type="unfinished">Dahil ngayon lang nilunsad ang programang ito, maaari mong piliin kung saan maiinbak ng %1 ang data nito.</translation>
    </message>
    <message>
        <source>This initial synchronisation is very demanding, and may expose hardware problems with your computer that had previously gone unnoticed. Each time you run %1, it will continue downloading where it left off.</source>
        <translation type="unfinished">Maraming pangangailangan ang itong paunang sinkronisasyon at maaaring ilantad ang mga problema sa hardware ng iyong computer na hindi dating napansin. Tuwing pagaganahin mo ang %1, ito'y magpapatuloy mag-download kung saan ito tumigil.</translation>
    </message>
    <message>
        <source>If you have chosen to limit block chain storage (pruning), the historical data must still be downloaded and processed, but will be deleted afterward to keep your disk usage low.</source>
        <translation type="unfinished">Kung pinili mong takdaan ang imbakan ng blockchain (pruning), ang makasaysayang datos ay kailangan pa ring i-download at i-proseso, ngunit mabubura pagkatapos upang panatilihing mababa ang iyong paggamit ng disk.</translation>
    </message>
    <message>
        <source>Use the default data directory</source>
        <translation type="unfinished">Gamitin ang default data directory</translation>
    </message>
    <message>
        <source>Use a custom data directory:</source>
        <translation type="unfinished">Gamitin ang pasadyang data directory:</translation>
    </message>
</context>
<context>
    <name>HelpMessageDialog</name>
    <message>
        <source>version</source>
        <translation type="unfinished">salin</translation>
    </message>
    <message>
        <source>About %1</source>
        <translation type="unfinished">Tungkol sa %1</translation>
    </message>
    <message>
        <source>Command-line options</source>
        <translation type="unfinished">Mga opsyon ng command-line</translation>
    </message>
</context>
<context>
    <name>ShutdownWindow</name>
    <message>
        <source>Do not shut down the computer until this window disappears.</source>
        <translation type="unfinished">Huwag i-shut down ang computer hanggang mawala ang window na ito.</translation>
    </message>
</context>
<context>
    <name>ModalOverlay</name>
    <message>
        <source>Form</source>
        <translation type="unfinished">Anyo</translation>
    </message>
    <message>
        <source>Recent transactions may not yet be visible, and therefore your wallet's balance might be incorrect. This information will be correct once your wallet has finished synchronizing with the bitcoin network, as detailed below.</source>
        <translation type="unfinished">Ang mga bagong transaksyon ay hindi pa makikita kaya ang balanse ng iyong walet ay maaaring hindi tama. Ang impormasyong ito ay maiitama pagkatapos ma-synchronize ng iyong walet sa bitcoin network, ayon sa ibaba.</translation>
    </message>
    <message>
        <source>Attempting to spend bitcoins that are affected by not-yet-displayed transactions will not be accepted by the network.</source>
        <translation type="unfinished">Ang pagtangkang gastusin ang mga bitcoin na apektado ng mga transaksyon na hindi pa naipapakita ay hindi tatanggapin ng network.</translation>
    </message>
    <message>
        <source>Number of blocks left</source>
        <translation type="unfinished">Dami ng blocks na natitira</translation>
    </message>
    <message>
        <source>Last block time</source>
        <translation type="unfinished">Huling oras ng block</translation>
    </message>
    <message>
        <source>Progress</source>
        <translation type="unfinished">Pagsulong</translation>
    </message>
    <message>
        <source>Progress increase per hour</source>
        <translation type="unfinished">Pagdagdag ng pagsulong kada oras</translation>
    </message>
    <message>
        <source>Estimated time left until synced</source>
        <translation type="unfinished">Tinatayang oras na natitira hanggang ma-sync</translation>
    </message>
    <message>
        <source>Hide</source>
        <translation type="unfinished">Itago</translation>
    </message>
    </context>
<context>
    <name>OpenURIDialog</name>
    <message>
        <source>Paste address from clipboard</source>
        <extracomment>Tooltip text for button that allows you to paste an address that is in your clipboard.</extracomment>
        <translation type="unfinished">I-paste ang address mula sa clipboard</translation>
    </message>
</context>
<context>
    <name>OptionsDialog</name>
    <message>
        <source>Options</source>
        <translation type="unfinished">Mga pagpipilian</translation>
    </message>
    <message>
        <source>&amp;Main</source>
        <translation type="unfinished">Pangunahin</translation>
    </message>
    <message>
        <source>Automatically start %1 after logging in to the system.</source>
        <translation type="unfinished">Kusang simulan ang %1 pagka-log-in sa sistema.</translation>
    </message>
    <message>
        <source>&amp;Start %1 on system login</source>
        <translation type="unfinished">Simulan ang %1 pag-login sa sistema</translation>
    </message>
    <message>
        <source>Size of &amp;database cache</source>
        <translation type="unfinished">Ang laki ng database cache</translation>
    </message>
    <message>
        <source>Number of script &amp;verification threads</source>
        <translation type="unfinished">Dami ng script verification threads</translation>
    </message>
    <message>
        <source>IP address of the proxy (e.g. IPv4: 127.0.0.1 / IPv6: ::1)</source>
        <translation type="unfinished">IP address ng proxy (e.g. IPv4: 127.0.0.1 / IPv6:::1)</translation>
    </message>
    <message>
        <source>Shows if the supplied default SOCKS5 proxy is used to reach peers via this network type.</source>
        <translation type="unfinished">Pinapakita kung ang ibinibigay na default SOCKS5 proxy ay ginagamit upang maabot ang mga peers sa pamamagitan nitong uri ng network.</translation>
    </message>
    <message>
        <source>Minimize instead of exit the application when the window is closed. When this option is enabled, the application will be closed only after selecting Exit in the menu.</source>
        <translation type="unfinished">I-minimize ang application sa halip na mag-exit kapag nakasara ang window. Kapag gumagana ang opsyong ito, ang application ay magsasara lamang kapag pinili ang Exit sa menu.</translation>
    </message>
    <message>
        <source>Open the %1 configuration file from the working directory.</source>
        <translation type="unfinished">Buksan ang %1 configuration file mula sa working directory.</translation>
    </message>
    <message>
        <source>Open Configuration File</source>
        <translation type="unfinished">Buksan ang Configuration File</translation>
    </message>
    <message>
        <source>Reset all client options to default.</source>
        <translation type="unfinished">I-reset lahat ng opsyon ng client sa default.</translation>
    </message>
    <message>
        <source>&amp;Reset Options</source>
        <translation type="unfinished">I-reset ang mga Opsyon</translation>
    </message>
    <message>
        <source>&amp;Network</source>
        <translation type="unfinished">Network</translation>
    </message>
    <message>
        <source>Prune &amp;block storage to</source>
        <translation type="unfinished">I-prune and block storage sa</translation>
    </message>
    <message>
        <source>Reverting this setting requires re-downloading the entire blockchain.</source>
        <translation type="unfinished">Ang pag-revert ng pagtatampok na ito ay nangangailangan ng muling pag-download ng buong blockchain.</translation>
    </message>
    <message>
        <source>W&amp;allet</source>
        <translation type="unfinished">Walet</translation>
    </message>
    <message>
        <source>Expert</source>
        <translation type="unfinished">Dalubhasa</translation>
    </message>
    <message>
        <source>Enable coin &amp;control features</source>
        <translation type="unfinished">Paganahin ang tampok ng kontrol ng coin</translation>
    </message>
    <message>
        <source>If you disable the spending of unconfirmed change, the change from a transaction cannot be used until that transaction has at least one confirmation. This also affects how your balance is computed.</source>
        <translation type="unfinished">Kung i-disable mo ang paggastos ng sukli na hindi pa nakumpirma, ang sukli mula sa transaksyon ay hindi puedeng gamitin hanggang sa may kahit isang kumpirmasyon ng transaksyon. Maaapektuhan din kung paano kakalkulahin ang iyong balanse.</translation>
    </message>
    <message>
        <source>&amp;Spend unconfirmed change</source>
        <translation type="unfinished">Gastusin ang sukli na hindi pa nakumpirma</translation>
    </message>
    <message>
        <source>Automatically open the Bitcoin client port on the router. This only works when your router supports UPnP and it is enabled.</source>
        <translation type="unfinished">Kusang buksan ang Bitcoin client port sa router. Gumagana lamang ito kapag ang iyong router ay sumusuporta ng UPnP at ito ay pinagana.</translation>
    </message>
    <message>
        <source>Map port using &amp;UPnP</source>
        <translation type="unfinished">Isamapa ang port gamit ang UPnP</translation>
    </message>
    <message>
        <source>Accept connections from outside.</source>
        <translation type="unfinished">Tumanggap ng mga koneksyon galing sa labas.</translation>
    </message>
    <message>
        <source>Allow incomin&amp;g connections</source>
        <translation type="unfinished">Ipahintulot ang mga papasok na koneksyon</translation>
    </message>
    <message>
        <source>Connect to the Bitcoin network through a SOCKS5 proxy.</source>
        <translation type="unfinished">Kumunekta sa Bitcoin network sa pamamagitan ng SOCKS5 proxy.</translation>
    </message>
    <message>
        <source>&amp;Connect through SOCKS5 proxy (default proxy):</source>
        <translation type="unfinished">Kumunekta gamit ang SOCKS5 proxy (default na proxy):</translation>
    </message>
    <message>
        <source>Proxy &amp;IP:</source>
        <translation type="unfinished">Proxy IP:</translation>
    </message>
    <message>
        <source>&amp;Port:</source>
        <translation type="unfinished">Port</translation>
    </message>
    <message>
        <source>Port of the proxy (e.g. 9050)</source>
        <translation type="unfinished">Port ng proxy (e.g. 9050)</translation>
    </message>
    <message>
        <source>Used for reaching peers via:</source>
        <translation type="unfinished">Gamit para sa pagabot ng peers sa pamamagitan ng:</translation>
    </message>
    <message>
        <source>&amp;Window</source>
        <translation type="unfinished">Window</translation>
    </message>
    <message>
        <source>Show only a tray icon after minimizing the window.</source>
        <translation type="unfinished">Ipakita ang icon ng trey pagkatapos lang i-minimize and window.</translation>
    </message>
    <message>
        <source>&amp;Minimize to the tray instead of the taskbar</source>
        <translation type="unfinished">Mag-minimize sa trey sa halip na sa taskbar</translation>
    </message>
    <message>
        <source>M&amp;inimize on close</source>
        <translation type="unfinished">I-minimize pagsara</translation>
    </message>
    <message>
        <source>&amp;Display</source>
        <translation type="unfinished">Ipakita</translation>
    </message>
    <message>
        <source>User Interface &amp;language:</source>
        <translation type="unfinished">Wika ng user interface:</translation>
    </message>
    <message>
        <source>The user interface language can be set here. This setting will take effect after restarting %1.</source>
        <translation type="unfinished">Ang wika ng user interface ay puedeng itakda dito. Ang pagtatakdang ito ay magkakabisa pagkatapos mag-restart %1.</translation>
    </message>
    <message>
        <source>&amp;Unit to show amounts in:</source>
        <translation type="unfinished">Yunit para ipakita ang mga halaga:</translation>
    </message>
    <message>
        <source>Choose the default subdivision unit to show in the interface and when sending coins.</source>
        <translation type="unfinished">Piliin ang yunit ng default na subdivisyon na ipapakita sa interface at kapag nagpapadala ng coins.</translation>
    </message>
    <message>
        <source>Whether to show coin control features or not.</source>
        <translation type="unfinished">Kung magpapakita ng mga tampok ng kontrol ng coin o hindi</translation>
    </message>
    <message>
        <source>&amp;OK</source>
        <translation type="unfinished">OK</translation>
    </message>
    <message>
        <source>&amp;Cancel</source>
        <translation type="unfinished">Kanselahin</translation>
    </message>
    <message>
        <source>none</source>
        <translation type="unfinished">wala</translation>
    </message>
    <message>
        <source>Confirm options reset</source>
        <extracomment>Window title text of pop-up window shown when the user has chosen to reset options.</extracomment>
        <translation type="unfinished">Kumpirmahin ang pag-reset ng mga opsyon</translation>
    </message>
    <message>
        <source>Client restart required to activate changes.</source>
        <extracomment>Text explaining that the settings changed will not come into effect until the client is restarted.</extracomment>
        <translation type="unfinished">Kailangan i-restart ang kliyente upang ma-activate ang mga pagbabago.</translation>
    </message>
    <message>
        <source>Client will be shut down. Do you want to proceed?</source>
        <extracomment>Text asking the user to confirm if they would like to proceed with a client shutdown.</extracomment>
        <translation type="unfinished">Ang kliyente ay papatayin. Nais mo bang magpatuloy?</translation>
    </message>
    <message>
        <source>Configuration options</source>
        <extracomment>Window title text of pop-up box that allows opening up of configuration file.</extracomment>
        <translation type="unfinished">Mga opsyon ng konpigurasyon</translation>
    </message>
    <message>
        <source>The configuration file is used to specify advanced user options which override GUI settings. Additionally, any command-line options will override this configuration file.</source>
        <extracomment>Explanatory text about the priority order of instructions considered by client. The order from high to low being: command-line, configuration file, GUI settings.</extracomment>
        <translation type="unfinished">Ang configuration file ay ginagamit para tukuyin ang mga advanced user options na nag-o-override ng GUI settings. Bukod pa rito, i-o-override ng anumang opsyon ng command-line itong configuration file.</translation>
    </message>
    <message>
        <source>Cancel</source>
        <translation type="unfinished">Kanselahin</translation>
    </message>
    <message>
        <source>Error</source>
        <translation type="unfinished">Kamalian</translation>
    </message>
    <message>
        <source>The configuration file could not be opened.</source>
        <translation type="unfinished">Ang configuration file ay hindi mabuksan.</translation>
    </message>
    <message>
        <source>This change would require a client restart.</source>
        <translation type="unfinished">Ang pagbabagong ito ay nangangailangan ng restart ng kliyente.</translation>
    </message>
    <message>
        <source>The supplied proxy address is invalid.</source>
        <translation type="unfinished">Ang binigay na proxy address ay hindi wasto.</translation>
    </message>
</context>
<context>
    <name>OverviewPage</name>
    <message>
        <source>Form</source>
        <translation type="unfinished">Anyo</translation>
    </message>
    <message>
        <source>The displayed information may be out of date. Your wallet automatically synchronizes with the Bitcoin network after a connection is established, but this process has not completed yet.</source>
        <translation type="unfinished">Ang ipinapakitang impormasyon ay maaaring luma na. Kusang mag-sy-synchronize ang iyong walet sa Bitcoin network pagkatapos maitatag ang koneksyon, ngunit hindi pa nakukumpleto ang prosesong ito.</translation>
    </message>
    <message>
        <source>Available:</source>
        <translation type="unfinished">Magagamit:</translation>
    </message>
    <message>
        <source>Your current spendable balance</source>
        <translation type="unfinished">Ang iyong balanse ngayon na puedeng gastusin</translation>
    </message>
    <message>
        <source>Total of transactions that have yet to be confirmed, and do not yet count toward the spendable balance</source>
        <translation type="unfinished">Ang kabuuan ng mga transaksyon na naghihintay makumpirma, at hindi pa napapabilang sa balanse na puedeng gastusin</translation>
    </message>
    <message>
        <source>Immature:</source>
        <translation type="unfinished">Hindi pa ligtas gastusin:</translation>
    </message>
    <message>
        <source>Mined balance that has not yet matured</source>
        <translation type="unfinished">Balanseng namina ngunit hindi pa puedeng gastusin</translation>
    </message>
    <message>
        <source>Balances</source>
        <translation type="unfinished">Mga balanse</translation>
    </message>
    <message>
        <source>Total:</source>
        <translation type="unfinished">Ang kabuuan:</translation>
    </message>
    <message>
        <source>Your current total balance</source>
        <translation type="unfinished">Ang kabuuan ng iyong balanse ngayon</translation>
    </message>
    <message>
        <source>Your current balance in watch-only addresses</source>
        <translation type="unfinished">Ang iyong balanse ngayon sa mga watch-only address</translation>
    </message>
    <message>
        <source>Spendable:</source>
        <translation type="unfinished">Puedeng gastusin:</translation>
    </message>
    <message>
        <source>Recent transactions</source>
        <translation type="unfinished">Mga bagong transaksyon</translation>
    </message>
    <message>
        <source>Unconfirmed transactions to watch-only addresses</source>
        <translation type="unfinished">Mga transaksyon na hindi pa nakumpirma sa mga watch-only address</translation>
    </message>
    <message>
        <source>Mined balance in watch-only addresses that has not yet matured</source>
        <translation type="unfinished">Mga naminang balanse na nasa mga watch-only address na hindi pa ligtas gastusin</translation>
    </message>
    <message>
        <source>Current total balance in watch-only addresses</source>
        <translation type="unfinished">Kasalukuyang kabuuan ng balanse sa mga watch-only address</translation>
    </message>
    <message>
        <source>Privacy mode activated for the Overview tab. To unmask the values, uncheck Settings-&gt;Mask values.</source>
        <translation type="unfinished">Na-activate ang mode ng privacy para sa tab na Pangkalahatang-ideya.  Upang ma-unkkan ang mga halaga, alisan ng check ang Mga Setting-&gt; Mga halaga ng mask.</translation>
    </message>
</context>
<context>
    <name>PSBTOperationsDialog</name>
    <message>
        <source>Sign Tx</source>
        <translation type="unfinished">I-sign ang Tx</translation>
    </message>
    <message>
        <source>Broadcast Tx</source>
        <translation type="unfinished">I-broadcast ang Tx</translation>
    </message>
    <message>
        <source>Copy to Clipboard</source>
        <translation type="unfinished">Kopyahin sa clipboard</translation>
    </message>
    <message>
        <source>Close</source>
        <translation type="unfinished">Isara</translation>
    </message>
    <message>
        <source>Failed to load transaction: %1</source>
        <translation type="unfinished">Nabigong i-load ang transaksyon: %1</translation>
    </message>
    <message>
        <source>Failed to sign transaction: %1</source>
        <translation type="unfinished">Nabigong pumirma sa transaksyon: %1</translation>
    </message>
    <message>
        <source>Could not sign any more inputs.</source>
        <translation type="unfinished">Hindi makapag-sign ng anumang karagdagang mga input.</translation>
    </message>
    <message>
        <source>Signed %1 inputs, but more signatures are still required.</source>
        <translation type="unfinished">Naka-sign %1 na mga input, ngunit kailangan pa ng maraming mga lagda.</translation>
    </message>
    <message>
        <source>Signed transaction successfully. Transaction is ready to broadcast.</source>
        <translation type="unfinished">Matagumpay na nag-sign transaksyon.  Handa nang i-broadcast ang transaksyon.</translation>
    </message>
    <message>
        <source>Unknown error processing transaction.</source>
        <translation type="unfinished">Hindi kilalang error sa pagproseso ng transaksyon.</translation>
    </message>
    <message>
        <source>Transaction broadcast successfully! Transaction ID: %1</source>
        <translation type="unfinished">%1</translation>
    </message>
    <message>
        <source>own address</source>
        <translation type="unfinished">sariling address</translation>
    </message>
    <message>
        <source>Pays transaction fee: </source>
        <translation type="unfinished">babayaran ang transaction fee:</translation>
    </message>
    <message>
        <source>Total Amount</source>
        <translation type="unfinished">Kabuuang Halaga</translation>
    </message>
    <message>
        <source>or</source>
        <translation type="unfinished">o</translation>
    </message>
    </context>
<context>
    <name>PaymentServer</name>
    <message>
        <source>Payment request error</source>
        <translation type="unfinished">Kamalian sa paghiling ng bayad</translation>
    </message>
    <message>
        <source>Cannot start bitcoin: click-to-pay handler</source>
        <translation type="unfinished">Hindi masimulan ang bitcoin: click-to-pay handler</translation>
    </message>
    <message>
        <source>'bitcoin://' is not a valid URI. Use 'bitcoin:' instead.</source>
        <translation type="unfinished">Ang 'bitcoin://' ay hindi wastong URI. Sa halip, gamitin ang 'bitcoin:'.</translation>
    </message>
    <message>
        <source>URI cannot be parsed! This can be caused by an invalid Bitcoin address or malformed URI parameters.</source>
        <translation type="unfinished">Hindi ma-parse ang URI! Marahil ito ay dahil sa hindi wastong Bitcoin address o maling URI parameters</translation>
    </message>
    <message>
        <source>Payment request file handling</source>
        <translation type="unfinished">File handling ng hiling ng bayad</translation>
    </message>
</context>
<context>
    <name>PeerTableModel</name>
    <message>
        <source>User Agent</source>
        <extracomment>Title of Peers Table column which contains the peer's User Agent string.</extracomment>
        <translation type="unfinished">Ahente ng User</translation>
    </message>
    <message>
        <source>Direction</source>
        <extracomment>Title of Peers Table column which indicates the direction the peer connection was initiated from.</extracomment>
        <translation type="unfinished">Direksyon</translation>
    </message>
    <message>
        <source>Sent</source>
        <extracomment>Title of Peers Table column which indicates the total amount of network information we have sent to the peer.</extracomment>
        <translation type="unfinished">Ipinadala</translation>
    </message>
    <message>
        <source>Received</source>
        <extracomment>Title of Peers Table column which indicates the total amount of network information we have received from the peer.</extracomment>
        <translation type="unfinished">Natanggap</translation>
    </message>
    <message>
        <source>Type</source>
        <extracomment>Title of Peers Table column which describes the type of peer connection. The "type" describes why the connection exists.</extracomment>
        <translation type="unfinished">Uri</translation>
    </message>
    <message>
        <source>Inbound</source>
        <extracomment>An Inbound Connection from a Peer.</extracomment>
        <translation type="unfinished">Dumarating</translation>
    </message>
    <message>
        <source>Outbound</source>
        <extracomment>An Outbound Connection to a Peer.</extracomment>
        <translation type="unfinished">Papalabas</translation>
    </message>
</context>
<context>
    <name>QRImageWidget</name>
    <message>
        <source>&amp;Copy Image</source>
        <translation type="unfinished">Kopyahin ang Larawan</translation>
    </message>
    <message>
        <source>Resulting URI too long, try to reduce the text for label / message.</source>
        <translation type="unfinished">Nagreresultang URI masyadong mahaba, subukang bawasan ang text para sa label / mensahe.</translation>
    </message>
    <message>
        <source>Error encoding URI into QR Code.</source>
        <translation type="unfinished">Kamalian sa pag-e-encode ng URI sa QR Code.</translation>
    </message>
    <message>
        <source>QR code support not available.</source>
        <translation type="unfinished">Hindi magagamit ang suporta ng QR code.</translation>
    </message>
    <message>
        <source>Save QR Code</source>
        <translation type="unfinished">I-save ang QR Code</translation>
    </message>
    </context>
<context>
    <name>RPCConsole</name>
    <message>
        <source>Client version</source>
        <translation type="unfinished">Bersyon ng kliyente</translation>
    </message>
    <message>
        <source>&amp;Information</source>
        <translation type="unfinished">Impormasyon</translation>
    </message>
    <message>
        <source>General</source>
        <translation type="unfinished">Pangkalahatan</translation>
    </message>
    <message>
        <source>To specify a non-default location of the data directory use the '%1' option.</source>
        <translation type="unfinished">Upang tukuyin ang non-default na lokasyon ng direktoryo ng datos, gamitin ang '%1' na opsyon.</translation>
    </message>
    <message>
        <source>To specify a non-default location of the blocks directory use the '%1' option.</source>
        <translation type="unfinished">Upang tukuyin and non-default na lokasyon ng direktoryo ng mga block, gamitin ang '%1' na opsyon.</translation>
    </message>
    <message>
        <source>Startup time</source>
        <translation type="unfinished">Oras ng pagsisimula</translation>
    </message>
    <message>
        <source>Name</source>
        <translation type="unfinished">Pangalan</translation>
    </message>
    <message>
        <source>Number of connections</source>
        <translation type="unfinished">Dami ng mga koneksyon</translation>
    </message>
    <message>
        <source>Current number of transactions</source>
        <translation type="unfinished">Kasalukuyang dami ng mga transaksyon</translation>
    </message>
    <message>
        <source>Memory usage</source>
        <translation type="unfinished">Paggamit ng memory</translation>
    </message>
    <message>
        <source>Wallet: </source>
        <translation type="unfinished">Walet:</translation>
    </message>
    <message>
        <source>(none)</source>
        <translation type="unfinished">(wala)</translation>
    </message>
    <message>
        <source>&amp;Reset</source>
        <translation type="unfinished">I-reset</translation>
    </message>
    <message>
        <source>Received</source>
        <translation type="unfinished">Natanggap</translation>
    </message>
    <message>
        <source>Sent</source>
        <translation type="unfinished">Ipinadala</translation>
    </message>
    <message>
        <source>&amp;Peers</source>
        <translation type="unfinished">Peers</translation>
    </message>
    <message>
        <source>Banned peers</source>
        <translation type="unfinished">Mga pinagbawalan na peers</translation>
    </message>
    <message>
        <source>Select a peer to view detailed information.</source>
        <translation type="unfinished">Pumili ng peer upang tingnan ang detalyadong impormasyon.</translation>
    </message>
    <message>
        <source>Version</source>
        <translation type="unfinished">Bersyon</translation>
    </message>
    <message>
        <source>Starting Block</source>
        <translation type="unfinished">Pasimulang Block</translation>
    </message>
    <message>
        <source>Synced Headers</source>
        <translation type="unfinished">Mga header na na-sync</translation>
    </message>
    <message>
        <source>Synced Blocks</source>
        <translation type="unfinished">Mga block na na-sync</translation>
    </message>
    <message>
        <source>The mapped Autonomous System used for diversifying peer selection.</source>
        <translation type="unfinished">Ginamit ang na-map na Autonomous System para sa pag-iba-iba ng pagpipilian ng kapwa.</translation>
    </message>
    <message>
        <source>Mapped AS</source>
        <translation type="unfinished">Mapa sa AS
</translation>
    </message>
    <message>
        <source>User Agent</source>
        <translation type="unfinished">Ahente ng User</translation>
    </message>
    <message>
        <source>Node window</source>
        <translation type="unfinished">Bintana ng Node</translation>
    </message>
    <message>
        <source>Open the %1 debug log file from the current data directory. This can take a few seconds for large log files.</source>
        <translation type="unfinished">Buksan ang %1 debug log file mula sa kasalukuyang directoryo ng datos. Maaari itong tumagal ng ilang segundo para sa mga malalaking log file.</translation>
    </message>
    <message>
        <source>Decrease font size</source>
        <translation type="unfinished">Bawasan ang laki ng font</translation>
    </message>
    <message>
        <source>Increase font size</source>
        <translation type="unfinished">Dagdagan ang laki ng font</translation>
    </message>
    <message>
        <source>Services</source>
        <translation type="unfinished">Mga serbisyo</translation>
    </message>
    <message>
        <source>Connection Time</source>
        <translation type="unfinished">Oras ng Koneksyon</translation>
    </message>
    <message>
        <source>Last Send</source>
        <translation type="unfinished">Ang Huling Padala</translation>
    </message>
    <message>
        <source>Last Receive</source>
        <translation type="unfinished">Ang Huling Tanggap</translation>
    </message>
    <message>
        <source>Ping Time</source>
        <translation type="unfinished">Oras ng Ping</translation>
    </message>
    <message>
        <source>The duration of a currently outstanding ping.</source>
        <translation type="unfinished">Ang tagal ng kasalukuyang natitirang ping.</translation>
    </message>
    <message>
        <source>Time Offset</source>
        <translation type="unfinished">Offset ng Oras</translation>
    </message>
    <message>
        <source>Last block time</source>
        <translation type="unfinished">Huling oras ng block</translation>
    </message>
    <message>
        <source>&amp;Open</source>
        <translation type="unfinished">Buksan</translation>
    </message>
    <message>
        <source>&amp;Console</source>
        <translation type="unfinished">Console</translation>
    </message>
    <message>
        <source>&amp;Network Traffic</source>
        <translation type="unfinished">Traffic ng Network</translation>
    </message>
    <message>
        <source>Totals</source>
        <translation type="unfinished">Mga kabuuan</translation>
    </message>
    <message>
        <source>Debug log file</source>
        <translation type="unfinished">I-debug ang log file</translation>
    </message>
    <message>
        <source>Clear console</source>
        <translation type="unfinished">I-clear ang console</translation>
    </message>
    <message>
        <source>In:</source>
        <translation type="unfinished">Sa loob:</translation>
    </message>
    <message>
        <source>Out:</source>
        <translation type="unfinished">Labas:</translation>
    </message>
    <message>
        <source>&amp;Copy address</source>
        <extracomment>Context menu action to copy the address of a peer.</extracomment>
        <translation type="unfinished">&amp;Kopyahin and address</translation>
    </message>
    <message>
        <source>&amp;Disconnect</source>
        <translation type="unfinished">Idiskonekta</translation>
    </message>
    <message>
        <source>1 &amp;hour</source>
        <translation type="unfinished">1 &amp;oras</translation>
    </message>
    <message>
        <source>1 &amp;week</source>
        <translation type="unfinished">1 &amp;linggo</translation>
    </message>
    <message>
        <source>1 &amp;year</source>
        <translation type="unfinished">1 &amp;taon</translation>
    </message>
    <message>
        <source>&amp;Unban</source>
        <translation type="unfinished">Unban</translation>
    </message>
    <message>
        <source>Network activity disabled</source>
        <translation type="unfinished">Ang aktibidad ng network ay hindi gumagana.</translation>
    </message>
    <message>
        <source>Executing command without any wallet</source>
        <translation type="unfinished">Isinasagawa ang command nang walang anumang walet.</translation>
    </message>
    <message>
        <source>Executing command using "%1" wallet</source>
        <translation type="unfinished">Isinasagawa ang command gamit ang "%1" walet</translation>
    </message>
    <message>
        <source>via %1</source>
        <translation type="unfinished">sa pamamagitan ng %1</translation>
    </message>
    <message>
        <source>Yes</source>
        <translation type="unfinished">Oo</translation>
    </message>
    <message>
        <source>No</source>
        <translation type="unfinished">Hindi</translation>
    </message>
    <message>
        <source>To</source>
        <translation type="unfinished">Sa</translation>
    </message>
    <message>
        <source>From</source>
        <translation type="unfinished">Mula sa</translation>
    </message>
    <message>
        <source>Ban for</source>
        <translation type="unfinished">Ban para sa</translation>
    </message>
    <message>
        <source>Unknown</source>
        <translation type="unfinished">Hindi alam</translation>
    </message>
</context>
<context>
    <name>ReceiveCoinsDialog</name>
    <message>
        <source>&amp;Amount:</source>
        <translation type="unfinished">Halaga:</translation>
    </message>
    <message>
        <source>&amp;Label:</source>
        <translation type="unfinished">Label:</translation>
    </message>
    <message>
        <source>&amp;Message:</source>
        <translation type="unfinished">Mensahe:</translation>
    </message>
    <message>
        <source>An optional message to attach to the payment request, which will be displayed when the request is opened. Note: The message will not be sent with the payment over the Bitcoin network.</source>
        <translation type="unfinished">Opsyonal na mensahe na ilakip sa hiling ng bayad, na ipapakita pagbukas ng hiling. Tandaan: Ang mensahe ay hindi ipapadala kasama ng bayad sa Bitcoin network.</translation>
    </message>
    <message>
        <source>An optional label to associate with the new receiving address.</source>
        <translation type="unfinished">Opsyonal na label na iuugnay sa bagong address para sa pagtanggap.</translation>
    </message>
    <message>
        <source>Use this form to request payments. All fields are &lt;b&gt;optional&lt;/b&gt;.</source>
        <translation type="unfinished">Gamitin ang form na ito sa paghiling ng bayad. Lahat ng mga patlang ay &lt;b&gt;opsyonal&lt;/b&gt;.</translation>
    </message>
    <message>
        <source>An optional amount to request. Leave this empty or zero to not request a specific amount.</source>
        <translation type="unfinished">Opsyonal na halaga upang humiling. Iwanan itong walang laman o zero upang hindi humiling ng tiyak na halaga.</translation>
    </message>
    <message>
        <source>An optional label to associate with the new receiving address (used by you to identify an invoice).  It is also attached to the payment request.</source>
        <translation type="unfinished">Isang opsyonal na label upang maiugnay sa bagong address ng pagtanggap (ginamit mo upang makilala ang isang invoice). Nakalakip din ito sa kahilingan sa pagbabayad.</translation>
    </message>
    <message>
        <source>An optional message that is attached to the payment request and may be displayed to the sender.</source>
        <translation type="unfinished">Isang opsyonal na mensahe na naka-attach sa kahilingan sa pagbabayad at maaaring ipakita sa nagpadala.</translation>
    </message>
    <message>
        <source>&amp;Create new receiving address</source>
        <translation type="unfinished">&amp; Lumikha ng bagong address sa pagtanggap</translation>
    </message>
    <message>
        <source>Clear all fields of the form.</source>
        <translation type="unfinished">Limasin ang lahat ng mga patlang ng form.</translation>
    </message>
    <message>
        <source>Clear</source>
        <translation type="unfinished">Burahin</translation>
    </message>
    <message>
        <source>Requested payments history</source>
        <translation type="unfinished">Humiling ng kasaysayan ng kabayaran</translation>
    </message>
    <message>
        <source>Show the selected request (does the same as double clicking an entry)</source>
        <translation type="unfinished">Ipakita ang napiling hiling (ay kapareho ng pag-double-click ng isang entry)</translation>
    </message>
    <message>
        <source>Show</source>
        <translation type="unfinished">Ipakita</translation>
    </message>
    <message>
        <source>Remove the selected entries from the list</source>
        <translation type="unfinished">Alisin ang mga napiling entry sa listahan</translation>
    </message>
    <message>
        <source>Remove</source>
        <translation type="unfinished">Alisin</translation>
    </message>
    <message>
        <source>Copy &amp;URI</source>
        <translation type="unfinished">Kopyahin ang URI</translation>
    </message>
    <message>
        <source>&amp;Copy address</source>
        <translation type="unfinished">&amp;Kopyahin and address</translation>
    </message>
    <message>
        <source>Copy &amp;label</source>
        <translation type="unfinished">Kopyahin ang &amp;label</translation>
    </message>
    <message>
        <source>Copy &amp;amount</source>
        <translation type="unfinished">Kopyahin ang &amp;halaga</translation>
    </message>
    <message>
        <source>Could not unlock wallet.</source>
        <translation type="unfinished">Hindi magawang ma-unlock ang walet.</translation>
    </message>
    </context>
<context>
    <name>ReceiveRequestDialog</name>
    <message>
        <source>Amount:</source>
        <translation type="unfinished">Halaga:</translation>
    </message>
    <message>
        <source>Message:</source>
        <translation type="unfinished">Mensahe:</translation>
    </message>
    <message>
        <source>Wallet:</source>
        <translation type="unfinished">Pitaka:</translation>
    </message>
    <message>
        <source>Copy &amp;URI</source>
        <translation type="unfinished">Kopyahin ang URI</translation>
    </message>
    <message>
        <source>Copy &amp;Address</source>
        <translation type="unfinished">Kopyahin ang Address</translation>
    </message>
    <message>
        <source>Payment information</source>
        <translation type="unfinished">Impormasyon sa pagbabayad</translation>
    </message>
    <message>
        <source>Request payment to %1</source>
        <translation type="unfinished">Humiling ng bayad sa %1</translation>
    </message>
</context>
<context>
    <name>RecentRequestsTableModel</name>
    <message>
        <source>Date</source>
        <translation type="unfinished">Datiles</translation>
    </message>
    <message>
        <source>Message</source>
        <translation type="unfinished">Mensahe</translation>
    </message>
    <message>
        <source>(no label)</source>
        <translation type="unfinished">(walang label)</translation>
    </message>
    <message>
        <source>(no message)</source>
        <translation type="unfinished">(walang mensahe)</translation>
    </message>
    <message>
        <source>(no amount requested)</source>
        <translation type="unfinished">(walang halagang hiniling)</translation>
    </message>
    <message>
        <source>Requested</source>
        <translation type="unfinished">Hiniling</translation>
    </message>
</context>
<context>
    <name>SendCoinsDialog</name>
    <message>
        <source>Send Coins</source>
        <translation type="unfinished">Magpadala ng Coins</translation>
    </message>
    <message>
        <source>Coin Control Features</source>
        <translation type="unfinished">Mga Tampok ng Kontrol ng Coin</translation>
    </message>
    <message>
        <source>automatically selected</source>
        <translation type="unfinished">awtomatikong pinili</translation>
    </message>
    <message>
        <source>Insufficient funds!</source>
        <translation type="unfinished">Hindi sapat na pondo!</translation>
    </message>
    <message>
        <source>Quantity:</source>
        <translation type="unfinished">Dami:</translation>
    </message>
    <message>
        <source>Amount:</source>
        <translation type="unfinished">Halaga:</translation>
    </message>
    <message>
        <source>Fee:</source>
        <translation type="unfinished">Bayad:</translation>
    </message>
    <message>
        <source>After Fee:</source>
        <translation type="unfinished">Bayad sa pagtapusan:</translation>
    </message>
    <message>
        <source>Change:</source>
        <translation type="unfinished">Sukli:</translation>
    </message>
    <message>
        <source>If this is activated, but the change address is empty or invalid, change will be sent to a newly generated address.</source>
        <translation type="unfinished">Kung naka-activate na ito ngunit walang laman o di-wasto ang address ng sukli, ipapadala ang sukli sa isang bagong gawang address.</translation>
    </message>
    <message>
        <source>Custom change address</source>
        <translation type="unfinished">Pasadyang address ng sukli</translation>
    </message>
    <message>
        <source>Transaction Fee:</source>
        <translation type="unfinished">Bayad sa Transaksyon:</translation>
    </message>
    <message>
        <source>Using the fallbackfee can result in sending a transaction that will take several hours or days (or never) to confirm. Consider choosing your fee manually or wait until you have validated the complete chain.</source>
        <translation type="unfinished">Ang paggamit ng fallbackfee ay maaaring magresulta sa pagpapadala ng transaksyon na tatagal ng ilang oras o araw (o hindi man) upang makumpirma. Isaalang-alang ang pagpili ng iyong bayad nang manu-mano o maghintay hanggang napatunayan mo ang kumpletong chain.</translation>
    </message>
    <message>
        <source>Warning: Fee estimation is currently not possible.</source>
        <translation type="unfinished">Babala: Kasalukuyang hindi posible ang pagtatantiya sa bayarin.</translation>
    </message>
    <message>
        <source>per kilobyte</source>
        <translation type="unfinished">kada kilobyte</translation>
    </message>
    <message>
        <source>Hide</source>
        <translation type="unfinished">Itago</translation>
    </message>
    <message>
        <source>Recommended:</source>
        <translation type="unfinished">Inirekumenda:</translation>
    </message>
    <message>
        <source>Send to multiple recipients at once</source>
        <translation type="unfinished">Magpadala sa maraming tatanggap nang sabay-sabay</translation>
    </message>
    <message>
        <source>Add &amp;Recipient</source>
        <translation type="unfinished">Magdagdag ng Tatanggap</translation>
    </message>
    <message>
        <source>Clear all fields of the form.</source>
        <translation type="unfinished">Limasin ang lahat ng mga patlang ng form.</translation>
    </message>
    <message>
        <source>Hide transaction fee settings</source>
        <translation type="unfinished">Itago ang mga Setting ng bayad sa Transaksyon</translation>
    </message>
    <message>
        <source>When there is less transaction volume than space in the blocks, miners as well as relaying nodes may enforce a minimum fee. Paying only this minimum fee is just fine, but be aware that this can result in a never confirming transaction once there is more demand for bitcoin transactions than the network can process.</source>
        <translation type="unfinished">Kapag mas kaunti ang dami ng transaksyon kaysa sa puwang sa mga blocks, ang mga minero pati na rin ang mga relaying node ay maaaring magpatupad ng minimum na bayad. Ang pagbabayad lamang ng minimum na bayad na ito ay maayos, ngunit malaman na maaari itong magresulta sa hindi kailanmang nagkukumpirmang transaksyon sa sandaling magkaroon ng higit na pangangailangan para sa mga transaksyon ng bitcoin kaysa sa kayang i-proseso ng network.</translation>
    </message>
    <message>
        <source>A too low fee might result in a never confirming transaction (read the tooltip)</source>
        <translation type="unfinished">Ang isang masyadong mababang bayad ay maaaring magresulta sa isang hindi kailanmang nagkukumpirmang transaksyon (basahin ang tooltip)</translation>
    </message>
    <message>
        <source>Confirmation time target:</source>
        <translation type="unfinished">Target na oras ng pagkumpirma:</translation>
    </message>
    <message>
        <source>Enable Replace-By-Fee</source>
        <translation type="unfinished">Paganahin ang Replace-By-Fee</translation>
    </message>
    <message>
        <source>With Replace-By-Fee (BIP-125) you can increase a transaction's fee after it is sent. Without this, a higher fee may be recommended to compensate for increased transaction delay risk.</source>
        <translation type="unfinished">Sa Replace-By-Fee (BIP-125) maaari kang magpataas ng bayad sa transaksyon pagkatapos na maipadala ito. Nang wala ito, maaaring irekumenda ang mas mataas na bayad upang mabawi ang mas mataas na transaction delay risk.</translation>
    </message>
    <message>
        <source>Clear &amp;All</source>
        <translation type="unfinished">Burahin Lahat</translation>
    </message>
    <message>
        <source>Balance:</source>
        <translation type="unfinished">Balanse:</translation>
    </message>
    <message>
        <source>Confirm the send action</source>
        <translation type="unfinished">Kumpirmahin ang aksyon ng pagpapadala</translation>
    </message>
    <message>
        <source>S&amp;end</source>
        <translation type="unfinished">Magpadala</translation>
    </message>
    <message>
        <source>Copy quantity</source>
        <translation type="unfinished">Kopyahin ang dami</translation>
    </message>
    <message>
        <source>Copy amount</source>
        <translation type="unfinished">Kopyahin ang halaga</translation>
    </message>
    <message>
        <source>Copy fee</source>
        <translation type="unfinished">Kopyahin ang halaga</translation>
    </message>
    <message>
        <source>Copy after fee</source>
        <translation type="unfinished">Kopyahin ang after fee</translation>
    </message>
    <message>
        <source>Copy bytes</source>
        <translation type="unfinished">Kopyahin ang bytes</translation>
    </message>
    <message>
        <source>Copy change</source>
        <translation type="unfinished">Kopyahin ang sukli</translation>
    </message>
    <message>
        <source>%1 (%2 blocks)</source>
        <translation type="unfinished">%1 (%2 mga block)</translation>
    </message>
    <message>
        <source>Cr&amp;eate Unsigned</source>
        <translation type="unfinished">Lumikha ng Unsigned</translation>
    </message>
    <message>
        <source>%1 to %2</source>
        <translation type="unfinished">%1 sa %2</translation>
    </message>
    <message>
        <source>or</source>
        <translation type="unfinished">o</translation>
    </message>
    <message>
        <source>You can increase the fee later (signals Replace-By-Fee, BIP-125).</source>
        <translation type="unfinished">Maaari mong dagdagan ang bayad mamaya (sumesenyas ng Replace-By-Fee, BIP-125).</translation>
    </message>
    <message>
        <source>Please, review your transaction.</source>
        <extracomment>Text to prompt a user to review the details of the transaction they are attempting to send.</extracomment>
        <translation type="unfinished">Pakiusap, suriin ang iyong transaksyon.</translation>
    </message>
    <message>
        <source>Transaction fee</source>
        <translation type="unfinished">Bayad sa transaksyon</translation>
    </message>
    <message>
        <source>Not signalling Replace-By-Fee, BIP-125.</source>
        <translation type="unfinished">Hindi sumesenyas ng Replace-By-Fee, BIP-125.</translation>
    </message>
    <message>
        <source>Total Amount</source>
        <translation type="unfinished">Kabuuang Halaga</translation>
    </message>
    <message>
        <source>Confirm send coins</source>
        <translation type="unfinished">Kumpirmahin magpadala ng coins</translation>
    </message>
    <message>
        <source>Watch-only balance:</source>
        <translation type="unfinished">Balanse lamang sa panonood:</translation>
    </message>
    <message>
        <source>The recipient address is not valid. Please recheck.</source>
        <translation type="unfinished">Ang address ng tatanggap ay hindi wasto. Mangyaring suriin muli.</translation>
    </message>
    <message>
        <source>The amount to pay must be larger than 0.</source>
        <translation type="unfinished">Ang halagang dapat bayaran ay dapat na mas malaki sa 0.</translation>
    </message>
    <message>
        <source>The amount exceeds your balance.</source>
        <translation type="unfinished">Ang halaga ay lumampas sa iyong balanse.</translation>
    </message>
    <message>
        <source>The total exceeds your balance when the %1 transaction fee is included.</source>
        <translation type="unfinished">Ang kabuuan ay lumampas sa iyong balanse kapag kasama ang %1 na bayad sa transaksyon.</translation>
    </message>
    <message>
        <source>Duplicate address found: addresses should only be used once each.</source>
        <translation type="unfinished">Natagpuan ang duplicate na address: ang mga address ay dapat isang beses lamang gamitin bawat isa.</translation>
    </message>
    <message>
        <source>Transaction creation failed!</source>
        <translation type="unfinished">Nabigo ang paggawa ng transaksyon!</translation>
    </message>
    <message>
        <source>A fee higher than %1 is considered an absurdly high fee.</source>
        <translation type="unfinished">Ang bayad na mas mataas sa %1 ay itinuturing na napakataas na bayad.</translation>
    </message>
    <message numerus="yes">
        <source>Estimated to begin confirmation within %n block(s).</source>
        <translation type="unfinished">
            <numerusform />
            <numerusform />
        </translation>
    </message>
    <message>
        <source>Warning: Invalid Bitcoin address</source>
        <translation type="unfinished">Babala: Hindi wastong Bitcoin address</translation>
    </message>
    <message>
        <source>Warning: Unknown change address</source>
        <translation type="unfinished">Babala: Hindi alamang address ng sukli</translation>
    </message>
    <message>
        <source>Confirm custom change address</source>
        <translation type="unfinished">Kumpirmahin ang pasadyang address ng sukli</translation>
    </message>
    <message>
        <source>The address you selected for change is not part of this wallet. Any or all funds in your wallet may be sent to this address. Are you sure?</source>
        <translation type="unfinished">Ang address na pinili mo para sa sukli ay hindi bahagi ng walet na ito. Ang anumang o lahat ng pondo sa iyong walet ay maaaring ipadala sa address na ito. Sigurado ka ba?</translation>
    </message>
    <message>
        <source>(no label)</source>
        <translation type="unfinished">(walang label)</translation>
    </message>
</context>
<context>
    <name>SendCoinsEntry</name>
    <message>
        <source>A&amp;mount:</source>
        <translation type="unfinished">Halaga:</translation>
    </message>
    <message>
        <source>Pay &amp;To:</source>
        <translation type="unfinished">Magbayad Sa:</translation>
    </message>
    <message>
        <source>&amp;Label:</source>
        <translation type="unfinished">Label:</translation>
    </message>
    <message>
        <source>Choose previously used address</source>
        <translation type="unfinished">Piliin ang dating ginamit na address</translation>
    </message>
    <message>
        <source>The Bitcoin address to send the payment to</source>
        <translation type="unfinished">Ang Bitcoin address kung saan ipapadala and bayad</translation>
    </message>
    <message>
        <source>Paste address from clipboard</source>
        <translation type="unfinished">I-paste ang address mula sa clipboard</translation>
    </message>
    <message>
        <source>Remove this entry</source>
        <translation type="unfinished">Alisin ang entry na ito</translation>
    </message>
    <message>
        <source>The fee will be deducted from the amount being sent. The recipient will receive less bitcoins than you enter in the amount field. If multiple recipients are selected, the fee is split equally.</source>
        <translation type="unfinished">Ibabawas ang bayad mula sa halagang ipapadala. Ang tatanggap ay makakatanggap ng mas kaunting mga bitcoin kaysa sa pinasok mo sa patlang ng halaga. Kung napili ang maraming tatanggap, ang bayad ay paghihiwalayin.</translation>
    </message>
    <message>
        <source>S&amp;ubtract fee from amount</source>
        <translation type="unfinished">Ibawas ang bayad mula sa halagaq</translation>
    </message>
    <message>
        <source>Use available balance</source>
        <translation type="unfinished">Gamitin ang magagamit na balanse</translation>
    </message>
    <message>
        <source>Message:</source>
        <translation type="unfinished">Mensahe:</translation>
    </message>
    <message>
        <source>Enter a label for this address to add it to the list of used addresses</source>
        <translation type="unfinished">Mag-enter ng label para sa address na ito upang idagdag ito sa listahan ng mga gamit na address.</translation>
    </message>
    <message>
        <source>A message that was attached to the bitcoin: URI which will be stored with the transaction for your reference. Note: This message will not be sent over the Bitcoin network.</source>
        <translation type="unfinished">Mensahe na nakalakip sa bitcoin: URI na kung saan maiimbak kasama ang transaksyon para sa iyong sanggunian. Tandaan: Ang mensaheng ito ay hindi ipapadala sa network ng Bitcoin.</translation>
    </message>
</context>
<context>
    <name>SendConfirmationDialog</name>
    <message>
        <source>Send</source>
        <translation type="unfinished">Ipadala</translation>
    </message>
    </context>
<context>
    <name>SignVerifyMessageDialog</name>
    <message>
        <source>Signatures - Sign / Verify a Message</source>
        <translation type="unfinished">Pirma - Pumirma / Patunayan ang Mensahe</translation>
    </message>
    <message>
        <source>&amp;Sign Message</source>
        <translation type="unfinished">Pirmahan ang Mensahe</translation>
    </message>
    <message>
        <source>You can sign messages/agreements with your addresses to prove you can receive bitcoins sent to them. Be careful not to sign anything vague or random, as phishing attacks may try to trick you into signing your identity over to them. Only sign fully-detailed statements you agree to.</source>
        <translation type="unfinished">Maaari kang pumirma ng mga mensahe/kasunduan sa iyong mga address upang mapatunayan na maaari kang makatanggap ng mga bitcoin na ipinadala sa kanila. Mag-ingat na huwag pumirma ng anumang bagay na hindi malinaw o random, dahil ang mga phishing attack ay maaaring subukan na linlangin ka sa pagpirma ng iyong pagkakakilanlan sa kanila. Pumirma lamang ng kumpletong mga pahayag na sumasang-ayon ka.</translation>
    </message>
    <message>
        <source>The Bitcoin address to sign the message with</source>
        <translation type="unfinished">Ang Bitcoin address kung anong ipipirma sa mensahe</translation>
    </message>
    <message>
        <source>Choose previously used address</source>
        <translation type="unfinished">Piliin ang dating ginamit na address</translation>
    </message>
    <message>
        <source>Paste address from clipboard</source>
        <translation type="unfinished">I-paste ang address mula sa clipboard</translation>
    </message>
    <message>
        <source>Enter the message you want to sign here</source>
        <translation type="unfinished">I-enter ang mensahe na nais mong pirmahan dito</translation>
    </message>
    <message>
        <source>Signature</source>
        <translation type="unfinished">Pirma</translation>
    </message>
    <message>
        <source>Copy the current signature to the system clipboard</source>
        <translation type="unfinished">Kopyahin ang kasalukuyang address sa system clipboard</translation>
    </message>
    <message>
        <source>Sign the message to prove you own this Bitcoin address</source>
        <translation type="unfinished">Pirmahan ang mensahe upang mapatunayan na pagmamay-ari mo ang Bitcoin address na ito</translation>
    </message>
    <message>
        <source>Sign &amp;Message</source>
        <translation type="unfinished">Pirmahan ang Mensahe</translation>
    </message>
    <message>
        <source>Reset all sign message fields</source>
        <translation type="unfinished">I-reset ang lahat ng mga patlang ng pagpirma ng mensahe</translation>
    </message>
    <message>
        <source>Clear &amp;All</source>
        <translation type="unfinished">Burahin Lahat</translation>
    </message>
    <message>
        <source>&amp;Verify Message</source>
        <translation type="unfinished">Tiyakin ang Katotohanan ng Mensahe</translation>
    </message>
    <message>
        <source>Enter the receiver's address, message (ensure you copy line breaks, spaces, tabs, etc. exactly) and signature below to verify the message. Be careful not to read more into the signature than what is in the signed message itself, to avoid being tricked by a man-in-the-middle attack. Note that this only proves the signing party receives with the address, it cannot prove sendership of any transaction!</source>
        <translation type="unfinished">Ipasok ang address ng tatanggap, mensahe (tiyakin na kopyahin mo ang mga break ng linya, puwang, mga tab, atbp.) at pirma sa ibaba upang i-verify ang mensahe. Mag-ingat na huwag magbasa ng higit pa sa pirma kaysa sa kung ano ang nasa nakapirmang mensahe mismo, upang maiwasan na maloko ng man-in-the-middle attack. Tandaan na pinapatunayan lamang nito na nakakatanggap sa address na ito ang partido na pumirma, hindi nito napapatunayan ang pagpapadala ng anumang transaksyon!</translation>
    </message>
    <message>
        <source>The Bitcoin address the message was signed with</source>
        <translation type="unfinished">Ang Bitcoin address na pumirma sa mensahe</translation>
    </message>
    <message>
        <source>Verify the message to ensure it was signed with the specified Bitcoin address</source>
        <translation type="unfinished">Tiyakin ang katotohanan ng mensahe upang siguruhin na ito'y napirmahan ng tinukoy na Bitcoin address</translation>
    </message>
    <message>
        <source>Verify &amp;Message</source>
        <translation type="unfinished">Tiyakin ang Katotohanan ng Mensahe</translation>
    </message>
    <message>
        <source>Reset all verify message fields</source>
        <translation type="unfinished">I-reset ang lahat ng mga patlang ng pag-verify ng mensahe</translation>
    </message>
    <message>
        <source>Click "Sign Message" to generate signature</source>
        <translation type="unfinished">I-klik ang "Pirmahan ang Mensahe" upang gumawa ng pirma</translation>
    </message>
    <message>
        <source>The entered address is invalid.</source>
        <translation type="unfinished">Ang address na pinasok ay hindi wasto.</translation>
    </message>
    <message>
        <source>Please check the address and try again.</source>
        <translation type="unfinished">Mangyaring suriin ang address at subukang muli.</translation>
    </message>
    <message>
        <source>The entered address does not refer to a key.</source>
        <translation type="unfinished">Ang pinasok na address ay hindi tumutukoy sa isang key.</translation>
    </message>
    <message>
        <source>Wallet unlock was cancelled.</source>
        <translation type="unfinished">Kinansela ang pag-unlock ng walet.</translation>
    </message>
    <message>
        <source>No error</source>
        <translation type="unfinished">Walang Kamalian</translation>
    </message>
    <message>
        <source>Private key for the entered address is not available.</source>
        <translation type="unfinished">Hindi magagamit ang private key para sa pinasok na address.</translation>
    </message>
    <message>
        <source>Message signing failed.</source>
        <translation type="unfinished">Nabigo ang pagpirma ng mensahe.</translation>
    </message>
    <message>
        <source>Message signed.</source>
        <translation type="unfinished">Napirmahan ang mensahe.</translation>
    </message>
    <message>
        <source>The signature could not be decoded.</source>
        <translation type="unfinished">Ang pirma ay hindi maaaring ma-decode.</translation>
    </message>
    <message>
        <source>Please check the signature and try again.</source>
        <translation type="unfinished">Mangyaring suriin ang pirma at subukang muli.</translation>
    </message>
    <message>
        <source>The signature did not match the message digest.</source>
        <translation type="unfinished">Ang pirma ay hindi tumugma sa message digest.</translation>
    </message>
    <message>
        <source>Message verification failed.</source>
        <translation type="unfinished">Nabigo ang pagpapatunay ng mensahe.</translation>
    </message>
    <message>
        <source>Message verified.</source>
        <translation type="unfinished">Napatunayan ang mensahe.</translation>
    </message>
</context>
<context>
    <name>TransactionDesc</name>
    <message>
        <source>conflicted with a transaction with %1 confirmations</source>
        <extracomment>Text explaining the current status of a transaction, shown in the status field of the details window for this transaction. This status represents an unconfirmed transaction that conflicts with a confirmed transaction.</extracomment>
        <translation type="unfinished">sumalungat sa isang transaksyon na may %1 pagkumpirma</translation>
    </message>
    <message>
        <source>abandoned</source>
        <extracomment>Text explaining the current status of a transaction, shown in the status field of the details window for this transaction. This status represents an abandoned transaction.</extracomment>
        <translation type="unfinished">inabandona</translation>
    </message>
    <message>
        <source>%1/unconfirmed</source>
        <extracomment>Text explaining the current status of a transaction, shown in the status field of the details window for this transaction. This status represents a transaction confirmed in at least one block, but less than 6 blocks.</extracomment>
        <translation type="unfinished">%1/hindi nakumpirma</translation>
    </message>
    <message>
        <source>%1 confirmations</source>
        <extracomment>Text explaining the current status of a transaction, shown in the status field of the details window for this transaction. This status represents a transaction confirmed in 6 or more blocks.</extracomment>
        <translation type="unfinished">%1 pagkumpirma</translation>
    </message>
    <message>
        <source>Status</source>
        <translation type="unfinished">Katayuan</translation>
    </message>
    <message>
        <source>Date</source>
        <translation type="unfinished">Datiles</translation>
    </message>
    <message>
        <source>Source</source>
        <translation type="unfinished">Pinagmulan</translation>
    </message>
    <message>
        <source>Generated</source>
        <translation type="unfinished">Nagawa</translation>
    </message>
    <message>
        <source>From</source>
        <translation type="unfinished">Mula sa</translation>
    </message>
    <message>
        <source>unknown</source>
        <translation type="unfinished">hindi alam</translation>
    </message>
    <message>
        <source>To</source>
        <translation type="unfinished">Sa</translation>
    </message>
    <message>
        <source>own address</source>
        <translation type="unfinished">sariling address</translation>
    </message>
    <message>
        <source>Credit</source>
        <translation type="unfinished">Pautang</translation>
    </message>
    <message numerus="yes">
        <source>matures in %n more block(s)</source>
        <translation type="unfinished">
            <numerusform />
            <numerusform />
        </translation>
    </message>
    <message>
        <source>not accepted</source>
        <translation type="unfinished">hindi tinanggap</translation>
    </message>
    <message>
        <source>Total debit</source>
        <translation type="unfinished">Kabuuang debit</translation>
    </message>
    <message>
        <source>Total credit</source>
        <translation type="unfinished">Kabuuang credit</translation>
    </message>
    <message>
        <source>Transaction fee</source>
        <translation type="unfinished">Bayad sa transaksyon</translation>
    </message>
    <message>
        <source>Net amount</source>
        <translation type="unfinished">Halaga ng net</translation>
    </message>
    <message>
        <source>Message</source>
        <translation type="unfinished">Mensahe</translation>
    </message>
    <message>
        <source>Comment</source>
        <translation type="unfinished">Puna</translation>
    </message>
    <message>
        <source>Transaction ID</source>
        <translation type="unfinished">ID ng Transaksyon</translation>
    </message>
    <message>
        <source>Transaction total size</source>
        <translation type="unfinished">Kabuuang laki ng transaksyon</translation>
    </message>
    <message>
        <source>Transaction virtual size</source>
        <translation type="unfinished">Ang virtual size ng transaksyon</translation>
    </message>
    <message>
        <source>Merchant</source>
        <translation type="unfinished">Mangangalakal</translation>
    </message>
    <message>
        <source>Generated coins must mature %1 blocks before they can be spent. When you generated this block, it was broadcast to the network to be added to the block chain. If it fails to get into the chain, its state will change to "not accepted" and it won't be spendable. This may occasionally happen if another node generates a block within a few seconds of yours.</source>
        <translation type="unfinished">Ang mga nabuong coins ay dapat mayroong %1 blocks sa ibabaw bago sila gastusin. Kapag nabuo mo ang block na ito, nai-broadcast ito sa network na idadagdag sa block chain. Kung nabigo itong makapasok sa chain, magbabago ang katayuan nito sa "hindi tinanggap" at hindi it magagastos. Maaaring mangyari ito paminsan-minsan kung may isang node na bumuo ng isang block sa loob ng ilang segundo sa iyo.</translation>
    </message>
    <message>
        <source>Debug information</source>
        <translation type="unfinished">I-debug ang impormasyon</translation>
    </message>
    <message>
        <source>Transaction</source>
        <translation type="unfinished">Transaksyon</translation>
    </message>
    <message>
        <source>Inputs</source>
        <translation type="unfinished">Mga input</translation>
    </message>
    <message>
        <source>Amount</source>
        <translation type="unfinished">Halaga</translation>
    </message>
    <message>
        <source>true</source>
        <translation type="unfinished">totoo</translation>
    </message>
    <message>
        <source>false</source>
        <translation type="unfinished">mali</translation>
    </message>
</context>
<context>
    <name>TransactionDescDialog</name>
    <message>
        <source>This pane shows a detailed description of the transaction</source>
        <translation type="unfinished">Ang pane na ito ay nagpapakita ng detalyadong paglalarawan ng transaksyon</translation>
    </message>
    <message>
        <source>Details for %1</source>
        <translation type="unfinished">Detalye para sa %1</translation>
    </message>
</context>
<context>
    <name>TransactionTableModel</name>
    <message>
        <source>Date</source>
        <translation type="unfinished">Datiles</translation>
    </message>
    <message>
        <source>Type</source>
        <translation type="unfinished">Uri</translation>
    </message>
    <message>
        <source>Unconfirmed</source>
        <translation type="unfinished">Hindi nakumpirma</translation>
    </message>
    <message>
        <source>Abandoned</source>
        <translation type="unfinished">Inabandona</translation>
    </message>
    <message>
        <source>Confirming (%1 of %2 recommended confirmations)</source>
        <translation type="unfinished">Ikinukumpirma (%1 ng %2 inirerekumendang kompirmasyon)</translation>
    </message>
    <message>
        <source>Confirmed (%1 confirmations)</source>
        <translation type="unfinished">Nakumpirma (%1 pagkumpirma)</translation>
    </message>
    <message>
        <source>Conflicted</source>
        <translation type="unfinished">Nagkasalungat</translation>
    </message>
    <message>
        <source>Immature (%1 confirmations, will be available after %2)</source>
        <translation type="unfinished">Hindi pa ligtas gastusin (%1 pagkumpirma, magagamit pagkatapos ng %2)</translation>
    </message>
    <message>
        <source>Generated but not accepted</source>
        <translation type="unfinished">Nabuo ngunit hindi tinanggap</translation>
    </message>
    <message>
        <source>Received with</source>
        <translation type="unfinished">Natanggap kasama ang</translation>
    </message>
    <message>
        <source>Received from</source>
        <translation type="unfinished">Natanggap mula kay</translation>
    </message>
    <message>
        <source>Sent to</source>
        <translation type="unfinished">Ipinadala sa</translation>
    </message>
    <message>
        <source>Mined</source>
        <translation type="unfinished">Namina</translation>
    </message>
    <message>
        <source>(no label)</source>
        <translation type="unfinished">(walang label)</translation>
    </message>
    <message>
        <source>Transaction status. Hover over this field to show number of confirmations.</source>
        <translation type="unfinished">Katayuan ng transaksyon. Mag-hover sa patlang na ito upang ipakita ang bilang ng mga pagkumpirma.</translation>
    </message>
    <message>
        <source>Date and time that the transaction was received.</source>
        <translation type="unfinished">Petsa at oras na natanggap ang transaksyon.</translation>
    </message>
    <message>
        <source>Type of transaction.</source>
        <translation type="unfinished">Uri ng transaksyon.</translation>
    </message>
    <message>
        <source>Whether or not a watch-only address is involved in this transaction.</source>
        <translation type="unfinished">Kasangkot man o hindi ang isang watch-only address sa transaksyon na ito.</translation>
    </message>
    <message>
        <source>User-defined intent/purpose of the transaction.</source>
        <translation type="unfinished">User-defined na hangarin/layunin ng transaksyon.</translation>
    </message>
    <message>
        <source>Amount removed from or added to balance.</source>
        <translation type="unfinished">Halaga na tinanggal o idinagdag sa balanse.</translation>
    </message>
</context>
<context>
    <name>TransactionView</name>
    <message>
        <source>All</source>
        <translation type="unfinished">Lahat</translation>
    </message>
    <message>
        <source>Today</source>
        <translation type="unfinished">Ngayon</translation>
    </message>
    <message>
        <source>This week</source>
        <translation type="unfinished">Ngayong linggo</translation>
    </message>
    <message>
        <source>This month</source>
        <translation type="unfinished">Ngayong buwan</translation>
    </message>
    <message>
        <source>Last month</source>
        <translation type="unfinished">Noong nakaraang buwan</translation>
    </message>
    <message>
        <source>This year</source>
        <translation type="unfinished">Ngayon taon</translation>
    </message>
    <message>
        <source>Received with</source>
        <translation type="unfinished">Natanggap kasama ang</translation>
    </message>
    <message>
        <source>Sent to</source>
        <translation type="unfinished">Ipinadala sa</translation>
    </message>
    <message>
        <source>Mined</source>
        <translation type="unfinished">Namina</translation>
    </message>
    <message>
        <source>Other</source>
        <translation type="unfinished">Ang iba</translation>
    </message>
    <message>
        <source>Enter address, transaction id, or label to search</source>
        <translation type="unfinished">Ipasok ang address, ID ng transaksyon, o label upang maghanap</translation>
    </message>
    <message>
        <source>Min amount</source>
        <translation type="unfinished">Minimum na halaga</translation>
    </message>
    <message>
        <source>&amp;Copy address</source>
        <translation type="unfinished">&amp;Kopyahin and address</translation>
    </message>
    <message>
        <source>Copy &amp;label</source>
        <translation type="unfinished">Kopyahin ang &amp;label</translation>
    </message>
    <message>
        <source>Copy &amp;amount</source>
        <translation type="unfinished">Kopyahin ang &amp;halaga</translation>
    </message>
    <message>
        <source>Export Transaction History</source>
        <translation type="unfinished">I-export ang Kasaysayan ng Transaksyon</translation>
    </message>
    <message>
        <source>Confirmed</source>
        <translation type="unfinished">Nakumpirma</translation>
    </message>
    <message>
        <source>Date</source>
        <translation type="unfinished">Datiles</translation>
    </message>
    <message>
        <source>Type</source>
        <translation type="unfinished">Uri</translation>
    </message>
    <message>
        <source>Exporting Failed</source>
        <translation type="unfinished">Nabigo ang pag-exporte</translation>
    </message>
    <message>
        <source>There was an error trying to save the transaction history to %1.</source>
        <translation type="unfinished">May kamalian sa pag-impok ng kasaysayan ng transaksyon sa %1.</translation>
    </message>
    <message>
        <source>Exporting Successful</source>
        <translation type="unfinished">Matagumpay ang Pag-export</translation>
    </message>
    <message>
        <source>The transaction history was successfully saved to %1.</source>
        <translation type="unfinished">Matagumpay na naimpok ang kasaysayan ng transaksyon sa %1.</translation>
    </message>
    <message>
        <source>Range:</source>
        <translation type="unfinished">Saklaw:</translation>
    </message>
    <message>
        <source>to</source>
        <translation type="unfinished">sa</translation>
    </message>
</context>
<context>
    <name>WalletFrame</name>
    <message>
        <source>Create a new wallet</source>
        <translation type="unfinished">Gumawa ng baong pitaka</translation>
    </message>
    <message>
        <source>Error</source>
        <translation type="unfinished">Kamalian</translation>
    </message>
    </context>
<context>
    <name>WalletModel</name>
    <message>
        <source>Send Coins</source>
        <translation type="unfinished">Magpadala ng Coins</translation>
    </message>
    <message>
        <source>Fee bump error</source>
        <translation type="unfinished">Kamalian sa fee bump</translation>
    </message>
    <message>
        <source>Increasing transaction fee failed</source>
        <translation type="unfinished">Nabigo ang pagtaas ng bayad sa transaksyon</translation>
    </message>
    <message>
        <source>Do you want to increase the fee?</source>
        <extracomment>Asks a user if they would like to manually increase the fee of a transaction that has already been created.</extracomment>
        <translation type="unfinished">Nais mo bang dagdagan ang bayad?</translation>
    </message>
    <message>
        <source>Current fee:</source>
        <translation type="unfinished">Kasalukuyang bayad:</translation>
    </message>
    <message>
        <source>Increase:</source>
        <translation type="unfinished">Pagtaas:</translation>
    </message>
    <message>
        <source>New fee:</source>
        <translation type="unfinished">Bagong bayad:</translation>
    </message>
    <message>
        <source>Confirm fee bump</source>
        <translation type="unfinished">Kumpirmahin ang fee bump</translation>
    </message>
    <message>
        <source>Can't draft transaction.</source>
        <translation type="unfinished">Hindi ma-draft ang transaksyon</translation>
    </message>
    <message>
        <source>PSBT copied</source>
        <translation type="unfinished">Kinopya ang PSBT</translation>
    </message>
    <message>
        <source>Can't sign transaction.</source>
        <translation type="unfinished">Hindi mapirmahan ang transaksyon.</translation>
    </message>
    <message>
        <source>Could not commit transaction</source>
        <translation type="unfinished">Hindi makagawa ng transaksyon</translation>
    </message>
    <message>
        <source>default wallet</source>
        <translation type="unfinished">walet na default</translation>
    </message>
</context>
<context>
    <name>WalletView</name>
    <message>
        <source>&amp;Export</source>
        <translation type="unfinished">I-exporte</translation>
    </message>
    <message>
        <source>Export the data in the current tab to a file</source>
        <translation type="unfinished">I-exporte yung datos sa kasalukuyang tab doon sa pila</translation>
    </message>
    <message>
        <source>Backup Wallet</source>
        <translation type="unfinished">Backup na walet</translation>
    </message>
    <message>
        <source>Backup Failed</source>
        <translation type="unfinished">Nabigo ang Backup</translation>
    </message>
    <message>
        <source>There was an error trying to save the wallet data to %1.</source>
        <translation type="unfinished">May kamalian sa pag-impok ng datos ng walet sa %1.</translation>
    </message>
    <message>
        <source>Backup Successful</source>
        <translation type="unfinished">Matagumpay ang Pag-Backup</translation>
    </message>
    <message>
        <source>The wallet data was successfully saved to %1.</source>
        <translation type="unfinished">Matagumpay na naimpok ang datos ng walet sa %1.</translation>
    </message>
    <message>
        <source>Cancel</source>
        <translation type="unfinished">Kanselahin</translation>
    </message>
</context>
<context>
    <name>bitcoin-core</name>
    <message>
        <source>The %s developers</source>
        <translation type="unfinished">Ang mga %s developers</translation>
    </message>
    <message>
        <source>Cannot obtain a lock on data directory %s. %s is probably already running.</source>
        <translation type="unfinished">Hindi makakuha ng lock sa direktoryo ng data %s. Malamang na tumatakbo ang %s.</translation>
    </message>
    <message>
        <source>Distributed under the MIT software license, see the accompanying file %s or %s</source>
        <translation type="unfinished">Naipamahagi sa ilalim ng lisensya ng MIT software, tingnan ang kasamang file %s o %s</translation>
    </message>
    <message>
        <source>Please check that your computer's date and time are correct! If your clock is wrong, %s will not work properly.</source>
        <translation type="unfinished">Mangyaring suriin na ang petsa at oras ng iyong computer ay tama! Kung mali ang iyong orasan, ang %s ay hindi gagana nang maayos.</translation>
    </message>
    <message>
        <source>Please contribute if you find %s useful. Visit %s for further information about the software.</source>
        <translation type="unfinished">Mangyaring tumulong kung natagpuan mo ang %s kapaki-pakinabang. Bisitahin ang %s para sa karagdagang impormasyon tungkol sa software.</translation>
    </message>
    <message>
        <source>Prune configured below the minimum of %d MiB.  Please use a higher number.</source>
        <translation type="unfinished">Na-configure ang prune mas mababa sa minimum na %d MiB. Mangyaring gumamit ng mas mataas na numero.</translation>
    </message>
    <message>
        <source>Prune: last wallet synchronisation goes beyond pruned data. You need to -reindex (download the whole blockchain again in case of pruned node)</source>
        <translation type="unfinished">Prune: ang huling pag-synchronize ng walet ay lampas sa pruned data. Kailangan mong mag-reindex (i-download muli ang buong blockchain sa kaso ng pruned node)</translation>
    </message>
    <message>
        <source>The block database contains a block which appears to be from the future. This may be due to your computer's date and time being set incorrectly. Only rebuild the block database if you are sure that your computer's date and time are correct</source>
        <translation type="unfinished">Ang block database ay naglalaman ng isang block na tila nagmula sa hinaharap. Maaaring ito ay dahil sa petsa at oras ng iyong computer na nakatakda nang hindi wasto. Muling itayo ang database ng block kung sigurado ka na tama ang petsa at oras ng iyong computer</translation>
    </message>
    <message>
        <source>The transaction amount is too small to send after the fee has been deducted</source>
        <translation type="unfinished">Ang halaga ng transaksyon ay masyadong maliit na maipadala matapos na maibawas ang bayad</translation>
    </message>
    <message>
        <source>This error could occur if this wallet was not shutdown cleanly and was last loaded using a build with a newer version of Berkeley DB. If so, please use the software that last loaded this wallet</source>
        <translation type="unfinished">Ang error na ito ay maaaring lumabas kung ang wallet na ito ay hindi na i-shutdown na mabuti at last loaded gamit ang  build na may mas pinabagong bersyon ng Berkeley DB. Kung magkagayon, pakiusap ay gamitin ang software na ginamit na huli ng wallet na ito.</translation>
    </message>
    <message>
        <source>This is a pre-release test build - use at your own risk - do not use for mining or merchant applications</source>
        <translation type="unfinished">Ito ay isang pre-release test build - gamitin sa iyong sariling peligro - huwag gumamit para sa mga aplikasyon ng pagmimina o pangangalakal</translation>
    </message>
    <message>
        <source>This is the transaction fee you may discard if change is smaller than dust at this level</source>
        <translation type="unfinished">Ito ang bayad sa transaksyon na maaari mong iwaksi kung ang sukli ay mas maliit kaysa sa dust sa antas na ito</translation>
    </message>
    <message>
        <source>This is the transaction fee you may pay when fee estimates are not available.</source>
        <translation type="unfinished">Ito ang bayad sa transaksyon na maaari mong bayaran kapag hindi magagamit ang pagtantya sa bayad.</translation>
    </message>
    <message>
        <source>Total length of network version string (%i) exceeds maximum length (%i). Reduce the number or size of uacomments.</source>
        <translation type="unfinished">Ang kabuuang haba ng string ng bersyon ng network (%i) ay lumampas sa maximum na haba (%i). Bawasan ang bilang o laki ng mga uacomment.</translation>
    </message>
    <message>
        <source>Unable to replay blocks. You will need to rebuild the database using -reindex-chainstate.</source>
        <translation type="unfinished">Hindi ma-replay ang mga blocks. Kailangan mong muling itayo ang database gamit ang -reindex-chainstate.</translation>
    </message>
    <message>
        <source>Warning: Private keys detected in wallet {%s} with disabled private keys</source>
        <translation type="unfinished">Babala: Napansin ang mga private key sa walet { %s} na may mga hindi pinaganang private key</translation>
    </message>
    <message>
        <source>Warning: We do not appear to fully agree with our peers! You may need to upgrade, or other nodes may need to upgrade.</source>
        <translation type="unfinished">Babala: Mukhang hindi kami ganap na sumasang-ayon sa aming mga peers! Maaaring kailanganin mong mag-upgrade, o ang ibang mga node ay maaaring kailanganing mag-upgrade.</translation>
    </message>
    <message>
        <source>You need to rebuild the database using -reindex to go back to unpruned mode.  This will redownload the entire blockchain</source>
        <translation type="unfinished">Kailangan mong muling itayo ang database gamit ang -reindex upang bumalik sa unpruned mode. I-do-download muli nito ang buong blockchain</translation>
    </message>
    <message>
        <source>%s is set very high!</source>
        <translation type="unfinished">Ang %s ay nakatakda ng napakataas!</translation>
    </message>
    <message>
        <source>-maxmempool must be at least %d MB</source>
        <translation type="unfinished">ang -maxmempool ay dapat hindi bababa sa %d MB</translation>
    </message>
    <message>
        <source>Cannot resolve -%s address: '%s'</source>
        <translation type="unfinished">Hindi malutas - %s address: ' %s'</translation>
    </message>
    <message>
        <source>Cannot write to data directory '%s'; check permissions.</source>
        <translation type="unfinished">Hindi makapagsulat sa direktoryo ng data '%s'; suriin ang mga pahintulot.</translation>
    </message>
    <message>
        <source>Config setting for %s only applied on %s network when in [%s] section.</source>
        <translation type="unfinished">Ang config setting para sa %s ay inilalapat lamang sa %s network kapag sa [%s] na seksyon.</translation>
    </message>
    <message>
        <source>Corrupted block database detected</source>
        <translation type="unfinished">Sirang block database ay napansin</translation>
    </message>
    <message>
        <source>Do you want to rebuild the block database now?</source>
        <translation type="unfinished">Nais mo bang muling itayo ang block database?</translation>
    </message>
    <message>
        <source>Done loading</source>
        <translation type="unfinished">Tapos na ang pag-lo-load</translation>
    </message>
    <message>
        <source>Error initializing block database</source>
        <translation type="unfinished">Kamalian sa pagsisimula ng block database</translation>
    </message>
    <message>
        <source>Error initializing wallet database environment %s!</source>
        <translation type="unfinished">Kamalian sa pagsisimula ng wallet database environment %s!</translation>
    </message>
    <message>
        <source>Error loading %s</source>
        <translation type="unfinished">Kamalian sa pag-lo-load %s</translation>
    </message>
    <message>
        <source>Error loading %s: Private keys can only be disabled during creation</source>
        <translation type="unfinished">Kamalian sa pag-lo-load %s: Ang private key ay maaaring hindi paganahin sa panahon ng paglikha lamang</translation>
    </message>
    <message>
        <source>Error loading %s: Wallet corrupted</source>
        <translation type="unfinished">Kamalian sa pag-lo-load %s: Nasira ang walet</translation>
    </message>
    <message>
        <source>Error loading %s: Wallet requires newer version of %s</source>
        <translation type="unfinished">Kamalian sa pag-lo-load %s: Ang walet ay nangangailangan ng mas bagong bersyon ng %s</translation>
    </message>
    <message>
        <source>Error loading block database</source>
        <translation type="unfinished">Kamalian sa pag-lo-load ng block database</translation>
    </message>
    <message>
        <source>Error opening block database</source>
        <translation type="unfinished">Kamalian sa pagbukas ng block database</translation>
    </message>
    <message>
        <source>Error reading from database, shutting down.</source>
        <translation type="unfinished">Kamalian sa pagbabasa mula sa database, nag-shu-shut down.</translation>
    </message>
    <message>
        <source>Error: Disk space is low for %s</source>
        <translation type="unfinished">Kamalian: Ang disk space ay mababa para sa %s</translation>
    </message>
    <message>
        <source>Failed to listen on any port. Use -listen=0 if you want this.</source>
        <translation type="unfinished">Nabigong makinig sa anumang port. Gamitin ang -listen=0 kung nais mo ito.</translation>
    </message>
    <message>
        <source>Failed to rescan the wallet during initialization</source>
        <translation type="unfinished">Nabigong i-rescan ang walet sa initialization</translation>
    </message>
    <message>
        <source>Incorrect or no genesis block found. Wrong datadir for network?</source>
        <translation type="unfinished">Hindi tamang o walang nahanap na genesis block. Maling datadir para sa network?</translation>
    </message>
    <message>
        <source>Insufficient funds</source>
        <translation type="unfinished">Hindi sapat na pondo</translation>
    </message>
    <message>
        <source>Invalid -onion address or hostname: '%s'</source>
        <translation type="unfinished">Hindi wastong -onion address o hostname: '%s'</translation>
    </message>
    <message>
        <source>Invalid -proxy address or hostname: '%s'</source>
        <translation type="unfinished">Hindi wastong -proxy address o hostname: '%s'</translation>
    </message>
    <message>
        <source>Invalid amount for -%s=&lt;amount&gt;: '%s'</source>
        <translation type="unfinished">Hindi wastong halaga para sa -%s=&lt;amount&gt;: '%s'</translation>
    </message>
    <message>
        <source>Invalid netmask specified in -whitelist: '%s'</source>
        <translation type="unfinished">Hindi wastong netmask na tinukoy sa -whitelist: '%s'</translation>
    </message>
    <message>
        <source>Need to specify a port with -whitebind: '%s'</source>
        <translation type="unfinished">Kailangang tukuyin ang port na may -whitebind: '%s'</translation>
    </message>
    <message>
        <source>Not enough file descriptors available.</source>
        <translation type="unfinished">Hindi sapat ang mga file descriptors na magagamit.</translation>
    </message>
    <message>
        <source>Prune cannot be configured with a negative value.</source>
        <translation type="unfinished">Hindi ma-configure ang prune na may negatibong halaga.</translation>
    </message>
    <message>
        <source>Prune mode is incompatible with -txindex.</source>
        <translation type="unfinished">Ang prune mode ay hindi katugma sa -txindex.</translation>
    </message>
    <message>
        <source>Reducing -maxconnections from %d to %d, because of system limitations.</source>
        <translation type="unfinished">Pagbabawas ng -maxconnections mula sa %d hanggang %d, dahil sa mga limitasyon ng systema.</translation>
    </message>
    <message>
        <source>Section [%s] is not recognized.</source>
        <translation type="unfinished">Ang seksyon [%s] ay hindi kinikilala.</translation>
    </message>
    <message>
        <source>Signing transaction failed</source>
        <translation type="unfinished">Nabigo ang pagpirma ng transaksyon</translation>
    </message>
    <message>
        <source>Specified -walletdir "%s" does not exist</source>
        <translation type="unfinished">Ang tinukoy na -walletdir "%s" ay hindi umiiral</translation>
    </message>
    <message>
        <source>Specified -walletdir "%s" is a relative path</source>
        <translation type="unfinished">Ang tinukoy na -walletdir "%s" ay isang relative path</translation>
    </message>
    <message>
        <source>Specified -walletdir "%s" is not a directory</source>
        <translation type="unfinished">Ang tinukoy na -walletdir "%s" ay hindi isang direktoryo</translation>
    </message>
    <message>
        <source>Specified blocks directory "%s" does not exist.</source>
        <translation type="unfinished">Ang tinukoy na direktoryo ng mga block "%s" ay hindi umiiral.</translation>
    </message>
    <message>
        <source>The source code is available from %s.</source>
        <translation type="unfinished">Ang source code ay magagamit mula sa %s.</translation>
    </message>
    <message>
        <source>The transaction amount is too small to pay the fee</source>
        <translation type="unfinished">Ang halaga ng transaksyon ay masyadong maliit upang mabayaran ang bayad</translation>
    </message>
    <message>
        <source>The wallet will avoid paying less than the minimum relay fee.</source>
        <translation type="unfinished">Iiwasan ng walet na magbayad ng mas mababa kaysa sa minimum na bayad sa relay.</translation>
    </message>
    <message>
        <source>This is experimental software.</source>
        <translation type="unfinished">Ito ay pang-eksperimentong software.</translation>
    </message>
    <message>
        <source>This is the minimum transaction fee you pay on every transaction.</source>
        <translation type="unfinished">Ito ang pinakamababang bayad sa transaksyon na babayaran mo sa bawat transaksyon.</translation>
    </message>
    <message>
        <source>This is the transaction fee you will pay if you send a transaction.</source>
        <translation type="unfinished">Ito ang bayad sa transaksyon na babayaran mo kung magpapadala ka ng transaksyon.</translation>
    </message>
    <message>
        <source>Transaction amount too small</source>
        <translation type="unfinished">Masyadong maliit ang halaga ng transaksyon</translation>
    </message>
    <message>
        <source>Transaction amounts must not be negative</source>
        <translation type="unfinished">Ang mga halaga ng transaksyon ay hindi dapat negative</translation>
    </message>
    <message>
        <source>Transaction must have at least one recipient</source>
        <translation type="unfinished">Ang transaksyon ay dapat mayroong kahit isang tatanggap</translation>
    </message>
    <message>
        <source>Transaction too large</source>
        <translation type="unfinished">Masyadong malaki ang transaksyon</translation>
    </message>
    <message>
        <source>Unable to bind to %s on this computer (bind returned error %s)</source>
        <translation type="unfinished">Hindi ma-bind sa %s sa computer na ito (ang bind ay nagbalik ng error %s)</translation>
    </message>
    <message>
        <source>Unable to bind to %s on this computer. %s is probably already running.</source>
        <translation type="unfinished">Hindi ma-bind sa %s sa computer na ito. Malamang na tumatakbo na ang %s.</translation>
    </message>
    <message>
        <source>Unable to create the PID file '%s': %s</source>
        <translation type="unfinished">Hindi makagawa ng PID file '%s': %s</translation>
    </message>
    <message>
        <source>Unable to generate initial keys</source>
        <translation type="unfinished">Hindi makagawa ng paunang mga key</translation>
    </message>
    <message>
        <source>Unable to generate keys</source>
        <translation type="unfinished">Hindi makagawa ng keys</translation>
    </message>
    <message>
        <source>Unable to start HTTP server. See debug log for details.</source>
        <translation type="unfinished">Hindi masimulan ang HTTP server. Tingnan ang debug log para sa detalye.</translation>
    </message>
    <message>
        <source>Unknown network specified in -onlynet: '%s'</source>
        <translation type="unfinished">Hindi kilalang network na tinukoy sa -onlynet: '%s'</translation>
    </message>
    <message>
        <source>Unsupported logging category %s=%s.</source>
        <translation type="unfinished">Hindi suportadong logging category %s=%s.</translation>
    </message>
    <message>
        <source>User Agent comment (%s) contains unsafe characters.</source>
        <translation type="unfinished">Ang komento ng User Agent (%s) ay naglalaman ng hindi ligtas na mga character.</translation>
    </message>
    <message>
        <source>Wallet needed to be rewritten: restart %s to complete</source>
        <translation type="unfinished">Kinakailangan na muling maisulat ang walet: i-restart ang %s upang makumpleto</translation>
    </message>
    </context>
</TS><|MERGE_RESOLUTION|>--- conflicted
+++ resolved
@@ -699,11 +699,7 @@
     </message>
     <message>
         <source>(%1 locked)</source>
-<<<<<<< HEAD
-        <translation type="unfinished">(%1 Naka-lock)</translation>
-=======
         <translation type="unfinished">(%1 ay naka-lock)</translation>
->>>>>>> c7885ecd
     </message>
     <message>
         <source>Can vary +/- %1 satoshi(s) per input.</source>
