<TS version="2.1" language="fil">
<context>
    <name>AddressBookPage</name>
    <message>
        <source>Right-click to edit address or label</source>
        <translation type="unfinished">Mag-right click para ibahin ang address o label</translation>
    </message>
    <message>
        <source>Create a new address</source>
        <translation type="unfinished">Gumawa ng bagong address</translation>
    </message>
    <message>
        <source>&amp;New</source>
        <translation type="unfinished">Bago</translation>
    </message>
    <message>
        <source>Copy the currently selected address to the system clipboard</source>
        <translation type="unfinished">Kopyahin ang napiling address sa system clipboard</translation>
    </message>
    <message>
        <source>&amp;Copy</source>
        <translation type="unfinished">gayahin</translation>
    </message>
    <message>
        <source>C&amp;lose</source>
        <translation type="unfinished">Isara</translation>
    </message>
    <message>
        <source>Delete the currently selected address from the list</source>
        <translation type="unfinished">Burahin ang napiling address sa listahan</translation>
    </message>
    <message>
        <source>Enter address or label to search</source>
        <translation type="unfinished">Maglagay ng address o label upang maghanap</translation>
    </message>
    <message>
        <source>Export the data in the current tab to a file</source>
        <translation type="unfinished">I-exporte yung datos sa kasalukuyang tab doon sa pila</translation>
    </message>
    <message>
        <source>&amp;Export</source>
        <translation type="unfinished">I-exporte</translation>
    </message>
    <message>
        <source>&amp;Delete</source>
        <translation type="unfinished">Burahin</translation>
    </message>
    <message>
        <source>Choose the address to send coins to</source>
        <translation type="unfinished">Piliin ang address kung saan ipapadala ang coins</translation>
    </message>
    <message>
        <source>Choose the address to receive coins with</source>
        <translation type="unfinished">Piliin ang address na tatanggap ng coins</translation>
    </message>
    <message>
        <source>C&amp;hoose</source>
        <translation type="unfinished">Pumili</translation>
    </message>
    <message>
        <source>Sending addresses</source>
        <translation type="unfinished">Mga address na padadalahan</translation>
    </message>
    <message>
        <source>Receiving addresses</source>
        <translation type="unfinished">Mga address na tatanggap</translation>
    </message>
    <message>
        <source>These are your Bitcoin addresses for sending payments. Always check the amount and the receiving address before sending coins.</source>
        <translation type="unfinished">Ito ang iyong mga Bitcoin address para sa pagpapadala ng bayad. Laging suriin ang halaga at ang address na tatanggap bago magpadala ng coins.</translation>
    </message>
    <message>
        <source>These are your Bitcoin addresses for receiving payments. Use the 'Create new receiving address' button in the receive tab to create new addresses.
Signing is only possible with addresses of the type 'legacy'.</source>
        <translation type="unfinished">Ito ang iyong mga Bitcoin address upang makatanggap ng mga salapi. Gamitin niyo ang 'Gumawa ng bagong address' na pindutan sa 'Tumanggap' na tab upang makagawa ng bagong address. Ang pagpirma ay posible lamang sa mga address na may uring 'legacy'.</translation>
    </message>
    <message>
        <source>&amp;Copy Address</source>
        <translation type="unfinished">Kopyahin ang Address</translation>
    </message>
    <message>
        <source>Copy &amp;Label</source>
        <translation type="unfinished">Kopyahin ang Label</translation>
    </message>
    <message>
        <source>&amp;Edit</source>
        <translation type="unfinished">Ibahin</translation>
    </message>
    <message>
        <source>Export Address List</source>
        <translation type="unfinished">I-exporte ang Listahan ng Address</translation>
    </message>
    <message>
        <source>There was an error trying to save the address list to %1. Please try again.</source>
        <extracomment>An error message. %1 is a stand-in argument for the name of the file we attempted to save to.</extracomment>
        <translation type="unfinished">Mayroong error sa pag-save ng listahan ng address sa %1. Subukan muli.</translation>
    </message>
    <message>
        <source>Exporting Failed</source>
        <translation type="unfinished">Nabigo ang pag-exporte</translation>
    </message>
</context>
<context>
    <name>AddressTableModel</name>
    <message>
        <source>(no label)</source>
        <translation type="unfinished">(walang label)</translation>
    </message>
</context>
<context>
    <name>AskPassphraseDialog</name>
    <message>
        <source>Passphrase Dialog</source>
        <translation type="unfinished">Diyalogo ng passphrase</translation>
    </message>
    <message>
        <source>Enter passphrase</source>
        <translation type="unfinished">Maglagay ng passphrase</translation>
    </message>
    <message>
        <source>New passphrase</source>
        <translation type="unfinished">Bagong passphrase</translation>
    </message>
    <message>
        <source>Repeat new passphrase</source>
        <translation type="unfinished">Ulitin ang bagong passphrase</translation>
    </message>
    <message>
        <source>Show passphrase</source>
        <translation type="unfinished">Ipakita ang passphrase</translation>
    </message>
    <message>
        <source>Encrypt wallet</source>
        <translation type="unfinished">I-enkripto ang pitaka</translation>
    </message>
    <message>
        <source>This operation needs your wallet passphrase to unlock the wallet.</source>
        <translation type="unfinished">Kailangan ng operasyong ito and inyong wallet passphrase upang mai-unlock ang wallet.</translation>
    </message>
    <message>
        <source>Unlock wallet</source>
        <translation type="unfinished">I-unlock ang pitaka</translation>
    </message>
    <message>
        <source>Change passphrase</source>
        <translation type="unfinished">Baguhin ang passphrase</translation>
    </message>
    <message>
        <source>Confirm wallet encryption</source>
        <translation type="unfinished">Kumpirmahin ang pag-enkripto ng pitaka</translation>
    </message>
    <message>
        <source>Warning: If you encrypt your wallet and lose your passphrase, you will &lt;b&gt;LOSE ALL OF YOUR BITCOINS&lt;/b&gt;!</source>
        <translation type="unfinished">Babala: Kung na-encrypt mo ang iyong walet at nawala ang iyong passphrase, &lt;b&gt;MAWAWALA MO ANG LAHAT NG IYONG MGA BITCOIN!&lt;/b&gt;</translation>
    </message>
    <message>
        <source>Are you sure you wish to encrypt your wallet?</source>
        <translation type="unfinished">Sigurado ka bang nais mong i-encrypt ang iyong walet?</translation>
    </message>
    <message>
        <source>Wallet encrypted</source>
        <translation type="unfinished">Naka-enkripto na ang pitaka</translation>
    </message>
    <message>
        <source>Enter the new passphrase for the wallet.&lt;br/&gt;Please use a passphrase of &lt;b&gt;ten or more random characters&lt;/b&gt;, or &lt;b&gt;eight or more words&lt;/b&gt;.</source>
        <translation type="unfinished">Ipasok ang bagong passphrase para sa wallet. &lt;br/&gt;Mangyaring gumamit ng isang passphrase na may &lt;b&gt;sampu o higit pang mga random na karakter, o &lt;b&gt;walo o higit pang mga salita&lt;/b&gt;.</translation>
    </message>
    <message>
        <source>Enter the old passphrase and new passphrase for the wallet.</source>
        <translation type="unfinished">Ipasok ang lumang passphrase at bagong passphrase para sa pitaka.</translation>
    </message>
    <message>
        <source>Remember that encrypting your wallet cannot fully protect your bitcoins from being stolen by malware infecting your computer.</source>
        <translation type="unfinished">Tandaan na ang pag-eenkripto ng iyong pitaka ay hindi buong makakaprotekta sa inyong mga bitcoin mula sa pagnanakaw ng mga nag-iimpektong malware.</translation>
    </message>
    <message>
        <source>Wallet to be encrypted</source>
        <translation type="unfinished">Ang naka-enkripto na pitaka</translation>
    </message>
    <message>
        <source>Your wallet is about to be encrypted. </source>
        <translation type="unfinished">Malapit na ma-enkripto ang iyong pitaka.</translation>
    </message>
    <message>
        <source>Your wallet is now encrypted. </source>
        <translation type="unfinished">Na-ienkripto na ang iyong pitaka.</translation>
    </message>
    <message>
        <source>IMPORTANT: Any previous backups you have made of your wallet file should be replaced with the newly generated, encrypted wallet file. For security reasons, previous backups of the unencrypted wallet file will become useless as soon as you start using the new, encrypted wallet.</source>
        <translation type="unfinished">MAHALAGA: Anumang nakaraang mga backup na ginawa mo sa iyong wallet file ay dapat mapalitan ng bagong-buong, naka-encrypt na wallet file. Para sa mga kadahilanang pangseguridad, ang mga nakaraang pag-backup ng hindi naka-encrypt na wallet file ay mapagwawalang-silbi sa sandaling simulan mong gamitin ang bagong naka-encrypt na wallet.</translation>
    </message>
    <message>
        <source>Wallet encryption failed</source>
        <translation type="unfinished">Nabigo ang pag-enkripto ng pitaka</translation>
    </message>
    <message>
        <source>Wallet encryption failed due to an internal error. Your wallet was not encrypted.</source>
        <translation type="unfinished">Nabigo ang pag-enkripto ng iyong pitaka dahil sa isang internal error. Hindi na-enkripto ang iyong pitaka.</translation>
    </message>
    <message>
        <source>The supplied passphrases do not match.</source>
        <translation type="unfinished">Ang mga ibinigay na passphrase ay hindi nakatugma.</translation>
    </message>
    <message>
        <source>Wallet unlock failed</source>
        <translation type="unfinished">Nabigo ang pag-unlock ng pitaka</translation>
    </message>
    <message>
        <source>The passphrase entered for the wallet decryption was incorrect.</source>
        <translation type="unfinished">Ang passphrase na inilagay para sa pag-dedekripto ng pitaka ay hindi tama</translation>
    </message>
    <message>
        <source>Wallet passphrase was successfully changed.</source>
        <translation type="unfinished">Maayos na nabago ang inyong pitaka.</translation>
    </message>
    <message>
        <source>Warning: The Caps Lock key is on!</source>
        <translation type="unfinished">Babala: Ang Caps Lock key ay naka-on!</translation>
    </message>
</context>
<context>
    <name>BanTableModel</name>
    <message>
        <source>Banned Until</source>
        <translation type="unfinished">Bawal Hanggang</translation>
    </message>
</context>
<context>
    <name>QObject</name>
    <message>
        <source>Error: %1</source>
        <translation type="unfinished">Kamalian: %1</translation>
    </message>
    <message>
        <source>unknown</source>
        <translation type="unfinished">hindi alam</translation>
    </message>
    <message>
        <source>Amount</source>
        <translation type="unfinished">Halaga</translation>
    </message>
    <message>
        <source>Enter a Bitcoin address (e.g. %1)</source>
        <translation type="unfinished">I-enter ang Bitcoin address (e.g. %1)</translation>
    </message>
    <message>
        <source>Inbound</source>
        <extracomment>An inbound connection from a peer. An inbound connection is a connection initiated by a peer.</extracomment>
        <translation type="unfinished">Dumarating</translation>
    </message>
    <message>
        <source>Outbound</source>
        <extracomment>An outbound connection to a peer. An outbound connection is a connection initiated by us.</extracomment>
        <translation type="unfinished">Papalabas</translation>
    </message>
    <message>
        <source>None</source>
        <translation type="unfinished">Wala</translation>
    </message>
    <message numerus="yes">
        <source>%n second(s)</source>
        <translation type="unfinished">
            <numerusform />
            <numerusform />
        </translation>
    </message>
    <message numerus="yes">
        <source>%n minute(s)</source>
        <translation type="unfinished">
            <numerusform />
            <numerusform />
        </translation>
    </message>
    <message numerus="yes">
        <source>%n hour(s)</source>
        <translation type="unfinished">
            <numerusform />
            <numerusform />
        </translation>
    </message>
    <message numerus="yes">
        <source>%n day(s)</source>
        <translation type="unfinished">
            <numerusform />
            <numerusform />
        </translation>
    </message>
    <message numerus="yes">
        <source>%n week(s)</source>
        <translation type="unfinished">
            <numerusform />
            <numerusform />
        </translation>
    </message>
    <message>
        <source>%1 and %2</source>
        <translation type="unfinished">%1 at %2</translation>
    </message>
    <message numerus="yes">
        <source>%n year(s)</source>
        <translation type="unfinished">
            <numerusform />
            <numerusform />
        </translation>
    </message>
    </context>
<context>
    <name>BitcoinGUI</name>
    <message>
        <source>&amp;Overview</source>
        <translation type="unfinished">Pangkalahatang-ideya</translation>
    </message>
    <message>
        <source>Show general overview of wallet</source>
        <translation type="unfinished">Ipakita ang pangkalahatan ng pitaka</translation>
    </message>
    <message>
        <source>&amp;Transactions</source>
        <translation type="unfinished">Transaksyon</translation>
    </message>
    <message>
        <source>Browse transaction history</source>
        <translation type="unfinished">I-browse ang kasaysayan ng transaksyon</translation>
    </message>
    <message>
        <source>E&amp;xit</source>
        <translation type="unfinished">Umalis</translation>
    </message>
    <message>
        <source>Quit application</source>
        <translation type="unfinished">Isarado ang aplikasyon</translation>
    </message>
    <message>
        <source>&amp;About %1</source>
        <translation type="unfinished">&amp;Mga %1</translation>
    </message>
    <message>
        <source>Show information about %1</source>
        <translation type="unfinished">Ipakita ang impormasyon tungkol sa %1</translation>
    </message>
    <message>
        <source>About &amp;Qt</source>
        <translation type="unfinished">Mga &amp;Qt</translation>
    </message>
    <message>
        <source>Show information about Qt</source>
        <translation type="unfinished">Ipakita ang impormasyon tungkol sa Qt</translation>
    </message>
    <message>
        <source>Modify configuration options for %1</source>
        <translation type="unfinished">Baguhin ang mga pagpipilian ng konpigurasyon para sa %1</translation>
    </message>
    <message>
        <source>Create a new wallet</source>
        <translation type="unfinished">Gumawa ng baong pitaka</translation>
    </message>
    <message>
        <source>&amp;Minimize</source>
        <translation type="unfinished">&amp;Pagliitin</translation>
    </message>
    <message>
        <source>Wallet:</source>
        <translation type="unfinished">Pitaka:</translation>
    </message>
    <message>
        <source>Network activity disabled.</source>
        <extracomment>A substring of the tooltip.</extracomment>
        <translation type="unfinished">Ang aktibidad ng network ay dinisable.</translation>
    </message>
    <message>
        <source>Proxy is &lt;b&gt;enabled&lt;/b&gt;: %1</source>
        <translation type="unfinished">Ang proxy ay &lt;b&gt;in-inable&lt;/b&gt;: %1</translation>
    </message>
    <message>
        <source>Send coins to a Bitcoin address</source>
        <translation type="unfinished">Magpadala ng coins sa isang Bitcoin address</translation>
    </message>
    <message>
        <source>Backup wallet to another location</source>
        <translation type="unfinished">I-backup ang pitaka sa isa pang lokasyon</translation>
    </message>
    <message>
        <source>Change the passphrase used for wallet encryption</source>
        <translation type="unfinished">Palitan ang passphrase na ginamit para sa pag-enkripto ng pitaka</translation>
    </message>
    <message>
        <source>&amp;Send</source>
        <translation type="unfinished">Magpadala</translation>
    </message>
    <message>
        <source>&amp;Receive</source>
        <translation type="unfinished">Tumanggap</translation>
    </message>
    <message>
        <source>&amp;Options…</source>
        <translation type="unfinished">&amp;Opsyon</translation>
    </message>
    <message>
        <source>Encrypt the private keys that belong to your wallet</source>
        <translation type="unfinished">I-encrypt ang private keys na kabilang sa iyong walet</translation>
    </message>
    <message>
        <source>Sign messages with your Bitcoin addresses to prove you own them</source>
        <translation type="unfinished">Pumirma ng mga mensahe gamit ang iyong mga Bitcoin address upang mapatunayan na pagmamay-ari mo ang mga ito</translation>
    </message>
    <message>
        <source>Verify messages to ensure they were signed with specified Bitcoin addresses</source>
        <translation type="unfinished">I-verify ang mga mensahe upang matiyak na sila ay napirmahan ng tinukoy na mga Bitcoin address.</translation>
    </message>
    <message>
        <source>&amp;File</source>
        <translation type="unfinished">File</translation>
    </message>
    <message>
        <source>&amp;Settings</source>
        <translation type="unfinished">Setting</translation>
    </message>
    <message>
        <source>&amp;Help</source>
        <translation type="unfinished">Tulong</translation>
    </message>
    <message>
        <source>Request payments (generates QR codes and bitcoin: URIs)</source>
        <translation type="unfinished">Humiling ng bayad (lumilikha ng QR codes at bitcoin: URIs)</translation>
    </message>
    <message>
        <source>Show the list of used sending addresses and labels</source>
        <translation type="unfinished">Ipakita ang talaan ng mga gamit na address at label para sa pagpapadala</translation>
    </message>
    <message>
        <source>Show the list of used receiving addresses and labels</source>
        <translation type="unfinished">Ipakita ang talaan ng mga gamit na address at label para sa pagtanggap</translation>
    </message>
    <message>
        <source>&amp;Command-line options</source>
        <translation type="unfinished">Mga opsyon ng command-line</translation>
    </message>
    <message numerus="yes">
        <source>Processed %n block(s) of transaction history.</source>
        <translation type="unfinished">
            <numerusform />
            <numerusform />
        </translation>
    </message>
    <message>
        <source>%1 behind</source>
        <translation type="unfinished">%1 sa likuran</translation>
    </message>
    <message>
        <source>Last received block was generated %1 ago.</source>
        <translation type="unfinished">Ang huling natanggap na block ay nalikha %1 na nakalipas.</translation>
    </message>
    <message>
        <source>Transactions after this will not yet be visible.</source>
        <translation type="unfinished">Ang mga susunod na transaksyon ay hindi pa makikita.</translation>
    </message>
    <message>
        <source>Error</source>
        <translation type="unfinished">Kamalian</translation>
    </message>
    <message>
        <source>Warning</source>
        <translation type="unfinished">Babala</translation>
    </message>
    <message>
        <source>Information</source>
        <translation type="unfinished">Impormasyon</translation>
    </message>
    <message>
        <source>Up to date</source>
        <translation type="unfinished">Napapanahon</translation>
    </message>
    <message>
        <source>Node window</source>
        <translation type="unfinished">Bintana ng Node</translation>
    </message>
    <message>
        <source>&amp;Sending addresses</source>
        <translation type="unfinished">Mga address para sa pagpapadala</translation>
    </message>
    <message>
        <source>&amp;Receiving addresses</source>
        <translation type="unfinished">Mga address para sa pagtanggap</translation>
    </message>
    <message>
        <source>Open Wallet</source>
        <translation type="unfinished">Buksan ang Walet</translation>
    </message>
    <message>
        <source>Open a wallet</source>
        <translation type="unfinished">Buksan ang anumang walet</translation>
    </message>
    <message>
        <source>Close wallet</source>
        <translation type="unfinished">Isara ang walet</translation>
    </message>
    <message>
        <source>Close all wallets</source>
        <translation type="unfinished">Isarado ang lahat ng wallets</translation>
    </message>
    <message>
        <source>Show the %1 help message to get a list with possible Bitcoin command-line options</source>
        <translation type="unfinished">Ipakita sa %1 ang tulong na mensahe upang makuha ang talaan ng mga posibleng opsyon ng Bitcoin command-line</translation>
    </message>
    <message>
        <source>default wallet</source>
        <translation type="unfinished">walet na default</translation>
    </message>
    <message>
        <source>No wallets available</source>
        <translation type="unfinished">Walang magagamit na mga walet</translation>
    </message>
    <message>
        <source>Wallet Name</source>
        <extracomment>Label of the input field where the name of the wallet is entered.</extracomment>
        <translation type="unfinished">Pangalan ng Pitaka</translation>
    </message>
    <message>
        <source>&amp;Window</source>
        <translation type="unfinished">Window</translation>
    </message>
    <message>
        <source>Zoom</source>
        <translation type="unfinished">I-zoom</translation>
    </message>
    <message>
        <source>Main Window</source>
        <translation type="unfinished">Pangunahing Window</translation>
    </message>
    <message>
        <source>%1 client</source>
        <translation type="unfinished">%1 kliyente</translation>
    </message>
    <message numerus="yes">
        <source>%n active connection(s) to Bitcoin network.</source>
        <extracomment>A substring of the tooltip.</extracomment>
        <translation type="unfinished">
            <numerusform>%n aktibong konekyson sa network ng Bitcoin</numerusform>
            <numerusform>%n mga aktibong koneksyon sa network ng Bitcoin</numerusform>
        </translation>
    </message>
    <message>
        <source>Error: %1</source>
        <translation type="unfinished">Kamalian: %1</translation>
    </message>
    <message>
        <source>Date: %1
</source>
        <translation type="unfinished">Datiles: %1
</translation>
    </message>
    <message>
        <source>Amount: %1
</source>
        <translation type="unfinished">Halaga: %1
</translation>
    </message>
    <message>
        <source>Wallet: %1
</source>
        <translation type="unfinished">Walet: %1
</translation>
    </message>
    <message>
        <source>Type: %1
</source>
        <translation type="unfinished">Uri: %1
</translation>
    </message>
    <message>
        <source>Sent transaction</source>
        <translation type="unfinished">Pinadalang transaksyon</translation>
    </message>
    <message>
        <source>Incoming transaction</source>
        <translation type="unfinished">Papasok na transaksyon</translation>
    </message>
    <message>
        <source>HD key generation is &lt;b&gt;enabled&lt;/b&gt;</source>
        <translation type="unfinished">Ang HD key generation ay &lt;b&gt;pinagana&lt;/b&gt;</translation>
    </message>
    <message>
        <source>HD key generation is &lt;b&gt;disabled&lt;/b&gt;</source>
        <translation type="unfinished">Ang HD key generation ay &lt;b&gt;pinatigil&lt;/b&gt;</translation>
    </message>
    <message>
        <source>Private key &lt;b&gt;disabled&lt;/b&gt;</source>
        <translation type="unfinished">Ang private key ay &lt;b&gt;pinatigil&lt;/b&gt;</translation>
    </message>
    <message>
        <source>Wallet is &lt;b&gt;encrypted&lt;/b&gt; and currently &lt;b&gt;unlocked&lt;/b&gt;</source>
        <translation type="unfinished">Ang pitaka ay &lt;b&gt;na-enkriptuhan&lt;/b&gt; at kasalukuyang &lt;b&gt;naka-lock&lt;/b&gt;</translation>
    </message>
    <message>
        <source>Wallet is &lt;b&gt;encrypted&lt;/b&gt; and currently &lt;b&gt;locked&lt;/b&gt;</source>
        <translation type="unfinished">Ang pitaka ay &lt;b&gt;na-enkriptuhan&lt;/b&gt; at kasalukuyang &lt;b&gt;nakasarado&lt;/b&gt;</translation>
    </message>
    <message>
        <source>Original message:</source>
        <translation type="unfinished">Ang orihinal na mensahe:</translation>
    </message>
</context>
<context>
    <name>UnitDisplayStatusBarControl</name>
    <message>
        <source>Unit to show amounts in. Click to select another unit.</source>
        <translation type="unfinished">Ang yunit na gamitin sa pagpapakita ng mga halaga. I-click upang pumili ng bagong yunit.</translation>
    </message>
</context>
<context>
    <name>CoinControlDialog</name>
    <message>
        <source>Coin Selection</source>
        <translation type="unfinished">Pagpipilian ng Coin</translation>
    </message>
    <message>
        <source>Quantity:</source>
        <translation type="unfinished">Dami:</translation>
    </message>
    <message>
        <source>Amount:</source>
        <translation type="unfinished">Halaga:</translation>
    </message>
    <message>
        <source>Fee:</source>
        <translation type="unfinished">Bayad:</translation>
    </message>
    <message>
        <source>After Fee:</source>
        <translation type="unfinished">Bayad sa pagtapusan:</translation>
    </message>
    <message>
        <source>Change:</source>
        <translation type="unfinished">Sukli:</translation>
    </message>
    <message>
        <source>(un)select all</source>
        <translation type="unfinished">(huwag) piliin ang lahat</translation>
    </message>
    <message>
        <source>Amount</source>
        <translation type="unfinished">Halaga</translation>
    </message>
    <message>
        <source>Received with label</source>
        <translation type="unfinished">Natanggap na may label</translation>
    </message>
    <message>
        <source>Received with address</source>
        <translation type="unfinished">Natanggap na may address</translation>
    </message>
    <message>
        <source>Date</source>
        <translation type="unfinished">Datiles</translation>
    </message>
    <message>
        <source>Confirmations</source>
        <translation type="unfinished">Mga kumpirmasyon</translation>
    </message>
    <message>
        <source>Confirmed</source>
        <translation type="unfinished">Nakumpirma</translation>
    </message>
    <message>
        <source>Copy amount</source>
        <translation type="unfinished">Kopyahin ang halaga</translation>
    </message>
    <message>
        <source>&amp;Copy address</source>
        <translation type="unfinished">&amp;Kopyahin and address</translation>
    </message>
    <message>
        <source>Copy &amp;label</source>
        <translation type="unfinished">Kopyahin ang &amp;label</translation>
    </message>
    <message>
        <source>Copy &amp;amount</source>
        <translation type="unfinished">Kopyahin ang &amp;halaga</translation>
    </message>
    <message>
        <source>Copy transaction &amp;ID and output index</source>
        <translation type="unfinished">Kopyahin ang &amp;ID ng transaksyon at output index</translation>
    </message>
    <message>
<<<<<<< HEAD
        <source>Show general overview of wallet</source>
        <translation type="unfinished">Ipakita ang pangkalahatan ng pitaka</translation>
=======
        <source>Copy quantity</source>
        <translation type="unfinished">Kopyahin ang dami</translation>
>>>>>>> 88259837
    </message>
    <message>
        <source>Copy fee</source>
        <translation type="unfinished">Kopyahin ang halaga</translation>
    </message>
    <message>
        <source>Copy after fee</source>
        <translation type="unfinished">Kopyahin ang after fee</translation>
    </message>
    <message>
<<<<<<< HEAD
        <source>E&amp;xit</source>
        <translation type="unfinished">Umalis</translation>
    </message>
    <message>
        <source>Quit application</source>
        <translation type="unfinished">Isarado ang aplikasyon</translation>
    </message>
    <message>
        <source>&amp;About %1</source>
        <translation type="unfinished">&amp;Mga %1</translation>
=======
        <source>Copy bytes</source>
        <translation type="unfinished">Kopyahin ang bytes</translation>
    </message>
    <message>
        <source>Copy dust</source>
        <translation type="unfinished">Kopyahin ang dust</translation>
    </message>
    <message>
        <source>Copy change</source>
        <translation type="unfinished">Kopyahin ang sukli</translation>
>>>>>>> 88259837
    </message>
    <message>
        <source>(%1 locked)</source>
        <translation type="unfinished">(%1 Naka-lock)</translation>
    </message>
    <message>
<<<<<<< HEAD
        <source>About &amp;Qt</source>
        <translation type="unfinished">Mga &amp;Qt</translation>
=======
        <source>yes</source>
        <translation type="unfinished">oo</translation>
>>>>>>> 88259837
    </message>
    <message>
        <source>no</source>
        <translation type="unfinished">hindi</translation>
    </message>
    <message>
        <source>This label turns red if any recipient receives an amount smaller than the current dust threshold.</source>
        <translation type="unfinished">Ang label na ito ay magiging pula kung ang sinumang tatanggap ay tumanggap ng halagang mas mababa sa kasalukuyang dust threshold.</translation>
    </message>
    <message>
<<<<<<< HEAD
        <source>Create a new wallet</source>
        <translation type="unfinished">Gumawa ng baong pitaka</translation>
    </message>
    <message>
        <source>&amp;Minimize</source>
        <translation type="unfinished">&amp;Pagliitin</translation>
    </message>
    <message>
        <source>Wallet:</source>
        <translation type="unfinished">Pitaka:</translation>
    </message>
    <message>
        <source>Network activity disabled.</source>
        <extracomment>A substring of the tooltip.</extracomment>
        <translation type="unfinished">Ang aktibidad ng network ay dinisable.</translation>
    </message>
    <message>
        <source>Proxy is &lt;b&gt;enabled&lt;/b&gt;: %1</source>
        <translation type="unfinished">Ang proxy ay &lt;b&gt;in-inable&lt;/b&gt;: %1</translation>
=======
        <source>Can vary +/- %1 satoshi(s) per input.</source>
        <translation type="unfinished">Maaaring magbago ng +/- %1 satoshi(s) kada input.</translation>
    </message>
    <message>
        <source>(no label)</source>
        <translation type="unfinished">(walang label)</translation>
    </message>
    <message>
        <source>change from %1 (%2)</source>
        <translation type="unfinished">sukli mula sa %1 (%2)</translation>
    </message>
    <message>
        <source>(change)</source>
        <translation type="unfinished">(sukli)</translation>
>>>>>>> 88259837
    </message>
</context>
<context>
    <name>CreateWalletActivity</name>
    <message>
<<<<<<< HEAD
        <source>Send coins to a Bitcoin address</source>
        <translation type="unfinished">Magpadala ng coins sa isang Bitcoin address</translation>
    </message>
    <message>
        <source>Backup wallet to another location</source>
        <translation type="unfinished">I-backup ang pitaka sa isa pang lokasyon</translation>
    </message>
    <message>
        <source>Change the passphrase used for wallet encryption</source>
        <translation type="unfinished">Palitan ang passphrase na ginamit para sa pag-enkripto ng pitaka</translation>
=======
        <source>Create Wallet</source>
        <extracomment>Title of window indicating the progress of creation of a new wallet.</extracomment>
        <translation type="unfinished">Gumawa ng Pitaka</translation>
    </message>
    <message>
        <source>Create wallet failed</source>
        <translation type="unfinished">Nabigo ang Pag likha ng Pitaka</translation>
    </message>
    <message>
        <source>Create wallet warning</source>
        <translation type="unfinished">Gumawa ng Babala ng Pitaka</translation>
>>>>>>> 88259837
    </message>
    </context>
<context>
    <name>OpenWalletActivity</name>
    <message>
        <source>Open wallet failed</source>
        <translation type="unfinished">Nabigo ang bukas na pitaka</translation>
    </message>
    <message>
        <source>Open wallet warning</source>
        <translation type="unfinished">Buksan ang babala sa pitaka</translation>
    </message>
    <message>
<<<<<<< HEAD
        <source>&amp;Options…</source>
        <translation type="unfinished">&amp;Opsyon</translation>
    </message>
    <message>
        <source>Encrypt the private keys that belong to your wallet</source>
        <translation type="unfinished">I-encrypt ang private keys na kabilang sa iyong walet</translation>
=======
        <source>default wallet</source>
        <translation type="unfinished">walet na default</translation>
>>>>>>> 88259837
    </message>
    <message>
        <source>Open Wallet</source>
        <extracomment>Title of window indicating the progress of opening of a wallet.</extracomment>
        <translation type="unfinished">Buksan ang Walet</translation>
    </message>
    </context>
<context>
    <name>WalletController</name>
    <message>
        <source>Close wallet</source>
        <translation type="unfinished">Isara ang walet</translation>
    </message>
    <message>
        <source>Closing the wallet for too long can result in having to resync the entire chain if pruning is enabled.</source>
        <translation type="unfinished">Ang pagsasara ng walet nang masyadong matagal ay maaaring magresulta sa pangangailangan ng pag-resync sa buong chain kung pinagana ang pruning.</translation>
    </message>
    <message>
        <source>Close all wallets</source>
        <translation type="unfinished">Isarado ang lahat ng wallets</translation>
    </message>
    <message>
        <source>Are you sure you wish to close all wallets?</source>
        <translation type="unfinished">Sigurado ka bang nais mong isara ang lahat ng mga wallets?</translation>
    </message>
</context>
<context>
    <name>CreateWalletDialog</name>
    <message>
        <source>Create Wallet</source>
        <translation type="unfinished">Gumawa ng Pitaka</translation>
    </message>
    <message>
        <source>Wallet Name</source>
        <translation type="unfinished">Pangalan ng Pitaka</translation>
    </message>
    <message>
        <source>Wallet</source>
        <translation type="unfinished">Walet</translation>
    </message>
    <message>
        <source>Disable Private Keys</source>
        <translation type="unfinished">Huwag paganahin ang Privbadong susi</translation>
    </message>
    <message>
        <source>Make Blank Wallet</source>
        <translation type="unfinished">Gumawa ng Blankong Pitaka</translation>
    </message>
    <message>
        <source>Create</source>
        <translation type="unfinished">Gumawa</translation>
    </message>
    </context>
<context>
    <name>EditAddressDialog</name>
    <message>
        <source>Edit Address</source>
        <translation type="unfinished">Baguhin ang Address</translation>
    </message>
    <message>
        <source>&amp;Label</source>
        <translation type="unfinished">Label</translation>
    </message>
    <message>
        <source>The label associated with this address list entry</source>
        <translation type="unfinished">Ang label na nauugnay sa entry list ng address na ito</translation>
    </message>
    <message>
        <source>The address associated with this address list entry. This can only be modified for sending addresses.</source>
        <translation type="unfinished">Ang address na nauugnay sa entry list ng address na ito. Maaari lamang itong mabago para sa pagpapadala ng mga address.</translation>
    </message>
    <message>
        <source>&amp;Address</source>
        <translation type="unfinished">Address</translation>
    </message>
    <message>
        <source>New sending address</source>
        <translation type="unfinished">Bagong address para sa pagpapadala</translation>
    </message>
    <message>
        <source>Edit receiving address</source>
        <translation type="unfinished">Baguhin ang address para sa pagtanggap</translation>
    </message>
    <message>
        <source>Edit sending address</source>
        <translation type="unfinished">Baguhin ang address para sa pagpapadala</translation>
    </message>
    <message>
        <source>The entered address "%1" is not a valid Bitcoin address.</source>
        <translation type="unfinished">Ang address na in-enter "%1" ay hindi isang wastong Bitcoin address.</translation>
    </message>
    <message>
        <source>Address "%1" already exists as a receiving address with label "%2" and so cannot be added as a sending address.</source>
        <translation type="unfinished">Ang address "%1" ay ginagamit bilang address na pagtanggap na may label "%2" kaya hindi ito maaaring gamitin bilang address na pagpapadala.</translation>
    </message>
    <message>
        <source>The entered address "%1" is already in the address book with label "%2".</source>
        <translation type="unfinished">Ang address na in-enter "%1" ay nasa address book na may label "%2".</translation>
    </message>
    <message>
        <source>Could not unlock wallet.</source>
        <translation type="unfinished">Hindi magawang ma-unlock ang walet.</translation>
    </message>
    <message>
        <source>New key generation failed.</source>
        <translation type="unfinished">Ang bagong key generation ay nabigo.</translation>
    </message>
</context>
<context>
    <name>FreespaceChecker</name>
    <message>
        <source>A new data directory will be created.</source>
        <translation type="unfinished">Isang bagong direktoryo ng data ay malilikha.</translation>
    </message>
    <message>
        <source>name</source>
        <translation type="unfinished">pangalan</translation>
    </message>
    <message>
        <source>Directory already exists. Add %1 if you intend to create a new directory here.</source>
        <translation type="unfinished">Mayroon ng direktoryo. Magdagdag ng %1 kung nais mong gumawa ng bagong direktoyo dito.</translation>
    </message>
    <message>
        <source>Path already exists, and is not a directory.</source>
        <translation type="unfinished">Mayroon na ang path, at hindi ito direktoryo.</translation>
    </message>
    <message>
        <source>Cannot create data directory here.</source>
        <translation type="unfinished">Hindi maaaring gumawa ng direktoryo ng data dito.</translation>
    </message>
</context>
<context>
    <name>Intro</name>
    <message numerus="yes">
        <source>%n GB of space available</source>
        <translation type="unfinished">
            <numerusform />
            <numerusform />
        </translation>
    </message>
    <message numerus="yes">
        <source>(of %n GB needed)</source>
        <translation type="unfinished">
            <numerusform>(of %n GB needed)</numerusform>
            <numerusform>(of %n GB needed)</numerusform>
        </translation>
    </message>
    <message numerus="yes">
        <source>(%n GB needed for full chain)</source>
        <translation type="unfinished">
            <numerusform>(%n GB needed for full chain)</numerusform>
            <numerusform>(%n GB needed for full chain)</numerusform>
        </translation>
    </message>
    <message>
        <source>At least %1 GB of data will be stored in this directory, and it will grow over time.</source>
        <translation type="unfinished">Kahit na %1 GB na datos ay maiimbak sa direktoryong ito, ito ay lalaki sa pagtagal.</translation>
    </message>
    <message>
        <source>Approximately %1 GB of data will be stored in this directory.</source>
        <translation type="unfinished">Humigit-kumulang na %1 GB na data ay maiimbak sa direktoryong ito.</translation>
    </message>
    <message numerus="yes">
        <source>(sufficient to restore backups %n day(s) old)</source>
        <extracomment>Explanatory text on the capability of the current prune target.</extracomment>
        <translation type="unfinished">
            <numerusform>%n aktibong konekyson sa network ng Bitcoin</numerusform>
            <numerusform>%n mga aktibong koneksyon sa network ng Bitcoin</numerusform>
        </translation>
    </message>
    <message>
        <source>%1 will download and store a copy of the Bitcoin block chain.</source>
        <translation type="unfinished">%1 ay mag-do-download at magiimbak ng kopya ng Bitcoin blockchain.</translation>
    </message>
    <message>
<<<<<<< HEAD
        <source>Date: %1
</source>
        <translation type="unfinished">Datiles: %1
</translation>
=======
        <source>The wallet will also be stored in this directory.</source>
        <translation type="unfinished">Ang walet ay maiimbak din sa direktoryong ito.</translation>
>>>>>>> 88259837
    </message>
    <message>
        <source>Error: Specified data directory "%1" cannot be created.</source>
        <translation type="unfinished">Kamalian: Ang tinukoy na direktoyo ng datos "%1" ay hindi magawa.</translation>
    </message>
    <message>
        <source>Error</source>
        <translation type="unfinished">Kamalian</translation>
    </message>
    <message>
        <source>Welcome</source>
        <translation type="unfinished">Masayang pagdating</translation>
    </message>
    <message>
        <source>Welcome to %1.</source>
        <translation type="unfinished">Masayang pagdating sa %1.</translation>
    </message>
    <message>
        <source>As this is the first time the program is launched, you can choose where %1 will store its data.</source>
        <translation type="unfinished">Dahil ngayon lang nilunsad ang programang ito, maaari mong piliin kung saan maiinbak ng %1 ang data nito.</translation>
    </message>
    <message>
        <source>This initial synchronisation is very demanding, and may expose hardware problems with your computer that had previously gone unnoticed. Each time you run %1, it will continue downloading where it left off.</source>
        <translation type="unfinished">Maraming pangangailangan ang itong paunang sinkronisasyon at maaaring ilantad ang mga problema sa hardware ng iyong computer na hindi dating napansin. Tuwing pagaganahin mo ang %1, ito'y magpapatuloy mag-download kung saan ito tumigil.</translation>
    </message>
    <message>
<<<<<<< HEAD
        <source>HD key generation is &lt;b&gt;disabled&lt;/b&gt;</source>
        <translation type="unfinished">Ang HD key generation ay &lt;b&gt;pinatigil&lt;/b&gt;</translation>
    </message>
    <message>
        <source>Private key &lt;b&gt;disabled&lt;/b&gt;</source>
        <translation type="unfinished">Ang private key ay &lt;b&gt;pinatigil&lt;/b&gt;</translation>
    </message>
    <message>
        <source>Wallet is &lt;b&gt;encrypted&lt;/b&gt; and currently &lt;b&gt;unlocked&lt;/b&gt;</source>
        <translation type="unfinished">Ang pitaka ay &lt;b&gt;na-enkriptuhan&lt;/b&gt; at kasalukuyang &lt;b&gt;naka-lock&lt;/b&gt;</translation>
=======
        <source>If you have chosen to limit block chain storage (pruning), the historical data must still be downloaded and processed, but will be deleted afterward to keep your disk usage low.</source>
        <translation type="unfinished">Kung pinili mong takdaan ang imbakan ng blockchain (pruning), ang makasaysayang datos ay kailangan pa ring i-download at i-proseso, ngunit mabubura pagkatapos upang panatilihing mababa ang iyong paggamit ng disk.</translation>
    </message>
    <message>
        <source>Use the default data directory</source>
        <translation type="unfinished">Gamitin ang default data directory</translation>
    </message>
    <message>
        <source>Use a custom data directory:</source>
        <translation type="unfinished">Gamitin ang pasadyang data directory:</translation>
>>>>>>> 88259837
    </message>
</context>
<context>
    <name>HelpMessageDialog</name>
    <message>
<<<<<<< HEAD
        <source>Wallet is &lt;b&gt;encrypted&lt;/b&gt; and currently &lt;b&gt;locked&lt;/b&gt;</source>
        <translation type="unfinished">Ang pitaka ay &lt;b&gt;na-enkriptuhan&lt;/b&gt; at kasalukuyang &lt;b&gt;nakasarado&lt;/b&gt;</translation>
    </message>
    <message>
        <source>Original message:</source>
        <translation type="unfinished">Ang orihinal na mensahe:</translation>
=======
        <source>version</source>
        <translation type="unfinished">salin</translation>
    </message>
    <message>
        <source>About %1</source>
        <translation type="unfinished">Tungkol sa %1</translation>
    </message>
    <message>
        <source>Command-line options</source>
        <translation type="unfinished">Mga opsyon ng command-line</translation>
>>>>>>> 88259837
    </message>
</context>
<context>
    <name>ShutdownWindow</name>
    <message>
<<<<<<< HEAD
        <source>Unit to show amounts in. Click to select another unit.</source>
        <translation type="unfinished">Ang yunit na gamitin sa pagpapakita ng mga halaga. I-click upang pumili ng bagong yunit.</translation>
=======
        <source>Do not shut down the computer until this window disappears.</source>
        <translation type="unfinished">Huwag i-shut down ang computer hanggang mawala ang window na ito.</translation>
>>>>>>> 88259837
    </message>
</context>
<context>
    <name>ModalOverlay</name>
    <message>
        <source>Form</source>
        <translation type="unfinished">Anyo</translation>
    </message>
    <message>
        <source>Recent transactions may not yet be visible, and therefore your wallet's balance might be incorrect. This information will be correct once your wallet has finished synchronizing with the bitcoin network, as detailed below.</source>
        <translation type="unfinished">Ang mga bagong transaksyon ay hindi pa makikita kaya ang balanse ng iyong walet ay maaaring hindi tama. Ang impormasyong ito ay maiitama pagkatapos ma-synchronize ng iyong walet sa bitcoin network, ayon sa ibaba.</translation>
    </message>
    <message>
        <source>Attempting to spend bitcoins that are affected by not-yet-displayed transactions will not be accepted by the network.</source>
        <translation type="unfinished">Ang pagtangkang gastusin ang mga bitcoin na apektado ng mga transaksyon na hindi pa naipapakita ay hindi tatanggapin ng network.</translation>
    </message>
    <message>
        <source>Number of blocks left</source>
        <translation type="unfinished">Dami ng blocks na natitira</translation>
    </message>
    <message>
<<<<<<< HEAD
        <source>After Fee:</source>
        <translation type="unfinished">Bayad sa pagtapusan:</translation>
=======
        <source>Last block time</source>
        <translation type="unfinished">Huling oras ng block</translation>
>>>>>>> 88259837
    </message>
    <message>
        <source>Progress</source>
        <translation type="unfinished">Pagsulong</translation>
    </message>
    <message>
<<<<<<< HEAD
        <source>(un)select all</source>
        <translation type="unfinished">(huwag) piliin ang lahat</translation>
=======
        <source>Progress increase per hour</source>
        <translation type="unfinished">Pagdagdag ng pagsulong kada oras</translation>
>>>>>>> 88259837
    </message>
    <message>
        <source>Estimated time left until synced</source>
        <translation type="unfinished">Tinatayang oras na natitira hanggang ma-sync</translation>
    </message>
    <message>
        <source>Hide</source>
        <translation type="unfinished">Itago</translation>
    </message>
    </context>
<context>
    <name>OpenURIDialog</name>
    <message>
        <source>Paste address from clipboard</source>
        <extracomment>Tooltip text for button that allows you to paste an address that is in your clipboard.</extracomment>
        <translation type="unfinished">I-paste ang address mula sa clipboard</translation>
    </message>
</context>
<context>
    <name>OptionsDialog</name>
    <message>
<<<<<<< HEAD
        <source>Date</source>
        <translation type="unfinished">Datiles</translation>
=======
        <source>Options</source>
        <translation type="unfinished">Mga pagpipilian</translation>
>>>>>>> 88259837
    </message>
    <message>
        <source>&amp;Main</source>
        <translation type="unfinished">Pangunahin</translation>
    </message>
    <message>
        <source>Automatically start %1 after logging in to the system.</source>
        <translation type="unfinished">Kusang simulan ang %1 pagka-log-in sa sistema.</translation>
    </message>
    <message>
        <source>&amp;Start %1 on system login</source>
        <translation type="unfinished">Simulan ang %1 pag-login sa sistema</translation>
    </message>
    <message>
<<<<<<< HEAD
        <source>&amp;Copy address</source>
        <translation type="unfinished">&amp;Kopyahin and address</translation>
    </message>
    <message>
        <source>Copy &amp;label</source>
        <translation type="unfinished">Kopyahin ang &amp;label</translation>
    </message>
    <message>
        <source>Copy &amp;amount</source>
        <translation type="unfinished">Kopyahin ang &amp;halaga</translation>
    </message>
    <message>
        <source>Copy transaction &amp;ID and output index</source>
        <translation type="unfinished">Kopyahin ang &amp;ID ng transaksyon at output index</translation>
    </message>
    <message>
        <source>Copy quantity</source>
        <translation type="unfinished">Kopyahin ang dami</translation>
=======
        <source>Size of &amp;database cache</source>
        <translation type="unfinished">Ang laki ng database cache</translation>
>>>>>>> 88259837
    </message>
    <message>
        <source>Number of script &amp;verification threads</source>
        <translation type="unfinished">Dami ng script verification threads</translation>
    </message>
    <message>
        <source>IP address of the proxy (e.g. IPv4: 127.0.0.1 / IPv6: ::1)</source>
        <translation type="unfinished">IP address ng proxy (e.g. IPv4: 127.0.0.1 / IPv6:::1)</translation>
    </message>
    <message>
        <source>Shows if the supplied default SOCKS5 proxy is used to reach peers via this network type.</source>
        <translation type="unfinished">Pinapakita kung ang ibinibigay na default SOCKS5 proxy ay ginagamit upang maabot ang mga peers sa pamamagitan nitong uri ng network.</translation>
    </message>
    <message>
        <source>Minimize instead of exit the application when the window is closed. When this option is enabled, the application will be closed only after selecting Exit in the menu.</source>
        <translation type="unfinished">I-minimize ang application sa halip na mag-exit kapag nakasara ang window. Kapag gumagana ang opsyong ito, ang application ay magsasara lamang kapag pinili ang Exit sa menu.</translation>
    </message>
    <message>
        <source>Open the %1 configuration file from the working directory.</source>
        <translation type="unfinished">Buksan ang %1 configuration file mula sa working directory.</translation>
    </message>
    <message>
<<<<<<< HEAD
        <source>(%1 locked)</source>
        <translation type="unfinished">(%1 Naka-lock)</translation>
=======
        <source>Open Configuration File</source>
        <translation type="unfinished">Buksan ang Configuration File</translation>
>>>>>>> 88259837
    </message>
    <message>
        <source>Reset all client options to default.</source>
        <translation type="unfinished">I-reset lahat ng opsyon ng client sa default.</translation>
    </message>
    <message>
        <source>&amp;Reset Options</source>
        <translation type="unfinished">I-reset ang mga Opsyon</translation>
    </message>
    <message>
        <source>&amp;Network</source>
        <translation type="unfinished">Network</translation>
    </message>
    <message>
        <source>Prune &amp;block storage to</source>
        <translation type="unfinished">I-prune and block storage sa</translation>
    </message>
    <message>
        <source>Reverting this setting requires re-downloading the entire blockchain.</source>
        <translation type="unfinished">Ang pag-revert ng pagtatampok na ito ay nangangailangan ng muling pag-download ng buong blockchain.</translation>
    </message>
    <message>
        <source>W&amp;allet</source>
        <translation type="unfinished">Walet</translation>
    </message>
    <message>
        <source>Expert</source>
        <translation type="unfinished">Dalubhasa</translation>
    </message>
    <message>
        <source>Enable coin &amp;control features</source>
        <translation type="unfinished">Paganahin ang tampok ng kontrol ng coin</translation>
    </message>
    <message>
        <source>If you disable the spending of unconfirmed change, the change from a transaction cannot be used until that transaction has at least one confirmation. This also affects how your balance is computed.</source>
        <translation type="unfinished">Kung i-disable mo ang paggastos ng sukli na hindi pa nakumpirma, ang sukli mula sa transaksyon ay hindi puedeng gamitin hanggang sa may kahit isang kumpirmasyon ng transaksyon. Maaapektuhan din kung paano kakalkulahin ang iyong balanse.</translation>
    </message>
    <message>
        <source>&amp;Spend unconfirmed change</source>
        <translation type="unfinished">Gastusin ang sukli na hindi pa nakumpirma</translation>
    </message>
    <message>
        <source>Automatically open the Bitcoin client port on the router. This only works when your router supports UPnP and it is enabled.</source>
        <translation type="unfinished">Kusang buksan ang Bitcoin client port sa router. Gumagana lamang ito kapag ang iyong router ay sumusuporta ng UPnP at ito ay pinagana.</translation>
    </message>
    <message>
        <source>Map port using &amp;UPnP</source>
        <translation type="unfinished">Isamapa ang port gamit ang UPnP</translation>
    </message>
    <message>
        <source>Accept connections from outside.</source>
        <translation type="unfinished">Tumanggap ng mga koneksyon galing sa labas.</translation>
    </message>
    <message>
        <source>Allow incomin&amp;g connections</source>
        <translation type="unfinished">Ipahintulot ang mga papasok na koneksyon</translation>
    </message>
    <message>
        <source>Connect to the Bitcoin network through a SOCKS5 proxy.</source>
        <translation type="unfinished">Kumunekta sa Bitcoin network sa pamamagitan ng SOCKS5 proxy.</translation>
    </message>
    <message>
        <source>&amp;Connect through SOCKS5 proxy (default proxy):</source>
        <translation type="unfinished">Kumunekta gamit ang SOCKS5 proxy (default na proxy):</translation>
    </message>
    <message>
        <source>Proxy &amp;IP:</source>
        <translation type="unfinished">Proxy IP:</translation>
    </message>
    <message>
        <source>&amp;Port:</source>
        <translation type="unfinished">Port</translation>
    </message>
    <message>
        <source>Port of the proxy (e.g. 9050)</source>
        <translation type="unfinished">Port ng proxy (e.g. 9050)</translation>
    </message>
    <message>
        <source>Used for reaching peers via:</source>
        <translation type="unfinished">Gamit para sa pagabot ng peers sa pamamagitan ng:</translation>
    </message>
    <message>
        <source>&amp;Window</source>
        <translation type="unfinished">Window</translation>
    </message>
    <message>
        <source>Show only a tray icon after minimizing the window.</source>
        <translation type="unfinished">Ipakita ang icon ng trey pagkatapos lang i-minimize and window.</translation>
    </message>
    <message>
        <source>&amp;Minimize to the tray instead of the taskbar</source>
        <translation type="unfinished">Mag-minimize sa trey sa halip na sa taskbar</translation>
    </message>
    <message>
        <source>M&amp;inimize on close</source>
        <translation type="unfinished">I-minimize pagsara</translation>
    </message>
    <message>
        <source>&amp;Display</source>
        <translation type="unfinished">Ipakita</translation>
    </message>
    <message>
        <source>User Interface &amp;language:</source>
        <translation type="unfinished">Wika ng user interface:</translation>
    </message>
    <message>
        <source>The user interface language can be set here. This setting will take effect after restarting %1.</source>
        <translation type="unfinished">Ang wika ng user interface ay puedeng itakda dito. Ang pagtatakdang ito ay magkakabisa pagkatapos mag-restart %1.</translation>
    </message>
    <message>
        <source>&amp;Unit to show amounts in:</source>
        <translation type="unfinished">Yunit para ipakita ang mga halaga:</translation>
    </message>
    <message>
        <source>Choose the default subdivision unit to show in the interface and when sending coins.</source>
        <translation type="unfinished">Piliin ang yunit ng default na subdivisyon na ipapakita sa interface at kapag nagpapadala ng coins.</translation>
    </message>
    <message>
        <source>Whether to show coin control features or not.</source>
        <translation type="unfinished">Kung magpapakita ng mga tampok ng kontrol ng coin o hindi</translation>
    </message>
    <message>
        <source>&amp;OK</source>
        <translation type="unfinished">OK</translation>
    </message>
    <message>
        <source>&amp;Cancel</source>
        <translation type="unfinished">Kanselahin</translation>
    </message>
    <message>
        <source>none</source>
        <translation type="unfinished">wala</translation>
    </message>
    <message>
        <source>Confirm options reset</source>
        <extracomment>Window title text of pop-up window shown when the user has chosen to reset options.</extracomment>
        <translation type="unfinished">Kumpirmahin ang pag-reset ng mga opsyon</translation>
    </message>
    <message>
        <source>Client restart required to activate changes.</source>
        <extracomment>Text explaining that the settings changed will not come into effect until the client is restarted.</extracomment>
        <translation type="unfinished">Kailangan i-restart ang kliyente upang ma-activate ang mga pagbabago.</translation>
    </message>
    <message>
        <source>Client will be shut down. Do you want to proceed?</source>
        <extracomment>Text asking the user to confirm if they would like to proceed with a client shutdown.</extracomment>
        <translation type="unfinished">Ang kliyente ay papatayin. Nais mo bang magpatuloy?</translation>
    </message>
    <message>
        <source>Configuration options</source>
        <extracomment>Window title text of pop-up box that allows opening up of configuration file.</extracomment>
        <translation type="unfinished">Mga opsyon ng konpigurasyon</translation>
    </message>
    <message>
        <source>The configuration file is used to specify advanced user options which override GUI settings. Additionally, any command-line options will override this configuration file.</source>
        <extracomment>Explanatory text about the priority order of instructions considered by client. The order from high to low being: command-line, configuration file, GUI settings.</extracomment>
        <translation type="unfinished">Ang configuration file ay ginagamit para tukuyin ang mga advanced user options na nag-o-override ng GUI settings. Bukod pa rito, i-o-override ng anumang opsyon ng command-line itong configuration file.</translation>
    </message>
    <message>
        <source>Cancel</source>
        <translation type="unfinished">Kanselahin</translation>
    </message>
    <message>
        <source>Error</source>
        <translation type="unfinished">Kamalian</translation>
    </message>
    <message>
        <source>The configuration file could not be opened.</source>
        <translation type="unfinished">Ang configuration file ay hindi mabuksan.</translation>
    </message>
    <message>
        <source>This change would require a client restart.</source>
        <translation type="unfinished">Ang pagbabagong ito ay nangangailangan ng restart ng kliyente.</translation>
    </message>
    <message>
        <source>The supplied proxy address is invalid.</source>
        <translation type="unfinished">Ang binigay na proxy address ay hindi wasto.</translation>
    </message>
</context>
<context>
    <name>OverviewPage</name>
    <message>
        <source>Form</source>
        <translation type="unfinished">Anyo</translation>
    </message>
    <message>
        <source>The displayed information may be out of date. Your wallet automatically synchronizes with the Bitcoin network after a connection is established, but this process has not completed yet.</source>
        <translation type="unfinished">Ang ipinapakitang impormasyon ay maaaring luma na. Kusang mag-sy-synchronize ang iyong walet sa Bitcoin network pagkatapos maitatag ang koneksyon, ngunit hindi pa nakukumpleto ang prosesong ito.</translation>
    </message>
    <message>
        <source>Available:</source>
        <translation type="unfinished">Magagamit:</translation>
    </message>
    <message>
        <source>Your current spendable balance</source>
        <translation type="unfinished">Ang iyong balanse ngayon na puedeng gastusin</translation>
    </message>
    <message>
        <source>Total of transactions that have yet to be confirmed, and do not yet count toward the spendable balance</source>
        <translation type="unfinished">Ang kabuuan ng mga transaksyon na naghihintay makumpirma, at hindi pa napapabilang sa balanse na puedeng gastusin</translation>
    </message>
    <message>
        <source>Immature:</source>
        <translation type="unfinished">Hindi pa ligtas gastusin:</translation>
    </message>
    <message>
        <source>Mined balance that has not yet matured</source>
        <translation type="unfinished">Balanseng namina ngunit hindi pa puedeng gastusin</translation>
    </message>
    <message>
        <source>Balances</source>
        <translation type="unfinished">Mga balanse</translation>
    </message>
    <message>
        <source>Total:</source>
        <translation type="unfinished">Ang kabuuan:</translation>
    </message>
    <message>
        <source>Your current total balance</source>
        <translation type="unfinished">Ang kabuuan ng iyong balanse ngayon</translation>
    </message>
    <message>
        <source>Your current balance in watch-only addresses</source>
        <translation type="unfinished">Ang iyong balanse ngayon sa mga watch-only address</translation>
    </message>
    <message>
        <source>Spendable:</source>
        <translation type="unfinished">Puedeng gastusin:</translation>
    </message>
    <message>
        <source>Recent transactions</source>
        <translation type="unfinished">Mga bagong transaksyon</translation>
    </message>
    <message>
        <source>Unconfirmed transactions to watch-only addresses</source>
        <translation type="unfinished">Mga transaksyon na hindi pa nakumpirma sa mga watch-only address</translation>
    </message>
    <message>
        <source>Mined balance in watch-only addresses that has not yet matured</source>
        <translation type="unfinished">Mga naminang balanse na nasa mga watch-only address na hindi pa ligtas gastusin</translation>
    </message>
    <message>
        <source>Current total balance in watch-only addresses</source>
        <translation type="unfinished">Kasalukuyang kabuuan ng balanse sa mga watch-only address</translation>
    </message>
    <message>
        <source>Privacy mode activated for the Overview tab. To unmask the values, uncheck Settings-&gt;Mask values.</source>
        <translation type="unfinished">Na-activate ang mode ng privacy para sa tab na Pangkalahatang-ideya.  Upang ma-unkkan ang mga halaga, alisan ng check ang Mga Setting-&gt; Mga halaga ng mask.</translation>
    </message>
</context>
<context>
    <name>PSBTOperationsDialog</name>
    <message>
        <source>Sign Tx</source>
        <translation type="unfinished">I-sign ang Tx</translation>
    </message>
    <message>
        <source>Broadcast Tx</source>
        <translation type="unfinished">I-broadcast ang Tx</translation>
    </message>
    <message>
        <source>Copy to Clipboard</source>
        <translation type="unfinished">Kopyahin sa clipboard</translation>
    </message>
    <message>
        <source>Close</source>
        <translation type="unfinished">Isara</translation>
    </message>
    <message>
        <source>Failed to load transaction: %1</source>
        <translation type="unfinished">Nabigong i-load ang transaksyon: %1</translation>
    </message>
    <message>
        <source>Failed to sign transaction: %1</source>
        <translation type="unfinished">Nabigong pumirma sa transaksyon: %1</translation>
    </message>
    <message>
        <source>Could not sign any more inputs.</source>
        <translation type="unfinished">Hindi makapag-sign ng anumang karagdagang mga input.</translation>
    </message>
    <message>
        <source>Signed %1 inputs, but more signatures are still required.</source>
        <translation type="unfinished">Naka-sign %1 na mga input, ngunit kailangan pa ng maraming mga lagda.</translation>
    </message>
    <message>
        <source>Signed transaction successfully. Transaction is ready to broadcast.</source>
        <translation type="unfinished">Matagumpay na nag-sign transaksyon.  Handa nang i-broadcast ang transaksyon.</translation>
    </message>
    <message>
        <source>Unknown error processing transaction.</source>
        <translation type="unfinished">Hindi kilalang error sa pagproseso ng transaksyon.</translation>
    </message>
    <message>
        <source>Transaction broadcast successfully! Transaction ID: %1</source>
        <translation type="unfinished">%1</translation>
    </message>
    <message>
        <source>Pays transaction fee: </source>
        <translation type="unfinished">babayaran ang transaction fee:</translation>
    </message>
    <message>
        <source>Total Amount</source>
        <translation type="unfinished">Kabuuang Halaga</translation>
    </message>
    <message>
        <source>or</source>
        <translation type="unfinished">o</translation>
    </message>
    </context>
<context>
    <name>PaymentServer</name>
    <message>
        <source>Payment request error</source>
        <translation type="unfinished">Kamalian sa paghiling ng bayad</translation>
    </message>
    <message>
        <source>Cannot start bitcoin: click-to-pay handler</source>
        <translation type="unfinished">Hindi masimulan ang bitcoin: click-to-pay handler</translation>
    </message>
    <message>
        <source>'bitcoin://' is not a valid URI. Use 'bitcoin:' instead.</source>
        <translation type="unfinished">Ang 'bitcoin://' ay hindi wastong URI. Sa halip, gamitin ang 'bitcoin:'.</translation>
    </message>
    <message>
        <source>URI cannot be parsed! This can be caused by an invalid Bitcoin address or malformed URI parameters.</source>
        <translation type="unfinished">Hindi ma-parse ang URI! Marahil ito ay dahil sa hindi wastong Bitcoin address o maling URI parameters</translation>
    </message>
    <message>
        <source>Payment request file handling</source>
        <translation type="unfinished">File handling ng hiling ng bayad</translation>
    </message>
</context>
<context>
    <name>PeerTableModel</name>
    <message>
        <source>User Agent</source>
        <extracomment>Title of Peers Table column which contains the peer's User Agent string.</extracomment>
        <translation type="unfinished">Ahente ng User</translation>
    </message>
    <message>
        <source>Direction</source>
        <extracomment>Title of Peers Table column which indicates the direction the peer connection was initiated from.</extracomment>
        <translation type="unfinished">Direksyon</translation>
    </message>
    <message>
        <source>Sent</source>
        <extracomment>Title of Peers Table column which indicates the total amount of network information we have sent to the peer.</extracomment>
        <translation type="unfinished">Ipinadala</translation>
    </message>
    <message>
        <source>Received</source>
        <extracomment>Title of Peers Table column which indicates the total amount of network information we have received from the peer.</extracomment>
        <translation type="unfinished">Natanggap</translation>
    </message>
    <message>
        <source>Type</source>
        <extracomment>Title of Peers Table column which describes the type of peer connection. The "type" describes why the connection exists.</extracomment>
        <translation type="unfinished">Uri</translation>
    </message>
    <message>
        <source>Inbound</source>
        <extracomment>An Inbound Connection from a Peer.</extracomment>
        <translation type="unfinished">Dumarating</translation>
    </message>
    <message>
        <source>Outbound</source>
        <extracomment>An Outbound Connection to a Peer.</extracomment>
        <translation type="unfinished">Papalabas</translation>
    </message>
</context>
<context>
    <name>QRImageWidget</name>
    <message>
        <source>&amp;Copy Image</source>
        <translation type="unfinished">Kopyahin ang Larawan</translation>
    </message>
    <message>
        <source>Resulting URI too long, try to reduce the text for label / message.</source>
        <translation type="unfinished">Nagreresultang URI masyadong mahaba, subukang bawasan ang text para sa label / mensahe.</translation>
    </message>
    <message>
        <source>Error encoding URI into QR Code.</source>
        <translation type="unfinished">Kamalian sa pag-e-encode ng URI sa QR Code.</translation>
    </message>
    <message>
        <source>QR code support not available.</source>
        <translation type="unfinished">Hindi magagamit ang suporta ng QR code.</translation>
    </message>
    <message>
        <source>Save QR Code</source>
        <translation type="unfinished">I-save ang QR Code</translation>
    </message>
    </context>
<context>
    <name>RPCConsole</name>
    <message>
        <source>Client version</source>
        <translation type="unfinished">Bersyon ng kliyente</translation>
    </message>
    <message>
        <source>&amp;Information</source>
        <translation type="unfinished">Impormasyon</translation>
    </message>
    <message>
        <source>General</source>
        <translation type="unfinished">Pangkalahatan</translation>
    </message>
    <message>
        <source>To specify a non-default location of the data directory use the '%1' option.</source>
        <translation type="unfinished">Upang tukuyin ang non-default na lokasyon ng direktoryo ng datos, gamitin ang '%1' na opsyon.</translation>
    </message>
    <message>
        <source>To specify a non-default location of the blocks directory use the '%1' option.</source>
        <translation type="unfinished">Upang tukuyin and non-default na lokasyon ng direktoryo ng mga block, gamitin ang '%1' na opsyon.</translation>
    </message>
    <message>
        <source>Startup time</source>
        <translation type="unfinished">Oras ng pagsisimula</translation>
    </message>
    <message>
        <source>Name</source>
        <translation type="unfinished">Pangalan</translation>
    </message>
    <message>
        <source>Number of connections</source>
        <translation type="unfinished">Dami ng mga koneksyon</translation>
    </message>
    <message>
        <source>Current number of transactions</source>
        <translation type="unfinished">Kasalukuyang dami ng mga transaksyon</translation>
    </message>
    <message>
        <source>Memory usage</source>
        <translation type="unfinished">Paggamit ng memory</translation>
    </message>
    <message>
        <source>Wallet: </source>
        <translation type="unfinished">Walet:</translation>
    </message>
    <message>
        <source>(none)</source>
        <translation type="unfinished">(wala)</translation>
    </message>
    <message>
        <source>&amp;Reset</source>
        <translation type="unfinished">I-reset</translation>
    </message>
    <message>
        <source>Received</source>
        <translation type="unfinished">Natanggap</translation>
    </message>
    <message>
        <source>Sent</source>
        <translation type="unfinished">Ipinadala</translation>
    </message>
    <message>
        <source>&amp;Peers</source>
        <translation type="unfinished">Peers</translation>
    </message>
    <message>
        <source>Banned peers</source>
        <translation type="unfinished">Mga pinagbawalan na peers</translation>
    </message>
    <message>
        <source>Select a peer to view detailed information.</source>
        <translation type="unfinished">Pumili ng peer upang tingnan ang detalyadong impormasyon.</translation>
    </message>
    <message>
        <source>Version</source>
        <translation type="unfinished">Bersyon</translation>
    </message>
    <message>
        <source>Starting Block</source>
        <translation type="unfinished">Pasimulang Block</translation>
    </message>
    <message>
        <source>Synced Headers</source>
        <translation type="unfinished">Mga header na na-sync</translation>
    </message>
    <message>
        <source>Synced Blocks</source>
        <translation type="unfinished">Mga block na na-sync</translation>
    </message>
    <message>
        <source>The mapped Autonomous System used for diversifying peer selection.</source>
        <translation type="unfinished">Ginamit ang na-map na Autonomous System para sa pag-iba-iba ng pagpipilian ng kapwa.</translation>
    </message>
    <message>
        <source>Mapped AS</source>
        <translation type="unfinished">Mapa sa AS
</translation>
    </message>
    <message>
        <source>User Agent</source>
        <translation type="unfinished">Ahente ng User</translation>
    </message>
    <message>
        <source>Node window</source>
        <translation type="unfinished">Bintana ng Node</translation>
    </message>
    <message>
        <source>Open the %1 debug log file from the current data directory. This can take a few seconds for large log files.</source>
        <translation type="unfinished">Buksan ang %1 debug log file mula sa kasalukuyang directoryo ng datos. Maaari itong tumagal ng ilang segundo para sa mga malalaking log file.</translation>
    </message>
    <message>
        <source>Decrease font size</source>
        <translation type="unfinished">Bawasan ang laki ng font</translation>
    </message>
    <message>
        <source>Increase font size</source>
        <translation type="unfinished">Dagdagan ang laki ng font</translation>
    </message>
    <message>
        <source>Services</source>
        <translation type="unfinished">Mga serbisyo</translation>
    </message>
    <message>
        <source>Connection Time</source>
        <translation type="unfinished">Oras ng Koneksyon</translation>
    </message>
    <message>
        <source>Last Send</source>
        <translation type="unfinished">Ang Huling Padala</translation>
    </message>
    <message>
        <source>Last Receive</source>
        <translation type="unfinished">Ang Huling Tanggap</translation>
    </message>
    <message>
        <source>Ping Time</source>
        <translation type="unfinished">Oras ng Ping</translation>
    </message>
    <message>
        <source>The duration of a currently outstanding ping.</source>
        <translation type="unfinished">Ang tagal ng kasalukuyang natitirang ping.</translation>
    </message>
    <message>
        <source>Time Offset</source>
        <translation type="unfinished">Offset ng Oras</translation>
    </message>
    <message>
        <source>Last block time</source>
        <translation type="unfinished">Huling oras ng block</translation>
    </message>
    <message>
        <source>&amp;Open</source>
        <translation type="unfinished">Buksan</translation>
    </message>
    <message>
        <source>&amp;Console</source>
        <translation type="unfinished">Console</translation>
    </message>
    <message>
        <source>&amp;Network Traffic</source>
        <translation type="unfinished">Traffic ng Network</translation>
    </message>
    <message>
        <source>Totals</source>
        <translation type="unfinished">Mga kabuuan</translation>
    </message>
    <message>
        <source>Debug log file</source>
        <translation type="unfinished">I-debug ang log file</translation>
    </message>
    <message>
        <source>Clear console</source>
        <translation type="unfinished">I-clear ang console</translation>
    </message>
    <message>
        <source>In:</source>
        <translation type="unfinished">Sa loob:</translation>
    </message>
    <message>
        <source>Out:</source>
        <translation type="unfinished">Labas:</translation>
    </message>
    <message>
        <source>&amp;Copy address</source>
        <extracomment>Context menu action to copy the address of a peer.</extracomment>
        <translation type="unfinished">&amp;Kopyahin and address</translation>
    </message>
    <message>
        <source>&amp;Disconnect</source>
        <translation type="unfinished">Idiskonekta</translation>
    </message>
    <message>
        <source>1 &amp;hour</source>
        <translation type="unfinished">1 &amp;oras</translation>
    </message>
    <message>
        <source>1 &amp;week</source>
        <translation type="unfinished">1 &amp;linggo</translation>
    </message>
    <message>
        <source>1 &amp;year</source>
        <translation type="unfinished">1 &amp;taon</translation>
    </message>
    <message>
        <source>&amp;Unban</source>
        <translation type="unfinished">Unban</translation>
    </message>
    <message>
        <source>Network activity disabled</source>
        <translation type="unfinished">Ang aktibidad ng network ay hindi gumagana.</translation>
    </message>
    <message>
        <source>Executing command without any wallet</source>
        <translation type="unfinished">Isinasagawa ang command nang walang anumang walet.</translation>
    </message>
    <message>
        <source>Executing command using "%1" wallet</source>
        <translation type="unfinished">Isinasagawa ang command gamit ang "%1" walet</translation>
    </message>
    <message>
        <source>via %1</source>
        <translation type="unfinished">sa pamamagitan ng %1</translation>
    </message>
    <message>
        <source>Yes</source>
        <translation type="unfinished">Oo</translation>
    </message>
    <message>
        <source>No</source>
        <translation type="unfinished">Hindi</translation>
    </message>
    <message>
        <source>To</source>
        <translation type="unfinished">Sa</translation>
    </message>
    <message>
        <source>From</source>
        <translation type="unfinished">Mula sa</translation>
    </message>
    <message>
        <source>Ban for</source>
        <translation type="unfinished">Ban para sa</translation>
    </message>
    <message>
        <source>Unknown</source>
        <translation type="unfinished">Hindi alam</translation>
    </message>
</context>
<context>
    <name>ReceiveCoinsDialog</name>
    <message>
        <source>&amp;Amount:</source>
        <translation type="unfinished">Halaga:</translation>
    </message>
    <message>
        <source>&amp;Label:</source>
        <translation type="unfinished">Label:</translation>
    </message>
    <message>
        <source>&amp;Message:</source>
        <translation type="unfinished">Mensahe:</translation>
    </message>
    <message>
        <source>An optional message to attach to the payment request, which will be displayed when the request is opened. Note: The message will not be sent with the payment over the Bitcoin network.</source>
        <translation type="unfinished">Opsyonal na mensahe na ilakip sa hiling ng bayad, na ipapakita pagbukas ng hiling. Tandaan: Ang mensahe ay hindi ipapadala kasama ng bayad sa Bitcoin network.</translation>
    </message>
    <message>
        <source>An optional label to associate with the new receiving address.</source>
        <translation type="unfinished">Opsyonal na label na iuugnay sa bagong address para sa pagtanggap.</translation>
    </message>
    <message>
        <source>Use this form to request payments. All fields are &lt;b&gt;optional&lt;/b&gt;.</source>
        <translation type="unfinished">Gamitin ang form na ito sa paghiling ng bayad. Lahat ng mga patlang ay &lt;b&gt;opsyonal&lt;/b&gt;.</translation>
    </message>
    <message>
        <source>An optional amount to request. Leave this empty or zero to not request a specific amount.</source>
        <translation type="unfinished">Opsyonal na halaga upang humiling. Iwanan itong walang laman o zero upang hindi humiling ng tiyak na halaga.</translation>
    </message>
    <message>
        <source>An optional label to associate with the new receiving address (used by you to identify an invoice).  It is also attached to the payment request.</source>
        <translation type="unfinished">Isang opsyonal na label upang maiugnay sa bagong address ng pagtanggap (ginamit mo upang makilala ang isang invoice). Nakalakip din ito sa kahilingan sa pagbabayad.</translation>
    </message>
    <message>
        <source>An optional message that is attached to the payment request and may be displayed to the sender.</source>
        <translation type="unfinished">Isang opsyonal na mensahe na naka-attach sa kahilingan sa pagbabayad at maaaring ipakita sa nagpadala.</translation>
    </message>
    <message>
        <source>&amp;Create new receiving address</source>
        <translation type="unfinished">&amp; Lumikha ng bagong address sa pagtanggap</translation>
    </message>
    <message>
        <source>Clear all fields of the form.</source>
        <translation type="unfinished">Limasin ang lahat ng mga patlang ng form.</translation>
    </message>
    <message>
        <source>Clear</source>
        <translation type="unfinished">Burahin</translation>
    </message>
    <message>
        <source>Requested payments history</source>
        <translation type="unfinished">Humiling ng kasaysayan ng kabayaran</translation>
    </message>
    <message>
        <source>Show the selected request (does the same as double clicking an entry)</source>
        <translation type="unfinished">Ipakita ang napiling hiling (ay kapareho ng pag-double-click ng isang entry)</translation>
    </message>
    <message>
        <source>Show</source>
        <translation type="unfinished">Ipakita</translation>
    </message>
    <message>
        <source>Remove the selected entries from the list</source>
        <translation type="unfinished">Alisin ang mga napiling entry sa listahan</translation>
    </message>
    <message>
        <source>Remove</source>
        <translation type="unfinished">Alisin</translation>
    </message>
    <message>
        <source>Copy &amp;URI</source>
        <translation type="unfinished">Kopyahin ang URI</translation>
    </message>
    <message>
        <source>&amp;Copy address</source>
        <translation type="unfinished">&amp;Kopyahin and address</translation>
    </message>
    <message>
        <source>Copy &amp;label</source>
        <translation type="unfinished">Kopyahin ang &amp;label</translation>
    </message>
    <message>
        <source>Copy &amp;amount</source>
        <translation type="unfinished">Kopyahin ang &amp;halaga</translation>
    </message>
    <message>
        <source>Could not unlock wallet.</source>
        <translation type="unfinished">Hindi magawang ma-unlock ang walet.</translation>
    </message>
    </context>
<context>
    <name>ReceiveRequestDialog</name>
    <message>
        <source>Amount:</source>
        <translation type="unfinished">Halaga:</translation>
    </message>
    <message>
        <source>Message:</source>
        <translation type="unfinished">Mensahe:</translation>
    </message>
    <message>
        <source>Wallet:</source>
        <translation type="unfinished">Pitaka:</translation>
    </message>
    <message>
        <source>Copy &amp;URI</source>
        <translation type="unfinished">Kopyahin ang URI</translation>
    </message>
    <message>
        <source>Copy &amp;Address</source>
        <translation type="unfinished">Kopyahin ang Address</translation>
    </message>
    <message>
        <source>Payment information</source>
        <translation type="unfinished">Impormasyon sa pagbabayad</translation>
    </message>
    <message>
        <source>Request payment to %1</source>
        <translation type="unfinished">Humiling ng bayad sa %1</translation>
    </message>
</context>
<context>
    <name>RecentRequestsTableModel</name>
    <message>
        <source>Date</source>
        <translation type="unfinished">Datiles</translation>
    </message>
    <message>
        <source>Message</source>
        <translation type="unfinished">Mensahe</translation>
    </message>
    <message>
        <source>(no label)</source>
        <translation type="unfinished">(walang label)</translation>
    </message>
    <message>
        <source>(no message)</source>
        <translation type="unfinished">(walang mensahe)</translation>
    </message>
    <message>
        <source>(no amount requested)</source>
        <translation type="unfinished">(walang halagang hiniling)</translation>
    </message>
    <message>
        <source>Requested</source>
        <translation type="unfinished">Hiniling</translation>
    </message>
</context>
<context>
    <name>SendCoinsDialog</name>
    <message>
        <source>Send Coins</source>
        <translation type="unfinished">Magpadala ng Coins</translation>
    </message>
    <message>
        <source>Coin Control Features</source>
        <translation type="unfinished">Mga Tampok ng Kontrol ng Coin</translation>
    </message>
    <message>
        <source>automatically selected</source>
        <translation type="unfinished">awtomatikong pinili</translation>
    </message>
    <message>
        <source>Insufficient funds!</source>
        <translation type="unfinished">Hindi sapat na pondo!</translation>
    </message>
    <message>
        <source>Quantity:</source>
        <translation type="unfinished">Dami:</translation>
    </message>
    <message>
        <source>Amount:</source>
        <translation type="unfinished">Halaga:</translation>
    </message>
    <message>
        <source>Fee:</source>
        <translation type="unfinished">Bayad:</translation>
    </message>
    <message>
        <source>After Fee:</source>
        <translation type="unfinished">Bayad sa pagtapusan:</translation>
    </message>
    <message>
        <source>Change:</source>
        <translation type="unfinished">Sukli:</translation>
    </message>
    <message>
        <source>If this is activated, but the change address is empty or invalid, change will be sent to a newly generated address.</source>
        <translation type="unfinished">Kung naka-activate na ito ngunit walang laman o di-wasto ang address ng sukli, ipapadala ang sukli sa isang bagong gawang address.</translation>
    </message>
    <message>
        <source>Custom change address</source>
        <translation type="unfinished">Pasadyang address ng sukli</translation>
    </message>
    <message>
        <source>Transaction Fee:</source>
        <translation type="unfinished">Bayad sa Transaksyon:</translation>
    </message>
    <message>
        <source>Using the fallbackfee can result in sending a transaction that will take several hours or days (or never) to confirm. Consider choosing your fee manually or wait until you have validated the complete chain.</source>
        <translation type="unfinished">Ang paggamit ng fallbackfee ay maaaring magresulta sa pagpapadala ng transaksyon na tatagal ng ilang oras o araw (o hindi man) upang makumpirma. Isaalang-alang ang pagpili ng iyong bayad nang manu-mano o maghintay hanggang napatunayan mo ang kumpletong chain.</translation>
    </message>
    <message>
        <source>Warning: Fee estimation is currently not possible.</source>
        <translation type="unfinished">Babala: Kasalukuyang hindi posible ang pagtatantiya sa bayarin.</translation>
    </message>
    <message>
        <source>per kilobyte</source>
        <translation type="unfinished">kada kilobyte</translation>
    </message>
    <message>
        <source>Hide</source>
        <translation type="unfinished">Itago</translation>
    </message>
    <message>
        <source>Recommended:</source>
        <translation type="unfinished">Inirekumenda:</translation>
    </message>
    <message>
        <source>Send to multiple recipients at once</source>
        <translation type="unfinished">Magpadala sa maraming tatanggap nang sabay-sabay</translation>
    </message>
    <message>
        <source>Add &amp;Recipient</source>
        <translation type="unfinished">Magdagdag ng Tatanggap</translation>
    </message>
    <message>
        <source>Clear all fields of the form.</source>
        <translation type="unfinished">Limasin ang lahat ng mga patlang ng form.</translation>
    </message>
    <message>
        <source>Hide transaction fee settings</source>
        <translation type="unfinished">Itago ang mga Setting ng bayad sa Transaksyon</translation>
    </message>
    <message>
        <source>When there is less transaction volume than space in the blocks, miners as well as relaying nodes may enforce a minimum fee. Paying only this minimum fee is just fine, but be aware that this can result in a never confirming transaction once there is more demand for bitcoin transactions than the network can process.</source>
        <translation type="unfinished">Kapag mas kaunti ang dami ng transaksyon kaysa sa puwang sa mga blocks, ang mga minero pati na rin ang mga relaying node ay maaaring magpatupad ng minimum na bayad. Ang pagbabayad lamang ng minimum na bayad na ito ay maayos, ngunit malaman na maaari itong magresulta sa hindi kailanmang nagkukumpirmang transaksyon sa sandaling magkaroon ng higit na pangangailangan para sa mga transaksyon ng bitcoin kaysa sa kayang i-proseso ng network.</translation>
    </message>
    <message>
        <source>A too low fee might result in a never confirming transaction (read the tooltip)</source>
        <translation type="unfinished">Ang isang masyadong mababang bayad ay maaaring magresulta sa isang hindi kailanmang nagkukumpirmang transaksyon (basahin ang tooltip)</translation>
    </message>
    <message>
        <source>Confirmation time target:</source>
        <translation type="unfinished">Target na oras ng pagkumpirma:</translation>
    </message>
    <message>
        <source>Enable Replace-By-Fee</source>
        <translation type="unfinished">Paganahin ang Replace-By-Fee</translation>
    </message>
    <message>
        <source>With Replace-By-Fee (BIP-125) you can increase a transaction's fee after it is sent. Without this, a higher fee may be recommended to compensate for increased transaction delay risk.</source>
        <translation type="unfinished">Sa Replace-By-Fee (BIP-125) maaari kang magpataas ng bayad sa transaksyon pagkatapos na maipadala ito. Nang wala ito, maaaring irekumenda ang mas mataas na bayad upang mabawi ang mas mataas na transaction delay risk.</translation>
    </message>
    <message>
        <source>Clear &amp;All</source>
        <translation type="unfinished">Burahin Lahat</translation>
    </message>
    <message>
<<<<<<< HEAD
        <source>&amp;Copy address</source>
        <extracomment>Context menu action to copy the address of a peer.</extracomment>
        <translation type="unfinished">&amp;Kopyahin and address</translation>
    </message>
    <message>
        <source>&amp;Disconnect</source>
        <translation type="unfinished">Idiskonekta</translation>
=======
        <source>Balance:</source>
        <translation type="unfinished">Balanse:</translation>
>>>>>>> 88259837
    </message>
    <message>
        <source>Confirm the send action</source>
        <translation type="unfinished">Kumpirmahin ang aksyon ng pagpapadala</translation>
    </message>
    <message>
        <source>S&amp;end</source>
        <translation type="unfinished">Magpadala</translation>
    </message>
    <message>
        <source>Copy quantity</source>
        <translation type="unfinished">Kopyahin ang dami</translation>
    </message>
    <message>
        <source>Copy amount</source>
        <translation type="unfinished">Kopyahin ang halaga</translation>
    </message>
    <message>
        <source>Copy fee</source>
        <translation type="unfinished">Kopyahin ang halaga</translation>
    </message>
    <message>
        <source>Copy after fee</source>
        <translation type="unfinished">Kopyahin ang after fee</translation>
    </message>
    <message>
        <source>Copy bytes</source>
        <translation type="unfinished">Kopyahin ang bytes</translation>
    </message>
    <message>
        <source>Copy dust</source>
        <translation type="unfinished">Kopyahin ang dust</translation>
    </message>
    <message>
        <source>Copy change</source>
        <translation type="unfinished">Kopyahin ang sukli</translation>
    </message>
    <message>
        <source>%1 (%2 blocks)</source>
        <translation type="unfinished">%1 (%2 mga block)</translation>
    </message>
    <message>
        <source>Cr&amp;eate Unsigned</source>
        <translation type="unfinished">Lumikha ng Unsigned</translation>
    </message>
    <message>
        <source>%1 to %2</source>
        <translation type="unfinished">%1 sa %2</translation>
    </message>
    <message>
        <source>or</source>
        <translation type="unfinished">o</translation>
    </message>
    <message>
        <source>You can increase the fee later (signals Replace-By-Fee, BIP-125).</source>
        <translation type="unfinished">Maaari mong dagdagan ang bayad mamaya (sumesenyas ng Replace-By-Fee, BIP-125).</translation>
    </message>
    <message>
        <source>Please, review your transaction.</source>
        <extracomment>Text to prompt a user to review the details of the transaction they are attempting to send.</extracomment>
        <translation type="unfinished">Pakiusap, suriin ang iyong transaksyon.</translation>
    </message>
    <message>
        <source>Transaction fee</source>
        <translation type="unfinished">Bayad sa transaksyon</translation>
    </message>
    <message>
        <source>Not signalling Replace-By-Fee, BIP-125.</source>
        <translation type="unfinished">Hindi sumesenyas ng Replace-By-Fee, BIP-125.</translation>
    </message>
    <message>
        <source>Total Amount</source>
        <translation type="unfinished">Kabuuang Halaga</translation>
    </message>
    <message>
        <source>Confirm send coins</source>
        <translation type="unfinished">Kumpirmahin magpadala ng coins</translation>
    </message>
    <message>
        <source>Watch-only balance:</source>
        <translation type="unfinished">Balanse lamang sa panonood:</translation>
    </message>
    <message>
        <source>The recipient address is not valid. Please recheck.</source>
        <translation type="unfinished">Ang address ng tatanggap ay hindi wasto. Mangyaring suriin muli.</translation>
    </message>
    <message>
        <source>The amount to pay must be larger than 0.</source>
        <translation type="unfinished">Ang halagang dapat bayaran ay dapat na mas malaki sa 0.</translation>
    </message>
    <message>
        <source>The amount exceeds your balance.</source>
        <translation type="unfinished">Ang halaga ay lumampas sa iyong balanse.</translation>
    </message>
    <message>
        <source>The total exceeds your balance when the %1 transaction fee is included.</source>
        <translation type="unfinished">Ang kabuuan ay lumampas sa iyong balanse kapag kasama ang %1 na bayad sa transaksyon.</translation>
    </message>
    <message>
        <source>Duplicate address found: addresses should only be used once each.</source>
        <translation type="unfinished">Natagpuan ang duplicate na address: ang mga address ay dapat isang beses lamang gamitin bawat isa.</translation>
    </message>
    <message>
        <source>Transaction creation failed!</source>
        <translation type="unfinished">Nabigo ang paggawa ng transaksyon!</translation>
    </message>
    <message>
        <source>A fee higher than %1 is considered an absurdly high fee.</source>
        <translation type="unfinished">Ang bayad na mas mataas sa %1 ay itinuturing na napakataas na bayad.</translation>
    </message>
    <message numerus="yes">
        <source>Estimated to begin confirmation within %n block(s).</source>
        <translation type="unfinished">
            <numerusform />
            <numerusform />
        </translation>
    </message>
    <message>
        <source>Warning: Invalid Bitcoin address</source>
        <translation type="unfinished">Babala: Hindi wastong Bitcoin address</translation>
    </message>
    <message>
        <source>Warning: Unknown change address</source>
        <translation type="unfinished">Babala: Hindi alamang address ng sukli</translation>
    </message>
    <message>
        <source>Confirm custom change address</source>
        <translation type="unfinished">Kumpirmahin ang pasadyang address ng sukli</translation>
    </message>
    <message>
        <source>The address you selected for change is not part of this wallet. Any or all funds in your wallet may be sent to this address. Are you sure?</source>
        <translation type="unfinished">Ang address na pinili mo para sa sukli ay hindi bahagi ng walet na ito. Ang anumang o lahat ng pondo sa iyong walet ay maaaring ipadala sa address na ito. Sigurado ka ba?</translation>
    </message>
    <message>
<<<<<<< HEAD
        <source>&amp;Copy address</source>
        <translation type="unfinished">&amp;Kopyahin and address</translation>
    </message>
    <message>
        <source>Copy &amp;label</source>
        <translation type="unfinished">Kopyahin ang &amp;label</translation>
    </message>
    <message>
        <source>Copy &amp;amount</source>
        <translation type="unfinished">Kopyahin ang &amp;halaga</translation>
    </message>
    <message>
        <source>Could not unlock wallet.</source>
        <translation type="unfinished">Hindi magawang ma-unlock ang walet.</translation>
=======
        <source>(no label)</source>
        <translation type="unfinished">(walang label)</translation>
>>>>>>> 88259837
    </message>
</context>
<context>
    <name>SendCoinsEntry</name>
    <message>
        <source>A&amp;mount:</source>
        <translation type="unfinished">Halaga:</translation>
    </message>
    <message>
        <source>Pay &amp;To:</source>
        <translation type="unfinished">Magbayad Sa:</translation>
    </message>
    <message>
        <source>&amp;Label:</source>
        <translation type="unfinished">Label:</translation>
    </message>
    <message>
        <source>Choose previously used address</source>
        <translation type="unfinished">Piliin ang dating ginamit na address</translation>
    </message>
    <message>
        <source>The Bitcoin address to send the payment to</source>
        <translation type="unfinished">Ang Bitcoin address kung saan ipapadala and bayad</translation>
    </message>
    <message>
        <source>Paste address from clipboard</source>
        <translation type="unfinished">I-paste ang address mula sa clipboard</translation>
    </message>
    <message>
        <source>Remove this entry</source>
        <translation type="unfinished">Alisin ang entry na ito</translation>
    </message>
    <message>
        <source>The fee will be deducted from the amount being sent. The recipient will receive less bitcoins than you enter in the amount field. If multiple recipients are selected, the fee is split equally.</source>
        <translation type="unfinished">Ibabawas ang bayad mula sa halagang ipapadala. Ang tatanggap ay makakatanggap ng mas kaunting mga bitcoin kaysa sa pinasok mo sa patlang ng halaga. Kung napili ang maraming tatanggap, ang bayad ay paghihiwalayin.</translation>
    </message>
    <message>
        <source>S&amp;ubtract fee from amount</source>
        <translation type="unfinished">Ibawas ang bayad mula sa halagaq</translation>
    </message>
    <message>
        <source>Use available balance</source>
        <translation type="unfinished">Gamitin ang magagamit na balanse</translation>
    </message>
    <message>
        <source>Message:</source>
        <translation type="unfinished">Mensahe:</translation>
    </message>
    <message>
        <source>Enter a label for this address to add it to the list of used addresses</source>
        <translation type="unfinished">Mag-enter ng label para sa address na ito upang idagdag ito sa listahan ng mga gamit na address.</translation>
    </message>
    <message>
        <source>A message that was attached to the bitcoin: URI which will be stored with the transaction for your reference. Note: This message will not be sent over the Bitcoin network.</source>
        <translation type="unfinished">Mensahe na nakalakip sa bitcoin: URI na kung saan maiimbak kasama ang transaksyon para sa iyong sanggunian. Tandaan: Ang mensaheng ito ay hindi ipapadala sa network ng Bitcoin.</translation>
    </message>
</context>
<context>
    <name>SendConfirmationDialog</name>
    <message>
        <source>Send</source>
        <translation type="unfinished">Ipadala</translation>
    </message>
    </context>
<context>
    <name>SignVerifyMessageDialog</name>
    <message>
        <source>Signatures - Sign / Verify a Message</source>
        <translation type="unfinished">Pirma - Pumirma / Patunayan ang Mensahe</translation>
    </message>
    <message>
        <source>&amp;Sign Message</source>
        <translation type="unfinished">Pirmahan ang Mensahe</translation>
    </message>
    <message>
        <source>You can sign messages/agreements with your addresses to prove you can receive bitcoins sent to them. Be careful not to sign anything vague or random, as phishing attacks may try to trick you into signing your identity over to them. Only sign fully-detailed statements you agree to.</source>
        <translation type="unfinished">Maaari kang pumirma ng mga mensahe/kasunduan sa iyong mga address upang mapatunayan na maaari kang makatanggap ng mga bitcoin na ipinadala sa kanila. Mag-ingat na huwag pumirma ng anumang bagay na hindi malinaw o random, dahil ang mga phishing attack ay maaaring subukan na linlangin ka sa pagpirma ng iyong pagkakakilanlan sa kanila. Pumirma lamang ng kumpletong mga pahayag na sumasang-ayon ka.</translation>
    </message>
    <message>
        <source>The Bitcoin address to sign the message with</source>
        <translation type="unfinished">Ang Bitcoin address kung anong ipipirma sa mensahe</translation>
    </message>
    <message>
        <source>Choose previously used address</source>
        <translation type="unfinished">Piliin ang dating ginamit na address</translation>
    </message>
    <message>
        <source>Paste address from clipboard</source>
        <translation type="unfinished">I-paste ang address mula sa clipboard</translation>
    </message>
    <message>
        <source>Enter the message you want to sign here</source>
        <translation type="unfinished">I-enter ang mensahe na nais mong pirmahan dito</translation>
    </message>
    <message>
        <source>Signature</source>
        <translation type="unfinished">Pirma</translation>
    </message>
    <message>
        <source>Copy the current signature to the system clipboard</source>
        <translation type="unfinished">Kopyahin ang kasalukuyang address sa system clipboard</translation>
    </message>
    <message>
        <source>Sign the message to prove you own this Bitcoin address</source>
        <translation type="unfinished">Pirmahan ang mensahe upang mapatunayan na pagmamay-ari mo ang Bitcoin address na ito</translation>
    </message>
    <message>
        <source>Sign &amp;Message</source>
        <translation type="unfinished">Pirmahan ang Mensahe</translation>
    </message>
    <message>
        <source>Reset all sign message fields</source>
        <translation type="unfinished">I-reset ang lahat ng mga patlang ng pagpirma ng mensahe</translation>
    </message>
    <message>
        <source>Clear &amp;All</source>
        <translation type="unfinished">Burahin Lahat</translation>
    </message>
    <message>
        <source>&amp;Verify Message</source>
        <translation type="unfinished">Tiyakin ang Katotohanan ng Mensahe</translation>
    </message>
    <message>
        <source>Enter the receiver's address, message (ensure you copy line breaks, spaces, tabs, etc. exactly) and signature below to verify the message. Be careful not to read more into the signature than what is in the signed message itself, to avoid being tricked by a man-in-the-middle attack. Note that this only proves the signing party receives with the address, it cannot prove sendership of any transaction!</source>
        <translation type="unfinished">Ipasok ang address ng tatanggap, mensahe (tiyakin na kopyahin mo ang mga break ng linya, puwang, mga tab, atbp.) at pirma sa ibaba upang i-verify ang mensahe. Mag-ingat na huwag magbasa ng higit pa sa pirma kaysa sa kung ano ang nasa nakapirmang mensahe mismo, upang maiwasan na maloko ng man-in-the-middle attack. Tandaan na pinapatunayan lamang nito na nakakatanggap sa address na ito ang partido na pumirma, hindi nito napapatunayan ang pagpapadala ng anumang transaksyon!</translation>
    </message>
    <message>
        <source>The Bitcoin address the message was signed with</source>
        <translation type="unfinished">Ang Bitcoin address na pumirma sa mensahe</translation>
    </message>
    <message>
        <source>Verify the message to ensure it was signed with the specified Bitcoin address</source>
        <translation type="unfinished">Tiyakin ang katotohanan ng mensahe upang siguruhin na ito'y napirmahan ng tinukoy na Bitcoin address</translation>
    </message>
    <message>
        <source>Verify &amp;Message</source>
        <translation type="unfinished">Tiyakin ang Katotohanan ng Mensahe</translation>
    </message>
    <message>
        <source>Reset all verify message fields</source>
        <translation type="unfinished">I-reset ang lahat ng mga patlang ng pag-verify ng mensahe</translation>
    </message>
    <message>
        <source>Click "Sign Message" to generate signature</source>
        <translation type="unfinished">I-klik ang "Pirmahan ang Mensahe" upang gumawa ng pirma</translation>
    </message>
    <message>
        <source>The entered address is invalid.</source>
        <translation type="unfinished">Ang address na pinasok ay hindi wasto.</translation>
    </message>
    <message>
        <source>Please check the address and try again.</source>
        <translation type="unfinished">Mangyaring suriin ang address at subukang muli.</translation>
    </message>
    <message>
        <source>The entered address does not refer to a key.</source>
        <translation type="unfinished">Ang pinasok na address ay hindi tumutukoy sa isang key.</translation>
    </message>
    <message>
        <source>Wallet unlock was cancelled.</source>
        <translation type="unfinished">Kinansela ang pag-unlock ng walet.</translation>
    </message>
    <message>
        <source>No error</source>
        <translation type="unfinished">Walang Kamalian</translation>
    </message>
    <message>
        <source>Private key for the entered address is not available.</source>
        <translation type="unfinished">Hindi magagamit ang private key para sa pinasok na address.</translation>
    </message>
    <message>
        <source>Message signing failed.</source>
        <translation type="unfinished">Nabigo ang pagpirma ng mensahe.</translation>
    </message>
    <message>
        <source>Message signed.</source>
        <translation type="unfinished">Napirmahan ang mensahe.</translation>
    </message>
    <message>
        <source>The signature could not be decoded.</source>
        <translation type="unfinished">Ang pirma ay hindi maaaring ma-decode.</translation>
    </message>
    <message>
        <source>Please check the signature and try again.</source>
        <translation type="unfinished">Mangyaring suriin ang pirma at subukang muli.</translation>
    </message>
    <message>
        <source>The signature did not match the message digest.</source>
        <translation type="unfinished">Ang pirma ay hindi tumugma sa message digest.</translation>
    </message>
    <message>
        <source>Message verification failed.</source>
        <translation type="unfinished">Nabigo ang pagpapatunay ng mensahe.</translation>
    </message>
    <message>
        <source>Message verified.</source>
        <translation type="unfinished">Napatunayan ang mensahe.</translation>
    </message>
</context>
<context>
    <name>TransactionDesc</name>
    <message>
        <source>conflicted with a transaction with %1 confirmations</source>
        <extracomment>Text explaining the current status of a transaction, shown in the status field of the details window for this transaction. This status represents an unconfirmed transaction that conflicts with a confirmed transaction.</extracomment>
        <translation type="unfinished">sumalungat sa isang transaksyon na may %1 pagkumpirma</translation>
    </message>
    <message>
        <source>abandoned</source>
        <extracomment>Text explaining the current status of a transaction, shown in the status field of the details window for this transaction. This status represents an abandoned transaction.</extracomment>
        <translation type="unfinished">inabandona</translation>
    </message>
    <message>
        <source>%1/unconfirmed</source>
        <extracomment>Text explaining the current status of a transaction, shown in the status field of the details window for this transaction. This status represents a transaction confirmed in at least one block, but less than 6 blocks.</extracomment>
        <translation type="unfinished">%1/hindi nakumpirma</translation>
    </message>
    <message>
        <source>%1 confirmations</source>
        <extracomment>Text explaining the current status of a transaction, shown in the status field of the details window for this transaction. This status represents a transaction confirmed in 6 or more blocks.</extracomment>
        <translation type="unfinished">%1 pagkumpirma</translation>
    </message>
    <message>
        <source>Status</source>
        <translation type="unfinished">Katayuan</translation>
    </message>
    <message>
        <source>Date</source>
        <translation type="unfinished">Datiles</translation>
    </message>
    <message>
        <source>Source</source>
        <translation type="unfinished">Pinagmulan</translation>
    </message>
    <message>
        <source>Generated</source>
        <translation type="unfinished">Nagawa</translation>
    </message>
    <message>
        <source>From</source>
        <translation type="unfinished">Mula sa</translation>
    </message>
    <message>
        <source>unknown</source>
        <translation type="unfinished">hindi alam</translation>
    </message>
    <message>
        <source>To</source>
        <translation type="unfinished">Sa</translation>
    </message>
    <message>
        <source>own address</source>
        <translation type="unfinished">sariling address</translation>
    </message>
    <message>
        <source>Credit</source>
        <translation type="unfinished">Pautang</translation>
    </message>
    <message numerus="yes">
        <source>matures in %n more block(s)</source>
        <translation type="unfinished">
            <numerusform />
            <numerusform />
        </translation>
    </message>
    <message>
        <source>not accepted</source>
        <translation type="unfinished">hindi tinanggap</translation>
    </message>
    <message>
        <source>Total debit</source>
        <translation type="unfinished">Kabuuang debit</translation>
    </message>
    <message>
        <source>Total credit</source>
        <translation type="unfinished">Kabuuang credit</translation>
    </message>
    <message>
        <source>Transaction fee</source>
        <translation type="unfinished">Bayad sa transaksyon</translation>
    </message>
    <message>
        <source>Net amount</source>
        <translation type="unfinished">Halaga ng net</translation>
    </message>
    <message>
        <source>Message</source>
        <translation type="unfinished">Mensahe</translation>
    </message>
    <message>
        <source>Comment</source>
        <translation type="unfinished">Puna</translation>
    </message>
    <message>
        <source>Transaction ID</source>
        <translation type="unfinished">ID ng Transaksyon</translation>
    </message>
    <message>
        <source>Transaction total size</source>
        <translation type="unfinished">Kabuuang laki ng transaksyon</translation>
    </message>
    <message>
        <source>Transaction virtual size</source>
        <translation type="unfinished">Ang virtual size ng transaksyon</translation>
    </message>
    <message>
        <source>Merchant</source>
        <translation type="unfinished">Mangangalakal</translation>
    </message>
    <message>
        <source>Generated coins must mature %1 blocks before they can be spent. When you generated this block, it was broadcast to the network to be added to the block chain. If it fails to get into the chain, its state will change to "not accepted" and it won't be spendable. This may occasionally happen if another node generates a block within a few seconds of yours.</source>
        <translation type="unfinished">Ang mga nabuong coins ay dapat mayroong %1 blocks sa ibabaw bago sila gastusin. Kapag nabuo mo ang block na ito, nai-broadcast ito sa network na idadagdag sa block chain. Kung nabigo itong makapasok sa chain, magbabago ang katayuan nito sa "hindi tinanggap" at hindi it magagastos. Maaaring mangyari ito paminsan-minsan kung may isang node na bumuo ng isang block sa loob ng ilang segundo sa iyo.</translation>
    </message>
    <message>
        <source>Debug information</source>
        <translation type="unfinished">I-debug ang impormasyon</translation>
    </message>
    <message>
        <source>Transaction</source>
        <translation type="unfinished">Transaksyon</translation>
    </message>
    <message>
        <source>Inputs</source>
        <translation type="unfinished">Mga input</translation>
    </message>
    <message>
        <source>Amount</source>
        <translation type="unfinished">Halaga</translation>
    </message>
    <message>
        <source>true</source>
        <translation type="unfinished">totoo</translation>
    </message>
    <message>
        <source>false</source>
        <translation type="unfinished">mali</translation>
    </message>
</context>
<context>
    <name>TransactionDescDialog</name>
    <message>
        <source>This pane shows a detailed description of the transaction</source>
        <translation type="unfinished">Ang pane na ito ay nagpapakita ng detalyadong paglalarawan ng transaksyon</translation>
    </message>
    <message>
        <source>Details for %1</source>
        <translation type="unfinished">Detalye para sa %1</translation>
    </message>
</context>
<context>
    <name>TransactionTableModel</name>
    <message>
        <source>Date</source>
        <translation type="unfinished">Datiles</translation>
    </message>
    <message>
        <source>Type</source>
        <translation type="unfinished">Uri</translation>
    </message>
    <message>
        <source>Unconfirmed</source>
        <translation type="unfinished">Hindi nakumpirma</translation>
    </message>
    <message>
        <source>Abandoned</source>
        <translation type="unfinished">Inabandona</translation>
    </message>
    <message>
        <source>Confirming (%1 of %2 recommended confirmations)</source>
        <translation type="unfinished">Ikinukumpirma (%1 ng %2 inirerekumendang kompirmasyon)</translation>
    </message>
    <message>
        <source>Confirmed (%1 confirmations)</source>
        <translation type="unfinished">Nakumpirma (%1 pagkumpirma)</translation>
    </message>
    <message>
        <source>Conflicted</source>
        <translation type="unfinished">Nagkasalungat</translation>
    </message>
    <message>
        <source>Immature (%1 confirmations, will be available after %2)</source>
        <translation type="unfinished">Hindi pa ligtas gastusin (%1 pagkumpirma, magagamit pagkatapos ng %2)</translation>
    </message>
    <message>
        <source>Generated but not accepted</source>
        <translation type="unfinished">Nabuo ngunit hindi tinanggap</translation>
    </message>
    <message>
        <source>Received with</source>
        <translation type="unfinished">Natanggap kasama ang</translation>
    </message>
    <message>
        <source>Received from</source>
        <translation type="unfinished">Natanggap mula kay</translation>
    </message>
    <message>
        <source>Sent to</source>
        <translation type="unfinished">Ipinadala sa</translation>
    </message>
    <message>
        <source>Payment to yourself</source>
        <translation type="unfinished">Pagbabayad sa iyong sarili</translation>
    </message>
    <message>
        <source>Mined</source>
        <translation type="unfinished">Namina</translation>
    </message>
    <message>
        <source>(no label)</source>
        <translation type="unfinished">(walang label)</translation>
    </message>
    <message>
        <source>Transaction status. Hover over this field to show number of confirmations.</source>
        <translation type="unfinished">Katayuan ng transaksyon. Mag-hover sa patlang na ito upang ipakita ang bilang ng mga pagkumpirma.</translation>
    </message>
    <message>
        <source>Date and time that the transaction was received.</source>
        <translation type="unfinished">Petsa at oras na natanggap ang transaksyon.</translation>
    </message>
    <message>
        <source>Type of transaction.</source>
        <translation type="unfinished">Uri ng transaksyon.</translation>
    </message>
    <message>
        <source>Whether or not a watch-only address is involved in this transaction.</source>
        <translation type="unfinished">Kasangkot man o hindi ang isang watch-only address sa transaksyon na ito.</translation>
    </message>
    <message>
        <source>User-defined intent/purpose of the transaction.</source>
        <translation type="unfinished">User-defined na hangarin/layunin ng transaksyon.</translation>
    </message>
    <message>
        <source>Amount removed from or added to balance.</source>
        <translation type="unfinished">Halaga na tinanggal o idinagdag sa balanse.</translation>
    </message>
</context>
<context>
    <name>TransactionView</name>
    <message>
        <source>All</source>
        <translation type="unfinished">Lahat</translation>
    </message>
    <message>
        <source>Today</source>
        <translation type="unfinished">Ngayon</translation>
    </message>
    <message>
        <source>This week</source>
        <translation type="unfinished">Ngayong linggo</translation>
    </message>
    <message>
        <source>This month</source>
        <translation type="unfinished">Ngayong buwan</translation>
    </message>
    <message>
        <source>Last month</source>
        <translation type="unfinished">Noong nakaraang buwan</translation>
    </message>
    <message>
        <source>This year</source>
        <translation type="unfinished">Ngayon taon</translation>
    </message>
    <message>
        <source>Received with</source>
        <translation type="unfinished">Natanggap kasama ang</translation>
    </message>
    <message>
        <source>Sent to</source>
        <translation type="unfinished">Ipinadala sa</translation>
    </message>
    <message>
        <source>To yourself</source>
        <translation type="unfinished">Sa iyong sarili</translation>
    </message>
    <message>
        <source>Mined</source>
        <translation type="unfinished">Namina</translation>
    </message>
    <message>
        <source>Other</source>
        <translation type="unfinished">Ang iba</translation>
    </message>
    <message>
        <source>Enter address, transaction id, or label to search</source>
        <translation type="unfinished">Ipasok ang address, ID ng transaksyon, o label upang maghanap</translation>
    </message>
    <message>
        <source>Min amount</source>
        <translation type="unfinished">Minimum na halaga</translation>
    </message>
    <message>
        <source>&amp;Copy address</source>
        <translation type="unfinished">&amp;Kopyahin and address</translation>
    </message>
    <message>
        <source>Copy &amp;label</source>
        <translation type="unfinished">Kopyahin ang &amp;label</translation>
    </message>
    <message>
        <source>Copy &amp;amount</source>
        <translation type="unfinished">Kopyahin ang &amp;halaga</translation>
    </message>
    <message>
        <source>Export Transaction History</source>
        <translation type="unfinished">I-export ang Kasaysayan ng Transaksyon</translation>
    </message>
    <message>
        <source>Confirmed</source>
        <translation type="unfinished">Nakumpirma</translation>
    </message>
    <message>
        <source>Date</source>
        <translation type="unfinished">Datiles</translation>
    </message>
    <message>
        <source>Type</source>
        <translation type="unfinished">Uri</translation>
    </message>
    <message>
        <source>Exporting Failed</source>
        <translation type="unfinished">Nabigo ang pag-exporte</translation>
    </message>
    <message>
        <source>There was an error trying to save the transaction history to %1.</source>
        <translation type="unfinished">May kamalian sa pag-impok ng kasaysayan ng transaksyon sa %1.</translation>
    </message>
    <message>
        <source>Exporting Successful</source>
        <translation type="unfinished">Matagumpay ang Pag-export</translation>
    </message>
    <message>
        <source>The transaction history was successfully saved to %1.</source>
        <translation type="unfinished">Matagumpay na naimpok ang kasaysayan ng transaksyon sa %1.</translation>
    </message>
    <message>
        <source>Range:</source>
        <translation type="unfinished">Saklaw:</translation>
    </message>
    <message>
        <source>to</source>
        <translation type="unfinished">sa</translation>
    </message>
</context>
<context>
    <name>WalletFrame</name>
    <message>
        <source>Create a new wallet</source>
        <translation type="unfinished">Gumawa ng baong pitaka</translation>
    </message>
    <message>
        <source>Error</source>
        <translation type="unfinished">Kamalian</translation>
    </message>
    </context>
<context>
    <name>WalletModel</name>
    <message>
        <source>Send Coins</source>
        <translation type="unfinished">Magpadala ng Coins</translation>
    </message>
    <message>
        <source>Fee bump error</source>
        <translation type="unfinished">Kamalian sa fee bump</translation>
    </message>
    <message>
        <source>Increasing transaction fee failed</source>
        <translation type="unfinished">Nabigo ang pagtaas ng bayad sa transaksyon</translation>
    </message>
    <message>
        <source>Do you want to increase the fee?</source>
        <extracomment>Asks a user if they would like to manually increase the fee of a transaction that has already been created.</extracomment>
        <translation type="unfinished">Nais mo bang dagdagan ang bayad?</translation>
    </message>
    <message>
        <source>Current fee:</source>
        <translation type="unfinished">Kasalukuyang bayad:</translation>
    </message>
    <message>
        <source>Increase:</source>
        <translation type="unfinished">Pagtaas:</translation>
    </message>
    <message>
        <source>New fee:</source>
        <translation type="unfinished">Bagong bayad:</translation>
    </message>
    <message>
        <source>Confirm fee bump</source>
        <translation type="unfinished">Kumpirmahin ang fee bump</translation>
    </message>
    <message>
        <source>Can't draft transaction.</source>
        <translation type="unfinished">Hindi ma-draft ang transaksyon</translation>
    </message>
    <message>
        <source>PSBT copied</source>
        <translation type="unfinished">Kinopya ang PSBT</translation>
    </message>
    <message>
        <source>Can't sign transaction.</source>
        <translation type="unfinished">Hindi mapirmahan ang transaksyon.</translation>
    </message>
    <message>
        <source>Could not commit transaction</source>
        <translation type="unfinished">Hindi makagawa ng transaksyon</translation>
    </message>
    <message>
        <source>default wallet</source>
        <translation type="unfinished">walet na default</translation>
    </message>
</context>
<context>
    <name>WalletView</name>
    <message>
        <source>&amp;Export</source>
        <translation type="unfinished">I-exporte</translation>
    </message>
    <message>
        <source>Export the data in the current tab to a file</source>
        <translation type="unfinished">I-exporte yung datos sa kasalukuyang tab doon sa pila</translation>
    </message>
    <message>
        <source>Backup Wallet</source>
        <translation type="unfinished">Backup na walet</translation>
    </message>
    <message>
        <source>Backup Failed</source>
        <translation type="unfinished">Nabigo ang Backup</translation>
    </message>
    <message>
        <source>There was an error trying to save the wallet data to %1.</source>
        <translation type="unfinished">May kamalian sa pag-impok ng datos ng walet sa %1.</translation>
    </message>
    <message>
        <source>Backup Successful</source>
        <translation type="unfinished">Matagumpay ang Pag-Backup</translation>
    </message>
    <message>
        <source>The wallet data was successfully saved to %1.</source>
        <translation type="unfinished">Matagumpay na naimpok ang datos ng walet sa %1.</translation>
    </message>
    <message>
        <source>Cancel</source>
        <translation type="unfinished">Kanselahin</translation>
    </message>
</context>
<context>
    <name>bitcoin-core</name>
    <message>
        <source>The %s developers</source>
        <translation type="unfinished">Ang mga %s developers</translation>
    </message>
    <message>
        <source>Cannot obtain a lock on data directory %s. %s is probably already running.</source>
        <translation type="unfinished">Hindi makakuha ng lock sa direktoryo ng data %s. Malamang na tumatakbo ang %s.</translation>
    </message>
    <message>
        <source>Distributed under the MIT software license, see the accompanying file %s or %s</source>
        <translation type="unfinished">Naipamahagi sa ilalim ng lisensya ng MIT software, tingnan ang kasamang file %s o %s</translation>
    </message>
    <message>
        <source>Error reading %s! All keys read correctly, but transaction data or address book entries might be missing or incorrect.</source>
        <translation type="unfinished">Error sa pagbabasa %s! Nabasa nang tama ang lahat ng mga key, ngunit ang data ng transaksyon o mga entry sa address book ay maaaring nawawala o hindi tama.</translation>
    </message>
    <message>
        <source>Please check that your computer's date and time are correct! If your clock is wrong, %s will not work properly.</source>
        <translation type="unfinished">Mangyaring suriin na ang petsa at oras ng iyong computer ay tama! Kung mali ang iyong orasan, ang %s ay hindi gagana nang maayos.</translation>
    </message>
    <message>
        <source>Please contribute if you find %s useful. Visit %s for further information about the software.</source>
        <translation type="unfinished">Mangyaring tumulong kung natagpuan mo ang %s kapaki-pakinabang. Bisitahin ang %s para sa karagdagang impormasyon tungkol sa software.</translation>
    </message>
    <message>
        <source>Prune configured below the minimum of %d MiB.  Please use a higher number.</source>
        <translation type="unfinished">Na-configure ang prune mas mababa sa minimum na %d MiB. Mangyaring gumamit ng mas mataas na numero.</translation>
    </message>
    <message>
        <source>Prune: last wallet synchronisation goes beyond pruned data. You need to -reindex (download the whole blockchain again in case of pruned node)</source>
        <translation type="unfinished">Prune: ang huling pag-synchronize ng walet ay lampas sa pruned data. Kailangan mong mag-reindex (i-download muli ang buong blockchain sa kaso ng pruned node)</translation>
    </message>
    <message>
        <source>The block database contains a block which appears to be from the future. This may be due to your computer's date and time being set incorrectly. Only rebuild the block database if you are sure that your computer's date and time are correct</source>
        <translation type="unfinished">Ang block database ay naglalaman ng isang block na tila nagmula sa hinaharap. Maaaring ito ay dahil sa petsa at oras ng iyong computer na nakatakda nang hindi wasto. Muling itayo ang database ng block kung sigurado ka na tama ang petsa at oras ng iyong computer</translation>
    </message>
    <message>
        <source>The transaction amount is too small to send after the fee has been deducted</source>
        <translation type="unfinished">Ang halaga ng transaksyon ay masyadong maliit na maipadala matapos na maibawas ang bayad</translation>
    </message>
    <message>
        <source>This error could occur if this wallet was not shutdown cleanly and was last loaded using a build with a newer version of Berkeley DB. If so, please use the software that last loaded this wallet</source>
        <translation type="unfinished">Ang error na ito ay maaaring lumabas kung ang wallet na ito ay hindi na i-shutdown na mabuti at last loaded gamit ang  build na may mas pinabagong bersyon ng Berkeley DB. Kung magkagayon, pakiusap ay gamitin ang software na ginamit na huli ng wallet na ito.</translation>
    </message>
    <message>
        <source>This is a pre-release test build - use at your own risk - do not use for mining or merchant applications</source>
        <translation type="unfinished">Ito ay isang pre-release test build - gamitin sa iyong sariling peligro - huwag gumamit para sa mga aplikasyon ng pagmimina o pangangalakal</translation>
    </message>
    <message>
        <source>This is the transaction fee you may discard if change is smaller than dust at this level</source>
        <translation type="unfinished">Ito ang bayad sa transaksyon na maaari mong iwaksi kung ang sukli ay mas maliit kaysa sa dust sa antas na ito</translation>
    </message>
    <message>
        <source>This is the transaction fee you may pay when fee estimates are not available.</source>
        <translation type="unfinished">Ito ang bayad sa transaksyon na maaari mong bayaran kapag hindi magagamit ang pagtantya sa bayad.</translation>
    </message>
    <message>
        <source>Total length of network version string (%i) exceeds maximum length (%i). Reduce the number or size of uacomments.</source>
        <translation type="unfinished">Ang kabuuang haba ng string ng bersyon ng network (%i) ay lumampas sa maximum na haba (%i). Bawasan ang bilang o laki ng mga uacomment.</translation>
    </message>
    <message>
        <source>Unable to replay blocks. You will need to rebuild the database using -reindex-chainstate.</source>
        <translation type="unfinished">Hindi ma-replay ang mga blocks. Kailangan mong muling itayo ang database gamit ang -reindex-chainstate.</translation>
    </message>
    <message>
        <source>Warning: Private keys detected in wallet {%s} with disabled private keys</source>
        <translation type="unfinished">Babala: Napansin ang mga private key sa walet { %s} na may mga hindi pinaganang private key</translation>
    </message>
    <message>
        <source>Warning: We do not appear to fully agree with our peers! You may need to upgrade, or other nodes may need to upgrade.</source>
        <translation type="unfinished">Babala: Mukhang hindi kami ganap na sumasang-ayon sa aming mga peers! Maaaring kailanganin mong mag-upgrade, o ang ibang mga node ay maaaring kailanganing mag-upgrade.</translation>
    </message>
    <message>
        <source>You need to rebuild the database using -reindex to go back to unpruned mode.  This will redownload the entire blockchain</source>
        <translation type="unfinished">Kailangan mong muling itayo ang database gamit ang -reindex upang bumalik sa unpruned mode. I-do-download muli nito ang buong blockchain</translation>
    </message>
    <message>
        <source>%s is set very high!</source>
        <translation type="unfinished">Ang %s ay nakatakda ng napakataas!</translation>
    </message>
    <message>
        <source>-maxmempool must be at least %d MB</source>
        <translation type="unfinished">ang -maxmempool ay dapat hindi bababa sa %d MB</translation>
    </message>
    <message>
        <source>Cannot resolve -%s address: '%s'</source>
        <translation type="unfinished">Hindi malutas - %s address: ' %s'</translation>
    </message>
    <message>
        <source>Cannot write to data directory '%s'; check permissions.</source>
        <translation type="unfinished">Hindi makapagsulat sa direktoryo ng data '%s'; suriin ang mga pahintulot.</translation>
    </message>
    <message>
        <source>Config setting for %s only applied on %s network when in [%s] section.</source>
        <translation type="unfinished">Ang config setting para sa %s ay inilalapat lamang sa %s network kapag sa [%s] na seksyon.</translation>
    </message>
    <message>
        <source>Corrupted block database detected</source>
        <translation type="unfinished">Sirang block database ay napansin</translation>
    </message>
    <message>
        <source>Do you want to rebuild the block database now?</source>
        <translation type="unfinished">Nais mo bang muling itayo ang block database?</translation>
    </message>
    <message>
        <source>Done loading</source>
        <translation type="unfinished">Tapos na ang pag-lo-load</translation>
    </message>
    <message>
        <source>Error initializing block database</source>
        <translation type="unfinished">Kamalian sa pagsisimula ng block database</translation>
    </message>
    <message>
        <source>Error initializing wallet database environment %s!</source>
        <translation type="unfinished">Kamalian sa pagsisimula ng wallet database environment %s!</translation>
    </message>
    <message>
        <source>Error loading %s</source>
        <translation type="unfinished">Kamalian sa pag-lo-load %s</translation>
    </message>
    <message>
        <source>Error loading %s: Private keys can only be disabled during creation</source>
        <translation type="unfinished">Kamalian sa pag-lo-load %s: Ang private key ay maaaring hindi paganahin sa panahon ng paglikha lamang</translation>
    </message>
    <message>
        <source>Error loading %s: Wallet corrupted</source>
        <translation type="unfinished">Kamalian sa pag-lo-load %s: Nasira ang walet</translation>
    </message>
    <message>
        <source>Error loading %s: Wallet requires newer version of %s</source>
        <translation type="unfinished">Kamalian sa pag-lo-load %s: Ang walet ay nangangailangan ng mas bagong bersyon ng %s</translation>
    </message>
    <message>
        <source>Error loading block database</source>
        <translation type="unfinished">Kamalian sa pag-lo-load ng block database</translation>
    </message>
    <message>
        <source>Error opening block database</source>
        <translation type="unfinished">Kamalian sa pagbukas ng block database</translation>
    </message>
    <message>
        <source>Error reading from database, shutting down.</source>
        <translation type="unfinished">Kamalian sa pagbabasa mula sa database, nag-shu-shut down.</translation>
    </message>
    <message>
        <source>Error: Disk space is low for %s</source>
        <translation type="unfinished">Kamalian: Ang disk space ay mababa para sa %s</translation>
    </message>
    <message>
        <source>Failed to listen on any port. Use -listen=0 if you want this.</source>
        <translation type="unfinished">Nabigong makinig sa anumang port. Gamitin ang -listen=0 kung nais mo ito.</translation>
    </message>
    <message>
        <source>Failed to rescan the wallet during initialization</source>
        <translation type="unfinished">Nabigong i-rescan ang walet sa initialization</translation>
    </message>
    <message>
        <source>Incorrect or no genesis block found. Wrong datadir for network?</source>
        <translation type="unfinished">Hindi tamang o walang nahanap na genesis block. Maling datadir para sa network?</translation>
    </message>
    <message>
        <source>Insufficient funds</source>
        <translation type="unfinished">Hindi sapat na pondo</translation>
    </message>
    <message>
        <source>Invalid -onion address or hostname: '%s'</source>
        <translation type="unfinished">Hindi wastong -onion address o hostname: '%s'</translation>
    </message>
    <message>
        <source>Invalid -proxy address or hostname: '%s'</source>
        <translation type="unfinished">Hindi wastong -proxy address o hostname: '%s'</translation>
    </message>
    <message>
        <source>Invalid amount for -%s=&lt;amount&gt;: '%s'</source>
        <translation type="unfinished">Hindi wastong halaga para sa -%s=&lt;amount&gt;: '%s'</translation>
    </message>
    <message>
<<<<<<< HEAD
        <source>&amp;Copy address</source>
        <translation type="unfinished">&amp;Kopyahin and address</translation>
    </message>
    <message>
        <source>Copy &amp;label</source>
        <translation type="unfinished">Kopyahin ang &amp;label</translation>
    </message>
    <message>
        <source>Copy &amp;amount</source>
        <translation type="unfinished">Kopyahin ang &amp;halaga</translation>
    </message>
    <message>
        <source>Export Transaction History</source>
        <translation type="unfinished">I-export ang Kasaysayan ng Transaksyon</translation>
=======
        <source>Invalid netmask specified in -whitelist: '%s'</source>
        <translation type="unfinished">Hindi wastong netmask na tinukoy sa -whitelist: '%s'</translation>
>>>>>>> 88259837
    </message>
    <message>
        <source>Need to specify a port with -whitebind: '%s'</source>
        <translation type="unfinished">Kailangang tukuyin ang port na may -whitebind: '%s'</translation>
    </message>
    <message>
        <source>Not enough file descriptors available.</source>
        <translation type="unfinished">Hindi sapat ang mga file descriptors na magagamit.</translation>
    </message>
    <message>
        <source>Prune cannot be configured with a negative value.</source>
        <translation type="unfinished">Hindi ma-configure ang prune na may negatibong halaga.</translation>
    </message>
    <message>
        <source>Prune mode is incompatible with -txindex.</source>
        <translation type="unfinished">Ang prune mode ay hindi katugma sa -txindex.</translation>
    </message>
    <message>
        <source>Reducing -maxconnections from %d to %d, because of system limitations.</source>
        <translation type="unfinished">Pagbabawas ng -maxconnections mula sa %d hanggang %d, dahil sa mga limitasyon ng systema.</translation>
    </message>
    <message>
        <source>Section [%s] is not recognized.</source>
        <translation type="unfinished">Ang seksyon [%s] ay hindi kinikilala.</translation>
    </message>
    <message>
        <source>Signing transaction failed</source>
        <translation type="unfinished">Nabigo ang pagpirma ng transaksyon</translation>
    </message>
    <message>
        <source>Specified -walletdir "%s" does not exist</source>
        <translation type="unfinished">Ang tinukoy na -walletdir "%s" ay hindi umiiral</translation>
    </message>
    <message>
        <source>Specified -walletdir "%s" is a relative path</source>
        <translation type="unfinished">Ang tinukoy na -walletdir "%s" ay isang relative path</translation>
    </message>
    <message>
        <source>Specified -walletdir "%s" is not a directory</source>
        <translation type="unfinished">Ang tinukoy na -walletdir "%s" ay hindi isang direktoryo</translation>
    </message>
    <message>
        <source>Specified blocks directory "%s" does not exist.</source>
        <translation type="unfinished">Ang tinukoy na direktoryo ng mga block "%s" ay hindi umiiral.</translation>
    </message>
    <message>
        <source>The source code is available from %s.</source>
        <translation type="unfinished">Ang source code ay magagamit mula sa %s.</translation>
    </message>
    <message>
        <source>The transaction amount is too small to pay the fee</source>
        <translation type="unfinished">Ang halaga ng transaksyon ay masyadong maliit upang mabayaran ang bayad</translation>
    </message>
    <message>
        <source>The wallet will avoid paying less than the minimum relay fee.</source>
        <translation type="unfinished">Iiwasan ng walet na magbayad ng mas mababa kaysa sa minimum na bayad sa relay.</translation>
    </message>
    <message>
        <source>This is experimental software.</source>
        <translation type="unfinished">Ito ay pang-eksperimentong software.</translation>
    </message>
    <message>
        <source>This is the minimum transaction fee you pay on every transaction.</source>
        <translation type="unfinished">Ito ang pinakamababang bayad sa transaksyon na babayaran mo sa bawat transaksyon.</translation>
    </message>
    <message>
        <source>This is the transaction fee you will pay if you send a transaction.</source>
        <translation type="unfinished">Ito ang bayad sa transaksyon na babayaran mo kung magpapadala ka ng transaksyon.</translation>
    </message>
    <message>
        <source>Transaction amount too small</source>
        <translation type="unfinished">Masyadong maliit ang halaga ng transaksyon</translation>
    </message>
    <message>
        <source>Transaction amounts must not be negative</source>
        <translation type="unfinished">Ang mga halaga ng transaksyon ay hindi dapat negative</translation>
    </message>
    <message>
        <source>Transaction has too long of a mempool chain</source>
        <translation type="unfinished">Ang transaksyon ay may masyadong mahabang chain ng mempool</translation>
    </message>
    <message>
        <source>Transaction must have at least one recipient</source>
        <translation type="unfinished">Ang transaksyon ay dapat mayroong kahit isang tatanggap</translation>
    </message>
    <message>
        <source>Transaction too large</source>
        <translation type="unfinished">Masyadong malaki ang transaksyon</translation>
    </message>
    <message>
        <source>Unable to bind to %s on this computer (bind returned error %s)</source>
        <translation type="unfinished">Hindi ma-bind sa %s sa computer na ito (ang bind ay nagbalik ng error %s)</translation>
    </message>
    <message>
        <source>Unable to bind to %s on this computer. %s is probably already running.</source>
        <translation type="unfinished">Hindi ma-bind sa %s sa computer na ito. Malamang na tumatakbo na ang %s.</translation>
    </message>
    <message>
        <source>Unable to create the PID file '%s': %s</source>
        <translation type="unfinished">Hindi makagawa ng PID file '%s': %s</translation>
    </message>
    <message>
        <source>Unable to generate initial keys</source>
        <translation type="unfinished">Hindi makagawa ng paunang mga key</translation>
    </message>
    <message>
        <source>Unable to generate keys</source>
        <translation type="unfinished">Hindi makagawa ng keys</translation>
    </message>
    <message>
        <source>Unable to start HTTP server. See debug log for details.</source>
        <translation type="unfinished">Hindi masimulan ang HTTP server. Tingnan ang debug log para sa detalye.</translation>
    </message>
    <message>
        <source>Unknown network specified in -onlynet: '%s'</source>
        <translation type="unfinished">Hindi kilalang network na tinukoy sa -onlynet: '%s'</translation>
    </message>
    <message>
        <source>Unsupported logging category %s=%s.</source>
        <translation type="unfinished">Hindi suportadong logging category %s=%s.</translation>
    </message>
    <message>
        <source>User Agent comment (%s) contains unsafe characters.</source>
        <translation type="unfinished">Ang komento ng User Agent (%s) ay naglalaman ng hindi ligtas na mga character.</translation>
    </message>
    <message>
        <source>Wallet needed to be rewritten: restart %s to complete</source>
        <translation type="unfinished">Kinakailangan na muling maisulat ang walet: i-restart ang %s upang makumpleto</translation>
    </message>
    </context>
</TS><|MERGE_RESOLUTION|>--- conflicted
+++ resolved
@@ -682,13 +682,8 @@
         <translation type="unfinished">Kopyahin ang &amp;ID ng transaksyon at output index</translation>
     </message>
     <message>
-<<<<<<< HEAD
-        <source>Show general overview of wallet</source>
-        <translation type="unfinished">Ipakita ang pangkalahatan ng pitaka</translation>
-=======
         <source>Copy quantity</source>
         <translation type="unfinished">Kopyahin ang dami</translation>
->>>>>>> 88259837
     </message>
     <message>
         <source>Copy fee</source>
@@ -699,18 +694,6 @@
         <translation type="unfinished">Kopyahin ang after fee</translation>
     </message>
     <message>
-<<<<<<< HEAD
-        <source>E&amp;xit</source>
-        <translation type="unfinished">Umalis</translation>
-    </message>
-    <message>
-        <source>Quit application</source>
-        <translation type="unfinished">Isarado ang aplikasyon</translation>
-    </message>
-    <message>
-        <source>&amp;About %1</source>
-        <translation type="unfinished">&amp;Mga %1</translation>
-=======
         <source>Copy bytes</source>
         <translation type="unfinished">Kopyahin ang bytes</translation>
     </message>
@@ -721,20 +704,14 @@
     <message>
         <source>Copy change</source>
         <translation type="unfinished">Kopyahin ang sukli</translation>
->>>>>>> 88259837
     </message>
     <message>
         <source>(%1 locked)</source>
         <translation type="unfinished">(%1 Naka-lock)</translation>
     </message>
     <message>
-<<<<<<< HEAD
-        <source>About &amp;Qt</source>
-        <translation type="unfinished">Mga &amp;Qt</translation>
-=======
         <source>yes</source>
         <translation type="unfinished">oo</translation>
->>>>>>> 88259837
     </message>
     <message>
         <source>no</source>
@@ -745,27 +722,6 @@
         <translation type="unfinished">Ang label na ito ay magiging pula kung ang sinumang tatanggap ay tumanggap ng halagang mas mababa sa kasalukuyang dust threshold.</translation>
     </message>
     <message>
-<<<<<<< HEAD
-        <source>Create a new wallet</source>
-        <translation type="unfinished">Gumawa ng baong pitaka</translation>
-    </message>
-    <message>
-        <source>&amp;Minimize</source>
-        <translation type="unfinished">&amp;Pagliitin</translation>
-    </message>
-    <message>
-        <source>Wallet:</source>
-        <translation type="unfinished">Pitaka:</translation>
-    </message>
-    <message>
-        <source>Network activity disabled.</source>
-        <extracomment>A substring of the tooltip.</extracomment>
-        <translation type="unfinished">Ang aktibidad ng network ay dinisable.</translation>
-    </message>
-    <message>
-        <source>Proxy is &lt;b&gt;enabled&lt;/b&gt;: %1</source>
-        <translation type="unfinished">Ang proxy ay &lt;b&gt;in-inable&lt;/b&gt;: %1</translation>
-=======
         <source>Can vary +/- %1 satoshi(s) per input.</source>
         <translation type="unfinished">Maaaring magbago ng +/- %1 satoshi(s) kada input.</translation>
     </message>
@@ -780,24 +736,11 @@
     <message>
         <source>(change)</source>
         <translation type="unfinished">(sukli)</translation>
->>>>>>> 88259837
     </message>
 </context>
 <context>
     <name>CreateWalletActivity</name>
     <message>
-<<<<<<< HEAD
-        <source>Send coins to a Bitcoin address</source>
-        <translation type="unfinished">Magpadala ng coins sa isang Bitcoin address</translation>
-    </message>
-    <message>
-        <source>Backup wallet to another location</source>
-        <translation type="unfinished">I-backup ang pitaka sa isa pang lokasyon</translation>
-    </message>
-    <message>
-        <source>Change the passphrase used for wallet encryption</source>
-        <translation type="unfinished">Palitan ang passphrase na ginamit para sa pag-enkripto ng pitaka</translation>
-=======
         <source>Create Wallet</source>
         <extracomment>Title of window indicating the progress of creation of a new wallet.</extracomment>
         <translation type="unfinished">Gumawa ng Pitaka</translation>
@@ -809,7 +752,6 @@
     <message>
         <source>Create wallet warning</source>
         <translation type="unfinished">Gumawa ng Babala ng Pitaka</translation>
->>>>>>> 88259837
     </message>
     </context>
 <context>
@@ -823,17 +765,8 @@
         <translation type="unfinished">Buksan ang babala sa pitaka</translation>
     </message>
     <message>
-<<<<<<< HEAD
-        <source>&amp;Options…</source>
-        <translation type="unfinished">&amp;Opsyon</translation>
-    </message>
-    <message>
-        <source>Encrypt the private keys that belong to your wallet</source>
-        <translation type="unfinished">I-encrypt ang private keys na kabilang sa iyong walet</translation>
-=======
         <source>default wallet</source>
         <translation type="unfinished">walet na default</translation>
->>>>>>> 88259837
     </message>
     <message>
         <source>Open Wallet</source>
@@ -1000,8 +933,8 @@
         <source>(sufficient to restore backups %n day(s) old)</source>
         <extracomment>Explanatory text on the capability of the current prune target.</extracomment>
         <translation type="unfinished">
-            <numerusform>%n aktibong konekyson sa network ng Bitcoin</numerusform>
-            <numerusform>%n mga aktibong koneksyon sa network ng Bitcoin</numerusform>
+            <numerusform />
+            <numerusform />
         </translation>
     </message>
     <message>
@@ -1009,15 +942,8 @@
         <translation type="unfinished">%1 ay mag-do-download at magiimbak ng kopya ng Bitcoin blockchain.</translation>
     </message>
     <message>
-<<<<<<< HEAD
-        <source>Date: %1
-</source>
-        <translation type="unfinished">Datiles: %1
-</translation>
-=======
         <source>The wallet will also be stored in this directory.</source>
         <translation type="unfinished">Ang walet ay maiimbak din sa direktoryong ito.</translation>
->>>>>>> 88259837
     </message>
     <message>
         <source>Error: Specified data directory "%1" cannot be created.</source>
@@ -1044,18 +970,6 @@
         <translation type="unfinished">Maraming pangangailangan ang itong paunang sinkronisasyon at maaaring ilantad ang mga problema sa hardware ng iyong computer na hindi dating napansin. Tuwing pagaganahin mo ang %1, ito'y magpapatuloy mag-download kung saan ito tumigil.</translation>
     </message>
     <message>
-<<<<<<< HEAD
-        <source>HD key generation is &lt;b&gt;disabled&lt;/b&gt;</source>
-        <translation type="unfinished">Ang HD key generation ay &lt;b&gt;pinatigil&lt;/b&gt;</translation>
-    </message>
-    <message>
-        <source>Private key &lt;b&gt;disabled&lt;/b&gt;</source>
-        <translation type="unfinished">Ang private key ay &lt;b&gt;pinatigil&lt;/b&gt;</translation>
-    </message>
-    <message>
-        <source>Wallet is &lt;b&gt;encrypted&lt;/b&gt; and currently &lt;b&gt;unlocked&lt;/b&gt;</source>
-        <translation type="unfinished">Ang pitaka ay &lt;b&gt;na-enkriptuhan&lt;/b&gt; at kasalukuyang &lt;b&gt;naka-lock&lt;/b&gt;</translation>
-=======
         <source>If you have chosen to limit block chain storage (pruning), the historical data must still be downloaded and processed, but will be deleted afterward to keep your disk usage low.</source>
         <translation type="unfinished">Kung pinili mong takdaan ang imbakan ng blockchain (pruning), ang makasaysayang datos ay kailangan pa ring i-download at i-proseso, ngunit mabubura pagkatapos upang panatilihing mababa ang iyong paggamit ng disk.</translation>
     </message>
@@ -1066,20 +980,11 @@
     <message>
         <source>Use a custom data directory:</source>
         <translation type="unfinished">Gamitin ang pasadyang data directory:</translation>
->>>>>>> 88259837
     </message>
 </context>
 <context>
     <name>HelpMessageDialog</name>
     <message>
-<<<<<<< HEAD
-        <source>Wallet is &lt;b&gt;encrypted&lt;/b&gt; and currently &lt;b&gt;locked&lt;/b&gt;</source>
-        <translation type="unfinished">Ang pitaka ay &lt;b&gt;na-enkriptuhan&lt;/b&gt; at kasalukuyang &lt;b&gt;nakasarado&lt;/b&gt;</translation>
-    </message>
-    <message>
-        <source>Original message:</source>
-        <translation type="unfinished">Ang orihinal na mensahe:</translation>
-=======
         <source>version</source>
         <translation type="unfinished">salin</translation>
     </message>
@@ -1090,19 +995,13 @@
     <message>
         <source>Command-line options</source>
         <translation type="unfinished">Mga opsyon ng command-line</translation>
->>>>>>> 88259837
     </message>
 </context>
 <context>
     <name>ShutdownWindow</name>
     <message>
-<<<<<<< HEAD
-        <source>Unit to show amounts in. Click to select another unit.</source>
-        <translation type="unfinished">Ang yunit na gamitin sa pagpapakita ng mga halaga. I-click upang pumili ng bagong yunit.</translation>
-=======
         <source>Do not shut down the computer until this window disappears.</source>
         <translation type="unfinished">Huwag i-shut down ang computer hanggang mawala ang window na ito.</translation>
->>>>>>> 88259837
     </message>
 </context>
 <context>
@@ -1124,26 +1023,16 @@
         <translation type="unfinished">Dami ng blocks na natitira</translation>
     </message>
     <message>
-<<<<<<< HEAD
-        <source>After Fee:</source>
-        <translation type="unfinished">Bayad sa pagtapusan:</translation>
-=======
         <source>Last block time</source>
         <translation type="unfinished">Huling oras ng block</translation>
->>>>>>> 88259837
     </message>
     <message>
         <source>Progress</source>
         <translation type="unfinished">Pagsulong</translation>
     </message>
     <message>
-<<<<<<< HEAD
-        <source>(un)select all</source>
-        <translation type="unfinished">(huwag) piliin ang lahat</translation>
-=======
         <source>Progress increase per hour</source>
         <translation type="unfinished">Pagdagdag ng pagsulong kada oras</translation>
->>>>>>> 88259837
     </message>
     <message>
         <source>Estimated time left until synced</source>
@@ -1165,13 +1054,8 @@
 <context>
     <name>OptionsDialog</name>
     <message>
-<<<<<<< HEAD
-        <source>Date</source>
-        <translation type="unfinished">Datiles</translation>
-=======
         <source>Options</source>
         <translation type="unfinished">Mga pagpipilian</translation>
->>>>>>> 88259837
     </message>
     <message>
         <source>&amp;Main</source>
@@ -1186,29 +1070,8 @@
         <translation type="unfinished">Simulan ang %1 pag-login sa sistema</translation>
     </message>
     <message>
-<<<<<<< HEAD
-        <source>&amp;Copy address</source>
-        <translation type="unfinished">&amp;Kopyahin and address</translation>
-    </message>
-    <message>
-        <source>Copy &amp;label</source>
-        <translation type="unfinished">Kopyahin ang &amp;label</translation>
-    </message>
-    <message>
-        <source>Copy &amp;amount</source>
-        <translation type="unfinished">Kopyahin ang &amp;halaga</translation>
-    </message>
-    <message>
-        <source>Copy transaction &amp;ID and output index</source>
-        <translation type="unfinished">Kopyahin ang &amp;ID ng transaksyon at output index</translation>
-    </message>
-    <message>
-        <source>Copy quantity</source>
-        <translation type="unfinished">Kopyahin ang dami</translation>
-=======
         <source>Size of &amp;database cache</source>
         <translation type="unfinished">Ang laki ng database cache</translation>
->>>>>>> 88259837
     </message>
     <message>
         <source>Number of script &amp;verification threads</source>
@@ -1231,13 +1094,8 @@
         <translation type="unfinished">Buksan ang %1 configuration file mula sa working directory.</translation>
     </message>
     <message>
-<<<<<<< HEAD
-        <source>(%1 locked)</source>
-        <translation type="unfinished">(%1 Naka-lock)</translation>
-=======
         <source>Open Configuration File</source>
         <translation type="unfinished">Buksan ang Configuration File</translation>
->>>>>>> 88259837
     </message>
     <message>
         <source>Reset all client options to default.</source>
@@ -2140,18 +1998,8 @@
         <translation type="unfinished">Burahin Lahat</translation>
     </message>
     <message>
-<<<<<<< HEAD
-        <source>&amp;Copy address</source>
-        <extracomment>Context menu action to copy the address of a peer.</extracomment>
-        <translation type="unfinished">&amp;Kopyahin and address</translation>
-    </message>
-    <message>
-        <source>&amp;Disconnect</source>
-        <translation type="unfinished">Idiskonekta</translation>
-=======
         <source>Balance:</source>
         <translation type="unfinished">Balanse:</translation>
->>>>>>> 88259837
     </message>
     <message>
         <source>Confirm the send action</source>
@@ -2286,25 +2134,8 @@
         <translation type="unfinished">Ang address na pinili mo para sa sukli ay hindi bahagi ng walet na ito. Ang anumang o lahat ng pondo sa iyong walet ay maaaring ipadala sa address na ito. Sigurado ka ba?</translation>
     </message>
     <message>
-<<<<<<< HEAD
-        <source>&amp;Copy address</source>
-        <translation type="unfinished">&amp;Kopyahin and address</translation>
-    </message>
-    <message>
-        <source>Copy &amp;label</source>
-        <translation type="unfinished">Kopyahin ang &amp;label</translation>
-    </message>
-    <message>
-        <source>Copy &amp;amount</source>
-        <translation type="unfinished">Kopyahin ang &amp;halaga</translation>
-    </message>
-    <message>
-        <source>Could not unlock wallet.</source>
-        <translation type="unfinished">Hindi magawang ma-unlock ang walet.</translation>
-=======
         <source>(no label)</source>
         <translation type="unfinished">(walang label)</translation>
->>>>>>> 88259837
     </message>
 </context>
 <context>
@@ -3128,25 +2959,8 @@
         <translation type="unfinished">Hindi wastong halaga para sa -%s=&lt;amount&gt;: '%s'</translation>
     </message>
     <message>
-<<<<<<< HEAD
-        <source>&amp;Copy address</source>
-        <translation type="unfinished">&amp;Kopyahin and address</translation>
-    </message>
-    <message>
-        <source>Copy &amp;label</source>
-        <translation type="unfinished">Kopyahin ang &amp;label</translation>
-    </message>
-    <message>
-        <source>Copy &amp;amount</source>
-        <translation type="unfinished">Kopyahin ang &amp;halaga</translation>
-    </message>
-    <message>
-        <source>Export Transaction History</source>
-        <translation type="unfinished">I-export ang Kasaysayan ng Transaksyon</translation>
-=======
         <source>Invalid netmask specified in -whitelist: '%s'</source>
         <translation type="unfinished">Hindi wastong netmask na tinukoy sa -whitelist: '%s'</translation>
->>>>>>> 88259837
     </message>
     <message>
         <source>Need to specify a port with -whitebind: '%s'</source>
