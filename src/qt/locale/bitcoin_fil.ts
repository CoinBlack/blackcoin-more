--- conflicted
+++ resolved
@@ -510,13 +510,6 @@
         <translation type="unfinished">Ipakita sa %1 ang tulong na mensahe upang makuha ang talaan ng mga posibleng opsyon ng Bitcoin command-line</translation>
     </message>
     <message>
-<<<<<<< HEAD
-        <source>default wallet</source>
-        <translation type="unfinished">wallet na default</translation>
-    </message>
-    <message>
-=======
->>>>>>> 89522379
         <source>No wallets available</source>
         <translation type="unfinished">Walang magagamit na mga walet</translation>
     </message>
