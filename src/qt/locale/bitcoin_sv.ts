<TS version="2.1" language="sv">
<context>
    <name>AddressBookPage</name>
    <message>
        <source>Right-click to edit address or label</source>
        <translation type="unfinished">Högerklicka för att redigera adressen eller etiketten.</translation>
    </message>
    <message>
        <source>Create a new address</source>
        <translation type="unfinished">Skapa ny adress</translation>
    </message>
    <message>
        <source>&amp;New</source>
        <translation type="unfinished">&amp;Ny</translation>
    </message>
    <message>
        <source>Copy the currently selected address to the system clipboard</source>
        <translation type="unfinished">Kopiera den tillfälligt markerade adressen till systemets urklippsfunktion</translation>
    </message>
    <message>
        <source>&amp;Copy</source>
        <translation type="unfinished">&amp;Kopiera</translation>
    </message>
    <message>
        <source>C&amp;lose</source>
        <translation type="unfinished">S&amp;täng</translation>
    </message>
    <message>
        <source>Enter address or label to search</source>
        <translation type="unfinished">Ange en adress eller etikett att söka efter</translation>
    </message>
    <message>
        <source>Export the data in the current tab to a file</source>
        <translation type="unfinished">Exportera informationen i aktuell flik till en fil</translation>
    </message>
    <message>
        <source>&amp;Export</source>
        <translation type="unfinished">&amp;Exportera</translation>
    </message>
    <message>
        <source>&amp;Delete</source>
        <translation type="unfinished">&amp;Ta bort</translation>
    </message>
    <message>
        <source>Choose the address to send coins to</source>
        <translation type="unfinished">Välj en adress att skicka transaktionen till</translation>
    </message>
    <message>
        <source>Choose the address to receive coins with</source>
        <translation type="unfinished">Välj en adress att ta emot transaktionen med</translation>
    </message>
    <message>
        <source>C&amp;hoose</source>
        <translation type="unfinished">V&amp;älj</translation>
    </message>
    <message>
        <source>These are your Bitcoin addresses for sending payments. Always check the amount and the receiving address before sending coins.</source>
        <translation type="unfinished">Detta är dina Bitcoin-adresser för att skicka betalningar. Kontrollera alltid belopp och mottagaradress innan du skickar bitcoin.</translation>
    </message>
    <message>
        <source>&amp;Copy Address</source>
        <translation type="unfinished">&amp;Kopiera adress</translation>
    </message>
    <message>
        <source>Copy &amp;Label</source>
        <translation type="unfinished">Kopiera &amp;etikett</translation>
    </message>
    <message>
        <source>&amp;Edit</source>
        <translation type="unfinished">&amp;Redigera</translation>
    </message>
    <message>
        <source>Export Address List</source>
        <translation type="unfinished">Exportera adresslista</translation>
    </message>
    <message>
        <source>Comma separated file</source>
        <extracomment>Expanded name of the CSV file format. See: https://en.wikipedia.org/wiki/Comma-separated_values.</extracomment>
        <translation type="unfinished">Kommaseparerad fil</translation>
    </message>
    <message>
        <source>There was an error trying to save the address list to %1. Please try again.</source>
        <extracomment>An error message. %1 is a stand-in argument for the name of the file we attempted to save to.</extracomment>
        <translation type="unfinished">Ett fel inträffade när adresslistan skulle sparas till %1.
Försök igen.</translation>
    </message>
    <message>
        <source>Receiving addresses - %1</source>
        <translation type="unfinished">Mottagaradresser - %1</translation>
    </message>
    <message>
        <source>Exporting Failed</source>
        <translation type="unfinished">Export misslyckades</translation>
    </message>
</context>
<context>
    <name>AddressTableModel</name>
    <message>
        <source>Label</source>
        <translation type="unfinished">Etikett</translation>
    </message>
    <message>
        <source>Address</source>
        <translation type="unfinished">Adress</translation>
    </message>
    <message>
        <source>(no label)</source>
        <translation type="unfinished">(Ingen etikett)</translation>
    </message>
</context>
<context>
    <name>AskPassphraseDialog</name>
    <message>
        <source>Passphrase Dialog</source>
        <translation type="unfinished">Lösenfrasdialog</translation>
    </message>
    <message>
        <source>Enter passphrase</source>
        <translation type="unfinished">Ange lösenfras</translation>
    </message>
    <message>
        <source>New passphrase</source>
        <translation type="unfinished">Ny lösenfras</translation>
    </message>
    <message>
        <source>Repeat new passphrase</source>
        <translation type="unfinished">Upprepa ny lösenfras</translation>
    </message>
    <message>
        <source>Show passphrase</source>
        <translation type="unfinished">Visa lösenfras</translation>
    </message>
    <message>
        <source>Encrypt wallet</source>
        <translation type="unfinished">Kryptera plånbok</translation>
    </message>
    <message>
        <source>This operation needs your wallet passphrase to unlock the wallet.</source>
        <translation type="unfinished">Denna operation behöver din plånboks lösenfras för att låsa upp plånboken.</translation>
    </message>
    <message>
        <source>Unlock wallet</source>
        <translation type="unfinished">Lås upp plånbok</translation>
    </message>
    <message>
        <source>Change passphrase</source>
        <translation type="unfinished">Byt lösenfras</translation>
    </message>
    <message>
        <source>Confirm wallet encryption</source>
        <translation type="unfinished">Bekräfta kryptering av plånbok</translation>
    </message>
    <message>
        <source>Warning: If you encrypt your wallet and lose your passphrase, you will &lt;b&gt;LOSE ALL OF YOUR BITCOINS&lt;/b&gt;!</source>
        <translation type="unfinished">VARNING: Om du krypterar din plånbok och glömmer din lösenfras, &lt;b&gt;FÖRLORAR DU ALLA DINA BITCOIN&lt;/b&gt;!</translation>
    </message>
    <message>
        <source>Are you sure you wish to encrypt your wallet?</source>
        <translation type="unfinished">Är du säker på att du vill kryptera din plånbok?</translation>
    </message>
    <message>
        <source>Wallet encrypted</source>
        <translation type="unfinished">Plånbok krypterad</translation>
    </message>
    <message>
        <source>Enter the new passphrase for the wallet.&lt;br/&gt;Please use a passphrase of &lt;b&gt;ten or more random characters&lt;/b&gt;, or &lt;b&gt;eight or more words&lt;/b&gt;.</source>
        <translation type="unfinished">Ange den nya lösenfrasen för plånboken. &lt;br/&gt; Använd en lösenfras på &lt;b&gt;tio eller fler slumpmässiga tecken&lt;/b&gt;, eller &lt;b&gt;åtta eller fler ord&lt;/b&gt;.</translation>
    </message>
    <message>
        <source>Enter the old passphrase and new passphrase for the wallet.</source>
        <translation type="unfinished">Ange den gamla lösenfrasen och den nya lösenfrasen för plånboken.</translation>
    </message>
    <message>
        <source>Remember that encrypting your wallet cannot fully protect your bitcoins from being stolen by malware infecting your computer.</source>
        <translation type="unfinished">Kom ihåg att kryptering av din plånbok inte helt kan skydda dig från stöld av dina bitcoins om skadlig kod infekterat din dator.</translation>
    </message>
    <message>
        <source>Wallet to be encrypted</source>
        <translation type="unfinished">Plånbok som ska krypteras</translation>
    </message>
    <message>
        <source>Your wallet is about to be encrypted. </source>
        <translation type="unfinished">Din plånbok kommer att krypteras.</translation>
    </message>
    <message>
        <source>Your wallet is now encrypted. </source>
        <translation type="unfinished">Din plånbok är nu krypterad.</translation>
    </message>
    <message>
        <source>IMPORTANT: Any previous backups you have made of your wallet file should be replaced with the newly generated, encrypted wallet file. For security reasons, previous backups of the unencrypted wallet file will become useless as soon as you start using the new, encrypted wallet.</source>
        <translation type="unfinished">VIKTIGT: Alla tidigare säkerhetskopior du har skapat av plånboksfilen ska ersättas med den nyss skapade, krypterade plånboksfilen. Av säkerhetsskäl kommer tidigare säkerhetskopior av den okrypterade plånboksfilen att bli oanvändbara när du börjar använda den nya, krypterade plånboken.</translation>
    </message>
    <message>
        <source>Wallet encryption failed</source>
        <translation type="unfinished">Kryptering av plånbok misslyckades</translation>
    </message>
    <message>
        <source>Wallet encryption failed due to an internal error. Your wallet was not encrypted.</source>
        <translation type="unfinished">Kryptering av plånbok misslyckades på grund av ett internt fel. Din plånbok krypterades inte.</translation>
    </message>
    <message>
        <source>The supplied passphrases do not match.</source>
        <translation type="unfinished">De angivna lösenfraserna överensstämmer inte.</translation>
    </message>
    <message>
        <source>Wallet unlock failed</source>
        <translation type="unfinished">Misslyckades att låsa upp plånboken</translation>
    </message>
    <message>
        <source>The passphrase entered for the wallet decryption was incorrect.</source>
        <translation type="unfinished">Lösenfrasen för dekryptering av plånboken var felaktig.</translation>
    </message>
    <message>
        <source>The passphrase entered for the wallet decryption is incorrect. It contains a null character (ie - a zero byte). If the passphrase was set with a version of this software prior to 25.0, please try again with only the characters up to — but not including — the first null character. If this is successful, please set a new passphrase to avoid this issue in the future.</source>
        <translation type="unfinished">Lösenordet som angavs för plånboksavkrypteringen är felaktigt. Det innehåller ett nolltecken (det vill säga en nollbyte). Om lösenordet ställdes in med en tidigare version av denna programvara före version 25.0, försök igen med endast tecknen upp till - men inte inklusive - det första nolltecknet. Om detta lyckas, vänligen ställ in ett nytt lösenord för att undvika detta problem i framtiden.</translation>
    </message>
    <message>
        <source>Wallet passphrase was successfully changed.</source>
        <translation type="unfinished">Plånbokens lösenfras ändrades.</translation>
    </message>
    <message>
        <source>Passphrase change failed</source>
        <translation type="unfinished">Misslyckades att ändra lösenfras</translation>
    </message>
    <message>
        <source>The old passphrase entered for the wallet decryption is incorrect. It contains a null character (ie - a zero byte). If the passphrase was set with a version of this software prior to 25.0, please try again with only the characters up to — but not including — the first null character.</source>
        <translation type="unfinished">Det gamla lösenordet som angavs för plånboksavkrypteringen är felaktigt. Det innehåller ett nolltecken (det vill säga en nollbyte). Om lösenordet ställdes in med en tidigare version av denna programvara före version 25.0, försök igen med endast tecknen upp till - men inte inklusive - det första nolltecknet.</translation>
    </message>
    <message>
        <source>Warning: The Caps Lock key is on!</source>
        <translation type="unfinished">Varning: Caps Lock är påslaget!</translation>
    </message>
</context>
<context>
    <name>BanTableModel</name>
    <message>
        <source>IP/Netmask</source>
        <translation type="unfinished">IP/nätmask</translation>
    </message>
    <message>
        <source>Banned Until</source>
        <translation type="unfinished">Bannlyst tills</translation>
    </message>
</context>
<context>
    <name>BitcoinApplication</name>
    <message>
        <source>Settings file %1 might be corrupt or invalid.</source>
        <translation type="unfinished">Konfigurationsfil %1 verkar vara korrupt</translation>
    </message>
    <message>
        <source>Runaway exception</source>
        <translation type="unfinished">Ohanterligt undantag</translation>
    </message>
    <message>
        <source>A fatal error occurred. %1 can no longer continue safely and will quit.</source>
        <translation type="unfinished">Ett allvarligt fel har uppstått. %1 kan inte längre köras säkert och kommer att avslutas.</translation>
    </message>
    <message>
        <source>Internal error</source>
        <translation type="unfinished">Internt fel</translation>
    </message>
    <message>
        <source>An internal error occurred. %1 will attempt to continue safely. This is an unexpected bug which can be reported as described below.</source>
        <translation type="unfinished">Ett internt fel har uppstått. %1 kommer försöka att fortsätta. Detta är en oväntad bugg som kan rapporteras enligt nedan beskrivning.</translation>
    </message>
</context>
<context>
    <name>QObject</name>
    <message>
        <source>Do you want to reset settings to default values, or to abort without making changes?</source>
        <extracomment>Explanatory text shown on startup when the settings file cannot be read. Prompts user to make a choice between resetting or aborting.</extracomment>
        <translation type="unfinished">Vill du återställa inställningarna till standardvärden, eller avbryta utan att göra några ändringar?</translation>
    </message>
    <message>
        <source>A fatal error occurred. Check that settings file is writable, or try running with -nosettings.</source>
        <extracomment>Explanatory text shown on startup when the settings file could not be written. Prompts user to check that we have the ability to write to the file. Explains that the user has the option of running without a settings file.</extracomment>
        <translation type="unfinished">Ett allvarligt fel skedde. Se att filen för inställningar är möjlig att skriva, eller försök köra med "-nosettings"</translation>
    </message>
    <message>
        <source>Error: %1</source>
        <translation type="unfinished">Fel: %1</translation>
    </message>
    <message>
        <source>%1 didn't yet exit safely…</source>
        <translation type="unfinished">%1 har inte avslutats korrekt ännu...</translation>
    </message>
    <message>
        <source>unknown</source>
        <translation type="unfinished">okänd</translation>
    </message>
    <message>
        <source>Amount</source>
        <translation type="unfinished">Belopp</translation>
    </message>
    <message>
        <source>Enter a Bitcoin address (e.g. %1)</source>
        <translation type="unfinished">Ange en Bitcoin-adress (t.ex. %1)</translation>
    </message>
    <message>
        <source>Inbound</source>
        <extracomment>An inbound connection from a peer. An inbound connection is a connection initiated by a peer.</extracomment>
        <translation type="unfinished">Inkommande</translation>
    </message>
    <message>
        <source>Outbound</source>
        <extracomment>An outbound connection to a peer. An outbound connection is a connection initiated by us.</extracomment>
        <translation type="unfinished">Utgående</translation>
    </message>
    <message>
        <source>Full Relay</source>
        <extracomment>Peer connection type that relays all network information.</extracomment>
        <translation type="unfinished">Fullt relä</translation>
    </message>
    <message>
        <source>Block Relay</source>
        <extracomment>Peer connection type that relays network information about blocks and not transactions or addresses.</extracomment>
        <translation type="unfinished">Blockrelä</translation>
    </message>
    <message>
        <source>None</source>
        <translation type="unfinished">Ingen</translation>
    </message>
    <message>
        <source>N/A</source>
        <translation type="unfinished">ej tillgänglig</translation>
    </message>
    <message numerus="yes">
        <source>%n second(s)</source>
        <translation type="unfinished">
            <numerusform />
            <numerusform />
        </translation>
    </message>
    <message numerus="yes">
        <source>%n minute(s)</source>
        <translation type="unfinished">
            <numerusform />
            <numerusform />
        </translation>
    </message>
    <message numerus="yes">
        <source>%n hour(s)</source>
        <translation type="unfinished">
            <numerusform />
            <numerusform />
        </translation>
    </message>
    <message numerus="yes">
        <source>%n day(s)</source>
        <translation type="unfinished">
            <numerusform />
            <numerusform />
        </translation>
    </message>
    <message numerus="yes">
        <source>%n week(s)</source>
        <translation type="unfinished">
            <numerusform />
            <numerusform />
        </translation>
    </message>
    <message>
        <source>%1 and %2</source>
        <translation type="unfinished">%1 och %2</translation>
    </message>
    <message numerus="yes">
        <source>%n year(s)</source>
        <translation type="unfinished">
            <numerusform />
            <numerusform />
        </translation>
    </message>
    </context>
<context>
    <name>BitcoinGUI</name>
    <message>
        <source>&amp;Overview</source>
        <translation type="unfinished">&amp;Översikt</translation>
    </message>
    <message>
        <source>Show general overview of wallet</source>
        <translation type="unfinished">Visa allmän översikt av plånboken</translation>
    </message>
    <message>
        <source>&amp;Transactions</source>
        <translation type="unfinished">&amp;Transaktioner</translation>
    </message>
    <message>
        <source>Browse transaction history</source>
        <translation type="unfinished">Bläddra i transaktionshistorik</translation>
    </message>
    <message>
        <source>E&amp;xit</source>
        <translation type="unfinished">&amp;Avsluta</translation>
    </message>
    <message>
        <source>Quit application</source>
        <translation type="unfinished">Avsluta programmet</translation>
    </message>
    <message>
        <source>&amp;About %1</source>
        <translation type="unfinished">&amp;Om %1</translation>
    </message>
    <message>
        <source>Show information about %1</source>
        <translation type="unfinished">Visa information om %1</translation>
    </message>
    <message>
        <source>About &amp;Qt</source>
        <translation type="unfinished">Om &amp;Qt</translation>
    </message>
    <message>
        <source>Show information about Qt</source>
        <translation type="unfinished">Visa information om Qt</translation>
    </message>
    <message>
        <source>Modify configuration options for %1</source>
        <translation type="unfinished">Ändra konfigurationsalternativ för %1</translation>
    </message>
    <message>
        <source>Create a new wallet</source>
        <translation type="unfinished">Skapa ny plånbok</translation>
    </message>
    <message>
        <source>&amp;Minimize</source>
        <translation type="unfinished">&amp;Minimera</translation>
    </message>
    <message>
        <source>Wallet:</source>
        <translation type="unfinished">Plånbok:</translation>
    </message>
    <message>
        <source>Network activity disabled.</source>
        <extracomment>A substring of the tooltip.</extracomment>
        <translation type="unfinished">Nätverksaktivitet inaktiverad.</translation>
    </message>
    <message>
        <source>Proxy is &lt;b&gt;enabled&lt;/b&gt;: %1</source>
        <translation type="unfinished">Proxy är &lt;b&gt; aktiverad &lt;/b&gt;: %1</translation>
    </message>
    <message>
        <source>Send coins to a Bitcoin address</source>
        <translation type="unfinished">Skicka bitcoin till en Bitcoin-adress</translation>
    </message>
    <message>
        <source>Backup wallet to another location</source>
        <translation type="unfinished">Säkerhetskopiera plånboken till en annan plats</translation>
    </message>
    <message>
        <source>Change the passphrase used for wallet encryption</source>
        <translation type="unfinished">Byt lösenfras för kryptering av plånbok</translation>
    </message>
    <message>
        <source>&amp;Send</source>
        <translation type="unfinished">&amp;Skicka</translation>
    </message>
    <message>
        <source>&amp;Receive</source>
        <translation type="unfinished">&amp;Ta emot</translation>
    </message>
    <message>
        <source>&amp;Options…</source>
        <translation type="unfinished">&amp;Inställningar</translation>
    </message>
    <message>
        <source>&amp;Encrypt Wallet…</source>
        <translation type="unfinished">&amp;Kryptera plånboken…</translation>
    </message>
    <message>
        <source>Encrypt the private keys that belong to your wallet</source>
        <translation type="unfinished">Kryptera de privata nycklar som tillhör din plånbok</translation>
    </message>
    <message>
        <source>&amp;Backup Wallet…</source>
        <translation type="unfinished">&amp;Säkerhetskopiera plånbok...</translation>
    </message>
    <message>
        <source>&amp;Change Passphrase…</source>
        <translation type="unfinished">&amp;Ändra lösenordsfras…</translation>
    </message>
    <message>
        <source>Sign &amp;message…</source>
        <translation type="unfinished">Signera &amp;meddelandet...</translation>
    </message>
    <message>
        <source>Sign messages with your Bitcoin addresses to prove you own them</source>
        <translation type="unfinished">Signera meddelanden med dina Bitcoin-adresser för att bevisa att du äger dem</translation>
    </message>
    <message>
        <source>&amp;Verify message…</source>
        <translation type="unfinished">&amp;Bekräfta meddelandet…</translation>
    </message>
    <message>
        <source>Verify messages to ensure they were signed with specified Bitcoin addresses</source>
        <translation type="unfinished">Verifiera meddelanden för att vara säker på att de signerades med angivna Bitcoin-adresser</translation>
    </message>
    <message>
        <source>&amp;Load PSBT from file…</source>
        <translation type="unfinished">&amp;Ladda PSBT från fil…</translation>
    </message>
    <message>
        <source>Open &amp;URI…</source>
        <translation type="unfinished">Öppna &amp;URI…</translation>
    </message>
    <message>
        <source>Close Wallet…</source>
        <translation type="unfinished">Stäng plånbok…</translation>
    </message>
    <message>
        <source>Create Wallet…</source>
        <translation type="unfinished">Skapa Plånbok...</translation>
    </message>
    <message>
        <source>Close All Wallets…</source>
        <translation type="unfinished">Stäng Alla Plånböcker...</translation>
    </message>
    <message>
        <source>&amp;File</source>
        <translation type="unfinished">&amp;Arkiv</translation>
    </message>
    <message>
        <source>&amp;Settings</source>
        <translation type="unfinished">&amp;Inställningar</translation>
    </message>
    <message>
        <source>&amp;Help</source>
        <translation type="unfinished">&amp;Hjälp</translation>
    </message>
    <message>
        <source>Tabs toolbar</source>
        <translation type="unfinished">Verktygsfält för flikar</translation>
    </message>
    <message>
        <source>Syncing Headers (%1%)…</source>
        <translation type="unfinished">Synkar huvuden (%1%)...</translation>
    </message>
    <message>
        <source>Synchronizing with network…</source>
        <translation type="unfinished">Synkroniserar med nätverket...</translation>
    </message>
    <message>
        <source>Indexing blocks on disk…</source>
        <translation type="unfinished">Indexerar block på disken...</translation>
    </message>
    <message>
        <source>Processing blocks on disk…</source>
        <translation type="unfinished">Processar block på disken…</translation>
    </message>
    <message>
        <source>Connecting to peers…</source>
        <translation type="unfinished">Ansluter till noder...</translation>
    </message>
    <message>
        <source>Request payments (generates QR codes and bitcoin: URIs)</source>
        <translation type="unfinished">Begär betalningar (skapar QR-koder och bitcoin: -URIer)</translation>
    </message>
    <message>
        <source>Show the list of used sending addresses and labels</source>
        <translation type="unfinished">Visa listan med använda avsändaradresser och etiketter</translation>
    </message>
    <message>
        <source>Show the list of used receiving addresses and labels</source>
        <translation type="unfinished">Visa listan med använda mottagaradresser och etiketter</translation>
    </message>
    <message>
        <source>&amp;Command-line options</source>
        <translation type="unfinished">&amp;Kommandoradsalternativ</translation>
    </message>
    <message numerus="yes">
        <source>Processed %n block(s) of transaction history.</source>
        <translation type="unfinished">
            <numerusform>Bearbetade %n block av transaktionshistoriken.</numerusform>
            <numerusform>Bearbetade %n block av transaktionshistoriken.</numerusform>
        </translation>
    </message>
    <message>
        <source>%1 behind</source>
        <translation type="unfinished">%1 efter</translation>
    </message>
    <message>
        <source>Catching up…</source>
        <translation type="unfinished">Hämtar upp…</translation>
    </message>
    <message>
        <source>Last received block was generated %1 ago.</source>
        <translation type="unfinished">Senast mottagna block skapades för %1 sedan.</translation>
    </message>
    <message>
        <source>Transactions after this will not yet be visible.</source>
        <translation type="unfinished">Transaktioner efter denna kommer inte ännu vara synliga.</translation>
    </message>
    <message>
        <source>Error</source>
        <translation type="unfinished">Fel</translation>
    </message>
    <message>
        <source>Warning</source>
        <translation type="unfinished">Varning</translation>
    </message>
    <message>
        <source>Up to date</source>
        <translation type="unfinished">Uppdaterad</translation>
    </message>
    <message>
        <source>Load Partially Signed Bitcoin Transaction</source>
        <translation type="unfinished">Läs in Delvis signerad Bitcoin transaktion (PSBT)</translation>
    </message>
    <message>
        <source>Load PSBT from &amp;clipboard…</source>
        <translation type="unfinished">Ladda PSBT från &amp;urklipp...</translation>
    </message>
    <message>
        <source>Load Partially Signed Bitcoin Transaction from clipboard</source>
        <translation type="unfinished">Läs in Delvis signerad Bitcoin transaktion (PSBT) från urklipp</translation>
    </message>
    <message>
        <source>Node window</source>
        <translation type="unfinished">Nod-fönster</translation>
    </message>
    <message>
        <source>Open node debugging and diagnostic console</source>
        <translation type="unfinished">Öppna nodens konsol för felsökning och diagnostik</translation>
    </message>
    <message>
        <source>&amp;Sending addresses</source>
        <translation type="unfinished">Av&amp;sändaradresser</translation>
    </message>
    <message>
        <source>Open Wallet</source>
        <translation type="unfinished">Öppna plånbok</translation>
    </message>
    <message>
        <source>Open a wallet</source>
        <translation type="unfinished">Öppna en plånbok</translation>
    </message>
    <message>
        <source>Close wallet</source>
        <translation type="unfinished">Stäng plånboken</translation>
    </message>
    <message>
        <source>Restore Wallet…</source>
        <extracomment>Name of the menu item that restores wallet from a backup file.</extracomment>
        <translation type="unfinished">Återställ Plånboken...</translation>
    </message>
    <message>
        <source>Restore a wallet from a backup file</source>
        <extracomment>Status tip for Restore Wallet menu item</extracomment>
        <translation type="unfinished">Återställt en plånbok från en backup-fil</translation>
    </message>
    <message>
        <source>Close all wallets</source>
        <translation type="unfinished">Stäng alla plånböcker</translation>
    </message>
    <message>
        <source>Migrate Wallet</source>
        <translation type="unfinished">Migrera plånbok</translation>
    </message>
    <message>
        <source>Migrate a wallet</source>
        <translation type="unfinished">Migrera en plånbok</translation>
    </message>
    <message>
        <source>Show the %1 help message to get a list with possible Bitcoin command-line options</source>
        <translation type="unfinished">Visa %1 hjälpmeddelande för att få en lista med möjliga Bitcoin kommandoradsalternativ.</translation>
    </message>
    <message>
        <source>&amp;Mask values</source>
        <translation type="unfinished">&amp;Dölj värden</translation>
    </message>
    <message>
        <source>Mask the values in the Overview tab</source>
        <translation type="unfinished">Dölj värden i översiktsfliken</translation>
    </message>
    <message>
        <source>default wallet</source>
        <translation type="unfinished">Standardplånbok</translation>
    </message>
    <message>
        <source>No wallets available</source>
        <translation type="unfinished">Inga plånböcker tillgängliga</translation>
    </message>
    <message>
        <source>Wallet Data</source>
        <extracomment>Name of the wallet data file format.</extracomment>
        <translation type="unfinished">Plånboksdata</translation>
    </message>
    <message>
        <source>Load Wallet Backup</source>
        <extracomment>The title for Restore Wallet File Windows</extracomment>
        <translation type="unfinished">Ladda backup av plånbok</translation>
    </message>
    <message>
        <source>Restore Wallet</source>
        <extracomment>Title of pop-up window shown when the user is attempting to restore a wallet.</extracomment>
        <translation type="unfinished">Återställ Plånbok</translation>
    </message>
    <message>
        <source>Wallet Name</source>
        <extracomment>Label of the input field where the name of the wallet is entered.</extracomment>
        <translation type="unfinished">Namn på plånboken</translation>
    </message>
    <message>
        <source>&amp;Window</source>
        <translation type="unfinished">&amp;Fönster</translation>
    </message>
    <message>
        <source>Zoom</source>
        <translation type="unfinished">Zooma</translation>
    </message>
    <message>
        <source>Main Window</source>
        <translation type="unfinished">Huvudfönster</translation>
    </message>
    <message>
        <source>%1 client</source>
        <translation type="unfinished">%1-klient</translation>
    </message>
    <message>
        <source>&amp;Hide</source>
        <translation type="unfinished">&amp;Dölj</translation>
    </message>
    <message>
        <source>S&amp;how</source>
        <translation type="unfinished">V&amp;isa</translation>
    </message>
    <message>
        <source>S&amp;how</source>
        <translation type="unfinished">V&amp;isa</translation>
    </message>
    <message numerus="yes">
        <source>%n active connection(s) to Bitcoin network.</source>
        <extracomment>A substring of the tooltip.</extracomment>
        <translation type="unfinished">
            <numerusform>%n aktiva anslutningar till Bitcoin-nätverket.</numerusform>
            <numerusform>%n aktiva anslutningar till Bitcoin-nätverket.</numerusform>
        </translation>
    </message>
    <message>
        <source>Click for more actions.</source>
        <extracomment>A substring of the tooltip. "More actions" are available via the context menu.</extracomment>
        <translation type="unfinished">Klicka för fler alternativ</translation>
    </message>
    <message>
        <source>Show Peers tab</source>
        <extracomment>A context menu item. The "Peers tab" is an element of the "Node window".</extracomment>
        <translation type="unfinished">Visa flik för anslutningar</translation>
    </message>
    <message>
        <source>Disable network activity</source>
        <extracomment>A context menu item.</extracomment>
        <translation type="unfinished">Stäng av nätverksaktivitet</translation>
    </message>
    <message>
        <source>Enable network activity</source>
        <extracomment>A context menu item. The network activity was disabled previously.</extracomment>
        <translation type="unfinished">Aktivera nätverksaktivitet</translation>
    </message>
    <message>
        <source>Pre-syncing Headers (%1%)…</source>
        <translation type="unfinished">Förhandsinkoppling av rubriker ( %1 %)...</translation>
    </message>
    <message>
        <source>Error creating wallet</source>
        <translation type="unfinished">Misslyckades att skapa plånbok</translation>
    </message>
    <message>
        <source>Cannot create new wallet, the software was compiled without sqlite support (required for descriptor wallets)</source>
        <translation type="unfinished">Kan inte skapa ny plånbok, programvaran kompilerades utan stöd för sqlite (krävs för deskriptorplånböcker)</translation>
    </message>
    <message>
        <source>Error: %1</source>
        <translation type="unfinished">Fel: %1</translation>
    </message>
    <message>
        <source>Warning: %1</source>
        <translation type="unfinished">Varning: %1</translation>
    </message>
    <message>
        <source>Date: %1
</source>
        <translation type="unfinished">Datum: %1
</translation>
    </message>
    <message>
        <source>Amount: %1
</source>
        <translation type="unfinished">Belopp: %1
</translation>
    </message>
    <message>
        <source>Wallet: %1
</source>
        <translation type="unfinished">Plånbok: %1
</translation>
    </message>
    <message>
        <source>Type: %1
</source>
        <translation type="unfinished">Typ: %1
</translation>
    </message>
    <message>
        <source>Label: %1
</source>
        <translation type="unfinished">Etikett: %1
</translation>
    </message>
    <message>
        <source>Address: %1
</source>
        <translation type="unfinished">Adress: %1
</translation>
    </message>
    <message>
        <source>Sent transaction</source>
        <translation type="unfinished">Transaktion skickad</translation>
    </message>
    <message>
        <source>Incoming transaction</source>
        <translation type="unfinished">Inkommande transaktion</translation>
    </message>
    <message>
        <source>HD key generation is &lt;b&gt;enabled&lt;/b&gt;</source>
        <translation type="unfinished">HD-nyckelgenerering är &lt;b&gt;aktiverad&lt;/b&gt;</translation>
    </message>
    <message>
        <source>HD key generation is &lt;b&gt;disabled&lt;/b&gt;</source>
        <translation type="unfinished">HD-nyckelgenerering är &lt;b&gt;inaktiverad&lt;/b&gt;</translation>
    </message>
    <message>
        <source>Private key &lt;b&gt;disabled&lt;/b&gt;</source>
        <translation type="unfinished">Privat nyckel &lt;b&gt;inaktiverad&lt;/b&gt;</translation>
    </message>
    <message>
        <source>Wallet is &lt;b&gt;encrypted&lt;/b&gt; and currently &lt;b&gt;unlocked&lt;/b&gt;</source>
        <translation type="unfinished">Denna plånbok är &lt;b&gt;krypterad&lt;/b&gt; och för närvarande &lt;b&gt;olåst&lt;/b&gt;</translation>
    </message>
    <message>
        <source>Wallet is &lt;b&gt;encrypted&lt;/b&gt; and currently &lt;b&gt;locked&lt;/b&gt;</source>
        <translation type="unfinished">Denna plånbok är &lt;b&gt;krypterad&lt;/b&gt; och för närvarande &lt;b&gt;låst&lt;/b&gt;</translation>
    </message>
    <message>
        <source>Original message:</source>
        <translation type="unfinished">Ursprungligt meddelande:</translation>
    </message>
</context>
<context>
    <name>UnitDisplayStatusBarControl</name>
    <message>
        <source>Unit to show amounts in. Click to select another unit.</source>
        <translation type="unfinished">Enhet att visa belopp i. Klicka för att välja annan enhet.</translation>
    </message>
</context>
<context>
    <name>CoinControlDialog</name>
    <message>
        <source>Coin Selection</source>
        <translation type="unfinished">Myntval</translation>
    </message>
    <message>
        <source>Quantity:</source>
        <translation type="unfinished">Kvantitet:</translation>
    </message>
    <message>
        <source>Bytes:</source>
        <translation type="unfinished">Antal byte:</translation>
    </message>
    <message>
        <source>Amount:</source>
        <translation type="unfinished">Belopp:</translation>
    </message>
    <message>
        <source>Fee:</source>
        <translation type="unfinished">Avgift:</translation>
    </message>
    <message>
        <source>After Fee:</source>
        <translation type="unfinished">Efter avgift:</translation>
    </message>
    <message>
        <source>Change:</source>
        <translation type="unfinished">Växel:</translation>
    </message>
    <message>
        <source>(un)select all</source>
        <translation type="unfinished">(av)markera allt</translation>
    </message>
    <message>
        <source>Tree mode</source>
        <translation type="unfinished">Trädvy</translation>
    </message>
    <message>
        <source>List mode</source>
        <translation type="unfinished">Listvy</translation>
    </message>
    <message>
        <source>Amount</source>
        <translation type="unfinished">Belopp</translation>
    </message>
    <message>
        <source>Received with label</source>
        <translation type="unfinished">Mottagen med etikett</translation>
    </message>
    <message>
        <source>Received with address</source>
        <translation type="unfinished">Mottagen med adress</translation>
    </message>
    <message>
        <source>Date</source>
        <translation type="unfinished">Datum</translation>
    </message>
    <message>
        <source>Confirmations</source>
        <translation type="unfinished">Bekräftelser</translation>
    </message>
    <message>
        <source>Confirmed</source>
        <translation type="unfinished">Bekräftad</translation>
    </message>
    <message>
        <source>Copy amount</source>
        <translation type="unfinished">Kopiera belopp</translation>
    </message>
    <message>
        <source>&amp;Copy address</source>
        <translation type="unfinished">&amp;Kopiera adress</translation>
    </message>
    <message>
        <source>Copy &amp;label</source>
        <translation type="unfinished">Kopiera &amp;etikett</translation>
    </message>
    <message>
        <source>Copy &amp;amount</source>
        <translation type="unfinished">Kopiera &amp;Belopp</translation>
    </message>
    <message>
        <source>Copy transaction &amp;ID and output index</source>
        <translation type="unfinished">Kopiera transaktion &amp;ID och utdatindex</translation>
    </message>
    <message>
        <source>L&amp;ock unspent</source>
        <translation type="unfinished">L&amp;ås oanvända</translation>
    </message>
    <message>
        <source>&amp;Unlock unspent</source>
        <translation type="unfinished">&amp;Lås upp oanvända</translation>
    </message>
    <message>
        <source>Copy quantity</source>
        <translation type="unfinished">Kopiera kvantitet</translation>
    </message>
    <message>
        <source>Copy fee</source>
        <translation type="unfinished">Kopiera avgift</translation>
    </message>
    <message>
        <source>Copy after fee</source>
        <translation type="unfinished">Kopiera efter avgift</translation>
    </message>
    <message>
        <source>Copy bytes</source>
        <translation type="unfinished">Kopiera byte</translation>
    </message>
    <message>
        <source>Copy change</source>
        <translation type="unfinished">Kopiera växel</translation>
    </message>
    <message>
        <source>(%1 locked)</source>
        <translation type="unfinished">(%1 låst)</translation>
    </message>
    <message>
        <source>Can vary +/- %1 satoshi(s) per input.</source>
        <translation type="unfinished">Kan variera +/- %1 satoshi per inmatning.</translation>
    </message>
    <message>
        <source>(no label)</source>
        <translation type="unfinished">(Ingen etikett)</translation>
    </message>
    <message>
        <source>change from %1 (%2)</source>
        <translation type="unfinished">växel från %1 (%2)</translation>
    </message>
    <message>
        <source>(change)</source>
        <translation type="unfinished">(växel)</translation>
    </message>
</context>
<context>
    <name>CreateWalletActivity</name>
    <message>
        <source>Create Wallet</source>
        <extracomment>Title of window indicating the progress of creation of a new wallet.</extracomment>
        <translation type="unfinished">Skapa plånbok</translation>
    </message>
    <message>
        <source>Creating Wallet &lt;b&gt;%1&lt;/b&gt;…</source>
        <extracomment>Descriptive text of the create wallet progress window which indicates to the user which wallet is currently being created.</extracomment>
        <translation type="unfinished">Skapar plånbok &lt;b&gt;%1&lt;/b&gt;…</translation>
    </message>
    <message>
        <source>Create wallet failed</source>
        <translation type="unfinished">Plånboken kunde inte skapas</translation>
    </message>
    <message>
        <source>Create wallet warning</source>
        <translation type="unfinished">Skapa plånboksvarning</translation>
    </message>
    <message>
        <source>Can't list signers</source>
        <translation type="unfinished">Kan inte lista signerare</translation>
    </message>
    <message>
        <source>Too many external signers found</source>
        <translation type="unfinished">För stort antal externa signerare funna</translation>
    </message>
</context>
<context>
    <name>LoadWalletsActivity</name>
    <message>
        <source>Load Wallets</source>
        <extracomment>Title of progress window which is displayed when wallets are being loaded.</extracomment>
        <translation type="unfinished">Ladda plånböcker</translation>
    </message>
    <message>
        <source>Loading wallets…</source>
        <extracomment>Descriptive text of the load wallets progress window which indicates to the user that wallets are currently being loaded.</extracomment>
        <translation type="unfinished">Laddar plånböcker…</translation>
    </message>
</context>
<context>
    <name>MigrateWalletActivity</name>
    <message>
        <source>Migrate wallet</source>
        <translation type="unfinished">Migrera plånbok</translation>
    </message>
    <message>
        <source>Are you sure you wish to migrate the wallet &lt;i&gt;%1&lt;/i&gt;?</source>
        <translation type="unfinished">Är du säker att du vill migrera plånboken 1 %1 1  ?</translation>
    </message>
    <message>
        <source>Migrating the wallet will convert this wallet to one or more descriptor wallets. A new wallet backup will need to be made.
If this wallet contains any watchonly scripts, a new wallet will be created which contains those watchonly scripts.
If this wallet contains any solvable but not watched scripts, a different and new wallet will be created which contains those scripts.

The migration process will create a backup of the wallet before migrating. This backup file will be named &lt;wallet name&gt;-&lt;timestamp&gt;.legacy.bak and can be found in the directory for this wallet. In the event of an incorrect migration, the backup can be restored with the "Restore Wallet" functionality.</source>
        <translation type="unfinished">Migrering av plånboken kommer att konvertera denna plånbok till en eller flera deskriptorplånböcker. En ny säkerhetskopia av plånboken måste skapas.
Om den här plånboken innehåller watchonly-skript skapas en ny plånbok som innehåller dessa watchonly-skript.
Om den här plånboken innehåller lösbara</translation>
    </message>
    <message>
        <source>Migrate Wallet</source>
        <translation type="unfinished">Migrera plånbok</translation>
    </message>
    <message>
        <source>Migrating Wallet &lt;b&gt;%1&lt;/b&gt;…</source>
        <translation type="unfinished">Migrerar plånbok &lt;b&gt;%1&lt;/b&gt;...</translation>
    </message>
    <message>
        <source>The wallet '%1' was migrated successfully.</source>
        <translation type="unfinished">Migrering av plånboken ' %1 ' genomförd.</translation>
    </message>
    <message>
        <source> Watchonly scripts have been migrated to a new wallet named '%1'.</source>
        <translation type="unfinished">Watchonly-skript har migrerats till en ny plånbok med namnet '%1'.</translation>
    </message>
    <message>
        <source> Solvable but not watched scripts have been migrated to a new wallet named '%1'.</source>
        <translation type="unfinished">Lösbara, men inte övervakade script har migrerats till en ny plånbok med namnet '%1'.</translation>
    </message>
    <message>
        <source>Migration failed</source>
        <translation type="unfinished">Migrering misslyckades</translation>
    </message>
    <message>
        <source>Migration Successful</source>
        <translation type="unfinished">Migrering genomförd</translation>
    </message>
</context>
<context>
    <name>OpenWalletActivity</name>
    <message>
        <source>Open wallet failed</source>
        <translation type="unfinished">Det gick inte att öppna plånboken</translation>
    </message>
    <message>
        <source>Open wallet warning</source>
        <translation type="unfinished">Öppna plånboksvarning</translation>
    </message>
    <message>
        <source>default wallet</source>
        <translation type="unfinished">Standardplånbok</translation>
    </message>
    <message>
        <source>Open Wallet</source>
        <extracomment>Title of window indicating the progress of opening of a wallet.</extracomment>
        <translation type="unfinished">Öppna plånbok</translation>
    </message>
    <message>
        <source>Opening Wallet &lt;b&gt;%1&lt;/b&gt;…</source>
        <extracomment>Descriptive text of the open wallet progress window which indicates to the user which wallet is currently being opened.</extracomment>
        <translation type="unfinished">Öppnar Plånboken &lt;b&gt;%1&lt;/b&gt;...</translation>
    </message>
</context>
<context>
    <name>RestoreWalletActivity</name>
    <message>
        <source>Restore Wallet</source>
        <extracomment>Title of progress window which is displayed when wallets are being restored.</extracomment>
        <translation type="unfinished">Återställ Plånbok</translation>
    </message>
    <message>
        <source>Restoring Wallet &lt;b&gt;%1&lt;/b&gt;…</source>
        <extracomment>Descriptive text of the restore wallets progress window which indicates to the user that wallets are currently being restored.</extracomment>
        <translation type="unfinished">Återskapar Plånboken &lt;b&gt;%1&lt;/b&gt;…</translation>
    </message>
    <message>
        <source>Restore wallet failed</source>
        <extracomment>Title of message box which is displayed when the wallet could not be restored.</extracomment>
        <translation type="unfinished">Det gick inte att återställa plånboken</translation>
    </message>
    <message>
        <source>Restore wallet warning</source>
        <extracomment>Title of message box which is displayed when the wallet is restored with some warning.</extracomment>
        <translation type="unfinished">Återställ plånboksvarning</translation>
    </message>
    <message>
        <source>Restore wallet message</source>
        <extracomment>Title of message box which is displayed when the wallet is successfully restored.</extracomment>
        <translation type="unfinished">Återskapa plånboksmeddelande</translation>
    </message>
</context>
<context>
    <name>WalletController</name>
    <message>
        <source>Close wallet</source>
        <translation type="unfinished">Stäng plånboken</translation>
    </message>
    <message>
        <source>Are you sure you wish to close the wallet &lt;i&gt;%1&lt;/i&gt;?</source>
        <translation type="unfinished">Är du säker att du vill stänga plånboken &lt;i&gt;%1&lt;/i&gt;?</translation>
    </message>
    <message>
        <source>Closing the wallet for too long can result in having to resync the entire chain if pruning is enabled.</source>
        <translation type="unfinished">Om plånboken är stängd under för lång tid och gallring är aktiverad kan hela kedjan behöva synkroniseras på nytt.</translation>
    </message>
    <message>
        <source>Close all wallets</source>
        <translation type="unfinished">Stäng alla plånböcker</translation>
    </message>
    <message>
        <source>Are you sure you wish to close all wallets?</source>
        <translation type="unfinished">Är du säker på att du vill stänga alla plånböcker?</translation>
    </message>
</context>
<context>
    <name>CreateWalletDialog</name>
    <message>
        <source>Create Wallet</source>
        <translation type="unfinished">Skapa plånbok</translation>
    </message>
    <message>
        <source>You are one step away from creating your new wallet!</source>
        <translation type="unfinished">Nu är du bara ett steg ifrån att skapa din nya plånbok!</translation>
    </message>
    <message>
        <source>Please provide a name and, if desired, enable any advanced options</source>
        <translation type="unfinished">Ange ett namn och, om så önskas, aktivera eventuella avancerade alternativ</translation>
    </message>
    <message>
        <source>Wallet Name</source>
        <translation type="unfinished">Namn på plånboken</translation>
    </message>
    <message>
        <source>Wallet</source>
        <translation type="unfinished">Plånbok</translation>
    </message>
    <message>
        <source>Encrypt the wallet. The wallet will be encrypted with a passphrase of your choice.</source>
        <translation type="unfinished">Kryptera plånboken. Plånboken krypteras med en lösenfras som du själv väljer.</translation>
    </message>
    <message>
        <source>Encrypt Wallet</source>
        <translation type="unfinished">Kryptera plånbok</translation>
    </message>
    <message>
        <source>Advanced Options</source>
        <translation type="unfinished">Avancerat</translation>
    </message>
    <message>
        <source>Disable private keys for this wallet. Wallets with private keys disabled will have no private keys and cannot have an HD seed or imported private keys. This is ideal for watch-only wallets.</source>
        <translation type="unfinished">Stäng av privata nycklar för denna plånbok. Plånböcker med privata nycklar avstängda kommer inte innehålla några privata nycklar alls, och kan inte innehålla vare sig en HD-seed eller importerade privata nycklar. Detta är idealt för plånböcker som endast ska granskas.</translation>
    </message>
    <message>
        <source>Disable Private Keys</source>
        <translation type="unfinished">Stäng av privata nycklar</translation>
    </message>
    <message>
        <source>Make a blank wallet. Blank wallets do not initially have private keys or scripts. Private keys and addresses can be imported, or an HD seed can be set, at a later time.</source>
        <translation type="unfinished">Skapa en tom plånbok. Tomma plånböcker har från början inga privata nycklar eller skript. Privata nycklar och adresser kan importeras, eller en HD-seed kan väljas, vid ett senare tillfälle.</translation>
    </message>
    <message>
        <source>Make Blank Wallet</source>
        <translation type="unfinished">Skapa tom plånbok</translation>
    </message>
    <message>
        <source>Use an external signing device such as a hardware wallet. Configure the external signer script in wallet preferences first.</source>
        <translation type="unfinished">Använd en extern signeringsenhet, t.ex. en hårdvaruplånbok. Konfigurera först skriptet för extern signering i plånboksinställningarna.</translation>
    </message>
    <message>
        <source>External signer</source>
        <translation type="unfinished">Extern signerare</translation>
    </message>
    <message>
        <source>Create</source>
        <translation type="unfinished">Skapa</translation>
    </message>
    <message>
        <source>Compiled without external signing support (required for external signing)</source>
        <extracomment>"External signing" means using devices such as hardware wallets.</extracomment>
        <translation type="unfinished">Kompilerad utan stöd för extern signering (krävs för extern signering)</translation>
    </message>
</context>
<context>
    <name>EditAddressDialog</name>
    <message>
        <source>Edit Address</source>
        <translation type="unfinished">Redigera adress</translation>
    </message>
    <message>
        <source>&amp;Label</source>
        <translation type="unfinished">&amp;Etikett</translation>
    </message>
    <message>
        <source>The label associated with this address list entry</source>
        <translation type="unfinished">Etiketten associerad med denna post i adresslistan</translation>
    </message>
    <message>
        <source>The address associated with this address list entry. This can only be modified for sending addresses.</source>
        <translation type="unfinished">Adressen associerad med denna post i adresslistan. Den kan bara ändras för sändningsadresser.</translation>
    </message>
    <message>
        <source>&amp;Address</source>
        <translation type="unfinished">&amp;Adress</translation>
    </message>
    <message>
        <source>New sending address</source>
        <translation type="unfinished">Ny avsändaradress</translation>
    </message>
    <message>
        <source>Edit receiving address</source>
        <translation type="unfinished">Redigera mottagaradress</translation>
    </message>
    <message>
        <source>Edit sending address</source>
        <translation type="unfinished">Redigera avsändaradress</translation>
    </message>
    <message>
        <source>The entered address "%1" is not a valid Bitcoin address.</source>
        <translation type="unfinished">Den angivna adressen "%1" är inte en giltig Bitcoin-adress.</translation>
    </message>
    <message>
        <source>Address "%1" already exists as a receiving address with label "%2" and so cannot be added as a sending address.</source>
        <translation type="unfinished">Adressen "%1" finns redan som en mottagaradress med etikett "%2" och kan därför inte anges som sändaradress.</translation>
    </message>
    <message>
        <source>The entered address "%1" is already in the address book with label "%2".</source>
        <translation type="unfinished">Den angivna adressen "%1" finns redan i adressboken med etikett "%2".</translation>
    </message>
    <message>
        <source>Could not unlock wallet.</source>
        <translation type="unfinished">Kunde inte låsa upp plånboken.</translation>
    </message>
    <message>
        <source>New key generation failed.</source>
        <translation type="unfinished">Misslyckades med generering av ny nyckel.</translation>
    </message>
</context>
<context>
    <name>FreespaceChecker</name>
    <message>
        <source>A new data directory will be created.</source>
        <translation type="unfinished">En ny datakatalog kommer att skapas.</translation>
    </message>
    <message>
        <source>name</source>
        <translation type="unfinished">namn</translation>
    </message>
    <message>
        <source>Directory already exists. Add %1 if you intend to create a new directory here.</source>
        <translation type="unfinished">Katalogen finns redan. Lägg till %1 om du vill skapa en ny katalog här.</translation>
    </message>
    <message>
        <source>Path already exists, and is not a directory.</source>
        <translation type="unfinished">Sökvägen finns redan, och är inte en katalog.</translation>
    </message>
    <message>
        <source>Cannot create data directory here.</source>
        <translation type="unfinished">Kan inte skapa datakatalog här.</translation>
    </message>
</context>
<context>
    <name>Intro</name>
    <message numerus="yes">
        <source>%n GB of space available</source>
        <translation type="unfinished">
            <numerusform>%n GB tillgängligt lagringsutrymme</numerusform>
            <numerusform>%n GB tillgängligt lagringsutrymme</numerusform>
        </translation>
    </message>
    <message numerus="yes">
        <source>(of %n GB needed)</source>
        <translation type="unfinished">
            <numerusform>(av %n GB behövs)</numerusform>
            <numerusform>(av de %n GB som behövs)</numerusform>
        </translation>
    </message>
    <message numerus="yes">
        <source>(%n GB needed for full chain)</source>
        <translation type="unfinished">
            <numerusform>(%n GB behövs för hela kedjan)</numerusform>
            <numerusform>(%n GB behövs för hela kedjan)</numerusform>
        </translation>
    </message>
    <message>
        <source>Choose data directory</source>
        <translation type="unfinished">Välj katalog för data</translation>
    </message>
    <message>
        <source>At least %1 GB of data will be stored in this directory, and it will grow over time.</source>
        <translation type="unfinished">Minst %1 GB data kommer att sparas i den här katalogen, och de växer över tiden.</translation>
    </message>
    <message>
        <source>Approximately %1 GB of data will be stored in this directory.</source>
        <translation type="unfinished">Ungefär %1 GB data kommer att lagras i den här katalogen.</translation>
    </message>
    <message numerus="yes">
        <source>(sufficient to restore backups %n day(s) old)</source>
        <extracomment>Explanatory text on the capability of the current prune target.</extracomment>
        <translation type="unfinished">
            <numerusform>(tillräckligt för att återställa säkerhetskopior %n dag(ar) gammal)</numerusform>
            <numerusform>(tillräckligt för att återställa säkerhetskopior %n dag(ar) gammal)</numerusform>
        </translation>
    </message>
    <message>
        <source>%1 will download and store a copy of the Bitcoin block chain.</source>
        <translation type="unfinished">%1 kommer att ladda ner och lagra en kopia av Bitcoins blockkedja.</translation>
    </message>
    <message>
        <source>The wallet will also be stored in this directory.</source>
        <translation type="unfinished">Plånboken sparas också i den här katalogen.</translation>
    </message>
    <message>
        <source>Error: Specified data directory "%1" cannot be created.</source>
        <translation type="unfinished">Fel: Angiven datakatalog "%1" kan inte skapas.</translation>
    </message>
    <message>
        <source>Error</source>
        <translation type="unfinished">Fel</translation>
    </message>
    <message>
        <source>Welcome</source>
        <translation type="unfinished">Välkommen</translation>
    </message>
    <message>
        <source>Welcome to %1.</source>
        <translation type="unfinished">Välkommen till %1.</translation>
    </message>
    <message>
        <source>As this is the first time the program is launched, you can choose where %1 will store its data.</source>
        <translation type="unfinished">Eftersom detta är första gången som programmet startas får du välja var %1 skall lagra sina data.</translation>
    </message>
    <message>
        <source>Limit block chain storage to</source>
        <translation type="unfinished">Begränsa lagringsplats för blockkedjan till </translation>
    </message>
    <message>
        <source>Reverting this setting requires re-downloading the entire blockchain. It is faster to download the full chain first and prune it later. Disables some advanced features.</source>
        <translation type="unfinished">Att återställa detta alternativ påbörjar en omstart av nedladdningen av hela blockkedjan. Det går snabbare att ladda ner hela kedjan först, och gallra den senare. Detta alternativ stänger av vissa avancerade funktioner.</translation>
    </message>
    <message>
        <source> GB</source>
        <translation type="unfinished">GB</translation>
    </message>
    <message>
        <source>This initial synchronisation is very demanding, and may expose hardware problems with your computer that had previously gone unnoticed. Each time you run %1, it will continue downloading where it left off.</source>
        <translation type="unfinished">Denna första synkronisering är väldigt krävande, och kan påvisa hårdvaruproblem hos din dator som tidigare inte visat sig. Varje gång du kör %1, kommer nerladdningen att fortsätta där den avslutades.</translation>
    </message>
    <message>
        <source>When you click OK, %1 will begin to download and process the full %4 block chain (%2 GB) starting with the earliest transactions in %3 when %4 initially launched.</source>
        <translation type="unfinished">När du trycker OK kommer %1 att börja ladda ner och bearbeta den fullständiga %4-blockkedjan (%2 GB), med början vid de tidigaste transaktionerna %3 när %4 först startades.</translation>
    </message>
    <message>
        <source>If you have chosen to limit block chain storage (pruning), the historical data must still be downloaded and processed, but will be deleted afterward to keep your disk usage low.</source>
        <translation type="unfinished">Om du valt att begränsa storleken på blockkedjan (gallring), måste historiska data ändå laddas ner och behandlas, men kommer därefter att tas bort för att spara lagringsutrymme.</translation>
    </message>
    <message>
        <source>Use the default data directory</source>
        <translation type="unfinished">Använd den förvalda datakatalogen</translation>
    </message>
    <message>
        <source>Use a custom data directory:</source>
        <translation type="unfinished">Använd en anpassad datakatalog:</translation>
    </message>
</context>
<context>
    <name>HelpMessageDialog</name>
    <message>
        <source>About %1</source>
        <translation type="unfinished">Om %1</translation>
    </message>
    <message>
        <source>Command-line options</source>
        <translation type="unfinished">Kommandoradsalternativ</translation>
    </message>
</context>
<context>
    <name>ShutdownWindow</name>
    <message>
        <source>%1 is shutting down…</source>
        <translation type="unfinished">%1 stänger ner…</translation>
    </message>
    <message>
        <source>Do not shut down the computer until this window disappears.</source>
        <translation type="unfinished">Stäng inte av datorn förrän denna ruta försvinner.</translation>
    </message>
</context>
<context>
    <name>ModalOverlay</name>
    <message>
        <source>Form</source>
        <translation type="unfinished">Formulär</translation>
    </message>
    <message>
        <source>Recent transactions may not yet be visible, and therefore your wallet's balance might be incorrect. This information will be correct once your wallet has finished synchronizing with the bitcoin network, as detailed below.</source>
        <translation type="unfinished">Nyligen gjorda transaktioner visas inte korrekt och därför kan din plånboks saldo visas felaktigt. Denna information kommer att visas korrekt så snart din plånbok har synkroniserats med Bitcoin-nätverket enligt informationen nedan.</translation>
    </message>
    <message>
        <source>Attempting to spend bitcoins that are affected by not-yet-displayed transactions will not be accepted by the network.</source>
        <translation type="unfinished">Att försöka spendera bitcoin som påverkas av transaktioner som ännu inte visas kommer inte accepteras av nätverket.</translation>
    </message>
    <message>
        <source>Number of blocks left</source>
        <translation type="unfinished">Antal block kvar</translation>
    </message>
    <message>
        <source>Unknown…</source>
        <translation type="unfinished">Okänd…</translation>
    </message>
    <message>
        <source>calculating…</source>
        <translation type="unfinished">beräknar...</translation>
    </message>
    <message>
        <source>Last block time</source>
        <translation type="unfinished">Senaste blocktid</translation>
    </message>
    <message>
        <source>Progress</source>
        <translation type="unfinished">Förlopp</translation>
    </message>
    <message>
        <source>Progress increase per hour</source>
        <translation type="unfinished">Förloppsökning per timme</translation>
    </message>
    <message>
        <source>Estimated time left until synced</source>
        <translation type="unfinished">Uppskattad tid kvar tills synkroniserad</translation>
    </message>
    <message>
        <source>Hide</source>
        <translation type="unfinished">Dölj</translation>
    </message>
    <message>
        <source>%1 is currently syncing.  It will download headers and blocks from peers and validate them until reaching the tip of the block chain.</source>
        <translation type="unfinished">%1 synkroniserar. Den kommer att ladda ner metadata och block från noder och validera dem fram tills att toppen på blockkedjan är nådd.</translation>
    </message>
    <message>
        <source>Unknown. Syncing Headers (%1, %2%)…</source>
        <translation type="unfinished">Okänd. Synkar huvuden (%1, %2%)...</translation>
    </message>
    <message>
        <source>Unknown. Pre-syncing Headers (%1, %2%)…</source>
        <translation type="unfinished">Okänd. För-synkar rubriker (%1, %2%)...</translation>
    </message>
</context>
<context>
    <name>OpenURIDialog</name>
    <message>
        <source>Open bitcoin URI</source>
        <translation type="unfinished">Öppna bitcoin-URI</translation>
    </message>
    <message>
        <source>Paste address from clipboard</source>
        <extracomment>Tooltip text for button that allows you to paste an address that is in your clipboard.</extracomment>
        <translation type="unfinished">Klistra in adress från Urklipp</translation>
    </message>
</context>
<context>
    <name>OptionsDialog</name>
    <message>
        <source>Options</source>
        <translation type="unfinished">Alternativ</translation>
    </message>
    <message>
        <source>&amp;Main</source>
        <translation type="unfinished">&amp;Allmänt</translation>
    </message>
    <message>
        <source>Automatically start %1 after logging in to the system.</source>
        <translation type="unfinished">Starta %1 automatiskt efter inloggningen.</translation>
    </message>
    <message>
        <source>&amp;Start %1 on system login</source>
        <translation type="unfinished">&amp;Starta %1 vid systemlogin</translation>
    </message>
    <message>
        <source>Enabling pruning significantly reduces the disk space required to store transactions. All blocks are still fully validated. Reverting this setting requires re-downloading the entire blockchain.</source>
        <translation type="unfinished">Aktivering av ansning reducerar diskutrymmet som behövs för att lagra transaktioner. Alla block är fortfarande fullt validerade. Inaktivering av denna funktion betyder att hela blockkedjan måste laddas ner på nytt.</translation>
    </message>
    <message>
        <source>Size of &amp;database cache</source>
        <translation type="unfinished">Storleken på &amp;databascache</translation>
    </message>
    <message>
        <source>Number of script &amp;verification threads</source>
        <translation type="unfinished">Antalet skript&amp;verifikationstrådar</translation>
    </message>
    <message>
        <source>Full path to a %1 compatible script (e.g. C:\Downloads\hwi.exe or /Users/you/Downloads/hwi.py). Beware: malware can steal your coins!</source>
        <translation type="unfinished">Hela sökvägen till ett %1 kompatibelt script (t,ex. C:\Downloads\hwi.exe eller /Users/du/Downloads/hwi.py). Varning: Skadlig programvara kan stjäla dina mynt!</translation>
    </message>
    <message>
        <source>IP address of the proxy (e.g. IPv4: 127.0.0.1 / IPv6: ::1)</source>
        <translation type="unfinished">Proxyns IP-adress (t.ex.  IPv4: 127.0.0.1 / IPv6: ::1)</translation>
    </message>
    <message>
        <source>Shows if the supplied default SOCKS5 proxy is used to reach peers via this network type.</source>
        <translation type="unfinished">Visar om den angivna standard-SOCKS5-proxyn används för att nå noder via den här nätverkstypen.</translation>
    </message>
    <message>
        <source>Minimize instead of exit the application when the window is closed. When this option is enabled, the application will be closed only after selecting Exit in the menu.</source>
        <translation type="unfinished">Minimera istället för att stänga programmet när fönstret stängs. När detta alternativ är aktiverat stängs programmet endast genom att välja Stäng i menyn.</translation>
    </message>
    <message>
<<<<<<< HEAD
        <source>Font in the Overview tab: </source>
        <translation type="unfinished">Typsnitt på översiktsfliken:</translation>
    </message>
    <message>
=======
>>>>>>> de3e0738
        <source>Options set in this dialog are overridden by the command line:</source>
        <translation type="unfinished">Alternativ som anges i denna dialog åsidosätts av kommandoraden:</translation>
    </message>
    <message>
        <source>Open the %1 configuration file from the working directory.</source>
        <translation type="unfinished">Öppna konfigurationsfilen %1 från arbetskatalogen.</translation>
    </message>
    <message>
        <source>Open Configuration File</source>
        <translation type="unfinished">Öppna konfigurationsfil</translation>
    </message>
    <message>
        <source>Reset all client options to default.</source>
        <translation type="unfinished">Återställ alla klientinställningar till förvalen.</translation>
    </message>
    <message>
        <source>&amp;Reset Options</source>
        <translation type="unfinished">&amp;Återställ alternativ</translation>
    </message>
    <message>
        <source>&amp;Network</source>
        <translation type="unfinished">&amp;Nätverk</translation>
    </message>
    <message>
        <source>Prune &amp;block storage to</source>
        <translation type="unfinished">Gallra &amp;blocklagring till</translation>
    </message>
    <message>
        <source>Reverting this setting requires re-downloading the entire blockchain.</source>
        <translation type="unfinished">Vid avstängning av denna inställning kommer den fullständiga blockkedjan behövas laddas ned igen.</translation>
    </message>
    <message>
        <source>Maximum database cache size. A larger cache can contribute to faster sync, after which the benefit is less pronounced for most use cases. Lowering the cache size will reduce memory usage. Unused mempool memory is shared for this cache.</source>
        <extracomment>Tooltip text for Options window setting that sets the size of the database cache. Explains the corresponding effects of increasing/decreasing this value.</extracomment>
        <translation type="unfinished">Maximal storlek för databasens cacheminne. Större cache kan bidra till snabbare synkronisering, dock blir fördelen mindre uppenbar för de flesta användningsområdena efter den initiala synkroniseringen. En lägre storlek på databasens cacheminne minskar minnesanvändningen. Mempoolens outnyttjade minne delas med denna cache.</translation>
    </message>
    <message>
        <source>Set the number of script verification threads. Negative values correspond to the number of cores you want to leave free to the system.</source>
        <extracomment>Tooltip text for Options window setting that sets the number of script verification threads. Explains that negative values mean to leave these many cores free to the system.</extracomment>
        <translation type="unfinished">Sätt antalet trådar för skriptverifiering. Negativa värden motsvarar antalet kärnor som skall lämnas tillgängliga för systemet. </translation>
    </message>
    <message>
        <source>(0 = auto, &lt;0 = leave that many cores free)</source>
        <translation type="unfinished">(0 = auto, &lt;0 = lämna så många kärnor lediga)</translation>
    </message>
    <message>
        <source>This allows you or a third party tool to communicate with the node through command-line and JSON-RPC commands.</source>
        <extracomment>Tooltip text for Options window setting that enables the RPC server.</extracomment>
        <translation type="unfinished">Detta tillåter dig eller ett tredjepartsverktyg att kommunicera med noden genom kommandotolken och JSON-RPC-kommandon. </translation>
    </message>
    <message>
        <source>Enable R&amp;PC server</source>
        <extracomment>An Options window setting to enable the RPC server.</extracomment>
        <translation type="unfinished">Aktivera R&amp;PC-server</translation>
    </message>
    <message>
        <source>W&amp;allet</source>
        <translation type="unfinished">&amp;Plånbok</translation>
    </message>
    <message>
        <source>Subtract &amp;fee from amount by default</source>
        <extracomment>An Options window setting to set subtracting the fee from a sending amount as default.</extracomment>
        <translation type="unfinished">Ta bort avgift från summa som standard</translation>
    </message>
    <message>
        <source>Enable coin &amp;control features</source>
        <translation type="unfinished">Aktivera mynt&amp;kontrollfunktioner</translation>
    </message>
    <message>
        <source>If you disable the spending of unconfirmed change, the change from a transaction cannot be used until that transaction has at least one confirmation. This also affects how your balance is computed.</source>
        <translation type="unfinished">Om du inaktiverar spendering av obekräftad växel, kan inte växeln från en transaktion användas förrän transaktionen har minst en bekräftelse. Detta påverkar också hur ditt saldo beräknas.</translation>
    </message>
    <message>
        <source>&amp;Spend unconfirmed change</source>
        <translation type="unfinished">&amp;Spendera obekräftad växel</translation>
    </message>
    <message>
        <source>Enable &amp;PSBT controls</source>
        <extracomment>An options window setting to enable PSBT controls.</extracomment>
        <translation type="unfinished">Aktivera &amp;PSBT-kontroll</translation>
    </message>
    <message>
        <source>External Signer (e.g. hardware wallet)</source>
        <translation type="unfinished">Extern signerare (e.g. hårdvaruplånbok)</translation>
    </message>
    <message>
        <source>Automatically open the Bitcoin client port on the router. This only works when your router supports UPnP and it is enabled.</source>
        <translation type="unfinished">Öppna automatiskt Bitcoin-klientens port på routern. Detta fungerar endast om din router stödjer UPnP och det är är aktiverat.</translation>
    </message>
    <message>
        <source>Map port using &amp;UPnP</source>
        <translation type="unfinished">Tilldela port med hjälp av &amp;UPnP</translation>
    </message>
    <message>
        <source>Automatically open the Bitcoin client port on the router. This only works when your router supports NAT-PMP and it is enabled. The external port could be random.</source>
        <translation type="unfinished">Öppna automatiskt Bitcoin-klientens port på routern. Detta fungerar endast om din router stödjer NAT-PMP och det är är aktiverat. Den externa porten kan vara slumpmässig.</translation>
    </message>
    <message>
        <source>Accept connections from outside.</source>
        <translation type="unfinished">Acceptera anslutningar utifrån.</translation>
    </message>
    <message>
        <source>Allow incomin&amp;g connections</source>
        <translation type="unfinished">Tillåt inkommande anslutningar</translation>
    </message>
    <message>
        <source>Connect to the Bitcoin network through a SOCKS5 proxy.</source>
        <translation type="unfinished">Anslut till Bitcoin-nätverket genom en SOCKS5-proxy.</translation>
    </message>
    <message>
        <source>&amp;Connect through SOCKS5 proxy (default proxy):</source>
        <translation type="unfinished">&amp;Anslut genom SOCKS5-proxy (förvald proxy):</translation>
    </message>
    <message>
        <source>Proxy &amp;IP:</source>
        <translation type="unfinished">Proxy-&amp;IP:</translation>
    </message>
    <message>
        <source>Port of the proxy (e.g. 9050)</source>
        <translation type="unfinished">Proxyns port (t.ex. 9050)</translation>
    </message>
    <message>
        <source>Used for reaching peers via:</source>
        <translation type="unfinished">Används för att nå noder via:</translation>
    </message>
    <message>
        <source>&amp;Window</source>
        <translation type="unfinished">&amp;Fönster</translation>
    </message>
    <message>
        <source>Show the icon in the system tray.</source>
        <translation type="unfinished">Visa ikonen i systemfältet.</translation>
    </message>
    <message>
        <source>&amp;Show tray icon</source>
        <translation type="unfinished">&amp;Visa ikon i systemfältet</translation>
    </message>
    <message>
        <source>Show only a tray icon after minimizing the window.</source>
        <translation type="unfinished">Visa endast en systemfältsikon vid minimering.</translation>
    </message>
    <message>
        <source>&amp;Minimize to the tray instead of the taskbar</source>
        <translation type="unfinished">&amp;Minimera till systemfältet istället för aktivitetsfältet</translation>
    </message>
    <message>
        <source>M&amp;inimize on close</source>
        <translation type="unfinished">M&amp;inimera vid stängning</translation>
    </message>
    <message>
        <source>&amp;Display</source>
        <translation type="unfinished">&amp;Visa</translation>
    </message>
    <message>
        <source>User Interface &amp;language:</source>
        <translation type="unfinished">Användargränssnittets &amp;språk:</translation>
    </message>
    <message>
        <source>The user interface language can be set here. This setting will take effect after restarting %1.</source>
        <translation type="unfinished">Användargränssnittets språk kan ställas in här. Denna inställning träder i kraft efter en omstart av %1.</translation>
    </message>
    <message>
        <source>&amp;Unit to show amounts in:</source>
        <translation type="unfinished">&amp;Måttenhet att visa belopp i:</translation>
    </message>
    <message>
        <source>Choose the default subdivision unit to show in the interface and when sending coins.</source>
        <translation type="unfinished">Välj en måttenhet att visa i gränssnittet och när du skickar pengar.</translation>
    </message>
    <message>
        <source>Whether to show coin control features or not.</source>
        <translation type="unfinished">Om myntkontrollfunktioner skall visas eller inte</translation>
    </message>
    <message>
        <source>Connect to the Bitcoin network through a separate SOCKS5 proxy for Tor onion services.</source>
        <translation type="unfinished">Anslut till Bitcoin-nätverket genom en separat SOCKS5-proxy för onion-tjänster genom Tor.</translation>
    </message>
    <message>
        <source>Use separate SOCKS&amp;5 proxy to reach peers via Tor onion services:</source>
        <translation type="unfinished">Använd en fristående SOCKS&amp;5 proxy för att  nå noder via Tor onion tjänster:</translation>
    </message>
    <message>
        <source>&amp;Cancel</source>
        <translation type="unfinished">&amp;Avbryt</translation>
    </message>
    <message>
        <source>Compiled without external signing support (required for external signing)</source>
        <extracomment>"External signing" means using devices such as hardware wallets.</extracomment>
        <translation type="unfinished">Kompilerad utan stöd för extern signering (krävs för extern signering)</translation>
    </message>
    <message>
        <source>default</source>
        <translation type="unfinished">standard</translation>
    </message>
    <message>
        <source>none</source>
        <translation type="unfinished">inget</translation>
    </message>
    <message>
        <source>Confirm options reset</source>
        <extracomment>Window title text of pop-up window shown when the user has chosen to reset options.</extracomment>
        <translation type="unfinished">Bekräfta att alternativen ska återställs</translation>
    </message>
    <message>
        <source>Client restart required to activate changes.</source>
        <extracomment>Text explaining that the settings changed will not come into effect until the client is restarted.</extracomment>
        <translation type="unfinished">Klientomstart är nödvändig för att aktivera ändringarna.</translation>
    </message>
    <message>
        <source>Client will be shut down. Do you want to proceed?</source>
        <extracomment>Text asking the user to confirm if they would like to proceed with a client shutdown.</extracomment>
        <translation type="unfinished">Programmet kommer att stängas. Vill du fortsätta?</translation>
    </message>
    <message>
        <source>Configuration options</source>
        <extracomment>Window title text of pop-up box that allows opening up of configuration file.</extracomment>
        <translation type="unfinished">Konfigurationsalternativ</translation>
    </message>
    <message>
        <source>The configuration file is used to specify advanced user options which override GUI settings. Additionally, any command-line options will override this configuration file.</source>
        <extracomment>Explanatory text about the priority order of instructions considered by client. The order from high to low being: command-line, configuration file, GUI settings.</extracomment>
        <translation type="unfinished">Konfigurationsfilen används för att ange avancerade användaralternativ som åsidosätter inställningar i GUI. Dessutom kommer alla kommandoradsalternativ att åsidosätta denna konfigurationsfil.</translation>
    </message>
    <message>
        <source>Continue</source>
        <translation type="unfinished">Fortsätt</translation>
    </message>
    <message>
        <source>Cancel</source>
        <translation type="unfinished">Avbryt</translation>
    </message>
    <message>
        <source>Error</source>
        <translation type="unfinished">Fel</translation>
    </message>
    <message>
        <source>The configuration file could not be opened.</source>
        <translation type="unfinished">Konfigurationsfilen kunde inte öppnas.</translation>
    </message>
    <message>
        <source>This change would require a client restart.</source>
        <translation type="unfinished">Denna ändring kräver en klientomstart.</translation>
    </message>
    <message>
        <source>The supplied proxy address is invalid.</source>
        <translation type="unfinished">Den angivna proxy-adressen är ogiltig.</translation>
    </message>
</context>
<context>
    <name>OverviewPage</name>
    <message>
        <source>Form</source>
        <translation type="unfinished">Formulär</translation>
    </message>
    <message>
        <source>The displayed information may be out of date. Your wallet automatically synchronizes with the Bitcoin network after a connection is established, but this process has not completed yet.</source>
        <translation type="unfinished">Den visade informationen kan vara inaktuell. Plånboken synkroniseras automatiskt med Bitcoin-nätverket efter att anslutningen är upprättad, men denna process har inte slutförts ännu.</translation>
    </message>
    <message>
        <source>Watch-only:</source>
        <translation type="unfinished">Granska-bara:</translation>
    </message>
    <message>
        <source>Available:</source>
        <translation type="unfinished">Tillgängligt:</translation>
    </message>
    <message>
        <source>Your current spendable balance</source>
        <translation type="unfinished">Ditt tillgängliga saldo</translation>
    </message>
    <message>
        <source>Pending:</source>
        <translation type="unfinished">Pågående:</translation>
    </message>
    <message>
        <source>Total of transactions that have yet to be confirmed, and do not yet count toward the spendable balance</source>
        <translation type="unfinished">Totalt antal transaktioner som ännu inte bekräftats, och som ännu inte räknas med i aktuellt saldo</translation>
    </message>
    <message>
        <source>Immature:</source>
        <translation type="unfinished">Omogen:</translation>
    </message>
    <message>
        <source>Mined balance that has not yet matured</source>
        <translation type="unfinished">Grävt saldo som ännu inte har mognat</translation>
    </message>
    <message>
        <source>Balances</source>
        <translation type="unfinished">Saldon</translation>
    </message>
    <message>
        <source>Total:</source>
        <translation type="unfinished">Totalt:</translation>
    </message>
    <message>
        <source>Your current total balance</source>
        <translation type="unfinished">Ditt aktuella totala saldo</translation>
    </message>
    <message>
        <source>Your current balance in watch-only addresses</source>
        <translation type="unfinished">Ditt aktuella saldo i granska-bara adresser</translation>
    </message>
    <message>
        <source>Spendable:</source>
        <translation type="unfinished">Spenderbar:</translation>
    </message>
    <message>
        <source>Recent transactions</source>
        <translation type="unfinished">Nyligen genomförda transaktioner</translation>
    </message>
    <message>
        <source>Unconfirmed transactions to watch-only addresses</source>
        <translation type="unfinished">Obekräftade transaktioner till granska-bara adresser</translation>
    </message>
    <message>
        <source>Mined balance in watch-only addresses that has not yet matured</source>
        <translation type="unfinished">Grävt saldo i granska-bara adresser som ännu inte har mognat</translation>
    </message>
    <message>
        <source>Current total balance in watch-only addresses</source>
        <translation type="unfinished">Aktuellt totalt saldo i granska-bara adresser</translation>
    </message>
    <message>
        <source>Privacy mode activated for the Overview tab. To unmask the values, uncheck Settings-&gt;Mask values.</source>
        <translation type="unfinished">Privat läge aktiverad för fliken Översikt. För att visa data, bocka ur Inställningar &gt; Dölj data.</translation>
    </message>
</context>
<context>
    <name>PSBTOperationsDialog</name>
    <message>
        <source>Sign Tx</source>
        <translation type="unfinished">Signera transaktion</translation>
    </message>
    <message>
        <source>Broadcast Tx</source>
        <translation type="unfinished">Sänd Tx</translation>
    </message>
    <message>
        <source>Copy to Clipboard</source>
        <translation type="unfinished">Kopiera till Urklippshanteraren</translation>
    </message>
    <message>
        <source>Save…</source>
        <translation type="unfinished">Spara...</translation>
    </message>
    <message>
        <source>Close</source>
        <translation type="unfinished">Avsluta</translation>
    </message>
    <message>
        <source>Failed to load transaction: %1</source>
        <translation type="unfinished">Kunde inte läsa transaktion: %1</translation>
    </message>
    <message>
        <source>Failed to sign transaction: %1</source>
        <translation type="unfinished">Kunde inte signera transaktion: %1</translation>
    </message>
    <message>
        <source>Could not sign any more inputs.</source>
        <translation type="unfinished">Kunde inte signera några fler inmatningar.</translation>
    </message>
    <message>
        <source>Unknown error processing transaction.</source>
        <translation type="unfinished">Ett fel uppstod när transaktionen behandlades.</translation>
    </message>
    <message>
        <source>PSBT copied to clipboard.</source>
        <translation type="unfinished">PSBT kopierad till urklipp.</translation>
    </message>
    <message>
        <source>Save Transaction Data</source>
        <translation type="unfinished">Spara transaktionsdetaljer</translation>
    </message>
    <message>
        <source>PSBT saved to disk.</source>
        <translation type="unfinished">PSBT sparad till disk.</translation>
    </message>
    <message>
        <source>Sends %1 to %2</source>
        <translation type="unfinished">Skickar %1 till %2</translation>
    </message>
    <message>
        <source>own address</source>
        <translation type="unfinished">egen adress</translation>
    </message>
    <message>
        <source>own address</source>
        <translation type="unfinished">egen adress</translation>
    </message>
    <message>
        <source>Unable to calculate transaction fee or total transaction amount.</source>
        <translation type="unfinished">Kunde inte beräkna transaktionsavgift eller totala transaktionssumman.</translation>
    </message>
    <message>
        <source>Pays transaction fee: </source>
        <translation type="unfinished">Betalar transaktionsavgift:</translation>
    </message>
    <message>
        <source>Total Amount</source>
        <translation type="unfinished">Totalt belopp</translation>
    </message>
    <message>
        <source>or</source>
        <translation type="unfinished">eller</translation>
    </message>
    <message>
        <source>Transaction has %1 unsigned inputs.</source>
        <translation type="unfinished">Transaktion %1 har osignerad indata.</translation>
    </message>
    <message>
        <source>Transaction is missing some information about inputs.</source>
        <translation type="unfinished">Transaktionen saknar information om indata.</translation>
    </message>
    <message>
        <source>Transaction still needs signature(s).</source>
        <translation type="unfinished">Transaktionen behöver signatur(er).</translation>
    </message>
    <message>
        <source>(But no wallet is loaded.)</source>
<<<<<<< HEAD
        <translation type="unfinished">&lt;br&gt;(</translation>
=======
        <translation type="unfinished">&lt;br&gt;(Men ingen plånbok är inläst.)</translation>
>>>>>>> de3e0738
    </message>
    <message>
        <source>(But this wallet cannot sign transactions.)</source>
        <translation type="unfinished">(Den här plånboken kan inte signera transaktioner.)</translation>
    </message>
    <message>
        <source>(But this wallet does not have the right keys.)</source>
        <translation type="unfinished">(Den här plånboken saknar korrekta nycklar.)</translation>
    </message>
    <message>
        <source>Transaction status is unknown.</source>
        <translation type="unfinished">Transaktionens status är okänd.</translation>
    </message>
</context>
<context>
    <name>PaymentServer</name>
    <message>
        <source>Payment request error</source>
        <translation type="unfinished">Fel vid betalningsbegäran</translation>
    </message>
    <message>
        <source>Cannot start bitcoin: click-to-pay handler</source>
        <translation type="unfinished">Kan inte starta bitcoin: klicka-och-betala hanteraren</translation>
    </message>
    <message>
        <source>URI handling</source>
        <translation type="unfinished">URI-hantering</translation>
    </message>
    <message>
        <source>'bitcoin://' is not a valid URI. Use 'bitcoin:' instead.</source>
        <translation type="unfinished">'bitcoin://' är inte en accepterad URI. Använd 'bitcoin:' istället.</translation>
    </message>
    <message>
        <source>URI cannot be parsed! This can be caused by an invalid Bitcoin address or malformed URI parameters.</source>
        <translation type="unfinished">URI kan inte parsas! Detta kan orsakas av en ogiltig Bitcoin-adress eller felaktiga URI-parametrar.</translation>
    </message>
    <message>
        <source>Payment request file handling</source>
        <translation type="unfinished">Hantering av betalningsbegäransfil</translation>
    </message>
</context>
<context>
    <name>PeerTableModel</name>
    <message>
        <source>User Agent</source>
        <extracomment>Title of Peers Table column which contains the peer's User Agent string.</extracomment>
        <translation type="unfinished">Användaragent</translation>
    </message>
    <message>
        <source>Age</source>
        <extracomment>Title of Peers Table column which indicates the duration (length of time) since the peer connection started.</extracomment>
        <translation type="unfinished">Ålder</translation>
    </message>
    <message>
        <source>Direction</source>
        <extracomment>Title of Peers Table column which indicates the direction the peer connection was initiated from.</extracomment>
        <translation type="unfinished">Riktning</translation>
    </message>
    <message>
        <source>Sent</source>
        <extracomment>Title of Peers Table column which indicates the total amount of network information we have sent to the peer.</extracomment>
        <translation type="unfinished">Skickat</translation>
    </message>
    <message>
        <source>Received</source>
        <extracomment>Title of Peers Table column which indicates the total amount of network information we have received from the peer.</extracomment>
        <translation type="unfinished">Mottaget</translation>
    </message>
    <message>
        <source>Address</source>
        <extracomment>Title of Peers Table column which contains the IP/Onion/I2P address of the connected peer.</extracomment>
        <translation type="unfinished">Adress</translation>
    </message>
    <message>
        <source>Type</source>
        <extracomment>Title of Peers Table column which describes the type of peer connection. The "type" describes why the connection exists.</extracomment>
        <translation type="unfinished">Typ</translation>
    </message>
    <message>
        <source>Network</source>
        <extracomment>Title of Peers Table column which states the network the peer connected through.</extracomment>
        <translation type="unfinished">Nätverk</translation>
    </message>
    <message>
        <source>Inbound</source>
        <extracomment>An Inbound Connection from a Peer.</extracomment>
        <translation type="unfinished">Inkommande</translation>
    </message>
    <message>
        <source>Outbound</source>
        <extracomment>An Outbound Connection to a Peer.</extracomment>
        <translation type="unfinished">Utgående</translation>
    </message>
</context>
<context>
    <name>QRImageWidget</name>
    <message>
        <source>&amp;Save Image…</source>
        <translation type="unfinished">&amp;Spara Bild...</translation>
    </message>
    <message>
        <source>&amp;Copy Image</source>
        <translation type="unfinished">&amp;Kopiera Bild</translation>
    </message>
    <message>
        <source>Resulting URI too long, try to reduce the text for label / message.</source>
        <translation type="unfinished">URI:n är för lång, försöka minska texten för etikett / meddelande.</translation>
    </message>
    <message>
        <source>Error encoding URI into QR Code.</source>
        <translation type="unfinished">Fel vid skapande av QR-kod från URI.</translation>
    </message>
    <message>
        <source>QR code support not available.</source>
        <translation type="unfinished">Stöd för QR-kod är inte längre tillgängligt.</translation>
    </message>
    <message>
        <source>Save QR Code</source>
        <translation type="unfinished">Spara QR-kod</translation>
    </message>
    <message>
        <source>PNG Image</source>
        <extracomment>Expanded name of the PNG file format. See: https://en.wikipedia.org/wiki/Portable_Network_Graphics.</extracomment>
        <translation type="unfinished">PNG-bild</translation>
    </message>
</context>
<context>
    <name>RPCConsole</name>
    <message>
        <source>N/A</source>
        <translation type="unfinished">ej tillgänglig</translation>
    </message>
    <message>
        <source>Client version</source>
        <translation type="unfinished">Klient-version</translation>
    </message>
    <message>
        <source>General</source>
        <translation type="unfinished">Allmänt</translation>
    </message>
    <message>
        <source>Datadir</source>
        <translation type="unfinished">Datakatalog</translation>
    </message>
    <message>
        <source>To specify a non-default location of the data directory use the '%1' option.</source>
        <translation type="unfinished">Använd alternativet '%1' för att ange en annan plats för datakatalogen än standard.</translation>
    </message>
    <message>
        <source>Blocksdir</source>
        <translation type="unfinished">Blockkatalog</translation>
    </message>
    <message>
        <source>To specify a non-default location of the blocks directory use the '%1' option.</source>
        <translation type="unfinished">Använd alternativet '%1' för att ange en annan plats för blockkatalogen än standard.</translation>
    </message>
    <message>
        <source>Startup time</source>
        <translation type="unfinished">Uppstartstid</translation>
    </message>
    <message>
        <source>Network</source>
        <translation type="unfinished">Nätverk</translation>
    </message>
    <message>
        <source>Name</source>
        <translation type="unfinished">Namn</translation>
    </message>
    <message>
        <source>Number of connections</source>
        <translation type="unfinished">Antalet anslutningar</translation>
    </message>
    <message>
        <source>Block chain</source>
        <translation type="unfinished">Blockkedja</translation>
    </message>
    <message>
        <source>Memory Pool</source>
        <translation type="unfinished">Minnespool</translation>
    </message>
    <message>
        <source>Current number of transactions</source>
        <translation type="unfinished">Aktuellt antal transaktioner</translation>
    </message>
    <message>
        <source>Memory usage</source>
        <translation type="unfinished">Minnesåtgång</translation>
    </message>
    <message>
        <source>Wallet: </source>
        <translation type="unfinished">Plånbok:</translation>
    </message>
    <message>
        <source>(none)</source>
        <translation type="unfinished">(ingen)</translation>
    </message>
    <message>
        <source>&amp;Reset</source>
        <translation type="unfinished">&amp;Återställ</translation>
    </message>
    <message>
        <source>Received</source>
        <translation type="unfinished">Mottaget</translation>
    </message>
    <message>
        <source>Sent</source>
        <translation type="unfinished">Skickat</translation>
    </message>
    <message>
        <source>&amp;Peers</source>
        <translation type="unfinished">&amp;Noder</translation>
    </message>
    <message>
        <source>Banned peers</source>
        <translation type="unfinished">Bannlysta noder</translation>
    </message>
    <message>
        <source>Select a peer to view detailed information.</source>
        <translation type="unfinished">Välj en klient för att se detaljerad information.</translation>
    </message>
    <message>
        <source>Transaction Relay</source>
        <translation type="unfinished">Transaktionsrelä</translation>
    </message>
    <message>
        <source>Starting Block</source>
        <translation type="unfinished">Startblock</translation>
    </message>
    <message>
        <source>Synced Headers</source>
        <translation type="unfinished">Synkade huvuden</translation>
    </message>
    <message>
        <source>Synced Blocks</source>
        <translation type="unfinished">Synkade block</translation>
    </message>
    <message>
        <source>Last Transaction</source>
        <translation type="unfinished">Senaste Transaktion</translation>
    </message>
    <message>
        <source>Mapped AS</source>
        <translation type="unfinished">Kartlagd AS</translation>
    </message>
    <message>
        <source>User Agent</source>
        <translation type="unfinished">Användaragent</translation>
    </message>
    <message>
        <source>Node window</source>
        <translation type="unfinished">Nod-fönster</translation>
    </message>
    <message>
        <source>Open the %1 debug log file from the current data directory. This can take a few seconds for large log files.</source>
        <translation type="unfinished">Öppna felsökningsloggen %1 från aktuell datakatalog. Detta kan ta några sekunder för stora loggfiler.</translation>
    </message>
    <message>
        <source>Decrease font size</source>
        <translation type="unfinished">Minska fontstorleken</translation>
    </message>
    <message>
        <source>Increase font size</source>
        <translation type="unfinished">Öka fontstorleken</translation>
    </message>
    <message>
        <source>Permissions</source>
        <translation type="unfinished">Behörigheter</translation>
    </message>
    <message>
        <source>Direction/Type</source>
        <translation type="unfinished">Riktning/Typ</translation>
    </message>
    <message>
        <source>Services</source>
        <translation type="unfinished">Tjänster</translation>
    </message>
    <message>
        <source>High Bandwidth</source>
        <translation type="unfinished">Hög bandbredd</translation>
    </message>
    <message>
        <source>Connection Time</source>
        <translation type="unfinished">Anslutningstid</translation>
    </message>
    <message>
        <source>Last Block</source>
        <translation type="unfinished">Sista blocket</translation>
    </message>
    <message>
        <source>Last Send</source>
        <translation type="unfinished">Senast sänt</translation>
    </message>
    <message>
        <source>Last Receive</source>
        <translation type="unfinished">Senast mottaget</translation>
    </message>
    <message>
        <source>Ping Time</source>
        <translation type="unfinished">Pingtid</translation>
    </message>
    <message>
        <source>The duration of a currently outstanding ping.</source>
        <translation type="unfinished">Tidsåtgången för en aktuell utestående ping.</translation>
    </message>
    <message>
        <source>Ping Wait</source>
        <translation type="unfinished">Pingväntetid</translation>
    </message>
    <message>
        <source>Time Offset</source>
        <translation type="unfinished">Tidsförskjutning</translation>
    </message>
    <message>
        <source>Last block time</source>
        <translation type="unfinished">Senaste blocktid</translation>
    </message>
    <message>
        <source>&amp;Open</source>
        <translation type="unfinished">&amp;Öppna</translation>
    </message>
    <message>
        <source>&amp;Console</source>
        <translation type="unfinished">&amp;Konsol</translation>
    </message>
    <message>
        <source>&amp;Network Traffic</source>
        <translation type="unfinished">&amp;Nätverkstrafik</translation>
    </message>
    <message>
        <source>Totals</source>
        <translation type="unfinished">Totalt:</translation>
    </message>
    <message>
        <source>Debug log file</source>
        <translation type="unfinished">Felsökningslogg</translation>
    </message>
    <message>
        <source>Clear console</source>
        <translation type="unfinished">Rensa konsollen</translation>
    </message>
    <message>
        <source>Out:</source>
        <translation type="unfinished">Ut:</translation>
    </message>
    <message>
        <source>v1: unencrypted, plaintext transport protocol</source>
        <extracomment>Explanatory text for v1 transport type.</extracomment>
        <translation type="unfinished">v1: okrypterat transportprotokoll i klartext</translation>
    </message>
    <message>
        <source>v2: BIP324 encrypted transport protocol</source>
        <extracomment>Explanatory text for v2 transport type.</extracomment>
        <translation type="unfinished">v2: BIP324 krypterat transportprotokoll</translation>
    </message>
    <message>
        <source>&amp;Copy address</source>
        <extracomment>Context menu action to copy the address of a peer.</extracomment>
        <translation type="unfinished">&amp;Kopiera adress</translation>
    </message>
    <message>
        <source>&amp;Disconnect</source>
        <translation type="unfinished">&amp;Koppla ner</translation>
    </message>
    <message>
        <source>1 &amp;hour</source>
        <translation type="unfinished">1 &amp;timme</translation>
    </message>
    <message>
        <source>1 d&amp;ay</source>
        <translation type="unfinished">1d&amp;ag</translation>
    </message>
    <message>
        <source>1 &amp;week</source>
        <translation type="unfinished">1 &amp;vecka</translation>
    </message>
    <message>
        <source>1 &amp;year</source>
        <translation type="unfinished">1 &amp;år</translation>
    </message>
    <message>
        <source>&amp;Unban</source>
        <translation type="unfinished">&amp;Ta bort bannlysning</translation>
    </message>
    <message>
        <source>Network activity disabled</source>
        <translation type="unfinished">Nätverksaktivitet inaktiverad</translation>
    </message>
    <message>
        <source>Executing command without any wallet</source>
        <translation type="unfinished">Utför instruktion utan plånbok</translation>
    </message>
    <message>
        <source>Executing command using "%1" wallet</source>
        <translation type="unfinished">Utför instruktion med plånbok "%1"</translation>
    </message>
    <message>
        <source>Executing…</source>
        <extracomment>A console message indicating an entered command is currently being executed.</extracomment>
        <translation type="unfinished">Kör…</translation>
    </message>
    <message>
        <source>Yes</source>
        <translation type="unfinished">Ja</translation>
    </message>
    <message>
        <source>No</source>
        <translation type="unfinished">Nej</translation>
    </message>
    <message>
        <source>To</source>
        <translation type="unfinished">Till</translation>
    </message>
    <message>
        <source>From</source>
        <translation type="unfinished">Från</translation>
    </message>
    <message>
        <source>Ban for</source>
        <translation type="unfinished">Bannlys i</translation>
    </message>
    <message>
        <source>Never</source>
        <translation type="unfinished">Aldrig</translation>
    </message>
    <message>
        <source>Unknown</source>
        <translation type="unfinished">Okänd</translation>
    </message>
</context>
<context>
    <name>ReceiveCoinsDialog</name>
    <message>
        <source>&amp;Amount:</source>
        <translation type="unfinished">&amp;Belopp:</translation>
    </message>
    <message>
        <source>&amp;Label:</source>
        <translation type="unfinished">&amp;Etikett:</translation>
    </message>
    <message>
        <source>&amp;Message:</source>
        <translation type="unfinished">&amp;Meddelande:</translation>
    </message>
    <message>
        <source>An optional message to attach to the payment request, which will be displayed when the request is opened. Note: The message will not be sent with the payment over the Bitcoin network.</source>
        <translation type="unfinished">Ett valfritt meddelande att bifoga betalningsbegäran, vilket visas när begäran öppnas. Obs: Meddelandet kommer inte att sändas med betalningen över Bitcoin-nätverket.</translation>
    </message>
    <message>
        <source>An optional label to associate with the new receiving address.</source>
        <translation type="unfinished">En valfri etikett att associera med den nya mottagaradressen.</translation>
    </message>
    <message>
        <source>Use this form to request payments. All fields are &lt;b&gt;optional&lt;/b&gt;.</source>
        <translation type="unfinished">Använd detta formulär för att begära betalningar. Alla fält är  &lt;b&gt;valfria&lt;/b&gt;.</translation>
    </message>
    <message>
        <source>An optional amount to request. Leave this empty or zero to not request a specific amount.</source>
        <translation type="unfinished">Ett valfritt belopp att begära. Lämna tomt eller ange noll för att inte begära ett specifikt belopp.</translation>
    </message>
    <message>
        <source>&amp;Create new receiving address</source>
        <translation type="unfinished">S&amp;kapa ny mottagaradress</translation>
    </message>
    <message>
        <source>Clear all fields of the form.</source>
        <translation type="unfinished">Rensa alla formulärfälten</translation>
    </message>
    <message>
        <source>Clear</source>
        <translation type="unfinished">Rensa</translation>
    </message>
    <message>
        <source>Requested payments history</source>
        <translation type="unfinished">Historik för begärda betalningar</translation>
    </message>
    <message>
        <source>Show the selected request (does the same as double clicking an entry)</source>
        <translation type="unfinished">Visa valda begäranden (gör samma som att dubbelklicka på en post)</translation>
    </message>
    <message>
        <source>Show</source>
        <translation type="unfinished">Visa</translation>
    </message>
    <message>
        <source>Remove the selected entries from the list</source>
        <translation type="unfinished">Ta bort valda poster från listan</translation>
    </message>
    <message>
        <source>Remove</source>
        <translation type="unfinished">Ta bort</translation>
    </message>
    <message>
        <source>Copy &amp;URI</source>
        <translation type="unfinished">Kopiera &amp;URI</translation>
    </message>
    <message>
        <source>&amp;Copy address</source>
        <translation type="unfinished">&amp;Kopiera adress</translation>
    </message>
    <message>
        <source>Copy &amp;label</source>
        <translation type="unfinished">Kopiera &amp;etikett</translation>
    </message>
    <message>
        <source>Copy &amp;message</source>
        <translation type="unfinished">Kopiera &amp;meddelande</translation>
    </message>
    <message>
        <source>Copy &amp;amount</source>
        <translation type="unfinished">Kopiera &amp;Belopp</translation>
    </message>
    <message>
        <source>Could not unlock wallet.</source>
        <translation type="unfinished">Kunde inte låsa upp plånboken.</translation>
    </message>
    <message>
        <source>Could not generate new %1 address</source>
        <translation type="unfinished">Kan inte generera ny %1 adress</translation>
    </message>
</context>
<context>
    <name>ReceiveRequestDialog</name>
    <message>
        <source>Request payment to …</source>
        <translation type="unfinished">Begär betalning till ...</translation>
    </message>
    <message>
        <source>Address:</source>
        <translation type="unfinished">Adress</translation>
    </message>
    <message>
        <source>Amount:</source>
        <translation type="unfinished">Belopp:</translation>
    </message>
    <message>
        <source>Label:</source>
        <translation type="unfinished">Etikett:</translation>
    </message>
    <message>
        <source>Message:</source>
        <translation type="unfinished">Meddelande:</translation>
    </message>
    <message>
        <source>Wallet:</source>
        <translation type="unfinished">Plånbok:</translation>
    </message>
    <message>
        <source>Copy &amp;URI</source>
        <translation type="unfinished">Kopiera &amp;URI</translation>
    </message>
    <message>
        <source>Copy &amp;Address</source>
        <translation type="unfinished">Kopiera &amp;Adress</translation>
    </message>
    <message>
        <source>&amp;Verify</source>
        <translation type="unfinished">&amp;Bekräfta</translation>
    </message>
    <message>
        <source>&amp;Save Image…</source>
        <translation type="unfinished">&amp;Spara Bild...</translation>
    </message>
    <message>
        <source>Payment information</source>
        <translation type="unfinished">Betalinformaton</translation>
    </message>
    <message>
        <source>Request payment to %1</source>
        <translation type="unfinished">Begär betalning till %1</translation>
    </message>
</context>
<context>
    <name>RecentRequestsTableModel</name>
    <message>
        <source>Date</source>
        <translation type="unfinished">Datum</translation>
    </message>
    <message>
        <source>Label</source>
        <translation type="unfinished">Etikett</translation>
    </message>
    <message>
        <source>Message</source>
        <translation type="unfinished">Meddelande</translation>
    </message>
    <message>
        <source>(no label)</source>
        <translation type="unfinished">(Ingen etikett)</translation>
    </message>
    <message>
        <source>(no message)</source>
        <translation type="unfinished">(inget meddelande)</translation>
    </message>
    <message>
        <source>(no amount requested)</source>
        <translation type="unfinished">(inget belopp begärt)</translation>
    </message>
    <message>
        <source>Requested</source>
        <translation type="unfinished">Begärt</translation>
    </message>
</context>
<context>
    <name>SendCoinsDialog</name>
    <message>
        <source>Send Coins</source>
        <translation type="unfinished">Skicka Bitcoins</translation>
    </message>
    <message>
        <source>Coin Control Features</source>
        <translation type="unfinished">Myntkontrollfunktioner</translation>
    </message>
    <message>
        <source>automatically selected</source>
        <translation type="unfinished">automatiskt vald</translation>
    </message>
    <message>
        <source>Insufficient funds!</source>
        <translation type="unfinished">Otillräckliga medel!</translation>
    </message>
    <message>
        <source>Quantity:</source>
        <translation type="unfinished">Kvantitet:</translation>
    </message>
    <message>
        <source>Bytes:</source>
        <translation type="unfinished">Antal byte:</translation>
    </message>
    <message>
        <source>Amount:</source>
        <translation type="unfinished">Belopp:</translation>
    </message>
    <message>
        <source>Fee:</source>
        <translation type="unfinished">Avgift:</translation>
    </message>
    <message>
        <source>After Fee:</source>
        <translation type="unfinished">Efter avgift:</translation>
    </message>
    <message>
        <source>Change:</source>
        <translation type="unfinished">Växel:</translation>
    </message>
    <message>
        <source>If this is activated, but the change address is empty or invalid, change will be sent to a newly generated address.</source>
        <translation type="unfinished">Om denna är aktiverad men växeladressen är tom eller ogiltig kommer växeln att sändas till en nyss skapad adress.</translation>
    </message>
    <message>
        <source>Custom change address</source>
        <translation type="unfinished">Anpassad växeladress</translation>
    </message>
    <message>
        <source>Transaction Fee:</source>
        <translation type="unfinished">Transaktionsavgift:</translation>
    </message>
    <message>
        <source>Using the fallbackfee can result in sending a transaction that will take several hours or days (or never) to confirm. Consider choosing your fee manually or wait until you have validated the complete chain.</source>
        <translation type="unfinished">Med standardavgiften riskerar en transaktion ta timmar eller dagar för att bekräftas, om den ens gör det. Överväg att själv välja avgift alternativt vänta tills du har validerat hela kedjan.</translation>
    </message>
    <message>
        <source>Warning: Fee estimation is currently not possible.</source>
        <translation type="unfinished">Varning: Avgiftsuppskattning är för närvarande inte möjlig.</translation>
    </message>
    <message>
        <source>Hide</source>
        <translation type="unfinished">Dölj</translation>
    </message>
    <message>
        <source>Recommended:</source>
        <translation type="unfinished">Rekommenderad:</translation>
    </message>
    <message>
        <source>Custom:</source>
        <translation type="unfinished">Anpassad:</translation>
    </message>
    <message>
        <source>Send to multiple recipients at once</source>
        <translation type="unfinished">Skicka till flera mottagare samtidigt</translation>
    </message>
    <message>
        <source>Add &amp;Recipient</source>
        <translation type="unfinished">Lägg till &amp;mottagare</translation>
    </message>
    <message>
        <source>Clear all fields of the form.</source>
        <translation type="unfinished">Rensa alla formulärfälten</translation>
    </message>
    <message>
        <source>Inputs…</source>
        <translation type="unfinished">Inmatningar…</translation>
    </message>
    <message>
        <source>Choose…</source>
        <translation type="unfinished">Välj…</translation>
    </message>
    <message>
        <source>Hide transaction fee settings</source>
        <translation type="unfinished">Dölj alternativ för transaktionsavgift</translation>
    </message>
    <message>
        <source>When there is less transaction volume than space in the blocks, miners as well as relaying nodes may enforce a minimum fee. Paying only this minimum fee is just fine, but be aware that this can result in a never confirming transaction once there is more demand for bitcoin transactions than the network can process.</source>
        <translation type="unfinished">När transaktionsvolymen är mindre än utrymmet i blocken kan både brytardatorer och relänoder kräva en minimiavgift. Det är okej att bara betala denna minimiavgift, men du ska vara medveten om att det kan leda till att en transaktion aldrig bekräftas så fort efterfrågan på bitcointransaktioner är större än vad nätverket kan hantera.</translation>
    </message>
    <message>
        <source>A too low fee might result in a never confirming transaction (read the tooltip)</source>
        <translation type="unfinished">En alltför låg avgift kan leda till att en transaktion aldrig bekräfta (läs knappbeskrivningen)</translation>
    </message>
    <message>
        <source>Confirmation time target:</source>
        <translation type="unfinished">Mål för bekräftelsetid:</translation>
    </message>
    <message>
        <source>Enable Replace-By-Fee</source>
        <translation type="unfinished">Aktivera Replace-By-Fee</translation>
    </message>
    <message>
        <source>With Replace-By-Fee (BIP-125) you can increase a transaction's fee after it is sent. Without this, a higher fee may be recommended to compensate for increased transaction delay risk.</source>
        <translation type="unfinished">Med Replace-By-Fee (BIP-125) kan du höja transaktionsavgiften efter att transaktionen skickats. Om du väljer bort det kan en högre avgift rekommenderas för att kompensera för ökad risk att transaktionen fördröjs.</translation>
    </message>
    <message>
        <source>Clear &amp;All</source>
        <translation type="unfinished">Rensa &amp;alla</translation>
    </message>
    <message>
        <source>Balance:</source>
        <translation type="unfinished">Saldo:</translation>
    </message>
    <message>
        <source>Confirm the send action</source>
        <translation type="unfinished">Bekräfta sändåtgärden</translation>
    </message>
    <message>
        <source>S&amp;end</source>
        <translation type="unfinished">&amp;Skicka</translation>
    </message>
    <message>
        <source>Copy quantity</source>
        <translation type="unfinished">Kopiera kvantitet</translation>
    </message>
    <message>
        <source>Copy amount</source>
        <translation type="unfinished">Kopiera belopp</translation>
    </message>
    <message>
        <source>Copy fee</source>
        <translation type="unfinished">Kopiera avgift</translation>
    </message>
    <message>
        <source>Copy after fee</source>
        <translation type="unfinished">Kopiera efter avgift</translation>
    </message>
    <message>
        <source>Copy bytes</source>
        <translation type="unfinished">Kopiera byte</translation>
    </message>
    <message>
        <source>Copy change</source>
        <translation type="unfinished">Kopiera växel</translation>
    </message>
    <message>
        <source>%1 (%2 blocks)</source>
        <translation type="unfinished">%1 (%2 block)</translation>
    </message>
    <message>
        <source>Connect your hardware wallet first.</source>
        <translation type="unfinished">Anslut din hårdvaruplånbok först.</translation>
    </message>
    <message>
        <source>Cr&amp;eate Unsigned</source>
        <translation type="unfinished">Sk&amp;apa Osignerad</translation>
    </message>
    <message>
        <source>Creates a Partially Signed Bitcoin Transaction (PSBT) for use with e.g. an offline %1 wallet, or a PSBT-compatible hardware wallet.</source>
        <translation type="unfinished">Skapar en delvis signerad Bitcoin transaktion (PSBT) att använda vid t.ex. en offline %1 plånbok, eller en PSBT-kompatibel hårdvaruplånbok.</translation>
    </message>
    <message>
        <source>%1 to '%2'</source>
        <translation type="unfinished">%1 till '%2'</translation>
    </message>
    <message>
        <source>%1 to %2</source>
        <translation type="unfinished">%1 till %2</translation>
    </message>
    <message>
        <source>Sign failed</source>
        <translation type="unfinished">Signering misslyckades</translation>
    </message>
    <message>
        <source>Save Transaction Data</source>
        <translation type="unfinished">Spara transaktionsdetaljer</translation>
    </message>
    <message>
        <source>PSBT saved</source>
        <extracomment>Popup message when a PSBT has been saved to a file</extracomment>
        <translation type="unfinished">PSBT sparad</translation>
    </message>
    <message>
        <source>or</source>
        <translation type="unfinished">eller</translation>
    </message>
    <message>
        <source>You can increase the fee later (signals Replace-By-Fee, BIP-125).</source>
        <translation type="unfinished">Du kan höja avgiften senare (signalerar Replace-By-Fee, BIP-125).</translation>
    </message>
    <message>
        <source>Please, review your transaction proposal. This will produce a Partially Signed Bitcoin Transaction (PSBT) which you can save or copy and then sign with e.g. an offline %1 wallet, or a PSBT-compatible hardware wallet.</source>
        <extracomment>Text to inform a user attempting to create a transaction of their current options. At this stage, a user can only create a PSBT. This string is displayed when private keys are disabled and an external signer is not available.</extracomment>
        <translation type="unfinished">Verifiera ditt transaktionsförslag. Det kommer skapas en delvis signerad Bitcoin transaktion (PSBT) som du kan spara eller kopiera och sen signera med t.ex. en offline %1 plånbok, eller en PSBT-kompatibel hårdvaruplånbok.</translation>
    </message>
    <message>
        <source>Do you want to create this transaction?</source>
        <extracomment>Message displayed when attempting to create a transaction. Cautionary text to prompt the user to verify that the displayed transaction details represent the transaction the user intends to create.</extracomment>
        <translation type="unfinished">Vill du skapa den här transaktionen?</translation>
    </message>
    <message>
        <source>Please, review your transaction.</source>
        <extracomment>Text to prompt a user to review the details of the transaction they are attempting to send.</extracomment>
        <translation type="unfinished">Var vänlig se över din transaktion.</translation>
    </message>
    <message>
        <source>Transaction fee</source>
        <translation type="unfinished">Transaktionsavgift</translation>
    </message>
    <message>
        <source>Not signalling Replace-By-Fee, BIP-125.</source>
        <translation type="unfinished">Signalerar inte Replace-By-Fee, BIP-125.</translation>
    </message>
    <message>
        <source>Total Amount</source>
        <translation type="unfinished">Totalt belopp</translation>
    </message>
    <message>
        <source>Confirm send coins</source>
        <translation type="unfinished">Bekräfta att pengar ska skickas</translation>
    </message>
    <message>
        <source>The recipient address is not valid. Please recheck.</source>
        <translation type="unfinished">Mottagarens adress är ogiltig. Kontrollera igen.</translation>
    </message>
    <message>
        <source>The amount to pay must be larger than 0.</source>
        <translation type="unfinished">Beloppet som ska betalas måste vara större än 0.</translation>
    </message>
    <message>
        <source>The amount exceeds your balance.</source>
        <translation type="unfinished">Beloppet överstiger ditt saldo.</translation>
    </message>
    <message>
        <source>The total exceeds your balance when the %1 transaction fee is included.</source>
        <translation type="unfinished">Totalbeloppet överstiger ditt saldo när transaktionsavgiften %1 är pålagd.</translation>
    </message>
    <message>
        <source>Duplicate address found: addresses should only be used once each.</source>
        <translation type="unfinished">Dubblettadress hittades: adresser skall endast användas en gång var.</translation>
    </message>
    <message>
        <source>Transaction creation failed!</source>
        <translation type="unfinished">Transaktionen gick inte att skapa!</translation>
    </message>
    <message>
        <source>A fee higher than %1 is considered an absurdly high fee.</source>
        <translation type="unfinished">En avgift högre än %1 anses vara en absurd hög avgift.</translation>
    </message>
    <message numerus="yes">
        <source>Estimated to begin confirmation within %n block(s).</source>
        <translation type="unfinished">
            <numerusform />
            <numerusform />
        </translation>
    </message>
    <message>
        <source>Warning: Invalid Bitcoin address</source>
        <translation type="unfinished">Varning: Ogiltig Bitcoin-adress</translation>
    </message>
    <message>
        <source>Warning: Unknown change address</source>
        <translation type="unfinished">Varning: Okänd växeladress</translation>
    </message>
    <message>
        <source>Confirm custom change address</source>
        <translation type="unfinished">Bekräfta anpassad växeladress</translation>
    </message>
    <message>
        <source>The address you selected for change is not part of this wallet. Any or all funds in your wallet may be sent to this address. Are you sure?</source>
        <translation type="unfinished">Den adress du valt för växel ingår inte i denna plånbok. Eventuella eller alla pengar i din plånbok kan komma att skickas till den här adressen. Är du säker?</translation>
    </message>
    <message>
        <source>(no label)</source>
        <translation type="unfinished">(Ingen etikett)</translation>
    </message>
</context>
<context>
    <name>SendCoinsEntry</name>
    <message>
        <source>A&amp;mount:</source>
        <translation type="unfinished">&amp;Belopp:</translation>
    </message>
    <message>
        <source>Pay &amp;To:</source>
        <translation type="unfinished">Betala &amp;till:</translation>
    </message>
    <message>
        <source>&amp;Label:</source>
        <translation type="unfinished">&amp;Etikett:</translation>
    </message>
    <message>
        <source>Choose previously used address</source>
        <translation type="unfinished">Välj tidigare använda adresser</translation>
    </message>
    <message>
        <source>The Bitcoin address to send the payment to</source>
        <translation type="unfinished">Bitcoin-adress att sända betalning till</translation>
    </message>
    <message>
        <source>Paste address from clipboard</source>
        <translation type="unfinished">Klistra in adress från Urklipp</translation>
    </message>
    <message>
        <source>Remove this entry</source>
        <translation type="unfinished">Ta bort denna post</translation>
    </message>
    <message>
        <source>The amount to send in the selected unit</source>
        <translation type="unfinished">Beloppett att skicka i vald enhet</translation>
    </message>
    <message>
        <source>The fee will be deducted from the amount being sent. The recipient will receive less bitcoins than you enter in the amount field. If multiple recipients are selected, the fee is split equally.</source>
        <translation type="unfinished">Avgiften dras från beloppet som skickas. Mottagaren kommer att ta emot mindre bitcoin än du angivit i beloppsfältet. Om flera mottagare väljs kommer avgiften att fördelas jämt.</translation>
    </message>
    <message>
        <source>S&amp;ubtract fee from amount</source>
        <translation type="unfinished">S&amp;ubtrahera avgiften från beloppet</translation>
    </message>
    <message>
        <source>Use available balance</source>
        <translation type="unfinished">Använd tillgängligt saldo</translation>
    </message>
    <message>
        <source>Message:</source>
        <translation type="unfinished">Meddelande:</translation>
    </message>
    <message>
        <source>Enter a label for this address to add it to the list of used addresses</source>
        <translation type="unfinished">Ange en etikett för denna adress för att lägga till den i listan med använda adresser</translation>
    </message>
    <message>
        <source>A message that was attached to the bitcoin: URI which will be stored with the transaction for your reference. Note: This message will not be sent over the Bitcoin network.</source>
        <translation type="unfinished">Ett meddelande som bifogades bitcoin: -URIn och som sparas med transaktionen som referens. Obs: Meddelandet sänds inte över Bitcoin-nätverket.</translation>
    </message>
</context>
<context>
    <name>SendConfirmationDialog</name>
    <message>
        <source>Send</source>
        <translation type="unfinished">Skicka</translation>
    </message>
    <message>
        <source>Create Unsigned</source>
        <translation type="unfinished">Skapa osignerad</translation>
    </message>
</context>
<context>
    <name>SignVerifyMessageDialog</name>
    <message>
        <source>Signatures - Sign / Verify a Message</source>
        <translation type="unfinished">Signaturer - Signera / Verifiera ett meddelande</translation>
    </message>
    <message>
        <source>&amp;Sign Message</source>
        <translation type="unfinished">&amp;Signera meddelande</translation>
    </message>
    <message>
        <source>You can sign messages/agreements with your addresses to prove you can receive bitcoins sent to them. Be careful not to sign anything vague or random, as phishing attacks may try to trick you into signing your identity over to them. Only sign fully-detailed statements you agree to.</source>
        <translation type="unfinished">Du kan signera meddelanden/avtal med dina adresser för att bevisa att du kan ta emot bitcoin som skickats till dem. Var försiktig så du inte signerar något oklart eller konstigt, eftersom phishing-angrepp kan försöka få dig att signera över din identitet till dem. Signera endast väldetaljerade meddelanden som du godkänner.</translation>
    </message>
    <message>
        <source>The Bitcoin address to sign the message with</source>
        <translation type="unfinished">Bitcoin-adress att signera meddelandet med</translation>
    </message>
    <message>
        <source>Choose previously used address</source>
        <translation type="unfinished">Välj tidigare använda adresser</translation>
    </message>
    <message>
        <source>Paste address from clipboard</source>
        <translation type="unfinished">Klistra in adress från Urklipp</translation>
    </message>
    <message>
        <source>Enter the message you want to sign here</source>
        <translation type="unfinished">Skriv in meddelandet du vill signera här</translation>
    </message>
    <message>
        <source>Signature</source>
        <translation type="unfinished">Signatur</translation>
    </message>
    <message>
        <source>Copy the current signature to the system clipboard</source>
        <translation type="unfinished">Kopiera signaturen till systemets Urklipp</translation>
    </message>
    <message>
        <source>Sign the message to prove you own this Bitcoin address</source>
        <translation type="unfinished">Signera meddelandet för att bevisa att du äger denna Bitcoin-adress</translation>
    </message>
    <message>
        <source>Sign &amp;Message</source>
        <translation type="unfinished">Signera &amp;meddelande</translation>
    </message>
    <message>
        <source>Reset all sign message fields</source>
        <translation type="unfinished">Rensa alla fält</translation>
    </message>
    <message>
        <source>Clear &amp;All</source>
        <translation type="unfinished">Rensa &amp;alla</translation>
    </message>
    <message>
        <source>&amp;Verify Message</source>
        <translation type="unfinished">&amp;Verifiera meddelande</translation>
    </message>
    <message>
        <source>Enter the receiver's address, message (ensure you copy line breaks, spaces, tabs, etc. exactly) and signature below to verify the message. Be careful not to read more into the signature than what is in the signed message itself, to avoid being tricked by a man-in-the-middle attack. Note that this only proves the signing party receives with the address, it cannot prove sendership of any transaction!</source>
        <translation type="unfinished">Ange mottagarens adress, meddelande (kopiera radbrytningar, mellanslag, TAB-tecken, osv. exakt) och signatur nedan, för att verifiera meddelandet. Undvik att läsa in mera information i signaturen än vad som stod i själva det signerade meddelandet, för att undvika ett man-in-the-middle-angrepp. Notera att detta endast bevisar att den signerande parten tar emot med adressen, det bevisar inte vem som skickat transaktionen!</translation>
    </message>
    <message>
        <source>The Bitcoin address the message was signed with</source>
        <translation type="unfinished">Bitcoin-adress som meddelandet signerades med</translation>
    </message>
    <message>
        <source>The signed message to verify</source>
        <translation type="unfinished">Signerat meddelande som ska verifieras</translation>
    </message>
    <message>
        <source>The signature given when the message was signed</source>
        <translation type="unfinished">Signatur när meddelandet signerades</translation>
    </message>
    <message>
        <source>Verify the message to ensure it was signed with the specified Bitcoin address</source>
        <translation type="unfinished">Verifiera meddelandet för att vara säker på att det signerades med angiven Bitcoin-adress</translation>
    </message>
    <message>
        <source>Verify &amp;Message</source>
        <translation type="unfinished">Verifiera &amp;meddelande</translation>
    </message>
    <message>
        <source>Reset all verify message fields</source>
        <translation type="unfinished">Rensa alla fält</translation>
    </message>
    <message>
        <source>Click "Sign Message" to generate signature</source>
        <translation type="unfinished">Klicka "Signera meddelande" för att skapa en signatur</translation>
    </message>
    <message>
        <source>The entered address is invalid.</source>
        <translation type="unfinished">Den angivna adressen är ogiltig.</translation>
    </message>
    <message>
        <source>Please check the address and try again.</source>
        <translation type="unfinished">Kontrollera adressen och försök igen.</translation>
    </message>
    <message>
        <source>The entered address does not refer to a key.</source>
        <translation type="unfinished">Den angivna adressen refererar inte till en nyckel.</translation>
    </message>
    <message>
        <source>Wallet unlock was cancelled.</source>
        <translation type="unfinished">Upplåsningen av plånboken avbröts.</translation>
    </message>
    <message>
        <source>No error</source>
        <translation type="unfinished">Inget fel</translation>
    </message>
    <message>
        <source>Private key for the entered address is not available.</source>
        <translation type="unfinished">Den privata nyckeln för den angivna adressen är inte tillgänglig.</translation>
    </message>
    <message>
        <source>Message signing failed.</source>
        <translation type="unfinished">Signeringen av meddelandet misslyckades.</translation>
    </message>
    <message>
        <source>Message signed.</source>
        <translation type="unfinished">Meddelande signerat.</translation>
    </message>
    <message>
        <source>The signature could not be decoded.</source>
        <translation type="unfinished">Signaturen kunde inte avkodas.</translation>
    </message>
    <message>
        <source>Please check the signature and try again.</source>
        <translation type="unfinished">Kontrollera signaturen och försök igen.</translation>
    </message>
    <message>
        <source>The signature did not match the message digest.</source>
        <translation type="unfinished">Signaturen matchade inte meddelandesammanfattningen.</translation>
    </message>
    <message>
        <source>Message verification failed.</source>
        <translation type="unfinished">Meddelandeverifikation misslyckades.</translation>
    </message>
    <message>
        <source>Message verified.</source>
        <translation type="unfinished">Meddelande verifierat.</translation>
    </message>
</context>
<context>
    <name>SplashScreen</name>
    <message>
        <source>(press q to shutdown and continue later)</source>
        <translation type="unfinished">(Tryck på q för att stänga av och fortsätt senare)</translation>
    </message>
    </context>
<context>
    <name>TransactionDesc</name>
    <message>
        <source>conflicted with a transaction with %1 confirmations</source>
        <extracomment>Text explaining the current status of a transaction, shown in the status field of the details window for this transaction. This status represents an unconfirmed transaction that conflicts with a confirmed transaction.</extracomment>
        <translation type="unfinished">konflikt med en transaktion med %1 bekräftelser</translation>
    </message>
    <message>
        <source>abandoned</source>
        <extracomment>Text explaining the current status of a transaction, shown in the status field of the details window for this transaction. This status represents an abandoned transaction.</extracomment>
        <translation type="unfinished">övergiven</translation>
    </message>
    <message>
        <source>%1/unconfirmed</source>
        <extracomment>Text explaining the current status of a transaction, shown in the status field of the details window for this transaction. This status represents a transaction confirmed in at least one block, but less than 6 blocks.</extracomment>
        <translation type="unfinished">%1/obekräftade</translation>
    </message>
    <message>
        <source>%1 confirmations</source>
        <extracomment>Text explaining the current status of a transaction, shown in the status field of the details window for this transaction. This status represents a transaction confirmed in 6 or more blocks.</extracomment>
        <translation type="unfinished">%1 bekräftelser</translation>
    </message>
    <message>
        <source>Date</source>
        <translation type="unfinished">Datum</translation>
    </message>
    <message>
        <source>Source</source>
        <translation type="unfinished">Källa</translation>
    </message>
    <message>
        <source>Generated</source>
        <translation type="unfinished">Genererad</translation>
    </message>
    <message>
        <source>From</source>
        <translation type="unfinished">Från</translation>
    </message>
    <message>
        <source>unknown</source>
        <translation type="unfinished">okänd</translation>
    </message>
    <message>
        <source>To</source>
        <translation type="unfinished">Till</translation>
    </message>
    <message>
        <source>own address</source>
        <translation type="unfinished">egen adress</translation>
    </message>
    <message>
        <source>watch-only</source>
        <translation type="unfinished">granska-bara</translation>
    </message>
    <message>
        <source>label</source>
        <translation type="unfinished">etikett</translation>
    </message>
    <message>
        <source>Credit</source>
        <translation type="unfinished">Kredit</translation>
    </message>
    <message numerus="yes">
        <source>matures in %n more block(s)</source>
        <translation type="unfinished">
            <numerusform />
            <numerusform />
        </translation>
    </message>
    <message>
        <source>not accepted</source>
        <translation type="unfinished">inte accepterad</translation>
    </message>
    <message>
        <source>Debit</source>
        <translation type="unfinished">Belasta</translation>
    </message>
    <message>
        <source>Total debit</source>
        <translation type="unfinished">Total debet</translation>
    </message>
    <message>
        <source>Total credit</source>
        <translation type="unfinished">Total kredit</translation>
    </message>
    <message>
        <source>Transaction fee</source>
        <translation type="unfinished">Transaktionsavgift</translation>
    </message>
    <message>
        <source>Net amount</source>
        <translation type="unfinished">Nettobelopp</translation>
    </message>
    <message>
        <source>Message</source>
        <translation type="unfinished">Meddelande</translation>
    </message>
    <message>
        <source>Comment</source>
        <translation type="unfinished">Kommentar</translation>
    </message>
    <message>
        <source>Transaction ID</source>
        <translation type="unfinished">Transaktions-ID</translation>
    </message>
    <message>
        <source>Transaction total size</source>
        <translation type="unfinished">Transaktionens totala storlek</translation>
    </message>
    <message>
        <source>Transaction virtual size</source>
        <translation type="unfinished">Transaktionens virtuella storlek</translation>
    </message>
    <message>
        <source>Output index</source>
        <translation type="unfinished">Utmatningsindex</translation>
    </message>
    <message>
        <source>Merchant</source>
        <translation type="unfinished">Handlare</translation>
    </message>
    <message>
        <source>Generated coins must mature %1 blocks before they can be spent. When you generated this block, it was broadcast to the network to be added to the block chain. If it fails to get into the chain, its state will change to "not accepted" and it won't be spendable. This may occasionally happen if another node generates a block within a few seconds of yours.</source>
        <translation type="unfinished">Skapade pengar måste mogna i %1 block innan de kan spenderas. När du skapade detta block sändes det till nätverket för att läggas till i blockkedjan. Om blocket inte kommer in i kedjan kommer dess status att ändras till "ej accepterat" och går inte att spendera. Detta kan ibland hända om en annan nod skapar ett block nästan samtidigt som dig.</translation>
    </message>
    <message>
        <source>Debug information</source>
        <translation type="unfinished">Felsökningsinformation</translation>
    </message>
    <message>
        <source>Transaction</source>
        <translation type="unfinished">Transaktion</translation>
    </message>
    <message>
        <source>Inputs</source>
        <translation type="unfinished">Inmatningar</translation>
    </message>
    <message>
        <source>Amount</source>
        <translation type="unfinished">Belopp</translation>
    </message>
    <message>
        <source>true</source>
        <translation type="unfinished">sant</translation>
    </message>
    <message>
        <source>false</source>
        <translation type="unfinished">falsk</translation>
    </message>
</context>
<context>
    <name>TransactionDescDialog</name>
    <message>
        <source>This pane shows a detailed description of the transaction</source>
        <translation type="unfinished">Den här panelen visar en detaljerad beskrivning av transaktionen</translation>
    </message>
    <message>
        <source>Details for %1</source>
        <translation type="unfinished">Detaljer för %1</translation>
    </message>
</context>
<context>
    <name>TransactionTableModel</name>
    <message>
        <source>Date</source>
        <translation type="unfinished">Datum</translation>
    </message>
    <message>
        <source>Type</source>
        <translation type="unfinished">Typ</translation>
    </message>
    <message>
        <source>Label</source>
        <translation type="unfinished">Etikett</translation>
    </message>
    <message>
        <source>Unconfirmed</source>
        <translation type="unfinished">Obekräftade</translation>
    </message>
    <message>
        <source>Abandoned</source>
        <translation type="unfinished">Övergiven</translation>
    </message>
    <message>
        <source>Confirming (%1 of %2 recommended confirmations)</source>
        <translation type="unfinished">Bekräftar (%1 av %2 rekommenderade bekräftelser)</translation>
    </message>
    <message>
        <source>Confirmed (%1 confirmations)</source>
        <translation type="unfinished">Bekräftad (%1 bekräftelser)</translation>
    </message>
    <message>
        <source>Conflicted</source>
        <translation type="unfinished">Konflikt</translation>
    </message>
    <message>
        <source>Immature (%1 confirmations, will be available after %2)</source>
        <translation type="unfinished">Omogen (%1 bekräftelser, blir tillgänglig efter %2)</translation>
    </message>
    <message>
        <source>Generated but not accepted</source>
        <translation type="unfinished">Skapad men inte accepterad</translation>
    </message>
    <message>
        <source>Received with</source>
        <translation type="unfinished">Mottagen med</translation>
    </message>
    <message>
        <source>Received from</source>
        <translation type="unfinished">Mottaget från</translation>
    </message>
    <message>
        <source>Sent to</source>
        <translation type="unfinished">Skickad till</translation>
    </message>
    <message>
        <source>Mined</source>
        <translation type="unfinished">Grävda</translation>
    </message>
    <message>
        <source>watch-only</source>
        <translation type="unfinished">granska-bara</translation>
    </message>
    <message>
        <source>(no label)</source>
        <translation type="unfinished">(Ingen etikett)</translation>
    </message>
    <message>
        <source>Transaction status. Hover over this field to show number of confirmations.</source>
        <translation type="unfinished">Transaktionsstatus. Håll muspekaren över för att se antal bekräftelser.</translation>
    </message>
    <message>
        <source>Date and time that the transaction was received.</source>
        <translation type="unfinished">Datum och tid då transaktionen mottogs.</translation>
    </message>
    <message>
        <source>Type of transaction.</source>
        <translation type="unfinished">Transaktionstyp.</translation>
    </message>
    <message>
        <source>Whether or not a watch-only address is involved in this transaction.</source>
        <translation type="unfinished">Anger om en granska-bara--adress är involverad i denna transaktion.</translation>
    </message>
    <message>
        <source>User-defined intent/purpose of the transaction.</source>
        <translation type="unfinished">Användardefinierat syfte/ändamål för transaktionen.</translation>
    </message>
    <message>
        <source>Amount removed from or added to balance.</source>
        <translation type="unfinished">Belopp draget från eller tillagt till saldo.</translation>
    </message>
</context>
<context>
    <name>TransactionView</name>
    <message>
        <source>All</source>
        <translation type="unfinished">Alla</translation>
    </message>
    <message>
        <source>Today</source>
        <translation type="unfinished">Idag</translation>
    </message>
    <message>
        <source>This week</source>
        <translation type="unfinished">Denna vecka</translation>
    </message>
    <message>
        <source>This month</source>
        <translation type="unfinished">Denna månad</translation>
    </message>
    <message>
        <source>Last month</source>
        <translation type="unfinished">Föregående månad</translation>
    </message>
    <message>
        <source>This year</source>
        <translation type="unfinished">Det här året</translation>
    </message>
    <message>
        <source>Received with</source>
        <translation type="unfinished">Mottagen med</translation>
    </message>
    <message>
        <source>Sent to</source>
        <translation type="unfinished">Skickad till</translation>
    </message>
    <message>
        <source>Mined</source>
        <translation type="unfinished">Grävda</translation>
    </message>
    <message>
        <source>Other</source>
        <translation type="unfinished">Övriga</translation>
    </message>
    <message>
        <source>Enter address, transaction id, or label to search</source>
        <translation type="unfinished">Ange adress, transaktions-id eller etikett för att söka</translation>
    </message>
    <message>
        <source>Min amount</source>
        <translation type="unfinished">Minsta belopp</translation>
    </message>
    <message>
        <source>Range…</source>
        <translation type="unfinished">Räckvidd…</translation>
    </message>
    <message>
        <source>&amp;Copy address</source>
        <translation type="unfinished">&amp;Kopiera adress</translation>
    </message>
    <message>
        <source>Copy &amp;label</source>
        <translation type="unfinished">Kopiera &amp;etikett</translation>
    </message>
    <message>
        <source>Copy &amp;amount</source>
        <translation type="unfinished">Kopiera &amp;Belopp</translation>
    </message>
    <message>
        <source>Copy transaction &amp;ID</source>
        <translation type="unfinished">Kopiera transaktions &amp;ID</translation>
    </message>
    <message>
        <source>&amp;Show transaction details</source>
        <translation type="unfinished">&amp;Visa detaljer för överföringen</translation>
    </message>
    <message>
        <source>Export Transaction History</source>
        <translation type="unfinished">Exportera Transaktionshistoriken</translation>
    </message>
    <message>
        <source>Comma separated file</source>
        <extracomment>Expanded name of the CSV file format. See: https://en.wikipedia.org/wiki/Comma-separated_values.</extracomment>
        <translation type="unfinished">Kommaseparerad fil</translation>
    </message>
    <message>
        <source>Confirmed</source>
        <translation type="unfinished">Bekräftad</translation>
    </message>
    <message>
        <source>Watch-only</source>
        <translation type="unfinished">Enbart granskning</translation>
    </message>
    <message>
        <source>Date</source>
        <translation type="unfinished">Datum</translation>
    </message>
    <message>
        <source>Type</source>
        <translation type="unfinished">Typ</translation>
    </message>
    <message>
        <source>Label</source>
        <translation type="unfinished">Etikett</translation>
    </message>
    <message>
        <source>Address</source>
        <translation type="unfinished">Adress</translation>
    </message>
    <message>
        <source>Exporting Failed</source>
        <translation type="unfinished">Export misslyckades</translation>
    </message>
    <message>
        <source>There was an error trying to save the transaction history to %1.</source>
        <translation type="unfinished">Ett fel inträffade när transaktionshistoriken skulle sparas till %1.</translation>
    </message>
    <message>
        <source>Exporting Successful</source>
        <translation type="unfinished">Exporteringen lyckades</translation>
    </message>
    <message>
        <source>The transaction history was successfully saved to %1.</source>
        <translation type="unfinished">Transaktionshistoriken sparades till %1.</translation>
    </message>
    <message>
        <source>Range:</source>
        <translation type="unfinished">Räckvidd:</translation>
    </message>
    <message>
        <source>to</source>
        <translation type="unfinished">till</translation>
    </message>
</context>
<context>
    <name>WalletFrame</name>
    <message>
        <source>No wallet has been loaded.
Go to File &gt; Open Wallet to load a wallet.
- OR -</source>
        <translation type="unfinished">Ingen plånbok har lästs in.
Gå till Fil &gt; Öppna plånbok för att läsa in en plånbok.
- ELLER -</translation>
    </message>
    <message>
        <source>Create a new wallet</source>
        <translation type="unfinished">Skapa ny plånbok</translation>
    </message>
    <message>
        <source>Error</source>
        <translation type="unfinished">Fel</translation>
    </message>
    <message>
        <source>Unable to decode PSBT from clipboard (invalid base64)</source>
        <translation type="unfinished">Kan inte läsa in PSBT från urklipp (ogiltig base64)</translation>
    </message>
    <message>
        <source>Load Transaction Data</source>
        <translation type="unfinished">Läs in transaktionsdata</translation>
    </message>
    <message>
        <source>Partially Signed Transaction (*.psbt)</source>
        <translation type="unfinished">Delvis signerad transaktion (*.psbt)</translation>
    </message>
    <message>
        <source>PSBT file must be smaller than 100 MiB</source>
        <translation type="unfinished">PSBT-filen måste vara mindre än 100 MiB</translation>
    </message>
    <message>
        <source>Unable to decode PSBT</source>
        <translation type="unfinished">Kan inte läsa in PSBT</translation>
    </message>
</context>
<context>
    <name>WalletModel</name>
    <message>
        <source>Send Coins</source>
        <translation type="unfinished">Skicka Bitcoins</translation>
    </message>
    <message>
        <source>Fee bump error</source>
        <translation type="unfinished">Avgiftsökningsfel</translation>
    </message>
    <message>
        <source>Increasing transaction fee failed</source>
        <translation type="unfinished">Ökning av avgiften lyckades inte</translation>
    </message>
    <message>
        <source>Do you want to increase the fee?</source>
        <extracomment>Asks a user if they would like to manually increase the fee of a transaction that has already been created.</extracomment>
        <translation type="unfinished">Vill du öka avgiften?</translation>
    </message>
    <message>
        <source>Current fee:</source>
        <translation type="unfinished">Aktuell avgift:</translation>
    </message>
    <message>
        <source>Increase:</source>
        <translation type="unfinished">Öka:</translation>
    </message>
    <message>
        <source>New fee:</source>
        <translation type="unfinished">Ny avgift:</translation>
    </message>
    <message>
        <source>Confirm fee bump</source>
        <translation type="unfinished">Bekräfta avgiftshöjning</translation>
    </message>
    <message>
        <source>PSBT copied</source>
        <translation type="unfinished">PSBT kopierad</translation>
    </message>
    <message>
        <source>Can't sign transaction.</source>
        <translation type="unfinished">Kan ej signera transaktion.</translation>
    </message>
    <message>
        <source>Could not commit transaction</source>
        <translation type="unfinished">Kunde inte skicka transaktion</translation>
    </message>
    <message>
        <source>Can't display address</source>
        <translation type="unfinished">Kan inte visa adress</translation>
    </message>
    <message>
        <source>default wallet</source>
        <translation type="unfinished">Standardplånbok</translation>
    </message>
</context>
<context>
    <name>WalletView</name>
    <message>
        <source>&amp;Export</source>
        <translation type="unfinished">&amp;Exportera</translation>
    </message>
    <message>
        <source>Export the data in the current tab to a file</source>
        <translation type="unfinished">Exportera informationen i aktuell flik till en fil</translation>
    </message>
    <message>
        <source>Backup Wallet</source>
        <translation type="unfinished">Säkerhetskopiera Plånbok</translation>
    </message>
    <message>
        <source>Wallet Data</source>
        <extracomment>Name of the wallet data file format.</extracomment>
        <translation type="unfinished">Plånboksdata</translation>
    </message>
    <message>
        <source>Backup Failed</source>
        <translation type="unfinished">Säkerhetskopiering misslyckades</translation>
    </message>
    <message>
        <source>There was an error trying to save the wallet data to %1.</source>
        <translation type="unfinished">Ett fel inträffade när plånbokens data skulle sparas till %1.</translation>
    </message>
    <message>
        <source>Backup Successful</source>
        <translation type="unfinished">Säkerhetskopiering lyckades</translation>
    </message>
    <message>
        <source>The wallet data was successfully saved to %1.</source>
        <translation type="unfinished">Plånbokens data sparades till %1.</translation>
    </message>
    <message>
        <source>Cancel</source>
        <translation type="unfinished">Avbryt</translation>
    </message>
</context>
<context>
    <name>bitcoin-core</name>
    <message>
        <source>The %s developers</source>
        <translation type="unfinished">%s-utvecklarna</translation>
    </message>
    <message>
        <source>%s corrupt. Try using the wallet tool bitcoin-wallet to salvage or restoring a backup.</source>
        <translation type="unfinished">%s är korrupt. Testa att använda verktyget bitcoin-wallet för att rädda eller återställa en backup.</translation>
    </message>
    <message>
        <source>Cannot obtain a lock on data directory %s. %s is probably already running.</source>
        <translation type="unfinished">Kan inte låsa datakatalogen %s. %s körs förmodligen redan.</translation>
    </message>
    <message>
        <source>Distributed under the MIT software license, see the accompanying file %s or %s</source>
        <translation type="unfinished">Distribuerad under MIT mjukvarulicens, se den bifogade filen %s eller %s</translation>
    </message>
    <message>
        <source>More than one onion bind address is provided. Using %s for the automatically created Tor onion service.</source>
        <translation type="unfinished">Fler än en onion-adress finns tillgänglig. Den automatiskt skapade Tor-tjänsten kommer använda %s.</translation>
    </message>
    <message>
        <source>Please check that your computer's date and time are correct! If your clock is wrong, %s will not work properly.</source>
        <translation type="unfinished">Kontrollera att din dators datum och tid är korrekt! Om klockan går fel kommer %s inte att fungera korrekt.</translation>
    </message>
    <message>
        <source>Please contribute if you find %s useful. Visit %s for further information about the software.</source>
        <translation type="unfinished">Var snäll och bidra om du finner %s användbar. Besök %s för mer information om mjukvaran.</translation>
    </message>
    <message>
        <source>Prune configured below the minimum of %d MiB.  Please use a higher number.</source>
        <translation type="unfinished">Gallring konfigurerad under miniminivån %d MiB. Använd ett högre värde.</translation>
    </message>
    <message>
        <source>Prune: last wallet synchronisation goes beyond pruned data. You need to -reindex (download the whole blockchain again in case of pruned node)</source>
        <translation type="unfinished">Gallring: senaste plånbokssynkroniseringen ligger utanför gallrade data. Du måste använda -reindex (ladda ner hela blockkedjan igen om noden gallrats)</translation>
    </message>
    <message>
        <source>SQLiteDatabase: Unknown sqlite wallet schema version %d. Only version %d is supported</source>
        <translation type="unfinished">SQLiteDatabase: Okänd sqlite plånboks schema version: %d. Det finns bara stöd för version: %d</translation>
    </message>
    <message>
        <source>The block database contains a block which appears to be from the future. This may be due to your computer's date and time being set incorrectly. Only rebuild the block database if you are sure that your computer's date and time are correct</source>
        <translation type="unfinished">Blockdatabasen innehåller ett block som verkar vara från framtiden. Detta kan vara på grund av att din dators datum och tid är felaktiga. Bygg bara om blockdatabasen om du är säker på att datorns datum och tid är korrekt</translation>
    </message>
    <message>
        <source>The transaction amount is too small to send after the fee has been deducted</source>
        <translation type="unfinished">Transaktionens belopp är för litet för att skickas efter att avgiften har dragits</translation>
    </message>
    <message>
        <source>This error could occur if this wallet was not shutdown cleanly and was last loaded using a build with a newer version of Berkeley DB. If so, please use the software that last loaded this wallet</source>
        <translation type="unfinished">Detta fel kan uppstå om plånboken inte stängdes ner säkert och lästes in med ett bygge med en senare version av Berkeley DB. Om detta stämmer in, använd samma mjukvara som sist läste in plåboken.</translation>
    </message>
    <message>
        <source>This is a pre-release test build - use at your own risk - do not use for mining or merchant applications</source>
        <translation type="unfinished">Detta är ett förhandstestbygge - använd på egen risk - använd inte för brytning eller handelsapplikationer</translation>
    </message>
    <message>
        <source>This is the transaction fee you may discard if change is smaller than dust at this level</source>
        <translation type="unfinished">Detta är transaktionsavgiften som slängs borta om det är mindre än damm på denna nivå</translation>
    </message>
    <message>
        <source>This is the transaction fee you may pay when fee estimates are not available.</source>
        <translation type="unfinished">Detta är transaktionsavgiften du kan komma att betala om avgiftsuppskattning inte är tillgänglig.</translation>
    </message>
    <message>
        <source>Total length of network version string (%i) exceeds maximum length (%i). Reduce the number or size of uacomments.</source>
        <translation type="unfinished">Total längd på strängen för nätverksversion (%i) överskrider maxlängden (%i). Minska numret eller storleken på uacomments.</translation>
    </message>
    <message>
        <source>Unable to replay blocks. You will need to rebuild the database using -reindex-chainstate.</source>
        <translation type="unfinished">Kunde inte spela om block. Du kommer att behöva bygga om databasen med -reindex-chainstate.</translation>
    </message>
    <message>
        <source>Warning: Private keys detected in wallet {%s} with disabled private keys</source>
        <translation type="unfinished">Varning: Privata nycklar upptäcktes i plånbok (%s) vilken har dessa inaktiverade</translation>
    </message>
    <message>
        <source>Warning: We do not appear to fully agree with our peers! You may need to upgrade, or other nodes may need to upgrade.</source>
        <translation type="unfinished">Varning: Vi verkar inte helt överens med våra peers! Du kan behöva uppgradera, eller andra noder kan behöva uppgradera.</translation>
    </message>
    <message>
        <source>You need to rebuild the database using -reindex to go back to unpruned mode.  This will redownload the entire blockchain</source>
        <translation type="unfinished">Du måste bygga om databasen genom att använda -reindex för att återgå till ogallrat läge. Detta kommer att ladda ner hela blockkedjan på nytt.</translation>
    </message>
    <message>
        <source>%s is set very high!</source>
        <translation type="unfinished">%s är satt väldigt högt!</translation>
    </message>
    <message>
        <source>-maxmempool must be at least %d MB</source>
        <translation type="unfinished">-maxmempool måste vara minst %d MB</translation>
    </message>
    <message>
        <source>Cannot resolve -%s address: '%s'</source>
        <translation type="unfinished">Kan inte matcha -%s adress: '%s'</translation>
    </message>
    <message>
        <source>Cannot set -peerblockfilters without -blockfilterindex.</source>
        <translation type="unfinished">Kan inte använda -peerblockfilters utan -blockfilterindex.</translation>
    </message>
    <message>
        <source>Cannot write to data directory '%s'; check permissions.</source>
        <translation type="unfinished">Kan inte skriva till mapp "%s", var vänlig se över filbehörigheter.</translation>
    </message>
    <message>
        <source>Config setting for %s only applied on %s network when in [%s] section.</source>
        <translation type="unfinished">Konfigurationsinställningar för %s tillämpas bara på nätverket %s när de är i avsnitt [%s].</translation>
    </message>
    <message>
        <source>Corrupted block database detected</source>
        <translation type="unfinished">Korrupt blockdatabas har upptäckts</translation>
    </message>
    <message>
        <source>Could not find asmap file %s</source>
        <translation type="unfinished">Kan inte hitta asmap filen %s</translation>
    </message>
    <message>
        <source>Could not parse asmap file %s</source>
        <translation type="unfinished">Kan inte läsa in asmap filen %s</translation>
    </message>
    <message>
        <source>Disk space is too low!</source>
        <translation type="unfinished">Diskutrymmet är för lågt!</translation>
    </message>
    <message>
        <source>Do you want to rebuild the block database now?</source>
        <translation type="unfinished">Vill du bygga om blockdatabasen nu?</translation>
    </message>
    <message>
        <source>Done loading</source>
        <translation type="unfinished">Inläsning klar</translation>
    </message>
    <message>
        <source>Dump file %s does not exist.</source>
        <translation type="unfinished">Dump-filen %s existerar inte.</translation>
    </message>
    <message>
        <source>Error initializing block database</source>
        <translation type="unfinished">Fel vid initiering av blockdatabasen</translation>
    </message>
    <message>
        <source>Error initializing wallet database environment %s!</source>
        <translation type="unfinished">Fel vid initiering av plånbokens databasmiljö %s!</translation>
    </message>
    <message>
        <source>Error loading %s</source>
        <translation type="unfinished">Fel vid inläsning av %s</translation>
    </message>
    <message>
        <source>Error loading %s: Private keys can only be disabled during creation</source>
        <translation type="unfinished">Fel vid inläsning av %s: Privata nycklar kan enbart inaktiveras när de skapas</translation>
    </message>
    <message>
        <source>Error loading %s: Wallet corrupted</source>
        <translation type="unfinished">Fel vid inläsning av %s: Plånboken är korrupt</translation>
    </message>
    <message>
        <source>Error loading %s: Wallet requires newer version of %s</source>
        <translation type="unfinished">Fel vid inläsning av %s: Plånboken kräver en senare version av %s</translation>
    </message>
    <message>
        <source>Error loading block database</source>
        <translation type="unfinished">Fel vid inläsning av blockdatabasen</translation>
    </message>
    <message>
        <source>Error opening block database</source>
        <translation type="unfinished">Fel vid öppning av blockdatabasen</translation>
    </message>
    <message>
        <source>Error reading from database, shutting down.</source>
        <translation type="unfinished">Fel vid läsning från databas, avslutar.</translation>
    </message>
    <message>
        <source>Error: Disk space is low for %s</source>
        <translation type="unfinished">Fel: Diskutrymme är lågt för %s</translation>
    </message>
    <message>
        <source>Error: Missing checksum</source>
        <translation type="unfinished">Fel: Kontrollsumma saknas</translation>
    </message>
    <message>
        <source>Error: No %s addresses available.</source>
        <translation type="unfinished">Fel: Inga %s-adresser tillgängliga.</translation>
    </message>
    <message>
        <source>Failed to listen on any port. Use -listen=0 if you want this.</source>
        <translation type="unfinished">Misslyckades att lyssna på någon port. Använd -listen=0 om du vill detta.</translation>
    </message>
    <message>
        <source>Failed to rescan the wallet during initialization</source>
        <translation type="unfinished">Misslyckades med att skanna om plånboken under initiering.</translation>
    </message>
    <message>
        <source>Failed to verify database</source>
        <translation type="unfinished">Kunde inte verifiera databas</translation>
    </message>
    <message>
        <source>Ignoring duplicate -wallet %s.</source>
        <translation type="unfinished">Ignorerar duplicerad -wallet %s.</translation>
    </message>
    <message>
        <source>Importing…</source>
        <translation type="unfinished">Importerar…</translation>
    </message>
    <message>
        <source>Incorrect or no genesis block found. Wrong datadir for network?</source>
        <translation type="unfinished">Felaktig eller inget genesisblock hittades. Fel datadir för nätverket?</translation>
    </message>
    <message>
        <source>Initialization sanity check failed. %s is shutting down.</source>
        <translation type="unfinished">Initieringschecken fallerade. %s stängs av.</translation>
    </message>
    <message>
        <source>Insufficient funds</source>
        <translation type="unfinished">Otillräckligt med bitcoins</translation>
    </message>
    <message>
        <source>Invalid -onion address or hostname: '%s'</source>
        <translation type="unfinished">Ogiltig -onion adress eller värdnamn: '%s'</translation>
    </message>
    <message>
        <source>Invalid -proxy address or hostname: '%s'</source>
        <translation type="unfinished">Ogiltig -proxy adress eller värdnamn: '%s'</translation>
    </message>
    <message>
        <source>Invalid P2P permission: '%s'</source>
        <translation type="unfinished">Ogiltigt P2P-tillstånd: '%s'</translation>
    </message>
    <message>
        <source>Invalid amount for -%s=&lt;amount&gt;: '%s'</source>
        <translation type="unfinished">Ogiltigt belopp för -%s=&lt;amount&gt;:'%s'</translation>
    </message>
    <message>
        <source>Invalid netmask specified in -whitelist: '%s'</source>
        <translation type="unfinished">Ogiltig nätmask angiven i -whitelist: '%s'</translation>
    </message>
    <message>
        <source>Loading P2P addresses…</source>
        <translation type="unfinished">Laddar P2P-adresser…</translation>
    </message>
    <message>
        <source>Loading banlist…</source>
        <translation type="unfinished">Läser in listan över bannlysningar …</translation>
    </message>
    <message>
        <source>Loading block index…</source>
        <translation type="unfinished">Läser in blockindex...</translation>
    </message>
    <message>
        <source>Loading wallet…</source>
        <translation type="unfinished">Laddar plånboken…</translation>
    </message>
    <message>
        <source>Missing amount</source>
        <translation type="unfinished">Saknat belopp</translation>
    </message>
    <message>
        <source>Need to specify a port with -whitebind: '%s'</source>
        <translation type="unfinished">Port måste anges med -whitelist: '%s'</translation>
    </message>
    <message>
        <source>No addresses available</source>
        <translation type="unfinished">Inga adresser tillgängliga</translation>
    </message>
    <message>
        <source>Not enough file descriptors available.</source>
        <translation type="unfinished">Inte tillräckligt med filbeskrivningar tillgängliga.</translation>
    </message>
    <message>
        <source>Prune cannot be configured with a negative value.</source>
        <translation type="unfinished">Gallring kan inte konfigureras med ett negativt värde.</translation>
    </message>
    <message>
        <source>Prune mode is incompatible with -txindex.</source>
        <translation type="unfinished">Gallringsläge är inkompatibelt med -txindex.</translation>
    </message>
    <message>
        <source>Pruning blockstore…</source>
        <translation type="unfinished">Rensar blockstore...</translation>
    </message>
    <message>
        <source>Reducing -maxconnections from %d to %d, because of system limitations.</source>
        <translation type="unfinished">Minskar -maxconnections från %d till %d, på grund av systembegränsningar.</translation>
    </message>
    <message>
        <source>Rescanning…</source>
        <translation type="unfinished">Skannar om igen…</translation>
    </message>
    <message>
        <source>SQLiteDatabase: Failed to execute statement to verify database: %s</source>
        <translation type="unfinished">SQLiteDatabase: Kunde inte exekvera förfrågan att verifiera databasen: %s</translation>
    </message>
    <message>
        <source>SQLiteDatabase: Failed to prepare statement to verify database: %s</source>
        <translation type="unfinished">SQLiteDatabase: Kunde inte förbereda förfrågan att verifiera databasen: %s</translation>
    </message>
    <message>
        <source>SQLiteDatabase: Failed to read database verification error: %s</source>
        <translation type="unfinished">SQLiteDatabase: Kunde inte läsa felet vid databas verifikation: %s</translation>
    </message>
    <message>
        <source>SQLiteDatabase: Unexpected application id. Expected %u, got %u</source>
        <translation type="unfinished">SQLiteDatabase: Okänt applikations-id. Förväntade %u, men var %u</translation>
    </message>
    <message>
        <source>Section [%s] is not recognized.</source>
        <translation type="unfinished">Avsnitt [%s] känns inte igen.</translation>
    </message>
    <message>
        <source>Signing transaction failed</source>
        <translation type="unfinished">Signering av transaktion misslyckades</translation>
    </message>
    <message>
        <source>Specified -walletdir "%s" does not exist</source>
        <translation type="unfinished">Angiven -walletdir "%s" finns inte</translation>
    </message>
    <message>
        <source>Specified -walletdir "%s" is a relative path</source>
        <translation type="unfinished">Angiven -walletdir "%s" är en relativ sökväg</translation>
    </message>
    <message>
        <source>Specified -walletdir "%s" is not a directory</source>
        <translation type="unfinished">Angiven -walletdir "%s" är inte en katalog</translation>
    </message>
    <message>
        <source>Specified blocks directory "%s" does not exist.</source>
        <translation type="unfinished">Den specificerade mappen för block "%s" existerar inte.</translation>
    </message>
    <message>
        <source>Starting network threads…</source>
        <translation type="unfinished">Startar nätverkstrådar…</translation>
    </message>
    <message>
        <source>The source code is available from %s.</source>
        <translation type="unfinished">Källkoden är tillgänglig från %s.</translation>
    </message>
    <message>
        <source>The transaction amount is too small to pay the fee</source>
        <translation type="unfinished">Transaktionsbeloppet är för litet för att betala avgiften</translation>
    </message>
    <message>
        <source>The wallet will avoid paying less than the minimum relay fee.</source>
        <translation type="unfinished">Plånboken undviker att betala mindre än lägsta reläavgift.</translation>
    </message>
    <message>
        <source>This is experimental software.</source>
        <translation type="unfinished">Detta är experimentmjukvara.</translation>
    </message>
    <message>
        <source>This is the minimum transaction fee you pay on every transaction.</source>
        <translation type="unfinished">Det här är minimiavgiften du kommer betala för varje transaktion.</translation>
    </message>
    <message>
        <source>This is the transaction fee you will pay if you send a transaction.</source>
        <translation type="unfinished">Det här är transaktionsavgiften du kommer betala om du skickar en transaktion.</translation>
    </message>
    <message>
        <source>Transaction amount too small</source>
        <translation type="unfinished">Transaktionsbeloppet är för litet</translation>
    </message>
    <message>
        <source>Transaction amounts must not be negative</source>
        <translation type="unfinished">Transaktionsbelopp får ej vara negativt</translation>
    </message>
    <message>
        <source>Transaction must have at least one recipient</source>
        <translation type="unfinished">Transaktionen måste ha minst en mottagare</translation>
    </message>
    <message>
        <source>Transaction too large</source>
        <translation type="unfinished">Transaktionen är för stor</translation>
    </message>
    <message>
        <source>Unable to bind to %s on this computer (bind returned error %s)</source>
        <translation type="unfinished">Det går inte att binda till %s på den här datorn (bind returnerade felmeddelande %s)</translation>
    </message>
    <message>
        <source>Unable to bind to %s on this computer. %s is probably already running.</source>
        <translation type="unfinished">Det går inte att binda till %s på den här datorn. %s är förmodligen redan igång.</translation>
    </message>
    <message>
        <source>Unable to create the PID file '%s': %s</source>
        <translation type="unfinished">Det gick inte att skapa PID-filen '%s': %s</translation>
    </message>
    <message>
        <source>Unable to generate initial keys</source>
        <translation type="unfinished">Det gick inte att skapa ursprungliga nycklar</translation>
    </message>
    <message>
        <source>Unable to generate keys</source>
        <translation type="unfinished">Det gick inte att skapa nycklar</translation>
    </message>
    <message>
        <source>Unable to open %s for writing</source>
        <translation type="unfinished">Det går inte att öppna %s för skrivning</translation>
    </message>
    <message>
        <source>Unable to start HTTP server. See debug log for details.</source>
        <translation type="unfinished">Kunde inte starta HTTP-server. Se felsökningsloggen för detaljer.</translation>
    </message>
    <message>
        <source>Unknown -blockfilterindex value %s.</source>
        <translation type="unfinished">Okänt värde för -blockfilterindex '%s'.</translation>
    </message>
    <message>
        <source>Unknown address type '%s'</source>
        <translation type="unfinished">Okänd adress-typ '%s'</translation>
    </message>
    <message>
        <source>Unknown change type '%s'</source>
        <translation type="unfinished">Okänd växel-typ '%s'</translation>
    </message>
    <message>
        <source>Unknown network specified in -onlynet: '%s'</source>
        <translation type="unfinished">Okänt nätverk angavs i -onlynet: '%s'</translation>
    </message>
    <message>
        <source>Unsupported logging category %s=%s.</source>
        <translation type="unfinished">Saknar stöd för loggningskategori %s=%s.</translation>
    </message>
    <message>
        <source>User Agent comment (%s) contains unsafe characters.</source>
        <translation type="unfinished">Kommentaren i användaragent (%s) innehåller osäkra tecken.</translation>
    </message>
    <message>
        <source>Verifying blocks…</source>
        <translation type="unfinished">Verifierar block...</translation>
    </message>
    <message>
        <source>Verifying wallet(s)…</source>
        <translation type="unfinished">Verifierar plånboken(plånböckerna)...</translation>
    </message>
    <message>
        <source>Wallet needed to be rewritten: restart %s to complete</source>
        <translation type="unfinished">Plånboken behöver sparas om: Starta om %s för att fullfölja</translation>
    </message>
    <message>
        <source>Settings file could not be read</source>
        <translation type="unfinished">Filen för inställningar kunde inte läsas</translation>
    </message>
    <message>
        <source>Settings file could not be written</source>
        <translation type="unfinished">Filen för inställningar kunde inte skapas</translation>
    </message>
</context>
</TS><|MERGE_RESOLUTION|>--- conflicted
+++ resolved
@@ -1544,13 +1544,10 @@
         <translation type="unfinished">Minimera istället för att stänga programmet när fönstret stängs. När detta alternativ är aktiverat stängs programmet endast genom att välja Stäng i menyn.</translation>
     </message>
     <message>
-<<<<<<< HEAD
         <source>Font in the Overview tab: </source>
         <translation type="unfinished">Typsnitt på översiktsfliken:</translation>
     </message>
     <message>
-=======
->>>>>>> de3e0738
         <source>Options set in this dialog are overridden by the command line:</source>
         <translation type="unfinished">Alternativ som anges i denna dialog åsidosätts av kommandoraden:</translation>
     </message>
@@ -1970,11 +1967,7 @@
     </message>
     <message>
         <source>(But no wallet is loaded.)</source>
-<<<<<<< HEAD
         <translation type="unfinished">&lt;br&gt;(</translation>
-=======
-        <translation type="unfinished">&lt;br&gt;(Men ingen plånbok är inläst.)</translation>
->>>>>>> de3e0738
     </message>
     <message>
         <source>(But this wallet cannot sign transactions.)</source>
