<TS version="2.1" language="sv">
<context>
    <name>AddressBookPage</name>
    <message>
        <source>Right-click to edit address or label</source>
        <translation type="unfinished">Högerklicka för att redigera adressen eller etiketten.</translation>
    </message>
    <message>
        <source>Create a new address</source>
        <translation>Skapa ny adress</translation>
    </message>
    <message>
        <source>&amp;New</source>
        <translation type="unfinished">&amp;Ny</translation>
    </message>
    <message>
        <source>Copy the currently selected address to the system clipboard</source>
        <translation>Kopiera den markerade adressen till systemets Urklipp</translation>
    </message>
    <message>
        <source>&amp;Copy</source>
        <translation type="unfinished">&amp;Kopiera</translation>
    </message>
    <message>
        <source>C&amp;lose</source>
        <translation type="unfinished">S&amp;täng</translation>
    </message>
    <message>
        <source>Delete the currently selected address from the list</source>
        <translation>Ta bort den valda adressen från listan</translation>
    </message>
    <message>
        <source>Enter address or label to search</source>
        <translation type="unfinished">Ange en adress eller etikett att söka efter</translation>
    </message>
    <message>
        <source>Export the data in the current tab to a file</source>
        <translation>Exportera informationen i aktuell flik till en fil</translation>
    </message>
    <message>
        <source>&amp;Export</source>
        <translation>&amp;Exportera</translation>
    </message>
    <message>
        <source>&amp;Delete</source>
        <translation>&amp;Ta bort</translation>
    </message>
    <message>
        <source>Choose the address to send coins to</source>
        <translation type="unfinished">Välj en adress att skicka transaktionen till</translation>
    </message>
    <message>
        <source>Choose the address to receive coins with</source>
        <translation type="unfinished">Välj en adress att ta emot transaktionen med</translation>
    </message>
    <message>
        <source>C&amp;hoose</source>
        <translation type="unfinished">V&amp;älj</translation>
    </message>
    <message>
        <source>Sending addresses</source>
        <translation type="unfinished">Avsändaradresser</translation>
    </message>
    <message>
        <source>Receiving addresses</source>
        <translation type="unfinished">Mottagaradresser</translation>
    </message>
    <message>
        <source>These are your Bitcoin addresses for sending payments. Always check the amount and the receiving address before sending coins.</source>
        <translation type="unfinished">Detta är dina Bitcoin-adresser för att skicka betalningar. Kontrollera alltid belopp och mottagaradress innan du skickar bitcoin.</translation>
    </message>
    <message>
        <source>These are your Bitcoin addresses for receiving payments. Use the 'Create new receiving address' button in the receive tab to create new addresses.
Signing is only possible with addresses of the type 'legacy'.</source>
        <translation type="unfinished">Detta är dina Bitcoinadresser för att ta emot betalningar. Använd knappen 'Skapa ny mottagaradress' i mottagsfliken för att skapa nya adresser. Signering är bara tillgänglig för adresser av typen 'legacy'</translation>
    </message>
    <message>
        <source>&amp;Copy Address</source>
        <translation type="unfinished">&amp;Kopiera adress</translation>
    </message>
    <message>
        <source>Copy &amp;Label</source>
        <translation type="unfinished">Kopiera &amp;etikett</translation>
    </message>
    <message>
        <source>&amp;Edit</source>
        <translation type="unfinished">&amp;Redigera</translation>
    </message>
    <message>
        <source>Export Address List</source>
        <translation type="unfinished">Exportera adresslista</translation>
    </message>
    <message>
        <source>Comma separated file</source>
        <extracomment>Expanded name of the CSV file format. See https://en.wikipedia.org/wiki/Comma-separated_values</extracomment>
        <translation type="unfinished">Kommaseparerad fil</translation>
    </message>
    <message>
        <source>There was an error trying to save the address list to %1. Please try again.</source>
        <extracomment>An error message. %1 is a stand-in argument for the name of the file we attempted to save to.</extracomment>
        <translation type="unfinished">Ett fel inträffade när adresslistan skulle sparas till %1.
Försök igen.</translation>
    </message>
    <message>
        <source>Exporting Failed</source>
        <translation type="unfinished">Export misslyckades</translation>
    </message>
</context>
<context>
    <name>AddressTableModel</name>
    <message>
        <source>Label</source>
        <translation type="unfinished">Etikett</translation>
    </message>
    <message>
        <source>Address</source>
        <translation type="unfinished">Adress</translation>
    </message>
    <message>
        <source>(no label)</source>
        <translation type="unfinished">(Ingen etikett)</translation>
    </message>
</context>
<context>
    <name>AskPassphraseDialog</name>
    <message>
        <source>Passphrase Dialog</source>
        <translation>Lösenfrasdialog</translation>
    </message>
    <message>
        <source>Enter passphrase</source>
        <translation>Ange lösenfras</translation>
    </message>
    <message>
        <source>New passphrase</source>
        <translation>Ny lösenfras</translation>
    </message>
    <message>
        <source>Repeat new passphrase</source>
        <translation>Upprepa ny lösenfras</translation>
    </message>
    <message>
        <source>Show passphrase</source>
        <translation type="unfinished">Visa lösenfras</translation>
    </message>
    <message>
        <source>Encrypt wallet</source>
        <translation type="unfinished">Kryptera plånbok</translation>
    </message>
    <message>
        <source>This operation needs your wallet passphrase to unlock the wallet.</source>
        <translation type="unfinished">Denna operation behöver din plånboks lösenfras för att låsa upp plånboken.</translation>
    </message>
    <message>
        <source>Unlock wallet</source>
        <translation type="unfinished">Lås upp plånbok</translation>
    </message>
    <message>
        <source>Change passphrase</source>
        <translation type="unfinished">Byt lösenfras</translation>
    </message>
    <message>
        <source>Confirm wallet encryption</source>
        <translation type="unfinished">Bekräfta kryptering av plånbok</translation>
    </message>
    <message>
        <source>Warning: If you encrypt your wallet and lose your passphrase, you will &lt;b&gt;LOSE ALL OF YOUR BITCOINS&lt;/b&gt;!</source>
        <translation type="unfinished">VARNING: Om du krypterar din plånbok och glömmer din lösenfras, &lt;b&gt;FÖRLORAR DU ALLA DINA BITCOIN&lt;/b&gt;!</translation>
    </message>
    <message>
        <source>Are you sure you wish to encrypt your wallet?</source>
        <translation type="unfinished">Är du säker på att du vill kryptera din plånbok?</translation>
    </message>
    <message>
        <source>Wallet encrypted</source>
        <translation type="unfinished">Plånbok krypterad</translation>
    </message>
    <message>
        <source>Enter the new passphrase for the wallet.&lt;br/&gt;Please use a passphrase of &lt;b&gt;ten or more random characters&lt;/b&gt;, or &lt;b&gt;eight or more words&lt;/b&gt;.</source>
        <translation type="unfinished">Ange den nya lösenfrasen för plånboken. &lt;br/&gt; Använd en lösenfras på &lt;b&gt;tio eller fler slumpmässiga tecken&lt;/b&gt;, eller &lt;b&gt;åtta eller fler ord&lt;/b&gt;.</translation>
    </message>
    <message>
        <source>Enter the old passphrase and new passphrase for the wallet.</source>
        <translation type="unfinished">Ange den gamla lösenfrasen och den nya lösenfrasen för plånboken.</translation>
    </message>
    <message>
        <source>Remember that encrypting your wallet cannot fully protect your bitcoins from being stolen by malware infecting your computer.</source>
        <translation type="unfinished">Kom ihåg att kryptering av din plånbok inte helt kan skydda dig från stöld av dina bitcoins om skadlig kod infekterat din dator.</translation>
    </message>
    <message>
        <source>Wallet to be encrypted</source>
        <translation type="unfinished">Plånbok som ska krypteras</translation>
    </message>
    <message>
        <source>Your wallet is about to be encrypted. </source>
        <translation type="unfinished">Din plånbok kommer att krypteras.</translation>
    </message>
    <message>
        <source>Your wallet is now encrypted. </source>
        <translation type="unfinished">Din plånbok är nu krypterad.</translation>
    </message>
    <message>
        <source>IMPORTANT: Any previous backups you have made of your wallet file should be replaced with the newly generated, encrypted wallet file. For security reasons, previous backups of the unencrypted wallet file will become useless as soon as you start using the new, encrypted wallet.</source>
        <translation type="unfinished">VIKTIGT: Alla tidigare säkerhetskopior du har skapat av plånboksfilen ska ersättas med den nyss skapade, krypterade plånboksfilen. Av säkerhetsskäl kommer tidigare säkerhetskopior av den okrypterade plånboksfilen att bli oanvändbara när du börjar använda den nya, krypterade plånboken.</translation>
    </message>
    <message>
        <source>Wallet encryption failed</source>
        <translation type="unfinished">Kryptering av plånbok misslyckades</translation>
    </message>
    <message>
        <source>Wallet encryption failed due to an internal error. Your wallet was not encrypted.</source>
        <translation type="unfinished">Kryptering av plånbok misslyckades på grund av ett internt fel. Din plånbok krypterades inte.</translation>
    </message>
    <message>
        <source>The supplied passphrases do not match.</source>
        <translation type="unfinished">De angivna lösenfraserna överensstämmer inte.</translation>
    </message>
    <message>
        <source>Wallet unlock failed</source>
        <translation type="unfinished">Misslyckades låsa upp plånboken</translation>
    </message>
    <message>
        <source>The passphrase entered for the wallet decryption was incorrect.</source>
        <translation type="unfinished">Lösenfrasen för dekryptering av plånboken var felaktig.</translation>
    </message>
    <message>
        <source>Wallet passphrase was successfully changed.</source>
        <translation type="unfinished">Plånbokens lösenfras ändrades.</translation>
    </message>
    <message>
        <source>Warning: The Caps Lock key is on!</source>
        <translation type="unfinished">Varning: Caps Lock är påslaget!</translation>
    </message>
</context>
<context>
    <name>BanTableModel</name>
    <message>
        <source>IP/Netmask</source>
        <translation type="unfinished">IP/nätmask</translation>
    </message>
    <message>
        <source>Banned Until</source>
        <translation type="unfinished">Bannlyst tills</translation>
    </message>
</context>
<context>
    <name>BitcoinApplication</name>
    <message>
        <source>Internal error</source>
        <translation type="unfinished">Internt fel</translation>
    </message>
    <message>
        <source>An internal error occurred. %1 will attempt to continue safely. This is an unexpected bug which can be reported as described below.</source>
        <translation type="unfinished">Ett internt fel har uppstått. %1 kommer försöka att fortsätta. Detta är en oväntad bugg som kan rapporteras enligt nedan beskrivning.</translation>
    </message>
</context>
<context>
    <name>QObject</name>
    <message>
        <source>Error: Specified data directory "%1" does not exist.</source>
        <translation type="unfinished">Fel: Angiven datakatalog "%1" finns inte.</translation>
    </message>
    <message>
        <source>Error: Cannot parse configuration file: %1.</source>
        <translation type="unfinished">Fel: Kan inte tolka konfigurationsfil: %1.</translation>
    </message>
    <message>
        <source>Error: %1</source>
        <translation type="unfinished">Fel: %1</translation>
    </message>
    <message>
        <source>Error initializing settings: %1</source>
        <translation type="unfinished">Fel vid initieringen av inställningen: %1</translation>
    </message>
    <message>
        <source>%1 didn't yet exit safely…</source>
        <translation type="unfinished">%1 har inte avslutats korrekt än...</translation>
    </message>
    <message>
        <source>unknown</source>
        <translation type="unfinished">okänd</translation>
    </message>
    <message>
        <source>Amount</source>
        <translation type="unfinished">Belopp</translation>
    </message>
    <message>
        <source>Enter a Bitcoin address (e.g. %1)</source>
        <translation type="unfinished">Ange en Bitcoin-adress (t.ex. %1)</translation>
    </message>
    <message>
        <source>Internal</source>
        <translation type="unfinished">Intern</translation>
    </message>
    <message>
        <source>Inbound</source>
        <translation type="unfinished">Inkommande</translation>
    </message>
    <message>
        <source>Outbound</source>
        <translation type="unfinished">Utgående</translation>
    </message>
    <message>
        <source>Full Relay</source>
        <translation type="unfinished">Fullt relä</translation>
    </message>
    <message>
        <source>None</source>
        <translation type="unfinished">Ingen</translation>
    </message>
    <message>
        <source>N/A</source>
        <translation type="unfinished">ej tillgänglig</translation>
    </message>
    <message numerus="yes">
        <source>%n second(s)</source>
        <translation>
            <numerusform>%n sekund</numerusform>
            <numerusform>%n sekunder</numerusform>
        </translation>
    </message>
    <message numerus="yes">
        <source>%n minute(s)</source>
        <translation>
            <numerusform>%n minut</numerusform>
            <numerusform>%n minuter</numerusform>
        </translation>
    </message>
    <message numerus="yes">
        <source>%n hour(s)</source>
        <translation type="unfinished">
            <numerusform>%n timme</numerusform>
            <numerusform>%n timmar</numerusform>
        </translation>
    </message>
    <message numerus="yes">
        <source>%n day(s)</source>
        <translation type="unfinished">
            <numerusform>%n dag</numerusform>
            <numerusform>%n dagar</numerusform>
        </translation>
    </message>
    <message numerus="yes">
        <source>%n week(s)</source>
        <translation type="unfinished">
            <numerusform>%n vecka</numerusform>
            <numerusform>%n veckor</numerusform>
        </translation>
    </message>
    <message>
        <source>%1 and %2</source>
        <translation type="unfinished">%1 och %2</translation>
    </message>
    <message numerus="yes">
        <source>%n year(s)</source>
        <translation type="unfinished">
            <numerusform>%n år</numerusform>
            <numerusform>%n år</numerusform>
        </translation>
    </message>
    </context>
<context>
    <name>BitcoinGUI</name>
    <message>
        <source>&amp;Overview</source>
        <translation>&amp;Översikt</translation>
    </message>
    <message>
        <source>Show general overview of wallet</source>
        <translation>Visa allmän översikt av plånboken</translation>
    </message>
    <message>
        <source>&amp;Transactions</source>
        <translation>&amp;Transaktioner</translation>
    </message>
    <message>
        <source>Browse transaction history</source>
        <translation>Bläddra i transaktionshistorik</translation>
    </message>
    <message>
        <source>E&amp;xit</source>
        <translation>&amp;Avsluta</translation>
    </message>
    <message>
        <source>Quit application</source>
        <translation>Avsluta programmet</translation>
    </message>
    <message>
        <source>&amp;About %1</source>
        <translation type="unfinished">&amp;Om %1</translation>
    </message>
    <message>
        <source>Show information about %1</source>
        <translation type="unfinished">Visa information om %1</translation>
    </message>
    <message>
        <source>About &amp;Qt</source>
        <translation>Om &amp;Qt</translation>
    </message>
    <message>
        <source>Show information about Qt</source>
        <translation>Visa information om Qt</translation>
    </message>
    <message>
        <source>Modify configuration options for %1</source>
        <translation type="unfinished">Ändra konfigurationsalternativ för %1</translation>
    </message>
    <message>
        <source>Create a new wallet</source>
        <translation type="unfinished">Skapa ny plånbok</translation>
    </message>
    <message>
        <source>Wallet:</source>
        <translation type="unfinished">Plånbok:</translation>
    </message>
    <message>
        <source>Network activity disabled.</source>
        <extracomment>A substring of the tooltip.</extracomment>
        <translation type="unfinished">Nätverksaktivitet inaktiverad.</translation>
    </message>
    <message>
        <source>Proxy is &lt;b&gt;enabled&lt;/b&gt;: %1</source>
        <translation type="unfinished">Proxy är &lt;b&gt; aktiverad &lt;/b&gt;: %1</translation>
    </message>
    <message>
        <source>Send coins to a Bitcoin address</source>
        <translation>Skicka blackcoin till en Blackcoin-adress</translation>
    </message>
    <message>
        <source>Backup wallet to another location</source>
        <translation>Säkerhetskopiera plånboken till en annan plats</translation>
    </message>
    <message>
        <source>Change the passphrase used for wallet encryption</source>
        <translation>Byt lösenfras som används för kryptering av plånboken</translation>
    </message>
    <message>
        <source>&amp;Send</source>
        <translation>&amp;Skicka</translation>
    </message>
    <message>
        <source>&amp;Receive</source>
        <translation>&amp;Ta emot</translation>
    </message>
    <message>
        <source>&amp;Options…</source>
        <translation type="unfinished">&amp;Inställningar</translation>
    </message>
    <message>
        <source>&amp;Show / Hide</source>
        <translation>&amp;Visa / Dölj</translation>
    </message>
    <message>
        <source>Show or hide the main Window</source>
        <translation>Visa eller dölj huvudfönstret</translation>
    </message>
    <message>
        <source>&amp;Encrypt Wallet…</source>
        <translation type="unfinished">&amp;Kryptera plånboken…</translation>
    </message>
    <message>
        <source>Encrypt the private keys that belong to your wallet</source>
        <translation>Kryptera de privata nycklar som tillhör din plånbok</translation>
    </message>
    <message>
        <source>&amp;Change Passphrase…</source>
        <translation type="unfinished">&amp;Ändra lösenordsfras…</translation>
    </message>
    <message>
        <source>Sign &amp;message…</source>
        <translation type="unfinished">Signera &amp;meddelandet...</translation>
    </message>
    <message>
        <source>Sign messages with your Bitcoin addresses to prove you own them</source>
        <translation>Signera meddelanden med dina Blackcoin-adresser för att bevisa att du äger dem</translation>
    </message>
    <message>
        <source>&amp;Verify message…</source>
        <translation type="unfinished">&amp;Bekräfta meddelandet…</translation>
    </message>
    <message>
        <source>Verify messages to ensure they were signed with specified Bitcoin addresses</source>
        <translation>Verifiera meddelanden för att vara säker på att de signerades med angivna Blackcoin-adresser</translation>
    </message>
    <message>
        <source>&amp;Load PSBT from file…</source>
        <translation type="unfinished">&amp;Ladda PSBT från fil…</translation>
    </message>
    <message>
        <source>Load PSBT from clipboard…</source>
        <translation type="unfinished">Ladda PSBT från urklipp...</translation>
    </message>
    <message>
        <source>Open &amp;URI…</source>
        <translation type="unfinished">Öppna &amp;URI…</translation>
    </message>
    <message>
        <source>Close Wallet…</source>
        <translation type="unfinished">Stäng plånbok…</translation>
    </message>
    <message>
        <source>Create Wallet…</source>
        <translation type="unfinished">Skapa Plånbok...</translation>
    </message>
    <message>
        <source>Close All Wallets…</source>
        <translation type="unfinished">Stäng Alla Plånböcker...</translation>
    </message>
    <message>
        <source>&amp;File</source>
        <translation>&amp;Arkiv</translation>
    </message>
    <message>
        <source>&amp;Settings</source>
        <translation>&amp;Inställningar</translation>
    </message>
    <message>
        <source>&amp;Help</source>
        <translation>&amp;Hjälp</translation>
    </message>
    <message>
        <source>Tabs toolbar</source>
        <translation>Verktygsfält för flikar</translation>
    </message>
    <message>
        <source>Processing blocks on disk…</source>
        <translation type="unfinished">Behandlar block på disken…</translation>
    </message>
    <message>
        <source>Request payments (generates QR codes and bitcoin: URIs)</source>
        <translation type="unfinished">Begär betalningar (skapar QR-koder och bitcoin: -URIer)</translation>
    </message>
    <message>
        <source>Show the list of used sending addresses and labels</source>
        <translation type="unfinished">Visa listan med använda avsändaradresser och etiketter</translation>
    </message>
    <message>
        <source>Show the list of used receiving addresses and labels</source>
        <translation type="unfinished">Visa listan med använda mottagaradresser och etiketter</translation>
    </message>
    <message>
        <source>&amp;Command-line options</source>
        <translation type="unfinished">&amp;Kommandoradsalternativ</translation>
    </message>
    <message numerus="yes">
        <source>Processed %n block(s) of transaction history.</source>
        <translation>
            <numerusform />
            <numerusform />
        </translation>
    </message>
    <message>
        <source>%1 behind</source>
        <translation>%1 efter</translation>
    </message>
    <message>
        <source>Catching up…</source>
        <translation type="unfinished">Hämtar upp…</translation>
    </message>
    <message>
        <source>Last received block was generated %1 ago.</source>
        <translation>Senast mottagna block skapades för %1 sedan.</translation>
    </message>
    <message>
        <source>Transactions after this will not yet be visible.</source>
        <translation>Transaktioner efter denna kommer inte ännu vara synliga.</translation>
    </message>
    <message>
        <source>Error</source>
        <translation>Fel</translation>
    </message>
    <message>
        <source>Warning</source>
        <translation>Varning</translation>
    </message>
    <message>
        <source>Up to date</source>
        <translation>Uppdaterad</translation>
    </message>
    <message>
        <source>Load Partially Signed Bitcoin Transaction</source>
        <translation type="unfinished">Läs in Delvis signerad Bitcoin transaktion (PSBT)</translation>
    </message>
    <message>
        <source>Load Partially Signed Bitcoin Transaction from clipboard</source>
        <translation type="unfinished">Läs in Delvis signerad Bitcoin transaktion (PSBT) från urklipp</translation>
    </message>
    <message>
        <source>Node window</source>
        <translation type="unfinished">Nod-fönster</translation>
    </message>
    <message>
        <source>Open node debugging and diagnostic console</source>
        <translation type="unfinished">Öppna nodens konsol för felsökning och diagnostik</translation>
    </message>
    <message>
        <source>&amp;Sending addresses</source>
        <translation type="unfinished">Av&amp;sändaradresser</translation>
    </message>
    <message>
        <source>&amp;Receiving addresses</source>
        <translation type="unfinished">Mottaga&amp;radresser</translation>
    </message>
    <message>
        <source>Open a bitcoin: URI</source>
        <translation type="unfinished">Öppna en bitcoin:-URI</translation>
    </message>
    <message>
        <source>Open a bitcoin: URI</source>
        <translation>Öppna en bitcoin:-URI</translation>
    </message>
    <message>
        <source>Open Wallet</source>
        <translation type="unfinished">Öppna plånbok</translation>
    </message>
    <message>
        <source>Open a wallet</source>
        <translation type="unfinished">Öppna en plånbok</translation>
    </message>
    <message>
        <source>Close wallet</source>
        <translation type="unfinished">Stäng plånboken</translation>
    </message>
    <message>
        <source>Close all wallets</source>
        <translation type="unfinished">Stäng alla plånböcker</translation>
    </message>
    <message>
        <source>Show the %1 help message to get a list with possible Bitcoin command-line options</source>
        <translation type="unfinished">Visa %1 hjälpmeddelande för att få en lista med möjliga Bitcoin kommandoradsalternativ.</translation>
    </message>
    <message>
        <source>&amp;Mask values</source>
        <translation type="unfinished">&amp;Dölj värden</translation>
    </message>
    <message>
        <source>Mask the values in the Overview tab</source>
        <translation type="unfinished">Dölj värden i översiktsfliken</translation>
    </message>
    <message>
        <source>default wallet</source>
        <translation type="unfinished">Standardplånbok</translation>
    </message>
    <message>
        <source>No wallets available</source>
        <translation type="unfinished">Inga plånböcker tillgängliga</translation>
    </message>
    <message>
        <source>&amp;Window</source>
        <translation type="unfinished">&amp;Fönster</translation>
    </message>
    <message>
        <source>Minimize</source>
        <translation type="unfinished">Minimera</translation>
    </message>
    <message>
        <source>Zoom</source>
        <translation type="unfinished">Zooma</translation>
    </message>
    <message>
        <source>Main Window</source>
        <translation type="unfinished">Huvudfönster</translation>
    </message>
    <message>
        <source>%1 client</source>
        <translation type="unfinished">%1-klient</translation>
    </message>
    <message numerus="yes">
        <source>%n active connection(s) to Bitcoin network.</source>
        <extracomment>A substring of the tooltip.</extracomment>
        <translation type="unfinished">
            <numerusform />
            <numerusform />
        </translation>
    </message>
    <message>
        <source>Disable network activity</source>
        <extracomment>A context menu item.</extracomment>
        <translation type="unfinished">Stäng av nätverksaktivitet</translation>
    </message>
    <message>
        <source>Error: %1</source>
        <translation type="unfinished">Fel: %1</translation>
    </message>
    <message>
        <source>Warning: %1</source>
        <translation type="unfinished">Varning: %1</translation>
    </message>
    <message>
        <source>Date: %1
</source>
        <translation type="unfinished">Datum: %1
</translation>
    </message>
    <message>
        <source>Amount: %1
</source>
        <translation type="unfinished">Belopp: %1
</translation>
    </message>
    <message>
        <source>Wallet: %1
</source>
        <translation type="unfinished">Plånbok: %1
</translation>
    </message>
    <message>
        <source>Type: %1
</source>
        <translation type="unfinished">Typ: %1
</translation>
    </message>
    <message>
        <source>Label: %1
</source>
        <translation type="unfinished">Etikett: %1
</translation>
    </message>
    <message>
        <source>Address: %1
</source>
        <translation type="unfinished">Adress: %1
</translation>
    </message>
    <message>
        <source>Sent transaction</source>
        <translation>Transaktion skickad</translation>
    </message>
    <message>
        <source>Incoming transaction</source>
        <translation>Inkommande transaktion</translation>
    </message>
    <message>
        <source>HD key generation is &lt;b&gt;enabled&lt;/b&gt;</source>
        <translation type="unfinished">HD-nyckelgenerering är &lt;b&gt;aktiverad&lt;/b&gt;</translation>
    </message>
    <message>
        <source>HD key generation is &lt;b&gt;disabled&lt;/b&gt;</source>
        <translation type="unfinished">HD-nyckelgenerering är &lt;b&gt;inaktiverad&lt;/b&gt;</translation>
    </message>
    <message>
        <source>Private key &lt;b&gt;disabled&lt;/b&gt;</source>
        <translation type="unfinished">Privat nyckel &lt;b&gt;inaktiverad&lt;/b&gt;</translation>
    </message>
    <message>
        <source>Wallet is &lt;b&gt;encrypted&lt;/b&gt; and currently &lt;b&gt;unlocked&lt;/b&gt;</source>
        <translation>Denna plånbok är &lt;b&gt;krypterad&lt;/b&gt; och för närvarande &lt;b&gt;olåst&lt;/b&gt;</translation>
    </message>
    <message>
        <source>Wallet is &lt;b&gt;encrypted&lt;/b&gt; and currently &lt;b&gt;locked&lt;/b&gt;</source>
        <translation>Denna plånbok är &lt;b&gt;krypterad&lt;/b&gt; och för närvarande &lt;b&gt;låst&lt;/b&gt;</translation>
    </message>
    <message>
        <source>Original message:</source>
        <translation type="unfinished">Ursprungligt meddelande:</translation>
    </message>
</context>
<context>
    <name>UnitDisplayStatusBarControl</name>
    <message>
        <source>Unit to show amounts in. Click to select another unit.</source>
        <translation type="unfinished">Enhet att visa belopp i. Klicka för att välja annan enhet.</translation>
    </message>
</context>
<context>
    <name>CoinControlDialog</name>
    <message>
        <source>Coin Selection</source>
        <translation type="unfinished">Myntval</translation>
    </message>
    <message>
        <source>Quantity:</source>
        <translation type="unfinished">Kvantitet:</translation>
    </message>
    <message>
        <source>Bytes:</source>
        <translation type="unfinished">Antal byte:</translation>
    </message>
    <message>
        <source>Amount:</source>
        <translation type="unfinished">Belopp:</translation>
    </message>
    <message>
        <source>Fee:</source>
        <translation type="unfinished">Avgift:</translation>
    </message>
    <message>
        <source>Dust:</source>
        <translation type="unfinished">Damm:</translation>
    </message>
    <message>
        <source>After Fee:</source>
        <translation type="unfinished">Efter avgift:</translation>
    </message>
    <message>
        <source>Change:</source>
        <translation type="unfinished">Växel:</translation>
    </message>
    <message>
        <source>(un)select all</source>
        <translation type="unfinished">(av)markera allt</translation>
    </message>
    <message>
        <source>Tree mode</source>
        <translation type="unfinished">Trädvy</translation>
    </message>
    <message>
        <source>List mode</source>
        <translation type="unfinished">Listvy</translation>
    </message>
    <message>
        <source>Amount</source>
        <translation type="unfinished">Belopp</translation>
    </message>
    <message>
        <source>Received with label</source>
        <translation type="unfinished">Mottagen med etikett</translation>
    </message>
    <message>
        <source>Received with address</source>
        <translation type="unfinished">Mottagen med adress</translation>
    </message>
    <message>
        <source>Date</source>
        <translation type="unfinished">Datum</translation>
    </message>
    <message>
        <source>Confirmations</source>
        <translation type="unfinished">Bekräftelser</translation>
    </message>
    <message>
        <source>Confirmed</source>
        <translation type="unfinished">Bekräftad</translation>
    </message>
    <message>
        <source>Copy amount</source>
        <translation type="unfinished">Kopiera belopp</translation>
    </message>
    <message>
        <source>&amp;Copy address</source>
        <translation type="unfinished">&amp;Kopiera adress</translation>
    </message>
    <message>
        <source>Copy &amp;label</source>
        <translation type="unfinished">Kopiera &amp;etikett</translation>
    </message>
    <message>
        <source>Copy &amp;amount</source>
        <translation type="unfinished">Kopiera &amp;Belopp</translation>
    </message>
    <message>
        <source>Copy quantity</source>
        <translation type="unfinished">Kopiera kvantitet</translation>
    </message>
    <message>
        <source>Copy fee</source>
        <translation type="unfinished">Kopiera avgift</translation>
    </message>
    <message>
        <source>Copy after fee</source>
        <translation type="unfinished">Kopiera efter avgift</translation>
    </message>
    <message>
        <source>Copy bytes</source>
        <translation type="unfinished">Kopiera byte</translation>
    </message>
    <message>
        <source>Copy dust</source>
        <translation type="unfinished">Kopiera damm</translation>
    </message>
    <message>
        <source>Copy change</source>
        <translation type="unfinished">Kopiera växel</translation>
    </message>
    <message>
        <source>(%1 locked)</source>
        <translation type="unfinished">(%1 låst)</translation>
    </message>
    <message>
        <source>yes</source>
        <translation type="unfinished">ja</translation>
    </message>
    <message>
        <source>no</source>
        <translation type="unfinished">nej</translation>
    </message>
    <message>
        <source>This label turns red if any recipient receives an amount smaller than the current dust threshold.</source>
        <translation type="unfinished">Denna etikett blir röd om någon mottagare tar emot ett belopp som är lägre än aktuell dammtröskel.</translation>
    </message>
    <message>
        <source>Can vary +/- %1 satoshi(s) per input.</source>
        <translation type="unfinished">Kan variera +/- %1 satoshi per inmatning.</translation>
    </message>
    <message>
        <source>(no label)</source>
        <translation type="unfinished">(Ingen etikett)</translation>
    </message>
    <message>
        <source>change from %1 (%2)</source>
        <translation type="unfinished">växel från %1 (%2)</translation>
    </message>
    <message>
        <source>(change)</source>
        <translation type="unfinished">(växel)</translation>
    </message>
</context>
<context>
    <name>CreateWalletActivity</name>
    <message>
        <source>Creating Wallet &lt;b&gt;%1&lt;/b&gt;…</source>
        <translation type="unfinished">Skapar plånbok &lt;b&gt;%1&lt;/b&gt;…</translation>
    </message>
    <message>
        <source>Create wallet failed</source>
        <translation type="unfinished">Plånboken kunde inte skapas</translation>
    </message>
    <message>
        <source>Create wallet warning</source>
        <translation type="unfinished">Skapa plånboksvarning</translation>
    </message>
    <message>
        <source>Can't list signers</source>
        <translation type="unfinished">Kan inte lista signerare</translation>
    </message>
</context>
<context>
    <name>OpenWalletActivity</name>
    <message>
        <source>Open wallet failed</source>
        <translation type="unfinished">Det gick inte att öppna plånboken</translation>
    </message>
    <message>
        <source>Open wallet warning</source>
        <translation type="unfinished">Öppna plånboksvarning.</translation>
    </message>
    <message>
        <source>default wallet</source>
        <translation type="unfinished">Standardplånbok</translation>
    </message>
    </context>
<context>
    <name>WalletController</name>
    <message>
        <source>Close wallet</source>
        <translation type="unfinished">Stäng plånboken</translation>
    </message>
    <message>
        <source>Are you sure you wish to close the wallet &lt;i&gt;%1&lt;/i&gt;?</source>
        <translation type="unfinished">Är du säker att du vill stänga plånboken &lt;i&gt;%1&lt;/i&gt;?</translation>
    </message>
    <message>
        <source>Closing the wallet for too long can result in having to resync the entire chain if pruning is enabled.</source>
        <translation type="unfinished">Om plånboken är stängd under för lång tid och gallring är aktiverad kan hela kedjan behöva synkroniseras på nytt.</translation>
    </message>
    <message>
        <source>Close all wallets</source>
        <translation type="unfinished">Stäng alla plånböcker</translation>
    </message>
    <message>
<<<<<<< HEAD
        <source>Create wallet warning</source>
        <translation>Skapa plånboksvarning</translation>
=======
        <source>Are you sure you wish to close all wallets?</source>
        <translation type="unfinished">Är du säker på att du vill stänga alla plånböcker?</translation>
>>>>>>> 6fd35e2c
    </message>
</context>
<context>
    <name>CreateWalletDialog</name>
    <message>
        <source>Create Wallet</source>
        <translation type="unfinished">Skapa plånbok</translation>
    </message>
    <message>
        <source>Wallet Name</source>
        <translation type="unfinished">Namn på plånboken</translation>
    </message>
    <message>
        <source>Wallet</source>
        <translation type="unfinished">Plånbok</translation>
    </message>
    <message>
        <source>Encrypt the wallet. The wallet will be encrypted with a passphrase of your choice.</source>
        <translation type="unfinished">Kryptera plånboken. Plånboken krypteras med en lösenfras som du själv väljer.</translation>
    </message>
    <message>
        <source>Encrypt Wallet</source>
        <translation type="unfinished">Kryptera plånbok</translation>
    </message>
    <message>
        <source>Advanced Options</source>
        <translation type="unfinished">Avancerat</translation>
    </message>
    <message>
        <source>Disable private keys for this wallet. Wallets with private keys disabled will have no private keys and cannot have an HD seed or imported private keys. This is ideal for watch-only wallets.</source>
        <translation type="unfinished">Stäng av privata nycklar för denna plånbok. Plånböcker med privata nycklar avstängda kommer inte innehålla några privata nycklar alls, och kan inte innehålla vare sig en HD-seed eller importerade privata nycklar. Detta är idealt för plånböcker som endast ska granskas.</translation>
    </message>
    <message>
        <source>Disable Private Keys</source>
        <translation type="unfinished">Stäng av privata nycklar</translation>
    </message>
    <message>
        <source>Make a blank wallet. Blank wallets do not initially have private keys or scripts. Private keys and addresses can be imported, or an HD seed can be set, at a later time.</source>
        <translation type="unfinished">Skapa en tom plånbok. Tomma plånböcker har från början inga privata nycklar eller skript. Privata nycklar och adresser kan importeras, eller en HD-seed kan väljas, vid ett senare tillfälle.</translation>
    </message>
    <message>
        <source>Make Blank Wallet</source>
        <translation type="unfinished">Skapa tom plånbok</translation>
    </message>
    <message>
        <source>Disable private keys for this wallet. Wallets with private keys disabled will have no private keys and cannot have an HD seed or imported private keys. This is ideal for watch-only wallets.</source>
        <translation>Stäng av privata nycklar för denna plånbok. Plånböcker med privata nycklar avstängda kommer inte innehålla några privata nycklar alls, och kan inte innehålla vare sig en HD-seed eller importerade privata nycklar. Detta är idealt för plånböcker som endast ska granskas.</translation>
    </message>
    <message>
        <source>Disable Private Keys</source>
        <translation>Stäng av privata nycklar</translation>
    </message>
    <message>
        <source>Make a blank wallet. Blank wallets do not initially have private keys or scripts. Private keys and addresses can be imported, or an HD seed can be set, at a later time.</source>
        <translation>Skapa en tom plånbok. Tomma plånböcker har från början inga privata nycklar eller skript. Privata nycklar och adresser kan importeras, eller en HD-seed kan väljas, vid ett senare tillfälle.</translation>
    </message>
    <message>
        <source>Make Blank Wallet</source>
        <translation>Skapa tom plånbok</translation>
    </message>
    <message>
        <source>Create</source>
        <translation type="unfinished">Skapa</translation>
    </message>
    </context>
<context>
    <name>EditAddressDialog</name>
    <message>
        <source>Edit Address</source>
        <translation>Redigera adress</translation>
    </message>
    <message>
        <source>&amp;Label</source>
        <translation>&amp;Etikett</translation>
    </message>
    <message>
        <source>The label associated with this address list entry</source>
        <translation type="unfinished">Etiketten associerad med denna post i adresslistan</translation>
    </message>
    <message>
        <source>The address associated with this address list entry. This can only be modified for sending addresses.</source>
        <translation type="unfinished">Adressen associerad med denna post i adresslistan. Den kan bara ändras för sändningsadresser.</translation>
    </message>
    <message>
        <source>&amp;Address</source>
        <translation>&amp;Adress</translation>
    </message>
    <message>
        <source>New sending address</source>
        <translation type="unfinished">Ny avsändaradress</translation>
    </message>
    <message>
        <source>Edit receiving address</source>
        <translation type="unfinished">Redigera mottagaradress</translation>
    </message>
    <message>
        <source>Edit sending address</source>
        <translation type="unfinished">Redigera avsändaradress</translation>
    </message>
    <message>
        <source>The entered address "%1" is not a valid Bitcoin address.</source>
        <translation type="unfinished">Den angivna adressen "%1" är inte en giltig Bitcoin-adress.</translation>
    </message>
    <message>
        <source>Address "%1" already exists as a receiving address with label "%2" and so cannot be added as a sending address.</source>
        <translation type="unfinished">Adressen "%1" finns redan som en mottagaradress med etikett "%2" och kan därför inte anges som sändaradress.</translation>
    </message>
    <message>
        <source>The entered address "%1" is already in the address book with label "%2".</source>
        <translation type="unfinished">Den angivna adressen "%1" finns redan i adressboken med etikett "%2".</translation>
    </message>
    <message>
        <source>Could not unlock wallet.</source>
        <translation type="unfinished">Kunde inte låsa upp plånboken.</translation>
    </message>
    <message>
        <source>New key generation failed.</source>
        <translation type="unfinished">Misslyckades med generering av ny nyckel.</translation>
    </message>
</context>
<context>
    <name>FreespaceChecker</name>
    <message>
        <source>A new data directory will be created.</source>
        <translation>En ny datakatalog kommer att skapas.</translation>
    </message>
    <message>
        <source>name</source>
        <translation>namn</translation>
    </message>
    <message>
        <source>Directory already exists. Add %1 if you intend to create a new directory here.</source>
        <translation>Katalogen finns redan. Lägg till %1 om du vill skapa en ny katalog här.</translation>
    </message>
    <message>
        <source>Path already exists, and is not a directory.</source>
        <translation>Sökvägen finns redan, och är inte en katalog.</translation>
    </message>
    <message>
        <source>Cannot create data directory here.</source>
        <translation>Kan inte skapa datakatalog här.</translation>
    </message>
</context>
<context>
    <name>Intro</name>
    <message>
        <source>%1 GB of free space available</source>
        <translation type="unfinished">%1 GB ledigt utrymme tillgängligt</translation>
    </message>
    <message>
        <source>(of %1 GB needed)</source>
        <translation type="unfinished">(av %1 GB krävs)</translation>
    </message>
    <message>
        <source>At least %1 GB of data will be stored in this directory, and it will grow over time.</source>
        <translation type="unfinished">Minst %1 GB data kommer att sparas i den här katalogen, och de växer över tiden.</translation>
    </message>
    <message>
        <source>Approximately %1 GB of data will be stored in this directory.</source>
        <translation type="unfinished">Ungefär %1 GB data kommer att lagras i den här katalogen.</translation>
    </message>
    <message numerus="yes">
        <source>(sufficient to restore backups %n day(s) old)</source>
        <extracomment>Explanatory text on the capability of the current prune target.</extracomment>
        <translation type="unfinished">
            <numerusform />
            <numerusform />
        </translation>
    </message>
    <message>
        <source>%1 will download and store a copy of the Bitcoin block chain.</source>
        <translation type="unfinished">%1 kommer att ladda ner och lagra en kopia av Bitcoins blockkedja.</translation>
    </message>
    <message>
        <source>The wallet will also be stored in this directory.</source>
        <translation type="unfinished">Plånboken sparas också i den här katalogen.</translation>
    </message>
    <message>
        <source>Error: Specified data directory "%1" cannot be created.</source>
        <translation type="unfinished">Fel: Angiven datakatalog "%1" kan inte skapas.</translation>
    </message>
    <message>
        <source>Error</source>
        <translation>Fel</translation>
    </message>
    <message>
        <source>Welcome</source>
        <translation>Välkommen</translation>
    </message>
    <message>
        <source>Welcome to %1.</source>
        <translation type="unfinished">Välkommen till %1.</translation>
    </message>
    <message>
        <source>As this is the first time the program is launched, you can choose where %1 will store its data.</source>
        <translation type="unfinished">Eftersom detta är första gången som programmet startas får du välja var %1 skall lagra sina data.</translation>
    </message>
    <message>
        <source>When you click OK, %1 will begin to download and process the full %4 block chain (%2GB) starting with the earliest transactions in %3 when %4 initially launched.</source>
        <translation type="unfinished">När du trycker OK kommer %1 att börja ladda ner och bearbeta den fullständiga %4-blockkedjan (%2 GB), med början vid de första transaktionerna %3 när %4 först lanserades.</translation>
    </message>
    <message>
        <source>Reverting this setting requires re-downloading the entire blockchain. It is faster to download the full chain first and prune it later. Disables some advanced features.</source>
        <translation type="unfinished">Att återställa detta alternativ påbörjar en omstart av nedladdningen av hela blockkedjan. Det går snabbare att ladda ner hela kedjan först, och gallra den senare. Detta alternativ stänger av vissa avancerade funktioner.</translation>
    </message>
    <message>
<<<<<<< HEAD
        <source>Reverting this setting requires re-downloading the entire blockchain. It is faster to download the full chain first and prune it later. Disables some advanced features.</source>
        <translation>Att återställa detta alternativ påbörjar en omstart av nedladdningen av hela blockkedjan. Det går snabbare att ladda ner hela kedjan först, och gallra den senare. Detta alternativ stänger av vissa avancerade funktioner.</translation>
=======
        <source> GB</source>
        <translation type="unfinished">GB</translation>
>>>>>>> 6fd35e2c
    </message>
    <message>
        <source>This initial synchronisation is very demanding, and may expose hardware problems with your computer that had previously gone unnoticed. Each time you run %1, it will continue downloading where it left off.</source>
        <translation type="unfinished">Denna första synkronisering är väldigt krävande, och kan påvisa hårdvaruproblem hos din dator som tidigare inte visat sig. Varje gång du kör %1, kommer nerladdningen att fortsätta där den avslutades.</translation>
    </message>
    <message>
        <source>If you have chosen to limit block chain storage (pruning), the historical data must still be downloaded and processed, but will be deleted afterward to keep your disk usage low.</source>
        <translation type="unfinished">Om du valt att begränsa storleken på blockkedjan (gallring), måste historiska data ändå laddas ner och behandlas, men kommer därefter att tas bort för att spara lagringsutrymme.</translation>
    </message>
    <message>
        <source>Use the default data directory</source>
        <translation>Använd den förvalda datakatalogen</translation>
    </message>
    <message>
        <source>Use a custom data directory:</source>
        <translation>Använd en anpassad datakatalog:</translation>
    </message>
</context>
<context>
    <name>HelpMessageDialog</name>
    <message>
        <source>About %1</source>
        <translation type="unfinished">Om %1</translation>
    </message>
    <message>
        <source>Command-line options</source>
        <translation type="unfinished">Kommandoradsalternativ</translation>
    </message>
</context>
<context>
    <name>ShutdownWindow</name>
    <message>
        <source>%1 is shutting down…</source>
        <translation type="unfinished">%1 stänger ner…</translation>
    </message>
    <message>
        <source>Do not shut down the computer until this window disappears.</source>
        <translation type="unfinished">Stäng inte av datorn förrän denna ruta försvinner.</translation>
    </message>
</context>
<context>
    <name>ModalOverlay</name>
    <message>
        <source>Form</source>
        <translation type="unfinished">Formulär</translation>
    </message>
    <message>
        <source>Recent transactions may not yet be visible, and therefore your wallet's balance might be incorrect. This information will be correct once your wallet has finished synchronizing with the bitcoin network, as detailed below.</source>
        <translation type="unfinished">Nyligen gjorda transaktioner visas inte korrekt och därför kan din plånboks saldo visas felaktigt. Denna information kommer att visas korrekt så snart din plånbok har synkroniserats med Bitcoin-nätverket enligt informationen nedan.</translation>
    </message>
    <message>
        <source>Attempting to spend bitcoins that are affected by not-yet-displayed transactions will not be accepted by the network.</source>
        <translation type="unfinished">Att försöka spendera bitcoin som påverkas av transaktioner som ännu inte visas kommer inte accepteras av nätverket.</translation>
    </message>
    <message>
        <source>Number of blocks left</source>
        <translation type="unfinished">Antal block kvar</translation>
    </message>
    <message>
        <source>Unknown…</source>
        <translation type="unfinished">Okänd…</translation>
    </message>
    <message>
        <source>calculating…</source>
        <translation type="unfinished">beräknar...</translation>
    </message>
    <message>
        <source>Last block time</source>
        <translation type="unfinished">Senaste blocktid</translation>
    </message>
    <message>
        <source>Progress</source>
        <translation type="unfinished">Förlopp</translation>
    </message>
    <message>
        <source>Progress increase per hour</source>
        <translation type="unfinished">Förloppsökning per timme</translation>
    </message>
    <message>
        <source>Estimated time left until synced</source>
        <translation type="unfinished">Uppskattad tid kvar tills synkroniserad</translation>
    </message>
    <message>
        <source>Hide</source>
        <translation type="unfinished">Dölj</translation>
    </message>
    </context>
<context>
    <name>OpenURIDialog</name>
    <message>
        <source>Open bitcoin URI</source>
        <translation type="unfinished">Öppna bitcoin-URI</translation>
    </message>
    </context>
<context>
    <name>OptionsDialog</name>
    <message>
        <source>Options</source>
        <translation>Alternativ</translation>
    </message>
    <message>
        <source>&amp;Main</source>
        <translation>&amp;Allmänt</translation>
    </message>
    <message>
        <source>Automatically start %1 after logging in to the system.</source>
        <translation type="unfinished">Starta %1 automatiskt efter inloggningen.</translation>
    </message>
    <message>
        <source>&amp;Start %1 on system login</source>
        <translation type="unfinished">&amp;Starta %1 vid systemlogin</translation>
    </message>
    <message>
        <source>Size of &amp;database cache</source>
        <translation type="unfinished">Storleken på &amp;databascache</translation>
    </message>
    <message>
        <source>Number of script &amp;verification threads</source>
        <translation type="unfinished">Antalet skript&amp;verifikationstrådar</translation>
    </message>
    <message>
        <source>IP address of the proxy (e.g. IPv4: 127.0.0.1 / IPv6: ::1)</source>
        <translation type="unfinished">Proxyns IP-adress (t.ex.  IPv4: 127.0.0.1 / IPv6: ::1)</translation>
    </message>
    <message>
        <source>Shows if the supplied default SOCKS5 proxy is used to reach peers via this network type.</source>
        <translation type="unfinished">Visar om den angivna standard-SOCKS5-proxyn används för att nå noder via den här nätverkstypen.</translation>
    </message>
    <message>
        <source>Minimize instead of exit the application when the window is closed. When this option is enabled, the application will be closed only after selecting Exit in the menu.</source>
        <translation type="unfinished">Minimera istället för att stänga programmet när fönstret stängs. När detta alternativ är aktiverat stängs programmet endast genom att välja Stäng i menyn.</translation>
    </message>
    <message>
        <source>Third party URLs (e.g. a block explorer) that appear in the transactions tab as context menu items. %s in the URL is replaced by transaction hash. Multiple URLs are separated by vertical bar |.</source>
        <translation type="unfinished">Tredjeparts-URL:er (t.ex. en blockutforskare) som visas i transaktionsfliken som snabbmenyalternativ. %s i URL:en ersätts med transaktionshash. Flera URL:er separeras med vertikalt streck |.</translation>
    </message>
    <message>
        <source>Open the %1 configuration file from the working directory.</source>
        <translation type="unfinished">Öppna konfigurationsfilen %1 från arbetskatalogen.</translation>
    </message>
    <message>
        <source>Open Configuration File</source>
        <translation type="unfinished">Öppna konfigurationsfil</translation>
    </message>
    <message>
        <source>Reset all client options to default.</source>
        <translation>Återställ alla klientinställningar till förvalen.</translation>
    </message>
    <message>
        <source>&amp;Reset Options</source>
        <translation>&amp;Återställ alternativ</translation>
    </message>
    <message>
        <source>&amp;Network</source>
        <translation>&amp;Nätverk</translation>
    </message>
    <message>
        <source>Prune &amp;block storage to</source>
        <translation type="unfinished">Gallra &amp;blocklagring till</translation>
    </message>
    <message>
        <source>Reverting this setting requires re-downloading the entire blockchain.</source>
        <translation type="unfinished">Vid avstängning av denna inställning kommer den fullständiga blockkedjan behövas laddas ned igen.</translation>
    </message>
    <message>
        <source>(0 = auto, &lt;0 = leave that many cores free)</source>
        <translation type="unfinished">(0 = auto, &lt;0 = lämna så många kärnor lediga)</translation>
    </message>
    <message>
        <source>W&amp;allet</source>
        <translation type="unfinished">&amp;Plånbok</translation>
    </message>
    <message>
        <source>Enable coin &amp;control features</source>
        <translation type="unfinished">Aktivera mynt&amp;kontrollfunktioner</translation>
    </message>
    <message>
        <source>If you disable the spending of unconfirmed change, the change from a transaction cannot be used until that transaction has at least one confirmation. This also affects how your balance is computed.</source>
        <translation type="unfinished">Om du inaktiverar spendering av obekräftad växel, kan inte växeln från en transaktion användas förrän transaktionen har minst en bekräftelse. Detta påverkar också hur ditt saldo beräknas.</translation>
    </message>
    <message>
        <source>&amp;Spend unconfirmed change</source>
        <translation type="unfinished">&amp;Spendera obekräftad växel</translation>
    </message>
    <message>
        <source>Automatically open the Bitcoin client port on the router. This only works when your router supports UPnP and it is enabled.</source>
        <translation>Öppna automatiskt Blackcoin-klientens port på routern. Detta fungerar endast om din router stödjer UPnP och det är är aktiverat.</translation>
    </message>
    <message>
        <source>Map port using &amp;UPnP</source>
        <translation>Tilldela port med hjälp av &amp;UPnP</translation>
    </message>
    <message>
        <source>Accept connections from outside.</source>
        <translation type="unfinished">Acceptera anslutningar utifrån.</translation>
    </message>
    <message>
        <source>Allow incomin&amp;g connections</source>
        <translation type="unfinished">Tillåt inkommande anslutningar</translation>
    </message>
    <message>
        <source>Connect to the Bitcoin network through a SOCKS5 proxy.</source>
        <translation type="unfinished">Anslut till Bitcoin-nätverket genom en SOCKS5-proxy.</translation>
    </message>
    <message>
        <source>&amp;Connect through SOCKS5 proxy (default proxy):</source>
        <translation type="unfinished">&amp;Anslut genom SOCKS5-proxy (förvald proxy):</translation>
    </message>
    <message>
        <source>Proxy &amp;IP:</source>
        <translation>Proxy-&amp;IP:</translation>
    </message>
    <message>
        <source>Port of the proxy (e.g. 9050)</source>
        <translation>Proxyns port (t.ex. 9050)</translation>
    </message>
    <message>
        <source>Used for reaching peers via:</source>
        <translation type="unfinished">Används för att nå noder via:</translation>
    </message>
    <message>
        <source>&amp;Window</source>
        <translation>&amp;Fönster</translation>
    </message>
    <message>
        <source>Show the icon in the system tray.</source>
        <translation type="unfinished">Visa ikonen i systemfältet.</translation>
    </message>
    <message>
        <source>Show only a tray icon after minimizing the window.</source>
        <translation>Visa endast en systemfältsikon vid minimering.</translation>
    </message>
    <message>
        <source>&amp;Minimize to the tray instead of the taskbar</source>
        <translation>&amp;Minimera till systemfältet istället för aktivitetsfältet</translation>
    </message>
    <message>
        <source>M&amp;inimize on close</source>
        <translation>M&amp;inimera vid stängning</translation>
    </message>
    <message>
        <source>&amp;Display</source>
        <translation>&amp;Visa</translation>
    </message>
    <message>
        <source>User Interface &amp;language:</source>
        <translation>Användargränssnittets &amp;språk:</translation>
    </message>
    <message>
        <source>The user interface language can be set here. This setting will take effect after restarting %1.</source>
        <translation type="unfinished">Användargränssnittets språk kan ställas in här. Denna inställning träder i kraft efter en omstart av %1.</translation>
    </message>
    <message>
        <source>&amp;Unit to show amounts in:</source>
        <translation>&amp;Måttenhet att visa belopp i:</translation>
    </message>
    <message>
        <source>Choose the default subdivision unit to show in the interface and when sending coins.</source>
        <translation>Välj en måttenhet att visa i gränssnittet och när du skickar pengar.</translation>
    </message>
    <message>
        <source>Whether to show coin control features or not.</source>
        <translation type="unfinished">Om myntkontrollfunktioner skall visas eller inte</translation>
    </message>
    <message>
        <source>Connect to the Bitcoin network through a separate SOCKS5 proxy for Tor onion services.</source>
        <translation type="unfinished">Anslut till Bitcoin-nätverket genom en separat SOCKS5-proxy för onion-tjänster genom Tor.</translation>
    </message>
    <message>
        <source>&amp;Third party transaction URLs</source>
        <translation type="unfinished">&amp;URL:er för tredjepartstransaktioner</translation>
    </message>
    <message>
        <source>Options set in this dialog are overridden by the command line or in the configuration file:</source>
        <translation type="unfinished">Alternativ som anges i denna dialog åsidosätts av kommandoraden eller i konfigurationsfilen:</translation>
    </message>
    <message>
        <source>&amp;Cancel</source>
        <translation>&amp;Avbryt</translation>
    </message>
    <message>
        <source>default</source>
        <translation>standard</translation>
    </message>
    <message>
        <source>none</source>
        <translation type="unfinished">inget</translation>
    </message>
    <message>
        <source>Confirm options reset</source>
        <translation>Bekräfta att alternativen ska återställs</translation>
    </message>
    <message>
        <source>Client restart required to activate changes.</source>
        <translation type="unfinished">Klientomstart är nödvändig för att aktivera ändringarna.</translation>
    </message>
    <message>
        <source>Client will be shut down. Do you want to proceed?</source>
        <translation type="unfinished">Programmet kommer att stängas. Vill du fortsätta?</translation>
    </message>
    <message>
        <source>Configuration options</source>
        <translation type="unfinished">Konfigurationsalternativ</translation>
    </message>
    <message>
        <source>The configuration file is used to specify advanced user options which override GUI settings. Additionally, any command-line options will override this configuration file.</source>
        <translation type="unfinished">Konfigurationsfilen används för att ange avancerade användaralternativ som åsidosätter inställningar i GUI. Dessutom kommer alla kommandoradsalternativ att åsidosätta denna konfigurationsfil.</translation>
    </message>
    <message>
        <source>Error</source>
        <translation type="unfinished">Fel</translation>
    </message>
    <message>
        <source>The configuration file could not be opened.</source>
        <translation type="unfinished">Konfigurationsfilen kunde inte öppnas.</translation>
    </message>
    <message>
        <source>This change would require a client restart.</source>
        <translation type="unfinished">Denna ändring kräver en klientomstart.</translation>
    </message>
    <message>
        <source>The supplied proxy address is invalid.</source>
        <translation>Den angivna proxy-adressen är ogiltig.</translation>
    </message>
</context>
<context>
    <name>OverviewPage</name>
    <message>
        <source>Form</source>
        <translation>Formulär</translation>
    </message>
    <message>
        <source>The displayed information may be out of date. Your wallet automatically synchronizes with the Bitcoin network after a connection is established, but this process has not completed yet.</source>
        <translation>Den visade informationen kan vara inaktuell. Plånboken synkroniseras automatiskt med Blackcoin-nätverket efter att anslutningen är upprättad, men denna process har inte slutförts ännu.</translation>
    </message>
    <message>
        <source>Watch-only:</source>
        <translation type="unfinished">Granska-bara:</translation>
    </message>
    <message>
        <source>Available:</source>
        <translation type="unfinished">Tillgängligt:</translation>
    </message>
    <message>
        <source>Your current spendable balance</source>
        <translation>Ditt tillgängliga saldo</translation>
    </message>
    <message>
        <source>Pending:</source>
        <translation type="unfinished">Pågående:</translation>
    </message>
    <message>
        <source>Total of transactions that have yet to be confirmed, and do not yet count toward the spendable balance</source>
        <translation>Totalt antal transaktioner som ännu inte bekräftats, och som ännu inte räknas med i aktuellt saldo</translation>
    </message>
    <message>
        <source>Immature:</source>
        <translation>Omogen:</translation>
    </message>
    <message>
        <source>Mined balance that has not yet matured</source>
        <translation>Grävt saldo som ännu inte har mognat</translation>
    </message>
    <message>
        <source>Balances</source>
        <translation type="unfinished">Saldon</translation>
    </message>
    <message>
        <source>Total:</source>
        <translation>Totalt:</translation>
    </message>
    <message>
        <source>Your current total balance</source>
        <translation>Ditt aktuella totala saldo</translation>
    </message>
    <message>
        <source>Your current balance in watch-only addresses</source>
        <translation type="unfinished">Ditt aktuella saldo i granska-bara adresser</translation>
    </message>
    <message>
        <source>Spendable:</source>
        <translation type="unfinished">Spenderbar:</translation>
    </message>
    <message>
        <source>Recent transactions</source>
        <translation type="unfinished">Nyligen genomförda transaktioner</translation>
    </message>
    <message>
        <source>Unconfirmed transactions to watch-only addresses</source>
        <translation type="unfinished">Obekräftade transaktioner till granska-bara adresser</translation>
    </message>
    <message>
        <source>Mined balance in watch-only addresses that has not yet matured</source>
        <translation type="unfinished">Grävt saldo i granska-bara adresser som ännu inte har mognat</translation>
    </message>
    <message>
        <source>Current total balance in watch-only addresses</source>
        <translation type="unfinished">Aktuellt totalt saldo i granska-bara adresser</translation>
    </message>
    <message>
        <source>Privacy mode activated for the Overview tab. To unmask the values, uncheck Settings-&gt;Mask values.</source>
        <translation type="unfinished">Privat läge aktiverad för fliken Översikt. För att visa data, bocka ur Inställningar &gt; Dölj data.</translation>
    </message>
</context>
<context>
    <name>PSBTOperationsDialog</name>
    <message>
        <source>Sign Tx</source>
        <translation type="unfinished">Signera transaktion</translation>
    </message>
    <message>
        <source>Broadcast Tx</source>
        <translation type="unfinished">Sänd Tx</translation>
    </message>
    <message>
        <source>Copy to Clipboard</source>
        <translation type="unfinished">Kopiera till Urklippshanteraren</translation>
    </message>
    <message>
        <source>Save…</source>
        <translation type="unfinished">Spara...</translation>
    </message>
    <message>
        <source>Close</source>
        <translation type="unfinished">Avsluta</translation>
    </message>
    <message>
        <source>Failed to load transaction: %1</source>
        <translation type="unfinished">Kunde inte läsa transaktion: %1</translation>
    </message>
    <message>
        <source>Failed to sign transaction: %1</source>
        <translation type="unfinished">Kunde inte signera transaktion: %1</translation>
    </message>
    <message>
        <source>Could not sign any more inputs.</source>
        <translation type="unfinished">Kunde inte signera några fler inmatningar.</translation>
    </message>
    <message>
        <source>Unknown error processing transaction.</source>
        <translation type="unfinished">Ett fel uppstod när transaktionen behandlades</translation>
    </message>
    <message>
        <source>Save Transaction Data</source>
        <translation type="unfinished">Spara transaktionsdetaljer</translation>
    </message>
    <message>
        <source>PSBT saved to disk.</source>
        <translation type="unfinished">PSBT sparad till disk.</translation>
    </message>
    <message>
        <source> * Sends %1 to %2</source>
        <translation type="unfinished">* Skickar %1 till %2</translation>
    </message>
    <message>
        <source>Unable to calculate transaction fee or total transaction amount.</source>
        <translation type="unfinished">Kunde inte beräkna transaktionsavgift eller totala transaktionssumman.</translation>
    </message>
    <message>
        <source>Pays transaction fee: </source>
        <translation type="unfinished">Betalar transaktionsavgift:</translation>
    </message>
    <message>
        <source>Total Amount</source>
        <translation type="unfinished">Totalt belopp</translation>
    </message>
    <message>
        <source>or</source>
        <translation type="unfinished">eller</translation>
    </message>
    <message>
        <source>Transaction has %1 unsigned inputs.</source>
        <translation type="unfinished">Transaktion %1 har osignerad indata.</translation>
    </message>
    <message>
        <source>Transaction is missing some information about inputs.</source>
        <translation type="unfinished">Transaktionen saknar information om indata.</translation>
    </message>
    <message>
        <source>Transaction still needs signature(s).</source>
        <translation type="unfinished">Transaktionen behöver signatur(er).</translation>
    </message>
    <message>
        <source>(But this wallet cannot sign transactions.)</source>
        <translation type="unfinished">(Den här plånboken kan inte signera transaktioner.)</translation>
    </message>
    <message>
        <source>(But this wallet does not have the right keys.)</source>
        <translation type="unfinished">(Den här plånboken saknar korrekta nycklar.)</translation>
    </message>
    <message>
        <source>Transaction status is unknown.</source>
        <translation type="unfinished">Transaktionens status är okänd.</translation>
    </message>
</context>
<context>
    <name>PaymentServer</name>
    <message>
        <source>Payment request error</source>
        <translation type="unfinished">Fel vid betalningsbegäran</translation>
    </message>
    <message>
        <source>Cannot start bitcoin: click-to-pay handler</source>
        <translation type="unfinished">Kan inte starta bitcoin: klicka-och-betala hanteraren</translation>
    </message>
    <message>
        <source>URI handling</source>
        <translation type="unfinished">URI-hantering</translation>
    </message>
    <message>
        <source>'bitcoin://' is not a valid URI. Use 'bitcoin:' instead.</source>
        <translation type="unfinished">'bitcoin://' är inte en accepterad URI. Använd 'bitcoin:' istället.</translation>
    </message>
    <message>
        <source>URI cannot be parsed! This can be caused by an invalid Bitcoin address or malformed URI parameters.</source>
        <translation type="unfinished">URI kan inte parsas! Detta kan orsakas av en ogiltig Bitcoin-adress eller felaktiga URI-parametrar.</translation>
    </message>
    <message>
        <source>Payment request file handling</source>
        <translation type="unfinished">Hantering av betalningsbegäransfil</translation>
    </message>
</context>
<context>
    <name>PeerTableModel</name>
    <message>
        <source>User Agent</source>
        <extracomment>Title of Peers Table column which contains the peer's User Agent string.</extracomment>
        <translation type="unfinished">Användaragent</translation>
    </message>
    <message>
        <source>Sent</source>
        <extracomment>Title of Peers Table column which indicates the total amount of network information we have sent to the peer.</extracomment>
        <translation type="unfinished">Skickat</translation>
    </message>
    <message>
        <source>Received</source>
        <extracomment>Title of Peers Table column which indicates the total amount of network information we have received from the peer.</extracomment>
        <translation type="unfinished">Mottaget</translation>
    </message>
    <message>
        <source>Address</source>
        <extracomment>Title of Peers Table column which contains the IP/Onion/I2P address of the connected peer.</extracomment>
        <translation type="unfinished">Adress</translation>
    </message>
    <message>
        <source>Type</source>
        <extracomment>Title of Peers Table column which describes the type of peer connection. The "type" describes why the connection exists.</extracomment>
        <translation type="unfinished">Typ</translation>
    </message>
    <message>
        <source>Network</source>
        <extracomment>Title of Peers Table column which states the network the peer connected through.</extracomment>
        <translation type="unfinished">Nätverk</translation>
    </message>
</context>
<context>
    <name>QRImageWidget</name>
    <message>
        <source>&amp;Save Image…</source>
        <translation type="unfinished">&amp;Spara Bild...</translation>
    </message>
    <message>
        <source>&amp;Copy Image</source>
        <translation type="unfinished">&amp;Kopiera Bild</translation>
    </message>
    <message>
        <source>Resulting URI too long, try to reduce the text for label / message.</source>
        <translation type="unfinished">URI:n är för lång, försöka minska texten för etikett / meddelande.</translation>
    </message>
    <message>
        <source>Error encoding URI into QR Code.</source>
        <translation type="unfinished">Fel vid skapande av QR-kod från URI.</translation>
    </message>
    <message>
        <source>QR code support not available.</source>
        <translation type="unfinished">Stöd för QR-kod är inte längre tillgängligt.</translation>
    </message>
    <message>
        <source>Save QR Code</source>
        <translation type="unfinished">Spara QR-kod</translation>
    </message>
    <message>
        <source>PNG Image</source>
        <extracomment>Expanded name of the PNG file format. See https://en.wikipedia.org/wiki/Portable_Network_Graphics</extracomment>
        <translation type="unfinished">PNG-bild</translation>
    </message>
</context>
<context>
    <name>RPCConsole</name>
    <message>
        <source>N/A</source>
        <translation>ej tillgänglig</translation>
    </message>
    <message>
        <source>Client version</source>
        <translation>Klient-version</translation>
    </message>
    <message>
        <source>General</source>
        <translation type="unfinished">Allmänt</translation>
    </message>
    <message>
        <source>Datadir</source>
        <translation type="unfinished">Datakatalog</translation>
    </message>
    <message>
        <source>To specify a non-default location of the data directory use the '%1' option.</source>
        <translation type="unfinished">Använd alternativet '%1' för att ange en annan plats för datakatalogen än standard.</translation>
    </message>
    <message>
        <source>Blocksdir</source>
        <translation type="unfinished">Blockkatalog</translation>
    </message>
    <message>
        <source>To specify a non-default location of the blocks directory use the '%1' option.</source>
        <translation type="unfinished">Använd alternativet '%1' för att ange en annan plats för blockkatalogen än standard.</translation>
    </message>
    <message>
        <source>Startup time</source>
        <translation>Uppstartstid</translation>
    </message>
    <message>
        <source>Network</source>
        <translation>Nätverk</translation>
    </message>
    <message>
        <source>Name</source>
        <translation type="unfinished">Namn</translation>
    </message>
    <message>
        <source>Number of connections</source>
        <translation>Antalet anslutningar</translation>
    </message>
    <message>
        <source>Block chain</source>
        <translation>Blockkedja</translation>
    </message>
    <message>
        <source>Memory Pool</source>
        <translation type="unfinished">Minnespool</translation>
    </message>
    <message>
        <source>Current number of transactions</source>
        <translation type="unfinished">Aktuellt antal transaktioner</translation>
    </message>
    <message>
        <source>Memory usage</source>
        <translation type="unfinished">Minnesåtgång</translation>
    </message>
    <message>
        <source>Wallet: </source>
        <translation type="unfinished">Plånbok:</translation>
    </message>
    <message>
        <source>(none)</source>
        <translation type="unfinished">(ingen)</translation>
    </message>
    <message>
        <source>&amp;Reset</source>
        <translation type="unfinished">&amp;Återställ</translation>
    </message>
    <message>
        <source>Received</source>
        <translation type="unfinished">Mottaget</translation>
    </message>
    <message>
        <source>Sent</source>
        <translation type="unfinished">Skickat</translation>
    </message>
    <message>
        <source>&amp;Peers</source>
        <translation type="unfinished">&amp;Klienter</translation>
    </message>
    <message>
        <source>Banned peers</source>
        <translation type="unfinished">Bannlysta noder</translation>
    </message>
    <message>
        <source>Select a peer to view detailed information.</source>
        <translation type="unfinished">Välj en klient för att se detaljerad information.</translation>
    </message>
    <message>
        <source>Starting Block</source>
        <translation type="unfinished">Startblock</translation>
    </message>
    <message>
        <source>Synced Headers</source>
        <translation type="unfinished">Synkade huvuden</translation>
    </message>
    <message>
        <source>Synced Blocks</source>
        <translation type="unfinished">Synkade block</translation>
    </message>
    <message>
        <source>Mapped AS</source>
        <translation type="unfinished">Kartlagd AS</translation>
    </message>
    <message>
        <source>User Agent</source>
        <translation type="unfinished">Användaragent</translation>
    </message>
    <message>
        <source>Node window</source>
        <translation type="unfinished">Nod-fönster</translation>
    </message>
    <message>
        <source>Node window</source>
        <translation>Nod-fönster</translation>
    </message>
    <message>
        <source>Open the %1 debug log file from the current data directory. This can take a few seconds for large log files.</source>
        <translation type="unfinished">Öppna felsökningsloggen %1 från aktuell datakatalog. Detta kan ta några sekunder för stora loggfiler.</translation>
    </message>
    <message>
        <source>Decrease font size</source>
        <translation type="unfinished">Minska fontstorleken</translation>
    </message>
    <message>
        <source>Increase font size</source>
        <translation type="unfinished">Öka fontstorleken</translation>
    </message>
    <message>
        <source>Permissions</source>
        <translation type="unfinished">Behörigheter</translation>
    </message>
    <message>
        <source>Direction/Type</source>
        <translation type="unfinished">Riktning/Typ</translation>
    </message>
    <message>
        <source>Services</source>
        <translation type="unfinished">Tjänster</translation>
    </message>
    <message>
        <source>High Bandwidth</source>
        <translation type="unfinished">Hög bandbredd</translation>
    </message>
    <message>
        <source>Connection Time</source>
        <translation type="unfinished">Anslutningstid</translation>
    </message>
    <message>
        <source>Last Block</source>
        <translation type="unfinished">Sista blocket</translation>
    </message>
    <message>
        <source>Last Send</source>
        <translation type="unfinished">Senast sänt</translation>
    </message>
    <message>
        <source>Last Receive</source>
        <translation type="unfinished">Senast mottaget</translation>
    </message>
    <message>
        <source>Ping Time</source>
        <translation type="unfinished">Pingtid</translation>
    </message>
    <message>
        <source>The duration of a currently outstanding ping.</source>
        <translation type="unfinished">Tidsåtgången för en aktuell utestående ping.</translation>
    </message>
    <message>
        <source>Ping Wait</source>
        <translation type="unfinished">Pingväntetid</translation>
    </message>
    <message>
        <source>Time Offset</source>
        <translation type="unfinished">Tidsförskjutning</translation>
    </message>
    <message>
        <source>Last block time</source>
        <translation>Senaste blocktid</translation>
    </message>
    <message>
        <source>&amp;Open</source>
        <translation>&amp;Öppna</translation>
    </message>
    <message>
        <source>&amp;Console</source>
        <translation>&amp;Konsol</translation>
    </message>
    <message>
        <source>&amp;Network Traffic</source>
        <translation type="unfinished">&amp;Nätverkstrafik</translation>
    </message>
    <message>
        <source>Totals</source>
        <translation type="unfinished">Totalt:</translation>
    </message>
    <message>
        <source>Debug log file</source>
        <translation>Felsökningslogg</translation>
    </message>
    <message>
        <source>Clear console</source>
        <translation>Rensa konsollen</translation>
    </message>
    <message>
        <source>Out:</source>
        <translation type="unfinished">Ut:</translation>
    </message>
    <message>
        <source>&amp;Disconnect</source>
        <translation type="unfinished">&amp;Koppla ner</translation>
    </message>
    <message>
        <source>1 &amp;hour</source>
        <translation type="unfinished">1 &amp;timme</translation>
    </message>
    <message>
        <source>1 d&amp;ay</source>
        <translation type="unfinished">1d&amp;ag</translation>
    </message>
    <message>
        <source>1 &amp;week</source>
        <translation type="unfinished">1 &amp;vecka</translation>
    </message>
    <message>
        <source>1 &amp;year</source>
        <translation type="unfinished">1 &amp;år</translation>
    </message>
    <message>
        <source>&amp;Unban</source>
        <translation type="unfinished">&amp;Ta bort bannlysning</translation>
    </message>
    <message>
        <source>Network activity disabled</source>
        <translation type="unfinished">Nätverksaktivitet inaktiverad</translation>
    </message>
    <message>
        <source>Executing command without any wallet</source>
        <translation type="unfinished">Utför instruktion utan plånbok</translation>
    </message>
    <message>
        <source>Executing command using "%1" wallet</source>
        <translation type="unfinished">Utför instruktion med plånbok "%1"</translation>
    </message>
    <message>
        <source>Executing…</source>
        <extracomment>A console message indicating an entered command is currently being executed.</extracomment>
        <translation type="unfinished">Kör…</translation>
    </message>
    <message>
        <source>Yes</source>
        <translation type="unfinished">Ja</translation>
    </message>
    <message>
        <source>No</source>
        <translation type="unfinished">Nej</translation>
    </message>
    <message>
        <source>To</source>
        <translation type="unfinished">Till</translation>
    </message>
    <message>
        <source>From</source>
        <translation type="unfinished">Från</translation>
    </message>
    <message>
        <source>Ban for</source>
        <translation type="unfinished">Bannlys i</translation>
    </message>
    <message>
        <source>Never</source>
        <translation type="unfinished">Aldrig</translation>
    </message>
    <message>
        <source>Unknown</source>
        <translation type="unfinished">Okänd</translation>
    </message>
</context>
<context>
    <name>ReceiveCoinsDialog</name>
    <message>
        <source>&amp;Amount:</source>
        <translation type="unfinished">&amp;Belopp:</translation>
    </message>
    <message>
        <source>&amp;Label:</source>
        <translation type="unfinished">&amp;Etikett:</translation>
    </message>
    <message>
        <source>&amp;Message:</source>
        <translation type="unfinished">&amp;Meddelande:</translation>
    </message>
    <message>
        <source>An optional message to attach to the payment request, which will be displayed when the request is opened. Note: The message will not be sent with the payment over the Bitcoin network.</source>
        <translation type="unfinished">Ett valfritt meddelande att bifoga betalningsbegäran, vilket visas när begäran öppnas. Obs: Meddelandet kommer inte att sändas med betalningen över Bitcoin-nätverket.</translation>
    </message>
    <message>
        <source>An optional label to associate with the new receiving address.</source>
        <translation type="unfinished">En valfri etikett att associera med den nya mottagaradressen.</translation>
    </message>
    <message>
        <source>Use this form to request payments. All fields are &lt;b&gt;optional&lt;/b&gt;.</source>
        <translation type="unfinished">Använd detta formulär för att begära betalningar. Alla fält är  &lt;b&gt;valfria&lt;/b&gt;.</translation>
    </message>
    <message>
        <source>An optional amount to request. Leave this empty or zero to not request a specific amount.</source>
        <translation type="unfinished">Ett valfritt belopp att begära. Lämna tomt eller ange noll för att inte begära ett specifikt belopp.</translation>
    </message>
    <message>
        <source>An optional label to associate with the new receiving address (used by you to identify an invoice).  It is also attached to the payment request.</source>
        <translation>An optional label to associate with the new receiving address (used by you to identify an invoice).  It is also attached to the payment request.</translation>
    </message>
    <message>
        <source>&amp;Create new receiving address</source>
        <translation type="unfinished">S&amp;kapa ny mottagaradress</translation>
    </message>
    <message>
        <source>Clear all fields of the form.</source>
        <translation type="unfinished">Rensa alla formulärfälten</translation>
    </message>
    <message>
        <source>Clear</source>
        <translation type="unfinished">Rensa</translation>
    </message>
    <message>
        <source>Native segwit addresses (aka Bech32 or BIP-173) reduce your transaction fees later on and offer better protection against typos, but old wallets don't support them. When unchecked, an address compatible with older wallets will be created instead.</source>
        <translation type="unfinished">Bech32-addresser (BIP-173) är billigare att spendera från och har bättre skytt mot skrivfel mot konstnaden att äldre plånböcker inte förstår dem. När inte valet är gjort kommer en address som är kompatibel med äldre plånböcker att skapas istället.</translation>
    </message>
    <message>
        <source>Generate native segwit (Bech32) address</source>
        <translation type="unfinished">Skapa Bech32-adress</translation>
    </message>
    <message>
        <source>Requested payments history</source>
        <translation type="unfinished">Historik för begärda betalningar</translation>
    </message>
    <message>
        <source>Show the selected request (does the same as double clicking an entry)</source>
        <translation type="unfinished">Visa valda begäranden (gör samma som att dubbelklicka på en post)</translation>
    </message>
    <message>
        <source>Show</source>
        <translation type="unfinished">Visa</translation>
    </message>
    <message>
        <source>Remove the selected entries from the list</source>
        <translation type="unfinished">Ta bort valda poster från listan</translation>
    </message>
    <message>
        <source>Remove</source>
        <translation type="unfinished">Ta bort</translation>
    </message>
    <message>
        <source>Copy &amp;URI</source>
        <translation type="unfinished">Kopiera &amp;URI</translation>
    </message>
    <message>
        <source>&amp;Copy address</source>
        <translation type="unfinished">&amp;Kopiera adress</translation>
    </message>
    <message>
        <source>Copy &amp;label</source>
        <translation type="unfinished">Kopiera &amp;etikett</translation>
    </message>
    <message>
        <source>Copy &amp;message</source>
        <translation type="unfinished">Kopiera &amp;meddelande</translation>
    </message>
    <message>
        <source>Copy &amp;amount</source>
        <translation type="unfinished">Kopiera &amp;Belopp</translation>
    </message>
    <message>
        <source>Could not unlock wallet.</source>
        <translation type="unfinished">Kunde inte låsa upp plånboken.</translation>
    </message>
    <message>
        <source>Could not generate new %1 address</source>
        <translation type="unfinished">Kan inte generera ny %1 adress</translation>
    </message>
</context>
<context>
    <name>ReceiveRequestDialog</name>
    <message>
        <source>Address:</source>
        <translation type="unfinished">Adress</translation>
    </message>
    <message>
        <source>Amount:</source>
        <translation type="unfinished">Belopp:</translation>
    </message>
    <message>
        <source>Label:</source>
        <translation type="unfinished">Etikett:</translation>
    </message>
    <message>
        <source>Message:</source>
        <translation type="unfinished">Meddelande:</translation>
    </message>
    <message>
        <source>Wallet:</source>
        <translation type="unfinished">Plånbok:</translation>
    </message>
    <message>
        <source>Copy &amp;URI</source>
        <translation type="unfinished">Kopiera &amp;URI</translation>
    </message>
    <message>
        <source>Copy &amp;Address</source>
        <translation type="unfinished">Kopiera &amp;Adress</translation>
    </message>
    <message>
        <source>&amp;Verify</source>
        <translation type="unfinished">&amp;Bekräfta</translation>
    </message>
    <message>
        <source>&amp;Save Image…</source>
        <translation type="unfinished">&amp;Spara Bild...</translation>
    </message>
    <message>
        <source>Payment information</source>
        <translation type="unfinished">Betalinformaton</translation>
    </message>
    <message>
        <source>Request payment to %1</source>
        <translation type="unfinished">Begär betalning till %1</translation>
    </message>
</context>
<context>
    <name>RecentRequestsTableModel</name>
    <message>
        <source>Date</source>
        <translation type="unfinished">Datum</translation>
    </message>
    <message>
        <source>Label</source>
        <translation type="unfinished">Etikett</translation>
    </message>
    <message>
        <source>Message</source>
        <translation type="unfinished">Meddelande</translation>
    </message>
    <message>
        <source>(no label)</source>
        <translation type="unfinished">(Ingen etikett)</translation>
    </message>
    <message>
        <source>(no message)</source>
        <translation type="unfinished">(inget meddelande)</translation>
    </message>
    <message>
        <source>(no amount requested)</source>
        <translation type="unfinished">(inget belopp begärt)</translation>
    </message>
    <message>
        <source>Requested</source>
        <translation type="unfinished">Begärt</translation>
    </message>
</context>
<context>
    <name>SendCoinsDialog</name>
    <message>
        <source>Send Coins</source>
        <translation>Skicka Bitcoins</translation>
    </message>
    <message>
        <source>Coin Control Features</source>
        <translation type="unfinished">Myntkontrollfunktioner</translation>
    </message>
    <message>
        <source>automatically selected</source>
        <translation type="unfinished">automatiskt vald</translation>
    </message>
    <message>
        <source>Insufficient funds!</source>
        <translation type="unfinished">Otillräckliga medel!</translation>
    </message>
    <message>
        <source>Quantity:</source>
        <translation type="unfinished">Kvantitet:</translation>
    </message>
    <message>
        <source>Bytes:</source>
        <translation type="unfinished">Antal byte:</translation>
    </message>
    <message>
        <source>Amount:</source>
        <translation type="unfinished">Belopp:</translation>
    </message>
    <message>
        <source>Fee:</source>
        <translation type="unfinished">Avgift:</translation>
    </message>
    <message>
        <source>After Fee:</source>
        <translation type="unfinished">Efter avgift:</translation>
    </message>
    <message>
        <source>Change:</source>
        <translation type="unfinished">Växel:</translation>
    </message>
    <message>
        <source>If this is activated, but the change address is empty or invalid, change will be sent to a newly generated address.</source>
        <translation type="unfinished">Om denna är aktiverad men växeladressen är tom eller ogiltig kommer växeln att sändas till en nyss skapad adress.</translation>
    </message>
    <message>
        <source>Custom change address</source>
        <translation type="unfinished">Anpassad växeladress</translation>
    </message>
    <message>
        <source>Transaction Fee:</source>
        <translation type="unfinished">Transaktionsavgift:</translation>
    </message>
    <message>
        <source>Using the fallbackfee can result in sending a transaction that will take several hours or days (or never) to confirm. Consider choosing your fee manually or wait until you have validated the complete chain.</source>
        <translation type="unfinished">Med standardavgiften riskerar en transaktion ta timmar eller dagar för att bekräftas, om den ens gör det. Överväg att själv välja avgift alternativt vänta tills du har validerat hela kedjan.</translation>
    </message>
    <message>
        <source>Warning: Fee estimation is currently not possible.</source>
        <translation type="unfinished">Varning: Avgiftsuppskattning är för närvarande inte möjlig.</translation>
    </message>
    <message>
        <source>Hide</source>
        <translation type="unfinished">Dölj</translation>
    </message>
    <message>
        <source>Recommended:</source>
        <translation type="unfinished">Rekommenderad:</translation>
    </message>
    <message>
        <source>Custom:</source>
        <translation type="unfinished">Anpassad:</translation>
    </message>
    <message>
        <source>Send to multiple recipients at once</source>
        <translation>Skicka till flera mottagare samtidigt</translation>
    </message>
    <message>
        <source>Add &amp;Recipient</source>
        <translation>Lägg till &amp;mottagare</translation>
    </message>
    <message>
        <source>Clear all fields of the form.</source>
        <translation type="unfinished">Rensa alla formulärfälten</translation>
    </message>
    <message>
        <source>Inputs…</source>
        <translation type="unfinished">Inmatningar…</translation>
    </message>
    <message>
        <source>Dust:</source>
        <translation type="unfinished">Damm:</translation>
    </message>
    <message>
        <source>Choose…</source>
        <translation type="unfinished">Välj…</translation>
    </message>
    <message>
        <source>Hide transaction fee settings</source>
        <translation type="unfinished">Dölj alternativ för transaktionsavgift</translation>
    </message>
    <message>
        <source>Hide transaction fee settings</source>
        <translation>Dölj alternativ för transaktionsavgift</translation>
    </message>
    <message>
        <source>When there is less transaction volume than space in the blocks, miners as well as relaying nodes may enforce a minimum fee. Paying only this minimum fee is just fine, but be aware that this can result in a never confirming transaction once there is more demand for bitcoin transactions than the network can process.</source>
        <translation type="unfinished">När transaktionsvolymen är mindre än utrymmet i blocken kan både brytardatorer och relänoder kräva en minimiavgift. Det är okej att bara betala denna minimiavgift, men du ska vara medveten om att det kan leda till att en transaktion aldrig bekräftas så fort efterfrågan på bitcointransaktioner är större än vad nätverket kan hantera.</translation>
    </message>
    <message>
        <source>A too low fee might result in a never confirming transaction (read the tooltip)</source>
        <translation type="unfinished">En alltför låg avgift kan leda till att en transaktion aldrig bekräfta (läs knappbeskrivningen)</translation>
    </message>
    <message>
        <source>Confirmation time target:</source>
        <translation type="unfinished">Mål för bekräftelsetid:</translation>
    </message>
    <message>
        <source>Enable Replace-By-Fee</source>
        <translation type="unfinished">Aktivera Replace-By-Fee</translation>
    </message>
    <message>
        <source>With Replace-By-Fee (BIP-125) you can increase a transaction's fee after it is sent. Without this, a higher fee may be recommended to compensate for increased transaction delay risk.</source>
        <translation type="unfinished">Med Replace-By-Fee (BIP-125) kan du höja transaktionsavgiften efter att transaktionen skickats. Om du väljer bort det kan en högre avgift rekommenderas för att kompensera för ökad risk att transaktionen fördröjs.</translation>
    </message>
    <message>
        <source>Clear &amp;All</source>
        <translation>Rensa &amp;alla</translation>
    </message>
    <message>
        <source>Balance:</source>
        <translation>Saldo:</translation>
    </message>
    <message>
        <source>Confirm the send action</source>
        <translation>Bekräfta sändåtgärden</translation>
    </message>
    <message>
        <source>S&amp;end</source>
        <translation>&amp;Skicka</translation>
    </message>
    <message>
        <source>Copy quantity</source>
        <translation type="unfinished">Kopiera kvantitet</translation>
    </message>
    <message>
        <source>Copy amount</source>
        <translation type="unfinished">Kopiera belopp</translation>
    </message>
    <message>
        <source>Copy fee</source>
        <translation type="unfinished">Kopiera avgift</translation>
    </message>
    <message>
        <source>Copy after fee</source>
        <translation type="unfinished">Kopiera efter avgift</translation>
    </message>
    <message>
        <source>Copy bytes</source>
        <translation type="unfinished">Kopiera byte</translation>
    </message>
    <message>
        <source>Copy dust</source>
        <translation type="unfinished">Kopiera damm</translation>
    </message>
    <message>
        <source>Copy change</source>
        <translation type="unfinished">Kopiera växel</translation>
    </message>
    <message>
        <source>%1 (%2 blocks)</source>
        <translation type="unfinished">%1 (%2 block)</translation>
    </message>
    <message>
        <source>Cr&amp;eate Unsigned</source>
        <translation type="unfinished">Sk&amp;apa Osignerad</translation>
    </message>
    <message>
<<<<<<< HEAD
        <source>Cr&amp;eate Unsigned</source>
        <translation>Sk&amp;apa Osignerad</translation>
=======
        <source>Creates a Partially Signed Bitcoin Transaction (PSBT) for use with e.g. an offline %1 wallet, or a PSBT-compatible hardware wallet.</source>
        <translation type="unfinished">Skapar en delvis signerad Bitcoin transaktion (PSBT) att använda vid t.ex. en offline %1 plånbok, eller en PSBT-kompatibel hårdvaruplånbok</translation>
>>>>>>> 6fd35e2c
    </message>
    <message>
        <source> from wallet '%1'</source>
        <translation type="unfinished">från plånbok: '%1'</translation>
    </message>
    <message>
        <source>%1 to '%2'</source>
        <translation type="unfinished">%1 till '%2'</translation>
    </message>
    <message>
        <source>%1 to '%2'</source>
        <translation>%1 till '%2'</translation>
    </message>
    <message>
        <source>%1 to %2</source>
        <translation type="unfinished">%1 till %2</translation>
    </message>
    <message>
        <source>Do you want to draft this transaction?</source>
        <translation type="unfinished">Vill du skissa denna transaktion?</translation>
    </message>
    <message>
        <source>Do you want to draft this transaction?</source>
        <translation>Vill du skissa denna transaktion?</translation>
    </message>
    <message>
        <source>Are you sure you want to send?</source>
        <translation type="unfinished">Är du säker på att du vill skicka?</translation>
    </message>
    <message>
        <source>Create Unsigned</source>
        <translation type="unfinished">Skapa osignerad</translation>
    </message>
    <message>
        <source>Sign and send</source>
        <translation type="unfinished">Signera och skicka</translation>
    </message>
    <message>
        <source>Sign failed</source>
        <translation type="unfinished">Signering misslyckades</translation>
    </message>
    <message>
<<<<<<< HEAD
        <source>Please, review your transaction proposal. This will produce a Partially Signed Bitcoin Transaction (PSBT) which you can copy and then sign with e.g. an offline %1 wallet, or a PSBT-compatible hardware wallet.</source>
        <translation>Pleasetransaktion, review your transaction proposal. This will produce a Partially Signed Bitcoin Transaction (PSBT) which you can copy and then sign with e.g. an offline %1 wallet, or a PSBT-compatible hardware wallet.</translation>
=======
        <source>Save Transaction Data</source>
        <translation type="unfinished">Spara transaktionsdetaljer</translation>
    </message>
    <message>
        <source>PSBT saved</source>
        <translation type="unfinished">PSBT sparad</translation>
>>>>>>> 6fd35e2c
    </message>
    <message>
        <source>or</source>
        <translation type="unfinished">eller</translation>
    </message>
    <message>
        <source>You can increase the fee later (signals Replace-By-Fee, BIP-125).</source>
        <translation type="unfinished">Du kan höja avgiften senare (signalerar Replace-By-Fee, BIP-125).</translation>
    </message>
    <message>
        <source>Please, review your transaction proposal. This will produce a Partially Signed Bitcoin Transaction (PSBT) which you can save or copy and then sign with e.g. an offline %1 wallet, or a PSBT-compatible hardware wallet.</source>
        <translation type="unfinished">Verifiera ditt transaktionsförslag. Det kommer skapas en delvis signerad Bitcoin transaktion (PSBT) som du kan spara eller kopiera och sen signera med t.ex. en offline %1 plånbok, eller en PSBT-kompatibel hårdvaruplånbok.</translation>
    </message>
    <message>
        <source>Please, review your transaction.</source>
        <translation type="unfinished">Var vänlig se över din transaktion.</translation>
    </message>
    <message>
        <source>Transaction fee</source>
        <translation type="unfinished">Transaktionsavgift</translation>
    </message>
    <message>
        <source>Not signalling Replace-By-Fee, BIP-125.</source>
        <translation type="unfinished">Signalerar inte Replace-By-Fee, BIP-125.</translation>
    </message>
    <message>
        <source>Total Amount</source>
        <translation type="unfinished">Totalt belopp</translation>
    </message>
    <message>
        <source>To review recipient list click "Show Details..."</source>
        <translation>För att gå igenom mottagarlistan, tryck "Visa Detaljer..."</translation>
    </message>
    <message>
        <source>Confirm send coins</source>
        <translation type="unfinished">Bekräfta att pengar ska skickas</translation>
    </message>
    <message>
        <source>Confirm transaction proposal</source>
        <translation type="unfinished">Bekräfta transaktionsförslag</translation>
    </message>
    <message>
        <source>Confirm transaction proposal</source>
        <translation>Bekräfta transaktionsförslag</translation>
    </message>
    <message>
        <source>Copy PSBT to clipboard</source>
        <translation>Kopiera PSBT till urklipp</translation>
    </message>
    <message>
        <source>Send</source>
        <translation>Skicka</translation>
    </message>
    <message>
        <source>PSBT copied</source>
        <translation>PSBT kopierad</translation>
    </message>
    <message>
        <source>The recipient address is not valid. Please recheck.</source>
        <translation type="unfinished">Mottagarens adress är ogiltig. Kontrollera igen.</translation>
    </message>
    <message>
        <source>The amount to pay must be larger than 0.</source>
        <translation type="unfinished">Beloppet som ska betalas måste vara större än 0.</translation>
    </message>
    <message>
        <source>The amount exceeds your balance.</source>
        <translation type="unfinished">Beloppet överstiger ditt saldo.</translation>
    </message>
    <message>
        <source>The total exceeds your balance when the %1 transaction fee is included.</source>
        <translation type="unfinished">Totalbeloppet överstiger ditt saldo när transaktionsavgiften %1 är pålagd.</translation>
    </message>
    <message>
        <source>Duplicate address found: addresses should only be used once each.</source>
        <translation type="unfinished">Dubblettadress hittades: adresser skall endast användas en gång var.</translation>
    </message>
    <message>
        <source>Transaction creation failed!</source>
        <translation type="unfinished">Transaktionen gick inte att skapa!</translation>
    </message>
    <message>
        <source>A fee higher than %1 is considered an absurdly high fee.</source>
        <translation type="unfinished">En avgift högre än %1 anses vara en absurd hög avgift.</translation>
    </message>
    <message>
        <source>Payment request expired.</source>
        <translation type="unfinished">Betalningsbegäran löpte ut.</translation>
    </message>
    <message numerus="yes">
        <source>Estimated to begin confirmation within %n block(s).</source>
        <translation>
            <numerusform />
            <numerusform />
        </translation>
    </message>
    <message>
        <source>Warning: Invalid Bitcoin address</source>
        <translation type="unfinished">Varning: Ogiltig Bitcoin-adress</translation>
    </message>
    <message>
        <source>Warning: Unknown change address</source>
        <translation type="unfinished">Varning: Okänd växeladress</translation>
    </message>
    <message>
        <source>Confirm custom change address</source>
        <translation type="unfinished">Bekräfta anpassad växeladress</translation>
    </message>
    <message>
        <source>The address you selected for change is not part of this wallet. Any or all funds in your wallet may be sent to this address. Are you sure?</source>
        <translation type="unfinished">Den adress du valt för växel ingår inte i denna plånbok. Eventuella eller alla pengar i din plånbok kan komma att skickas till den här adressen. Är du säker?</translation>
    </message>
    <message>
        <source>(no label)</source>
        <translation type="unfinished">(Ingen etikett)</translation>
    </message>
</context>
<context>
    <name>SendCoinsEntry</name>
    <message>
        <source>A&amp;mount:</source>
        <translation>&amp;Belopp:</translation>
    </message>
    <message>
        <source>Pay &amp;To:</source>
        <translation>Betala &amp;till:</translation>
    </message>
    <message>
        <source>&amp;Label:</source>
        <translation>&amp;Etikett:</translation>
    </message>
    <message>
        <source>Choose previously used address</source>
        <translation type="unfinished">Välj tidigare använda adresser</translation>
    </message>
    <message>
        <source>The Bitcoin address to send the payment to</source>
        <translation type="unfinished">Bitcoin-adress att sända betalning till</translation>
    </message>
    <message>
        <source>Paste address from clipboard</source>
        <translation>Klistra in adress från Urklipp</translation>
    </message>
    <message>
        <source>Remove this entry</source>
        <translation type="unfinished">Ta bort denna post</translation>
    </message>
    <message>
        <source>The amount to send in the selected unit</source>
        <translation type="unfinished">Beloppett att skicka i vald enhet</translation>
    </message>
    <message>
        <source>The amount to send in the selected unit</source>
        <translation>Beloppett att skicka i vald enhet</translation>
    </message>
    <message>
        <source>The fee will be deducted from the amount being sent. The recipient will receive less bitcoins than you enter in the amount field. If multiple recipients are selected, the fee is split equally.</source>
        <translation type="unfinished">Avgiften dras från beloppet som skickas. Mottagaren kommer att ta emot mindre bitcoin än du angivit i beloppsfältet. Om flera mottagare väljs kommer avgiften att fördelas jämt.</translation>
    </message>
    <message>
        <source>S&amp;ubtract fee from amount</source>
        <translation type="unfinished">S&amp;ubtrahera avgiften från beloppet</translation>
    </message>
    <message>
        <source>Use available balance</source>
        <translation type="unfinished">Använd tillgängligt saldo</translation>
    </message>
    <message>
        <source>Message:</source>
        <translation type="unfinished">Meddelande:</translation>
    </message>
    <message>
        <source>This is an unauthenticated payment request.</source>
        <translation type="unfinished">Detta är en oautentiserad betalningsbegäran.</translation>
    </message>
    <message>
        <source>This is an authenticated payment request.</source>
        <translation type="unfinished">Detta är en autentiserad betalningsbegäran.</translation>
    </message>
    <message>
        <source>Enter a label for this address to add it to the list of used addresses</source>
        <translation type="unfinished">Ange en etikett för denna adress för att lägga till den i listan med använda adresser</translation>
    </message>
    <message>
        <source>A message that was attached to the bitcoin: URI which will be stored with the transaction for your reference. Note: This message will not be sent over the Bitcoin network.</source>
        <translation type="unfinished">Ett meddelande som bifogades bitcoin: -URIn och som sparas med transaktionen som referens. Obs: Meddelandet sänds inte över Bitcoin-nätverket.</translation>
    </message>
    <message>
        <source>Pay To:</source>
        <translation type="unfinished">Betala till:</translation>
    </message>
    <message>
        <source>Memo:</source>
        <translation type="unfinished">PM:</translation>
    </message>
</context>
<context>
    <name>SignVerifyMessageDialog</name>
    <message>
        <source>Signatures - Sign / Verify a Message</source>
        <translation>Signaturer - Signera / Verifiera ett meddelande</translation>
    </message>
    <message>
        <source>&amp;Sign Message</source>
        <translation>&amp;Signera meddelande</translation>
    </message>
    <message>
        <source>You can sign messages/agreements with your addresses to prove you can receive bitcoins sent to them. Be careful not to sign anything vague or random, as phishing attacks may try to trick you into signing your identity over to them. Only sign fully-detailed statements you agree to.</source>
        <translation type="unfinished">Du kan signera meddelanden/avtal med dina adresser för att bevisa att du kan ta emot bitcoin som skickats till dem. Var försiktig så du inte signerar något oklart eller konstigt, eftersom phishing-angrepp kan försöka få dig att signera över din identitet till dem. Signera endast väldetaljerade meddelanden som du godkänner.</translation>
    </message>
    <message>
        <source>The Bitcoin address to sign the message with</source>
        <translation type="unfinished">Bitcoin-adress att signera meddelandet med</translation>
    </message>
    <message>
        <source>Choose previously used address</source>
        <translation type="unfinished">Välj tidigare använda adresser</translation>
    </message>
    <message>
        <source>Paste address from clipboard</source>
        <translation>Klistra in adress från Urklipp</translation>
    </message>
    <message>
        <source>Enter the message you want to sign here</source>
        <translation>Skriv in meddelandet du vill signera här</translation>
    </message>
    <message>
        <source>Signature</source>
        <translation>Signatur</translation>
    </message>
    <message>
        <source>Copy the current signature to the system clipboard</source>
        <translation>Kopiera signaturen till systemets Urklipp</translation>
    </message>
    <message>
        <source>Sign the message to prove you own this Bitcoin address</source>
        <translation>Signera meddelandet för att bevisa att du äger denna Blackcoin-adress</translation>
    </message>
    <message>
        <source>Sign &amp;Message</source>
        <translation>Signera &amp;meddelande</translation>
    </message>
    <message>
        <source>Reset all sign message fields</source>
        <translation>Rensa alla fält</translation>
    </message>
    <message>
        <source>Clear &amp;All</source>
        <translation>Rensa &amp;alla</translation>
    </message>
    <message>
        <source>&amp;Verify Message</source>
        <translation>&amp;Verifiera meddelande</translation>
    </message>
    <message>
        <source>Enter the receiver's address, message (ensure you copy line breaks, spaces, tabs, etc. exactly) and signature below to verify the message. Be careful not to read more into the signature than what is in the signed message itself, to avoid being tricked by a man-in-the-middle attack. Note that this only proves the signing party receives with the address, it cannot prove sendership of any transaction!</source>
        <translation type="unfinished">Ange mottagarens adress, meddelande (kopiera radbrytningar, mellanslag, TAB-tecken, osv. exakt) och signatur nedan, för att verifiera meddelandet. Undvik att läsa in mera information i signaturen än vad som stod i själva det signerade meddelandet, för att undvika ett man-in-the-middle-angrepp. Notera att detta endast bevisar att den signerande parten tar emot med adressen, det bevisar inte vem som skickat transaktionen!</translation>
    </message>
    <message>
        <source>The Bitcoin address the message was signed with</source>
        <translation type="unfinished">Bitcoin-adress som meddelandet signerades med</translation>
    </message>
    <message>
        <source>The signed message to verify</source>
        <translation type="unfinished">Signerat meddelande som ska verifieras</translation>
    </message>
    <message>
        <source>The signature given when the message was signed</source>
        <translation type="unfinished">Signatur när meddelandet signeraded</translation>
    </message>
    <message>
        <source>Verify the message to ensure it was signed with the specified Bitcoin address</source>
        <translation>Verifiera meddelandet för att vara säker på att det signerades med angiven Blackcoin-adress</translation>
    </message>
    <message>
        <source>Verify &amp;Message</source>
        <translation>Verifiera &amp;meddelande</translation>
    </message>
    <message>
        <source>Reset all verify message fields</source>
        <translation>Rensa alla fält</translation>
    </message>
    <message>
        <source>Click "Sign Message" to generate signature</source>
        <translation type="unfinished">Klicka "Signera meddelande" för att skapa en signatur</translation>
    </message>
    <message>
        <source>The entered address is invalid.</source>
        <translation type="unfinished">Den angivna adressen är ogiltig.</translation>
    </message>
    <message>
        <source>Please check the address and try again.</source>
        <translation type="unfinished">Kontrollera adressen och försök igen.</translation>
    </message>
    <message>
        <source>The entered address does not refer to a key.</source>
        <translation type="unfinished">Den angivna adressen refererar inte till en nyckel.</translation>
    </message>
    <message>
        <source>Wallet unlock was cancelled.</source>
        <translation type="unfinished">Upplåsningen av plånboken avbröts.</translation>
    </message>
    <message>
        <source>No error</source>
        <translation type="unfinished">Inget fel</translation>
    </message>
    <message>
        <source>No error</source>
        <translation>Inget fel</translation>
    </message>
    <message>
        <source>Private key for the entered address is not available.</source>
        <translation type="unfinished">Den privata nyckeln för den angivna adressen är inte tillgänglig.</translation>
    </message>
    <message>
        <source>Message signing failed.</source>
        <translation type="unfinished">Signeringen av meddelandet misslyckades.</translation>
    </message>
    <message>
        <source>Message signed.</source>
        <translation type="unfinished">Meddelande signerat.</translation>
    </message>
    <message>
        <source>The signature could not be decoded.</source>
        <translation type="unfinished">Signaturen kunde inte avkodas.</translation>
    </message>
    <message>
        <source>Please check the signature and try again.</source>
        <translation type="unfinished">Kontrollera signaturen och försök igen.</translation>
    </message>
    <message>
        <source>The signature did not match the message digest.</source>
        <translation type="unfinished">Signaturen matchade inte meddelandesammanfattningen.</translation>
    </message>
    <message>
        <source>Message verification failed.</source>
        <translation type="unfinished">Meddelandeverifikation misslyckades.</translation>
    </message>
    <message>
        <source>Message verified.</source>
        <translation type="unfinished">Meddelande verifierat.</translation>
    </message>
</context>
<context>
    <name>TransactionDesc</name>
    <message numerus="yes">
        <source>Open for %n more block(s)</source>
        <translation>
            <numerusform />
            <numerusform />
        </translation>
    </message>
    <message>
        <source>Open until %1</source>
        <translation type="unfinished">Öppet till %1</translation>
    </message>
    <message>
        <source>conflicted with a transaction with %1 confirmations</source>
        <translation type="unfinished">konflikt med en transaktion med %1 bekräftelser</translation>
    </message>
    <message>
        <source>0/unconfirmed, %1</source>
        <translation type="unfinished">0/obekräftade, %1</translation>
    </message>
    <message>
        <source>in memory pool</source>
        <translation type="unfinished">i minnespoolen</translation>
    </message>
    <message>
        <source>not in memory pool</source>
        <translation type="unfinished">ej i minnespoolen</translation>
    </message>
    <message>
        <source>abandoned</source>
        <translation type="unfinished">övergiven</translation>
    </message>
    <message>
        <source>%1/unconfirmed</source>
        <translation type="unfinished">%1/obekräftade</translation>
    </message>
    <message>
        <source>%1 confirmations</source>
        <translation type="unfinished">%1 bekräftelser</translation>
    </message>
    <message>
        <source>Date</source>
        <translation type="unfinished">Datum</translation>
    </message>
    <message>
        <source>Source</source>
        <translation type="unfinished">Källa</translation>
    </message>
    <message>
        <source>Generated</source>
        <translation type="unfinished">Genererad</translation>
    </message>
    <message>
        <source>From</source>
        <translation type="unfinished">Från</translation>
    </message>
    <message>
        <source>unknown</source>
        <translation type="unfinished">okänd</translation>
    </message>
    <message>
        <source>To</source>
        <translation type="unfinished">Till</translation>
    </message>
    <message>
        <source>own address</source>
        <translation type="unfinished">egen adress</translation>
    </message>
    <message>
        <source>watch-only</source>
        <translation type="unfinished">granska-bara</translation>
    </message>
    <message>
        <source>label</source>
        <translation type="unfinished">etikett</translation>
    </message>
    <message>
        <source>Credit</source>
        <translation type="unfinished">Kredit</translation>
    </message>
    <message numerus="yes">
        <source>matures in %n more block(s)</source>
        <translation>
            <numerusform />
            <numerusform />
        </translation>
    </message>
    <message>
        <source>not accepted</source>
        <translation type="unfinished">inte accepterad</translation>
    </message>
    <message>
        <source>Debit</source>
        <translation type="unfinished">Belasta</translation>
    </message>
    <message>
        <source>Total debit</source>
        <translation type="unfinished">Total debet</translation>
    </message>
    <message>
        <source>Total credit</source>
        <translation type="unfinished">Total kredit</translation>
    </message>
    <message>
        <source>Transaction fee</source>
        <translation type="unfinished">Transaktionsavgift</translation>
    </message>
    <message>
        <source>Net amount</source>
        <translation type="unfinished">Nettobelopp</translation>
    </message>
    <message>
        <source>Message</source>
        <translation type="unfinished">Meddelande</translation>
    </message>
    <message>
        <source>Comment</source>
        <translation type="unfinished">Kommentar</translation>
    </message>
    <message>
        <source>Transaction ID</source>
        <translation type="unfinished">Transaktions-ID</translation>
    </message>
    <message>
        <source>Transaction total size</source>
        <translation type="unfinished">Transaktionens totala storlek</translation>
    </message>
    <message>
        <source>Transaction virtual size</source>
        <translation type="unfinished">Transaktionens virtuella storlek</translation>
    </message>
    <message>
        <source>Output index</source>
        <translation type="unfinished">Utmatningsindex</translation>
    </message>
    <message>
        <source> (Certificate was not verified)</source>
        <translation type="unfinished">(Certifikatet verifierades inte)</translation>
    </message>
    <message>
        <source> (Certificate was not verified)</source>
        <translation>(Certifikatet verifierades inte)</translation>
    </message>
    <message>
        <source>Merchant</source>
        <translation type="unfinished">Handlare</translation>
    </message>
    <message>
        <source>Generated coins must mature %1 blocks before they can be spent. When you generated this block, it was broadcast to the network to be added to the block chain. If it fails to get into the chain, its state will change to "not accepted" and it won't be spendable. This may occasionally happen if another node generates a block within a few seconds of yours.</source>
        <translation type="unfinished">Skapade pengar måste mogna i %1 block innan de kan spenderas. När du skapade detta block sändes det till nätverket för att läggas till i blockkedjan. Om blocket inte kommer in i kedjan kommer dess status att ändras till "ej accepterat" och går inte att spendera. Detta kan ibland hända om en annan nod skapar ett block nästan samtidigt som dig.</translation>
    </message>
    <message>
        <source>Debug information</source>
        <translation type="unfinished">Felsökningsinformation</translation>
    </message>
    <message>
        <source>Transaction</source>
        <translation type="unfinished">Transaktion</translation>
    </message>
    <message>
        <source>Inputs</source>
        <translation type="unfinished">Inmatningar</translation>
    </message>
    <message>
        <source>Amount</source>
        <translation type="unfinished">Belopp</translation>
    </message>
    <message>
        <source>true</source>
        <translation type="unfinished">sant</translation>
    </message>
    <message>
        <source>false</source>
        <translation type="unfinished">falsk</translation>
    </message>
</context>
<context>
    <name>TransactionDescDialog</name>
    <message>
        <source>This pane shows a detailed description of the transaction</source>
        <translation>Den här panelen visar en detaljerad beskrivning av transaktionen</translation>
    </message>
    <message>
        <source>Details for %1</source>
        <translation type="unfinished">Detaljer för %1</translation>
    </message>
</context>
<context>
    <name>TransactionTableModel</name>
    <message>
        <source>Date</source>
        <translation type="unfinished">Datum</translation>
    </message>
    <message>
        <source>Type</source>
        <translation type="unfinished">Typ</translation>
    </message>
    <message>
        <source>Label</source>
        <translation type="unfinished">Etikett</translation>
    </message>
    <message numerus="yes">
        <source>Open for %n more block(s)</source>
        <translation>
            <numerusform />
            <numerusform />
        </translation>
    </message>
    <message>
        <source>Open until %1</source>
        <translation type="unfinished">Öppet till %1</translation>
    </message>
    <message>
        <source>Unconfirmed</source>
        <translation type="unfinished">Obekräftade</translation>
    </message>
    <message>
        <source>Abandoned</source>
        <translation type="unfinished">Övergiven</translation>
    </message>
    <message>
        <source>Confirming (%1 of %2 recommended confirmations)</source>
        <translation type="unfinished">Bekräftar (%1 av %2 rekommenderade bekräftelser)</translation>
    </message>
    <message>
        <source>Confirmed (%1 confirmations)</source>
        <translation type="unfinished">Bekräftad (%1 bekräftelser)</translation>
    </message>
    <message>
        <source>Conflicted</source>
        <translation type="unfinished">Konflikt</translation>
    </message>
    <message>
        <source>Immature (%1 confirmations, will be available after %2)</source>
        <translation type="unfinished">Omogen (%1 bekräftelser, blir tillgänglig efter %2)</translation>
    </message>
    <message>
        <source>Generated but not accepted</source>
        <translation type="unfinished">Skapad men inte accepterad</translation>
    </message>
    <message>
        <source>Received with</source>
        <translation type="unfinished">Mottagen med</translation>
    </message>
    <message>
        <source>Received from</source>
        <translation type="unfinished">Mottaget från</translation>
    </message>
    <message>
        <source>Sent to</source>
        <translation type="unfinished">Skickad till</translation>
    </message>
    <message>
        <source>Payment to yourself</source>
        <translation type="unfinished">Betalning till dig själv</translation>
    </message>
    <message>
        <source>Mined</source>
        <translation type="unfinished">Grävda</translation>
    </message>
    <message>
        <source>watch-only</source>
        <translation type="unfinished">granska-bara</translation>
    </message>
    <message>
        <source>(no label)</source>
        <translation type="unfinished">(Ingen etikett)</translation>
    </message>
    <message>
        <source>Transaction status. Hover over this field to show number of confirmations.</source>
        <translation type="unfinished">Transaktionsstatus. Håll muspekaren över för att se antal bekräftelser.</translation>
    </message>
    <message>
        <source>Date and time that the transaction was received.</source>
        <translation type="unfinished">Datum och tid då transaktionen mottogs.</translation>
    </message>
    <message>
        <source>Type of transaction.</source>
        <translation type="unfinished">Transaktionstyp.</translation>
    </message>
    <message>
        <source>Whether or not a watch-only address is involved in this transaction.</source>
        <translation type="unfinished">Anger om en granska-bara--adress är involverad i denna transaktion.</translation>
    </message>
    <message>
        <source>User-defined intent/purpose of the transaction.</source>
        <translation type="unfinished">Användardefinierat syfte/ändamål för transaktionen.</translation>
    </message>
    <message>
        <source>Amount removed from or added to balance.</source>
        <translation type="unfinished">Belopp draget från eller tillagt till saldo.</translation>
    </message>
</context>
<context>
    <name>TransactionView</name>
    <message>
        <source>All</source>
        <translation type="unfinished">Alla</translation>
    </message>
    <message>
        <source>Today</source>
        <translation type="unfinished">Idag</translation>
    </message>
    <message>
        <source>This week</source>
        <translation type="unfinished">Denna vecka</translation>
    </message>
    <message>
        <source>This month</source>
        <translation type="unfinished">Denna månad</translation>
    </message>
    <message>
        <source>Last month</source>
        <translation type="unfinished">Föregående månad</translation>
    </message>
    <message>
        <source>This year</source>
        <translation type="unfinished">Det här året</translation>
    </message>
    <message>
        <source>Received with</source>
        <translation type="unfinished">Mottagen med</translation>
    </message>
    <message>
        <source>Sent to</source>
        <translation type="unfinished">Skickad till</translation>
    </message>
    <message>
        <source>To yourself</source>
        <translation type="unfinished">Till dig själv</translation>
    </message>
    <message>
        <source>Mined</source>
        <translation type="unfinished">Grävda</translation>
    </message>
    <message>
        <source>Other</source>
        <translation type="unfinished">Övriga</translation>
    </message>
    <message>
        <source>Enter address, transaction id, or label to search</source>
        <translation type="unfinished">Ange adress, transaktions-id eller etikett för att söka</translation>
    </message>
    <message>
        <source>Min amount</source>
        <translation type="unfinished">Minsta belopp</translation>
    </message>
    <message>
        <source>Range…</source>
        <translation type="unfinished">Räckvidd…</translation>
    </message>
    <message>
        <source>&amp;Copy address</source>
        <translation type="unfinished">&amp;Kopiera adress</translation>
    </message>
    <message>
        <source>Copy &amp;label</source>
        <translation type="unfinished">Kopiera &amp;etikett</translation>
    </message>
    <message>
        <source>Copy &amp;amount</source>
        <translation type="unfinished">Kopiera &amp;Belopp</translation>
    </message>
    <message>
        <source>&amp;Show transaction details</source>
        <translation type="unfinished">&amp;Visa detaljer för överföringen</translation>
    </message>
    <message>
        <source>Export Transaction History</source>
        <translation type="unfinished">Exportera Transaktionshistoriken</translation>
    </message>
    <message>
        <source>Comma separated file</source>
        <extracomment>Expanded name of the CSV file format. See https://en.wikipedia.org/wiki/Comma-separated_values</extracomment>
        <translation type="unfinished">Kommaseparerad fil</translation>
    </message>
    <message>
        <source>Confirmed</source>
        <translation type="unfinished">Bekräftad</translation>
    </message>
    <message>
        <source>Watch-only</source>
        <translation type="unfinished">Enbart granskning</translation>
    </message>
    <message>
        <source>Date</source>
        <translation type="unfinished">Datum</translation>
    </message>
    <message>
        <source>Type</source>
        <translation type="unfinished">Typ</translation>
    </message>
    <message>
        <source>Label</source>
        <translation type="unfinished">Etikett</translation>
    </message>
    <message>
        <source>Address</source>
        <translation type="unfinished">Adress</translation>
    </message>
    <message>
        <source>Exporting Failed</source>
        <translation type="unfinished">Export misslyckades</translation>
    </message>
    <message>
        <source>There was an error trying to save the transaction history to %1.</source>
        <translation type="unfinished">Ett fel inträffade när transaktionshistoriken skulle sparas till %1.</translation>
    </message>
    <message>
        <source>Exporting Successful</source>
        <translation type="unfinished">Exporteringen lyckades</translation>
    </message>
    <message>
        <source>The transaction history was successfully saved to %1.</source>
        <translation type="unfinished">Transaktionshistoriken sparades till %1.</translation>
    </message>
    <message>
        <source>Range:</source>
        <translation type="unfinished">Räckvidd:</translation>
    </message>
    <message>
        <source>to</source>
        <translation type="unfinished">till</translation>
    </message>
</context>
<context>
    <name>WalletFrame</name>
    <message>
        <source>No wallet has been loaded.
Go to File &gt; Open Wallet to load a wallet.
- OR -</source>
        <translation type="unfinished">Ingen plånbok har lästs in.
Gå till Fil &gt; Öppna plånbok för att läsa in en plånbok.
- ELLER -</translation>
    </message>
    <message>
        <source>Create a new wallet</source>
        <translation type="unfinished">Skapa ny plånbok</translation>
    </message>
</context>
<context>
    <name>WalletModel</name>
    <message>
        <source>Send Coins</source>
        <translation type="unfinished">Skicka Bitcoins</translation>
    </message>
    <message>
        <source>Fee bump error</source>
        <translation type="unfinished">Avgiftsökningsfel</translation>
    </message>
    <message>
        <source>Increasing transaction fee failed</source>
        <translation type="unfinished">Ökning av avgiften lyckades inte</translation>
    </message>
    <message>
        <source>Do you want to increase the fee?</source>
        <translation type="unfinished">Vill du öka avgiften?</translation>
    </message>
    <message>
        <source>Do you want to draft a transaction with fee increase?</source>
        <translation type="unfinished">Vill du skapa en transaktion med en avgiftsökning?</translation>
    </message>
    <message>
        <source>Do you want to draft a transaction with fee increase?</source>
        <translation>Vill du skapa en transaktion med en avgiftsökning?</translation>
    </message>
    <message>
        <source>Current fee:</source>
        <translation type="unfinished">Aktuell avgift:</translation>
    </message>
    <message>
        <source>Increase:</source>
        <translation type="unfinished">Öka:</translation>
    </message>
    <message>
        <source>New fee:</source>
        <translation type="unfinished">Ny avgift:</translation>
    </message>
    <message>
        <source>Confirm fee bump</source>
        <translation type="unfinished">Bekräfta avgiftshöjning</translation>
    </message>
    <message>
        <source>PSBT copied</source>
        <translation type="unfinished">PSBT kopierad</translation>
    </message>
    <message>
        <source>PSBT copied</source>
        <translation>PSBT kopierad</translation>
    </message>
    <message>
        <source>Can't sign transaction.</source>
        <translation type="unfinished">Kan ej signera transaktion.</translation>
    </message>
    <message>
        <source>Could not commit transaction</source>
        <translation type="unfinished">Kunde inte skicka transaktion</translation>
    </message>
    <message>
        <source>Can't display address</source>
        <translation type="unfinished">Kan inte visa adress</translation>
    </message>
    <message>
        <source>default wallet</source>
        <translation type="unfinished">Standardplånbok</translation>
    </message>
</context>
<context>
    <name>WalletView</name>
    <message>
        <source>&amp;Export</source>
        <translation type="unfinished">&amp;Exportera</translation>
    </message>
    <message>
        <source>Export the data in the current tab to a file</source>
        <translation type="unfinished">Exportera informationen i aktuell flik till en fil</translation>
    </message>
    <message>
        <source>Error</source>
        <translation type="unfinished">Fel</translation>
    </message>
    <message>
        <source>Unable to decode PSBT from clipboard (invalid base64)</source>
        <translation type="unfinished">Kan inte läsa in PSBT från urklipp (ogiltig base64)</translation>
    </message>
    <message>
        <source>Load Transaction Data</source>
        <translation type="unfinished">Läs in transaktionsdata</translation>
    </message>
    <message>
        <source>Partially Signed Transaction (*.psbt)</source>
        <translation type="unfinished">Delvis signerad transaktion (*.psbt)</translation>
    </message>
    <message>
        <source>PSBT file must be smaller than 100 MiB</source>
        <translation type="unfinished">PSBT-filen måste vara mindre än 100 MiB</translation>
    </message>
    <message>
        <source>Unable to decode PSBT</source>
        <translation type="unfinished">Kan inte läsa in PSBT</translation>
    </message>
    <message>
        <source>Backup Wallet</source>
        <translation type="unfinished">Säkerhetskopiera Plånbok</translation>
    </message>
    <message>
        <source>Backup Failed</source>
        <translation type="unfinished">Säkerhetskopiering misslyckades</translation>
    </message>
    <message>
        <source>There was an error trying to save the wallet data to %1.</source>
        <translation type="unfinished">Ett fel inträffade när plånbokens data skulle sparas till %1.</translation>
    </message>
    <message>
        <source>Backup Successful</source>
        <translation type="unfinished">Säkerhetskopiering lyckades</translation>
    </message>
    <message>
        <source>The wallet data was successfully saved to %1.</source>
        <translation type="unfinished">Plånbokens data sparades till %1.</translation>
    </message>
    <message>
        <source>Cancel</source>
        <translation type="unfinished">Avbryt</translation>
    </message>
</context>
<context>
    <name>bitcoin-core</name>
    <message>
        <source>The %s developers</source>
        <translation type="unfinished">%s-utvecklarna</translation>
    </message>
    <message>
        <source>%s corrupt. Try using the wallet tool bitcoin-wallet to salvage or restoring a backup.</source>
        <translation type="unfinished">%s är korrupt. Testa att använda verktyget bitcoin-wallet för att rädda eller återställa en backup.</translation>
    </message>
    <message>
        <source>-maxtxfee is set very high! Fees this large could be paid on a single transaction.</source>
        <translation type="unfinished">-maxtxfee är väldigt högt satt! Så höga avgifter kan komma att betalas för en enstaka transaktion.</translation>
    </message>
    <message>
        <source>Cannot obtain a lock on data directory %s. %s is probably already running.</source>
        <translation type="unfinished">Kan inte låsa datakatalogen %s. %s körs förmodligen redan.</translation>
    </message>
    <message>
        <source>Cannot provide specific connections and have addrman find outgoing connections at the same.</source>
        <translation type="unfinished">Kan inte låta addrman hitta utgående uppkopplingar samtidigt som specifika uppkopplingar skapas</translation>
    </message>
    <message>
        <source>Distributed under the MIT software license, see the accompanying file %s or %s</source>
        <translation type="unfinished">Distribuerad under MIT mjukvarulicens, se den bifogade filen %s eller %s</translation>
    </message>
    <message>
        <source>Error reading %s! All keys read correctly, but transaction data or address book entries might be missing or incorrect.</source>
        <translation type="unfinished">Fel vid läsning av %s! Alla nycklar lästes korrekt, men transaktionsdata eller poster i adressboken kanske saknas eller är felaktiga.</translation>
    </message>
    <message>
        <source>Error: Listening for incoming connections failed (listen returned error %s)</source>
        <translation type="unfinished">Fel: Avlyssning av inkommande anslutningar misslyckades (Avlyssningen returnerade felkod %s)</translation>
    </message>
    <message>
        <source>Fee estimation failed. Fallbackfee is disabled. Wait a few blocks or enable -fallbackfee.</source>
        <translation type="unfinished">Avgiftsuppskattning misslyckades. Fallbackfee är inaktiverat. Vänta några block eller aktivera -fallbackfee.</translation>
    </message>
    <message>
        <source>Invalid amount for -maxtxfee=&lt;amount&gt;: '%s' (must be at least the minrelay fee of %s to prevent stuck transactions)</source>
        <translation type="unfinished">Ogiltigt belopp för -maxtxfee=&lt;amount&gt;: '%s' (måste vara åtminstone minrelay avgift %s för att förhindra att transaktioner fastnar)</translation>
    </message>
    <message>
        <source>More than one onion bind address is provided. Using %s for the automatically created Tor onion service.</source>
        <translation type="unfinished">Fler än en onion-adress finns tillgänglig. Den automatiskt skapade Tor-tjänsten kommer använda %s.</translation>
    </message>
    <message>
        <source>Please check that your computer's date and time are correct! If your clock is wrong, %s will not work properly.</source>
        <translation type="unfinished">Kontrollera att din dators datum och tid är korrekt! Om klockan går fel kommer %s inte att fungera korrekt.</translation>
    </message>
    <message>
        <source>Please contribute if you find %s useful. Visit %s for further information about the software.</source>
        <translation type="unfinished">Var snäll och bidra om du finner %s användbar. Besök %s för mer information om mjukvaran.</translation>
    </message>
    <message>
        <source>Prune configured below the minimum of %d MiB.  Please use a higher number.</source>
        <translation type="unfinished">Gallring konfigurerad under miniminivån %d MiB. Använd ett högre värde.</translation>
    </message>
    <message>
        <source>Prune: last wallet synchronisation goes beyond pruned data. You need to -reindex (download the whole blockchain again in case of pruned node)</source>
        <translation type="unfinished">Gallring: senaste plånbokssynkroniseringen ligger utanför gallrade data. Du måste använda -reindex (ladda ner hela blockkedjan igen om noden gallrats)</translation>
    </message>
    <message>
        <source>SQLiteDatabase: Unknown sqlite wallet schema version %d. Only version %d is supported</source>
        <translation type="unfinished">SQLiteDatabase: Okänd sqlite plånboks schema version: %d. Det finns bara stöd för version: %d</translation>
    </message>
    <message>
        <source>The block database contains a block which appears to be from the future. This may be due to your computer's date and time being set incorrectly. Only rebuild the block database if you are sure that your computer's date and time are correct</source>
        <translation type="unfinished">Blockdatabasen innehåller ett block som verkar vara från framtiden. Detta kan vara på grund av att din dators datum och tid är felaktiga. Bygg bara om blockdatabasen om du är säker på att datorns datum och tid är korrekt</translation>
    </message>
    <message>
        <source>The transaction amount is too small to send after the fee has been deducted</source>
        <translation type="unfinished">Transaktionens belopp är för litet för att skickas efter att avgiften har dragits</translation>
    </message>
    <message>
        <source>This error could occur if this wallet was not shutdown cleanly and was last loaded using a build with a newer version of Berkeley DB. If so, please use the software that last loaded this wallet</source>
        <translation type="unfinished">Detta fel kan uppstå om plånboken inte stängdes ner säkert och lästes in med ett bygge med en senare version av Berkeley DB. Om detta stämmer in, använd samma mjukvara som sist läste in plåboken.</translation>
    </message>
    <message>
        <source>This is a pre-release test build - use at your own risk - do not use for mining or merchant applications</source>
        <translation type="unfinished">Detta är ett förhandstestbygge - använd på egen risk - använd inte för brytning eller handelsapplikationer</translation>
    </message>
    <message>
        <source>This is the transaction fee you may discard if change is smaller than dust at this level</source>
        <translation type="unfinished">Detta är transaktionsavgiften som slängs borta om det är mindre än damm på denna nivå</translation>
    </message>
    <message>
        <source>This is the transaction fee you may pay when fee estimates are not available.</source>
        <translation type="unfinished">Detta är transaktionsavgiften du kan komma att betala om avgiftsuppskattning inte är tillgänglig.</translation>
    </message>
    <message>
        <source>Total length of network version string (%i) exceeds maximum length (%i). Reduce the number or size of uacomments.</source>
        <translation type="unfinished">Total längd på strängen för nätverksversion (%i) överskrider maxlängden (%i). Minska numret eller storleken på uacomments.</translation>
    </message>
    <message>
        <source>Unable to replay blocks. You will need to rebuild the database using -reindex-chainstate.</source>
        <translation type="unfinished">Kunde inte spela om block. Du kommer att behöva bygga om databasen med -reindex-chainstate.</translation>
    </message>
    <message>
        <source>Warning: Private keys detected in wallet {%s} with disabled private keys</source>
        <translation type="unfinished">Varning: Privata nycklar upptäcktes i plånbok (%s) vilken har dessa inaktiverade</translation>
    </message>
    <message>
        <source>Warning: We do not appear to fully agree with our peers! You may need to upgrade, or other nodes may need to upgrade.</source>
        <translation type="unfinished">Varning: Vi verkar inte helt överens med våra peers! Du kan behöva uppgradera, eller andra noder kan behöva uppgradera.</translation>
    </message>
    <message>
        <source>You need to rebuild the database using -reindex to go back to unpruned mode.  This will redownload the entire blockchain</source>
        <translation type="unfinished">Du måste bygga om databasen genom att använda -reindex för att återgå till ogallrat läge. Detta kommer att ladda ner hela blockkedjan på nytt.</translation>
    </message>
    <message>
        <source>%s is set very high!</source>
        <translation type="unfinished">%s är satt väldigt högt!</translation>
    </message>
    <message>
        <source>-maxmempool must be at least %d MB</source>
        <translation type="unfinished">-maxmempool måste vara minst %d MB</translation>
    </message>
    <message>
        <source>Cannot resolve -%s address: '%s'</source>
        <translation type="unfinished">Kan inte matcha -%s adress: '%s'</translation>
    </message>
    <message>
        <source>Cannot set -peerblockfilters without -blockfilterindex.</source>
        <translation type="unfinished">Kan inte använda -peerblockfilters utan -blockfilterindex.</translation>
    </message>
    <message>
        <source>Cannot write to data directory '%s'; check permissions.</source>
        <translation type="unfinished">Kan inte skriva till mapp "%s", var vänlig se över filbehörigheter.</translation>
    </message>
    <message>
        <source>Change index out of range</source>
        <translation type="unfinished">Förändringsindexet utanför tillåtet intervall</translation>
    </message>
    <message>
        <source>Config setting for %s only applied on %s network when in [%s] section.</source>
        <translation type="unfinished">Konfigurationsinställningar för %s tillämpas bara på nätverket %s när de är i avsnitt [%s].</translation>
    </message>
    <message>
        <source>Corrupted block database detected</source>
        <translation type="unfinished">Korrupt blockdatabas har upptäckts</translation>
    </message>
    <message>
        <source>Could not find asmap file %s</source>
        <translation type="unfinished">Kan inte hitta asmap filen %s</translation>
    </message>
    <message>
        <source>Could not parse asmap file %s</source>
        <translation type="unfinished">Kan inte läsa in asmap filen %s</translation>
    </message>
    <message>
        <source>Disk space is too low!</source>
        <translation type="unfinished">Diskutrymmet är för lågt!</translation>
    </message>
    <message>
        <source>Do you want to rebuild the block database now?</source>
        <translation type="unfinished">Vill du bygga om blockdatabasen nu?</translation>
    </message>
    <message>
        <source>Done loading</source>
        <translation type="unfinished">Inläsning klar</translation>
    </message>
    <message>
        <source>Dump file %s does not exist.</source>
        <translation type="unfinished">Dump-filen %s existerar inte.</translation>
    </message>
    <message>
        <source>Error initializing block database</source>
        <translation type="unfinished">Fel vid initiering av blockdatabasen</translation>
    </message>
    <message>
        <source>Error initializing wallet database environment %s!</source>
        <translation type="unfinished">Fel vid initiering av plånbokens databasmiljö %s!</translation>
    </message>
    <message>
        <source>Error loading %s</source>
        <translation type="unfinished">Fel vid inläsning av %s</translation>
    </message>
    <message>
        <source>Error loading %s: Private keys can only be disabled during creation</source>
        <translation type="unfinished">Fel vid inläsning av %s: Privata nycklar kan enbart inaktiveras när de skapas</translation>
    </message>
    <message>
        <source>Error loading %s: Wallet corrupted</source>
        <translation type="unfinished">Fel vid inläsning av %s: Plånboken är korrupt</translation>
    </message>
    <message>
        <source>Error loading %s: Wallet requires newer version of %s</source>
        <translation type="unfinished">Fel vid inläsning av %s: Plånboken kräver en senare version av %s</translation>
    </message>
    <message>
        <source>Error loading block database</source>
        <translation type="unfinished">Fel vid inläsning av blockdatabasen</translation>
    </message>
    <message>
        <source>Error opening block database</source>
        <translation type="unfinished">Fel vid öppning av blockdatabasen</translation>
    </message>
    <message>
        <source>Error reading from database, shutting down.</source>
        <translation type="unfinished">Fel vid läsning från databas, avslutar.</translation>
    </message>
    <message>
        <source>Error upgrading chainstate database</source>
        <translation type="unfinished">Fel vid uppgradering av blockdatabasen</translation>
    </message>
    <message>
        <source>Error: Disk space is low for %s</source>
        <translation type="unfinished">Fel: Diskutrymme är lågt för %s</translation>
    </message>
    <message>
        <source>Error: Missing checksum</source>
        <translation type="unfinished">Fel: Kontrollsumma saknas</translation>
    </message>
    <message>
        <source>Error: No %s addresses available.</source>
        <translation type="unfinished">Fel: Inga %s-adresser tillgängliga.</translation>
    </message>
    <message>
        <source>Failed to listen on any port. Use -listen=0 if you want this.</source>
        <translation type="unfinished">Misslyckades att lyssna på någon port. Använd -listen=0 om du vill detta.</translation>
    </message>
    <message>
        <source>Failed to rescan the wallet during initialization</source>
        <translation type="unfinished">Misslyckades med att skanna om plånboken under initiering.</translation>
    </message>
    <message>
        <source>Failed to verify database</source>
        <translation type="unfinished">Kunde inte verifiera databas</translation>
    </message>
    <message>
        <source>Ignoring duplicate -wallet %s.</source>
        <translation type="unfinished">Ignorerar duplicerad -waller %s.</translation>
    </message>
    <message>
        <source>Importing…</source>
        <translation type="unfinished">Importerar…</translation>
    </message>
    <message>
        <source>Incorrect or no genesis block found. Wrong datadir for network?</source>
        <translation type="unfinished">Felaktig eller inget genesisblock hittades. Fel datadir för nätverket?</translation>
    </message>
    <message>
        <source>Initialization sanity check failed. %s is shutting down.</source>
        <translation type="unfinished">Initieringschecken fallerade. %s stängs av.</translation>
    </message>
    <message>
        <source>Insufficient funds</source>
        <translation type="unfinished">Otillräckligt med bitcoins</translation>
    </message>
    <message>
        <source>Invalid -onion address or hostname: '%s'</source>
        <translation type="unfinished">Ogiltig -onion adress eller värdnamn: '%s'</translation>
    </message>
    <message>
        <source>Invalid -proxy address or hostname: '%s'</source>
        <translation type="unfinished">Ogiltig -proxy adress eller värdnamn: '%s'</translation>
    </message>
    <message>
        <source>Invalid P2P permission: '%s'</source>
        <translation type="unfinished">Ogiltigt P2P-tillstånd: '%s'</translation>
    </message>
    <message>
        <source>Invalid amount for -%s=&lt;amount&gt;: '%s'</source>
        <translation type="unfinished">Ogiltigt belopp för -%s=&lt;amount&gt;:'%s'</translation>
    </message>
    <message>
        <source>Invalid amount for -discardfee=&lt;amount&gt;: '%s'</source>
        <translation type="unfinished">Ogiltigt belopp för -discardfee=&lt;amount&gt;:'%s'</translation>
    </message>
    <message>
        <source>Invalid amount for -fallbackfee=&lt;amount&gt;: '%s'</source>
        <translation type="unfinished">Ogiltigt belopp för -fallbackfee=&lt;amount&gt;: '%s'</translation>
    </message>
    <message>
        <source>Invalid amount for -paytxfee=&lt;amount&gt;: '%s' (must be at least %s)</source>
        <translation type="unfinished">Ogiltigt belopp för -paytxfee=&lt;amount&gt;:'%s' (måste vara minst %s)</translation>
    </message>
    <message>
        <source>Invalid netmask specified in -whitelist: '%s'</source>
        <translation type="unfinished">Ogiltig nätmask angiven i -whitelist: '%s'</translation>
    </message>
    <message>
        <source>Loading P2P addresses…</source>
        <translation type="unfinished">Laddar P2P-adresser…</translation>
    </message>
    <message>
        <source>Loading wallet…</source>
        <translation type="unfinished">Laddar plånboken…</translation>
    </message>
    <message>
        <source>Need to specify a port with -whitebind: '%s'</source>
        <translation type="unfinished">Port måste anges med -whitelist: '%s'</translation>
    </message>
    <message>
        <source>No proxy server specified. Use -proxy=&lt;ip&gt; or -proxy=&lt;ip:port&gt;.</source>
        <translation type="unfinished">Ingen proxy-server vald. Använd -proxy=&lt;ip&gt; eller -proxy=&lt;ip:port&gt;.</translation>
    </message>
    <message>
        <source>Not enough file descriptors available.</source>
        <translation type="unfinished">Inte tillräckligt med filbeskrivningar tillgängliga.</translation>
    </message>
    <message>
        <source>Prune cannot be configured with a negative value.</source>
        <translation type="unfinished">Gallring kan inte konfigureras med ett negativt värde.</translation>
    </message>
    <message>
        <source>Prune mode is incompatible with -txindex.</source>
        <translation type="unfinished">Gallringsläge är inkompatibelt med -txindex.</translation>
    </message>
    <message>
        <source>Reducing -maxconnections from %d to %d, because of system limitations.</source>
        <translation type="unfinished">Minskar -maxconnections från %d till %d, på grund av systembegränsningar.</translation>
    </message>
    <message>
        <source>Rescanning…</source>
        <translation type="unfinished">Skannar om igen…</translation>
    </message>
    <message>
        <source>SQLiteDatabase: Failed to execute statement to verify database: %s</source>
        <translation type="unfinished">SQLiteDatabase: Kunde inte exekvera förfrågan att verifiera databasen: %s</translation>
    </message>
    <message>
        <source>SQLiteDatabase: Failed to prepare statement to verify database: %s</source>
        <translation type="unfinished">SQLiteDatabase: Kunde inte förbereda förfrågan att verifiera databasen: %s</translation>
    </message>
    <message>
        <source>SQLiteDatabase: Failed to read database verification error: %s</source>
        <translation type="unfinished">SQLiteDatabase: Kunde inte läsa felet vid databas verifikation: %s</translation>
    </message>
    <message>
        <source>SQLiteDatabase: Unexpected application id. Expected %u, got %u</source>
        <translation type="unfinished">SQLiteDatabase: Okänt applikations-id. Förväntade %u, men var %u</translation>
    </message>
    <message>
        <source>Section [%s] is not recognized.</source>
        <translation type="unfinished">Avsnitt [%s] känns inte igen.</translation>
    </message>
    <message>
        <source>Signing transaction failed</source>
        <translation type="unfinished">Signering av transaktion misslyckades</translation>
    </message>
    <message>
        <source>Specified -walletdir "%s" does not exist</source>
        <translation type="unfinished">Angiven -walletdir "%s" finns inte</translation>
    </message>
    <message>
        <source>Specified -walletdir "%s" is a relative path</source>
        <translation type="unfinished">Angiven -walletdir "%s" är en relativ sökväg</translation>
    </message>
    <message>
        <source>Specified -walletdir "%s" is not a directory</source>
        <translation type="unfinished">Angiven -walletdir "%s" är inte en katalog</translation>
    </message>
    <message>
        <source>Specified blocks directory "%s" does not exist.</source>
        <translation type="unfinished">Den specificerade mappen för block "%s" existerar inte.</translation>
    </message>
    <message>
        <source>Starting network threads…</source>
        <translation type="unfinished">Startar nätverkstrådar…</translation>
    </message>
    <message>
        <source>The source code is available from %s.</source>
        <translation type="unfinished">Källkoden är tillgänglig från %s.</translation>
    </message>
    <message>
        <source>The transaction amount is too small to pay the fee</source>
        <translation type="unfinished">Transaktionsbeloppet är för litet för att betala avgiften</translation>
    </message>
    <message>
        <source>The wallet will avoid paying less than the minimum relay fee.</source>
        <translation type="unfinished">Plånboken undviker att betala mindre än lägsta reläavgift.</translation>
    </message>
    <message>
        <source>This is experimental software.</source>
        <translation type="unfinished">Detta är experimentmjukvara.</translation>
    </message>
    <message>
        <source>This is the minimum transaction fee you pay on every transaction.</source>
        <translation type="unfinished">Det här är minimiavgiften du kommer betala för varje transaktion.</translation>
    </message>
    <message>
        <source>This is the transaction fee you will pay if you send a transaction.</source>
        <translation type="unfinished">Det här är transaktionsavgiften du kommer betala om du skickar en transaktion.</translation>
    </message>
    <message>
        <source>Transaction amount too small</source>
        <translation type="unfinished">Transaktionsbeloppet är för litet</translation>
    </message>
    <message>
        <source>Transaction amounts must not be negative</source>
        <translation type="unfinished">Transaktionsbelopp får ej vara negativt</translation>
    </message>
    <message>
        <source>Transaction has too long of a mempool chain</source>
        <translation type="unfinished">Transaktionen har för lång mempool-kedja</translation>
    </message>
    <message>
        <source>Transaction must have at least one recipient</source>
        <translation type="unfinished">Transaktionen måste ha minst en mottagare</translation>
    </message>
    <message>
        <source>Transaction too large</source>
        <translation type="unfinished">Transaktionen är för stor</translation>
    </message>
    <message>
        <source>Unable to bind to %s on this computer (bind returned error %s)</source>
        <translation type="unfinished">Det går inte att binda till %s på den här datorn (bind returnerade felmeddelande %s)</translation>
    </message>
    <message>
        <source>Unable to bind to %s on this computer. %s is probably already running.</source>
        <translation type="unfinished">Det går inte att binda till %s på den här datorn. %s är förmodligen redan igång.</translation>
    </message>
    <message>
        <source>Unable to create the PID file '%s': %s</source>
        <translation type="unfinished">Det gick inte att skapa PID-filen '%s': %s</translation>
    </message>
    <message>
        <source>Unable to generate initial keys</source>
        <translation type="unfinished">Det gick inte att skapa ursprungliga nycklar</translation>
    </message>
    <message>
        <source>Unable to generate keys</source>
        <translation type="unfinished">Det gick inte att skapa nycklar</translation>
    </message>
    <message>
        <source>Unable to start HTTP server. See debug log for details.</source>
        <translation type="unfinished">Kunde inte starta HTTP-server. Se felsökningsloggen för detaljer.</translation>
    </message>
    <message>
        <source>Unknown -blockfilterindex value %s.</source>
        <translation type="unfinished">Okänt värde för -blockfilterindex '%s'.</translation>
    </message>
    <message>
        <source>Unknown address type '%s'</source>
        <translation type="unfinished">Okänd adress-typ '%s'</translation>
    </message>
    <message>
        <source>Unknown change type '%s'</source>
        <translation type="unfinished">Okänd växel-typ '%s'</translation>
    </message>
    <message>
        <source>Unknown network specified in -onlynet: '%s'</source>
        <translation type="unfinished">Okänt nätverk angavs i -onlynet: '%s'</translation>
    </message>
    <message>
        <source>Unsupported logging category %s=%s.</source>
        <translation type="unfinished">Saknar stöd för loggningskategori %s=%s.</translation>
    </message>
    <message>
        <source>Upgrading UTXO database</source>
        <translation type="unfinished">Uppgraderar UTXO-databasen</translation>
    </message>
    <message>
        <source>Upgrading txindex database</source>
        <translation type="unfinished">Uppgraderar txindex-databasen</translation>
    </message>
    <message>
        <source>User Agent comment (%s) contains unsafe characters.</source>
        <translation type="unfinished">Kommentaren i användaragent (%s) innehåller osäkra tecken.</translation>
    </message>
    <message>
        <source>Verifying blocks…</source>
        <translation type="unfinished">Verifierar block...</translation>
    </message>
    <message>
        <source>Verifying wallet(s)…</source>
        <translation type="unfinished">Verifierar plånboken(plånböckerna)...</translation>
    </message>
    <message>
        <source>Wallet needed to be rewritten: restart %s to complete</source>
        <translation type="unfinished">Plånboken behöver sparas om: Starta om %s för att fullfölja</translation>
    </message>
</context>
</TS><|MERGE_RESOLUTION|>--- conflicted
+++ resolved
@@ -958,13 +958,8 @@
         <translation type="unfinished">Stäng alla plånböcker</translation>
     </message>
     <message>
-<<<<<<< HEAD
-        <source>Create wallet warning</source>
-        <translation>Skapa plånboksvarning</translation>
-=======
         <source>Are you sure you wish to close all wallets?</source>
         <translation type="unfinished">Är du säker på att du vill stänga alla plånböcker?</translation>
->>>>>>> 6fd35e2c
     </message>
 </context>
 <context>
@@ -1171,13 +1166,8 @@
         <translation type="unfinished">Att återställa detta alternativ påbörjar en omstart av nedladdningen av hela blockkedjan. Det går snabbare att ladda ner hela kedjan först, och gallra den senare. Detta alternativ stänger av vissa avancerade funktioner.</translation>
     </message>
     <message>
-<<<<<<< HEAD
-        <source>Reverting this setting requires re-downloading the entire blockchain. It is faster to download the full chain first and prune it later. Disables some advanced features.</source>
-        <translation>Att återställa detta alternativ påbörjar en omstart av nedladdningen av hela blockkedjan. Det går snabbare att ladda ner hela kedjan först, och gallra den senare. Detta alternativ stänger av vissa avancerade funktioner.</translation>
-=======
         <source> GB</source>
         <translation type="unfinished">GB</translation>
->>>>>>> 6fd35e2c
     </message>
     <message>
         <source>This initial synchronisation is very demanding, and may expose hardware problems with your computer that had previously gone unnoticed. Each time you run %1, it will continue downloading where it left off.</source>
@@ -2409,13 +2399,8 @@
         <translation type="unfinished">Sk&amp;apa Osignerad</translation>
     </message>
     <message>
-<<<<<<< HEAD
-        <source>Cr&amp;eate Unsigned</source>
-        <translation>Sk&amp;apa Osignerad</translation>
-=======
         <source>Creates a Partially Signed Bitcoin Transaction (PSBT) for use with e.g. an offline %1 wallet, or a PSBT-compatible hardware wallet.</source>
         <translation type="unfinished">Skapar en delvis signerad Bitcoin transaktion (PSBT) att använda vid t.ex. en offline %1 plånbok, eller en PSBT-kompatibel hårdvaruplånbok</translation>
->>>>>>> 6fd35e2c
     </message>
     <message>
         <source> from wallet '%1'</source>
@@ -2458,17 +2443,12 @@
         <translation type="unfinished">Signering misslyckades</translation>
     </message>
     <message>
-<<<<<<< HEAD
-        <source>Please, review your transaction proposal. This will produce a Partially Signed Bitcoin Transaction (PSBT) which you can copy and then sign with e.g. an offline %1 wallet, or a PSBT-compatible hardware wallet.</source>
-        <translation>Pleasetransaktion, review your transaction proposal. This will produce a Partially Signed Bitcoin Transaction (PSBT) which you can copy and then sign with e.g. an offline %1 wallet, or a PSBT-compatible hardware wallet.</translation>
-=======
         <source>Save Transaction Data</source>
         <translation type="unfinished">Spara transaktionsdetaljer</translation>
     </message>
     <message>
         <source>PSBT saved</source>
         <translation type="unfinished">PSBT sparad</translation>
->>>>>>> 6fd35e2c
     </message>
     <message>
         <source>or</source>
