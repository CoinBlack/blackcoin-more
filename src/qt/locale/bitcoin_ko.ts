<TS version="2.1" language="ko">
<context>
    <name>AddressBookPage</name>
    <message>
        <source>Right-click to edit address or label</source>
        <translation type="unfinished">우클릭하여 주소 혹은 라벨 수정하기</translation>
    </message>
    <message>
        <source>Create a new address</source>
        <translation type="unfinished">새로운 주소 생성 </translation>
    </message>
    <message>
        <source>&amp;New</source>
        <translation type="unfinished">&amp;새 항목</translation>
    </message>
    <message>
        <source>Copy the currently selected address to the system clipboard</source>
        <translation type="unfinished">현재 선택한 주소를 시스템 클립보드로 복사</translation>
    </message>
    <message>
        <source>&amp;Copy</source>
        <translation type="unfinished">&amp;복사</translation>
    </message>
    <message>
        <source>C&amp;lose</source>
        <translation type="unfinished">C&amp;닫기</translation>
    </message>
    <message>
        <source>Delete the currently selected address from the list</source>
        <translation type="unfinished">목록에 현재 선택한 주소 삭제</translation>
    </message>
    <message>
        <source>Enter address or label to search</source>
        <translation type="unfinished">검색하려는 주소 또는 라벨을 입력하십시오.</translation>
    </message>
    <message>
        <source>Export the data in the current tab to a file</source>
        <translation type="unfinished">현재 탭에 있는 데이터를 파일로 내보내기</translation>
    </message>
    <message>
        <source>&amp;Export</source>
        <translation type="unfinished">&amp;내보내기</translation>
    </message>
    <message>
        <source>&amp;Delete</source>
        <translation type="unfinished">&amp;삭제</translation>
    </message>
    <message>
        <source>Choose the address to send coins to</source>
        <translation type="unfinished">코인을 보낼 주소를 선택하십시오.</translation>
    </message>
    <message>
        <source>Choose the address to receive coins with</source>
        <translation type="unfinished">코인을 받을 주소를 선택하십시오</translation>
    </message>
    <message>
        <source>C&amp;hoose</source>
        <translation type="unfinished">&amp;선택</translation>
    </message>
    <message>
        <source>These are your Bitcoin addresses for sending payments. Always check the amount and the receiving address before sending coins.</source>
        <translation type="unfinished">비트코인을 보내는 계좌 주소입니다. 코인을 보내기 전에 금액과 받는 주소를 항상 확인하십시오.</translation>
    </message>
    <message>
        <source>These are your Bitcoin addresses for receiving payments. Use the 'Create new receiving address' button in the receive tab to create new addresses.
Signing is only possible with addresses of the type 'legacy'.</source>
        <translation type="unfinished">비트코인을 받는 계좌 주소입니다. 신규 주소를 만들려면 수신 탭의 '새 수신 주소를 생성하기' 버튼을 사용하십시오.
서명은 '레거시' 타입의 주소만 가능합니다.</translation>
    </message>
    <message>
        <source>&amp;Copy Address</source>
        <translation type="unfinished">주소 복사(&amp;C)</translation>
    </message>
    <message>
        <source>Copy &amp;Label</source>
        <translation type="unfinished">라벨 복사(&amp;L)</translation>
    </message>
    <message>
        <source>&amp;Edit</source>
        <translation type="unfinished">편집(&amp;E)</translation>
    </message>
    <message>
        <source>Export Address List</source>
        <translation type="unfinished">주소 목록 내보내기</translation>
    </message>
    <message>
        <source>Comma separated file</source>
        <extracomment>Expanded name of the CSV file format. See: https://en.wikipedia.org/wiki/Comma-separated_values.</extracomment>
        <translation type="unfinished">콤마로 분리된 파일</translation>
    </message>
    <message>
        <source>There was an error trying to save the address list to %1. Please try again.</source>
        <extracomment>An error message. %1 is a stand-in argument for the name of the file we attempted to save to.</extracomment>
        <translation type="unfinished">%1 으로 주소 리스트를 저장하는 동안 오류가 발생했습니다. 다시 시도해 주십시오.</translation>
    </message>
    <message>
        <source>Exporting Failed</source>
        <translation type="unfinished">내보내기 실패</translation>
    </message>
</context>
<context>
    <name>AddressTableModel</name>
    <message>
        <source>Label</source>
        <translation type="unfinished">라벨</translation>
    </message>
    <message>
        <source>Address</source>
        <translation type="unfinished">주소</translation>
    </message>
    <message>
        <source>(no label)</source>
        <translation type="unfinished">(라벨 없음)</translation>
    </message>
</context>
<context>
    <name>AskPassphraseDialog</name>
    <message>
        <source>Passphrase Dialog</source>
        <translation type="unfinished">암호문 대화상자</translation>
    </message>
    <message>
        <source>Enter passphrase</source>
        <translation type="unfinished">암호 입력하기</translation>
    </message>
    <message>
        <source>New passphrase</source>
        <translation type="unfinished">새로운 암호</translation>
    </message>
    <message>
        <source>Repeat new passphrase</source>
        <translation type="unfinished">새로운 암호 재입력</translation>
    </message>
    <message>
        <source>Show passphrase</source>
        <translation type="unfinished">암호 보기</translation>
    </message>
    <message>
        <source>Encrypt wallet</source>
        <translation type="unfinished">지갑 암호화</translation>
    </message>
    <message>
        <source>This operation needs your wallet passphrase to unlock the wallet.</source>
        <translation type="unfinished">이 작업은 지갑의 잠금을 해제하기 위해 사용자 지갑의 암호가 필요합니다.</translation>
    </message>
    <message>
        <source>Unlock wallet</source>
        <translation type="unfinished">지갑 잠금 해제</translation>
    </message>
    <message>
        <source>Change passphrase</source>
        <translation type="unfinished">암호 변경</translation>
    </message>
    <message>
        <source>Confirm wallet encryption</source>
        <translation type="unfinished">지갑 암호화 승인</translation>
    </message>
    <message>
        <source>Warning: If you encrypt your wallet and lose your passphrase, you will &lt;b&gt;LOSE ALL OF YOUR BITCOINS&lt;/b&gt;!</source>
        <translation type="unfinished">경고: 만약 암호화 된 지갑의 비밀번호를 잃어버릴 경우, &lt;b&gt;모든 비트코인들을 잃어버릴 수 있습니다&lt;/b&gt;!</translation>
    </message>
    <message>
        <source>Are you sure you wish to encrypt your wallet?</source>
        <translation type="unfinished">정말로 지갑을 암호화하시겠습니까?</translation>
    </message>
    <message>
        <source>Wallet encrypted</source>
        <translation type="unfinished">지갑 암호화 완료</translation>
    </message>
    <message>
        <source>Enter the new passphrase for the wallet.&lt;br/&gt;Please use a passphrase of &lt;b&gt;ten or more random characters&lt;/b&gt;, or &lt;b&gt;eight or more words&lt;/b&gt;.</source>
        <translation type="unfinished">새로운 지갑 비밀번호를 입력하세요. &lt;br/&gt; 암호는 &lt;b&gt;10개 이상의 랜덤 문자&lt;/b&gt; 또는 &lt;b&gt;8개 이상의 단어&lt;/b&gt;를 사용해주세요.</translation>
    </message>
    <message>
        <source>Enter the old passphrase and new passphrase for the wallet.</source>
        <translation type="unfinished">지갑의 이전 비밀번호와 새로운 비밀번호를 입력하세요.</translation>
    </message>
    <message>
        <source>Remember that encrypting your wallet cannot fully protect your bitcoins from being stolen by malware infecting your computer.</source>
        <translation type="unfinished">지갑을 암호화 해도 컴퓨터에 바이러스가 있을시 안전하지 않다는 것을 참고하세요.</translation>
    </message>
    <message>
        <source>Wallet to be encrypted</source>
        <translation type="unfinished">암호화할 지갑</translation>
    </message>
    <message>
        <source>Your wallet is about to be encrypted. </source>
        <translation type="unfinished">지갑이 암호화 되기 직전입니다.</translation>
    </message>
    <message>
        <source>Your wallet is now encrypted. </source>
        <translation type="unfinished">지갑이 암호화 되었습니다.</translation>
    </message>
    <message>
        <source>IMPORTANT: Any previous backups you have made of your wallet file should be replaced with the newly generated, encrypted wallet file. For security reasons, previous backups of the unencrypted wallet file will become useless as soon as you start using the new, encrypted wallet.</source>
        <translation type="unfinished">중요: 본인 지갑 파일에서 만든 예전 백업들은 새로 생성한, 암호화된 지갑 파일로 교체해야 합니다. 보안상 이유로, 이전에 암호화하지 않은 지갑 파일의 백업은 새로운 암호화된 지갑을 사용하게 된 순간 부터 쓸모가 없어집니다.</translation>
    </message>
    <message>
        <source>Wallet encryption failed</source>
        <translation type="unfinished">지갑 암호화 실패</translation>
    </message>
    <message>
        <source>Wallet encryption failed due to an internal error. Your wallet was not encrypted.</source>
        <translation type="unfinished">지갑 암호화가 내부 오류로 인해 실패했습니다.  당신의 지갑은 암호화 되지 않았습니다.</translation>
    </message>
    <message>
        <source>The supplied passphrases do not match.</source>
        <translation type="unfinished">지정한 암호가 일치하지 않습니다.</translation>
    </message>
    <message>
        <source>Wallet unlock failed</source>
        <translation type="unfinished">지갑 잠금해제 실패</translation>
    </message>
    <message>
        <source>The passphrase entered for the wallet decryption was incorrect.</source>
        <translation type="unfinished">지갑 복호화를 위한 암호가 틀렸습니다.</translation>
    </message>
    <message>
        <source>Wallet passphrase was successfully changed.</source>
        <translation type="unfinished">지갑 암호가 성공적으로 변경되었습니다.</translation>
    </message>
    <message>
        <source>Passphrase change failed</source>
        <translation type="unfinished">암호 변경에 실패하였습니다.</translation>
    </message>
    <message>
        <source>Warning: The Caps Lock key is on!</source>
        <translation type="unfinished">경고: Caps Lock키가 켜져있습니다!</translation>
    </message>
</context>
<context>
    <name>BanTableModel</name>
    <message>
        <source>IP/Netmask</source>
        <translation type="unfinished">IP주소/넷마스크</translation>
    </message>
    <message>
        <source>Banned Until</source>
        <translation type="unfinished">해당 일정까지 밴됨:</translation>
    </message>
</context>
<context>
    <name>BitcoinApplication</name>
    <message>
        <source>Settings file %1 might be corrupt or invalid.</source>
        <translation type="unfinished">%1파일 세팅이 잘못되었거나 유효하지 않습니다.</translation>
    </message>
    <message>
        <source>Runaway exception</source>
        <translation type="unfinished">런어웨이 예외</translation>
    </message>
    <message>
        <source>A fatal error occurred. %1 can no longer continue safely and will quit.</source>
        <translation type="unfinished">치명적인 오류가 발생했습니다. %1 를 더이상 안전하게 진행할 수 없어 곧 종료합니다.</translation>
    </message>
    <message>
        <source>Internal error</source>
        <translation type="unfinished">내부 에러</translation>
    </message>
    <message>
        <source>An internal error occurred. %1 will attempt to continue safely. This is an unexpected bug which can be reported as described below.</source>
        <translation type="unfinished">내부 오류가 발생했습니다. %1 안전하게 계속하려고 합니다. 이것은 아래 설명으로 보고될 수 있는 예상치 못한 버그입니다.</translation>
    </message>
</context>
<context>
    <name>QObject</name>
    <message>
        <source>Do you want to reset settings to default values, or to abort without making changes?</source>
        <extracomment>Explanatory text shown on startup when the settings file cannot be read. Prompts user to make a choice between resetting or aborting.</extracomment>
        <translation type="unfinished">초기값으로 리셋하거나 변동사항없이 진행하시겠습니까?</translation>
    </message>
    <message>
        <source>A fatal error occurred. Check that settings file is writable, or try running with -nosettings.</source>
        <extracomment>Explanatory text shown on startup when the settings file could not be written. Prompts user to check that we have the ability to write to the file. Explains that the user has the option of running without a settings file.</extracomment>
        <translation type="unfinished">심각한 문제가 발생하였습니다. 세팅 파일이 작성가능한지 확인하거나 세팅없이 실행을 시도해보세요.</translation>
    </message>
    <message>
        <source>Error: %1</source>
        <translation type="unfinished">오류: %1</translation>
    </message>
    <message>
        <source>%1 didn't yet exit safely…</source>
        <translation type="unfinished">%1가 아직 안전하게 종료되지 않았습니다...</translation>
    </message>
    <message>
        <source>unknown</source>
        <translation type="unfinished">알 수 없음</translation>
    </message>
    <message>
        <source>Amount</source>
        <translation type="unfinished">금액</translation>
    </message>
    <message>
        <source>Enter a Bitcoin address (e.g. %1)</source>
        <translation type="unfinished">비트코인 주소를 입력하세요 (예: %1)</translation>
    </message>
    <message>
        <source>Unroutable</source>
        <translation type="unfinished">라우팅할 수 없습니다.</translation>
    </message>
    <message>
        <source>Inbound</source>
        <extracomment>An inbound connection from a peer. An inbound connection is a connection initiated by a peer.</extracomment>
        <translation type="unfinished">인바운드</translation>
    </message>
    <message>
        <source>Outbound</source>
        <extracomment>An outbound connection to a peer. An outbound connection is a connection initiated by us.</extracomment>
        <translation type="unfinished">아웃바운드</translation>
    </message>
    <message>
        <source>Full Relay</source>
        <extracomment>Peer connection type that relays all network information.</extracomment>
        <translation type="unfinished">전체 릴레이</translation>
    </message>
    <message>
        <source>Block Relay</source>
        <extracomment>Peer connection type that relays network information about blocks and not transactions or addresses.</extracomment>
        <translation type="unfinished">블록 릴레이</translation>
    </message>
    <message>
        <source>Manual</source>
        <extracomment>Peer connection type established manually through one of several methods.</extracomment>
        <translation type="unfinished">매뉴얼</translation>
    </message>
    <message>
        <source>Feeler</source>
        <extracomment>Short-lived peer connection type that tests the aliveness of known addresses.</extracomment>
        <translation type="unfinished">필러</translation>
    </message>
    <message>
        <source>Address Fetch</source>
        <extracomment>Short-lived peer connection type that solicits known addresses from a peer.</extracomment>
        <translation type="unfinished">주소 가져오기</translation>
    </message>
    <message>
        <source>%1 d</source>
        <translation type="unfinished">%1 일</translation>
    </message>
    <message>
        <source>%1 h</source>
        <translation type="unfinished">%1 시간</translation>
    </message>
    <message>
        <source>%1 m</source>
        <translation type="unfinished">%1 분</translation>
    </message>
    <message>
        <source>%1 s</source>
        <translation type="unfinished">%1 초</translation>
    </message>
    <message>
        <source>None</source>
        <translation type="unfinished">없음</translation>
    </message>
    <message numerus="yes">
        <source>%n second(s)</source>
        <translation type="unfinished">
            <numerusform>%n초</numerusform>
        </translation>
    </message>
    <message numerus="yes">
        <source>%n minute(s)</source>
        <translation type="unfinished">
            <numerusform>%n분</numerusform>
        </translation>
    </message>
    <message numerus="yes">
        <source>%n hour(s)</source>
        <translation type="unfinished">
            <numerusform>%n시간</numerusform>
        </translation>
    </message>
    <message numerus="yes">
        <source>%n day(s)</source>
        <translation type="unfinished">
            <numerusform>%n일</numerusform>
        </translation>
    </message>
    <message numerus="yes">
        <source>%n week(s)</source>
        <translation type="unfinished">
            <numerusform>%n주</numerusform>
        </translation>
    </message>
    <message>
        <source>%1 and %2</source>
        <translation type="unfinished">%1 과 %2</translation>
    </message>
    <message numerus="yes">
        <source>%n year(s)</source>
        <translation type="unfinished">
            <numerusform>%n년</numerusform>
        </translation>
    </message>
    <message>
        <source>%1 B</source>
        <translation type="unfinished">%1 바이트</translation>
    </message>
    <message>
        <source>%1 MB</source>
        <translation type="unfinished">%1 메가바이트</translation>
    </message>
    <message>
        <source>%1 GB</source>
        <translation type="unfinished">%1 기가바이트</translation>
    </message>
</context>
<context>
    <name>BitcoinGUI</name>
    <message>
        <source>&amp;Overview</source>
        <translation type="unfinished">개요(&amp;O)</translation>
    </message>
    <message>
        <source>Show general overview of wallet</source>
        <translation type="unfinished">지갑의 일반적 개요를 보여주기</translation>
    </message>
    <message>
        <source>&amp;Transactions</source>
        <translation type="unfinished">거래(&amp;T)</translation>
    </message>
    <message>
        <source>Browse transaction history</source>
        <translation type="unfinished">거래내역을 검색하기</translation>
    </message>
    <message>
        <source>E&amp;xit</source>
        <translation type="unfinished">나가기(&amp;X)</translation>
    </message>
    <message>
        <source>Quit application</source>
        <translation type="unfinished">어플리케이션 종료</translation>
    </message>
    <message>
        <source>&amp;About %1</source>
        <translation type="unfinished">%1 정보(&amp;A)</translation>
    </message>
    <message>
        <source>Show information about %1</source>
        <translation type="unfinished">%1 정보를 표시합니다</translation>
    </message>
    <message>
        <source>About &amp;Qt</source>
        <translation type="unfinished">&amp;Qt 정보</translation>
    </message>
    <message>
        <source>Show information about Qt</source>
        <translation type="unfinished">Qt 정보를 표시합니다</translation>
    </message>
    <message>
        <source>Modify configuration options for %1</source>
        <translation type="unfinished">%1 설정 옵션 수정</translation>
    </message>
    <message>
        <source>Create a new wallet</source>
        <translation type="unfinished">새로운 지갑 생성하기</translation>
    </message>
    <message>
        <source>&amp;Minimize</source>
        <translation type="unfinished">&amp;최소화</translation>
    </message>
    <message>
        <source>Wallet:</source>
        <translation type="unfinished">지갑:</translation>
    </message>
    <message>
        <source>Network activity disabled.</source>
        <extracomment>A substring of the tooltip.</extracomment>
        <translation type="unfinished">네트워크 활동이 정지됨.</translation>
    </message>
    <message>
        <source>Proxy is &lt;b&gt;enabled&lt;/b&gt;: %1</source>
        <translation type="unfinished">프록시가 &lt;b&gt;활성화&lt;/b&gt; 되었습니다: %1</translation>
    </message>
    <message>
        <source>Send coins to a Bitcoin address</source>
        <translation type="unfinished">코인을 비트코인 주소로 전송합니다.</translation>
    </message>
    <message>
        <source>Backup wallet to another location</source>
        <translation type="unfinished">지갑을 다른장소에 백업합니다.</translation>
    </message>
    <message>
        <source>Change the passphrase used for wallet encryption</source>
        <translation type="unfinished">지갑 암호화에 사용되는 암호를 변경합니다.</translation>
    </message>
    <message>
        <source>&amp;Send</source>
        <translation type="unfinished">보내기(&amp;S)</translation>
    </message>
    <message>
        <source>&amp;Receive</source>
        <translation type="unfinished">받기(&amp;R)</translation>
    </message>
    <message>
        <source>&amp;Options…</source>
        <translation type="unfinished">옵션(&amp;O)</translation>
    </message>
    <message>
        <source>&amp;Encrypt Wallet…</source>
        <translation type="unfinished">지갑 암호화(&amp;E)</translation>
    </message>
    <message>
        <source>Encrypt the private keys that belong to your wallet</source>
        <translation type="unfinished">지갑에 포함된 개인키 암호화하기</translation>
    </message>
    <message>
        <source>&amp;Backup Wallet…</source>
        <translation type="unfinished">지갑 백업(&amp;B)</translation>
    </message>
    <message>
        <source>&amp;Change Passphrase…</source>
        <translation type="unfinished">암호문 변경(&amp;C)</translation>
    </message>
    <message>
        <source>Sign &amp;message…</source>
        <translation type="unfinished">메시지 서명(&amp;M)</translation>
    </message>
    <message>
        <source>Sign messages with your Bitcoin addresses to prove you own them</source>
        <translation type="unfinished">지갑 주소가 본인 소유인지 증명하기 위해 메시지를 서명합니다.</translation>
    </message>
    <message>
        <source>&amp;Verify message…</source>
        <translation type="unfinished">메시지 검증(&amp;V)</translation>
    </message>
    <message>
        <source>Verify messages to ensure they were signed with specified Bitcoin addresses</source>
        <translation type="unfinished">해당 비트코인 주소로 서명되었는지 확인하기 위해 메시지를 검증합니다.</translation>
    </message>
    <message>
        <source>&amp;Load PSBT from file…</source>
        <translation type="unfinished">파일에서 PSBT 불러오기(&amp;L)</translation>
    </message>
    <message>
        <source>Open &amp;URI…</source>
        <translation type="unfinished">URI 열기(&amp;U)...</translation>
    </message>
    <message>
        <source>Close Wallet…</source>
        <translation type="unfinished">지갑 닫기...</translation>
    </message>
    <message>
        <source>Create Wallet…</source>
        <translation type="unfinished">지갑 생성하기...</translation>
    </message>
    <message>
        <source>Close All Wallets…</source>
        <translation type="unfinished">모든 지갑 닫기...</translation>
    </message>
    <message>
        <source>&amp;File</source>
        <translation type="unfinished">파일(&amp;F)</translation>
    </message>
    <message>
        <source>&amp;Settings</source>
        <translation type="unfinished">설정(&amp;S)</translation>
    </message>
    <message>
        <source>&amp;Help</source>
        <translation type="unfinished">도움말(&amp;H)</translation>
    </message>
    <message>
        <source>Tabs toolbar</source>
        <translation type="unfinished">툴바 색인표</translation>
    </message>
    <message>
        <source>Syncing Headers (%1%)…</source>
        <translation type="unfinished">헤더 동기화 중 (%1%)...</translation>
    </message>
    <message>
        <source>Synchronizing with network…</source>
        <translation type="unfinished">네트워크와 동기화 중...</translation>
    </message>
    <message>
        <source>Indexing blocks on disk…</source>
        <translation type="unfinished">디스크에서 블록 색인 중...</translation>
    </message>
    <message>
        <source>Processing blocks on disk…</source>
        <translation type="unfinished">디스크에서 블록 처리 중...</translation>
    </message>
    <message>
        <source>Connecting to peers…</source>
        <translation type="unfinished">피어에 연결 중...</translation>
    </message>
    <message>
        <source>Request payments (generates QR codes and bitcoin: URIs)</source>
        <translation type="unfinished">지불 요청하기 (QR 코드와 bitcoin을 생성합니다: URIs)</translation>
    </message>
    <message>
        <source>Show the list of used sending addresses and labels</source>
        <translation type="unfinished">한번 이상 사용된 보내는 주소와 라벨의 목록을 보이기</translation>
    </message>
    <message>
        <source>Show the list of used receiving addresses and labels</source>
        <translation type="unfinished">한번 이상 사용된 받는 주소와 라벨의 목록을 보이기</translation>
    </message>
    <message>
        <source>&amp;Command-line options</source>
        <translation type="unfinished">명령줄 옵션(&amp;C)</translation>
    </message>
    <message numerus="yes">
        <source>Processed %n block(s) of transaction history.</source>
        <translation type="unfinished">
            <numerusform>%n블록의 트랜잭션 내역이 처리되었습니다.</numerusform>
        </translation>
    </message>
    <message>
        <source>%1 behind</source>
        <translation type="unfinished">%1 뒷처지는 중</translation>
    </message>
    <message>
        <source>Catching up…</source>
        <translation type="unfinished">따라잡기...</translation>
    </message>
    <message>
        <source>Last received block was generated %1 ago.</source>
        <translation type="unfinished">최근에 받은 블록은 %1 전에 생성되었습니다.</translation>
    </message>
    <message>
        <source>Transactions after this will not yet be visible.</source>
        <translation type="unfinished">이 후의 거래들은 아직 보이지 않을 것입니다.</translation>
    </message>
    <message>
        <source>Error</source>
        <translation type="unfinished">오류</translation>
    </message>
    <message>
        <source>Warning</source>
        <translation type="unfinished">경고</translation>
    </message>
    <message>
        <source>Information</source>
        <translation type="unfinished">정보</translation>
    </message>
    <message>
        <source>Up to date</source>
        <translation type="unfinished">최신 정보</translation>
    </message>
    <message>
        <source>Ctrl+Q</source>
        <translation type="unfinished">Crtl + Q</translation>
    </message>
    <message>
        <source>Load Partially Signed Bitcoin Transaction</source>
        <translation type="unfinished">부분적으로 서명된 비트코인 트랜잭션 불러오기</translation>
    </message>
    <message>
        <source>Load PSBT from &amp;clipboard…</source>
        <translation type="unfinished">PSBT 혹은 클립보드에서 불러오기</translation>
    </message>
    <message>
        <source>Load Partially Signed Bitcoin Transaction from clipboard</source>
        <translation type="unfinished">클립보드로부터 부분적으로 서명된 비트코인 트랜잭션 불러오기</translation>
    </message>
    <message>
        <source>Node window</source>
        <translation type="unfinished">노드 창</translation>
    </message>
    <message>
        <source>Open node debugging and diagnostic console</source>
        <translation type="unfinished">노드 디버깅 및 진단 콘솔 열기 </translation>
    </message>
    <message>
        <source>&amp;Sending addresses</source>
        <translation type="unfinished">보내는 주소들(&amp;S)</translation>
    </message>
    <message>
        <source>&amp;Receiving addresses</source>
        <translation type="unfinished">받는 주소들(&amp;R)</translation>
    </message>
    <message>
        <source>Open a bitcoin: URI</source>
        <translation type="unfinished">bitcoin 열기: URI</translation>
    </message>
    <message>
        <source>Open Wallet</source>
        <translation type="unfinished">지갑 열기</translation>
    </message>
    <message>
        <source>Open a wallet</source>
        <translation type="unfinished">지갑 하나 열기</translation>
    </message>
    <message>
        <source>Close wallet</source>
        <translation type="unfinished">지갑 닫기</translation>
    </message>
    <message>
        <source>Restore Wallet…</source>
        <extracomment>Name of the menu item that restores wallet from a backup file.</extracomment>
        <translation type="unfinished">지갑 복구</translation>
    </message>
    <message>
        <source>Restore a wallet from a backup file</source>
        <extracomment>Status tip for Restore Wallet menu item</extracomment>
        <translation type="unfinished">백업파일에서 지갑 복구하기</translation>
    </message>
    <message>
        <source>Close all wallets</source>
        <translation type="unfinished">모든 지갑 닫기</translation>
    </message>
    <message>
        <source>Show the %1 help message to get a list with possible Bitcoin command-line options</source>
        <translation type="unfinished">사용할 수 있는 비트코인 명령줄 옵션 목록을 가져오기 위해 %1 도움말 메시지를 표시합니다.</translation>
    </message>
    <message>
        <source>&amp;Mask values</source>
        <translation type="unfinished">마스크값(&amp;M)</translation>
    </message>
    <message>
        <source>Mask the values in the Overview tab</source>
        <translation type="unfinished">개요 탭에서 값을 마스킹합니다.</translation>
    </message>
    <message>
        <source>default wallet</source>
        <translation type="unfinished">기본 지갑</translation>
    </message>
    <message>
        <source>No wallets available</source>
        <translation type="unfinished">사용 가능한 블록이 없습니다.</translation>
    </message>
    <message>
        <source>Wallet Data</source>
        <extracomment>Name of the wallet data file format.</extracomment>
        <translation type="unfinished">지갑 정보</translation>
    </message>
    <message>
        <source>Load Wallet Backup</source>
        <extracomment>The title for Restore Wallet File Windows</extracomment>
<<<<<<< HEAD
        <translation type="unfinished">백업된 지갑 불러오기</translation>
=======
        <translation type="unfinished">백업된 지갑을 불러옵니다.</translation>
>>>>>>> 44d8b13c
    </message>
    <message>
        <source>Restore Wallet</source>
        <extracomment>Title of pop-up window shown when the user is attempting to restore a wallet.</extracomment>
        <translation type="unfinished">지갑 복원하기</translation>
    </message>
    <message>
        <source>Wallet Name</source>
        <extracomment>Label of the input field where the name of the wallet is entered.</extracomment>
        <translation type="unfinished">지갑 이름</translation>
    </message>
    <message>
        <source>&amp;Window</source>
        <translation type="unfinished">창(&amp;W)</translation>
    </message>
    <message>
        <source>Zoom</source>
        <translation type="unfinished">최대화</translation>
    </message>
    <message>
        <source>Main Window</source>
        <translation type="unfinished">메인창</translation>
    </message>
    <message>
        <source>%1 client</source>
        <translation type="unfinished">%1 클라이언트</translation>
    </message>
    <message>
        <source>&amp;Hide</source>
        <translation type="unfinished">&amp;숨기기</translation>
    </message>
    <message>
        <source>S&amp;how</source>
        <translation type="unfinished">보여주기</translation>
    </message>
    <message numerus="yes">
        <source>%n active connection(s) to Bitcoin network.</source>
        <extracomment>A substring of the tooltip.</extracomment>
        <translation type="unfinished">
            <numerusform>비트코인 네트워크에 활성화된 %n연결</numerusform>
        </translation>
    </message>
    <message>
        <source>Click for more actions.</source>
        <extracomment>A substring of the tooltip. "More actions" are available via the context menu.</extracomment>
        <translation type="unfinished">추가 작업을 하려면 클릭하세요.</translation>
    </message>
    <message>
        <source>Show Peers tab</source>
        <extracomment>A context menu item. The "Peers tab" is an element of the "Node window".</extracomment>
        <translation type="unfinished">피어 탭 보기</translation>
    </message>
    <message>
        <source>Disable network activity</source>
        <extracomment>A context menu item.</extracomment>
        <translation type="unfinished">네트워크 비활성화 하기</translation>
    </message>
    <message>
        <source>Enable network activity</source>
        <extracomment>A context menu item. The network activity was disabled previously.</extracomment>
        <translation type="unfinished">네트워크 활성화 하기</translation>
    </message>
    <message>
        <source>Error: %1</source>
        <translation type="unfinished">오류: %1</translation>
    </message>
    <message>
        <source>Warning: %1</source>
        <translation type="unfinished">경고: %1</translation>
    </message>
    <message>
        <source>Date: %1
</source>
        <translation type="unfinished">날짜: %1
</translation>
    </message>
    <message>
        <source>Amount: %1
</source>
        <translation type="unfinished">금액: %1
</translation>
    </message>
    <message>
        <source>Wallet: %1
</source>
        <translation type="unfinished">지갑: %1
</translation>
    </message>
    <message>
        <source>Type: %1
</source>
        <translation type="unfinished">종류: %1
</translation>
    </message>
    <message>
        <source>Label: %1
</source>
        <translation type="unfinished">라벨: %1
</translation>
    </message>
    <message>
        <source>Address: %1
</source>
        <translation type="unfinished">주소: %1
</translation>
    </message>
    <message>
        <source>Sent transaction</source>
        <translation type="unfinished">발송된 거래</translation>
    </message>
    <message>
        <source>Incoming transaction</source>
        <translation type="unfinished">들어오고 있는 거래</translation>
    </message>
    <message>
        <source>HD key generation is &lt;b&gt;enabled&lt;/b&gt;</source>
        <translation type="unfinished">HD 키 생성이 &lt;b&gt;활성화되었습니다&lt;/b&gt;</translation>
    </message>
    <message>
        <source>HD key generation is &lt;b&gt;disabled&lt;/b&gt;</source>
        <translation type="unfinished">HD 키 생성이 &lt;b&gt;비활성화되었습니다&lt;/b&gt;</translation>
    </message>
    <message>
        <source>Private key &lt;b&gt;disabled&lt;/b&gt;</source>
        <translation type="unfinished">개인키 &lt;b&gt;비활성화됨&lt;/b&gt;</translation>
    </message>
    <message>
        <source>Wallet is &lt;b&gt;encrypted&lt;/b&gt; and currently &lt;b&gt;unlocked&lt;/b&gt;</source>
        <translation type="unfinished">지갑이 &lt;b&gt;암호화&lt;/b&gt; 되었고 현재 &lt;b&gt;잠금해제&lt;/b&gt; 되었습니다</translation>
    </message>
    <message>
        <source>Wallet is &lt;b&gt;encrypted&lt;/b&gt; and currently &lt;b&gt;locked&lt;/b&gt;</source>
        <translation type="unfinished">지갑이 &lt;b&gt;암호화&lt;/b&gt; 되었고 현재 &lt;b&gt;잠겨&lt;/b&gt; 있습니다</translation>
    </message>
    <message>
        <source>Original message:</source>
        <translation type="unfinished">원본 메세지:</translation>
    </message>
</context>
<context>
    <name>UnitDisplayStatusBarControl</name>
    <message>
        <source>Unit to show amounts in. Click to select another unit.</source>
        <translation type="unfinished">거래액을 표시하는 단위. 클릭해서 다른 단위를 선택할 수 있습니다.</translation>
    </message>
</context>
<context>
    <name>CoinControlDialog</name>
    <message>
        <source>Coin Selection</source>
        <translation type="unfinished">코인 선택</translation>
    </message>
    <message>
        <source>Quantity:</source>
        <translation type="unfinished">수량:</translation>
    </message>
    <message>
        <source>Bytes:</source>
        <translation type="unfinished">바이트:</translation>
    </message>
    <message>
        <source>Amount:</source>
        <translation type="unfinished">금액:</translation>
    </message>
    <message>
        <source>Fee:</source>
        <translation type="unfinished">수수료:</translation>
    </message>
    <message>
<<<<<<< HEAD
        <source>Dust:</source>
        <translation type="unfinished">더스트:</translation>
    </message>
    <message>
        <source>After Fee:</source>
        <translation type="unfinished">수수료 이후:</translation>
    </message>
    <message>
        <source>Change:</source>
        <translation type="unfinished">잔돈:</translation>
    </message>
    <message>
        <source>(un)select all</source>
        <translation type="unfinished">모두 선택(해제)</translation>
    </message>
    <message>
        <source>Tree mode</source>
        <translation type="unfinished">트리 모드</translation>
    </message>
    <message>
        <source>List mode</source>
        <translation type="unfinished">리스트 모드</translation>
    </message>
    <message>
        <source>Amount</source>
        <translation type="unfinished">금액</translation>
    </message>
    <message>
        <source>Received with label</source>
        <translation type="unfinished">입금과 함께 수신된 라벨</translation>
    </message>
    <message>
        <source>Received with address</source>
        <translation type="unfinished">입금과 함께 수신된 주소</translation>
    </message>
    <message>
        <source>Date</source>
        <translation type="unfinished">날짜</translation>
    </message>
    <message>
        <source>Confirmations</source>
        <translation type="unfinished">확인</translation>
    </message>
    <message>
        <source>Confirmed</source>
        <translation type="unfinished">확인됨</translation>
    </message>
    <message>
        <source>Copy amount</source>
        <translation type="unfinished">거래액 복사</translation>
    </message>
    <message>
        <source>&amp;Copy address</source>
        <translation type="unfinished">&amp; 주소 복사</translation>
    </message>
    <message>
        <source>Copy &amp;label</source>
        <translation type="unfinished">복사 &amp; 라벨</translation>
    </message>
    <message>
        <source>Copy &amp;amount</source>
        <translation type="unfinished">복사 &amp; 금액</translation>
    </message>
    <message>
        <source>Copy transaction &amp;ID and output index</source>
        <translation type="unfinished">거래 &amp; 결과 인덱스값 혹은 ID 복사</translation>
    </message>
    <message>
        <source>L&amp;ock unspent</source>
        <translation type="unfinished">L&amp;ock 미사용</translation>
    </message>
    <message>
        <source>&amp;Unlock unspent</source>
        <translation type="unfinished">&amp; 사용 안 함 잠금 해제</translation>
    </message>
    <message>
        <source>Copy quantity</source>
        <translation type="unfinished">수량 복사</translation>
    </message>
    <message>
        <source>Copy fee</source>
        <translation type="unfinished">수수료 복사</translation>
    </message>
    <message>
        <source>Copy after fee</source>
        <translation type="unfinished">수수료 이후 복사</translation>
    </message>
    <message>
        <source>Copy bytes</source>
        <translation type="unfinished">bytes 복사</translation>
    </message>
    <message>
        <source>Copy dust</source>
        <translation type="unfinished">더스트 복사</translation>
    </message>
    <message>
        <source>Copy change</source>
        <translation type="unfinished">잔돈 복사</translation>
    </message>
    <message>
        <source>(%1 locked)</source>
        <translation type="unfinished">(%1 잠금)</translation>
    </message>
    <message>
        <source>yes</source>
        <translation type="unfinished">예</translation>
    </message>
    <message>
        <source>no</source>
        <translation type="unfinished">아니요</translation>
=======
        <source>After Fee:</source>
        <translation type="unfinished">수수료 이후:</translation>
    </message>
    <message>
        <source>Change:</source>
        <translation type="unfinished">잔돈:</translation>
    </message>
    <message>
        <source>(un)select all</source>
        <translation type="unfinished">모두 선택(해제)</translation>
    </message>
    <message>
        <source>Tree mode</source>
        <translation type="unfinished">트리 모드</translation>
    </message>
    <message>
        <source>List mode</source>
        <translation type="unfinished">리스트 모드</translation>
    </message>
    <message>
        <source>Amount</source>
        <translation type="unfinished">금액</translation>
    </message>
    <message>
        <source>Received with label</source>
        <translation type="unfinished">입금과 함께 수신된 라벨</translation>
    </message>
    <message>
        <source>Received with address</source>
        <translation type="unfinished">입금과 함께 수신된 주소</translation>
    </message>
    <message>
        <source>Date</source>
        <translation type="unfinished">날짜</translation>
    </message>
    <message>
        <source>Confirmations</source>
        <translation type="unfinished">확인</translation>
    </message>
    <message>
        <source>Confirmed</source>
        <translation type="unfinished">확인됨</translation>
    </message>
    <message>
        <source>Copy amount</source>
        <translation type="unfinished">거래액 복사</translation>
    </message>
    <message>
        <source>&amp;Copy address</source>
        <translation type="unfinished">&amp; 주소 복사</translation>
    </message>
    <message>
        <source>Copy &amp;label</source>
        <translation type="unfinished">복사 &amp; 라벨</translation>
    </message>
    <message>
        <source>Copy &amp;amount</source>
        <translation type="unfinished">복사 &amp; 금액</translation>
    </message>
    <message>
        <source>Copy transaction &amp;ID and output index</source>
        <translation type="unfinished">거래 &amp; 결과 인덱스값 혹은 ID 복사</translation>
    </message>
    <message>
        <source>L&amp;ock unspent</source>
        <translation type="unfinished">L&amp;ock 미사용</translation>
    </message>
    <message>
        <source>&amp;Unlock unspent</source>
        <translation type="unfinished">&amp; 사용 안 함 잠금 해제</translation>
    </message>
    <message>
        <source>Copy quantity</source>
        <translation type="unfinished">수량 복사</translation>
    </message>
    <message>
        <source>Copy fee</source>
        <translation type="unfinished">수수료 복사</translation>
    </message>
    <message>
        <source>Copy after fee</source>
        <translation type="unfinished">수수료 이후 복사</translation>
    </message>
    <message>
        <source>Copy bytes</source>
        <translation type="unfinished">bytes 복사</translation>
    </message>
    <message>
        <source>Copy change</source>
        <translation type="unfinished">잔돈 복사</translation>
    </message>
    <message>
        <source>(%1 locked)</source>
        <translation type="unfinished">(%1 잠금)</translation>
    </message>
    <message>
        <source>Can vary +/- %1 satoshi(s) per input.</source>
        <translation type="unfinished">입력마다 +/- %1 사토시(satoshi)가 바뀔 수 있습니다.</translation>
    </message>
    <message>
        <source>(no label)</source>
        <translation type="unfinished">(라벨 없음)</translation>
    </message>
    <message>
        <source>change from %1 (%2)</source>
        <translation type="unfinished">%1 로부터 변경 (%2)</translation>
    </message>
    <message>
        <source>(change)</source>
        <translation type="unfinished">(잔돈)</translation>
>>>>>>> 44d8b13c
    </message>
</context>
<context>
    <name>CreateWalletActivity</name>
    <message>
<<<<<<< HEAD
        <source>This label turns red if any recipient receives an amount smaller than the current dust threshold.</source>
        <translation type="unfinished">수령인이 현재 더스트 임계값보다 작은 양을 수신하면 이 라벨이 빨간색으로 변합니다.</translation>
    </message>
    <message>
        <source>Can vary +/- %1 satoshi(s) per input.</source>
        <translation type="unfinished">입력마다 +/- %1 사토시(satoshi)가 바뀔 수 있습니다.</translation>
    </message>
    <message>
        <source>(no label)</source>
        <translation type="unfinished">(라벨 없음)</translation>
    </message>
    <message>
        <source>change from %1 (%2)</source>
        <translation type="unfinished">%1 로부터 변경 (%2)</translation>
    </message>
    <message>
        <source>(change)</source>
        <translation type="unfinished">(잔돈)</translation>
    </message>
</context>
<context>
    <name>CreateWalletActivity</name>
    <message>
        <source>Create Wallet</source>
        <extracomment>Title of window indicating the progress of creation of a new wallet.</extracomment>
        <translation type="unfinished">지갑 생성하기</translation>
    </message>
    <message>
        <source>Creating Wallet &lt;b&gt;%1&lt;/b&gt;…</source>
        <extracomment>Descriptive text of the create wallet progress window which indicates to the user which wallet is currently being created.</extracomment>
        <translation type="unfinished">지갑 생성 &lt;b&gt;%1&lt;/b&gt; 진행 중...</translation>
=======
        <source>Create Wallet</source>
        <extracomment>Title of window indicating the progress of creation of a new wallet.</extracomment>
        <translation type="unfinished">지갑 생성하기</translation>
    </message>
    <message>
        <source>Creating Wallet &lt;b&gt;%1&lt;/b&gt;…</source>
        <extracomment>Descriptive text of the create wallet progress window which indicates to the user which wallet is currently being created.</extracomment>
        <translation type="unfinished">지갑 생성 &lt;b&gt;%1&lt;/b&gt; 진행 중...</translation>
    </message>
    <message>
        <source>Create wallet failed</source>
        <translation type="unfinished">지갑 생성하기 실패</translation>
    </message>
    <message>
        <source>Create wallet warning</source>
        <translation type="unfinished">지갑 생성 경고</translation>
    </message>
    <message>
        <source>Can't list signers</source>
        <translation type="unfinished">서명자를 나열할 수 없습니다.</translation>
    </message>
    </context>
<context>
    <name>LoadWalletsActivity</name>
    <message>
        <source>Load Wallets</source>
        <extracomment>Title of progress window which is displayed when wallets are being loaded.</extracomment>
        <translation type="unfinished">지갑 불러오기</translation>
    </message>
    <message>
        <source>Loading wallets…</source>
        <extracomment>Descriptive text of the load wallets progress window which indicates to the user that wallets are currently being loaded.</extracomment>
        <translation type="unfinished">지갑 불러오는 중...</translation>
>>>>>>> 44d8b13c
    </message>
</context>
<context>
    <name>OpenWalletActivity</name>
    <message>
<<<<<<< HEAD
        <source>Create wallet failed</source>
        <translation type="unfinished">지갑 생성하기 실패</translation>
    </message>
    <message>
        <source>Create wallet warning</source>
        <translation type="unfinished">지갑 생성 경고</translation>
    </message>
    <message>
        <source>Can't list signers</source>
        <translation type="unfinished">서명자를 나열할 수 없습니다.</translation>
=======
        <source>Open wallet failed</source>
        <translation type="unfinished">지갑 열기 실패</translation>
    </message>
    <message>
        <source>Open wallet warning</source>
        <translation type="unfinished">지갑 열기 경고</translation>
    </message>
    <message>
        <source>default wallet</source>
        <translation type="unfinished">기본 지갑</translation>
>>>>>>> 44d8b13c
    </message>
    </context>
<context>
    <name>LoadWalletsActivity</name>
    <message>
<<<<<<< HEAD
        <source>Load Wallets</source>
        <extracomment>Title of progress window which is displayed when wallets are being loaded.</extracomment>
        <translation type="unfinished">지갑 불러오기</translation>
    </message>
    <message>
        <source>Loading wallets…</source>
        <extracomment>Descriptive text of the load wallets progress window which indicates to the user that wallets are currently being loaded.</extracomment>
        <translation type="unfinished">지갑 불러오는 중...</translation>
    </message>
</context>
<context>
    <name>OpenWalletActivity</name>
    <message>
        <source>Open wallet failed</source>
        <translation type="unfinished">지갑 열기 실패</translation>
=======
        <source>Open Wallet</source>
        <extracomment>Title of window indicating the progress of opening of a wallet.</extracomment>
        <translation type="unfinished">지갑 열기</translation>
    </message>
    <message>
        <source>Opening Wallet &lt;b&gt;%1&lt;/b&gt;…</source>
        <extracomment>Descriptive text of the open wallet progress window which indicates to the user which wallet is currently being opened.</extracomment>
        <translation type="unfinished">지갑 열기 &lt;b&gt;%1&lt;/b&gt; 진행 중...</translation>
    </message>
</context>
<context>
    <name>RestoreWalletActivity</name>
    <message>
        <source>Restore Wallet</source>
        <extracomment>Title of progress window which is displayed when wallets are being restored.</extracomment>
        <translation type="unfinished">지갑 복원하기</translation>
>>>>>>> 44d8b13c
    </message>
    </context>
<context>
    <name>WalletController</name>
    <message>
<<<<<<< HEAD
        <source>Open wallet warning</source>
        <translation type="unfinished">지갑 열기 경고</translation>
    </message>
    <message>
        <source>default wallet</source>
        <translation type="unfinished">기본 지갑</translation>
    </message>
    <message>
        <source>Open Wallet</source>
        <extracomment>Title of window indicating the progress of opening of a wallet.</extracomment>
        <translation type="unfinished">지갑 열기</translation>
    </message>
    <message>
        <source>Opening Wallet &lt;b&gt;%1&lt;/b&gt;…</source>
        <extracomment>Descriptive text of the open wallet progress window which indicates to the user which wallet is currently being opened.</extracomment>
        <translation type="unfinished">지갑 열기 &lt;b&gt;%1&lt;/b&gt; 진행 중...</translation>
=======
        <source>Close wallet</source>
        <translation type="unfinished">지갑 닫기</translation>
    </message>
    <message>
        <source>Are you sure you wish to close the wallet &lt;i&gt;%1&lt;/i&gt;?</source>
        <translation type="unfinished">정말로 지갑 &lt;i&gt;%1&lt;/i&gt; 을 닫겠습니까?</translation>
    </message>
    <message>
        <source>Closing the wallet for too long can result in having to resync the entire chain if pruning is enabled.</source>
        <translation type="unfinished">지갑을 너무 오랫동안 닫는 것은 블록 축소가 적용될 경우 체인 전체 재 동기화로 이어질 수 있습니다.</translation>
    </message>
    <message>
        <source>Close all wallets</source>
        <translation type="unfinished">모든 지갑 닫기</translation>
>>>>>>> 44d8b13c
    </message>
</context>
<context>
    <name>RestoreWalletActivity</name>
    <message>
<<<<<<< HEAD
        <source>Restore Wallet</source>
        <extracomment>Title of progress window which is displayed when wallets are being restored.</extracomment>
        <translation type="unfinished">지갑 복원하기</translation>
    </message>
    </context>
<context>
    <name>WalletController</name>
    <message>
        <source>Close wallet</source>
        <translation type="unfinished">지갑 닫기</translation>
    </message>
    <message>
        <source>Are you sure you wish to close the wallet &lt;i&gt;%1&lt;/i&gt;?</source>
        <translation type="unfinished">정말로 지갑 &lt;i&gt;%1&lt;/i&gt; 을 닫겠습니까?</translation>
    </message>
    <message>
        <source>Closing the wallet for too long can result in having to resync the entire chain if pruning is enabled.</source>
        <translation type="unfinished">지갑을 너무 오랫동안 닫는 것은 블록 축소가 적용될 경우 체인 전체 재 동기화로 이어질 수 있습니다.</translation>
    </message>
    <message>
        <source>Close all wallets</source>
        <translation type="unfinished">모든 지갑 닫기</translation>
    </message>
    <message>
        <source>Are you sure you wish to close all wallets?</source>
        <translation type="unfinished">정말로 모든 지갑들을 닫으시겠습니까?</translation>
=======
        <source>Are you sure you wish to close all wallets?</source>
        <translation type="unfinished">정말로 모든 지갑들을 닫으시겠습니까?</translation>
    </message>
</context>
<context>
    <name>CreateWalletDialog</name>
    <message>
        <source>Create Wallet</source>
        <translation type="unfinished">지갑 생성하기</translation>
    </message>
    <message>
        <source>Wallet Name</source>
        <translation type="unfinished">지갑 이름</translation>
    </message>
    <message>
        <source>Wallet</source>
        <translation type="unfinished">지갑</translation>
    </message>
    <message>
        <source>Encrypt the wallet. The wallet will be encrypted with a passphrase of your choice.</source>
        <translation type="unfinished">지갑 암호화하기. 해당 지갑은 당신이 설정한 문자열 비밀번호로 암호화될 겁니다.</translation>
    </message>
    <message>
        <source>Encrypt Wallet</source>
        <translation type="unfinished">지갑 암호화</translation>
>>>>>>> 44d8b13c
    </message>
</context>
<context>
    <name>CreateWalletDialog</name>
    <message>
<<<<<<< HEAD
        <source>Create Wallet</source>
        <translation type="unfinished">지갑 생성하기</translation>
    </message>
    <message>
        <source>Wallet Name</source>
        <translation type="unfinished">지갑 이름</translation>
    </message>
    <message>
        <source>Wallet</source>
        <translation type="unfinished">지갑</translation>
    </message>
    <message>
        <source>Encrypt the wallet. The wallet will be encrypted with a passphrase of your choice.</source>
        <translation type="unfinished">지갑 암호화하기. 해당 지갑은 당신이 설정한 문자열 비밀번호로 암호화될 겁니다.</translation>
    </message>
    <message>
        <source>Encrypt Wallet</source>
        <translation type="unfinished">지갑 암호화</translation>
    </message>
    <message>
        <source>Advanced Options</source>
        <translation type="unfinished">고급 옵션</translation>
    </message>
    <message>
        <source>Disable private keys for this wallet. Wallets with private keys disabled will have no private keys and cannot have an HD seed or imported private keys. This is ideal for watch-only wallets.</source>
        <translation type="unfinished">이 지갑에 대한 개인 키를 비활성화합니다. 개인 키가 비활성화 된 지갑에는 개인 키가 없으며 HD 시드 또는 가져온 개인 키를 가질 수 없습니다. 이는 조회-전용 지갑에 이상적입니다.</translation>
    </message>
    <message>
        <source>Disable Private Keys</source>
        <translation type="unfinished">개인키 비활성화 하기</translation>
    </message>
    <message>
        <source>Make a blank wallet. Blank wallets do not initially have private keys or scripts. Private keys and addresses can be imported, or an HD seed can be set, at a later time.</source>
        <translation type="unfinished">빈 지갑을 만드십시오. 빈 지갑은 처음에는 개인 키나 스크립트를 가지고 있지 않습니다. 개인 키와 주소를 가져 오거나 HD 시드를 설정하는 것은 나중에 할 수 있습니다.</translation>
=======
        <source>Advanced Options</source>
        <translation type="unfinished">고급 옵션</translation>
    </message>
    <message>
        <source>Disable private keys for this wallet. Wallets with private keys disabled will have no private keys and cannot have an HD seed or imported private keys. This is ideal for watch-only wallets.</source>
        <translation type="unfinished">이 지갑에 대한 개인 키를 비활성화합니다. 개인 키가 비활성화 된 지갑에는 개인 키가 없으며 HD 시드 또는 가져온 개인 키를 가질 수 없습니다. 이는 조회-전용 지갑에 이상적입니다.</translation>
    </message>
    <message>
        <source>Disable Private Keys</source>
        <translation type="unfinished">개인키 비활성화 하기</translation>
    </message>
    <message>
        <source>Make a blank wallet. Blank wallets do not initially have private keys or scripts. Private keys and addresses can be imported, or an HD seed can be set, at a later time.</source>
        <translation type="unfinished">빈 지갑을 만드십시오. 빈 지갑은 처음에는 개인 키나 스크립트를 가지고 있지 않습니다. 개인 키와 주소를 가져 오거나 HD 시드를 설정하는 것은 나중에 할 수 있습니다.</translation>
    </message>
    <message>
        <source>Make Blank Wallet</source>
        <translation type="unfinished">빈 지갑 만들기</translation>
    </message>
    <message>
        <source>Use an external signing device such as a hardware wallet. Configure the external signer script in wallet preferences first.</source>
        <translation type="unfinished">Hardware wallet과 같은 외부 서명 장치를 사용합니다. 지갑 기본 설정에서 외부 서명자 스크립트를 먼저 구성하십시오.</translation>
    </message>
    <message>
        <source>External signer</source>
        <translation type="unfinished">외부 서명자</translation>
    </message>
    <message>
        <source>Create</source>
        <translation type="unfinished">생성</translation>
    </message>
    <message>
        <source>Compiled without external signing support (required for external signing)</source>
        <extracomment>"External signing" means using devices such as hardware wallets.</extracomment>
        <translation type="unfinished">외부 서명 지원 없이 컴파일됨 (외부 서명에 필요) 개발자 참고 사항 [from:developer] "외부 서명"은 하드웨어 지갑과 같은 장치를 사용하는 것을 의미합니다.</translation>
>>>>>>> 44d8b13c
    </message>
</context>
<context>
    <name>EditAddressDialog</name>
    <message>
<<<<<<< HEAD
        <source>Make Blank Wallet</source>
        <translation type="unfinished">빈 지갑 만들기</translation>
    </message>
    <message>
        <source>Use descriptors for scriptPubKey management</source>
        <translation type="unfinished">scriptPubKey 관리를 위해 디스크립터를 사용하세요.</translation>
    </message>
    <message>
        <source>Descriptor Wallet</source>
        <translation type="unfinished">디스크립터 지갑</translation>
    </message>
    <message>
        <source>Use an external signing device such as a hardware wallet. Configure the external signer script in wallet preferences first.</source>
        <translation type="unfinished">Hardware wallet과 같은 외부 서명 장치를 사용합니다. 지갑 기본 설정에서 외부 서명자 스크립트를 먼저 구성하십시오.</translation>
    </message>
    <message>
        <source>External signer</source>
        <translation type="unfinished">외부 서명자</translation>
    </message>
    <message>
        <source>Create</source>
        <translation type="unfinished">생성</translation>
    </message>
    <message>
        <source>Compiled without sqlite support (required for descriptor wallets)</source>
        <translation type="unfinished">에스큐엘라이트 지원 없이 컴파일 되었습니다. (디스크립터 지갑에 요구됩니다.)</translation>
    </message>
    <message>
        <source>Compiled without external signing support (required for external signing)</source>
        <extracomment>"External signing" means using devices such as hardware wallets.</extracomment>
        <translation type="unfinished">외부 서명 지원 없이 컴파일됨 (외부 서명에 필요) 개발자 참고 사항 [from:developer] "외부 서명"은 하드웨어 지갑과 같은 장치를 사용하는 것을 의미합니다.</translation>
    </message>
</context>
<context>
    <name>EditAddressDialog</name>
    <message>
        <source>Edit Address</source>
        <translation type="unfinished">주소 편집</translation>
    </message>
    <message>
        <source>&amp;Label</source>
        <translation type="unfinished">라벨(&amp;L)</translation>
    </message>
    <message>
=======
        <source>Edit Address</source>
        <translation type="unfinished">주소 편집</translation>
    </message>
    <message>
        <source>&amp;Label</source>
        <translation type="unfinished">라벨(&amp;L)</translation>
    </message>
    <message>
>>>>>>> 44d8b13c
        <source>The label associated with this address list entry</source>
        <translation type="unfinished">현재 선택된 주소 필드의 라벨입니다.</translation>
    </message>
    <message>
        <source>The address associated with this address list entry. This can only be modified for sending addresses.</source>
        <translation type="unfinished">본 주소록 입력은 주소와 연계되었습니다.  이것은 보내는 주소들을 위해서만 변경될수 있습니다.</translation>
    </message>
    <message>
        <source>&amp;Address</source>
        <translation type="unfinished">주소(&amp;A)</translation>
    </message>
    <message>
        <source>New sending address</source>
        <translation type="unfinished">새 보내는 주소</translation>
    </message>
    <message>
        <source>Edit receiving address</source>
        <translation type="unfinished">받는 주소 편집</translation>
    </message>
    <message>
        <source>Edit sending address</source>
        <translation type="unfinished">보내는 주소 편집</translation>
    </message>
    <message>
        <source>The entered address "%1" is not a valid Bitcoin address.</source>
        <translation type="unfinished">입력한 "%1" 주소는 올바른 비트코인 주소가 아닙니다.</translation>
    </message>
    <message>
        <source>Address "%1" already exists as a receiving address with label "%2" and so cannot be added as a sending address.</source>
        <translation type="unfinished">주소 "%1"은 이미 라벨 "%2"로 받는 주소에 존재하여 보내는 주소로 추가될 수 없습니다.</translation>
    </message>
    <message>
        <source>The entered address "%1" is already in the address book with label "%2".</source>
        <translation type="unfinished">입력된 주소 "%1"은 라벨 "%2"로 이미 주소록에 있습니다.</translation>
    </message>
    <message>
        <source>Could not unlock wallet.</source>
        <translation type="unfinished">지갑을 잠금해제 할 수 없습니다.</translation>
    </message>
    <message>
        <source>New key generation failed.</source>
        <translation type="unfinished">새로운 키 생성이 실패하였습니다.</translation>
    </message>
</context>
<context>
    <name>FreespaceChecker</name>
    <message>
        <source>A new data directory will be created.</source>
        <translation type="unfinished">새로운 데이터 폴더가 생성됩니다.</translation>
    </message>
    <message>
        <source>name</source>
        <translation type="unfinished">이름</translation>
    </message>
    <message>
        <source>Directory already exists. Add %1 if you intend to create a new directory here.</source>
        <translation type="unfinished">폴더가 이미 존재합니다. 새로운 폴더 생성을 원한다면 %1 명령어를 추가하세요.</translation>
    </message>
    <message>
        <source>Path already exists, and is not a directory.</source>
        <translation type="unfinished">경로가 이미 존재합니다. 그리고 그것은 폴더가 아닙니다.</translation>
    </message>
    <message>
        <source>Cannot create data directory here.</source>
        <translation type="unfinished">데이터 폴더를 여기에 생성할 수 없습니다.</translation>
    </message>
</context>
<context>
    <name>Intro</name>
    <message>
        <source>Bitcoin</source>
        <translation type="unfinished">비트코인</translation>
    </message>
    <message numerus="yes">
        <source>%n GB of space available</source>
        <translation type="unfinished">
            <numerusform>%nGB의 가용 공간</numerusform>
        </translation>
    </message>
    <message numerus="yes">
        <source>(of %n GB needed)</source>
        <translation type="unfinished">
            <numerusform>(%n GB가 필요합니다.)</numerusform>
        </translation>
    </message>
    <message numerus="yes">
        <source>(%n GB needed for full chain)</source>
        <translation type="unfinished">
            <numerusform>(Full 체인이 되려면 %n GB 가 필요합니다.)</numerusform>
        </translation>
    </message>
    <message>
        <source>At least %1 GB of data will be stored in this directory, and it will grow over time.</source>
        <translation type="unfinished">최소 %1 GB의 데이터가 이 디렉토리에 저장되며 시간이 지남에 따라 증가할 것입니다.</translation>
    </message>
    <message>
        <source>Approximately %1 GB of data will be stored in this directory.</source>
        <translation type="unfinished">약 %1 GB의 데이터가 이 디렉토리에 저장됩니다.</translation>
    </message>
    <message numerus="yes">
        <source>(sufficient to restore backups %n day(s) old)</source>
        <extracomment>Explanatory text on the capability of the current prune target.</extracomment>
        <translation type="unfinished">
            <numerusform>%n일차 백업을 복구하기에 충분합니다.</numerusform>
        </translation>
    </message>
    <message>
        <source>%1 will download and store a copy of the Bitcoin block chain.</source>
        <translation type="unfinished">%1은 비트코인 블록체인의 사본을 다운로드하여 저장합니다.</translation>
    </message>
    <message>
        <source>The wallet will also be stored in this directory.</source>
        <translation type="unfinished">지갑도 이 디렉토리에 저장됩니다.</translation>
    </message>
    <message>
        <source>Error: Specified data directory "%1" cannot be created.</source>
        <translation type="unfinished">오류: 지정한 데이터 디렉토리 "%1" 를 생성할 수 없습니다.</translation>
    </message>
    <message>
        <source>Error</source>
        <translation type="unfinished">오류</translation>
    </message>
    <message>
        <source>Welcome</source>
        <translation type="unfinished">환영합니다</translation>
    </message>
    <message>
        <source>Welcome to %1.</source>
        <translation type="unfinished">%1에 오신것을 환영합니다.</translation>
    </message>
    <message>
        <source>As this is the first time the program is launched, you can choose where %1 will store its data.</source>
        <translation type="unfinished">프로그램이 처음으로 실행되고 있습니다. %1가 어디에 데이터를 저장할지 선택할 수 있습니다.</translation>
    </message>
    <message>
        <source>Limit block chain storage to</source>
        <translation type="unfinished">블록체인 스토리지를 다음으로 제한하기 </translation>
    </message>
    <message>
        <source>Reverting this setting requires re-downloading the entire blockchain. It is faster to download the full chain first and prune it later. Disables some advanced features.</source>
        <translation type="unfinished">이 설정을 되돌리면 전체 블록 체인을 다시 다운로드 해야 합니다. 전체 체인을 먼저 다운로드하고 나중에 정리하는 것이 더 빠릅니다. 일부 고급 기능을 비활성화합니다.</translation>
    </message>
    <message>
        <source> GB</source>
        <translation type="unfinished">GB</translation>
    </message>
    <message>
        <source>This initial synchronisation is very demanding, and may expose hardware problems with your computer that had previously gone unnoticed. Each time you run %1, it will continue downloading where it left off.</source>
        <translation type="unfinished">초기 동기화는 매우 오래 걸리며 이전에는 본 적 없는 하드웨어 문제를 발생시킬 수 있습니다. %1을 실행할 때마다 중단 된 곳에서 다시 계속 다운로드 됩니다.</translation>
    </message>
    <message>
        <source>If you have chosen to limit block chain storage (pruning), the historical data must still be downloaded and processed, but will be deleted afterward to keep your disk usage low.</source>
        <translation type="unfinished">블록 체인 저장 영역을 제한하도록 선택한 경우 (블록 정리), 이력 데이터는 계속해서 다운로드 및 처리 되지만, 차후 디스크 용량을 줄이기 위해 삭제됩니다.</translation>
    </message>
    <message>
        <source>Use the default data directory</source>
        <translation type="unfinished">기본 데이터 폴더를 사용하기</translation>
    </message>
    <message>
        <source>Use a custom data directory:</source>
        <translation type="unfinished">커스텀 데이터 폴더 사용:</translation>
    </message>
</context>
<context>
    <name>HelpMessageDialog</name>
    <message>
        <source>version</source>
        <translation type="unfinished">버전</translation>
    </message>
    <message>
        <source>About %1</source>
        <translation type="unfinished">%1 정보</translation>
    </message>
    <message>
        <source>Command-line options</source>
        <translation type="unfinished">명령줄 옵션</translation>
    </message>
</context>
<context>
    <name>ShutdownWindow</name>
    <message>
        <source>%1 is shutting down…</source>
        <translation type="unfinished">%1 종료 중입니다...</translation>
    </message>
    <message>
        <source>Do not shut down the computer until this window disappears.</source>
        <translation type="unfinished">이 창이 사라지기 전까지 컴퓨터를 끄지 마세요.</translation>
    </message>
</context>
<context>
    <name>ModalOverlay</name>
    <message>
        <source>Form</source>
        <translation type="unfinished">유형</translation>
    </message>
    <message>
        <source>Recent transactions may not yet be visible, and therefore your wallet's balance might be incorrect. This information will be correct once your wallet has finished synchronizing with the bitcoin network, as detailed below.</source>
        <translation type="unfinished">최근 거래는 아직 보이지 않을 수 있습니다. 따라서 당신의 지갑의 잔액이 틀릴 수도 있습니다. 이 정보는 당신의 지갑이 비트코인 네트워크와 완전한 동기화를 완료하면, 아래의 설명과 같이 정확해집니다.</translation>
    </message>
    <message>
        <source>Attempting to spend bitcoins that are affected by not-yet-displayed transactions will not be accepted by the network.</source>
        <translation type="unfinished">아직 표시되지 않은 거래의 영향을 받는 비트코인을 사용하려고 하는 것은 네트워크에서 허가되지 않습니다.</translation>
    </message>
    <message>
        <source>Number of blocks left</source>
        <translation type="unfinished">남은 블록의 수</translation>
    </message>
    <message>
        <source>Unknown…</source>
        <translation type="unfinished">알 수 없음...</translation>
    </message>
    <message>
        <source>calculating…</source>
        <translation type="unfinished">계산 중...</translation>
    </message>
    <message>
        <source>Last block time</source>
        <translation type="unfinished">최종 블록 시각</translation>
    </message>
    <message>
        <source>Progress</source>
        <translation type="unfinished">진행</translation>
    </message>
    <message>
        <source>Progress increase per hour</source>
        <translation type="unfinished">시간당 진행 증가율</translation>
    </message>
    <message>
        <source>Estimated time left until synced</source>
        <translation type="unfinished">동기화 완료까지 예상 시간</translation>
    </message>
    <message>
        <source>Hide</source>
        <translation type="unfinished">숨기기</translation>
    </message>
    <message>
        <source>%1 is currently syncing.  It will download headers and blocks from peers and validate them until reaching the tip of the block chain.</source>
        <translation type="unfinished">%1가 현재 동기화 중입니다. 이것은 피어에서 헤더와 블록을 다운로드하고 블록 체인의 끝에 도달 할 때까지 유효성을 검사합니다.</translation>
    </message>
    <message>
        <source>Unknown. Syncing Headers (%1, %2%)…</source>
        <translation type="unfinished">알 수 없음. 헤더 동기화 중(%1, %2)...</translation>
    </message>
    </context>
<context>
    <name>OpenURIDialog</name>
    <message>
        <source>Open bitcoin URI</source>
        <translation type="unfinished">비트코인 URI 열기</translation>
    </message>
    <message>
        <source>Paste address from clipboard</source>
        <extracomment>Tooltip text for button that allows you to paste an address that is in your clipboard.</extracomment>
        <translation type="unfinished">클립보드로 부터 주소 붙여넣기</translation>
    </message>
</context>
<context>
    <name>OptionsDialog</name>
<<<<<<< HEAD
    <message>
        <source>Options</source>
        <translation type="unfinished">환경설정</translation>
    </message>
    <message>
        <source>&amp;Main</source>
        <translation type="unfinished">메인(&amp;M)</translation>
    </message>
    <message>
        <source>Automatically start %1 after logging in to the system.</source>
        <translation type="unfinished">시스템 로그인 후 %1을 자동으로 시작합니다.</translation>
    </message>
    <message>
        <source>&amp;Start %1 on system login</source>
        <translation type="unfinished">시스템 로그인시 %1 시작(&amp;S)</translation>
    </message>
    <message>
        <source>Enabling pruning significantly reduces the disk space required to store transactions. All blocks are still fully validated. Reverting this setting requires re-downloading the entire blockchain.</source>
        <translation type="unfinished">정리를 활성화하면 트랜잭션을 저장하는 데 필요한 디스크 공간이 크게 줄어듭니다. 모든 블록의 유효성이 여전히 완전히 확인되었습니다. 이 설정을 되돌리려면 전체 블록체인을 다시 다운로드해야 합니다.</translation>
    </message>
    <message>
        <source>Size of &amp;database cache</source>
        <translation type="unfinished">데이터베이스 캐시 크기(&amp;D)</translation>
    </message>
    <message>
        <source>Number of script &amp;verification threads</source>
        <translation type="unfinished">스크립트 인증 쓰레드의 개수(&amp;V)</translation>
    </message>
    <message>
        <source>IP address of the proxy (e.g. IPv4: 127.0.0.1 / IPv6: ::1)</source>
        <translation type="unfinished">프록시 아이피 주소 (예: IPv4:127.0.0.1 / IPv6: ::1)</translation>
    </message>
    <message>
        <source>Shows if the supplied default SOCKS5 proxy is used to reach peers via this network type.</source>
        <translation type="unfinished">제공된 기본 SOCKS5 프록시가 이 네트워크 유형을 통해 피어에 도달하는 경우 표시됩니다.</translation>
    </message>
    <message>
        <source>Minimize instead of exit the application when the window is closed. When this option is enabled, the application will be closed only after selecting Exit in the menu.</source>
        <translation type="unfinished">창을 닫으면 종료 대신 축소하기. 이 옵션을 활성화하면 메뉴에서 종료를 선택한 후에만 어플리케이션이 종료됩니다.</translation>
    </message>
    <message>
        <source>Open the %1 configuration file from the working directory.</source>
        <translation type="unfinished">작업 디렉토리에서 %1 설정 파일을 엽니다.</translation>
    </message>
    <message>
        <source>Open Configuration File</source>
        <translation type="unfinished">설정 파일 열기</translation>
    </message>
    <message>
        <source>Reset all client options to default.</source>
        <translation type="unfinished">모든 클라이언트 옵션을 기본값으로 재설정합니다.</translation>
    </message>
    <message>
        <source>&amp;Reset Options</source>
        <translation type="unfinished">옵션 재설정(&amp;R)</translation>
    </message>
    <message>
        <source>&amp;Network</source>
        <translation type="unfinished">네트워크(&amp;N)</translation>
    </message>
    <message>
        <source>Prune &amp;block storage to</source>
        <translation type="unfinished">블록 데이터를 지정된 크기로 축소합니다.(&amp;b) :</translation>
    </message>
    <message>
        <source>Reverting this setting requires re-downloading the entire blockchain.</source>
        <translation type="unfinished">이 설정을 되돌리려면 처음부터 블록체인을 다시 다운로드 받아야 합니다.</translation>
    </message>
    <message>
        <source>Maximum database cache size. A larger cache can contribute to faster sync, after which the benefit is less pronounced for most use cases. Lowering the cache size will reduce memory usage. Unused mempool memory is shared for this cache.</source>
        <extracomment>Tooltip text for Options window setting that sets the size of the database cache. Explains the corresponding effects of increasing/decreasing this value.</extracomment>
        <translation type="unfinished">최대 데이터베이스 캐시 사이즈에 도달했습니다. 더 큰 용량의 캐시는 더 빠르게 싱크를 맞출 수 있으며 대부분의 유저 경우에 유리합니다. 캐시 사이즈를 작게 만드는 것은 메모리 사용을 줄입니다. 미사용 멤풀의 메모리는 이 캐시를 위해 공유됩니다.</translation>
    </message>
    <message>
        <source>Set the number of script verification threads. Negative values correspond to the number of cores you want to leave free to the system.</source>
        <extracomment>Tooltip text for Options window setting that sets the number of script verification threads. Explains that negative values mean to leave these many cores free to the system.</extracomment>
        <translation type="unfinished">스크립트 검증 수명의 숫자를 설정하세요. 음수는 시스템에 묶이지 않는 자유로운 코어의 수를 뜻합니다.</translation>
    </message>
    <message>
        <source>(0 = auto, &lt;0 = leave that many cores free)</source>
        <translation type="unfinished">(0 = 자동, &lt;0 = 지정된 코어 개수만큼 사용 안함)</translation>
    </message>
    <message>
        <source>This allows you or a third party tool to communicate with the node through command-line and JSON-RPC commands.</source>
        <extracomment>Tooltip text for Options window setting that enables the RPC server.</extracomment>
        <translation type="unfinished">당신 혹은 3자의 개발툴이 JSON-RPC 명령과 커맨드라인을 통해 노드와 소통하는 것을 허락합니다.</translation>
    </message>
    <message>
        <source>Enable R&amp;PC server</source>
        <extracomment>An Options window setting to enable the RPC server.</extracomment>
        <translation type="unfinished">R&amp;PC 서버를 가능하게 합니다.</translation>
    </message>
    <message>
        <source>W&amp;allet</source>
        <translation type="unfinished">지갑(&amp;A)</translation>
    </message>
    <message>
        <source>Whether to set subtract fee from amount as default or not.</source>
        <extracomment>Tooltip text for Options window setting that sets subtracting the fee from a sending amount as default.</extracomment>
        <translation type="unfinished">수수료 감면을 초기값으로 할지 혹은 설정하지 않을지를 결정합니다.</translation>
    </message>
    <message>
        <source>Subtract &amp;fee from amount by default</source>
        <extracomment>An Options window setting to set subtracting the fee from a sending amount as default.</extracomment>
        <translation type="unfinished">초기 설정값으로 수수료를 뺍니다.</translation>
    </message>
    <message>
        <source>Expert</source>
        <translation type="unfinished">전문가</translation>
    </message>
    <message>
        <source>Enable coin &amp;control features</source>
        <translation type="unfinished">코인 상세 제어기능을 활성화합니다 (&amp;C)</translation>
    </message>
    <message>
        <source>If you disable the spending of unconfirmed change, the change from a transaction cannot be used until that transaction has at least one confirmation. This also affects how your balance is computed.</source>
        <translation type="unfinished">검증되지 않은 잔돈 쓰기를 비활성화하면, 거래가 적어도 1회 이상 검증되기 전까지 그 거래의 거스름돈은 사용할 수 없습니다. 이는 잔액 계산 방법에도 영향을 미칩니다.</translation>
    </message>
    <message>
        <source>&amp;Spend unconfirmed change</source>
        <translation type="unfinished">검증되지 않은 잔돈 쓰기 (&amp;S)</translation>
    </message>
    <message>
        <source>Enable &amp;PSBT controls</source>
        <extracomment>An options window setting to enable PSBT controls.</extracomment>
        <translation type="unfinished">PSBT 컨트롤을 가능하게 합니다.</translation>
    </message>
    <message>
        <source>Whether to show PSBT controls.</source>
        <extracomment>Tooltip text for options window setting that enables PSBT controls.</extracomment>
        <translation type="unfinished">PSBT 컨트롤을 보여줄지를 결정합니다.</translation>
    </message>
    <message>
        <source>External Signer (e.g. hardware wallet)</source>
        <translation type="unfinished">외부 서명자 (예: 하드웨어 지갑)</translation>
    </message>
    <message>
        <source>&amp;External signer script path</source>
        <translation type="unfinished">외부 서명자 스크립트 경로
 </translation>
    </message>
    <message>
        <source>Automatically open the Bitcoin client port on the router. This only works when your router supports UPnP and it is enabled.</source>
        <translation type="unfinished">라우터에서 비트코인 클라이언트 포트를 자동적으로 엽니다. 라우터에서 UPnP를 지원하고 활성화 했을 경우에만 동작합니다.</translation>
    </message>
    <message>
        <source>Map port using &amp;UPnP</source>
        <translation type="unfinished">&amp;UPnP를 이용해 포트 매핑</translation>
    </message>
    <message>
        <source>Automatically open the Bitcoin client port on the router. This only works when your router supports NAT-PMP and it is enabled. The external port could be random.</source>
        <translation type="unfinished">라우터에서 비트코인 클라이언트 포트를 자동으로 엽니다. 이는 라우터가 NAT-PMP를 지원하고 활성화 된 경우에만 작동합니다. 외부 포트는 무작위 일 수 있습니다.</translation>
    </message>
    <message>
        <source>Map port using NA&amp;T-PMP</source>
        <translation type="unfinished">NAT-PMP 사용 포트 매핑하기(&amp;T)</translation>
    </message>
    <message>
        <source>Accept connections from outside.</source>
        <translation type="unfinished">외부로부터의 연결을 승인합니다.</translation>
    </message>
    <message>
        <source>Allow incomin&amp;g connections</source>
        <translation type="unfinished">연결 요청을 허용 (&amp;G)</translation>
    </message>
    <message>
        <source>Connect to the Bitcoin network through a SOCKS5 proxy.</source>
        <translation type="unfinished">SOCKS5 프록시를 통해 비트코인 네트워크에 연결합니다.</translation>
    </message>
    <message>
        <source>&amp;Connect through SOCKS5 proxy (default proxy):</source>
        <translation type="unfinished">SOCKS5 프록시를 거쳐 연결합니다(&amp;C) (기본 프록시):</translation>
    </message>
    <message>
        <source>Proxy &amp;IP:</source>
        <translation type="unfinished">프록시 &amp;IP:</translation>
    </message>
    <message>
        <source>&amp;Port:</source>
        <translation type="unfinished">포트(&amp;P):</translation>
    </message>
    <message>
        <source>Port of the proxy (e.g. 9050)</source>
        <translation type="unfinished">프록시의 포트번호 (예: 9050)</translation>
    </message>
    <message>
        <source>Used for reaching peers via:</source>
        <translation type="unfinished">피어에 연결하기 위해 사용된 방법:</translation>
    </message>
    <message>
        <source>&amp;Window</source>
        <translation type="unfinished">창(&amp;W)</translation>
    </message>
    <message>
        <source>Show the icon in the system tray.</source>
        <translation type="unfinished">시스템 트레이에 있는 아이콘 숨기기</translation>
    </message>
    <message>
        <source>&amp;Show tray icon</source>
        <translation type="unfinished">트레이 아이콘 보기(&amp;S)</translation>
    </message>
    <message>
        <source>Show only a tray icon after minimizing the window.</source>
        <translation type="unfinished">창을 최소화 하면 트레이에 아이콘만 표시합니다.</translation>
    </message>
    <message>
        <source>&amp;Minimize to the tray instead of the taskbar</source>
        <translation type="unfinished">작업 표시줄 대신 트레이로 최소화(&amp;M)</translation>
    </message>
    <message>
        <source>M&amp;inimize on close</source>
        <translation type="unfinished">닫을때 최소화(&amp;I)</translation>
    </message>
    <message>
        <source>&amp;Display</source>
        <translation type="unfinished">표시(&amp;D)</translation>
    </message>
    <message>
        <source>User Interface &amp;language:</source>
        <translation type="unfinished">사용자 인터페이스 언어(&amp;L):</translation>
    </message>
    <message>
        <source>The user interface language can be set here. This setting will take effect after restarting %1.</source>
        <translation type="unfinished">사용자 인터페이스 언어를 여기서 설정할 수 있습니다. 이 설정은 %1을 다시 시작할 때 적용됩니다.</translation>
    </message>
    <message>
        <source>&amp;Unit to show amounts in:</source>
        <translation type="unfinished">금액을 표시할 단위(&amp;U):</translation>
    </message>
    <message>
        <source>Choose the default subdivision unit to show in the interface and when sending coins.</source>
        <translation type="unfinished">인터페이스에 표시하고 코인을 보낼때 사용할 기본 최소화 단위를 선택하십시오.</translation>
    </message>
    <message>
        <source>Third-party URLs (e.g. a block explorer) that appear in the transactions tab as context menu items. %s in the URL is replaced by transaction hash. Multiple URLs are separated by vertical bar |.</source>
        <translation type="unfinished">내용 메뉴 아이템으로 거래내역 탭이 보이는 제3자 URL (블록익스프로러). URL에 %s는 트랜잭션 해시값으로 대체됩니다. 복수의 URL은 수직항목으로부터 분리됩니다. </translation>
    </message>
    <message>
        <source>&amp;Third-party transaction URLs</source>
        <translation type="unfinished">제3자 트랜잭션 URL</translation>
    </message>
    <message>
        <source>Whether to show coin control features or not.</source>
        <translation type="unfinished">코인 상세 제어기능에 대한 표시 여부를 선택할 수 있습니다.</translation>
    </message>
    <message>
        <source>Connect to the Bitcoin network through a separate SOCKS5 proxy for Tor onion services.</source>
        <translation type="unfinished">Tor onion 서비스를 위한 별도의 SOCKS5 프록시를 통해 Bitcoin 네트워크에 연결합니다.</translation>
    </message>
    <message>
        <source>Use separate SOCKS&amp;5 proxy to reach peers via Tor onion services:</source>
        <translation type="unfinished">Tor onion 서비스를 통해 피어에 도달하려면 별도의 SOCKS &amp; 5 프록시를 사용하십시오.</translation>
    </message>
    <message>
        <source>Monospaced font in the Overview tab:</source>
        <translation type="unfinished">개요 탭의 고정 폭 글꼴:</translation>
    </message>
    <message>
        <source>embedded "%1"</source>
        <translation type="unfinished">%1 포함됨</translation>
    </message>
    <message>
        <source>closest matching "%1"</source>
        <translation type="unfinished">가장 가까운 의미 "1%1"</translation>
    </message>
    <message>
        <source>&amp;OK</source>
        <translation type="unfinished">확인(&amp;O)</translation>
    </message>
    <message>
        <source>&amp;Cancel</source>
        <translation type="unfinished">취소(&amp;C)</translation>
=======
    <message>
        <source>Options</source>
        <translation type="unfinished">환경설정</translation>
    </message>
    <message>
        <source>&amp;Main</source>
        <translation type="unfinished">메인(&amp;M)</translation>
    </message>
    <message>
        <source>Automatically start %1 after logging in to the system.</source>
        <translation type="unfinished">시스템 로그인 후 %1을 자동으로 시작합니다.</translation>
    </message>
    <message>
        <source>&amp;Start %1 on system login</source>
        <translation type="unfinished">시스템 로그인시 %1 시작(&amp;S)</translation>
    </message>
    <message>
        <source>Enabling pruning significantly reduces the disk space required to store transactions. All blocks are still fully validated. Reverting this setting requires re-downloading the entire blockchain.</source>
        <translation type="unfinished">정리를 활성화하면 트랜잭션을 저장하는 데 필요한 디스크 공간이 크게 줄어듭니다. 모든 블록의 유효성이 여전히 완전히 확인되었습니다. 이 설정을 되돌리려면 전체 블록체인을 다시 다운로드해야 합니다.</translation>
    </message>
    <message>
        <source>Size of &amp;database cache</source>
        <translation type="unfinished">데이터베이스 캐시 크기(&amp;D)</translation>
    </message>
    <message>
        <source>Number of script &amp;verification threads</source>
        <translation type="unfinished">스크립트 인증 쓰레드의 개수(&amp;V)</translation>
    </message>
    <message>
        <source>IP address of the proxy (e.g. IPv4: 127.0.0.1 / IPv6: ::1)</source>
        <translation type="unfinished">프록시 아이피 주소 (예: IPv4:127.0.0.1 / IPv6: ::1)</translation>
    </message>
    <message>
        <source>Shows if the supplied default SOCKS5 proxy is used to reach peers via this network type.</source>
        <translation type="unfinished">제공된 기본 SOCKS5 프록시가 이 네트워크 유형을 통해 피어에 도달하는 경우 표시됩니다.</translation>
    </message>
    <message>
        <source>Minimize instead of exit the application when the window is closed. When this option is enabled, the application will be closed only after selecting Exit in the menu.</source>
        <translation type="unfinished">창을 닫으면 종료 대신 축소하기. 이 옵션을 활성화하면 메뉴에서 종료를 선택한 후에만 어플리케이션이 종료됩니다.</translation>
    </message>
    <message>
        <source>Open the %1 configuration file from the working directory.</source>
        <translation type="unfinished">작업 디렉토리에서 %1 설정 파일을 엽니다.</translation>
    </message>
    <message>
        <source>Open Configuration File</source>
        <translation type="unfinished">설정 파일 열기</translation>
    </message>
    <message>
        <source>Reset all client options to default.</source>
        <translation type="unfinished">모든 클라이언트 옵션을 기본값으로 재설정합니다.</translation>
    </message>
    <message>
        <source>&amp;Reset Options</source>
        <translation type="unfinished">옵션 재설정(&amp;R)</translation>
    </message>
    <message>
        <source>&amp;Network</source>
        <translation type="unfinished">네트워크(&amp;N)</translation>
    </message>
    <message>
        <source>Prune &amp;block storage to</source>
        <translation type="unfinished">블록 데이터를 지정된 크기로 축소합니다.(&amp;b) :</translation>
    </message>
    <message>
        <source>Reverting this setting requires re-downloading the entire blockchain.</source>
        <translation type="unfinished">이 설정을 되돌리려면 처음부터 블록체인을 다시 다운로드 받아야 합니다.</translation>
    </message>
    <message>
        <source>Maximum database cache size. A larger cache can contribute to faster sync, after which the benefit is less pronounced for most use cases. Lowering the cache size will reduce memory usage. Unused mempool memory is shared for this cache.</source>
        <extracomment>Tooltip text for Options window setting that sets the size of the database cache. Explains the corresponding effects of increasing/decreasing this value.</extracomment>
        <translation type="unfinished">최대 데이터베이스 캐시 사이즈에 도달했습니다. 더 큰 용량의 캐시는 더 빠르게 싱크를 맞출 수 있으며 대부분의 유저 경우에 유리합니다. 캐시 사이즈를 작게 만드는 것은 메모리 사용을 줄입니다. 미사용 멤풀의 메모리는 이 캐시를 위해 공유됩니다.</translation>
    </message>
    <message>
        <source>Set the number of script verification threads. Negative values correspond to the number of cores you want to leave free to the system.</source>
        <extracomment>Tooltip text for Options window setting that sets the number of script verification threads. Explains that negative values mean to leave these many cores free to the system.</extracomment>
        <translation type="unfinished">스크립트 검증 수명의 숫자를 설정하세요. 음수는 시스템에 묶이지 않는 자유로운 코어의 수를 뜻합니다.</translation>
    </message>
    <message>
        <source>(0 = auto, &lt;0 = leave that many cores free)</source>
        <translation type="unfinished">(0 = 자동, &lt;0 = 지정된 코어 개수만큼 사용 안함)</translation>
    </message>
    <message>
        <source>This allows you or a third party tool to communicate with the node through command-line and JSON-RPC commands.</source>
        <extracomment>Tooltip text for Options window setting that enables the RPC server.</extracomment>
        <translation type="unfinished">당신 혹은 3자의 개발툴이 JSON-RPC 명령과 커맨드라인을 통해 노드와 소통하는 것을 허락합니다.</translation>
    </message>
    <message>
        <source>Enable R&amp;PC server</source>
        <extracomment>An Options window setting to enable the RPC server.</extracomment>
        <translation type="unfinished">R&amp;PC 서버를 가능하게 합니다.</translation>
    </message>
    <message>
        <source>W&amp;allet</source>
        <translation type="unfinished">지갑(&amp;A)</translation>
    </message>
    <message>
        <source>Whether to set subtract fee from amount as default or not.</source>
        <extracomment>Tooltip text for Options window setting that sets subtracting the fee from a sending amount as default.</extracomment>
        <translation type="unfinished">수수료 감면을 초기값으로 할지 혹은 설정하지 않을지를 결정합니다.</translation>
    </message>
    <message>
        <source>Subtract &amp;fee from amount by default</source>
        <extracomment>An Options window setting to set subtracting the fee from a sending amount as default.</extracomment>
        <translation type="unfinished">초기 설정값으로 수수료를 뺍니다.</translation>
    </message>
    <message>
        <source>Expert</source>
        <translation type="unfinished">전문가</translation>
    </message>
    <message>
        <source>Enable coin &amp;control features</source>
        <translation type="unfinished">코인 상세 제어기능을 활성화합니다 (&amp;C)</translation>
    </message>
    <message>
        <source>If you disable the spending of unconfirmed change, the change from a transaction cannot be used until that transaction has at least one confirmation. This also affects how your balance is computed.</source>
        <translation type="unfinished">검증되지 않은 잔돈 쓰기를 비활성화하면, 거래가 적어도 1회 이상 검증되기 전까지 그 거래의 거스름돈은 사용할 수 없습니다. 이는 잔액 계산 방법에도 영향을 미칩니다.</translation>
    </message>
    <message>
        <source>&amp;Spend unconfirmed change</source>
        <translation type="unfinished">검증되지 않은 잔돈 쓰기 (&amp;S)</translation>
    </message>
    <message>
        <source>Enable &amp;PSBT controls</source>
        <extracomment>An options window setting to enable PSBT controls.</extracomment>
        <translation type="unfinished">PSBT 컨트롤을 가능하게 합니다.</translation>
    </message>
    <message>
        <source>Whether to show PSBT controls.</source>
        <extracomment>Tooltip text for options window setting that enables PSBT controls.</extracomment>
        <translation type="unfinished">PSBT 컨트롤을 보여줄지를 결정합니다.</translation>
    </message>
    <message>
        <source>External Signer (e.g. hardware wallet)</source>
        <translation type="unfinished">외부 서명자 (예: 하드웨어 지갑)</translation>
    </message>
    <message>
        <source>&amp;External signer script path</source>
        <translation type="unfinished">외부 서명자 스크립트 경로
 </translation>
    </message>
    <message>
        <source>Automatically open the Bitcoin client port on the router. This only works when your router supports UPnP and it is enabled.</source>
        <translation type="unfinished">라우터에서 비트코인 클라이언트 포트를 자동적으로 엽니다. 라우터에서 UPnP를 지원하고 활성화 했을 경우에만 동작합니다.</translation>
    </message>
    <message>
        <source>Map port using &amp;UPnP</source>
        <translation type="unfinished">&amp;UPnP를 이용해 포트 매핑</translation>
    </message>
    <message>
        <source>Automatically open the Bitcoin client port on the router. This only works when your router supports NAT-PMP and it is enabled. The external port could be random.</source>
        <translation type="unfinished">라우터에서 비트코인 클라이언트 포트를 자동으로 엽니다. 이는 라우터가 NAT-PMP를 지원하고 활성화 된 경우에만 작동합니다. 외부 포트는 무작위 일 수 있습니다.</translation>
    </message>
    <message>
        <source>Map port using NA&amp;T-PMP</source>
        <translation type="unfinished">NAT-PMP 사용 포트 매핑하기(&amp;T)</translation>
    </message>
    <message>
        <source>Accept connections from outside.</source>
        <translation type="unfinished">외부로부터의 연결을 승인합니다.</translation>
    </message>
    <message>
        <source>Allow incomin&amp;g connections</source>
        <translation type="unfinished">연결 요청을 허용 (&amp;G)</translation>
    </message>
    <message>
        <source>Connect to the Bitcoin network through a SOCKS5 proxy.</source>
        <translation type="unfinished">SOCKS5 프록시를 통해 비트코인 네트워크에 연결합니다.</translation>
    </message>
    <message>
        <source>&amp;Connect through SOCKS5 proxy (default proxy):</source>
        <translation type="unfinished">SOCKS5 프록시를 거쳐 연결합니다(&amp;C) (기본 프록시):</translation>
    </message>
    <message>
        <source>Proxy &amp;IP:</source>
        <translation type="unfinished">프록시 &amp;IP:</translation>
    </message>
    <message>
        <source>&amp;Port:</source>
        <translation type="unfinished">포트(&amp;P):</translation>
    </message>
    <message>
        <source>Port of the proxy (e.g. 9050)</source>
        <translation type="unfinished">프록시의 포트번호 (예: 9050)</translation>
    </message>
    <message>
        <source>Used for reaching peers via:</source>
        <translation type="unfinished">피어에 연결하기 위해 사용된 방법:</translation>
    </message>
    <message>
        <source>&amp;Window</source>
        <translation type="unfinished">창(&amp;W)</translation>
    </message>
    <message>
        <source>Show the icon in the system tray.</source>
        <translation type="unfinished">시스템 트레이에 있는 아이콘 숨기기</translation>
    </message>
    <message>
        <source>&amp;Show tray icon</source>
        <translation type="unfinished">트레이 아이콘 보기(&amp;S)</translation>
    </message>
    <message>
        <source>Show only a tray icon after minimizing the window.</source>
        <translation type="unfinished">창을 최소화 하면 트레이에 아이콘만 표시합니다.</translation>
    </message>
    <message>
        <source>&amp;Minimize to the tray instead of the taskbar</source>
        <translation type="unfinished">작업 표시줄 대신 트레이로 최소화(&amp;M)</translation>
    </message>
    <message>
        <source>M&amp;inimize on close</source>
        <translation type="unfinished">닫을때 최소화(&amp;I)</translation>
    </message>
    <message>
        <source>&amp;Display</source>
        <translation type="unfinished">표시(&amp;D)</translation>
    </message>
    <message>
        <source>User Interface &amp;language:</source>
        <translation type="unfinished">사용자 인터페이스 언어(&amp;L):</translation>
    </message>
    <message>
        <source>The user interface language can be set here. This setting will take effect after restarting %1.</source>
        <translation type="unfinished">사용자 인터페이스 언어를 여기서 설정할 수 있습니다. 이 설정은 %1을 다시 시작할 때 적용됩니다.</translation>
    </message>
    <message>
        <source>&amp;Unit to show amounts in:</source>
        <translation type="unfinished">금액을 표시할 단위(&amp;U):</translation>
    </message>
    <message>
        <source>Choose the default subdivision unit to show in the interface and when sending coins.</source>
        <translation type="unfinished">인터페이스에 표시하고 코인을 보낼때 사용할 기본 최소화 단위를 선택하십시오.</translation>
    </message>
    <message>
        <source>Third-party URLs (e.g. a block explorer) that appear in the transactions tab as context menu items. %s in the URL is replaced by transaction hash. Multiple URLs are separated by vertical bar |.</source>
        <translation type="unfinished">내용 메뉴 아이템으로 거래내역 탭이 보이는 제3자 URL (블록익스프로러). URL에 %s는 트랜잭션 해시값으로 대체됩니다. 복수의 URL은 수직항목으로부터 분리됩니다. </translation>
    </message>
    <message>
        <source>&amp;Third-party transaction URLs</source>
        <translation type="unfinished">제3자 트랜잭션 URL</translation>
    </message>
    <message>
        <source>Whether to show coin control features or not.</source>
        <translation type="unfinished">코인 상세 제어기능에 대한 표시 여부를 선택할 수 있습니다.</translation>
    </message>
    <message>
        <source>Connect to the Bitcoin network through a separate SOCKS5 proxy for Tor onion services.</source>
        <translation type="unfinished">Tor onion 서비스를 위한 별도의 SOCKS5 프록시를 통해 Bitcoin 네트워크에 연결합니다.</translation>
>>>>>>> 44d8b13c
    </message>
    <message>
        <source>Use separate SOCKS&amp;5 proxy to reach peers via Tor onion services:</source>
        <translation type="unfinished">Tor onion 서비스를 통해 피어에 도달하려면 별도의 SOCKS &amp; 5 프록시를 사용하십시오.</translation>
    </message>
    <message>
<<<<<<< HEAD
        <source>default</source>
        <translation type="unfinished">기본 값</translation>
    </message>
    <message>
        <source>none</source>
        <translation type="unfinished">없음</translation>
    </message>
    <message>
        <source>Confirm options reset</source>
        <extracomment>Window title text of pop-up window shown when the user has chosen to reset options.</extracomment>
        <translation type="unfinished">옵션 초기화를 확실화하기</translation>
    </message>
    <message>
        <source>Client restart required to activate changes.</source>
        <extracomment>Text explaining that the settings changed will not come into effect until the client is restarted.</extracomment>
        <translation type="unfinished">변경 사항을 적용하기 위해서는 프로그램이 종료 후 재시작되어야 합니다.</translation>
    </message>
    <message>
        <source>Client will be shut down. Do you want to proceed?</source>
        <extracomment>Text asking the user to confirm if they would like to proceed with a client shutdown.</extracomment>
        <translation type="unfinished">클라이언트가 종료됩니다, 계속 진행하시겠습니까?</translation>
    </message>
    <message>
        <source>Configuration options</source>
        <extracomment>Window title text of pop-up box that allows opening up of configuration file.</extracomment>
        <translation type="unfinished">설정 옵션</translation>
    </message>
    <message>
        <source>The configuration file is used to specify advanced user options which override GUI settings. Additionally, any command-line options will override this configuration file.</source>
        <extracomment>Explanatory text about the priority order of instructions considered by client. The order from high to low being: command-line, configuration file, GUI settings.</extracomment>
        <translation type="unfinished">GUI 설정을 우선하는 고급 사용자 옵션을 지정하는 데 사용되는 설정파일 입니다. 추가로 모든 명령 줄 옵션도 이 설정 파일보다 우선시 됩니다.</translation>
    </message>
    <message>
        <source>Continue</source>
        <translation type="unfinished">계속하기</translation>
    </message>
    <message>
        <source>Cancel</source>
        <translation type="unfinished">취소</translation>
    </message>
    <message>
        <source>Error</source>
        <translation type="unfinished">오류</translation>
    </message>
    <message>
        <source>The configuration file could not be opened.</source>
        <translation type="unfinished">설정 파일을 열 수 없습니다.</translation>
    </message>
    <message>
        <source>This change would require a client restart.</source>
        <translation type="unfinished">이 변경 사항 적용은 프로그램 재시작을 요구합니다.</translation>
    </message>
    <message>
        <source>The supplied proxy address is invalid.</source>
        <translation type="unfinished">지정한 프록시 주소가 잘못되었습니다.</translation>
    </message>
</context>
<context>
    <name>OverviewPage</name>
    <message>
        <source>Form</source>
        <translation type="unfinished">유형</translation>
    </message>
    <message>
        <source>The displayed information may be out of date. Your wallet automatically synchronizes with the Bitcoin network after a connection is established, but this process has not completed yet.</source>
        <translation type="unfinished">표시된 정보가 오래된 것 같습니다. 당신의 지갑은 비트코인 네트워크에 연결된 뒤 자동으로 동기화 하지만, 아직 과정이 끝나지 않았습니다.</translation>
    </message>
    <message>
        <source>Watch-only:</source>
        <translation type="unfinished">조회-전용:</translation>
    </message>
    <message>
        <source>Available:</source>
        <translation type="unfinished">사용 가능:</translation>
    </message>
    <message>
        <source>Your current spendable balance</source>
        <translation type="unfinished">현재 사용 가능한 잔액</translation>
    </message>
    <message>
        <source>Pending:</source>
        <translation type="unfinished">미확정:</translation>
    </message>
    <message>
        <source>Total of transactions that have yet to be confirmed, and do not yet count toward the spendable balance</source>
        <translation type="unfinished">아직 확인되지 않아 사용가능한 잔액에 반영되지 않은 거래 총액</translation>
    </message>
    <message>
        <source>Immature:</source>
        <translation type="unfinished">아직 사용 불가능:</translation>
    </message>
    <message>
        <source>Mined balance that has not yet matured</source>
        <translation type="unfinished">아직 사용 가능하지 않은 채굴된 잔액</translation>
    </message>
    <message>
        <source>Balances</source>
        <translation type="unfinished">잔액</translation>
    </message>
    <message>
        <source>Total:</source>
        <translation type="unfinished">총액:</translation>
    </message>
    <message>
        <source>Your current total balance</source>
        <translation type="unfinished">당신의 현재 총액</translation>
    </message>
    <message>
        <source>Your current balance in watch-only addresses</source>
        <translation type="unfinished">조회-전용 주소의 현재 잔액</translation>
    </message>
    <message>
        <source>Spendable:</source>
        <translation type="unfinished">사용 가능:</translation>
    </message>
    <message>
        <source>Recent transactions</source>
        <translation type="unfinished">최근 거래들</translation>
    </message>
    <message>
        <source>Unconfirmed transactions to watch-only addresses</source>
        <translation type="unfinished">조회-전용 주소의 검증되지 않은 거래</translation>
    </message>
    <message>
        <source>Mined balance in watch-only addresses that has not yet matured</source>
        <translation type="unfinished">조회-전용 주소의 채굴된 잔액 중 사용가능하지 않은 금액</translation>
    </message>
    <message>
        <source>Current total balance in watch-only addresses</source>
        <translation type="unfinished">조회-전용 주소의 현재 잔액</translation>
    </message>
    <message>
        <source>Privacy mode activated for the Overview tab. To unmask the values, uncheck Settings-&gt;Mask values.</source>
        <translation type="unfinished">개요 탭에서 개인 정보 보호 모드가 활성화되었습니다. 값의 마스크를 해제하려면 '설정-&gt; 마스크 값' 선택을 취소하십시오.</translation>
=======
        <source>Monospaced font in the Overview tab:</source>
        <translation type="unfinished">개요 탭의 고정 폭 글꼴:</translation>
    </message>
    <message>
        <source>embedded "%1"</source>
        <translation type="unfinished">%1 포함됨</translation>
    </message>
    <message>
        <source>closest matching "%1"</source>
        <translation type="unfinished">가장 가까운 의미 "1%1"</translation>
    </message>
    <message>
        <source>&amp;OK</source>
        <translation type="unfinished">확인(&amp;O)</translation>
    </message>
    <message>
        <source>&amp;Cancel</source>
        <translation type="unfinished">취소(&amp;C)</translation>
    </message>
    <message>
        <source>Compiled without external signing support (required for external signing)</source>
        <extracomment>"External signing" means using devices such as hardware wallets.</extracomment>
        <translation type="unfinished">외부 서명 지원 없이 컴파일됨 (외부 서명에 필요) 개발자 참고 사항 [from:developer] "외부 서명"은 하드웨어 지갑과 같은 장치를 사용하는 것을 의미합니다.</translation>
    </message>
    <message>
        <source>default</source>
        <translation type="unfinished">기본 값</translation>
    </message>
    <message>
        <source>none</source>
        <translation type="unfinished">없음</translation>
    </message>
    <message>
        <source>Confirm options reset</source>
        <extracomment>Window title text of pop-up window shown when the user has chosen to reset options.</extracomment>
        <translation type="unfinished">옵션 초기화를 확실화하기</translation>
    </message>
    <message>
        <source>Client restart required to activate changes.</source>
        <extracomment>Text explaining that the settings changed will not come into effect until the client is restarted.</extracomment>
        <translation type="unfinished">변경 사항을 적용하기 위해서는 프로그램이 종료 후 재시작되어야 합니다.</translation>
    </message>
    <message>
        <source>Client will be shut down. Do you want to proceed?</source>
        <extracomment>Text asking the user to confirm if they would like to proceed with a client shutdown.</extracomment>
        <translation type="unfinished">클라이언트가 종료됩니다, 계속 진행하시겠습니까?</translation>
    </message>
    <message>
        <source>Configuration options</source>
        <extracomment>Window title text of pop-up box that allows opening up of configuration file.</extracomment>
        <translation type="unfinished">설정 옵션</translation>
    </message>
    <message>
        <source>The configuration file is used to specify advanced user options which override GUI settings. Additionally, any command-line options will override this configuration file.</source>
        <extracomment>Explanatory text about the priority order of instructions considered by client. The order from high to low being: command-line, configuration file, GUI settings.</extracomment>
        <translation type="unfinished">GUI 설정을 우선하는 고급 사용자 옵션을 지정하는 데 사용되는 설정파일 입니다. 추가로 모든 명령 줄 옵션도 이 설정 파일보다 우선시 됩니다.</translation>
    </message>
    <message>
        <source>Continue</source>
        <translation type="unfinished">계속하기</translation>
    </message>
    <message>
        <source>Cancel</source>
        <translation type="unfinished">취소</translation>
    </message>
    <message>
        <source>Error</source>
        <translation type="unfinished">오류</translation>
    </message>
    <message>
        <source>The configuration file could not be opened.</source>
        <translation type="unfinished">설정 파일을 열 수 없습니다.</translation>
    </message>
    <message>
        <source>This change would require a client restart.</source>
        <translation type="unfinished">이 변경 사항 적용은 프로그램 재시작을 요구합니다.</translation>
    </message>
    <message>
        <source>The supplied proxy address is invalid.</source>
        <translation type="unfinished">지정한 프록시 주소가 잘못되었습니다.</translation>
    </message>
</context>
<context>
    <name>OverviewPage</name>
    <message>
        <source>Form</source>
        <translation type="unfinished">유형</translation>
    </message>
    <message>
        <source>The displayed information may be out of date. Your wallet automatically synchronizes with the Bitcoin network after a connection is established, but this process has not completed yet.</source>
        <translation type="unfinished">표시된 정보가 오래된 것 같습니다. 당신의 지갑은 비트코인 네트워크에 연결된 뒤 자동으로 동기화 하지만, 아직 과정이 끝나지 않았습니다.</translation>
    </message>
    <message>
        <source>Watch-only:</source>
        <translation type="unfinished">조회-전용:</translation>
    </message>
    <message>
        <source>Available:</source>
        <translation type="unfinished">사용 가능:</translation>
    </message>
    <message>
        <source>Your current spendable balance</source>
        <translation type="unfinished">현재 사용 가능한 잔액</translation>
    </message>
    <message>
        <source>Pending:</source>
        <translation type="unfinished">미확정:</translation>
    </message>
    <message>
        <source>Total of transactions that have yet to be confirmed, and do not yet count toward the spendable balance</source>
        <translation type="unfinished">아직 확인되지 않아 사용가능한 잔액에 반영되지 않은 거래 총액</translation>
    </message>
    <message>
        <source>Immature:</source>
        <translation type="unfinished">아직 사용 불가능:</translation>
    </message>
    <message>
        <source>Mined balance that has not yet matured</source>
        <translation type="unfinished">아직 사용 가능하지 않은 채굴된 잔액</translation>
    </message>
    <message>
        <source>Balances</source>
        <translation type="unfinished">잔액</translation>
>>>>>>> 44d8b13c
    </message>
</context>
<context>
    <name>PSBTOperationsDialog</name>
    <message>
<<<<<<< HEAD
        <source>Sign Tx</source>
        <translation type="unfinished">거래 서명</translation>
    </message>
    <message>
        <source>Broadcast Tx</source>
        <translation type="unfinished">거래 전파</translation>
    </message>
    <message>
        <source>Copy to Clipboard</source>
        <translation type="unfinished">클립보드로 복사</translation>
    </message>
    <message>
        <source>Save…</source>
        <translation type="unfinished">저장...</translation>
    </message>
    <message>
        <source>Close</source>
        <translation type="unfinished">닫기</translation>
    </message>
    <message>
        <source>Failed to load transaction: %1</source>
        <translation type="unfinished">거래 불러오기 실패: %1</translation>
    </message>
    <message>
        <source>Failed to sign transaction: %1</source>
        <translation type="unfinished">거래 서명 실패: %1</translation>
    </message>
    <message>
        <source>Cannot sign inputs while wallet is locked.</source>
        <translation type="unfinished">지갑이 잠겨있는 동안 입력을 서명할 수 없습니다.</translation>
    </message>
    <message>
        <source>Could not sign any more inputs.</source>
        <translation type="unfinished">더 이상 추가적인 입력에 대해 서명할 수 없습니다.</translation>
    </message>
    <message>
        <source>Signed transaction successfully. Transaction is ready to broadcast.</source>
        <translation type="unfinished">거래 서명완료. 거래를 전파할 준비가 되었습니다.</translation>
    </message>
    <message>
        <source>Unknown error processing transaction.</source>
        <translation type="unfinished">거래 처리 과정에 알 수 없는 오류 발생</translation>
    </message>
    <message>
        <source>Transaction broadcast successfully! Transaction ID: %1</source>
        <translation type="unfinished">거래가 성공적으로 전파되었습니다! 거래 ID : %1</translation>
    </message>
    <message>
        <source>Transaction broadcast failed: %1</source>
        <translation type="unfinished">거래 전파에 실패: %1</translation>
    </message>
    <message>
        <source>PSBT copied to clipboard.</source>
        <translation type="unfinished">클립보드로 PSBT 복사</translation>
    </message>
    <message>
        <source>Save Transaction Data</source>
        <translation type="unfinished">트랜잭션 데이터 저장</translation>
    </message>
    <message>
        <source>Partially Signed Transaction (Binary)</source>
        <extracomment>Expanded name of the binary PSBT file format. See: BIP 174.</extracomment>
        <translation type="unfinished">부분 서명 트랜잭션 (이진수)</translation>
    </message>
    <message>
        <source>PSBT saved to disk.</source>
        <translation type="unfinished">PSBT가 디스크에 저장 됨</translation>
    </message>
    <message>
        <source> * Sends %1 to %2</source>
        <translation type="unfinished">* %1을 %2로 보냅니다.</translation>
    </message>
    <message>
        <source>Unable to calculate transaction fee or total transaction amount.</source>
        <translation type="unfinished">거래 수수료 또는 총 거래 금액을 계산할 수 없습니다.</translation>
    </message>
    <message>
        <source>Pays transaction fee: </source>
        <translation type="unfinished">거래 수수료 납부:</translation>
    </message>
    <message>
        <source>Total Amount</source>
        <translation type="unfinished">총액</translation>
    </message>
    <message>
        <source>or</source>
        <translation type="unfinished">또는</translation>
    </message>
    <message>
        <source>Transaction has %1 unsigned inputs.</source>
        <translation type="unfinished">거래가 %1 개의 서명 되지 않은 입력을 갖고 있습니다.</translation>
    </message>
    <message>
        <source>Transaction is missing some information about inputs.</source>
        <translation type="unfinished">거래에 입력에 대한 일부 정보가 없습니다.</translation>
    </message>
    <message>
        <source>Transaction still needs signature(s).</source>
        <translation type="unfinished">거래가 아직 서명(들)을 필요로 합니다.</translation>
    </message>
    <message>
        <source>(But no wallet is loaded.)</source>
        <translation type="unfinished">하지만 지갑 로딩이 되지 않았습니다.</translation>
    </message>
    <message>
        <source>(But this wallet cannot sign transactions.)</source>
        <translation type="unfinished">(그러나 이 지갑은 거래에 서명이 불가능합니다.)</translation>
    </message>
    <message>
        <source>(But this wallet does not have the right keys.)</source>
        <translation type="unfinished">(그러나 이 지갑은 적절한 키를 갖고 있지 않습니다.)</translation>
    </message>
    <message>
        <source>Transaction is fully signed and ready for broadcast.</source>
        <translation type="unfinished">거래가 모두 서명되었고, 전파될 준비가 되었습니다.</translation>
    </message>
    <message>
        <source>Transaction status is unknown.</source>
        <translation type="unfinished">거래 상태를 알 수 없습니다.</translation>
=======
        <source>Total:</source>
        <translation type="unfinished">총액:</translation>
    </message>
    <message>
        <source>Your current total balance</source>
        <translation type="unfinished">당신의 현재 총액</translation>
    </message>
    <message>
        <source>Your current balance in watch-only addresses</source>
        <translation type="unfinished">조회-전용 주소의 현재 잔액</translation>
    </message>
    <message>
        <source>Spendable:</source>
        <translation type="unfinished">사용 가능:</translation>
    </message>
    <message>
        <source>Recent transactions</source>
        <translation type="unfinished">최근 거래들</translation>
    </message>
    <message>
        <source>Unconfirmed transactions to watch-only addresses</source>
        <translation type="unfinished">조회-전용 주소의 검증되지 않은 거래</translation>
    </message>
    <message>
        <source>Mined balance in watch-only addresses that has not yet matured</source>
        <translation type="unfinished">조회-전용 주소의 채굴된 잔액 중 사용가능하지 않은 금액</translation>
    </message>
    <message>
        <source>Current total balance in watch-only addresses</source>
        <translation type="unfinished">조회-전용 주소의 현재 잔액</translation>
    </message>
    <message>
        <source>Privacy mode activated for the Overview tab. To unmask the values, uncheck Settings-&gt;Mask values.</source>
        <translation type="unfinished">개요 탭에서 개인 정보 보호 모드가 활성화되었습니다. 값의 마스크를 해제하려면 '설정-&gt; 마스크 값' 선택을 취소하십시오.</translation>
    </message>
</context>
<context>
    <name>PSBTOperationsDialog</name>
    <message>
        <source>Sign Tx</source>
        <translation type="unfinished">거래 서명</translation>
    </message>
    <message>
        <source>Broadcast Tx</source>
        <translation type="unfinished">거래 전파</translation>
    </message>
    <message>
        <source>Copy to Clipboard</source>
        <translation type="unfinished">클립보드로 복사</translation>
    </message>
    <message>
        <source>Save…</source>
        <translation type="unfinished">저장...</translation>
    </message>
    <message>
        <source>Close</source>
        <translation type="unfinished">닫기</translation>
    </message>
    <message>
        <source>Failed to load transaction: %1</source>
        <translation type="unfinished">거래 불러오기 실패: %1</translation>
    </message>
    <message>
        <source>Failed to sign transaction: %1</source>
        <translation type="unfinished">거래 서명 실패: %1</translation>
    </message>
    <message>
        <source>Cannot sign inputs while wallet is locked.</source>
        <translation type="unfinished">지갑이 잠겨있는 동안 입력을 서명할 수 없습니다.</translation>
    </message>
    <message>
        <source>Could not sign any more inputs.</source>
        <translation type="unfinished">더 이상 추가적인 입력에 대해 서명할 수 없습니다.</translation>
    </message>
    <message>
        <source>Signed transaction successfully. Transaction is ready to broadcast.</source>
        <translation type="unfinished">거래 서명완료. 거래를 전파할 준비가 되었습니다.</translation>
    </message>
    <message>
        <source>Unknown error processing transaction.</source>
        <translation type="unfinished">거래 처리 과정에 알 수 없는 오류 발생</translation>
    </message>
    <message>
        <source>Transaction broadcast successfully! Transaction ID: %1</source>
        <translation type="unfinished">거래가 성공적으로 전파되었습니다! 거래 ID : %1</translation>
    </message>
    <message>
        <source>Transaction broadcast failed: %1</source>
        <translation type="unfinished">거래 전파에 실패: %1</translation>
    </message>
    <message>
        <source>PSBT copied to clipboard.</source>
        <translation type="unfinished">클립보드로 PSBT 복사</translation>
    </message>
    <message>
        <source>Save Transaction Data</source>
        <translation type="unfinished">트랜잭션 데이터 저장</translation>
    </message>
    <message>
        <source>Partially Signed Transaction (Binary)</source>
        <extracomment>Expanded name of the binary PSBT file format. See: BIP 174.</extracomment>
        <translation type="unfinished">부분 서명 트랜잭션 (이진수)</translation>
    </message>
    <message>
        <source>PSBT saved to disk.</source>
        <translation type="unfinished">PSBT가 디스크에 저장 됨</translation>
    </message>
    <message>
        <source> * Sends %1 to %2</source>
        <translation type="unfinished">* %1을 %2로 보냅니다.</translation>
    </message>
    <message>
        <source>own address</source>
        <translation type="unfinished">자신의 주소</translation>
    </message>
    <message>
        <source>Unable to calculate transaction fee or total transaction amount.</source>
        <translation type="unfinished">거래 수수료 또는 총 거래 금액을 계산할 수 없습니다.</translation>
    </message>
    <message>
        <source>Pays transaction fee: </source>
        <translation type="unfinished">거래 수수료 납부:</translation>
>>>>>>> 44d8b13c
    </message>
</context>
<context>
    <name>PaymentServer</name>
    <message>
<<<<<<< HEAD
        <source>Payment request error</source>
        <translation type="unfinished">지불 요청 오류</translation>
    </message>
    <message>
        <source>Cannot start bitcoin: click-to-pay handler</source>
        <translation type="unfinished">비트코인을 시작할 수 없습니다: 지급을 위한 클릭 핸들러</translation>
    </message>
    <message>
        <source>URI handling</source>
        <translation type="unfinished">URI 핸들링</translation>
    </message>
    <message>
        <source>'bitcoin://' is not a valid URI. Use 'bitcoin:' instead.</source>
        <translation type="unfinished">'bitcoin://"은 잘못된 URI입니다. 'bitcoin:'을 사용하십시오.</translation>
    </message>
    <message>
        <source>Cannot process payment request because BIP70 is not supported.
Due to widespread security flaws in BIP70 it's strongly recommended that any merchant instructions to switch wallets be ignored.
If you are receiving this error you should request the merchant provide a BIP21 compatible URI.</source>
        <translation type="unfinished">BIP70이 지원되지 않으므로 결제 요청을 처리할 수 없습니다.
BIP70의 광범위한 보안 결함으로 인해 모든 가맹점에서는 지갑을 전환하라는 지침을 무시하는 것이 좋습니다.
이 오류가 발생하면 판매자에게 BIP21 호환 URI를 제공하도록 요청해야 합니다.</translation>
    </message>
    <message>
        <source>URI cannot be parsed! This can be caused by an invalid Bitcoin address or malformed URI parameters.</source>
        <translation type="unfinished">URI의 파싱에 문제가 발생했습니다. 잘못된 비트코인 주소나 URI 파라미터 구성에 오류가 존재할 수 있습니다.</translation>
    </message>
    <message>
        <source>Payment request file handling</source>
        <translation type="unfinished">지불 요청 파일 처리중</translation>
=======
        <source>Total Amount</source>
        <translation type="unfinished">총액</translation>
    </message>
    <message>
        <source>or</source>
        <translation type="unfinished">또는</translation>
    </message>
    <message>
        <source>Transaction has %1 unsigned inputs.</source>
        <translation type="unfinished">거래가 %1 개의 서명 되지 않은 입력을 갖고 있습니다.</translation>
    </message>
    <message>
        <source>Transaction is missing some information about inputs.</source>
        <translation type="unfinished">거래에 입력에 대한 일부 정보가 없습니다.</translation>
    </message>
    <message>
        <source>Transaction still needs signature(s).</source>
        <translation type="unfinished">거래가 아직 서명(들)을 필요로 합니다.</translation>
    </message>
    <message>
        <source>(But no wallet is loaded.)</source>
        <translation type="unfinished">하지만 지갑 로딩이 되지 않았습니다.</translation>
    </message>
    <message>
        <source>(But this wallet cannot sign transactions.)</source>
        <translation type="unfinished">(그러나 이 지갑은 거래에 서명이 불가능합니다.)</translation>
>>>>>>> 44d8b13c
    </message>
</context>
<context>
    <name>PeerTableModel</name>
    <message>
<<<<<<< HEAD
        <source>User Agent</source>
        <extracomment>Title of Peers Table column which contains the peer's User Agent string.</extracomment>
        <translation type="unfinished">유저 에이전트</translation>
    </message>
    <message>
        <source>Ping</source>
        <extracomment>Title of Peers Table column which indicates the current latency of the connection with the peer.</extracomment>
        <translation type="unfinished">핑</translation>
    </message>
    <message>
        <source>Peer</source>
        <extracomment>Title of Peers Table column which contains a unique number used to identify a connection.</extracomment>
        <translation type="unfinished">피어</translation>
=======
        <source>(But this wallet does not have the right keys.)</source>
        <translation type="unfinished">(그러나 이 지갑은 적절한 키를 갖고 있지 않습니다.)</translation>
    </message>
    <message>
        <source>Transaction is fully signed and ready for broadcast.</source>
        <translation type="unfinished">거래가 모두 서명되었고, 전파될 준비가 되었습니다.</translation>
    </message>
    <message>
        <source>Transaction status is unknown.</source>
        <translation type="unfinished">거래 상태를 알 수 없습니다.</translation>
>>>>>>> 44d8b13c
    </message>
</context>
<context>
    <name>PaymentServer</name>
    <message>
<<<<<<< HEAD
        <source>Direction</source>
        <extracomment>Title of Peers Table column which indicates the direction the peer connection was initiated from.</extracomment>
        <translation type="unfinished">방향</translation>
    </message>
    <message>
        <source>Sent</source>
        <extracomment>Title of Peers Table column which indicates the total amount of network information we have sent to the peer.</extracomment>
        <translation type="unfinished">보냄</translation>
    </message>
    <message>
        <source>Received</source>
        <extracomment>Title of Peers Table column which indicates the total amount of network information we have received from the peer.</extracomment>
        <translation type="unfinished">받음</translation>
    </message>
    <message>
        <source>Address</source>
        <extracomment>Title of Peers Table column which contains the IP/Onion/I2P address of the connected peer.</extracomment>
        <translation type="unfinished">주소</translation>
    </message>
    <message>
        <source>Type</source>
        <extracomment>Title of Peers Table column which describes the type of peer connection. The "type" describes why the connection exists.</extracomment>
        <translation type="unfinished">형식</translation>
    </message>
    <message>
        <source>Network</source>
        <extracomment>Title of Peers Table column which states the network the peer connected through.</extracomment>
        <translation type="unfinished">네트워크</translation>
    </message>
    <message>
        <source>Inbound</source>
        <extracomment>An Inbound Connection from a Peer.</extracomment>
        <translation type="unfinished">인바운드</translation>
=======
        <source>Payment request error</source>
        <translation type="unfinished">지불 요청 오류</translation>
    </message>
    <message>
        <source>Cannot start bitcoin: click-to-pay handler</source>
        <translation type="unfinished">비트코인을 시작할 수 없습니다: 지급을 위한 클릭 핸들러</translation>
    </message>
    <message>
        <source>URI handling</source>
        <translation type="unfinished">URI 핸들링</translation>
    </message>
    <message>
        <source>'bitcoin://' is not a valid URI. Use 'bitcoin:' instead.</source>
        <translation type="unfinished">'bitcoin://"은 잘못된 URI입니다. 'bitcoin:'을 사용하십시오.</translation>
    </message>
    <message>
        <source>Cannot process payment request because BIP70 is not supported.
Due to widespread security flaws in BIP70 it's strongly recommended that any merchant instructions to switch wallets be ignored.
If you are receiving this error you should request the merchant provide a BIP21 compatible URI.</source>
        <translation type="unfinished">BIP70이 지원되지 않으므로 결제 요청을 처리할 수 없습니다.
BIP70의 광범위한 보안 결함으로 인해 모든 가맹점에서는 지갑을 전환하라는 지침을 무시하는 것이 좋습니다.
이 오류가 발생하면 판매자에게 BIP21 호환 URI를 제공하도록 요청해야 합니다.</translation>
    </message>
    <message>
        <source>URI cannot be parsed! This can be caused by an invalid Bitcoin address or malformed URI parameters.</source>
        <translation type="unfinished">URI의 파싱에 문제가 발생했습니다. 잘못된 비트코인 주소나 URI 파라미터 구성에 오류가 존재할 수 있습니다.</translation>
    </message>
    <message>
        <source>Payment request file handling</source>
        <translation type="unfinished">지불 요청 파일 처리중</translation>
>>>>>>> 44d8b13c
    </message>
</context>
<context>
    <name>PeerTableModel</name>
    <message>
<<<<<<< HEAD
        <source>Outbound</source>
        <extracomment>An Outbound Connection to a Peer.</extracomment>
        <translation type="unfinished">아웃바운드</translation>
=======
        <source>User Agent</source>
        <extracomment>Title of Peers Table column which contains the peer's User Agent string.</extracomment>
        <translation type="unfinished">유저 에이전트</translation>
>>>>>>> 44d8b13c
    </message>
</context>
<context>
    <name>QRImageWidget</name>
    <message>
<<<<<<< HEAD
        <source>&amp;Save Image…</source>
        <translation type="unfinished">이미지 저장...(&amp;S)</translation>
    </message>
    <message>
        <source>&amp;Copy Image</source>
        <translation type="unfinished">이미지 복사(&amp;C)</translation>
    </message>
    <message>
        <source>Resulting URI too long, try to reduce the text for label / message.</source>
        <translation type="unfinished">URI 결과가 너무 깁니다. 라벨 / 메세지를 줄이세요.</translation>
    </message>
    <message>
        <source>Error encoding URI into QR Code.</source>
        <translation type="unfinished">URI를 QR 코드로 인코딩하는 중 오류가 발생했습니다.</translation>
    </message>
    <message>
        <source>QR code support not available.</source>
        <translation type="unfinished">QR 코드를 지원하지 않습니다.</translation>
    </message>
    <message>
        <source>Save QR Code</source>
        <translation type="unfinished">QR 코드 저장</translation>
    </message>
    <message>
        <source>PNG Image</source>
        <extracomment>Expanded name of the PNG file format. See: https://en.wikipedia.org/wiki/Portable_Network_Graphics.</extracomment>
        <translation type="unfinished">PNG 이미지</translation>
=======
        <source>Ping</source>
        <extracomment>Title of Peers Table column which indicates the current latency of the connection with the peer.</extracomment>
        <translation type="unfinished">핑</translation>
    </message>
    <message>
        <source>Peer</source>
        <extracomment>Title of Peers Table column which contains a unique number used to identify a connection.</extracomment>
        <translation type="unfinished">피어</translation>
    </message>
    <message>
        <source>Direction</source>
        <extracomment>Title of Peers Table column which indicates the direction the peer connection was initiated from.</extracomment>
        <translation type="unfinished">방향</translation>
    </message>
    <message>
        <source>Sent</source>
        <extracomment>Title of Peers Table column which indicates the total amount of network information we have sent to the peer.</extracomment>
        <translation type="unfinished">보냄</translation>
    </message>
    <message>
        <source>Received</source>
        <extracomment>Title of Peers Table column which indicates the total amount of network information we have received from the peer.</extracomment>
        <translation type="unfinished">받음</translation>
    </message>
    <message>
        <source>Address</source>
        <extracomment>Title of Peers Table column which contains the IP/Onion/I2P address of the connected peer.</extracomment>
        <translation type="unfinished">주소</translation>
    </message>
    <message>
        <source>Type</source>
        <extracomment>Title of Peers Table column which describes the type of peer connection. The "type" describes why the connection exists.</extracomment>
        <translation type="unfinished">형식</translation>
>>>>>>> 44d8b13c
    </message>
</context>
<context>
    <name>RPCConsole</name>
    <message>
<<<<<<< HEAD
        <source>Client version</source>
        <translation type="unfinished">클라이언트 버전</translation>
    </message>
    <message>
        <source>&amp;Information</source>
        <translation type="unfinished">정보(&amp;I)</translation>
    </message>
    <message>
        <source>General</source>
        <translation type="unfinished">일반</translation>
=======
        <source>Network</source>
        <extracomment>Title of Peers Table column which states the network the peer connected through.</extracomment>
        <translation type="unfinished">네트워크</translation>
    </message>
    <message>
        <source>Inbound</source>
        <extracomment>An Inbound Connection from a Peer.</extracomment>
        <translation type="unfinished">인바운드</translation>
    </message>
    <message>
        <source>Outbound</source>
        <extracomment>An Outbound Connection to a Peer.</extracomment>
        <translation type="unfinished">아웃바운드</translation>
>>>>>>> 44d8b13c
    </message>
</context>
<context>
    <name>QRImageWidget</name>
    <message>
<<<<<<< HEAD
        <source>Datadir</source>
        <translation type="unfinished">데이터 폴더</translation>
    </message>
    <message>
        <source>To specify a non-default location of the data directory use the '%1' option.</source>
        <translation type="unfinished">기본 위치가 아닌 곳으로 데이타 폴더를 지정하려면 '%1' 옵션을 사용하세요.</translation>
    </message>
    <message>
        <source>To specify a non-default location of the blocks directory use the '%1' option.</source>
        <translation type="unfinished">기본 위치가 아닌 곳으로 블럭 폴더를 지정하려면 '%1' 옵션을 사용하세요.</translation>
    </message>
    <message>
        <source>Startup time</source>
        <translation type="unfinished">시작 시간</translation>
    </message>
    <message>
        <source>Network</source>
        <translation type="unfinished">네트워크</translation>
    </message>
    <message>
        <source>Name</source>
        <translation type="unfinished">이름</translation>
    </message>
    <message>
        <source>Number of connections</source>
        <translation type="unfinished">연결 수</translation>
=======
        <source>&amp;Save Image…</source>
        <translation type="unfinished">이미지 저장...(&amp;S)</translation>
    </message>
    <message>
        <source>&amp;Copy Image</source>
        <translation type="unfinished">이미지 복사(&amp;C)</translation>
    </message>
    <message>
        <source>Resulting URI too long, try to reduce the text for label / message.</source>
        <translation type="unfinished">URI 결과가 너무 깁니다. 라벨 / 메세지를 줄이세요.</translation>
    </message>
    <message>
        <source>Error encoding URI into QR Code.</source>
        <translation type="unfinished">URI를 QR 코드로 인코딩하는 중 오류가 발생했습니다.</translation>
    </message>
    <message>
        <source>QR code support not available.</source>
        <translation type="unfinished">QR 코드를 지원하지 않습니다.</translation>
    </message>
    <message>
        <source>Save QR Code</source>
        <translation type="unfinished">QR 코드 저장</translation>
    </message>
    <message>
        <source>PNG Image</source>
        <extracomment>Expanded name of the PNG file format. See: https://en.wikipedia.org/wiki/Portable_Network_Graphics.</extracomment>
        <translation type="unfinished">PNG 이미지</translation>
>>>>>>> 44d8b13c
    </message>
</context>
<context>
    <name>RPCConsole</name>
    <message>
<<<<<<< HEAD
        <source>Block chain</source>
        <translation type="unfinished">블록 체인</translation>
    </message>
    <message>
        <source>Memory Pool</source>
        <translation type="unfinished">메모리 풀</translation>
    </message>
    <message>
        <source>Current number of transactions</source>
        <translation type="unfinished">현재 거래 수</translation>
    </message>
    <message>
        <source>Memory usage</source>
        <translation type="unfinished">메모리 사용량</translation>
    </message>
    <message>
        <source>Wallet: </source>
        <translation type="unfinished">지갑:</translation>
    </message>
    <message>
        <source>(none)</source>
        <translation type="unfinished">(없음)</translation>
    </message>
    <message>
        <source>&amp;Reset</source>
        <translation type="unfinished">리셋(&amp;R)</translation>
    </message>
    <message>
        <source>Received</source>
        <translation type="unfinished">받음</translation>
    </message>
    <message>
        <source>Sent</source>
        <translation type="unfinished">보냄</translation>
    </message>
    <message>
        <source>&amp;Peers</source>
        <translation type="unfinished">피어들(&amp;P)</translation>
    </message>
    <message>
        <source>Banned peers</source>
        <translation type="unfinished">차단된 피어들</translation>
    </message>
    <message>
        <source>Select a peer to view detailed information.</source>
        <translation type="unfinished">자세한 정보를 보려면 피어를 선택하세요.</translation>
    </message>
    <message>
        <source>Version</source>
        <translation type="unfinished">버전</translation>
    </message>
    <message>
        <source>Starting Block</source>
        <translation type="unfinished">시작된 블록</translation>
    </message>
    <message>
        <source>Synced Headers</source>
        <translation type="unfinished">동기화된 헤더</translation>
    </message>
    <message>
        <source>Synced Blocks</source>
        <translation type="unfinished">동기화된 블록</translation>
    </message>
    <message>
        <source>Last Transaction</source>
        <translation type="unfinished">마지막 거래</translation>
    </message>
    <message>
        <source>The mapped Autonomous System used for diversifying peer selection.</source>
        <translation type="unfinished">피어 선택을 다양 화하는 데 사용되는 매핑 된 자율 시스템입니다.</translation>
    </message>
    <message>
        <source>Mapped AS</source>
        <translation type="unfinished">매핑된 AS</translation>
    </message>
    <message>
        <source>Whether we relay addresses to this peer.</source>
        <extracomment>Tooltip text for the Address Relay field in the peer details area, which displays whether we relay addresses to this peer (Yes/No).</extracomment>
        <translation type="unfinished">이 피어에게 지갑주소를 릴레이할지를 결정합니다.</translation>
    </message>
    <message>
        <source>Address Relay</source>
        <extracomment>Text title for the Address Relay field in the peer details area, which displays whether we relay addresses to this peer (Yes/No).</extracomment>
        <translation type="unfinished">지갑주소를 릴레이합니다.</translation>
    </message>
    <message>
        <source>Addresses Processed</source>
        <extracomment>Text title for the Addresses Processed field in the peer details area, which displays the total number of addresses received from this peer that were processed (excludes addresses that were dropped due to rate-limiting).</extracomment>
        <translation type="unfinished">처리된 지갑</translation>
    </message>
    <message>
        <source>Addresses Rate-Limited</source>
        <extracomment>Text title for the Addresses Rate-Limited field in the peer details area, which displays the total number of addresses received from this peer that were dropped (not processed) due to rate-limiting.</extracomment>
        <translation type="unfinished">지갑의 Rate제한</translation>
    </message>
    <message>
        <source>User Agent</source>
        <translation type="unfinished">유저 에이전트</translation>
    </message>
    <message>
        <source>Node window</source>
        <translation type="unfinished">노드 창</translation>
    </message>
    <message>
        <source>Current block height</source>
        <translation type="unfinished">현재 블록 높이</translation>
    </message>
    <message>
        <source>Open the %1 debug log file from the current data directory. This can take a few seconds for large log files.</source>
        <translation type="unfinished">%1 디버그 로그파일을 현재 데이터 폴더에서 엽니다. 용량이 큰 로그 파일들은 몇 초가 걸릴 수 있습니다.</translation>
    </message>
    <message>
        <source>Decrease font size</source>
        <translation type="unfinished">글자 크기 축소</translation>
    </message>
    <message>
        <source>Increase font size</source>
        <translation type="unfinished">글자 크기 확대</translation>
    </message>
    <message>
        <source>Permissions</source>
        <translation type="unfinished">권한</translation>
    </message>
    <message>
        <source>The direction and type of peer connection: %1</source>
        <translation type="unfinished">피어 연결의 방향 및 유형: %1</translation>
    </message>
    <message>
        <source>The network protocol this peer is connected through: IPv4, IPv6, Onion, I2P, or CJDNS.</source>
        <translation type="unfinished">이 피어가 연결된 네트워크 프로토콜: IPv4, IPv6, Onion, I2P 또는 CJDNS.</translation>
    </message>
    <message>
        <source>Services</source>
        <translation type="unfinished">서비스</translation>
    </message>
    <message>
        <source>High bandwidth BIP152 compact block relay: %1</source>
        <translation type="unfinished">고대역폭 BIP152 소형 블록 릴레이: %1</translation>
    </message>
    <message>
        <source>High Bandwidth</source>
        <translation type="unfinished">고대역폭</translation>
    </message>
    <message>
        <source>Connection Time</source>
        <translation type="unfinished">접속 시간</translation>
    </message>
    <message>
        <source>Elapsed time since a novel block passing initial validity checks was received from this peer.</source>
        <translation type="unfinished">초기 유효성 검사를 통과하는 새로운 블록이 이 피어로부터 수신된 이후 경과된 시간입니다.</translation>
    </message>
    <message>
        <source>Last Block</source>
        <translation type="unfinished">마지막 블록</translation>
    </message>
    <message>
        <source>Elapsed time since a novel transaction accepted into our mempool was received from this peer.</source>
        <extracomment>Tooltip text for the Last Transaction field in the peer details area.</extracomment>
        <translation type="unfinished">이 피어에서 새 트랜잭션이 수신된 이후 경과된 시간입니다.</translation>
    </message>
    <message>
        <source>Last Send</source>
        <translation type="unfinished">마지막으로 보낸 시간</translation>
    </message>
    <message>
        <source>Last Receive</source>
        <translation type="unfinished">마지막으로 받은 시간</translation>
    </message>
    <message>
        <source>Ping Time</source>
        <translation type="unfinished">Ping 시간</translation>
    </message>
    <message>
        <source>The duration of a currently outstanding ping.</source>
        <translation type="unfinished">현재 진행중인 PING에 걸린 시간.</translation>
    </message>
    <message>
        <source>Ping Wait</source>
        <translation type="unfinished">핑 대기</translation>
    </message>
    <message>
        <source>Min Ping</source>
        <translation type="unfinished">최소 핑</translation>
    </message>
    <message>
        <source>Time Offset</source>
        <translation type="unfinished">시간 오프셋</translation>
    </message>
    <message>
        <source>Last block time</source>
        <translation type="unfinished">최종 블록 시각</translation>
    </message>
    <message>
        <source>&amp;Open</source>
        <translation type="unfinished">열기(&amp;O)</translation>
    </message>
    <message>
        <source>&amp;Console</source>
        <translation type="unfinished">콘솔(&amp;C)</translation>
    </message>
    <message>
        <source>&amp;Network Traffic</source>
        <translation type="unfinished">네트워크 트래픽(&amp;N)</translation>
    </message>
    <message>
        <source>Totals</source>
        <translation type="unfinished">총액</translation>
    </message>
    <message>
        <source>Debug log file</source>
        <translation type="unfinished">로그 파일 디버그</translation>
    </message>
    <message>
        <source>Clear console</source>
        <translation type="unfinished">콘솔 초기화</translation>
    </message>
    <message>
        <source>In:</source>
        <translation type="unfinished">입력:</translation>
    </message>
    <message>
        <source>Out:</source>
        <translation type="unfinished">출력:</translation>
    </message>
    <message>
        <source>Inbound: initiated by peer</source>
        <extracomment>Explanatory text for an inbound peer connection.</extracomment>
        <translation type="unfinished">시작점 : 동기에 의해 시작됨</translation>
    </message>
    <message>
        <source>Outbound Full Relay: default</source>
        <extracomment>Explanatory text for an outbound peer connection that relays all network information. This is the default behavior for outbound connections.</extracomment>
        <translation type="unfinished">아웃바운드 전체 릴레이: 기본값</translation>
    </message>
    <message>
        <source>Outbound Block Relay: does not relay transactions or addresses</source>
        <extracomment>Explanatory text for an outbound peer connection that relays network information about blocks and not transactions or addresses.</extracomment>
        <translation type="unfinished">아웃바운드 블록 릴레이: 트랜잭션 또는 주소를 릴레이하지 않음</translation>
    </message>
    <message>
        <source>Outbound Manual: added using RPC %1 or %2/%3 configuration options</source>
        <extracomment>Explanatory text for an outbound peer connection that was established manually through one of several methods. The numbered arguments are stand-ins for the methods available to establish manual connections.</extracomment>
        <translation type="unfinished">아웃바운드 매뉴얼 : RPC 1%1 이나 2%2/3%3 을 사용해서 환경설정 옵션을 추가</translation>
    </message>
    <message>
        <source>Outbound Feeler: short-lived, for testing addresses</source>
        <extracomment>Explanatory text for a short-lived outbound peer connection that is used to test the aliveness of known addresses.</extracomment>
        <translation type="unfinished">Outbound Feeler: 짧은 용도, 주소 테스트용</translation>
    </message>
    <message>
        <source>Outbound Address Fetch: short-lived, for soliciting addresses</source>
        <extracomment>Explanatory text for a short-lived outbound peer connection that is used to request addresses from a peer.</extracomment>
        <translation type="unfinished">아웃바운드 주소 가져오기: 단기, 주소 요청용
 </translation>
    </message>
    <message>
        <source>we selected the peer for high bandwidth relay</source>
        <translation type="unfinished">저희는 가장 빠른 대역폭을 가지고 있는 피어를 선택합니다.</translation>
    </message>
    <message>
        <source>the peer selected us for high bandwidth relay</source>
        <translation type="unfinished">피어는 높은 대역폭을 위해 우리를 선택합니다</translation>
    </message>
    <message>
        <source>no high bandwidth relay selected</source>
        <translation type="unfinished">고대역폭 릴레이가 선택되지 않음</translation>
    </message>
    <message>
        <source>&amp;Copy address</source>
        <extracomment>Context menu action to copy the address of a peer.</extracomment>
        <translation type="unfinished">&amp; 주소 복사</translation>
    </message>
    <message>
        <source>&amp;Disconnect</source>
        <translation type="unfinished">접속 끊기(&amp;D)</translation>
    </message>
    <message>
        <source>1 &amp;hour</source>
        <translation type="unfinished">1시간(&amp;H)</translation>
    </message>
    <message>
        <source>1 d&amp;ay</source>
        <translation type="unfinished">1일(&amp;a)</translation>
    </message>
    <message>
        <source>1 &amp;week</source>
        <translation type="unfinished">1주(&amp;W)</translation>
    </message>
    <message>
        <source>1 &amp;year</source>
        <translation type="unfinished">1년(&amp;Y)</translation>
    </message>
    <message>
        <source>&amp;Copy IP/Netmask</source>
        <extracomment>Context menu action to copy the IP/Netmask of a banned peer. IP/Netmask is the combination of a peer's IP address and its Netmask. For IP address, see: https://en.wikipedia.org/wiki/IP_address.</extracomment>
        <translation type="unfinished">IP/Netmask 복사하기</translation>
    </message>
    <message>
        <source>&amp;Unban</source>
        <translation type="unfinished">노드 차단 취소(&amp;U)</translation>
    </message>
    <message>
        <source>Network activity disabled</source>
        <translation type="unfinished">네트워크 활동이 정지되었습니다.</translation>
    </message>
    <message>
        <source>Executing command without any wallet</source>
        <translation type="unfinished">지갑 없이 명령 실행</translation>
    </message>
    <message>
        <source>Executing command using "%1" wallet</source>
        <translation type="unfinished">"%1" 지갑을 사용하여 명령 실행</translation>
    </message>
    <message>
        <source>Welcome to the %1 RPC console.
Use up and down arrows to navigate history, and %2 to clear screen.
Use %3 and %4 to increase or decrease the font size.
Type %5 for an overview of available commands.
For more information on using this console, type %6.

%7WARNING: Scammers have been active, telling users to type commands here, stealing their wallet contents. Do not use this console without fully understanding the ramifications of a command.%8</source>
        <extracomment>RPC console welcome message. Placeholders %7 and %8 are style tags for the warning content, and they are not space separated from the rest of the text intentionally.</extracomment>
        <translation type="unfinished">1%1 RPC 콘솔에 오신 것을 환영합니다.
위쪽 및 아래쪽 화살표를 사용하여 기록 탐색을하고 2%2를 사용하여 화면을 지우세요. 
3%3과 4%4을 사용하여 글꼴 크기 증가 또는 감소하세요
사용 가능한 명령의 개요를 보려면 5%5를 입력하십시오.
이 콘솔 사용에 대한 자세한 내용을 보려면 6%6을 입력하십시오.
7%7 경고: 사기꾼들은 사용자들에게 여기에 명령을 입력하라고 말하고 활발히 금품을 훔칩니다. 완전히 이해하지 않고 이 콘솔을 사용하지 마십시오. 8%8
</translation>
    </message>
    <message>
        <source>Executing…</source>
        <extracomment>A console message indicating an entered command is currently being executed.</extracomment>
        <translation type="unfinished">실행 중...</translation>
    </message>
    <message>
        <source>(peer: %1)</source>
        <translation type="unfinished">(피어: %1)</translation>
    </message>
    <message>
        <source>via %1</source>
        <translation type="unfinished">%1 경유</translation>
    </message>
    <message>
        <source>Yes</source>
        <translation type="unfinished">예</translation>
    </message>
    <message>
        <source>No</source>
        <translation type="unfinished">아니오</translation>
    </message>
    <message>
        <source>To</source>
        <translation type="unfinished">받는 주소</translation>
    </message>
    <message>
        <source>From</source>
        <translation type="unfinished">보낸 주소</translation>
    </message>
    <message>
        <source>Ban for</source>
        <translation type="unfinished">차단사유:</translation>
    </message>
    <message>
        <source>Never</source>
        <translation type="unfinished">절대</translation>
    </message>
    <message>
        <source>Unknown</source>
        <translation type="unfinished">알수없음</translation>
=======
        <source>Client version</source>
        <translation type="unfinished">클라이언트 버전</translation>
    </message>
    <message>
        <source>&amp;Information</source>
        <translation type="unfinished">정보(&amp;I)</translation>
    </message>
    <message>
        <source>General</source>
        <translation type="unfinished">일반</translation>
    </message>
    <message>
        <source>Datadir</source>
        <translation type="unfinished">데이터 폴더</translation>
    </message>
    <message>
        <source>To specify a non-default location of the data directory use the '%1' option.</source>
        <translation type="unfinished">기본 위치가 아닌 곳으로 데이타 폴더를 지정하려면 '%1' 옵션을 사용하세요.</translation>
    </message>
    <message>
        <source>To specify a non-default location of the blocks directory use the '%1' option.</source>
        <translation type="unfinished">기본 위치가 아닌 곳으로 블럭 폴더를 지정하려면 '%1' 옵션을 사용하세요.</translation>
    </message>
    <message>
        <source>Startup time</source>
        <translation type="unfinished">시작 시간</translation>
    </message>
    <message>
        <source>Network</source>
        <translation type="unfinished">네트워크</translation>
    </message>
    <message>
        <source>Name</source>
        <translation type="unfinished">이름</translation>
    </message>
    <message>
        <source>Number of connections</source>
        <translation type="unfinished">연결 수</translation>
    </message>
    <message>
        <source>Block chain</source>
        <translation type="unfinished">블록 체인</translation>
    </message>
    <message>
        <source>Memory Pool</source>
        <translation type="unfinished">메모리 풀</translation>
    </message>
    <message>
        <source>Current number of transactions</source>
        <translation type="unfinished">현재 거래 수</translation>
    </message>
    <message>
        <source>Memory usage</source>
        <translation type="unfinished">메모리 사용량</translation>
    </message>
    <message>
        <source>Wallet: </source>
        <translation type="unfinished">지갑:</translation>
    </message>
    <message>
        <source>(none)</source>
        <translation type="unfinished">(없음)</translation>
    </message>
    <message>
        <source>&amp;Reset</source>
        <translation type="unfinished">리셋(&amp;R)</translation>
    </message>
    <message>
        <source>Received</source>
        <translation type="unfinished">받음</translation>
    </message>
    <message>
        <source>Sent</source>
        <translation type="unfinished">보냄</translation>
    </message>
    <message>
        <source>&amp;Peers</source>
        <translation type="unfinished">피어들(&amp;P)</translation>
    </message>
    <message>
        <source>Banned peers</source>
        <translation type="unfinished">차단된 피어들</translation>
    </message>
    <message>
        <source>Select a peer to view detailed information.</source>
        <translation type="unfinished">자세한 정보를 보려면 피어를 선택하세요.</translation>
    </message>
    <message>
        <source>Version</source>
        <translation type="unfinished">버전</translation>
    </message>
    <message>
        <source>Starting Block</source>
        <translation type="unfinished">시작된 블록</translation>
    </message>
    <message>
        <source>Synced Headers</source>
        <translation type="unfinished">동기화된 헤더</translation>
    </message>
    <message>
        <source>Synced Blocks</source>
        <translation type="unfinished">동기화된 블록</translation>
    </message>
    <message>
        <source>Last Transaction</source>
        <translation type="unfinished">마지막 거래</translation>
    </message>
    <message>
        <source>The mapped Autonomous System used for diversifying peer selection.</source>
        <translation type="unfinished">피어 선택을 다양 화하는 데 사용되는 매핑 된 자율 시스템입니다.</translation>
    </message>
    <message>
        <source>Mapped AS</source>
        <translation type="unfinished">매핑된 AS</translation>
    </message>
    <message>
        <source>Whether we relay addresses to this peer.</source>
        <extracomment>Tooltip text for the Address Relay field in the peer details area, which displays whether we relay addresses to this peer (Yes/No).</extracomment>
        <translation type="unfinished">이 피어에게 지갑주소를 릴레이할지를 결정합니다.</translation>
    </message>
    <message>
        <source>Address Relay</source>
        <extracomment>Text title for the Address Relay field in the peer details area, which displays whether we relay addresses to this peer (Yes/No).</extracomment>
        <translation type="unfinished">지갑주소를 릴레이합니다.</translation>
    </message>
    <message>
        <source>Addresses Processed</source>
        <extracomment>Text title for the Addresses Processed field in the peer details area, which displays the total number of addresses received from this peer that were processed (excludes addresses that were dropped due to rate-limiting).</extracomment>
        <translation type="unfinished">처리된 지갑</translation>
    </message>
    <message>
        <source>Addresses Rate-Limited</source>
        <extracomment>Text title for the Addresses Rate-Limited field in the peer details area, which displays the total number of addresses received from this peer that were dropped (not processed) due to rate-limiting.</extracomment>
        <translation type="unfinished">지갑의 Rate제한</translation>
    </message>
    <message>
        <source>User Agent</source>
        <translation type="unfinished">유저 에이전트</translation>
    </message>
    <message>
        <source>Node window</source>
        <translation type="unfinished">노드 창</translation>
    </message>
    <message>
        <source>Current block height</source>
        <translation type="unfinished">현재 블록 높이</translation>
    </message>
    <message>
        <source>Open the %1 debug log file from the current data directory. This can take a few seconds for large log files.</source>
        <translation type="unfinished">%1 디버그 로그파일을 현재 데이터 폴더에서 엽니다. 용량이 큰 로그 파일들은 몇 초가 걸릴 수 있습니다.</translation>
    </message>
    <message>
        <source>Decrease font size</source>
        <translation type="unfinished">글자 크기 축소</translation>
    </message>
    <message>
        <source>Increase font size</source>
        <translation type="unfinished">글자 크기 확대</translation>
    </message>
    <message>
        <source>Permissions</source>
        <translation type="unfinished">권한</translation>
    </message>
    <message>
        <source>The direction and type of peer connection: %1</source>
        <translation type="unfinished">피어 연결의 방향 및 유형: %1</translation>
    </message>
    <message>
        <source>The network protocol this peer is connected through: IPv4, IPv6, Onion, I2P, or CJDNS.</source>
        <translation type="unfinished">이 피어가 연결된 네트워크 프로토콜: IPv4, IPv6, Onion, I2P 또는 CJDNS.</translation>
    </message>
    <message>
        <source>Services</source>
        <translation type="unfinished">서비스</translation>
    </message>
    <message>
        <source>High bandwidth BIP152 compact block relay: %1</source>
        <translation type="unfinished">고대역폭 BIP152 소형 블록 릴레이: %1</translation>
    </message>
    <message>
        <source>High Bandwidth</source>
        <translation type="unfinished">고대역폭</translation>
    </message>
    <message>
        <source>Connection Time</source>
        <translation type="unfinished">접속 시간</translation>
    </message>
    <message>
        <source>Elapsed time since a novel block passing initial validity checks was received from this peer.</source>
        <translation type="unfinished">초기 유효성 검사를 통과하는 새로운 블록이 이 피어로부터 수신된 이후 경과된 시간입니다.</translation>
    </message>
    <message>
        <source>Last Block</source>
        <translation type="unfinished">마지막 블록</translation>
    </message>
    <message>
        <source>Elapsed time since a novel transaction accepted into our mempool was received from this peer.</source>
        <extracomment>Tooltip text for the Last Transaction field in the peer details area.</extracomment>
        <translation type="unfinished">이 피어에서 새 트랜잭션이 수신된 이후 경과된 시간입니다.</translation>
    </message>
    <message>
        <source>Last Send</source>
        <translation type="unfinished">마지막으로 보낸 시간</translation>
    </message>
    <message>
        <source>Last Receive</source>
        <translation type="unfinished">마지막으로 받은 시간</translation>
    </message>
    <message>
        <source>Ping Time</source>
        <translation type="unfinished">Ping 시간</translation>
    </message>
    <message>
        <source>The duration of a currently outstanding ping.</source>
        <translation type="unfinished">현재 진행중인 PING에 걸린 시간.</translation>
    </message>
    <message>
        <source>Ping Wait</source>
        <translation type="unfinished">핑 대기</translation>
    </message>
    <message>
        <source>Min Ping</source>
        <translation type="unfinished">최소 핑</translation>
    </message>
    <message>
        <source>Time Offset</source>
        <translation type="unfinished">시간 오프셋</translation>
    </message>
    <message>
        <source>Last block time</source>
        <translation type="unfinished">최종 블록 시각</translation>
    </message>
    <message>
        <source>&amp;Open</source>
        <translation type="unfinished">열기(&amp;O)</translation>
    </message>
    <message>
        <source>&amp;Console</source>
        <translation type="unfinished">콘솔(&amp;C)</translation>
    </message>
    <message>
        <source>&amp;Network Traffic</source>
        <translation type="unfinished">네트워크 트래픽(&amp;N)</translation>
    </message>
    <message>
        <source>Totals</source>
        <translation type="unfinished">총액</translation>
    </message>
    <message>
        <source>Debug log file</source>
        <translation type="unfinished">로그 파일 디버그</translation>
    </message>
    <message>
        <source>Clear console</source>
        <translation type="unfinished">콘솔 초기화</translation>
    </message>
    <message>
        <source>In:</source>
        <translation type="unfinished">입력:</translation>
    </message>
    <message>
        <source>Out:</source>
        <translation type="unfinished">출력:</translation>
    </message>
    <message>
        <source>Inbound: initiated by peer</source>
        <extracomment>Explanatory text for an inbound peer connection.</extracomment>
        <translation type="unfinished">시작점 : 동기에 의해 시작됨</translation>
    </message>
    <message>
        <source>Outbound Full Relay: default</source>
        <extracomment>Explanatory text for an outbound peer connection that relays all network information. This is the default behavior for outbound connections.</extracomment>
        <translation type="unfinished">아웃바운드 전체 릴레이: 기본값</translation>
    </message>
    <message>
        <source>Outbound Block Relay: does not relay transactions or addresses</source>
        <extracomment>Explanatory text for an outbound peer connection that relays network information about blocks and not transactions or addresses.</extracomment>
        <translation type="unfinished">아웃바운드 블록 릴레이: 트랜잭션 또는 주소를 릴레이하지 않음</translation>
    </message>
    <message>
        <source>Outbound Manual: added using RPC %1 or %2/%3 configuration options</source>
        <extracomment>Explanatory text for an outbound peer connection that was established manually through one of several methods. The numbered arguments are stand-ins for the methods available to establish manual connections.</extracomment>
        <translation type="unfinished">아웃바운드 매뉴얼 : RPC 1%1 이나 2%2/3%3 을 사용해서 환경설정 옵션을 추가</translation>
    </message>
    <message>
        <source>Outbound Feeler: short-lived, for testing addresses</source>
        <extracomment>Explanatory text for a short-lived outbound peer connection that is used to test the aliveness of known addresses.</extracomment>
        <translation type="unfinished">Outbound Feeler: 짧은 용도, 주소 테스트용</translation>
    </message>
    <message>
        <source>Outbound Address Fetch: short-lived, for soliciting addresses</source>
        <extracomment>Explanatory text for a short-lived outbound peer connection that is used to request addresses from a peer.</extracomment>
        <translation type="unfinished">아웃바운드 주소 가져오기: 단기, 주소 요청용
 </translation>
    </message>
    <message>
        <source>we selected the peer for high bandwidth relay</source>
        <translation type="unfinished">저희는 가장 빠른 대역폭을 가지고 있는 피어를 선택합니다.</translation>
    </message>
    <message>
        <source>the peer selected us for high bandwidth relay</source>
        <translation type="unfinished">피어는 높은 대역폭을 위해 우리를 선택합니다</translation>
    </message>
    <message>
        <source>no high bandwidth relay selected</source>
        <translation type="unfinished">고대역폭 릴레이가 선택되지 않음</translation>
    </message>
    <message>
        <source>&amp;Copy address</source>
        <extracomment>Context menu action to copy the address of a peer.</extracomment>
        <translation type="unfinished">&amp; 주소 복사</translation>
    </message>
    <message>
        <source>&amp;Disconnect</source>
        <translation type="unfinished">접속 끊기(&amp;D)</translation>
    </message>
    <message>
        <source>1 &amp;hour</source>
        <translation type="unfinished">1시간(&amp;H)</translation>
    </message>
    <message>
        <source>1 d&amp;ay</source>
        <translation type="unfinished">1일(&amp;a)</translation>
    </message>
    <message>
        <source>1 &amp;week</source>
        <translation type="unfinished">1주(&amp;W)</translation>
    </message>
    <message>
        <source>1 &amp;year</source>
        <translation type="unfinished">1년(&amp;Y)</translation>
    </message>
    <message>
        <source>&amp;Copy IP/Netmask</source>
        <extracomment>Context menu action to copy the IP/Netmask of a banned peer. IP/Netmask is the combination of a peer's IP address and its Netmask. For IP address, see: https://en.wikipedia.org/wiki/IP_address.</extracomment>
        <translation type="unfinished">IP/Netmask 복사하기</translation>
    </message>
    <message>
        <source>&amp;Unban</source>
        <translation type="unfinished">노드 차단 취소(&amp;U)</translation>
    </message>
    <message>
        <source>Network activity disabled</source>
        <translation type="unfinished">네트워크 활동이 정지되었습니다.</translation>
    </message>
    <message>
        <source>Executing command without any wallet</source>
        <translation type="unfinished">지갑 없이 명령 실행</translation>
    </message>
    <message>
        <source>Executing command using "%1" wallet</source>
        <translation type="unfinished">"%1" 지갑을 사용하여 명령 실행</translation>
    </message>
    <message>
        <source>Welcome to the %1 RPC console.
Use up and down arrows to navigate history, and %2 to clear screen.
Use %3 and %4 to increase or decrease the font size.
Type %5 for an overview of available commands.
For more information on using this console, type %6.

%7WARNING: Scammers have been active, telling users to type commands here, stealing their wallet contents. Do not use this console without fully understanding the ramifications of a command.%8</source>
        <extracomment>RPC console welcome message. Placeholders %7 and %8 are style tags for the warning content, and they are not space separated from the rest of the text intentionally.</extracomment>
        <translation type="unfinished">1%1 RPC 콘솔에 오신 것을 환영합니다.
위쪽 및 아래쪽 화살표를 사용하여 기록 탐색을하고 2%2를 사용하여 화면을 지우세요. 
3%3과 4%4을 사용하여 글꼴 크기 증가 또는 감소하세요
사용 가능한 명령의 개요를 보려면 5%5를 입력하십시오.
이 콘솔 사용에 대한 자세한 내용을 보려면 6%6을 입력하십시오.
7%7 경고: 사기꾼들은 사용자들에게 여기에 명령을 입력하라고 말하고 활발히 금품을 훔칩니다. 완전히 이해하지 않고 이 콘솔을 사용하지 마십시오. 8%8
</translation>
>>>>>>> 44d8b13c
    </message>
</context>
<context>
    <name>ReceiveCoinsDialog</name>
    <message>
<<<<<<< HEAD
        <source>&amp;Amount:</source>
        <translation type="unfinished">거래액(&amp;A):</translation>
    </message>
    <message>
        <source>&amp;Label:</source>
        <translation type="unfinished">라벨(&amp;L):</translation>
    </message>
    <message>
        <source>&amp;Message:</source>
        <translation type="unfinished">메시지(&amp;M):</translation>
    </message>
    <message>
        <source>An optional message to attach to the payment request, which will be displayed when the request is opened. Note: The message will not be sent with the payment over the Bitcoin network.</source>
        <translation type="unfinished">지불 요청에 첨부되는 선택가능한 메시지 입니다. 이 메세지는 요청이 열릴 때 표시될 것 입니다. 메모: 이 메시지는 비트코인 네트워크로 전송되지 않습니다.</translation>
    </message>
    <message>
        <source>An optional label to associate with the new receiving address.</source>
        <translation type="unfinished">새로운 받기 주소와 결합될 부가적인 라벨.</translation>
    </message>
    <message>
        <source>Use this form to request payments. All fields are &lt;b&gt;optional&lt;/b&gt;.</source>
        <translation type="unfinished">지급을 요청하기 위해 아래 형식을 사용하세요. 입력값은 &lt;b&gt;선택 사항&lt;/b&gt; 입니다.</translation>
    </message>
    <message>
        <source>An optional amount to request. Leave this empty or zero to not request a specific amount.</source>
        <translation type="unfinished">요청할 금액 입력칸으로 선택 사항입니다. 빈 칸으로 두거나 특정 금액이 필요하지 않는 경우 0을 입력하십시오.</translation>
    </message>
    <message>
        <source>An optional label to associate with the new receiving address (used by you to identify an invoice).  It is also attached to the payment request.</source>
        <translation type="unfinished">새 수신 주소와 연결할 선택적 레이블 (사용자가 송장을 식별하는 데 사용함). 지불 요청에도 첨부됩니다.</translation>
    </message>
    <message>
        <source>An optional message that is attached to the payment request and may be displayed to the sender.</source>
        <translation type="unfinished">지불 요청에 첨부되고 발신자에게 표시 될 수있는 선택적 메시지입니다.</translation>
    </message>
    <message>
        <source>&amp;Create new receiving address</source>
        <translation type="unfinished">새로운 수신 주소 생성(&amp;C)</translation>
=======
        <source>Executing…</source>
        <extracomment>A console message indicating an entered command is currently being executed.</extracomment>
        <translation type="unfinished">실행 중...</translation>
    </message>
    <message>
        <source>(peer: %1)</source>
        <translation type="unfinished">(피어: %1)</translation>
    </message>
    <message>
        <source>via %1</source>
        <translation type="unfinished">%1 경유</translation>
    </message>
    <message>
        <source>Yes</source>
        <translation type="unfinished">예</translation>
    </message>
    <message>
        <source>No</source>
        <translation type="unfinished">아니오</translation>
    </message>
    <message>
        <source>To</source>
        <translation type="unfinished">받는 주소</translation>
    </message>
    <message>
        <source>From</source>
        <translation type="unfinished">보낸 주소</translation>
    </message>
    <message>
        <source>Ban for</source>
        <translation type="unfinished">차단사유:</translation>
    </message>
    <message>
        <source>Never</source>
        <translation type="unfinished">절대</translation>
    </message>
    <message>
        <source>Unknown</source>
        <translation type="unfinished">알수없음</translation>
>>>>>>> 44d8b13c
    </message>
</context>
<context>
    <name>ReceiveCoinsDialog</name>
    <message>
<<<<<<< HEAD
        <source>Clear all fields of the form.</source>
        <translation type="unfinished">양식의 모든 필드를 지웁니다.</translation>
    </message>
    <message>
        <source>Clear</source>
        <translation type="unfinished">지우기</translation>
    </message>
    <message>
        <source>Requested payments history</source>
        <translation type="unfinished">지불 요청 이력</translation>
    </message>
    <message>
        <source>Show the selected request (does the same as double clicking an entry)</source>
        <translation type="unfinished">선택된 요청을 표시하기 (더블 클릭으로도 항목을 표시할 수 있습니다)</translation>
    </message>
    <message>
        <source>Show</source>
        <translation type="unfinished">보기</translation>
    </message>
    <message>
        <source>Remove the selected entries from the list</source>
        <translation type="unfinished">목록에서 선택된 항목을 삭제</translation>
    </message>
    <message>
        <source>Remove</source>
        <translation type="unfinished">삭제</translation>
    </message>
    <message>
        <source>Copy &amp;URI</source>
        <translation type="unfinished">URI 복사(&amp;U)</translation>
    </message>
    <message>
        <source>&amp;Copy address</source>
        <translation type="unfinished">&amp; 주소 복사</translation>
    </message>
    <message>
        <source>Copy &amp;label</source>
        <translation type="unfinished">복사 &amp; 라벨</translation>
    </message>
    <message>
        <source>Copy &amp;message</source>
        <translation type="unfinished">메세지 복사(&amp;m)</translation>
    </message>
    <message>
        <source>Copy &amp;amount</source>
        <translation type="unfinished">복사 &amp; 금액</translation>
    </message>
    <message>
        <source>Could not unlock wallet.</source>
        <translation type="unfinished">지갑을 잠금해제 할 수 없습니다.</translation>
    </message>
    <message>
        <source>Could not generate new %1 address</source>
        <translation type="unfinished">새로운 %1 주소를 생성 할 수 없습니다.</translation>
    </message>
</context>
<context>
    <name>ReceiveRequestDialog</name>
    <message>
        <source>Request payment to …</source>
        <translation type="unfinished">에게 지불을 요청</translation>
    </message>
    <message>
        <source>Address:</source>
        <translation type="unfinished">주소:</translation>
    </message>
    <message>
        <source>Amount:</source>
        <translation type="unfinished">금액:</translation>
    </message>
    <message>
        <source>Label:</source>
        <translation type="unfinished">라벨:</translation>
    </message>
    <message>
        <source>Message:</source>
        <translation type="unfinished">메시지:</translation>
    </message>
    <message>
        <source>Wallet:</source>
        <translation type="unfinished">지갑:</translation>
    </message>
    <message>
        <source>Copy &amp;URI</source>
        <translation type="unfinished">URI 복사(&amp;U)</translation>
    </message>
    <message>
        <source>Copy &amp;Address</source>
        <translation type="unfinished">주소 복사(&amp;A)</translation>
    </message>
    <message>
        <source>&amp;Verify</source>
        <translation type="unfinished">&amp;승인</translation>
=======
        <source>&amp;Amount:</source>
        <translation type="unfinished">거래액(&amp;A):</translation>
    </message>
    <message>
        <source>&amp;Label:</source>
        <translation type="unfinished">라벨(&amp;L):</translation>
    </message>
    <message>
        <source>&amp;Message:</source>
        <translation type="unfinished">메시지(&amp;M):</translation>
    </message>
    <message>
        <source>An optional message to attach to the payment request, which will be displayed when the request is opened. Note: The message will not be sent with the payment over the Bitcoin network.</source>
        <translation type="unfinished">지불 요청에 첨부되는 선택가능한 메시지 입니다. 이 메세지는 요청이 열릴 때 표시될 것 입니다. 메모: 이 메시지는 비트코인 네트워크로 전송되지 않습니다.</translation>
    </message>
    <message>
        <source>An optional label to associate with the new receiving address.</source>
        <translation type="unfinished">새로운 받기 주소와 결합될 부가적인 라벨.</translation>
    </message>
    <message>
        <source>Use this form to request payments. All fields are &lt;b&gt;optional&lt;/b&gt;.</source>
        <translation type="unfinished">지급을 요청하기 위해 아래 형식을 사용하세요. 입력값은 &lt;b&gt;선택 사항&lt;/b&gt; 입니다.</translation>
    </message>
    <message>
        <source>An optional amount to request. Leave this empty or zero to not request a specific amount.</source>
        <translation type="unfinished">요청할 금액 입력칸으로 선택 사항입니다. 빈 칸으로 두거나 특정 금액이 필요하지 않는 경우 0을 입력하십시오.</translation>
    </message>
    <message>
        <source>An optional label to associate with the new receiving address (used by you to identify an invoice).  It is also attached to the payment request.</source>
        <translation type="unfinished">새 수신 주소와 연결할 선택적 레이블 (사용자가 송장을 식별하는 데 사용함). 지불 요청에도 첨부됩니다.</translation>
    </message>
    <message>
        <source>An optional message that is attached to the payment request and may be displayed to the sender.</source>
        <translation type="unfinished">지불 요청에 첨부되고 발신자에게 표시 될 수있는 선택적 메시지입니다.</translation>
    </message>
    <message>
        <source>&amp;Create new receiving address</source>
        <translation type="unfinished">새로운 수신 주소 생성(&amp;C)</translation>
    </message>
    <message>
        <source>Clear all fields of the form.</source>
        <translation type="unfinished">양식의 모든 필드를 지웁니다.</translation>
    </message>
    <message>
        <source>Clear</source>
        <translation type="unfinished">지우기</translation>
    </message>
    <message>
        <source>Requested payments history</source>
        <translation type="unfinished">지불 요청 이력</translation>
    </message>
    <message>
        <source>Show the selected request (does the same as double clicking an entry)</source>
        <translation type="unfinished">선택된 요청을 표시하기 (더블 클릭으로도 항목을 표시할 수 있습니다)</translation>
    </message>
    <message>
        <source>Show</source>
        <translation type="unfinished">보기</translation>
    </message>
    <message>
        <source>Remove the selected entries from the list</source>
        <translation type="unfinished">목록에서 선택된 항목을 삭제</translation>
    </message>
    <message>
        <source>Remove</source>
        <translation type="unfinished">삭제</translation>
    </message>
    <message>
        <source>Copy &amp;URI</source>
        <translation type="unfinished">URI 복사(&amp;U)</translation>
    </message>
    <message>
        <source>&amp;Copy address</source>
        <translation type="unfinished">&amp; 주소 복사</translation>
    </message>
    <message>
        <source>Copy &amp;label</source>
        <translation type="unfinished">복사 &amp; 라벨</translation>
    </message>
    <message>
        <source>Copy &amp;message</source>
        <translation type="unfinished">메세지 복사(&amp;m)</translation>
    </message>
    <message>
        <source>Copy &amp;amount</source>
        <translation type="unfinished">복사 &amp; 금액</translation>
    </message>
    <message>
        <source>Could not unlock wallet.</source>
        <translation type="unfinished">지갑을 잠금해제 할 수 없습니다.</translation>
    </message>
    <message>
        <source>Could not generate new %1 address</source>
        <translation type="unfinished">새로운 %1 주소를 생성 할 수 없습니다.</translation>
>>>>>>> 44d8b13c
    </message>
</context>
<context>
    <name>ReceiveRequestDialog</name>
    <message>
<<<<<<< HEAD
        <source>Verify this address on e.g. a hardware wallet screen</source>
        <translation type="unfinished">하드웨어 지갑 화면 등에서 이 주소를 확인하십시오</translation>
    </message>
    <message>
        <source>&amp;Save Image…</source>
        <translation type="unfinished">이미지 저장...(&amp;S)</translation>
    </message>
    <message>
        <source>Payment information</source>
        <translation type="unfinished">지불 정보</translation>
    </message>
    <message>
        <source>Request payment to %1</source>
        <translation type="unfinished">%1에 지불을 요청</translation>
=======
        <source>Request payment to …</source>
        <translation type="unfinished">에게 지불을 요청</translation>
    </message>
    <message>
        <source>Address:</source>
        <translation type="unfinished">주소:</translation>
    </message>
    <message>
        <source>Amount:</source>
        <translation type="unfinished">금액:</translation>
    </message>
    <message>
        <source>Label:</source>
        <translation type="unfinished">라벨:</translation>
>>>>>>> 44d8b13c
    </message>
</context>
<context>
    <name>RecentRequestsTableModel</name>
    <message>
<<<<<<< HEAD
        <source>Date</source>
        <translation type="unfinished">날짜</translation>
    </message>
    <message>
        <source>Label</source>
        <translation type="unfinished">라벨</translation>
    </message>
    <message>
        <source>Message</source>
        <translation type="unfinished">메시지</translation>
    </message>
    <message>
        <source>(no label)</source>
        <translation type="unfinished">(라벨 없음)</translation>
    </message>
    <message>
        <source>(no message)</source>
        <translation type="unfinished">(메세지가 없습니다)</translation>
    </message>
    <message>
        <source>(no amount requested)</source>
        <translation type="unfinished">(요청한 거래액 없음)</translation>
    </message>
    <message>
        <source>Requested</source>
        <translation type="unfinished">요청 완료</translation>
=======
        <source>Message:</source>
        <translation type="unfinished">메시지:</translation>
    </message>
    <message>
        <source>Wallet:</source>
        <translation type="unfinished">지갑:</translation>
    </message>
    <message>
        <source>Copy &amp;URI</source>
        <translation type="unfinished">URI 복사(&amp;U)</translation>
    </message>
    <message>
        <source>Copy &amp;Address</source>
        <translation type="unfinished">주소 복사(&amp;A)</translation>
    </message>
    <message>
        <source>&amp;Verify</source>
        <translation type="unfinished">&amp;승인</translation>
    </message>
    <message>
        <source>Verify this address on e.g. a hardware wallet screen</source>
        <translation type="unfinished">하드웨어 지갑 화면 등에서 이 주소를 확인하십시오</translation>
    </message>
    <message>
        <source>&amp;Save Image…</source>
        <translation type="unfinished">이미지 저장...(&amp;S)</translation>
>>>>>>> 44d8b13c
    </message>
</context>
<context>
    <name>SendCoinsDialog</name>
    <message>
<<<<<<< HEAD
        <source>Send Coins</source>
        <translation type="unfinished">코인 보내기</translation>
    </message>
    <message>
        <source>Coin Control Features</source>
        <translation type="unfinished">코인 컨트롤 기능들</translation>
=======
        <source>Payment information</source>
        <translation type="unfinished">지불 정보</translation>
    </message>
    <message>
        <source>Request payment to %1</source>
        <translation type="unfinished">%1에 지불을 요청</translation>
>>>>>>> 44d8b13c
    </message>
</context>
<context>
    <name>RecentRequestsTableModel</name>
    <message>
<<<<<<< HEAD
        <source>automatically selected</source>
        <translation type="unfinished">자동 선택됨</translation>
    </message>
    <message>
        <source>Insufficient funds!</source>
        <translation type="unfinished">잔액이 부족합니다!</translation>
    </message>
    <message>
        <source>Quantity:</source>
        <translation type="unfinished">수량:</translation>
    </message>
    <message>
        <source>Bytes:</source>
        <translation type="unfinished">바이트:</translation>
    </message>
    <message>
        <source>Amount:</source>
        <translation type="unfinished">금액:</translation>
    </message>
    <message>
        <source>Fee:</source>
        <translation type="unfinished">수수료:</translation>
    </message>
    <message>
        <source>After Fee:</source>
        <translation type="unfinished">수수료 이후:</translation>
=======
        <source>Date</source>
        <translation type="unfinished">날짜</translation>
    </message>
    <message>
        <source>Label</source>
        <translation type="unfinished">라벨</translation>
    </message>
    <message>
        <source>Message</source>
        <translation type="unfinished">메시지</translation>
    </message>
    <message>
        <source>(no label)</source>
        <translation type="unfinished">(라벨 없음)</translation>
    </message>
    <message>
        <source>(no message)</source>
        <translation type="unfinished">(메세지가 없습니다)</translation>
    </message>
    <message>
        <source>(no amount requested)</source>
        <translation type="unfinished">(요청한 거래액 없음)</translation>
    </message>
    <message>
        <source>Requested</source>
        <translation type="unfinished">요청 완료</translation>
>>>>>>> 44d8b13c
    </message>
</context>
<context>
    <name>SendCoinsDialog</name>
    <message>
<<<<<<< HEAD
        <source>Change:</source>
        <translation type="unfinished">잔돈:</translation>
    </message>
    <message>
        <source>If this is activated, but the change address is empty or invalid, change will be sent to a newly generated address.</source>
        <translation type="unfinished">이 기능이 활성화되면 거스름돈 주소가 공란이거나 무효인 경우, 거스름돈은 새롭게 생성된 주소로 송금됩니다.</translation>
    </message>
    <message>
        <source>Custom change address</source>
        <translation type="unfinished">주소 변경</translation>
    </message>
    <message>
        <source>Transaction Fee:</source>
        <translation type="unfinished">거래 수수료:</translation>
    </message>
    <message>
        <source>Using the fallbackfee can result in sending a transaction that will take several hours or days (or never) to confirm. Consider choosing your fee manually or wait until you have validated the complete chain.</source>
        <translation type="unfinished">고장 대체 수수료를 사용하게 될 경우 보낸 거래가 승인이 완료 될 때까지 몇 시간 혹은 몇 일 (혹은 영원히) 이 걸릴 수 있습니다. 수동으로 수수료를 선택하거나 전체 체인의 유효성이 검증될 때까지 기다리십시오.</translation>
    </message>
    <message>
        <source>Warning: Fee estimation is currently not possible.</source>
        <translation type="unfinished">경고: 지금은 수수료 예측이 불가능합니다.</translation>
    </message>
    <message>
        <source>per kilobyte</source>
        <translation type="unfinished">/ 킬로바이트 당</translation>
    </message>
    <message>
        <source>Hide</source>
        <translation type="unfinished">숨기기</translation>
    </message>
    <message>
        <source>Recommended:</source>
        <translation type="unfinished">권장:</translation>
    </message>
    <message>
        <source>Custom:</source>
        <translation type="unfinished">사용자 정의:</translation>
    </message>
    <message>
        <source>Send to multiple recipients at once</source>
        <translation type="unfinished">다수의 수령인들에게 한번에 보내기</translation>
    </message>
    <message>
        <source>Add &amp;Recipient</source>
        <translation type="unfinished">수령인 추가하기(&amp;R)</translation>
    </message>
    <message>
        <source>Clear all fields of the form.</source>
        <translation type="unfinished">양식의 모든 필드를 지웁니다.</translation>
    </message>
    <message>
        <source>Inputs…</source>
        <translation type="unfinished">입력...</translation>
    </message>
    <message>
        <source>Dust:</source>
        <translation type="unfinished">더스트:</translation>
    </message>
    <message>
        <source>Choose…</source>
        <translation type="unfinished">선택...</translation>
    </message>
    <message>
        <source>Hide transaction fee settings</source>
        <translation type="unfinished">거래 수수료 설정 숨기기</translation>
    </message>
    <message>
        <source>Specify a custom fee per kB (1,000 bytes) of the transaction's virtual size.

Note:  Since the fee is calculated on a per-byte basis, a fee rate of "100 satoshis per kvB" for a transaction size of 500 virtual bytes (half of 1 kvB) would ultimately yield a fee of only 50 satoshis.</source>
        <translation type="unfinished">트랜잭션 가상 크기의 kB (1,000바이트)당 사용자 지정 수수료를 지정합니다.

참고: 수수료는 바이트 단위로 계산되므로 500 가상 바이트(1kvB의 절반)의 트랜잭션 크기에 대해 "kvB당 100 사토시"의 수수료율은 궁극적으로 50사토시만 수수료를 산출합니다.</translation>
    </message>
    <message>
        <source>When there is less transaction volume than space in the blocks, miners as well as relaying nodes may enforce a minimum fee. Paying only this minimum fee is just fine, but be aware that this can result in a never confirming transaction once there is more demand for bitcoin transactions than the network can process.</source>
        <translation type="unfinished">거래량이 블록에 남은 공간보다 적은 경우, 채굴자나 중계 노드들이 최소 수수료를 허용할 수 있습니다. 최소 수수료만 지불하는건 괜찮지만, 네트워크가 처리할 수 있는 용량을 넘는 비트코인 거래가 있을 경우에는 이 거래가 승인이 안될 수 있다는 점을 유의하세요.</translation>
    </message>
    <message>
        <source>A too low fee might result in a never confirming transaction (read the tooltip)</source>
        <translation type="unfinished">너무 적은 수수료로는 거래 승인이 안될 수도 있습니다 (툴팁을 참고하세요)</translation>
    </message>
    <message>
        <source>(Smart fee not initialized yet. This usually takes a few blocks…)</source>
        <translation type="unfinished">(Smart fee가 아직 초기화 되지 않았습니다. 블록 분석이 완전하게 끝날 때 까지 기다려주십시오...)</translation>
    </message>
    <message>
        <source>Confirmation time target:</source>
        <translation type="unfinished">승인 시간 목표:</translation>
    </message>
    <message>
        <source>Enable Replace-By-Fee</source>
        <translation type="unfinished">'수수료로-대체' 옵션 활성화</translation>
    </message>
    <message>
        <source>With Replace-By-Fee (BIP-125) you can increase a transaction's fee after it is sent. Without this, a higher fee may be recommended to compensate for increased transaction delay risk.</source>
        <translation type="unfinished">'수수료-대체' (BIP-125) 옵션은 보낸 거래의 수수료 상향을 지원해 줍니다. 이 옵션이 없을 경우 거래 지연을 방지하기 위해 더 높은 수수료가 권장됩니다.</translation>
    </message>
    <message>
        <source>Clear &amp;All</source>
        <translation type="unfinished">모두 지우기(&amp;A)</translation>
    </message>
    <message>
        <source>Balance:</source>
        <translation type="unfinished">잔액:</translation>
    </message>
    <message>
        <source>Confirm the send action</source>
        <translation type="unfinished">전송 기능 확인</translation>
    </message>
    <message>
        <source>S&amp;end</source>
        <translation type="unfinished">보내기(&amp;e)</translation>
    </message>
    <message>
        <source>Copy quantity</source>
        <translation type="unfinished">수량 복사</translation>
    </message>
    <message>
        <source>Copy amount</source>
        <translation type="unfinished">거래액 복사</translation>
    </message>
    <message>
        <source>Copy fee</source>
        <translation type="unfinished">수수료 복사</translation>
    </message>
    <message>
        <source>Copy after fee</source>
        <translation type="unfinished">수수료 이후 복사</translation>
    </message>
    <message>
        <source>Copy bytes</source>
        <translation type="unfinished">bytes 복사</translation>
    </message>
    <message>
        <source>Copy dust</source>
        <translation type="unfinished">더스트 복사</translation>
    </message>
    <message>
        <source>Copy change</source>
        <translation type="unfinished">잔돈 복사</translation>
    </message>
    <message>
        <source>%1 (%2 blocks)</source>
        <translation type="unfinished">%1 (%2 블록)</translation>
    </message>
    <message>
        <source>Sign on device</source>
        <extracomment>"device" usually means a hardware wallet.</extracomment>
        <translation type="unfinished">장치에 로그인</translation>
    </message>
    <message>
        <source>Connect your hardware wallet first.</source>
        <translation type="unfinished">먼저 하드웨어 지갑을 연결하십시오.</translation>
    </message>
    <message>
        <source>Set external signer script path in Options -&gt; Wallet</source>
        <extracomment>"External signer" means using devices such as hardware wallets.</extracomment>
        <translation type="unfinished">옵션 -&gt; 지갑에서 외부 서명자 스크립트 경로 설정</translation>
    </message>
    <message>
        <source>Cr&amp;eate Unsigned</source>
        <translation type="unfinished">사인되지 않은 것을 생성(&amp;e)</translation>
    </message>
    <message>
        <source>Creates a Partially Signed Bitcoin Transaction (PSBT) for use with e.g. an offline %1 wallet, or a PSBT-compatible hardware wallet.</source>
        <translation type="unfinished">오프라인 %1 지갑 또는 PSBT가 호환되는 하드웨어 지갑과의 사용을 위한 '부분적으로 서명 된 비트 코인 트랜잭션(PSBT)'를 생성합니다.</translation>
    </message>
    <message>
        <source> from wallet '%1'</source>
        <translation type="unfinished">'%1' 지갑에서</translation>
    </message>
    <message>
        <source>%1 to '%2'</source>
        <translation type="unfinished">%1을 '%2'로</translation>
    </message>
    <message>
        <source>%1 to %2</source>
        <translation type="unfinished">%1을 %2로</translation>
    </message>
    <message>
        <source>To review recipient list click "Show Details…"</source>
        <translation type="unfinished">수신자 목록을 검토하기 위해 "자세히 보기"를 클릭하세요</translation>
    </message>
    <message>
        <source>Sign failed</source>
        <translation type="unfinished">서명 실패</translation>
    </message>
    <message>
        <source>External signer not found</source>
        <extracomment>"External signer" means using devices such as hardware wallets.</extracomment>
        <translation type="unfinished">외부 서명자를 찾을 수 없음</translation>
    </message>
    <message>
        <source>External signer failure</source>
        <extracomment>"External signer" means using devices such as hardware wallets.</extracomment>
        <translation type="unfinished">외부 서명자 실패</translation>
    </message>
    <message>
        <source>Save Transaction Data</source>
        <translation type="unfinished">트랜잭션 데이터 저장</translation>
    </message>
    <message>
        <source>Partially Signed Transaction (Binary)</source>
        <extracomment>Expanded name of the binary PSBT file format. See: BIP 174.</extracomment>
        <translation type="unfinished">부분 서명 트랜잭션 (이진수)</translation>
    </message>
    <message>
        <source>PSBT saved</source>
        <extracomment>Popup message when a PSBT has been saved to a file</extracomment>
        <translation type="unfinished">PSBT 저장됨</translation>
    </message>
    <message>
        <source>External balance:</source>
        <translation type="unfinished">외부의 잔고</translation>
    </message>
    <message>
        <source>or</source>
        <translation type="unfinished">또는</translation>
    </message>
    <message>
        <source>You can increase the fee later (signals Replace-By-Fee, BIP-125).</source>
        <translation type="unfinished">추후에 거래 수수료를 올릴 수 있습니다 ('수수료로-대체', BIP-125 지원)</translation>
    </message>
    <message>
        <source>Please, review your transaction proposal. This will produce a Partially Signed Bitcoin Transaction (PSBT) which you can save or copy and then sign with e.g. an offline %1 wallet, or a PSBT-compatible hardware wallet.</source>
        <extracomment>Text to inform a user attempting to create a transaction of their current options. At this stage, a user can only create a PSBT. This string is displayed when private keys are disabled and an external signer is not available.</extracomment>
        <translation type="unfinished">거래 제안을 검토해 주십시오. 이것은 당신이 저장하거나 복사한 뒤 e.g. 오프라인 %1 지갑 또는 PSBT 호환 하드웨어 지갑으로 서명할 수 있는 PSBT (부분적으로 서명된 비트코인 트랜잭션)를 생성할 것입니다.</translation>
    </message>
    <message>
        <source>Do you want to create this transaction?</source>
        <extracomment>Message displayed when attempting to create a transaction. Cautionary text to prompt the user to verify that the displayed transaction details represent the transaction the user intends to create.</extracomment>
        <translation type="unfinished">이 트랜잭션을 생성하겠습니까?</translation>
    </message>
    <message>
        <source>Please, review your transaction. You can create and send this transaction or create a Partially Signed Bitcoin Transaction (PSBT), which you can save or copy and then sign with, e.g., an offline %1 wallet, or a PSBT-compatible hardware wallet.</source>
        <extracomment>Text to inform a user attempting to create a transaction of their current options. At this stage, a user can send their transaction or create a PSBT. This string is displayed when both private keys and PSBT controls are enabled.</extracomment>
        <translation type="unfinished">당신의 트랜잭션을 검토하세요. 당신은 트랜잭션을 생성하고 보낼 수 있습니다. 혹은 부분적으로 서명된 비트코인 트랜잭션 (PSBT, Partially Signed Bitcoin Transaction)을 생성하고, 저장하거나 복사하여 오프라인 %1지갑으로 서명할수도 있습니다. PSBT가 적용되는 하드월렛으로 서명할 수도 있습니다. </translation>
    </message>
    <message>
        <source>Please, review your transaction.</source>
        <extracomment>Text to prompt a user to review the details of the transaction they are attempting to send.</extracomment>
        <translation type="unfinished">거래를 재검토 하십시오</translation>
    </message>
    <message>
        <source>Transaction fee</source>
        <translation type="unfinished">거래 수수료</translation>
    </message>
    <message>
        <source>Not signalling Replace-By-Fee, BIP-125.</source>
        <translation type="unfinished">'수수료로-대체', BIP-125를 지원하지 않습니다.</translation>
    </message>
    <message>
        <source>Total Amount</source>
        <translation type="unfinished">총액</translation>
    </message>
    <message>
        <source>Confirm send coins</source>
        <translation type="unfinished">코인 전송을 확인</translation>
    </message>
    <message>
        <source>Watch-only balance:</source>
        <translation type="unfinished">조회-전용 잔액:</translation>
    </message>
    <message>
        <source>The recipient address is not valid. Please recheck.</source>
        <translation type="unfinished">수령인 주소가 정확하지 않습니다. 재확인 바랍니다</translation>
    </message>
    <message>
        <source>The amount to pay must be larger than 0.</source>
        <translation type="unfinished">지불하는 금액은 0 보다 커야 합니다.</translation>
    </message>
    <message>
        <source>The amount exceeds your balance.</source>
        <translation type="unfinished">잔고를 초과하였습니다.</translation>
    </message>
    <message>
        <source>The total exceeds your balance when the %1 transaction fee is included.</source>
        <translation type="unfinished">%1 의 거래 수수료를 포함하면 잔고를 초과합니다.</translation>
    </message>
    <message>
        <source>Duplicate address found: addresses should only be used once each.</source>
        <translation type="unfinished">중복된 주소 발견: 주소는 한번만 사용되어야 합니다.</translation>
    </message>
    <message>
        <source>Transaction creation failed!</source>
        <translation type="unfinished">거래 생성에 실패했습니다!</translation>
    </message>
    <message>
        <source>A fee higher than %1 is considered an absurdly high fee.</source>
        <translation type="unfinished">%1 보다 큰 수수료는 지나치게 높은 수수료 입니다.</translation>
    </message>
    <message numerus="yes">
        <source>Estimated to begin confirmation within %n block(s).</source>
        <translation type="unfinished">
            <numerusform>%n블록내로 컨펌이 시작될 것으로 예상됩니다.</numerusform>
        </translation>
    </message>
    <message>
        <source>Warning: Invalid Bitcoin address</source>
        <translation type="unfinished">경고: 잘못된 비트코인 주소입니다</translation>
    </message>
    <message>
        <source>Warning: Unknown change address</source>
        <translation type="unfinished">경고: 알려지지 않은 주소 변경입니다</translation>
    </message>
    <message>
        <source>Confirm custom change address</source>
        <translation type="unfinished">맞춤 주소 변경 확인</translation>
    </message>
    <message>
        <source>The address you selected for change is not part of this wallet. Any or all funds in your wallet may be sent to this address. Are you sure?</source>
        <translation type="unfinished">거스름돈을 위해 선택한 주소는 이 지갑의 일부가 아닙니다. 지갑에 있는 일부 또는 모든 금액을 이 주소로 보낼 수 있습니다. 확실합니까?</translation>
    </message>
    <message>
        <source>(no label)</source>
        <translation type="unfinished">(라벨 없음)</translation>
    </message>
</context>
<context>
    <name>SendCoinsEntry</name>
    <message>
        <source>A&amp;mount:</source>
        <translation type="unfinished">금액(&amp;M):</translation>
    </message>
    <message>
        <source>Pay &amp;To:</source>
        <translation type="unfinished">송금할 대상(&amp;T):</translation>
    </message>
    <message>
        <source>&amp;Label:</source>
        <translation type="unfinished">라벨(&amp;L):</translation>
    </message>
    <message>
        <source>Choose previously used address</source>
        <translation type="unfinished">이전에 사용한 주소를 선택하기</translation>
    </message>
    <message>
        <source>The Bitcoin address to send the payment to</source>
        <translation type="unfinished">이 비트코인 주소로 송금됩니다</translation>
    </message>
    <message>
        <source>Paste address from clipboard</source>
        <translation type="unfinished">클립보드로 부터 주소 붙여넣기</translation>
    </message>
    <message>
        <source>Remove this entry</source>
        <translation type="unfinished">입력된 항목 삭제</translation>
    </message>
    <message>
        <source>The amount to send in the selected unit</source>
        <translation type="unfinished">선택한 단위로 보낼 수량</translation>
=======
        <source>Send Coins</source>
        <translation type="unfinished">코인 보내기</translation>
    </message>
    <message>
        <source>Coin Control Features</source>
        <translation type="unfinished">코인 컨트롤 기능들</translation>
    </message>
    <message>
        <source>automatically selected</source>
        <translation type="unfinished">자동 선택됨</translation>
    </message>
    <message>
        <source>Insufficient funds!</source>
        <translation type="unfinished">잔액이 부족합니다!</translation>
    </message>
    <message>
        <source>Quantity:</source>
        <translation type="unfinished">수량:</translation>
    </message>
    <message>
        <source>Bytes:</source>
        <translation type="unfinished">바이트:</translation>
    </message>
    <message>
        <source>Amount:</source>
        <translation type="unfinished">금액:</translation>
    </message>
    <message>
        <source>Fee:</source>
        <translation type="unfinished">수수료:</translation>
    </message>
    <message>
        <source>After Fee:</source>
        <translation type="unfinished">수수료 이후:</translation>
    </message>
    <message>
        <source>Change:</source>
        <translation type="unfinished">잔돈:</translation>
    </message>
    <message>
        <source>If this is activated, but the change address is empty or invalid, change will be sent to a newly generated address.</source>
        <translation type="unfinished">이 기능이 활성화되면 거스름돈 주소가 공란이거나 무효인 경우, 거스름돈은 새롭게 생성된 주소로 송금됩니다.</translation>
    </message>
    <message>
        <source>Custom change address</source>
        <translation type="unfinished">주소 변경</translation>
    </message>
    <message>
        <source>Transaction Fee:</source>
        <translation type="unfinished">거래 수수료:</translation>
    </message>
    <message>
        <source>Using the fallbackfee can result in sending a transaction that will take several hours or days (or never) to confirm. Consider choosing your fee manually or wait until you have validated the complete chain.</source>
        <translation type="unfinished">고장 대체 수수료를 사용하게 될 경우 보낸 거래가 승인이 완료 될 때까지 몇 시간 혹은 몇 일 (혹은 영원히) 이 걸릴 수 있습니다. 수동으로 수수료를 선택하거나 전체 체인의 유효성이 검증될 때까지 기다리십시오.</translation>
    </message>
    <message>
        <source>Warning: Fee estimation is currently not possible.</source>
        <translation type="unfinished">경고: 지금은 수수료 예측이 불가능합니다.</translation>
    </message>
    <message>
        <source>per kilobyte</source>
        <translation type="unfinished">/ 킬로바이트 당</translation>
    </message>
    <message>
        <source>Hide</source>
        <translation type="unfinished">숨기기</translation>
    </message>
    <message>
        <source>Recommended:</source>
        <translation type="unfinished">권장:</translation>
    </message>
    <message>
        <source>Custom:</source>
        <translation type="unfinished">사용자 정의:</translation>
    </message>
    <message>
        <source>Send to multiple recipients at once</source>
        <translation type="unfinished">다수의 수령인들에게 한번에 보내기</translation>
    </message>
    <message>
        <source>Add &amp;Recipient</source>
        <translation type="unfinished">수령인 추가하기(&amp;R)</translation>
    </message>
    <message>
        <source>Clear all fields of the form.</source>
        <translation type="unfinished">양식의 모든 필드를 지웁니다.</translation>
    </message>
    <message>
        <source>Inputs…</source>
        <translation type="unfinished">입력...</translation>
    </message>
    <message>
        <source>Choose…</source>
        <translation type="unfinished">선택...</translation>
    </message>
    <message>
        <source>Hide transaction fee settings</source>
        <translation type="unfinished">거래 수수료 설정 숨기기</translation>
    </message>
    <message>
        <source>Specify a custom fee per kB (1,000 bytes) of the transaction's virtual size.

Note:  Since the fee is calculated on a per-byte basis, a fee rate of "100 satoshis per kvB" for a transaction size of 500 virtual bytes (half of 1 kvB) would ultimately yield a fee of only 50 satoshis.</source>
        <translation type="unfinished">트랜잭션 가상 크기의 kB (1,000바이트)당 사용자 지정 수수료를 지정합니다.

참고: 수수료는 바이트 단위로 계산되므로 500 가상 바이트(1kvB의 절반)의 트랜잭션 크기에 대해 "kvB당 100 사토시"의 수수료율은 궁극적으로 50사토시만 수수료를 산출합니다.</translation>
    </message>
    <message>
        <source>When there is less transaction volume than space in the blocks, miners as well as relaying nodes may enforce a minimum fee. Paying only this minimum fee is just fine, but be aware that this can result in a never confirming transaction once there is more demand for bitcoin transactions than the network can process.</source>
        <translation type="unfinished">거래량이 블록에 남은 공간보다 적은 경우, 채굴자나 중계 노드들이 최소 수수료를 허용할 수 있습니다. 최소 수수료만 지불하는건 괜찮지만, 네트워크가 처리할 수 있는 용량을 넘는 비트코인 거래가 있을 경우에는 이 거래가 승인이 안될 수 있다는 점을 유의하세요.</translation>
    </message>
    <message>
        <source>A too low fee might result in a never confirming transaction (read the tooltip)</source>
        <translation type="unfinished">너무 적은 수수료로는 거래 승인이 안될 수도 있습니다 (툴팁을 참고하세요)</translation>
    </message>
    <message>
        <source>(Smart fee not initialized yet. This usually takes a few blocks…)</source>
        <translation type="unfinished">(Smart fee가 아직 초기화 되지 않았습니다. 블록 분석이 완전하게 끝날 때 까지 기다려주십시오...)</translation>
    </message>
    <message>
        <source>Confirmation time target:</source>
        <translation type="unfinished">승인 시간 목표:</translation>
    </message>
    <message>
        <source>Enable Replace-By-Fee</source>
        <translation type="unfinished">'수수료로-대체' 옵션 활성화</translation>
    </message>
    <message>
        <source>With Replace-By-Fee (BIP-125) you can increase a transaction's fee after it is sent. Without this, a higher fee may be recommended to compensate for increased transaction delay risk.</source>
        <translation type="unfinished">'수수료-대체' (BIP-125) 옵션은 보낸 거래의 수수료 상향을 지원해 줍니다. 이 옵션이 없을 경우 거래 지연을 방지하기 위해 더 높은 수수료가 권장됩니다.</translation>
    </message>
    <message>
        <source>Clear &amp;All</source>
        <translation type="unfinished">모두 지우기(&amp;A)</translation>
    </message>
    <message>
        <source>Balance:</source>
        <translation type="unfinished">잔액:</translation>
    </message>
    <message>
        <source>Confirm the send action</source>
        <translation type="unfinished">전송 기능 확인</translation>
    </message>
    <message>
        <source>S&amp;end</source>
        <translation type="unfinished">보내기(&amp;e)</translation>
    </message>
    <message>
        <source>Copy quantity</source>
        <translation type="unfinished">수량 복사</translation>
    </message>
    <message>
        <source>Copy amount</source>
        <translation type="unfinished">거래액 복사</translation>
    </message>
    <message>
        <source>Copy fee</source>
        <translation type="unfinished">수수료 복사</translation>
    </message>
    <message>
        <source>Copy after fee</source>
        <translation type="unfinished">수수료 이후 복사</translation>
    </message>
    <message>
        <source>Copy bytes</source>
        <translation type="unfinished">bytes 복사</translation>
    </message>
    <message>
        <source>Copy change</source>
        <translation type="unfinished">잔돈 복사</translation>
    </message>
    <message>
        <source>%1 (%2 blocks)</source>
        <translation type="unfinished">%1 (%2 블록)</translation>
    </message>
    <message>
        <source>Sign on device</source>
        <extracomment>"device" usually means a hardware wallet.</extracomment>
        <translation type="unfinished">장치에 로그인</translation>
    </message>
    <message>
        <source>Connect your hardware wallet first.</source>
        <translation type="unfinished">먼저 하드웨어 지갑을 연결하십시오.</translation>
    </message>
    <message>
        <source>Set external signer script path in Options -&gt; Wallet</source>
        <extracomment>"External signer" means using devices such as hardware wallets.</extracomment>
        <translation type="unfinished">옵션 -&gt; 지갑에서 외부 서명자 스크립트 경로 설정</translation>
    </message>
    <message>
        <source>Cr&amp;eate Unsigned</source>
        <translation type="unfinished">사인되지 않은 것을 생성(&amp;e)</translation>
    </message>
    <message>
        <source>Creates a Partially Signed Bitcoin Transaction (PSBT) for use with e.g. an offline %1 wallet, or a PSBT-compatible hardware wallet.</source>
        <translation type="unfinished">오프라인 %1 지갑 또는 PSBT가 호환되는 하드웨어 지갑과의 사용을 위한 '부분적으로 서명 된 비트 코인 트랜잭션(PSBT)'를 생성합니다.</translation>
    </message>
    <message>
        <source> from wallet '%1'</source>
        <translation type="unfinished">'%1' 지갑에서</translation>
    </message>
    <message>
        <source>%1 to '%2'</source>
        <translation type="unfinished">%1을 '%2'로</translation>
    </message>
    <message>
        <source>%1 to %2</source>
        <translation type="unfinished">%1을 %2로</translation>
    </message>
    <message>
        <source>To review recipient list click "Show Details…"</source>
        <translation type="unfinished">수신자 목록을 검토하기 위해 "자세히 보기"를 클릭하세요</translation>
    </message>
    <message>
        <source>Sign failed</source>
        <translation type="unfinished">서명 실패</translation>
    </message>
    <message>
        <source>External signer not found</source>
        <extracomment>"External signer" means using devices such as hardware wallets.</extracomment>
        <translation type="unfinished">외부 서명자를 찾을 수 없음</translation>
    </message>
    <message>
        <source>External signer failure</source>
        <extracomment>"External signer" means using devices such as hardware wallets.</extracomment>
        <translation type="unfinished">외부 서명자 실패</translation>
    </message>
    <message>
        <source>Save Transaction Data</source>
        <translation type="unfinished">트랜잭션 데이터 저장</translation>
    </message>
    <message>
        <source>Partially Signed Transaction (Binary)</source>
        <extracomment>Expanded name of the binary PSBT file format. See: BIP 174.</extracomment>
        <translation type="unfinished">부분 서명 트랜잭션 (이진수)</translation>
    </message>
    <message>
        <source>PSBT saved</source>
        <extracomment>Popup message when a PSBT has been saved to a file</extracomment>
        <translation type="unfinished">PSBT 저장됨</translation>
    </message>
    <message>
        <source>External balance:</source>
        <translation type="unfinished">외부의 잔고</translation>
    </message>
    <message>
        <source>or</source>
        <translation type="unfinished">또는</translation>
    </message>
    <message>
        <source>You can increase the fee later (signals Replace-By-Fee, BIP-125).</source>
        <translation type="unfinished">추후에 거래 수수료를 올릴 수 있습니다 ('수수료로-대체', BIP-125 지원)</translation>
    </message>
    <message>
        <source>Please, review your transaction proposal. This will produce a Partially Signed Bitcoin Transaction (PSBT) which you can save or copy and then sign with e.g. an offline %1 wallet, or a PSBT-compatible hardware wallet.</source>
        <extracomment>Text to inform a user attempting to create a transaction of their current options. At this stage, a user can only create a PSBT. This string is displayed when private keys are disabled and an external signer is not available.</extracomment>
        <translation type="unfinished">거래 제안을 검토해 주십시오. 이것은 당신이 저장하거나 복사한 뒤 e.g. 오프라인 %1 지갑 또는 PSBT 호환 하드웨어 지갑으로 서명할 수 있는 PSBT (부분적으로 서명된 비트코인 트랜잭션)를 생성할 것입니다.</translation>
    </message>
    <message>
        <source>Do you want to create this transaction?</source>
        <extracomment>Message displayed when attempting to create a transaction. Cautionary text to prompt the user to verify that the displayed transaction details represent the transaction the user intends to create.</extracomment>
        <translation type="unfinished">이 트랜잭션을 생성하겠습니까?</translation>
    </message>
    <message>
        <source>Please, review your transaction. You can create and send this transaction or create a Partially Signed Bitcoin Transaction (PSBT), which you can save or copy and then sign with, e.g., an offline %1 wallet, or a PSBT-compatible hardware wallet.</source>
        <extracomment>Text to inform a user attempting to create a transaction of their current options. At this stage, a user can send their transaction or create a PSBT. This string is displayed when both private keys and PSBT controls are enabled.</extracomment>
        <translation type="unfinished">당신의 트랜잭션을 검토하세요. 당신은 트랜잭션을 생성하고 보낼 수 있습니다. 혹은 부분적으로 서명된 비트코인 트랜잭션 (PSBT, Partially Signed Bitcoin Transaction)을 생성하고, 저장하거나 복사하여 오프라인 %1지갑으로 서명할수도 있습니다. PSBT가 적용되는 하드월렛으로 서명할 수도 있습니다. </translation>
    </message>
    <message>
        <source>Please, review your transaction.</source>
        <extracomment>Text to prompt a user to review the details of the transaction they are attempting to send.</extracomment>
        <translation type="unfinished">거래를 재검토 하십시오</translation>
    </message>
    <message>
        <source>Transaction fee</source>
        <translation type="unfinished">거래 수수료</translation>
    </message>
    <message>
        <source>Not signalling Replace-By-Fee, BIP-125.</source>
        <translation type="unfinished">'수수료로-대체', BIP-125를 지원하지 않습니다.</translation>
    </message>
    <message>
        <source>Total Amount</source>
        <translation type="unfinished">총액</translation>
    </message>
    <message>
        <source>Confirm send coins</source>
        <translation type="unfinished">코인 전송을 확인</translation>
    </message>
    <message>
        <source>Watch-only balance:</source>
        <translation type="unfinished">조회-전용 잔액:</translation>
    </message>
    <message>
        <source>The recipient address is not valid. Please recheck.</source>
        <translation type="unfinished">수령인 주소가 정확하지 않습니다. 재확인 바랍니다</translation>
    </message>
    <message>
        <source>The amount to pay must be larger than 0.</source>
        <translation type="unfinished">지불하는 금액은 0 보다 커야 합니다.</translation>
    </message>
    <message>
        <source>The amount exceeds your balance.</source>
        <translation type="unfinished">잔고를 초과하였습니다.</translation>
    </message>
    <message>
        <source>The total exceeds your balance when the %1 transaction fee is included.</source>
        <translation type="unfinished">%1 의 거래 수수료를 포함하면 잔고를 초과합니다.</translation>
    </message>
    <message>
        <source>Duplicate address found: addresses should only be used once each.</source>
        <translation type="unfinished">중복된 주소 발견: 주소는 한번만 사용되어야 합니다.</translation>
    </message>
    <message>
        <source>Transaction creation failed!</source>
        <translation type="unfinished">거래 생성에 실패했습니다!</translation>
    </message>
    <message>
        <source>A fee higher than %1 is considered an absurdly high fee.</source>
        <translation type="unfinished">%1 보다 큰 수수료는 지나치게 높은 수수료 입니다.</translation>
    </message>
    <message numerus="yes">
        <source>Estimated to begin confirmation within %n block(s).</source>
        <translation type="unfinished">
            <numerusform>%n블록내로 컨펌이 시작될 것으로 예상됩니다.</numerusform>
        </translation>
    </message>
    <message>
        <source>Warning: Invalid Bitcoin address</source>
        <translation type="unfinished">경고: 잘못된 비트코인 주소입니다</translation>
    </message>
    <message>
        <source>Warning: Unknown change address</source>
        <translation type="unfinished">경고: 알려지지 않은 주소 변경입니다</translation>
    </message>
    <message>
        <source>Confirm custom change address</source>
        <translation type="unfinished">맞춤 주소 변경 확인</translation>
    </message>
    <message>
        <source>The address you selected for change is not part of this wallet. Any or all funds in your wallet may be sent to this address. Are you sure?</source>
        <translation type="unfinished">거스름돈을 위해 선택한 주소는 이 지갑의 일부가 아닙니다. 지갑에 있는 일부 또는 모든 금액을 이 주소로 보낼 수 있습니다. 확실합니까?</translation>
    </message>
    <message>
        <source>(no label)</source>
        <translation type="unfinished">(라벨 없음)</translation>
>>>>>>> 44d8b13c
    </message>
</context>
<context>
    <name>SendCoinsEntry</name>
    <message>
<<<<<<< HEAD
        <source>The fee will be deducted from the amount being sent. The recipient will receive less bitcoins than you enter in the amount field. If multiple recipients are selected, the fee is split equally.</source>
        <translation type="unfinished">수수료가 송금되는 금액에서 공제됩니다. 수령자는 금액 필드에서 입력한 금액보다 적은 금액을 전송받게 됩니다. 받는 사람이 여러 명인 경우 수수료는 균등하게 나누어집니다.</translation>
    </message>
    <message>
        <source>S&amp;ubtract fee from amount</source>
        <translation type="unfinished">송금액에서 수수료 공제(&amp;U)</translation>
    </message>
    <message>
        <source>Use available balance</source>
        <translation type="unfinished">잔액 전부 사용하기</translation>
    </message>
    <message>
        <source>Message:</source>
        <translation type="unfinished">메시지:</translation>
    </message>
    <message>
        <source>Enter a label for this address to add it to the list of used addresses</source>
        <translation type="unfinished">이 주소에 라벨을 입력하면 사용된 주소 목록에 라벨이 표시됩니다</translation>
    </message>
    <message>
        <source>A message that was attached to the bitcoin: URI which will be stored with the transaction for your reference. Note: This message will not be sent over the Bitcoin network.</source>
        <translation type="unfinished">bitcoin: URI에 추가된 메시지는 참고를 위해 거래내역과 함께 저장될 것입니다. Note: 이 메시지는 비트코인 네트워크로 전송되지 않습니다.</translation>
=======
        <source>A&amp;mount:</source>
        <translation type="unfinished">금액(&amp;M):</translation>
    </message>
    <message>
        <source>Pay &amp;To:</source>
        <translation type="unfinished">송금할 대상(&amp;T):</translation>
    </message>
    <message>
        <source>&amp;Label:</source>
        <translation type="unfinished">라벨(&amp;L):</translation>
    </message>
    <message>
        <source>Choose previously used address</source>
        <translation type="unfinished">이전에 사용한 주소를 선택하기</translation>
    </message>
    <message>
        <source>The Bitcoin address to send the payment to</source>
        <translation type="unfinished">이 비트코인 주소로 송금됩니다</translation>
    </message>
    <message>
        <source>Paste address from clipboard</source>
        <translation type="unfinished">클립보드로 부터 주소 붙여넣기</translation>
>>>>>>> 44d8b13c
    </message>
</context>
<context>
    <name>SendConfirmationDialog</name>
    <message>
<<<<<<< HEAD
        <source>Send</source>
        <translation type="unfinished">보내기</translation>
    </message>
    <message>
        <source>Create Unsigned</source>
        <translation type="unfinished">서명되지 않은 것을 생성</translation>
=======
        <source>Remove this entry</source>
        <translation type="unfinished">입력된 항목 삭제</translation>
    </message>
    <message>
        <source>The amount to send in the selected unit</source>
        <translation type="unfinished">선택한 단위로 보낼 수량</translation>
>>>>>>> 44d8b13c
    </message>
</context>
<context>
    <name>SignVerifyMessageDialog</name>
    <message>
<<<<<<< HEAD
        <source>Signatures - Sign / Verify a Message</source>
        <translation type="unfinished">서명 - 싸인 / 메시지 검증</translation>
    </message>
    <message>
        <source>&amp;Sign Message</source>
        <translation type="unfinished">메시지 서명(&amp;S)</translation>
    </message>
    <message>
        <source>You can sign messages/agreements with your addresses to prove you can receive bitcoins sent to them. Be careful not to sign anything vague or random, as phishing attacks may try to trick you into signing your identity over to them. Only sign fully-detailed statements you agree to.</source>
        <translation type="unfinished">당신이 해당 주소로 비트코인을 받을 수 있다는 것을 증명하기 위해 메시지/합의문을 그 주소로 서명할 수 있습니다. 피싱 공격이 당신을 속일 수 있으므로 임의의 내용이나 모호한 내용에 서명하지 않도록 주의하세요. 당신이 동의하는 명확한 조항들에만 서명하세요.</translation>
    </message>
    <message>
        <source>The Bitcoin address to sign the message with</source>
        <translation type="unfinished">메세지를 서명할 비트코인 주소</translation>
    </message>
    <message>
        <source>Choose previously used address</source>
        <translation type="unfinished">이전에 사용한 주소를 선택하기</translation>
    </message>
    <message>
        <source>Paste address from clipboard</source>
        <translation type="unfinished">클립보드로 부터 주소 붙여넣기</translation>
=======
        <source>The fee will be deducted from the amount being sent. The recipient will receive less bitcoins than you enter in the amount field. If multiple recipients are selected, the fee is split equally.</source>
        <translation type="unfinished">수수료가 송금되는 금액에서 공제됩니다. 수령자는 금액 필드에서 입력한 금액보다 적은 금액을 전송받게 됩니다. 받는 사람이 여러 명인 경우 수수료는 균등하게 나누어집니다.</translation>
    </message>
    <message>
        <source>S&amp;ubtract fee from amount</source>
        <translation type="unfinished">송금액에서 수수료 공제(&amp;U)</translation>
    </message>
    <message>
        <source>Use available balance</source>
        <translation type="unfinished">잔액 전부 사용하기</translation>
    </message>
    <message>
        <source>Message:</source>
        <translation type="unfinished">메시지:</translation>
    </message>
    <message>
        <source>Enter a label for this address to add it to the list of used addresses</source>
        <translation type="unfinished">이 주소에 라벨을 입력하면 사용된 주소 목록에 라벨이 표시됩니다</translation>
    </message>
    <message>
        <source>A message that was attached to the bitcoin: URI which will be stored with the transaction for your reference. Note: This message will not be sent over the Bitcoin network.</source>
        <translation type="unfinished">bitcoin: URI에 추가된 메시지는 참고를 위해 거래내역과 함께 저장될 것입니다. Note: 이 메시지는 비트코인 네트워크로 전송되지 않습니다.</translation>
>>>>>>> 44d8b13c
    </message>
</context>
<context>
    <name>SendConfirmationDialog</name>
    <message>
<<<<<<< HEAD
        <source>Enter the message you want to sign here</source>
        <translation type="unfinished">여기에 서명할 메시지를 입력하세요</translation>
    </message>
    <message>
        <source>Signature</source>
        <translation type="unfinished">서명</translation>
    </message>
    <message>
        <source>Copy the current signature to the system clipboard</source>
        <translation type="unfinished">이 서명을 시스템 클립보드로 복사</translation>
    </message>
    <message>
        <source>Sign the message to prove you own this Bitcoin address</source>
        <translation type="unfinished">당신이 이 비트코인 주소를 소유한다는 증명을 위해 메시지를 서명합니다</translation>
    </message>
    <message>
        <source>Sign &amp;Message</source>
        <translation type="unfinished">메시지 서명(&amp;M)</translation>
    </message>
    <message>
        <source>Reset all sign message fields</source>
        <translation type="unfinished">모든 입력항목을 초기화합니다</translation>
    </message>
    <message>
        <source>Clear &amp;All</source>
        <translation type="unfinished">모두 지우기(&amp;A)</translation>
    </message>
    <message>
        <source>&amp;Verify Message</source>
        <translation type="unfinished">메시지 검증(&amp;V)</translation>
    </message>
    <message>
        <source>Enter the receiver's address, message (ensure you copy line breaks, spaces, tabs, etc. exactly) and signature below to verify the message. Be careful not to read more into the signature than what is in the signed message itself, to avoid being tricked by a man-in-the-middle attack. Note that this only proves the signing party receives with the address, it cannot prove sendership of any transaction!</source>
        <translation type="unfinished">메시지를 검증하기 위해 아래 칸에 각각 지갑 주소와 메시지, 서명을 입력하세요 (메시지 원본의 띄어쓰기, 들여쓰기, 행 나눔 등이 정확하게 입력되어야 하므로 원본을 복사해서 입력하세요). 네트워크 침입자의 속임수에 넘어가지 않도록 서명된 메시지 내용 이외의 내용은 참고하지 않도록 유의하세요. 이 기능은 단순히 서명한 쪽에서 해당 주소로 송금을 받을 수 있다는 것을 증명하는 것 뿐이며 그 이상은 어떤 것도 보증하지 않습니다.</translation>
    </message>
    <message>
        <source>The Bitcoin address the message was signed with</source>
        <translation type="unfinished">메세지의 서명에 사용된 비트코인 주소</translation>
    </message>
    <message>
        <source>The signed message to verify</source>
        <translation type="unfinished">검증할 서명된 메세지</translation>
    </message>
    <message>
        <source>The signature given when the message was signed</source>
        <translation type="unfinished">메세지의 서명되었을 때의 시그니처</translation>
    </message>
    <message>
        <source>Verify the message to ensure it was signed with the specified Bitcoin address</source>
        <translation type="unfinished">입력된 비트코인 주소로 메시지가 서명되었는지 검증합니다</translation>
    </message>
    <message>
        <source>Verify &amp;Message</source>
        <translation type="unfinished">메시지 검증(&amp;M)</translation>
    </message>
    <message>
        <source>Reset all verify message fields</source>
        <translation type="unfinished">모든 입력 항목을 초기화합니다</translation>
    </message>
    <message>
        <source>Click "Sign Message" to generate signature</source>
        <translation type="unfinished">서명을 만들려면 "메시지 서명"을 클릭하세요</translation>
    </message>
    <message>
        <source>The entered address is invalid.</source>
        <translation type="unfinished">입력한 주소가 잘못되었습니다.</translation>
    </message>
    <message>
        <source>Please check the address and try again.</source>
        <translation type="unfinished">주소를 확인하고 다시 시도하십시오.</translation>
    </message>
    <message>
        <source>The entered address does not refer to a key.</source>
        <translation type="unfinished">입력한 주소는 지갑내 키를 참조하지 않습니다.</translation>
    </message>
    <message>
        <source>Wallet unlock was cancelled.</source>
        <translation type="unfinished">지갑 잠금 해제를 취소했습니다.</translation>
    </message>
    <message>
        <source>No error</source>
        <translation type="unfinished">오류 없음</translation>
    </message>
    <message>
        <source>Private key for the entered address is not available.</source>
        <translation type="unfinished">입력한 주소에 대한 개인키가 없습니다.</translation>
    </message>
    <message>
        <source>Message signing failed.</source>
        <translation type="unfinished">메시지 서명에 실패했습니다.</translation>
    </message>
    <message>
        <source>Message signed.</source>
        <translation type="unfinished">메시지를 서명했습니다.</translation>
    </message>
    <message>
        <source>The signature could not be decoded.</source>
        <translation type="unfinished">서명을 해독할 수 없습니다.</translation>
    </message>
    <message>
        <source>Please check the signature and try again.</source>
        <translation type="unfinished">서명을 확인하고 다시 시도하십시오.</translation>
    </message>
    <message>
        <source>The signature did not match the message digest.</source>
        <translation type="unfinished">메시지 다이제스트와 서명이 일치하지 않습니다.</translation>
    </message>
    <message>
        <source>Message verification failed.</source>
        <translation type="unfinished">메시지 검증에 실패했습니다.</translation>
    </message>
    <message>
        <source>Message verified.</source>
        <translation type="unfinished">메시지가 검증되었습니다.</translation>
=======
        <source>Send</source>
        <translation type="unfinished">보내기</translation>
    </message>
    <message>
        <source>Create Unsigned</source>
        <translation type="unfinished">서명되지 않은 것을 생성</translation>
    </message>
</context>
<context>
    <name>SignVerifyMessageDialog</name>
    <message>
        <source>Signatures - Sign / Verify a Message</source>
        <translation type="unfinished">서명 - 싸인 / 메시지 검증</translation>
    </message>
    <message>
        <source>&amp;Sign Message</source>
        <translation type="unfinished">메시지 서명(&amp;S)</translation>
    </message>
    <message>
        <source>You can sign messages/agreements with your addresses to prove you can receive bitcoins sent to them. Be careful not to sign anything vague or random, as phishing attacks may try to trick you into signing your identity over to them. Only sign fully-detailed statements you agree to.</source>
        <translation type="unfinished">당신이 해당 주소로 비트코인을 받을 수 있다는 것을 증명하기 위해 메시지/합의문을 그 주소로 서명할 수 있습니다. 피싱 공격이 당신을 속일 수 있으므로 임의의 내용이나 모호한 내용에 서명하지 않도록 주의하세요. 당신이 동의하는 명확한 조항들에만 서명하세요.</translation>
    </message>
    <message>
        <source>The Bitcoin address to sign the message with</source>
        <translation type="unfinished">메세지를 서명할 비트코인 주소</translation>
    </message>
    <message>
        <source>Choose previously used address</source>
        <translation type="unfinished">이전에 사용한 주소를 선택하기</translation>
    </message>
    <message>
        <source>Paste address from clipboard</source>
        <translation type="unfinished">클립보드로 부터 주소 붙여넣기</translation>
    </message>
    <message>
        <source>Enter the message you want to sign here</source>
        <translation type="unfinished">여기에 서명할 메시지를 입력하세요</translation>
    </message>
    <message>
        <source>Signature</source>
        <translation type="unfinished">서명</translation>
    </message>
    <message>
        <source>Copy the current signature to the system clipboard</source>
        <translation type="unfinished">이 서명을 시스템 클립보드로 복사</translation>
    </message>
    <message>
        <source>Sign the message to prove you own this Bitcoin address</source>
        <translation type="unfinished">당신이 이 비트코인 주소를 소유한다는 증명을 위해 메시지를 서명합니다</translation>
    </message>
    <message>
        <source>Sign &amp;Message</source>
        <translation type="unfinished">메시지 서명(&amp;M)</translation>
    </message>
    <message>
        <source>Reset all sign message fields</source>
        <translation type="unfinished">모든 입력항목을 초기화합니다</translation>
    </message>
    <message>
        <source>Clear &amp;All</source>
        <translation type="unfinished">모두 지우기(&amp;A)</translation>
    </message>
    <message>
        <source>&amp;Verify Message</source>
        <translation type="unfinished">메시지 검증(&amp;V)</translation>
    </message>
    <message>
        <source>Enter the receiver's address, message (ensure you copy line breaks, spaces, tabs, etc. exactly) and signature below to verify the message. Be careful not to read more into the signature than what is in the signed message itself, to avoid being tricked by a man-in-the-middle attack. Note that this only proves the signing party receives with the address, it cannot prove sendership of any transaction!</source>
        <translation type="unfinished">메시지를 검증하기 위해 아래 칸에 각각 지갑 주소와 메시지, 서명을 입력하세요 (메시지 원본의 띄어쓰기, 들여쓰기, 행 나눔 등이 정확하게 입력되어야 하므로 원본을 복사해서 입력하세요). 네트워크 침입자의 속임수에 넘어가지 않도록 서명된 메시지 내용 이외의 내용은 참고하지 않도록 유의하세요. 이 기능은 단순히 서명한 쪽에서 해당 주소로 송금을 받을 수 있다는 것을 증명하는 것 뿐이며 그 이상은 어떤 것도 보증하지 않습니다.</translation>
    </message>
    <message>
        <source>The Bitcoin address the message was signed with</source>
        <translation type="unfinished">메세지의 서명에 사용된 비트코인 주소</translation>
    </message>
    <message>
        <source>The signed message to verify</source>
        <translation type="unfinished">검증할 서명된 메세지</translation>
    </message>
    <message>
        <source>The signature given when the message was signed</source>
        <translation type="unfinished">메세지의 서명되었을 때의 시그니처</translation>
    </message>
    <message>
        <source>Verify the message to ensure it was signed with the specified Bitcoin address</source>
        <translation type="unfinished">입력된 비트코인 주소로 메시지가 서명되었는지 검증합니다</translation>
    </message>
    <message>
        <source>Verify &amp;Message</source>
        <translation type="unfinished">메시지 검증(&amp;M)</translation>
    </message>
    <message>
        <source>Reset all verify message fields</source>
        <translation type="unfinished">모든 입력 항목을 초기화합니다</translation>
    </message>
    <message>
        <source>Click "Sign Message" to generate signature</source>
        <translation type="unfinished">서명을 만들려면 "메시지 서명"을 클릭하세요</translation>
    </message>
    <message>
        <source>The entered address is invalid.</source>
        <translation type="unfinished">입력한 주소가 잘못되었습니다.</translation>
    </message>
    <message>
        <source>Please check the address and try again.</source>
        <translation type="unfinished">주소를 확인하고 다시 시도하십시오.</translation>
    </message>
    <message>
        <source>The entered address does not refer to a key.</source>
        <translation type="unfinished">입력한 주소는 지갑내 키를 참조하지 않습니다.</translation>
    </message>
    <message>
        <source>Wallet unlock was cancelled.</source>
        <translation type="unfinished">지갑 잠금 해제를 취소했습니다.</translation>
    </message>
    <message>
        <source>No error</source>
        <translation type="unfinished">오류 없음</translation>
    </message>
    <message>
        <source>Private key for the entered address is not available.</source>
        <translation type="unfinished">입력한 주소에 대한 개인키가 없습니다.</translation>
    </message>
    <message>
        <source>Message signing failed.</source>
        <translation type="unfinished">메시지 서명에 실패했습니다.</translation>
>>>>>>> 44d8b13c
    </message>
</context>
<context>
    <name>SplashScreen</name>
    <message>
<<<<<<< HEAD
        <source>(press q to shutdown and continue later)</source>
        <translation type="unfinished">q 를 눌러 종료하거나 나중에 계속하세요.</translation>
    </message>
    <message>
        <source>press q to shutdown</source>
        <translation type="unfinished">q를 눌러 종료하세요</translation>
=======
        <source>Message signed.</source>
        <translation type="unfinished">메시지를 서명했습니다.</translation>
    </message>
    <message>
        <source>The signature could not be decoded.</source>
        <translation type="unfinished">서명을 해독할 수 없습니다.</translation>
>>>>>>> 44d8b13c
    </message>
</context>
<context>
    <name>TransactionDesc</name>
    <message>
<<<<<<< HEAD
        <source>conflicted with a transaction with %1 confirmations</source>
        <extracomment>Text explaining the current status of a transaction, shown in the status field of the details window for this transaction. This status represents an unconfirmed transaction that conflicts with a confirmed transaction.</extracomment>
        <translation type="unfinished">%1 승인이 있는 거래와 충돌함</translation>
    </message>
    <message>
        <source>abandoned</source>
        <extracomment>Text explaining the current status of a transaction, shown in the status field of the details window for this transaction. This status represents an abandoned transaction.</extracomment>
        <translation type="unfinished">버려진</translation>
    </message>
    <message>
        <source>%1/unconfirmed</source>
        <extracomment>Text explaining the current status of a transaction, shown in the status field of the details window for this transaction. This status represents a transaction confirmed in at least one block, but less than 6 blocks.</extracomment>
        <translation type="unfinished">%1/미확인</translation>
    </message>
    <message>
        <source>%1 confirmations</source>
        <extracomment>Text explaining the current status of a transaction, shown in the status field of the details window for this transaction. This status represents a transaction confirmed in 6 or more blocks.</extracomment>
        <translation type="unfinished">%1 확인 완료</translation>
=======
        <source>Please check the signature and try again.</source>
        <translation type="unfinished">서명을 확인하고 다시 시도하십시오.</translation>
    </message>
    <message>
        <source>The signature did not match the message digest.</source>
        <translation type="unfinished">메시지 다이제스트와 서명이 일치하지 않습니다.</translation>
    </message>
    <message>
        <source>Message verification failed.</source>
        <translation type="unfinished">메시지 검증에 실패했습니다.</translation>
    </message>
    <message>
        <source>Message verified.</source>
        <translation type="unfinished">메시지가 검증되었습니다.</translation>
>>>>>>> 44d8b13c
    </message>
</context>
<context>
    <name>SplashScreen</name>
    <message>
<<<<<<< HEAD
        <source>Status</source>
        <translation type="unfinished">상태</translation>
    </message>
    <message>
        <source>Date</source>
        <translation type="unfinished">날짜</translation>
=======
        <source>(press q to shutdown and continue later)</source>
        <translation type="unfinished">q 를 눌러 종료하거나 나중에 계속하세요.</translation>
    </message>
    <message>
        <source>press q to shutdown</source>
        <translation type="unfinished">q를 눌러 종료하세요</translation>
>>>>>>> 44d8b13c
    </message>
</context>
<context>
    <name>TransactionDesc</name>
    <message>
<<<<<<< HEAD
        <source>Source</source>
        <translation type="unfinished">소스</translation>
    </message>
    <message>
        <source>Generated</source>
        <translation type="unfinished">생성됨</translation>
    </message>
    <message>
        <source>From</source>
        <translation type="unfinished">보낸 주소</translation>
    </message>
    <message>
        <source>unknown</source>
        <translation type="unfinished">알 수 없음</translation>
    </message>
    <message>
        <source>To</source>
        <translation type="unfinished">받는 주소</translation>
    </message>
    <message>
        <source>own address</source>
        <translation type="unfinished">자신의 주소</translation>
    </message>
    <message>
        <source>watch-only</source>
        <translation type="unfinished">조회-전용</translation>
    </message>
    <message>
        <source>label</source>
        <translation type="unfinished">라벨</translation>
    </message>
    <message>
        <source>Credit</source>
        <translation type="unfinished">입금액</translation>
    </message>
    <message numerus="yes">
        <source>matures in %n more block(s)</source>
        <translation type="unfinished">
            <numerusform>%n개 이상 블록 이내에 완료됩니다.</numerusform>
        </translation>
    </message>
    <message>
        <source>not accepted</source>
        <translation type="unfinished">승인되지 않음</translation>
    </message>
    <message>
        <source>Debit</source>
        <translation type="unfinished">출금액</translation>
    </message>
    <message>
        <source>Total debit</source>
        <translation type="unfinished">총 출금액</translation>
    </message>
    <message>
        <source>Total credit</source>
        <translation type="unfinished">총 입금액</translation>
    </message>
    <message>
        <source>Transaction fee</source>
        <translation type="unfinished">거래 수수료</translation>
    </message>
    <message>
        <source>Net amount</source>
        <translation type="unfinished">총 거래액</translation>
    </message>
    <message>
        <source>Message</source>
        <translation type="unfinished">메시지</translation>
    </message>
    <message>
        <source>Comment</source>
        <translation type="unfinished">설명</translation>
    </message>
    <message>
        <source>Transaction ID</source>
        <translation type="unfinished">거래 ID</translation>
    </message>
    <message>
        <source>Transaction total size</source>
        <translation type="unfinished">거래 총 크기</translation>
    </message>
    <message>
        <source>Transaction virtual size</source>
        <translation type="unfinished">가상 거래 사이즈</translation>
    </message>
    <message>
        <source>Output index</source>
        <translation type="unfinished">출력 인덱스</translation>
    </message>
    <message>
        <source> (Certificate was not verified)</source>
        <translation type="unfinished">(인증서가 확인되지 않았습니다)</translation>
    </message>
    <message>
        <source>Merchant</source>
        <translation type="unfinished">판매자</translation>
    </message>
    <message>
        <source>Generated coins must mature %1 blocks before they can be spent. When you generated this block, it was broadcast to the network to be added to the block chain. If it fails to get into the chain, its state will change to "not accepted" and it won't be spendable. This may occasionally happen if another node generates a block within a few seconds of yours.</source>
        <translation type="unfinished">신규 채굴된 코인이 사용되기 위해서는 %1 개의 블록이 경과되어야 합니다. 블록을 생성할 때 블록체인에 추가되도록 네트워크에 전파되는 과정을 거치는데, 블록체인에 포함되지 못하고 실패한다면 해당 블록의 상태는 '미승인'으로 표현되고 비트코인 또한 사용될 수 없습니다. 이 현상은 다른 노드가 비슷한 시간대에 동시에 블록을 생성할 때 종종 발생할 수 있습니다.</translation>
    </message>
    <message>
        <source>Debug information</source>
        <translation type="unfinished">디버깅 정보</translation>
    </message>
    <message>
        <source>Transaction</source>
        <translation type="unfinished">거래</translation>
    </message>
    <message>
        <source>Inputs</source>
        <translation type="unfinished">입력</translation>
    </message>
    <message>
        <source>Amount</source>
        <translation type="unfinished">금액</translation>
    </message>
    <message>
        <source>true</source>
        <translation type="unfinished">참</translation>
    </message>
    <message>
        <source>false</source>
        <translation type="unfinished">거짓</translation>
=======
        <source>conflicted with a transaction with %1 confirmations</source>
        <extracomment>Text explaining the current status of a transaction, shown in the status field of the details window for this transaction. This status represents an unconfirmed transaction that conflicts with a confirmed transaction.</extracomment>
        <translation type="unfinished">%1 승인이 있는 거래와 충돌함</translation>
    </message>
    <message>
        <source>abandoned</source>
        <extracomment>Text explaining the current status of a transaction, shown in the status field of the details window for this transaction. This status represents an abandoned transaction.</extracomment>
        <translation type="unfinished">버려진</translation>
    </message>
    <message>
        <source>%1/unconfirmed</source>
        <extracomment>Text explaining the current status of a transaction, shown in the status field of the details window for this transaction. This status represents a transaction confirmed in at least one block, but less than 6 blocks.</extracomment>
        <translation type="unfinished">%1/미확인</translation>
    </message>
    <message>
        <source>%1 confirmations</source>
        <extracomment>Text explaining the current status of a transaction, shown in the status field of the details window for this transaction. This status represents a transaction confirmed in 6 or more blocks.</extracomment>
        <translation type="unfinished">%1 확인 완료</translation>
    </message>
    <message>
        <source>Status</source>
        <translation type="unfinished">상태</translation>
    </message>
    <message>
        <source>Date</source>
        <translation type="unfinished">날짜</translation>
    </message>
    <message>
        <source>Source</source>
        <translation type="unfinished">소스</translation>
    </message>
    <message>
        <source>Generated</source>
        <translation type="unfinished">생성됨</translation>
    </message>
    <message>
        <source>From</source>
        <translation type="unfinished">보낸 주소</translation>
    </message>
    <message>
        <source>unknown</source>
        <translation type="unfinished">알 수 없음</translation>
    </message>
    <message>
        <source>To</source>
        <translation type="unfinished">받는 주소</translation>
    </message>
    <message>
        <source>own address</source>
        <translation type="unfinished">자신의 주소</translation>
    </message>
    <message>
        <source>watch-only</source>
        <translation type="unfinished">조회-전용</translation>
    </message>
    <message>
        <source>label</source>
        <translation type="unfinished">라벨</translation>
    </message>
    <message>
        <source>Credit</source>
        <translation type="unfinished">입금액</translation>
    </message>
    <message numerus="yes">
        <source>matures in %n more block(s)</source>
        <translation type="unfinished">
            <numerusform>%n개 이상 블록 이내에 완료됩니다.</numerusform>
        </translation>
    </message>
    <message>
        <source>not accepted</source>
        <translation type="unfinished">승인되지 않음</translation>
    </message>
    <message>
        <source>Debit</source>
        <translation type="unfinished">출금액</translation>
    </message>
    <message>
        <source>Total debit</source>
        <translation type="unfinished">총 출금액</translation>
    </message>
    <message>
        <source>Total credit</source>
        <translation type="unfinished">총 입금액</translation>
    </message>
    <message>
        <source>Transaction fee</source>
        <translation type="unfinished">거래 수수료</translation>
    </message>
    <message>
        <source>Net amount</source>
        <translation type="unfinished">총 거래액</translation>
    </message>
    <message>
        <source>Message</source>
        <translation type="unfinished">메시지</translation>
    </message>
    <message>
        <source>Comment</source>
        <translation type="unfinished">설명</translation>
    </message>
    <message>
        <source>Transaction ID</source>
        <translation type="unfinished">거래 ID</translation>
    </message>
    <message>
        <source>Transaction total size</source>
        <translation type="unfinished">거래 총 크기</translation>
    </message>
    <message>
        <source>Transaction virtual size</source>
        <translation type="unfinished">가상 거래 사이즈</translation>
    </message>
    <message>
        <source>Output index</source>
        <translation type="unfinished">출력 인덱스</translation>
    </message>
    <message>
        <source> (Certificate was not verified)</source>
        <translation type="unfinished">(인증서가 확인되지 않았습니다)</translation>
    </message>
    <message>
        <source>Merchant</source>
        <translation type="unfinished">판매자</translation>
    </message>
    <message>
        <source>Generated coins must mature %1 blocks before they can be spent. When you generated this block, it was broadcast to the network to be added to the block chain. If it fails to get into the chain, its state will change to "not accepted" and it won't be spendable. This may occasionally happen if another node generates a block within a few seconds of yours.</source>
        <translation type="unfinished">신규 채굴된 코인이 사용되기 위해서는 %1 개의 블록이 경과되어야 합니다. 블록을 생성할 때 블록체인에 추가되도록 네트워크에 전파되는 과정을 거치는데, 블록체인에 포함되지 못하고 실패한다면 해당 블록의 상태는 '미승인'으로 표현되고 비트코인 또한 사용될 수 없습니다. 이 현상은 다른 노드가 비슷한 시간대에 동시에 블록을 생성할 때 종종 발생할 수 있습니다.</translation>
    </message>
    <message>
        <source>Debug information</source>
        <translation type="unfinished">디버깅 정보</translation>
>>>>>>> 44d8b13c
    </message>
</context>
<context>
    <name>TransactionDescDialog</name>
    <message>
<<<<<<< HEAD
        <source>This pane shows a detailed description of the transaction</source>
        <translation type="unfinished">이 창은 거래의 세부내역을 보여줍니다</translation>
    </message>
    <message>
        <source>Details for %1</source>
        <translation type="unfinished">%1에 대한 세부 정보</translation>
=======
        <source>Transaction</source>
        <translation type="unfinished">거래</translation>
    </message>
    <message>
        <source>Inputs</source>
        <translation type="unfinished">입력</translation>
>>>>>>> 44d8b13c
    </message>
</context>
<context>
    <name>TransactionTableModel</name>
    <message>
<<<<<<< HEAD
        <source>Date</source>
        <translation type="unfinished">날짜</translation>
    </message>
    <message>
        <source>Type</source>
        <translation type="unfinished">형식</translation>
    </message>
    <message>
        <source>Label</source>
        <translation type="unfinished">라벨</translation>
=======
        <source>Amount</source>
        <translation type="unfinished">금액</translation>
    </message>
    <message>
        <source>true</source>
        <translation type="unfinished">참</translation>
    </message>
    <message>
        <source>false</source>
        <translation type="unfinished">거짓</translation>
>>>>>>> 44d8b13c
    </message>
</context>
<context>
    <name>TransactionDescDialog</name>
    <message>
<<<<<<< HEAD
        <source>Unconfirmed</source>
        <translation type="unfinished">미확인</translation>
    </message>
    <message>
        <source>Abandoned</source>
        <translation type="unfinished">버려진</translation>
=======
        <source>This pane shows a detailed description of the transaction</source>
        <translation type="unfinished">이 창은 거래의 세부내역을 보여줍니다</translation>
    </message>
    <message>
        <source>Details for %1</source>
        <translation type="unfinished">%1에 대한 세부 정보</translation>
>>>>>>> 44d8b13c
    </message>
</context>
<context>
    <name>TransactionTableModel</name>
    <message>
<<<<<<< HEAD
        <source>Confirming (%1 of %2 recommended confirmations)</source>
        <translation type="unfinished">승인 중 (권장되는 승인 회수 %2 대비 현재 승인 수 %1)</translation>
    </message>
    <message>
        <source>Confirmed (%1 confirmations)</source>
        <translation type="unfinished">승인됨 (%1 확인됨)</translation>
    </message>
    <message>
        <source>Conflicted</source>
        <translation type="unfinished">충돌</translation>
    </message>
    <message>
        <source>Immature (%1 confirmations, will be available after %2)</source>
        <translation type="unfinished">충분히 숙성되지 않은 상태 (%1 승인, %2 후에 사용 가능합니다)</translation>
    </message>
    <message>
        <source>Generated but not accepted</source>
        <translation type="unfinished">생성되었으나 거절됨</translation>
    </message>
    <message>
        <source>Received with</source>
        <translation type="unfinished">받은 주소 :</translation>
    </message>
    <message>
        <source>Received from</source>
        <translation type="unfinished">보낸 주소 :</translation>
    </message>
    <message>
        <source>Sent to</source>
        <translation type="unfinished">받는 주소 :</translation>
    </message>
    <message>
        <source>Payment to yourself</source>
        <translation type="unfinished">자신에게 지불</translation>
    </message>
    <message>
        <source>Mined</source>
        <translation type="unfinished">채굴</translation>
    </message>
    <message>
        <source>watch-only</source>
        <translation type="unfinished">조회-전용</translation>
    </message>
    <message>
        <source>(n/a)</source>
        <translation type="unfinished">(없음)</translation>
    </message>
    <message>
        <source>(no label)</source>
        <translation type="unfinished">(라벨 없음)</translation>
    </message>
    <message>
        <source>Transaction status. Hover over this field to show number of confirmations.</source>
        <translation type="unfinished">거래 상황. 마우스를 올리면 검증횟수가 표시됩니다.</translation>
    </message>
    <message>
        <source>Date and time that the transaction was received.</source>
        <translation type="unfinished">거래가 이루어진 날짜와 시각.</translation>
    </message>
    <message>
        <source>Type of transaction.</source>
        <translation type="unfinished">거래의 종류.</translation>
    </message>
    <message>
        <source>Whether or not a watch-only address is involved in this transaction.</source>
        <translation type="unfinished">조회-전용 주소가 이 거래에 참여하는지 여부입니다.</translation>
    </message>
    <message>
        <source>User-defined intent/purpose of the transaction.</source>
        <translation type="unfinished">거래에 대해 사용자가 정의한 의도나 목적.</translation>
    </message>
    <message>
        <source>Amount removed from or added to balance.</source>
        <translation type="unfinished">늘어나거나 줄어든 액수.</translation>
=======
        <source>Date</source>
        <translation type="unfinished">날짜</translation>
    </message>
    <message>
        <source>Type</source>
        <translation type="unfinished">형식</translation>
    </message>
    <message>
        <source>Label</source>
        <translation type="unfinished">라벨</translation>
    </message>
    <message>
        <source>Unconfirmed</source>
        <translation type="unfinished">미확인</translation>
    </message>
    <message>
        <source>Abandoned</source>
        <translation type="unfinished">버려진</translation>
    </message>
    <message>
        <source>Confirming (%1 of %2 recommended confirmations)</source>
        <translation type="unfinished">승인 중 (권장되는 승인 회수 %2 대비 현재 승인 수 %1)</translation>
    </message>
    <message>
        <source>Confirmed (%1 confirmations)</source>
        <translation type="unfinished">승인됨 (%1 확인됨)</translation>
    </message>
    <message>
        <source>Conflicted</source>
        <translation type="unfinished">충돌</translation>
    </message>
    <message>
        <source>Immature (%1 confirmations, will be available after %2)</source>
        <translation type="unfinished">충분히 숙성되지 않은 상태 (%1 승인, %2 후에 사용 가능합니다)</translation>
    </message>
    <message>
        <source>Generated but not accepted</source>
        <translation type="unfinished">생성되었으나 거절됨</translation>
    </message>
    <message>
        <source>Received with</source>
        <translation type="unfinished">받은 주소 :</translation>
    </message>
    <message>
        <source>Received from</source>
        <translation type="unfinished">보낸 주소 :</translation>
    </message>
    <message>
        <source>Sent to</source>
        <translation type="unfinished">받는 주소 :</translation>
    </message>
    <message>
        <source>Mined</source>
        <translation type="unfinished">채굴</translation>
    </message>
    <message>
        <source>watch-only</source>
        <translation type="unfinished">조회-전용</translation>
    </message>
    <message>
        <source>(n/a)</source>
        <translation type="unfinished">(없음)</translation>
    </message>
    <message>
        <source>(no label)</source>
        <translation type="unfinished">(라벨 없음)</translation>
    </message>
    <message>
        <source>Transaction status. Hover over this field to show number of confirmations.</source>
        <translation type="unfinished">거래 상황. 마우스를 올리면 검증횟수가 표시됩니다.</translation>
    </message>
    <message>
        <source>Date and time that the transaction was received.</source>
        <translation type="unfinished">거래가 이루어진 날짜와 시각.</translation>
>>>>>>> 44d8b13c
    </message>
</context>
<context>
    <name>TransactionView</name>
    <message>
<<<<<<< HEAD
        <source>All</source>
        <translation type="unfinished">전체</translation>
    </message>
    <message>
        <source>Today</source>
        <translation type="unfinished">오늘</translation>
    </message>
    <message>
        <source>This week</source>
        <translation type="unfinished">이번주</translation>
    </message>
    <message>
        <source>This month</source>
        <translation type="unfinished">이번 달</translation>
=======
        <source>Type of transaction.</source>
        <translation type="unfinished">거래의 종류.</translation>
    </message>
    <message>
        <source>Whether or not a watch-only address is involved in this transaction.</source>
        <translation type="unfinished">조회-전용 주소가 이 거래에 참여하는지 여부입니다.</translation>
    </message>
    <message>
        <source>User-defined intent/purpose of the transaction.</source>
        <translation type="unfinished">거래에 대해 사용자가 정의한 의도나 목적.</translation>
    </message>
    <message>
        <source>Amount removed from or added to balance.</source>
        <translation type="unfinished">늘어나거나 줄어든 액수.</translation>
>>>>>>> 44d8b13c
    </message>
</context>
<context>
    <name>TransactionView</name>
    <message>
<<<<<<< HEAD
        <source>Last month</source>
        <translation type="unfinished">지난 달</translation>
    </message>
    <message>
        <source>This year</source>
        <translation type="unfinished">올 해</translation>
    </message>
    <message>
        <source>Received with</source>
        <translation type="unfinished">받은 주소 :</translation>
    </message>
    <message>
        <source>Sent to</source>
        <translation type="unfinished">받는 주소 :</translation>
    </message>
    <message>
        <source>To yourself</source>
        <translation type="unfinished">자기 거래</translation>
    </message>
    <message>
        <source>Mined</source>
        <translation type="unfinished">채굴</translation>
    </message>
    <message>
        <source>Other</source>
        <translation type="unfinished">기타</translation>
    </message>
    <message>
        <source>Enter address, transaction id, or label to search</source>
        <translation type="unfinished">검색하기 위한 주소, 거래 아이디 또는 라벨을 입력하십시오.</translation>
    </message>
    <message>
        <source>Min amount</source>
        <translation type="unfinished">최소 거래액</translation>
    </message>
    <message>
        <source>Range…</source>
        <translation type="unfinished">범위...</translation>
    </message>
    <message>
        <source>&amp;Copy address</source>
        <translation type="unfinished">&amp; 주소 복사</translation>
    </message>
    <message>
        <source>Copy &amp;label</source>
        <translation type="unfinished">복사 &amp; 라벨</translation>
    </message>
    <message>
        <source>Copy &amp;amount</source>
        <translation type="unfinished">복사 &amp; 금액</translation>
    </message>
    <message>
        <source>Copy transaction &amp;ID</source>
        <translation type="unfinished">복사 트랜잭션 &amp; 아이디</translation>
    </message>
    <message>
        <source>Copy &amp;raw transaction</source>
        <translation type="unfinished">처리되지 않은 트랜잭션 복사</translation>
    </message>
    <message>
        <source>Copy full transaction &amp;details</source>
        <translation type="unfinished">트랜잭션 전체와 상세내역 복사</translation>
    </message>
    <message>
        <source>&amp;Show transaction details</source>
        <translation type="unfinished">트랜잭션 상세내역 보여주기</translation>
    </message>
    <message>
        <source>Increase transaction &amp;fee</source>
        <translation type="unfinished">트랜잭션 수수료 올리기</translation>
    </message>
    <message>
        <source>A&amp;bandon transaction</source>
        <translation type="unfinished">트랜잭션 폐기하기</translation>
    </message>
    <message>
        <source>&amp;Edit address label</source>
        <translation type="unfinished">&amp;주소 라벨 수정하기</translation>
    </message>
    <message>
        <source>Show in %1</source>
        <extracomment>Transactions table context menu action to show the selected transaction in a third-party block explorer. %1 is a stand-in argument for the URL of the explorer.</extracomment>
        <translation type="unfinished">%1내로 보여주기</translation>
    </message>
    <message>
        <source>Export Transaction History</source>
        <translation type="unfinished">거래 기록 내보내기</translation>
    </message>
    <message>
        <source>Comma separated file</source>
        <extracomment>Expanded name of the CSV file format. See: https://en.wikipedia.org/wiki/Comma-separated_values.</extracomment>
        <translation type="unfinished">콤마로 분리된 파일</translation>
    </message>
    <message>
        <source>Confirmed</source>
        <translation type="unfinished">확인됨</translation>
    </message>
    <message>
        <source>Watch-only</source>
        <translation type="unfinished">조회-전용</translation>
    </message>
    <message>
        <source>Date</source>
        <translation type="unfinished">날짜</translation>
    </message>
    <message>
        <source>Type</source>
        <translation type="unfinished">형식</translation>
    </message>
    <message>
        <source>Label</source>
        <translation type="unfinished">라벨</translation>
    </message>
    <message>
        <source>Address</source>
        <translation type="unfinished">주소</translation>
    </message>
    <message>
        <source>ID</source>
        <translation type="unfinished">아이디</translation>
    </message>
    <message>
        <source>Exporting Failed</source>
        <translation type="unfinished">내보내기 실패</translation>
    </message>
    <message>
        <source>There was an error trying to save the transaction history to %1.</source>
        <translation type="unfinished">%1으로 거래 기록을 저장하는데 에러가 있었습니다.</translation>
    </message>
    <message>
        <source>Exporting Successful</source>
        <translation type="unfinished">내보내기 성공</translation>
    </message>
    <message>
        <source>The transaction history was successfully saved to %1.</source>
        <translation type="unfinished">거래 기록이 성공적으로 %1에 저장되었습니다.</translation>
    </message>
    <message>
        <source>Range:</source>
        <translation type="unfinished">범위:</translation>
    </message>
    <message>
        <source>to</source>
        <translation type="unfinished">수신인</translation>
=======
        <source>All</source>
        <translation type="unfinished">전체</translation>
    </message>
    <message>
        <source>Today</source>
        <translation type="unfinished">오늘</translation>
    </message>
    <message>
        <source>This week</source>
        <translation type="unfinished">이번주</translation>
    </message>
    <message>
        <source>This month</source>
        <translation type="unfinished">이번 달</translation>
    </message>
    <message>
        <source>Last month</source>
        <translation type="unfinished">지난 달</translation>
    </message>
    <message>
        <source>This year</source>
        <translation type="unfinished">올 해</translation>
    </message>
    <message>
        <source>Received with</source>
        <translation type="unfinished">받은 주소 :</translation>
    </message>
    <message>
        <source>Sent to</source>
        <translation type="unfinished">받는 주소 :</translation>
    </message>
    <message>
        <source>Mined</source>
        <translation type="unfinished">채굴</translation>
    </message>
    <message>
        <source>Other</source>
        <translation type="unfinished">기타</translation>
    </message>
    <message>
        <source>Enter address, transaction id, or label to search</source>
        <translation type="unfinished">검색하기 위한 주소, 거래 아이디 또는 라벨을 입력하십시오.</translation>
    </message>
    <message>
        <source>Min amount</source>
        <translation type="unfinished">최소 거래액</translation>
    </message>
    <message>
        <source>Range…</source>
        <translation type="unfinished">범위...</translation>
    </message>
    <message>
        <source>&amp;Copy address</source>
        <translation type="unfinished">&amp; 주소 복사</translation>
    </message>
    <message>
        <source>Copy &amp;label</source>
        <translation type="unfinished">복사 &amp; 라벨</translation>
    </message>
    <message>
        <source>Copy &amp;amount</source>
        <translation type="unfinished">복사 &amp; 금액</translation>
    </message>
    <message>
        <source>Copy transaction &amp;ID</source>
        <translation type="unfinished">복사 트랜잭션 &amp; 아이디</translation>
    </message>
    <message>
        <source>Copy &amp;raw transaction</source>
        <translation type="unfinished">처리되지 않은 트랜잭션 복사</translation>
    </message>
    <message>
        <source>Copy full transaction &amp;details</source>
        <translation type="unfinished">트랜잭션 전체와 상세내역 복사</translation>
    </message>
    <message>
        <source>&amp;Show transaction details</source>
        <translation type="unfinished">트랜잭션 상세내역 보여주기</translation>
    </message>
    <message>
        <source>Increase transaction &amp;fee</source>
        <translation type="unfinished">트랜잭션 수수료 올리기</translation>
    </message>
    <message>
        <source>A&amp;bandon transaction</source>
        <translation type="unfinished">트랜잭션 폐기하기</translation>
    </message>
    <message>
        <source>&amp;Edit address label</source>
        <translation type="unfinished">&amp;주소 라벨 수정하기</translation>
    </message>
    <message>
        <source>Show in %1</source>
        <extracomment>Transactions table context menu action to show the selected transaction in a third-party block explorer. %1 is a stand-in argument for the URL of the explorer.</extracomment>
        <translation type="unfinished">%1내로 보여주기</translation>
    </message>
    <message>
        <source>Export Transaction History</source>
        <translation type="unfinished">거래 기록 내보내기</translation>
    </message>
    <message>
        <source>Comma separated file</source>
        <extracomment>Expanded name of the CSV file format. See: https://en.wikipedia.org/wiki/Comma-separated_values.</extracomment>
        <translation type="unfinished">콤마로 분리된 파일</translation>
    </message>
    <message>
        <source>Confirmed</source>
        <translation type="unfinished">확인됨</translation>
    </message>
    <message>
        <source>Watch-only</source>
        <translation type="unfinished">조회-전용</translation>
    </message>
    <message>
        <source>Date</source>
        <translation type="unfinished">날짜</translation>
    </message>
    <message>
        <source>Type</source>
        <translation type="unfinished">형식</translation>
    </message>
    <message>
        <source>Label</source>
        <translation type="unfinished">라벨</translation>
    </message>
    <message>
        <source>Address</source>
        <translation type="unfinished">주소</translation>
    </message>
    <message>
        <source>ID</source>
        <translation type="unfinished">아이디</translation>
    </message>
    <message>
        <source>Exporting Failed</source>
        <translation type="unfinished">내보내기 실패</translation>
    </message>
    <message>
        <source>There was an error trying to save the transaction history to %1.</source>
        <translation type="unfinished">%1으로 거래 기록을 저장하는데 에러가 있었습니다.</translation>
    </message>
    <message>
        <source>Exporting Successful</source>
        <translation type="unfinished">내보내기 성공</translation>
    </message>
    <message>
        <source>The transaction history was successfully saved to %1.</source>
        <translation type="unfinished">거래 기록이 성공적으로 %1에 저장되었습니다.</translation>
>>>>>>> 44d8b13c
    </message>
</context>
<context>
    <name>WalletFrame</name>
    <message>
<<<<<<< HEAD
        <source>No wallet has been loaded.
Go to File &gt; Open Wallet to load a wallet.
- OR -</source>
        <translation type="unfinished">지갑이 로드되지 않았습니다.
'파일 &gt; 지갑 열기'로 이동하여 지갑을 로드합니다.
-또는-</translation>
    </message>
    <message>
        <source>Create a new wallet</source>
        <translation type="unfinished">새로운 지갑 생성하기</translation>
=======
        <source>Range:</source>
        <translation type="unfinished">범위:</translation>
    </message>
    <message>
        <source>to</source>
        <translation type="unfinished">수신인</translation>
>>>>>>> 44d8b13c
    </message>
</context>
<context>
    <name>WalletFrame</name>
    <message>
<<<<<<< HEAD
        <source>Error</source>
        <translation type="unfinished">오류</translation>
    </message>
    <message>
        <source>Unable to decode PSBT from clipboard (invalid base64)</source>
        <translation type="unfinished">클립 보드에서 PSBT를 디코딩 할 수 없습니다 (잘못된 base64).</translation>
    </message>
    <message>
        <source>Load Transaction Data</source>
        <translation type="unfinished">트랜젝션 데이터 불러오기</translation>
    </message>
    <message>
        <source>Partially Signed Transaction (*.psbt)</source>
        <translation type="unfinished">부분적으로 서명된 비트코인 트랜잭션 (* .psbt)</translation>
    </message>
    <message>
        <source>PSBT file must be smaller than 100 MiB</source>
        <translation type="unfinished">PSBT 파일은 100MiB보다 작아야합니다.</translation>
    </message>
    <message>
        <source>Unable to decode PSBT</source>
        <translation type="unfinished">PSBT를 디코드 할 수 없음</translation>
=======
        <source>No wallet has been loaded.
Go to File &gt; Open Wallet to load a wallet.
- OR -</source>
        <translation type="unfinished">지갑이 로드되지 않았습니다.
'파일 &gt; 지갑 열기'로 이동하여 지갑을 로드합니다.
-또는-</translation>
    </message>
    <message>
        <source>Create a new wallet</source>
        <translation type="unfinished">새로운 지갑 생성하기</translation>
    </message>
    <message>
        <source>Error</source>
        <translation type="unfinished">오류</translation>
    </message>
    <message>
        <source>Unable to decode PSBT from clipboard (invalid base64)</source>
        <translation type="unfinished">클립 보드에서 PSBT를 디코딩 할 수 없습니다 (잘못된 base64).</translation>
    </message>
    <message>
        <source>Load Transaction Data</source>
        <translation type="unfinished">트랜젝션 데이터 불러오기</translation>
    </message>
    <message>
        <source>Partially Signed Transaction (*.psbt)</source>
        <translation type="unfinished">부분적으로 서명된 비트코인 트랜잭션 (* .psbt)</translation>
>>>>>>> 44d8b13c
    </message>
</context>
<context>
    <name>WalletModel</name>
    <message>
<<<<<<< HEAD
        <source>Send Coins</source>
        <translation type="unfinished">코인 보내기</translation>
    </message>
    <message>
        <source>Fee bump error</source>
        <translation type="unfinished">수수료 범프 오류</translation>
=======
        <source>PSBT file must be smaller than 100 MiB</source>
        <translation type="unfinished">PSBT 파일은 100MiB보다 작아야합니다.</translation>
    </message>
    <message>
        <source>Unable to decode PSBT</source>
        <translation type="unfinished">PSBT를 디코드 할 수 없음</translation>
>>>>>>> 44d8b13c
    </message>
</context>
<context>
    <name>WalletModel</name>
    <message>
<<<<<<< HEAD
        <source>Increasing transaction fee failed</source>
        <translation type="unfinished">거래 수수료 상향 실패</translation>
    </message>
    <message>
        <source>Do you want to increase the fee?</source>
        <extracomment>Asks a user if they would like to manually increase the fee of a transaction that has already been created.</extracomment>
        <translation type="unfinished">수수료를 올리시겠습니까?</translation>
    </message>
    <message>
        <source>Current fee:</source>
        <translation type="unfinished">현재 수수료:</translation>
    </message>
    <message>
        <source>Increase:</source>
        <translation type="unfinished">증가:</translation>
    </message>
    <message>
        <source>New fee:</source>
        <translation type="unfinished">새로운 수수료:</translation>
    </message>
    <message>
        <source>Warning: This may pay the additional fee by reducing change outputs or adding inputs, when necessary. It may add a new change output if one does not already exist. These changes may potentially leak privacy.</source>
        <translation type="unfinished">경고: 이것은 필요할 때 변경 결과를 줄이거나 입력을 추가함으로써 추가 수수료를 지불할 수 있습니다. 아직 새 변경 출력이 없는 경우 새 변경 출력을 추가할 수 있습니다. 이러한 변경으로 인해 개인 정보가 유출될 수 있습니다.</translation>
    </message>
    <message>
        <source>Confirm fee bump</source>
        <translation type="unfinished">수수료 범프 승인</translation>
    </message>
    <message>
        <source>Can't draft transaction.</source>
        <translation type="unfinished">거래 초안을 작성할 수 없습니다.</translation>
    </message>
    <message>
        <source>PSBT copied</source>
        <translation type="unfinished">PSBT 복사됨</translation>
    </message>
    <message>
        <source>Can't sign transaction.</source>
        <translation type="unfinished">거래에 서명 할 수 없습니다.</translation>
    </message>
    <message>
        <source>Could not commit transaction</source>
        <translation type="unfinished">거래를 커밋 할 수 없습니다.</translation>
    </message>
    <message>
        <source>Can't display address</source>
        <translation type="unfinished">주소를 표시할 수 없습니다.</translation>
    </message>
    <message>
        <source>default wallet</source>
        <translation type="unfinished">기본 지갑</translation>
    </message>
</context>
<context>
    <name>WalletView</name>
    <message>
        <source>&amp;Export</source>
        <translation type="unfinished">&amp;내보내기</translation>
    </message>
    <message>
        <source>Export the data in the current tab to a file</source>
        <translation type="unfinished">현재 탭에 있는 데이터를 파일로 내보내기</translation>
    </message>
    <message>
        <source>Backup Wallet</source>
        <translation type="unfinished">지갑 백업</translation>
    </message>
    <message>
        <source>Wallet Data</source>
        <extracomment>Name of the wallet data file format.</extracomment>
        <translation type="unfinished">지갑 정보</translation>
    </message>
    <message>
        <source>Backup Failed</source>
        <translation type="unfinished">백업 실패</translation>
    </message>
    <message>
        <source>There was an error trying to save the wallet data to %1.</source>
        <translation type="unfinished">지갑 데이터를 %1 폴더에 저장하는 동안 오류가 발생 하였습니다.</translation>
    </message>
    <message>
        <source>Backup Successful</source>
        <translation type="unfinished">백업 성공</translation>
    </message>
    <message>
        <source>The wallet data was successfully saved to %1.</source>
        <translation type="unfinished">지갑 정보가 %1에 성공적으로 저장되었습니다.</translation>
    </message>
    <message>
        <source>Cancel</source>
        <translation type="unfinished">취소</translation>
=======
        <source>Send Coins</source>
        <translation type="unfinished">코인 보내기</translation>
    </message>
    <message>
        <source>Fee bump error</source>
        <translation type="unfinished">수수료 범프 오류</translation>
    </message>
    <message>
        <source>Increasing transaction fee failed</source>
        <translation type="unfinished">거래 수수료 상향 실패</translation>
    </message>
    <message>
        <source>Do you want to increase the fee?</source>
        <extracomment>Asks a user if they would like to manually increase the fee of a transaction that has already been created.</extracomment>
        <translation type="unfinished">수수료를 올리시겠습니까?</translation>
    </message>
    <message>
        <source>Current fee:</source>
        <translation type="unfinished">현재 수수료:</translation>
    </message>
    <message>
        <source>Increase:</source>
        <translation type="unfinished">증가:</translation>
    </message>
    <message>
        <source>New fee:</source>
        <translation type="unfinished">새로운 수수료:</translation>
    </message>
    <message>
        <source>Warning: This may pay the additional fee by reducing change outputs or adding inputs, when necessary. It may add a new change output if one does not already exist. These changes may potentially leak privacy.</source>
        <translation type="unfinished">경고: 이것은 필요할 때 변경 결과를 줄이거나 입력을 추가함으로써 추가 수수료를 지불할 수 있습니다. 아직 새 변경 출력이 없는 경우 새 변경 출력을 추가할 수 있습니다. 이러한 변경으로 인해 개인 정보가 유출될 수 있습니다.</translation>
    </message>
    <message>
        <source>Confirm fee bump</source>
        <translation type="unfinished">수수료 범프 승인</translation>
    </message>
    <message>
        <source>Can't draft transaction.</source>
        <translation type="unfinished">거래 초안을 작성할 수 없습니다.</translation>
    </message>
    <message>
        <source>PSBT copied</source>
        <translation type="unfinished">PSBT 복사됨</translation>
    </message>
    <message>
        <source>Can't sign transaction.</source>
        <translation type="unfinished">거래에 서명 할 수 없습니다.</translation>
    </message>
    <message>
        <source>Could not commit transaction</source>
        <translation type="unfinished">거래를 커밋 할 수 없습니다.</translation>
    </message>
    <message>
        <source>Can't display address</source>
        <translation type="unfinished">주소를 표시할 수 없습니다.</translation>
    </message>
    <message>
        <source>default wallet</source>
        <translation type="unfinished">기본 지갑</translation>
    </message>
</context>
<context>
    <name>WalletView</name>
    <message>
        <source>&amp;Export</source>
        <translation type="unfinished">&amp;내보내기</translation>
    </message>
    <message>
        <source>Export the data in the current tab to a file</source>
        <translation type="unfinished">현재 탭에 있는 데이터를 파일로 내보내기</translation>
    </message>
    <message>
        <source>Backup Wallet</source>
        <translation type="unfinished">지갑 백업</translation>
    </message>
    <message>
        <source>Wallet Data</source>
        <extracomment>Name of the wallet data file format.</extracomment>
        <translation type="unfinished">지갑 정보</translation>
    </message>
    <message>
        <source>Backup Failed</source>
        <translation type="unfinished">백업 실패</translation>
    </message>
    <message>
        <source>There was an error trying to save the wallet data to %1.</source>
        <translation type="unfinished">지갑 데이터를 %1 폴더에 저장하는 동안 오류가 발생 하였습니다.</translation>
    </message>
    <message>
        <source>Backup Successful</source>
        <translation type="unfinished">백업 성공</translation>
>>>>>>> 44d8b13c
    </message>
</context>
<context>
    <name>bitcoin-core</name>
    <message>
<<<<<<< HEAD
        <source>The %s developers</source>
        <translation type="unfinished">%s 개발자들</translation>
    </message>
    <message>
        <source>%s corrupt. Try using the wallet tool bitcoin-wallet to salvage or restoring a backup.</source>
        <translation type="unfinished">%s가 손상되었습니다. '비트 코인-지갑'을 사용하여 백업을 구제하거나 복원하십시오.</translation>
=======
        <source>The wallet data was successfully saved to %1.</source>
        <translation type="unfinished">지갑 정보가 %1에 성공적으로 저장되었습니다.</translation>
    </message>
    <message>
        <source>Cancel</source>
        <translation type="unfinished">취소</translation>
>>>>>>> 44d8b13c
    </message>
</context>
<context>
    <name>bitcoin-core</name>
    <message>
<<<<<<< HEAD
        <source>Cannot downgrade wallet from version %i to version %i. Wallet version unchanged.</source>
        <translation type="unfinished">%i버젼에서 %i버젼으로 다운그레이드 할 수 없습니다. 월렛 버젼은 변경되지 않았습니다.</translation>
    </message>
    <message>
        <source>Cannot obtain a lock on data directory %s. %s is probably already running.</source>
        <translation type="unfinished">데이터 디렉토리 %s 에 락을 걸 수 없었습니다. %s가 이미 실행 중인 것으로 보입니다.</translation>
    </message>
    <message>
        <source>Cannot upgrade a non HD split wallet from version %i to version %i without upgrading to support pre-split keypool. Please use version %i or no version specified.</source>
        <translation type="unfinished">사전분리 키풀를 지원하기 위해서 업그레이드 하지 않고는 Non HD split 지갑의 %i버젼을 %i버젼으로 업그레이드 할 수 없습니다. %i버젼을 활용하거나 구체화되지 않은 버젼을 활용하세요.</translation>
    </message>
    <message>
        <source>Distributed under the MIT software license, see the accompanying file %s or %s</source>
        <translation type="unfinished">MIT 소프트웨어 라이센스에 따라 배포되었습니다. 첨부 파일 %s 또는 %s을 참조하십시오.</translation>
    </message>
    <message>
        <source>Error reading %s! All keys read correctly, but transaction data or address book entries might be missing or incorrect.</source>
        <translation type="unfinished">%s 불러오기 오류! 주소 키는 모두 정확하게 로드되었으나 거래 데이터와 주소록 필드에서 누락이나 오류가 존재할 수 있습니다.</translation>
    </message>
    <message>
=======
        <source>The %s developers</source>
        <translation type="unfinished">%s 개발자들</translation>
    </message>
    <message>
        <source>%s corrupt. Try using the wallet tool bitcoin-wallet to salvage or restoring a backup.</source>
        <translation type="unfinished">%s가 손상되었습니다. '비트 코인-지갑'을 사용하여 백업을 구제하거나 복원하십시오.</translation>
    </message>
    <message>
        <source>Cannot downgrade wallet from version %i to version %i. Wallet version unchanged.</source>
        <translation type="unfinished">%i버젼에서 %i버젼으로 다운그레이드 할 수 없습니다. 월렛 버젼은 변경되지 않았습니다.</translation>
    </message>
    <message>
        <source>Cannot obtain a lock on data directory %s. %s is probably already running.</source>
        <translation type="unfinished">데이터 디렉토리 %s 에 락을 걸 수 없었습니다. %s가 이미 실행 중인 것으로 보입니다.</translation>
    </message>
    <message>
        <source>Cannot upgrade a non HD split wallet from version %i to version %i without upgrading to support pre-split keypool. Please use version %i or no version specified.</source>
        <translation type="unfinished">사전분리 키풀를 지원하기 위해서 업그레이드 하지 않고는 Non HD split 지갑의 %i버젼을 %i버젼으로 업그레이드 할 수 없습니다. %i버젼을 활용하거나 구체화되지 않은 버젼을 활용하세요.</translation>
    </message>
    <message>
        <source>Distributed under the MIT software license, see the accompanying file %s or %s</source>
        <translation type="unfinished">MIT 소프트웨어 라이센스에 따라 배포되었습니다. 첨부 파일 %s 또는 %s을 참조하십시오.</translation>
    </message>
    <message>
>>>>>>> 44d8b13c
        <source>Error reading %s! Transaction data may be missing or incorrect. Rescanning wallet.</source>
        <translation type="unfinished">%s를 읽는데 에러가 생겼습니다. 트랜잭션 데이터가 잘못되었거나 누락되었습니다. 지갑을 다시 스캐닝합니다.</translation>
    </message>
    <message>
        <source>Error: Dumpfile format record is incorrect. Got "%s", expected "format".</source>
        <translation type="unfinished">오류 : 덤프파일 포맷 기록이 잘못되었습니다. "포맷"이 아니라 "%s"를 얻었습니다.</translation>
    </message>
    <message>
        <source>Error: Dumpfile identifier record is incorrect. Got "%s", expected "%s".</source>
        <translation type="unfinished">오류 : 덤프파일 식별자 기록이 잘못되었습니다. "%s"이 아닌 "%s"를 얻었습니다.</translation>
    </message>
    <message>
        <source>Error: Dumpfile version is not supported. This version of bitcoin-wallet only supports version 1 dumpfiles. Got dumpfile with version %s</source>
        <translation type="unfinished">오류 : 덤프파일 버젼이 지원되지 않습니다. 이 비트코인 지갑 버젼은 오직 버젼1의 덤프파일을 지원합니다. %s버젼의 덤프파일을 얻었습니다.</translation>
    </message>
    <message>
        <source>Error: Legacy wallets only support the "legacy", "p2sh-segwit", and "bech32" address types</source>
        <translation type="unfinished">오류 : 레거시 지갑주소는 "레거시", "p2sh-segwit", "bech32" 지갑 주소의 타입만 지원합니다.</translation>
    </message>
    <message>
        <source>File %s already exists. If you are sure this is what you want, move it out of the way first.</source>
        <translation type="unfinished">%s 파일이 이미 존재합니다. 무엇을 하고자 하는지 확실하시다면, 파일을 먼저 다른 곳으로 옮기십시오.</translation>
    </message>
    <message>
        <source>Invalid or corrupt peers.dat (%s). If you believe this is a bug, please report it to %s. As a workaround, you can move the file (%s) out of the way (rename, move, or delete) to have a new one created on the next start.</source>
        <translation type="unfinished">유효하지 않거나 손상된 peers.dat(%s). 만약 이게 버그인 경우에, %s이쪽으로 리포트해주세요.  새로 만들어서 시작하기 위한 해결방법으로 %s파일을 옮길 수 있습니다. (이름 재설정, 파일 옮기기 혹은 삭제).</translation>
    </message>
    <message>
        <source>More than one onion bind address is provided. Using %s for the automatically created Tor onion service.</source>
        <translation type="unfinished">하나 이상의 양파 바인딩 주소가 제공됩니다. 자동으로 생성 된 Tor onion 서비스에 %s 사용.</translation>
    </message>
    <message>
        <source>No dump file provided. To use createfromdump, -dumpfile=&lt;filename&gt; must be provided.</source>
        <translation type="unfinished">덤프파일이 입력되지 않았습니다. 덤프파일을 사용하기 위해서는 -dumpfile=&lt;filename&gt;이 반드시 입력되어야 합니다. </translation>
    </message>
    <message>
        <source>No dump file provided. To use dump, -dumpfile=&lt;filename&gt; must be provided.</source>
        <translation type="unfinished">덤프파일이 입력되지 않았습니다. 덤프를 사용하기 위해서는 -dumpfile=&lt;filename&gt;이 반드시 입력되어야 합니다.</translation>
    </message>
    <message>
        <source>No wallet file format provided. To use createfromdump, -format=&lt;format&gt; must be provided.</source>
        <translation type="unfinished">shshhdchb bdfjj fb  rciivfjb doffbfbdjdj</translation>
    </message>
    <message>
        <source>Please check that your computer's date and time are correct! If your clock is wrong, %s will not work properly.</source>
        <translation type="unfinished">컴퓨터의 날짜와 시간이 올바른지 확인하십시오! 시간이 잘못되면 %s은 제대로 동작하지 않습니다.</translation>
    </message>
    <message>
        <source>Please contribute if you find %s useful. Visit %s for further information about the software.</source>
        <translation type="unfinished">%s가 유용하다고 생각한다면 프로젝트에 공헌해주세요. 이 소프트웨어에 대한 보다 자세한 정보는 %s를 방문해 주십시오.</translation>
    </message>
    <message>
        <source>Prune configured below the minimum of %d MiB.  Please use a higher number.</source>
        <translation type="unfinished">블록 축소가 최소치인 %d MiB 밑으로 설정되어 있습니다. 더 높은 값을 사용해 주십시오.</translation>
    </message>
    <message>
        <source>Prune: last wallet synchronisation goes beyond pruned data. You need to -reindex (download the whole blockchain again in case of pruned node)</source>
        <translation type="unfinished">블록 축소: 마지막 지갑 동기화 지점이 축소된 데이터보다 과거의 것 입니다. -reindex가 필요합니다 (축소된 노드의 경우 모든 블록체인을 재다운로드합니다)</translation>
    </message>
    <message>
        <source>SQLiteDatabase: Unknown sqlite wallet schema version %d. Only version %d is supported</source>
        <translation type="unfinished">에스큐엘라이트 데이터베이스 : 알 수 없는 에스큐엘라이트 지갑 스키마 버전 %d. %d 버전만 지원합니다.</translation>
    </message>
    <message>
        <source>The block database contains a block which appears to be from the future. This may be due to your computer's date and time being set incorrectly. Only rebuild the block database if you are sure that your computer's date and time are correct</source>
        <translation type="unfinished">블록 데이터베이스에 미래의 블록이 포함되어 있습니다. 이것은 사용자의 컴퓨터의 날짜와 시간이 올바르게 설정되어 있지 않을때 나타날 수 있습니다. 블록 데이터 베이스의 재구성은 사용자의 컴퓨터의 날짜와 시간이 올바르다고 확신할 때에만 하십시오.</translation>
    </message>
    <message>
<<<<<<< HEAD
        <source>The block index db contains a legacy 'txindex'. To clear the occupied disk space, run a full -reindex, otherwise ignore this error. This error message will not be displayed again.</source>
        <translation type="unfinished">udhdbfjfjdnbdjfjf hdhdbjcn2owkd. jjwbdbdof dkdbdnck wdkdj </translation>
    </message>
    <message>
        <source>The transaction amount is too small to send after the fee has been deducted</source>
        <translation type="unfinished">거래액이 수수료를 지불하기엔 너무 작습니다</translation>
    </message>
    <message>
        <source>This error could occur if this wallet was not shutdown cleanly and was last loaded using a build with a newer version of Berkeley DB. If so, please use the software that last loaded this wallet</source>
        <translation type="unfinished">지갑이 완전히 종료되지 않고 최신 버전의 Berkeley DB 빌드를 사용하여 마지막으로 로드된 경우 오류가 발생할 수 있습니다. 이 지갑을 마지막으로 로드한 소프트웨어를 사용하십시오.</translation>
    </message>
    <message>
        <source>This is a pre-release test build - use at your own risk - do not use for mining or merchant applications</source>
        <translation type="unfinished">출시 전의 테스트 빌드 입니다. - 스스로의 책임하에 사용하십시오. - 채굴이나 상업적 용도로 사용하지 마십시오.</translation>
    </message>
    <message>
        <source>This is the maximum transaction fee you pay (in addition to the normal fee) to prioritize partial spend avoidance over regular coin selection.</source>
        <translation type="unfinished">이것은 일반 코인 선택보다 부분적 지출 회피를 우선시하기 위해 지불하는 최대 거래 수수료 (일반 수수료에 추가)입니다.</translation>
    </message>
    <message>
        <source>This is the transaction fee you may discard if change is smaller than dust at this level</source>
        <translation type="unfinished">이것은 거스름돈이 현재 레벨의 더스트보다 적은 경우 버릴 수 있는 수수료입니다.</translation>
    </message>
    <message>
        <source>This is the transaction fee you may pay when fee estimates are not available.</source>
        <translation type="unfinished">이것은 수수료 추정을 이용할 수 없을 때 사용되는 거래 수수료입니다.</translation>
    </message>
    <message>
        <source>Total length of network version string (%i) exceeds maximum length (%i). Reduce the number or size of uacomments.</source>
        <translation type="unfinished">네트워크 버전 문자 (%i)의 길이가 최대길이 (%i)를 초과합니다. uacomments의 갯수나 길이를 줄이세요.</translation>
    </message>
    <message>
        <source>Unable to replay blocks. You will need to rebuild the database using -reindex-chainstate.</source>
        <translation type="unfinished">블록을 재생할 수 없습니다. -reindex-chainstate를 사용하여 데이터베이스를 다시 빌드 해야 합니다.</translation>
    </message>
    <message>
        <source>Warning: Private keys detected in wallet {%s} with disabled private keys</source>
        <translation type="unfinished">경고: 비활성화된 개인키 지갑 {%s} 에서 개인키들이 발견되었습니다</translation>
    </message>
    <message>
        <source>Warning: We do not appear to fully agree with our peers! You may need to upgrade, or other nodes may need to upgrade.</source>
        <translation type="unfinished">경고: 현재 비트코인 버전이 다른 네트워크 참여자들과 동일하지 않은 것 같습니다. 당신 또는 다른 참여자들이 동일한 비트코인 버전으로 업그레이드 할 필요가 있습니다.</translation>
    </message>
    <message>
        <source>You need to rebuild the database using -reindex to go back to unpruned mode.  This will redownload the entire blockchain</source>
        <translation type="unfinished">블록 축소 모드를 해제하려면 데이터베이스를 재구성하기 위해 -reindex를 사용해야 합니다. 이 명령은 전체 블록체인을 다시 다운로드합니다.</translation>
    </message>
    <message>
        <source>%s is set very high!</source>
        <translation type="unfinished">%s가 매우 높게 설정되었습니다!</translation>
    </message>
    <message>
        <source>-maxmempool must be at least %d MB</source>
        <translation type="unfinished">-maxmempool은 최소한 %d MB 이어야 합니다</translation>
    </message>
    <message>
        <source>A fatal internal error occurred, see debug.log for details</source>
        <translation type="unfinished">치명적 내부 오류 발생. 상세한 내용을 debug.log 에서 확인하십시오</translation>
    </message>
    <message>
        <source>Cannot resolve -%s address: '%s'</source>
        <translation type="unfinished">%s 주소를 확인할 수 없습니다: '%s'</translation>
    </message>
    <message>
        <source>Cannot set -forcednsseed to true when setting -dnsseed to false.</source>
        <translation type="unfinished">naravfbj. dufb jdncnlfs. jx dhcji djc d jcbc jdnbfbicb </translation>
    </message>
    <message>
        <source>Cannot set -peerblockfilters without -blockfilterindex.</source>
        <translation type="unfinished">-blockfilterindex는 -peerblockfilters 없이 사용할 수 없습니다.</translation>
    </message>
    <message>
        <source>Cannot write to data directory '%s'; check permissions.</source>
        <translation type="unfinished">"%s" 데이터 폴더에 기록하지 못했습니다. 접근권한을 확인하십시오.</translation>
    </message>
    <message>
        <source>Config setting for %s only applied on %s network when in [%s] section.</source>
        <translation type="unfinished">%s의 설정은 %s 네트워크에만 적용되는 데, 이는 [%s] 항목에 있을 경우 뿐 입니다.</translation>
    </message>
    <message>
        <source>Corrupted block database detected</source>
        <translation type="unfinished">손상된 블록 데이터베이스가 감지되었습니다</translation>
    </message>
    <message>
        <source>Could not find asmap file %s</source>
        <translation type="unfinished">asmap file %s 을 찾을 수 없습니다</translation>
    </message>
    <message>
        <source>Could not parse asmap file %s</source>
        <translation type="unfinished">asmap file %s 을 파싱할 수 없습니다</translation>
    </message>
    <message>
        <source>Disk space is too low!</source>
        <translation type="unfinished">디스크 용량이 부족함!</translation>
    </message>
    <message>
        <source>Do you want to rebuild the block database now?</source>
        <translation type="unfinished">블록 데이터베이스를 다시 생성하시겠습니까?</translation>
    </message>
    <message>
        <source>Done loading</source>
        <translation type="unfinished">불러오기 완료</translation>
    </message>
    <message>
        <source>Dump file %s does not exist.</source>
        <translation type="unfinished">파일 버리기 1%s 존재 안함
</translation>
    </message>
    <message>
        <source>Error creating %s</source>
        <translation type="unfinished">만들기 오류 1%s
</translation>
    </message>
    <message>
        <source>Error initializing block database</source>
        <translation type="unfinished">블록 데이터베이스 초기화 오류 발생</translation>
    </message>
    <message>
        <source>Error initializing wallet database environment %s!</source>
        <translation type="unfinished">지갑 데이터베이스 %s 환경 초기화 오류 발생!</translation>
    </message>
    <message>
        <source>Error loading %s</source>
        <translation type="unfinished">%s 불러오기 오류 발생</translation>
    </message>
    <message>
        <source>Error loading %s: Private keys can only be disabled during creation</source>
        <translation type="unfinished">%s 불러오기 오류: 개인키는 생성할때만 비활성화 할 수 있습니다</translation>
    </message>
    <message>
        <source>Error loading %s: Wallet corrupted</source>
        <translation type="unfinished">%s 불러오기 오류: 지갑이 손상됨</translation>
    </message>
    <message>
        <source>Error loading %s: Wallet requires newer version of %s</source>
        <translation type="unfinished">%s 불러오기 오류: 지갑은 새 버전의 %s이 필요합니다</translation>
    </message>
    <message>
        <source>Error loading block database</source>
        <translation type="unfinished">블록 데이터베이스 불러오는데 오류 발생</translation>
    </message>
    <message>
        <source>Error opening block database</source>
        <translation type="unfinished">블록 데이터베이스 열기 오류 발생</translation>
    </message>
    <message>
        <source>Error reading from database, shutting down.</source>
        <translation type="unfinished">데이터베이스를 불러오는데 오류가 발생하였습니다, 곧 종료됩니다.</translation>
    </message>
    <message>
        <source>Error reading next record from wallet database</source>
        <translation type="unfinished">지갑 데이터베이스에서 다음 기록을 불러오는데 오류가 발생하였습니다.</translation>
    </message>
    <message>
        <source>Error: Disk space is low for %s</source>
        <translation type="unfinished">오류: %s 하기엔 저장공간이 부족합니다</translation>
    </message>
    <message>
        <source>Error: Keypool ran out, please call keypoolrefill first</source>
        <translation type="unfinished">오류: 키풀이 바닥남, 키풀 리필을 먼저 호출할 하십시오</translation>
    </message>
    <message>
        <source>Error: Missing checksum</source>
        <translation type="unfinished">오류: 체크섬 누락</translation>
    </message>
    <message>
        <source>Error: Unable to write record to new wallet</source>
        <translation type="unfinished">오류: 새로운 지갑에 기록하지 못했습니다.</translation>
    </message>
    <message>
        <source>Failed to listen on any port. Use -listen=0 if you want this.</source>
        <translation type="unfinished">포트 연결에 실패하였습니다. 필요하다면 -리슨=0 옵션을 사용하십시오.</translation>
    </message>
    <message>
        <source>Failed to rescan the wallet during initialization</source>
        <translation type="unfinished">지갑 스캔 오류</translation>
    </message>
    <message>
        <source>Failed to verify database</source>
        <translation type="unfinished">데이터베이스를 검증 실패</translation>
    </message>
    <message>
=======
        <source>The transaction amount is too small to send after the fee has been deducted</source>
        <translation type="unfinished">거래액이 수수료를 지불하기엔 너무 작습니다</translation>
    </message>
    <message>
        <source>This error could occur if this wallet was not shutdown cleanly and was last loaded using a build with a newer version of Berkeley DB. If so, please use the software that last loaded this wallet</source>
        <translation type="unfinished">지갑이 완전히 종료되지 않고 최신 버전의 Berkeley DB 빌드를 사용하여 마지막으로 로드된 경우 오류가 발생할 수 있습니다. 이 지갑을 마지막으로 로드한 소프트웨어를 사용하십시오.</translation>
    </message>
    <message>
        <source>This is a pre-release test build - use at your own risk - do not use for mining or merchant applications</source>
        <translation type="unfinished">출시 전의 테스트 빌드 입니다. - 스스로의 책임하에 사용하십시오. - 채굴이나 상업적 용도로 사용하지 마십시오.</translation>
    </message>
    <message>
        <source>This is the maximum transaction fee you pay (in addition to the normal fee) to prioritize partial spend avoidance over regular coin selection.</source>
        <translation type="unfinished">이것은 일반 코인 선택보다 부분적 지출 회피를 우선시하기 위해 지불하는 최대 거래 수수료 (일반 수수료에 추가)입니다.</translation>
    </message>
    <message>
        <source>This is the transaction fee you may discard if change is smaller than dust at this level</source>
        <translation type="unfinished">이것은 거스름돈이 현재 레벨의 더스트보다 적은 경우 버릴 수 있는 수수료입니다.</translation>
    </message>
    <message>
        <source>This is the transaction fee you may pay when fee estimates are not available.</source>
        <translation type="unfinished">이것은 수수료 추정을 이용할 수 없을 때 사용되는 거래 수수료입니다.</translation>
    </message>
    <message>
        <source>Total length of network version string (%i) exceeds maximum length (%i). Reduce the number or size of uacomments.</source>
        <translation type="unfinished">네트워크 버전 문자 (%i)의 길이가 최대길이 (%i)를 초과합니다. uacomments의 갯수나 길이를 줄이세요.</translation>
    </message>
    <message>
        <source>Unable to replay blocks. You will need to rebuild the database using -reindex-chainstate.</source>
        <translation type="unfinished">블록을 재생할 수 없습니다. -reindex-chainstate를 사용하여 데이터베이스를 다시 빌드 해야 합니다.</translation>
    </message>
    <message>
        <source>Warning: Private keys detected in wallet {%s} with disabled private keys</source>
        <translation type="unfinished">경고: 비활성화된 개인키 지갑 {%s} 에서 개인키들이 발견되었습니다</translation>
    </message>
    <message>
        <source>Warning: We do not appear to fully agree with our peers! You may need to upgrade, or other nodes may need to upgrade.</source>
        <translation type="unfinished">경고: 현재 비트코인 버전이 다른 네트워크 참여자들과 동일하지 않은 것 같습니다. 당신 또는 다른 참여자들이 동일한 비트코인 버전으로 업그레이드 할 필요가 있습니다.</translation>
    </message>
    <message>
        <source>You need to rebuild the database using -reindex to go back to unpruned mode.  This will redownload the entire blockchain</source>
        <translation type="unfinished">블록 축소 모드를 해제하려면 데이터베이스를 재구성하기 위해 -reindex를 사용해야 합니다. 이 명령은 전체 블록체인을 다시 다운로드합니다.</translation>
    </message>
    <message>
        <source>%s is set very high!</source>
        <translation type="unfinished">%s가 매우 높게 설정되었습니다!</translation>
    </message>
    <message>
        <source>-maxmempool must be at least %d MB</source>
        <translation type="unfinished">-maxmempool은 최소한 %d MB 이어야 합니다</translation>
    </message>
    <message>
        <source>A fatal internal error occurred, see debug.log for details</source>
        <translation type="unfinished">치명적 내부 오류 발생. 상세한 내용을 debug.log 에서 확인하십시오</translation>
    </message>
    <message>
        <source>Cannot resolve -%s address: '%s'</source>
        <translation type="unfinished">%s 주소를 확인할 수 없습니다: '%s'</translation>
    </message>
    <message>
        <source>Cannot set -forcednsseed to true when setting -dnsseed to false.</source>
        <translation type="unfinished">naravfbj. dufb jdncnlfs. jx dhcji djc d jcbc jdnbfbicb </translation>
    </message>
    <message>
        <source>Cannot set -peerblockfilters without -blockfilterindex.</source>
        <translation type="unfinished">-blockfilterindex는 -peerblockfilters 없이 사용할 수 없습니다.</translation>
    </message>
    <message>
        <source>Cannot write to data directory '%s'; check permissions.</source>
        <translation type="unfinished">"%s" 데이터 폴더에 기록하지 못했습니다. 접근권한을 확인하십시오.</translation>
    </message>
    <message>
        <source>Config setting for %s only applied on %s network when in [%s] section.</source>
        <translation type="unfinished">%s의 설정은 %s 네트워크에만 적용되는 데, 이는 [%s] 항목에 있을 경우 뿐 입니다.</translation>
    </message>
    <message>
        <source>Corrupted block database detected</source>
        <translation type="unfinished">손상된 블록 데이터베이스가 감지되었습니다</translation>
    </message>
    <message>
        <source>Could not find asmap file %s</source>
        <translation type="unfinished">asmap file %s 을 찾을 수 없습니다</translation>
    </message>
    <message>
        <source>Could not parse asmap file %s</source>
        <translation type="unfinished">asmap file %s 을 파싱할 수 없습니다</translation>
    </message>
    <message>
        <source>Disk space is too low!</source>
        <translation type="unfinished">디스크 용량이 부족함!</translation>
    </message>
    <message>
        <source>Do you want to rebuild the block database now?</source>
        <translation type="unfinished">블록 데이터베이스를 다시 생성하시겠습니까?</translation>
    </message>
    <message>
        <source>Done loading</source>
        <translation type="unfinished">불러오기 완료</translation>
    </message>
    <message>
        <source>Dump file %s does not exist.</source>
        <translation type="unfinished">파일 버리기 1%s 존재 안함
</translation>
    </message>
    <message>
        <source>Error creating %s</source>
        <translation type="unfinished">만들기 오류 1%s
</translation>
    </message>
    <message>
        <source>Error initializing block database</source>
        <translation type="unfinished">블록 데이터베이스 초기화 오류 발생</translation>
    </message>
    <message>
        <source>Error initializing wallet database environment %s!</source>
        <translation type="unfinished">지갑 데이터베이스 %s 환경 초기화 오류 발생!</translation>
    </message>
    <message>
        <source>Error loading %s</source>
        <translation type="unfinished">%s 불러오기 오류 발생</translation>
    </message>
    <message>
        <source>Error loading %s: Private keys can only be disabled during creation</source>
        <translation type="unfinished">%s 불러오기 오류: 개인키는 생성할때만 비활성화 할 수 있습니다</translation>
    </message>
    <message>
        <source>Error loading %s: Wallet corrupted</source>
        <translation type="unfinished">%s 불러오기 오류: 지갑이 손상됨</translation>
    </message>
    <message>
        <source>Error loading %s: Wallet requires newer version of %s</source>
        <translation type="unfinished">%s 불러오기 오류: 지갑은 새 버전의 %s이 필요합니다</translation>
    </message>
    <message>
        <source>Error loading block database</source>
        <translation type="unfinished">블록 데이터베이스 불러오는데 오류 발생</translation>
    </message>
    <message>
        <source>Error opening block database</source>
        <translation type="unfinished">블록 데이터베이스 열기 오류 발생</translation>
    </message>
    <message>
        <source>Error reading from database, shutting down.</source>
        <translation type="unfinished">데이터베이스를 불러오는데 오류가 발생하였습니다, 곧 종료됩니다.</translation>
    </message>
    <message>
        <source>Error reading next record from wallet database</source>
        <translation type="unfinished">지갑 데이터베이스에서 다음 기록을 불러오는데 오류가 발생하였습니다.</translation>
    </message>
    <message>
        <source>Error: Disk space is low for %s</source>
        <translation type="unfinished">오류: %s 하기엔 저장공간이 부족합니다</translation>
    </message>
    <message>
        <source>Error: Keypool ran out, please call keypoolrefill first</source>
        <translation type="unfinished">오류: 키풀이 바닥남, 키풀 리필을 먼저 호출할 하십시오</translation>
    </message>
    <message>
        <source>Error: Missing checksum</source>
        <translation type="unfinished">오류: 체크섬 누락</translation>
    </message>
    <message>
        <source>Error: Unable to write record to new wallet</source>
        <translation type="unfinished">오류: 새로운 지갑에 기록하지 못했습니다.</translation>
    </message>
    <message>
        <source>Failed to listen on any port. Use -listen=0 if you want this.</source>
        <translation type="unfinished">포트 연결에 실패하였습니다. 필요하다면 -리슨=0 옵션을 사용하십시오.</translation>
    </message>
    <message>
        <source>Failed to rescan the wallet during initialization</source>
        <translation type="unfinished">지갑 스캔 오류</translation>
    </message>
    <message>
        <source>Failed to verify database</source>
        <translation type="unfinished">데이터베이스를 검증 실패</translation>
    </message>
    <message>
>>>>>>> 44d8b13c
        <source>Importing…</source>
        <translation type="unfinished">불러오는 중...</translation>
    </message>
    <message>
        <source>Incorrect or no genesis block found. Wrong datadir for network?</source>
        <translation type="unfinished">제네시스 블록이 없거나 잘 못 되었습니다. 네트워크의 datadir을 확인해 주십시오.</translation>
    </message>
    <message>
        <source>Initialization sanity check failed. %s is shutting down.</source>
        <translation type="unfinished">무결성 확인 초기화에 실패하였습니다. %s가 곧 종료됩니다.</translation>
    </message>
    <message>
        <source>Insufficient funds</source>
        <translation type="unfinished">잔액이 부족합니다</translation>
    </message>
    <message>
        <source>Invalid -i2psam address or hostname: '%s'</source>
        <translation type="unfinished">올바르지 않은 -i2psam 주소 또는 호스트 이름: '%s'</translation>
    </message>
    <message>
        <source>Invalid -onion address or hostname: '%s'</source>
        <translation type="unfinished">올바르지 않은 -onion 주소 또는 호스트 이름: '%s'</translation>
    </message>
    <message>
        <source>Invalid -proxy address or hostname: '%s'</source>
        <translation type="unfinished">올바르지 않은 -proxy 주소 또는 호스트 이름: '%s'</translation>
    </message>
    <message>
        <source>Invalid P2P permission: '%s'</source>
        <translation type="unfinished">잘못된 P2P 권한: '%s'</translation>
    </message>
    <message>
        <source>Invalid amount for -%s=&lt;amount&gt;: '%s'</source>
        <translation type="unfinished">유효하지 않은 금액 -%s=&lt;amount&gt;: '%s'</translation>
    </message>
    <message>
        <source>Invalid netmask specified in -whitelist: '%s'</source>
        <translation type="unfinished">유효하지 않은 넷마스크가 -whitelist: '%s" 를 통해 지정됨</translation>
    </message>
    <message>
        <source>Loading P2P addresses…</source>
        <translation type="unfinished">P2P 주소를 불러오는 중...</translation>
    </message>
    <message>
        <source>Loading banlist…</source>
        <translation type="unfinished">추방리스트를 불러오는 중...</translation>
    </message>
    <message>
        <source>Loading block index…</source>
        <translation type="unfinished">블록 인덱스를 불러오는 중...</translation>
    </message>
    <message>
        <source>Loading wallet…</source>
        <translation type="unfinished">지갑을 불러오는 중...</translation>
    </message>
    <message>
        <source>Need to specify a port with -whitebind: '%s'</source>
        <translation type="unfinished">-whitebind: '%s' 를 이용하여 포트를 지정해야 합니다</translation>
    </message>
    <message>
        <source>Not enough file descriptors available.</source>
        <translation type="unfinished">파일 디스크립터가 부족합니다.</translation>
    </message>
    <message>
        <source>Prune cannot be configured with a negative value.</source>
        <translation type="unfinished">블록 축소는 음수로 설정할 수 없습니다.</translation>
    </message>
    <message>
        <source>Prune mode is incompatible with -txindex.</source>
        <translation type="unfinished">블록 축소 모드는 -txindex와 호환되지 않습니다.</translation>
    </message>
    <message>
        <source>Pruning blockstore…</source>
        <translation type="unfinished">블록 데이터를 축소 중입니다...</translation>
    </message>
    <message>
        <source>Reducing -maxconnections from %d to %d, because of system limitations.</source>
        <translation type="unfinished">시스템 한계로 인하여 -maxconnections를 %d 에서 %d로 줄였습니다.</translation>
    </message>
    <message>
        <source>Replaying blocks…</source>
        <translation type="unfinished">블록 재생 중...</translation>
    </message>
    <message>
        <source>Rescanning…</source>
        <translation type="unfinished">재스캔 중...</translation>
    </message>
    <message>
        <source>SQLiteDatabase: Failed to execute statement to verify database: %s</source>
        <translation type="unfinished">에스큐엘라이트 데이터베이스 : 데이터베이스를 확인하는 실행문 출력을 실패하였습니다 : %s.</translation>
    </message>
    <message>
        <source>SQLiteDatabase: Failed to prepare statement to verify database: %s</source>
        <translation type="unfinished">에스큐엘라이트 데이터베이스 : 데이터베이스를 확인하는 실행문 준비에 실패하였습니다 : %s.</translation>
    </message>
    <message>
        <source>SQLiteDatabase: Unexpected application id. Expected %u, got %u</source>
        <translation type="unfinished">에스큐엘라이트 데이터베이스 : 예상 못한 어플리케이션 아이디. 예정: %u, 받음: %u</translation>
    </message>
    <message>
        <source>Section [%s] is not recognized.</source>
        <translation type="unfinished">[%s] 항목은 인정되지 않습니다.</translation>
    </message>
    <message>
        <source>Signing transaction failed</source>
        <translation type="unfinished">거래 서명에 실패했습니다</translation>
    </message>
    <message>
        <source>Specified -walletdir "%s" does not exist</source>
        <translation type="unfinished">지정한 -walletdir "%s"은 존재하지 않습니다</translation>
    </message>
    <message>
        <source>Specified -walletdir "%s" is a relative path</source>
        <translation type="unfinished">지정한 -walletdir "%s"은 상대 경로입니다</translation>
    </message>
    <message>
        <source>Specified -walletdir "%s" is not a directory</source>
        <translation type="unfinished">지정한 -walletdir "%s"은 디렉토리가 아닙니다</translation>
    </message>
    <message>
        <source>Specified blocks directory "%s" does not exist.</source>
        <translation type="unfinished">지정한 블록 디렉토리 "%s" 가 존재하지 않습니다.</translation>
    </message>
    <message>
        <source>Starting network threads…</source>
        <translation type="unfinished">네트워크 스레드 시작중...</translation>
    </message>
    <message>
        <source>The source code is available from %s.</source>
        <translation type="unfinished">소스코드는 %s 에서 확인하실 수 있습니다.</translation>
    </message>
    <message>
        <source>The transaction amount is too small to pay the fee</source>
        <translation type="unfinished">거래액이 수수료를 지불하기엔 너무 작습니다</translation>
    </message>
    <message>
        <source>The wallet will avoid paying less than the minimum relay fee.</source>
        <translation type="unfinished">지갑은 최소 중계 수수료보다 적은 금액을 지불하는 것을 피할 것입니다.</translation>
    </message>
    <message>
        <source>This is experimental software.</source>
        <translation type="unfinished">이 소프트웨어는 시험적입니다.</translation>
    </message>
    <message>
        <source>This is the minimum transaction fee you pay on every transaction.</source>
        <translation type="unfinished">이것은 모든 거래에서 지불하는 최소 거래 수수료입니다.</translation>
    </message>
    <message>
        <source>This is the transaction fee you will pay if you send a transaction.</source>
        <translation type="unfinished">이것은 거래를 보낼 경우 지불 할 거래 수수료입니다.</translation>
    </message>
    <message>
        <source>Transaction amount too small</source>
        <translation type="unfinished">거래액이 너무 적습니다</translation>
    </message>
    <message>
        <source>Transaction amounts must not be negative</source>
        <translation type="unfinished">거래액은 반드시 0보다 큰 값이어야 합니다.</translation>
    </message>
    <message>
        <source>Transaction has too long of a mempool chain</source>
        <translation type="unfinished">거래가 너무 긴 메모리 풀 체인을 갖고 있습니다</translation>
    </message>
    <message>
        <source>Transaction must have at least one recipient</source>
        <translation type="unfinished">거래에는 최소한 한명의 수령인이 있어야 합니다.</translation>
    </message>
    <message>
        <source>Transaction too large</source>
        <translation type="unfinished">거래가 너무 큽니다</translation>
    </message>
    <message>
        <source>Unable to bind to %s on this computer (bind returned error %s)</source>
        <translation type="unfinished">이 컴퓨터의 %s 에 바인딩할 수 없습니다 (바인딩 과정에 %s 오류 발생)</translation>
    </message>
    <message>
        <source>Unable to bind to %s on this computer. %s is probably already running.</source>
        <translation type="unfinished">이 컴퓨터의 %s에 바인딩 할 수 없습니다. 아마도 %s이 실행중인 것 같습니다.</translation>
    </message>
    <message>
        <source>Unable to create the PID file '%s': %s</source>
        <translation type="unfinished">PID 파일 생성 실패 '%s': %s</translation>
    </message>
    <message>
        <source>Unable to generate initial keys</source>
        <translation type="unfinished">초기 키값 생성 불가</translation>
    </message>
    <message>
        <source>Unable to generate keys</source>
        <translation type="unfinished">키 생성 불가</translation>
    </message>
    <message>
        <source>Unable to open %s for writing</source>
        <translation type="unfinished">%s을 쓰기 위하여 열 수 없습니다.</translation>
    </message>
    <message>
        <source>Unable to start HTTP server. See debug log for details.</source>
        <translation type="unfinished">HTTP 서버를 시작할 수 없습니다. 자세한 사항은 디버그 로그를 확인 하세요.</translation>
    </message>
    <message>
        <source>Unknown -blockfilterindex value %s.</source>
        <translation type="unfinished">알 수 없는 -blockfileterindex 값 %s.</translation>
    </message>
    <message>
        <source>Unknown change type '%s'</source>
        <translation type="unfinished">알 수 없는 변경 형식 '%s'</translation>
    </message>
    <message>
        <source>Unknown network specified in -onlynet: '%s'</source>
        <translation type="unfinished">-onlynet: '%s' 에 알수없는 네트워크가 지정되었습니다</translation>
    </message>
    <message>
        <source>Unknown new rules activated (versionbit %i)</source>
        <translation type="unfinished">알 수 없는 새로운 규칙이 활성화 되었습니다. (versionbit %i)</translation>
    </message>
    <message>
        <source>Unsupported logging category %s=%s.</source>
        <translation type="unfinished">지원되지 않는 로깅 카테고리 %s = %s.</translation>
    </message>
    <message>
        <source>User Agent comment (%s) contains unsafe characters.</source>
        <translation type="unfinished">사용자 정의 코멘트 (%s)에 안전하지 못한 글자가 포함되어 있습니다.</translation>
    </message>
    <message>
        <source>Verifying blocks…</source>
        <translation type="unfinished">블록 검증 중...</translation>
    </message>
    <message>
        <source>Verifying wallet(s)…</source>
        <translation type="unfinished">지갑(들) 검증 중...</translation>
    </message>
    <message>
        <source>Wallet needed to be rewritten: restart %s to complete</source>
        <translation type="unfinished">지갑을 새로 써야 합니다:  진행을 위해 %s 를 다시 시작하십시오</translation>
    </message>
    <message>
        <source>Settings file could not be read</source>
        <translation type="unfinished">설정 파일을 읽을 수 없습니다</translation>
    </message>
    <message>
        <source>Settings file could not be written</source>
        <translation type="unfinished">설정파일이 쓰여지지 않았습니다.</translation>
    </message>
</context>
</TS><|MERGE_RESOLUTION|>--- conflicted
+++ resolved
@@ -729,11 +729,7 @@
     <message>
         <source>Load Wallet Backup</source>
         <extracomment>The title for Restore Wallet File Windows</extracomment>
-<<<<<<< HEAD
-        <translation type="unfinished">백업된 지갑 불러오기</translation>
-=======
         <translation type="unfinished">백업된 지갑을 불러옵니다.</translation>
->>>>>>> 44d8b13c
     </message>
     <message>
         <source>Restore Wallet</source>
@@ -903,11 +899,6 @@
         <translation type="unfinished">수수료:</translation>
     </message>
     <message>
-<<<<<<< HEAD
-        <source>Dust:</source>
-        <translation type="unfinished">더스트:</translation>
-    </message>
-    <message>
         <source>After Fee:</source>
         <translation type="unfinished">수수료 이후:</translation>
     </message>
@@ -996,144 +987,12 @@
         <translation type="unfinished">bytes 복사</translation>
     </message>
     <message>
-        <source>Copy dust</source>
-        <translation type="unfinished">더스트 복사</translation>
-    </message>
-    <message>
         <source>Copy change</source>
         <translation type="unfinished">잔돈 복사</translation>
     </message>
     <message>
         <source>(%1 locked)</source>
         <translation type="unfinished">(%1 잠금)</translation>
-    </message>
-    <message>
-        <source>yes</source>
-        <translation type="unfinished">예</translation>
-    </message>
-    <message>
-        <source>no</source>
-        <translation type="unfinished">아니요</translation>
-=======
-        <source>After Fee:</source>
-        <translation type="unfinished">수수료 이후:</translation>
-    </message>
-    <message>
-        <source>Change:</source>
-        <translation type="unfinished">잔돈:</translation>
-    </message>
-    <message>
-        <source>(un)select all</source>
-        <translation type="unfinished">모두 선택(해제)</translation>
-    </message>
-    <message>
-        <source>Tree mode</source>
-        <translation type="unfinished">트리 모드</translation>
-    </message>
-    <message>
-        <source>List mode</source>
-        <translation type="unfinished">리스트 모드</translation>
-    </message>
-    <message>
-        <source>Amount</source>
-        <translation type="unfinished">금액</translation>
-    </message>
-    <message>
-        <source>Received with label</source>
-        <translation type="unfinished">입금과 함께 수신된 라벨</translation>
-    </message>
-    <message>
-        <source>Received with address</source>
-        <translation type="unfinished">입금과 함께 수신된 주소</translation>
-    </message>
-    <message>
-        <source>Date</source>
-        <translation type="unfinished">날짜</translation>
-    </message>
-    <message>
-        <source>Confirmations</source>
-        <translation type="unfinished">확인</translation>
-    </message>
-    <message>
-        <source>Confirmed</source>
-        <translation type="unfinished">확인됨</translation>
-    </message>
-    <message>
-        <source>Copy amount</source>
-        <translation type="unfinished">거래액 복사</translation>
-    </message>
-    <message>
-        <source>&amp;Copy address</source>
-        <translation type="unfinished">&amp; 주소 복사</translation>
-    </message>
-    <message>
-        <source>Copy &amp;label</source>
-        <translation type="unfinished">복사 &amp; 라벨</translation>
-    </message>
-    <message>
-        <source>Copy &amp;amount</source>
-        <translation type="unfinished">복사 &amp; 금액</translation>
-    </message>
-    <message>
-        <source>Copy transaction &amp;ID and output index</source>
-        <translation type="unfinished">거래 &amp; 결과 인덱스값 혹은 ID 복사</translation>
-    </message>
-    <message>
-        <source>L&amp;ock unspent</source>
-        <translation type="unfinished">L&amp;ock 미사용</translation>
-    </message>
-    <message>
-        <source>&amp;Unlock unspent</source>
-        <translation type="unfinished">&amp; 사용 안 함 잠금 해제</translation>
-    </message>
-    <message>
-        <source>Copy quantity</source>
-        <translation type="unfinished">수량 복사</translation>
-    </message>
-    <message>
-        <source>Copy fee</source>
-        <translation type="unfinished">수수료 복사</translation>
-    </message>
-    <message>
-        <source>Copy after fee</source>
-        <translation type="unfinished">수수료 이후 복사</translation>
-    </message>
-    <message>
-        <source>Copy bytes</source>
-        <translation type="unfinished">bytes 복사</translation>
-    </message>
-    <message>
-        <source>Copy change</source>
-        <translation type="unfinished">잔돈 복사</translation>
-    </message>
-    <message>
-        <source>(%1 locked)</source>
-        <translation type="unfinished">(%1 잠금)</translation>
-    </message>
-    <message>
-        <source>Can vary +/- %1 satoshi(s) per input.</source>
-        <translation type="unfinished">입력마다 +/- %1 사토시(satoshi)가 바뀔 수 있습니다.</translation>
-    </message>
-    <message>
-        <source>(no label)</source>
-        <translation type="unfinished">(라벨 없음)</translation>
-    </message>
-    <message>
-        <source>change from %1 (%2)</source>
-        <translation type="unfinished">%1 로부터 변경 (%2)</translation>
-    </message>
-    <message>
-        <source>(change)</source>
-        <translation type="unfinished">(잔돈)</translation>
->>>>>>> 44d8b13c
-    </message>
-</context>
-<context>
-    <name>CreateWalletActivity</name>
-    <message>
-<<<<<<< HEAD
-        <source>This label turns red if any recipient receives an amount smaller than the current dust threshold.</source>
-        <translation type="unfinished">수령인이 현재 더스트 임계값보다 작은 양을 수신하면 이 라벨이 빨간색으로 변합니다.</translation>
     </message>
     <message>
         <source>Can vary +/- %1 satoshi(s) per input.</source>
@@ -1163,15 +1022,6 @@
         <source>Creating Wallet &lt;b&gt;%1&lt;/b&gt;…</source>
         <extracomment>Descriptive text of the create wallet progress window which indicates to the user which wallet is currently being created.</extracomment>
         <translation type="unfinished">지갑 생성 &lt;b&gt;%1&lt;/b&gt; 진행 중...</translation>
-=======
-        <source>Create Wallet</source>
-        <extracomment>Title of window indicating the progress of creation of a new wallet.</extracomment>
-        <translation type="unfinished">지갑 생성하기</translation>
-    </message>
-    <message>
-        <source>Creating Wallet &lt;b&gt;%1&lt;/b&gt;…</source>
-        <extracomment>Descriptive text of the create wallet progress window which indicates to the user which wallet is currently being created.</extracomment>
-        <translation type="unfinished">지갑 생성 &lt;b&gt;%1&lt;/b&gt; 진행 중...</translation>
     </message>
     <message>
         <source>Create wallet failed</source>
@@ -1197,24 +1047,11 @@
         <source>Loading wallets…</source>
         <extracomment>Descriptive text of the load wallets progress window which indicates to the user that wallets are currently being loaded.</extracomment>
         <translation type="unfinished">지갑 불러오는 중...</translation>
->>>>>>> 44d8b13c
     </message>
 </context>
 <context>
     <name>OpenWalletActivity</name>
     <message>
-<<<<<<< HEAD
-        <source>Create wallet failed</source>
-        <translation type="unfinished">지갑 생성하기 실패</translation>
-    </message>
-    <message>
-        <source>Create wallet warning</source>
-        <translation type="unfinished">지갑 생성 경고</translation>
-    </message>
-    <message>
-        <source>Can't list signers</source>
-        <translation type="unfinished">서명자를 나열할 수 없습니다.</translation>
-=======
         <source>Open wallet failed</source>
         <translation type="unfinished">지갑 열기 실패</translation>
     </message>
@@ -1225,29 +1062,8 @@
     <message>
         <source>default wallet</source>
         <translation type="unfinished">기본 지갑</translation>
->>>>>>> 44d8b13c
-    </message>
-    </context>
-<context>
-    <name>LoadWalletsActivity</name>
-    <message>
-<<<<<<< HEAD
-        <source>Load Wallets</source>
-        <extracomment>Title of progress window which is displayed when wallets are being loaded.</extracomment>
-        <translation type="unfinished">지갑 불러오기</translation>
-    </message>
-    <message>
-        <source>Loading wallets…</source>
-        <extracomment>Descriptive text of the load wallets progress window which indicates to the user that wallets are currently being loaded.</extracomment>
-        <translation type="unfinished">지갑 불러오는 중...</translation>
-    </message>
-</context>
-<context>
-    <name>OpenWalletActivity</name>
-    <message>
-        <source>Open wallet failed</source>
-        <translation type="unfinished">지갑 열기 실패</translation>
-=======
+    </message>
+    <message>
         <source>Open Wallet</source>
         <extracomment>Title of window indicating the progress of opening of a wallet.</extracomment>
         <translation type="unfinished">지갑 열기</translation>
@@ -1264,30 +1080,11 @@
         <source>Restore Wallet</source>
         <extracomment>Title of progress window which is displayed when wallets are being restored.</extracomment>
         <translation type="unfinished">지갑 복원하기</translation>
->>>>>>> 44d8b13c
     </message>
     </context>
 <context>
     <name>WalletController</name>
     <message>
-<<<<<<< HEAD
-        <source>Open wallet warning</source>
-        <translation type="unfinished">지갑 열기 경고</translation>
-    </message>
-    <message>
-        <source>default wallet</source>
-        <translation type="unfinished">기본 지갑</translation>
-    </message>
-    <message>
-        <source>Open Wallet</source>
-        <extracomment>Title of window indicating the progress of opening of a wallet.</extracomment>
-        <translation type="unfinished">지갑 열기</translation>
-    </message>
-    <message>
-        <source>Opening Wallet &lt;b&gt;%1&lt;/b&gt;…</source>
-        <extracomment>Descriptive text of the open wallet progress window which indicates to the user which wallet is currently being opened.</extracomment>
-        <translation type="unfinished">지갑 열기 &lt;b&gt;%1&lt;/b&gt; 진행 중...</translation>
-=======
         <source>Close wallet</source>
         <translation type="unfinished">지갑 닫기</translation>
     </message>
@@ -1302,42 +1099,10 @@
     <message>
         <source>Close all wallets</source>
         <translation type="unfinished">모든 지갑 닫기</translation>
->>>>>>> 44d8b13c
-    </message>
-</context>
-<context>
-    <name>RestoreWalletActivity</name>
-    <message>
-<<<<<<< HEAD
-        <source>Restore Wallet</source>
-        <extracomment>Title of progress window which is displayed when wallets are being restored.</extracomment>
-        <translation type="unfinished">지갑 복원하기</translation>
-    </message>
-    </context>
-<context>
-    <name>WalletController</name>
-    <message>
-        <source>Close wallet</source>
-        <translation type="unfinished">지갑 닫기</translation>
-    </message>
-    <message>
-        <source>Are you sure you wish to close the wallet &lt;i&gt;%1&lt;/i&gt;?</source>
-        <translation type="unfinished">정말로 지갑 &lt;i&gt;%1&lt;/i&gt; 을 닫겠습니까?</translation>
-    </message>
-    <message>
-        <source>Closing the wallet for too long can result in having to resync the entire chain if pruning is enabled.</source>
-        <translation type="unfinished">지갑을 너무 오랫동안 닫는 것은 블록 축소가 적용될 경우 체인 전체 재 동기화로 이어질 수 있습니다.</translation>
-    </message>
-    <message>
-        <source>Close all wallets</source>
-        <translation type="unfinished">모든 지갑 닫기</translation>
     </message>
     <message>
         <source>Are you sure you wish to close all wallets?</source>
         <translation type="unfinished">정말로 모든 지갑들을 닫으시겠습니까?</translation>
-=======
-        <source>Are you sure you wish to close all wallets?</source>
-        <translation type="unfinished">정말로 모든 지갑들을 닫으시겠습니까?</translation>
     </message>
 </context>
 <context>
@@ -1361,48 +1126,8 @@
     <message>
         <source>Encrypt Wallet</source>
         <translation type="unfinished">지갑 암호화</translation>
->>>>>>> 44d8b13c
-    </message>
-</context>
-<context>
-    <name>CreateWalletDialog</name>
-    <message>
-<<<<<<< HEAD
-        <source>Create Wallet</source>
-        <translation type="unfinished">지갑 생성하기</translation>
-    </message>
-    <message>
-        <source>Wallet Name</source>
-        <translation type="unfinished">지갑 이름</translation>
-    </message>
-    <message>
-        <source>Wallet</source>
-        <translation type="unfinished">지갑</translation>
-    </message>
-    <message>
-        <source>Encrypt the wallet. The wallet will be encrypted with a passphrase of your choice.</source>
-        <translation type="unfinished">지갑 암호화하기. 해당 지갑은 당신이 설정한 문자열 비밀번호로 암호화될 겁니다.</translation>
-    </message>
-    <message>
-        <source>Encrypt Wallet</source>
-        <translation type="unfinished">지갑 암호화</translation>
-    </message>
-    <message>
-        <source>Advanced Options</source>
-        <translation type="unfinished">고급 옵션</translation>
-    </message>
-    <message>
-        <source>Disable private keys for this wallet. Wallets with private keys disabled will have no private keys and cannot have an HD seed or imported private keys. This is ideal for watch-only wallets.</source>
-        <translation type="unfinished">이 지갑에 대한 개인 키를 비활성화합니다. 개인 키가 비활성화 된 지갑에는 개인 키가 없으며 HD 시드 또는 가져온 개인 키를 가질 수 없습니다. 이는 조회-전용 지갑에 이상적입니다.</translation>
-    </message>
-    <message>
-        <source>Disable Private Keys</source>
-        <translation type="unfinished">개인키 비활성화 하기</translation>
-    </message>
-    <message>
-        <source>Make a blank wallet. Blank wallets do not initially have private keys or scripts. Private keys and addresses can be imported, or an HD seed can be set, at a later time.</source>
-        <translation type="unfinished">빈 지갑을 만드십시오. 빈 지갑은 처음에는 개인 키나 스크립트를 가지고 있지 않습니다. 개인 키와 주소를 가져 오거나 HD 시드를 설정하는 것은 나중에 할 수 있습니다.</translation>
-=======
+    </message>
+    <message>
         <source>Advanced Options</source>
         <translation type="unfinished">고급 옵션</translation>
     </message>
@@ -1438,44 +1163,6 @@
         <source>Compiled without external signing support (required for external signing)</source>
         <extracomment>"External signing" means using devices such as hardware wallets.</extracomment>
         <translation type="unfinished">외부 서명 지원 없이 컴파일됨 (외부 서명에 필요) 개발자 참고 사항 [from:developer] "외부 서명"은 하드웨어 지갑과 같은 장치를 사용하는 것을 의미합니다.</translation>
->>>>>>> 44d8b13c
-    </message>
-</context>
-<context>
-    <name>EditAddressDialog</name>
-    <message>
-<<<<<<< HEAD
-        <source>Make Blank Wallet</source>
-        <translation type="unfinished">빈 지갑 만들기</translation>
-    </message>
-    <message>
-        <source>Use descriptors for scriptPubKey management</source>
-        <translation type="unfinished">scriptPubKey 관리를 위해 디스크립터를 사용하세요.</translation>
-    </message>
-    <message>
-        <source>Descriptor Wallet</source>
-        <translation type="unfinished">디스크립터 지갑</translation>
-    </message>
-    <message>
-        <source>Use an external signing device such as a hardware wallet. Configure the external signer script in wallet preferences first.</source>
-        <translation type="unfinished">Hardware wallet과 같은 외부 서명 장치를 사용합니다. 지갑 기본 설정에서 외부 서명자 스크립트를 먼저 구성하십시오.</translation>
-    </message>
-    <message>
-        <source>External signer</source>
-        <translation type="unfinished">외부 서명자</translation>
-    </message>
-    <message>
-        <source>Create</source>
-        <translation type="unfinished">생성</translation>
-    </message>
-    <message>
-        <source>Compiled without sqlite support (required for descriptor wallets)</source>
-        <translation type="unfinished">에스큐엘라이트 지원 없이 컴파일 되었습니다. (디스크립터 지갑에 요구됩니다.)</translation>
-    </message>
-    <message>
-        <source>Compiled without external signing support (required for external signing)</source>
-        <extracomment>"External signing" means using devices such as hardware wallets.</extracomment>
-        <translation type="unfinished">외부 서명 지원 없이 컴파일됨 (외부 서명에 필요) 개발자 참고 사항 [from:developer] "외부 서명"은 하드웨어 지갑과 같은 장치를 사용하는 것을 의미합니다.</translation>
     </message>
 </context>
 <context>
@@ -1489,16 +1176,6 @@
         <translation type="unfinished">라벨(&amp;L)</translation>
     </message>
     <message>
-=======
-        <source>Edit Address</source>
-        <translation type="unfinished">주소 편집</translation>
-    </message>
-    <message>
-        <source>&amp;Label</source>
-        <translation type="unfinished">라벨(&amp;L)</translation>
-    </message>
-    <message>
->>>>>>> 44d8b13c
         <source>The label associated with this address list entry</source>
         <translation type="unfinished">현재 선택된 주소 필드의 라벨입니다.</translation>
     </message>
@@ -1757,7 +1434,6 @@
 </context>
 <context>
     <name>OptionsDialog</name>
-<<<<<<< HEAD
     <message>
         <source>Options</source>
         <translation type="unfinished">환경설정</translation>
@@ -2030,263 +1706,13 @@
     <message>
         <source>&amp;Cancel</source>
         <translation type="unfinished">취소(&amp;C)</translation>
-=======
-    <message>
-        <source>Options</source>
-        <translation type="unfinished">환경설정</translation>
-    </message>
-    <message>
-        <source>&amp;Main</source>
-        <translation type="unfinished">메인(&amp;M)</translation>
-    </message>
-    <message>
-        <source>Automatically start %1 after logging in to the system.</source>
-        <translation type="unfinished">시스템 로그인 후 %1을 자동으로 시작합니다.</translation>
-    </message>
-    <message>
-        <source>&amp;Start %1 on system login</source>
-        <translation type="unfinished">시스템 로그인시 %1 시작(&amp;S)</translation>
-    </message>
-    <message>
-        <source>Enabling pruning significantly reduces the disk space required to store transactions. All blocks are still fully validated. Reverting this setting requires re-downloading the entire blockchain.</source>
-        <translation type="unfinished">정리를 활성화하면 트랜잭션을 저장하는 데 필요한 디스크 공간이 크게 줄어듭니다. 모든 블록의 유효성이 여전히 완전히 확인되었습니다. 이 설정을 되돌리려면 전체 블록체인을 다시 다운로드해야 합니다.</translation>
-    </message>
-    <message>
-        <source>Size of &amp;database cache</source>
-        <translation type="unfinished">데이터베이스 캐시 크기(&amp;D)</translation>
-    </message>
-    <message>
-        <source>Number of script &amp;verification threads</source>
-        <translation type="unfinished">스크립트 인증 쓰레드의 개수(&amp;V)</translation>
-    </message>
-    <message>
-        <source>IP address of the proxy (e.g. IPv4: 127.0.0.1 / IPv6: ::1)</source>
-        <translation type="unfinished">프록시 아이피 주소 (예: IPv4:127.0.0.1 / IPv6: ::1)</translation>
-    </message>
-    <message>
-        <source>Shows if the supplied default SOCKS5 proxy is used to reach peers via this network type.</source>
-        <translation type="unfinished">제공된 기본 SOCKS5 프록시가 이 네트워크 유형을 통해 피어에 도달하는 경우 표시됩니다.</translation>
-    </message>
-    <message>
-        <source>Minimize instead of exit the application when the window is closed. When this option is enabled, the application will be closed only after selecting Exit in the menu.</source>
-        <translation type="unfinished">창을 닫으면 종료 대신 축소하기. 이 옵션을 활성화하면 메뉴에서 종료를 선택한 후에만 어플리케이션이 종료됩니다.</translation>
-    </message>
-    <message>
-        <source>Open the %1 configuration file from the working directory.</source>
-        <translation type="unfinished">작업 디렉토리에서 %1 설정 파일을 엽니다.</translation>
-    </message>
-    <message>
-        <source>Open Configuration File</source>
-        <translation type="unfinished">설정 파일 열기</translation>
-    </message>
-    <message>
-        <source>Reset all client options to default.</source>
-        <translation type="unfinished">모든 클라이언트 옵션을 기본값으로 재설정합니다.</translation>
-    </message>
-    <message>
-        <source>&amp;Reset Options</source>
-        <translation type="unfinished">옵션 재설정(&amp;R)</translation>
-    </message>
-    <message>
-        <source>&amp;Network</source>
-        <translation type="unfinished">네트워크(&amp;N)</translation>
-    </message>
-    <message>
-        <source>Prune &amp;block storage to</source>
-        <translation type="unfinished">블록 데이터를 지정된 크기로 축소합니다.(&amp;b) :</translation>
-    </message>
-    <message>
-        <source>Reverting this setting requires re-downloading the entire blockchain.</source>
-        <translation type="unfinished">이 설정을 되돌리려면 처음부터 블록체인을 다시 다운로드 받아야 합니다.</translation>
-    </message>
-    <message>
-        <source>Maximum database cache size. A larger cache can contribute to faster sync, after which the benefit is less pronounced for most use cases. Lowering the cache size will reduce memory usage. Unused mempool memory is shared for this cache.</source>
-        <extracomment>Tooltip text for Options window setting that sets the size of the database cache. Explains the corresponding effects of increasing/decreasing this value.</extracomment>
-        <translation type="unfinished">최대 데이터베이스 캐시 사이즈에 도달했습니다. 더 큰 용량의 캐시는 더 빠르게 싱크를 맞출 수 있으며 대부분의 유저 경우에 유리합니다. 캐시 사이즈를 작게 만드는 것은 메모리 사용을 줄입니다. 미사용 멤풀의 메모리는 이 캐시를 위해 공유됩니다.</translation>
-    </message>
-    <message>
-        <source>Set the number of script verification threads. Negative values correspond to the number of cores you want to leave free to the system.</source>
-        <extracomment>Tooltip text for Options window setting that sets the number of script verification threads. Explains that negative values mean to leave these many cores free to the system.</extracomment>
-        <translation type="unfinished">스크립트 검증 수명의 숫자를 설정하세요. 음수는 시스템에 묶이지 않는 자유로운 코어의 수를 뜻합니다.</translation>
-    </message>
-    <message>
-        <source>(0 = auto, &lt;0 = leave that many cores free)</source>
-        <translation type="unfinished">(0 = 자동, &lt;0 = 지정된 코어 개수만큼 사용 안함)</translation>
-    </message>
-    <message>
-        <source>This allows you or a third party tool to communicate with the node through command-line and JSON-RPC commands.</source>
-        <extracomment>Tooltip text for Options window setting that enables the RPC server.</extracomment>
-        <translation type="unfinished">당신 혹은 3자의 개발툴이 JSON-RPC 명령과 커맨드라인을 통해 노드와 소통하는 것을 허락합니다.</translation>
-    </message>
-    <message>
-        <source>Enable R&amp;PC server</source>
-        <extracomment>An Options window setting to enable the RPC server.</extracomment>
-        <translation type="unfinished">R&amp;PC 서버를 가능하게 합니다.</translation>
-    </message>
-    <message>
-        <source>W&amp;allet</source>
-        <translation type="unfinished">지갑(&amp;A)</translation>
-    </message>
-    <message>
-        <source>Whether to set subtract fee from amount as default or not.</source>
-        <extracomment>Tooltip text for Options window setting that sets subtracting the fee from a sending amount as default.</extracomment>
-        <translation type="unfinished">수수료 감면을 초기값으로 할지 혹은 설정하지 않을지를 결정합니다.</translation>
-    </message>
-    <message>
-        <source>Subtract &amp;fee from amount by default</source>
-        <extracomment>An Options window setting to set subtracting the fee from a sending amount as default.</extracomment>
-        <translation type="unfinished">초기 설정값으로 수수료를 뺍니다.</translation>
-    </message>
-    <message>
-        <source>Expert</source>
-        <translation type="unfinished">전문가</translation>
-    </message>
-    <message>
-        <source>Enable coin &amp;control features</source>
-        <translation type="unfinished">코인 상세 제어기능을 활성화합니다 (&amp;C)</translation>
-    </message>
-    <message>
-        <source>If you disable the spending of unconfirmed change, the change from a transaction cannot be used until that transaction has at least one confirmation. This also affects how your balance is computed.</source>
-        <translation type="unfinished">검증되지 않은 잔돈 쓰기를 비활성화하면, 거래가 적어도 1회 이상 검증되기 전까지 그 거래의 거스름돈은 사용할 수 없습니다. 이는 잔액 계산 방법에도 영향을 미칩니다.</translation>
-    </message>
-    <message>
-        <source>&amp;Spend unconfirmed change</source>
-        <translation type="unfinished">검증되지 않은 잔돈 쓰기 (&amp;S)</translation>
-    </message>
-    <message>
-        <source>Enable &amp;PSBT controls</source>
-        <extracomment>An options window setting to enable PSBT controls.</extracomment>
-        <translation type="unfinished">PSBT 컨트롤을 가능하게 합니다.</translation>
-    </message>
-    <message>
-        <source>Whether to show PSBT controls.</source>
-        <extracomment>Tooltip text for options window setting that enables PSBT controls.</extracomment>
-        <translation type="unfinished">PSBT 컨트롤을 보여줄지를 결정합니다.</translation>
-    </message>
-    <message>
-        <source>External Signer (e.g. hardware wallet)</source>
-        <translation type="unfinished">외부 서명자 (예: 하드웨어 지갑)</translation>
-    </message>
-    <message>
-        <source>&amp;External signer script path</source>
-        <translation type="unfinished">외부 서명자 스크립트 경로
- </translation>
-    </message>
-    <message>
-        <source>Automatically open the Bitcoin client port on the router. This only works when your router supports UPnP and it is enabled.</source>
-        <translation type="unfinished">라우터에서 비트코인 클라이언트 포트를 자동적으로 엽니다. 라우터에서 UPnP를 지원하고 활성화 했을 경우에만 동작합니다.</translation>
-    </message>
-    <message>
-        <source>Map port using &amp;UPnP</source>
-        <translation type="unfinished">&amp;UPnP를 이용해 포트 매핑</translation>
-    </message>
-    <message>
-        <source>Automatically open the Bitcoin client port on the router. This only works when your router supports NAT-PMP and it is enabled. The external port could be random.</source>
-        <translation type="unfinished">라우터에서 비트코인 클라이언트 포트를 자동으로 엽니다. 이는 라우터가 NAT-PMP를 지원하고 활성화 된 경우에만 작동합니다. 외부 포트는 무작위 일 수 있습니다.</translation>
-    </message>
-    <message>
-        <source>Map port using NA&amp;T-PMP</source>
-        <translation type="unfinished">NAT-PMP 사용 포트 매핑하기(&amp;T)</translation>
-    </message>
-    <message>
-        <source>Accept connections from outside.</source>
-        <translation type="unfinished">외부로부터의 연결을 승인합니다.</translation>
-    </message>
-    <message>
-        <source>Allow incomin&amp;g connections</source>
-        <translation type="unfinished">연결 요청을 허용 (&amp;G)</translation>
-    </message>
-    <message>
-        <source>Connect to the Bitcoin network through a SOCKS5 proxy.</source>
-        <translation type="unfinished">SOCKS5 프록시를 통해 비트코인 네트워크에 연결합니다.</translation>
-    </message>
-    <message>
-        <source>&amp;Connect through SOCKS5 proxy (default proxy):</source>
-        <translation type="unfinished">SOCKS5 프록시를 거쳐 연결합니다(&amp;C) (기본 프록시):</translation>
-    </message>
-    <message>
-        <source>Proxy &amp;IP:</source>
-        <translation type="unfinished">프록시 &amp;IP:</translation>
-    </message>
-    <message>
-        <source>&amp;Port:</source>
-        <translation type="unfinished">포트(&amp;P):</translation>
-    </message>
-    <message>
-        <source>Port of the proxy (e.g. 9050)</source>
-        <translation type="unfinished">프록시의 포트번호 (예: 9050)</translation>
-    </message>
-    <message>
-        <source>Used for reaching peers via:</source>
-        <translation type="unfinished">피어에 연결하기 위해 사용된 방법:</translation>
-    </message>
-    <message>
-        <source>&amp;Window</source>
-        <translation type="unfinished">창(&amp;W)</translation>
-    </message>
-    <message>
-        <source>Show the icon in the system tray.</source>
-        <translation type="unfinished">시스템 트레이에 있는 아이콘 숨기기</translation>
-    </message>
-    <message>
-        <source>&amp;Show tray icon</source>
-        <translation type="unfinished">트레이 아이콘 보기(&amp;S)</translation>
-    </message>
-    <message>
-        <source>Show only a tray icon after minimizing the window.</source>
-        <translation type="unfinished">창을 최소화 하면 트레이에 아이콘만 표시합니다.</translation>
-    </message>
-    <message>
-        <source>&amp;Minimize to the tray instead of the taskbar</source>
-        <translation type="unfinished">작업 표시줄 대신 트레이로 최소화(&amp;M)</translation>
-    </message>
-    <message>
-        <source>M&amp;inimize on close</source>
-        <translation type="unfinished">닫을때 최소화(&amp;I)</translation>
-    </message>
-    <message>
-        <source>&amp;Display</source>
-        <translation type="unfinished">표시(&amp;D)</translation>
-    </message>
-    <message>
-        <source>User Interface &amp;language:</source>
-        <translation type="unfinished">사용자 인터페이스 언어(&amp;L):</translation>
-    </message>
-    <message>
-        <source>The user interface language can be set here. This setting will take effect after restarting %1.</source>
-        <translation type="unfinished">사용자 인터페이스 언어를 여기서 설정할 수 있습니다. 이 설정은 %1을 다시 시작할 때 적용됩니다.</translation>
-    </message>
-    <message>
-        <source>&amp;Unit to show amounts in:</source>
-        <translation type="unfinished">금액을 표시할 단위(&amp;U):</translation>
-    </message>
-    <message>
-        <source>Choose the default subdivision unit to show in the interface and when sending coins.</source>
-        <translation type="unfinished">인터페이스에 표시하고 코인을 보낼때 사용할 기본 최소화 단위를 선택하십시오.</translation>
-    </message>
-    <message>
-        <source>Third-party URLs (e.g. a block explorer) that appear in the transactions tab as context menu items. %s in the URL is replaced by transaction hash. Multiple URLs are separated by vertical bar |.</source>
-        <translation type="unfinished">내용 메뉴 아이템으로 거래내역 탭이 보이는 제3자 URL (블록익스프로러). URL에 %s는 트랜잭션 해시값으로 대체됩니다. 복수의 URL은 수직항목으로부터 분리됩니다. </translation>
-    </message>
-    <message>
-        <source>&amp;Third-party transaction URLs</source>
-        <translation type="unfinished">제3자 트랜잭션 URL</translation>
-    </message>
-    <message>
-        <source>Whether to show coin control features or not.</source>
-        <translation type="unfinished">코인 상세 제어기능에 대한 표시 여부를 선택할 수 있습니다.</translation>
-    </message>
-    <message>
-        <source>Connect to the Bitcoin network through a separate SOCKS5 proxy for Tor onion services.</source>
-        <translation type="unfinished">Tor onion 서비스를 위한 별도의 SOCKS5 프록시를 통해 Bitcoin 네트워크에 연결합니다.</translation>
->>>>>>> 44d8b13c
-    </message>
-    <message>
-        <source>Use separate SOCKS&amp;5 proxy to reach peers via Tor onion services:</source>
-        <translation type="unfinished">Tor onion 서비스를 통해 피어에 도달하려면 별도의 SOCKS &amp; 5 프록시를 사용하십시오.</translation>
-    </message>
-    <message>
-<<<<<<< HEAD
+    </message>
+    <message>
+        <source>Compiled without external signing support (required for external signing)</source>
+        <extracomment>"External signing" means using devices such as hardware wallets.</extracomment>
+        <translation type="unfinished">외부 서명 지원 없이 컴파일됨 (외부 서명에 필요) 개발자 참고 사항 [from:developer] "외부 서명"은 하드웨어 지갑과 같은 장치를 사용하는 것을 의미합니다.</translation>
+    </message>
+    <message>
         <source>default</source>
         <translation type="unfinished">기본 값</translation>
     </message>
@@ -2421,137 +1847,11 @@
     <message>
         <source>Privacy mode activated for the Overview tab. To unmask the values, uncheck Settings-&gt;Mask values.</source>
         <translation type="unfinished">개요 탭에서 개인 정보 보호 모드가 활성화되었습니다. 값의 마스크를 해제하려면 '설정-&gt; 마스크 값' 선택을 취소하십시오.</translation>
-=======
-        <source>Monospaced font in the Overview tab:</source>
-        <translation type="unfinished">개요 탭의 고정 폭 글꼴:</translation>
-    </message>
-    <message>
-        <source>embedded "%1"</source>
-        <translation type="unfinished">%1 포함됨</translation>
-    </message>
-    <message>
-        <source>closest matching "%1"</source>
-        <translation type="unfinished">가장 가까운 의미 "1%1"</translation>
-    </message>
-    <message>
-        <source>&amp;OK</source>
-        <translation type="unfinished">확인(&amp;O)</translation>
-    </message>
-    <message>
-        <source>&amp;Cancel</source>
-        <translation type="unfinished">취소(&amp;C)</translation>
-    </message>
-    <message>
-        <source>Compiled without external signing support (required for external signing)</source>
-        <extracomment>"External signing" means using devices such as hardware wallets.</extracomment>
-        <translation type="unfinished">외부 서명 지원 없이 컴파일됨 (외부 서명에 필요) 개발자 참고 사항 [from:developer] "외부 서명"은 하드웨어 지갑과 같은 장치를 사용하는 것을 의미합니다.</translation>
-    </message>
-    <message>
-        <source>default</source>
-        <translation type="unfinished">기본 값</translation>
-    </message>
-    <message>
-        <source>none</source>
-        <translation type="unfinished">없음</translation>
-    </message>
-    <message>
-        <source>Confirm options reset</source>
-        <extracomment>Window title text of pop-up window shown when the user has chosen to reset options.</extracomment>
-        <translation type="unfinished">옵션 초기화를 확실화하기</translation>
-    </message>
-    <message>
-        <source>Client restart required to activate changes.</source>
-        <extracomment>Text explaining that the settings changed will not come into effect until the client is restarted.</extracomment>
-        <translation type="unfinished">변경 사항을 적용하기 위해서는 프로그램이 종료 후 재시작되어야 합니다.</translation>
-    </message>
-    <message>
-        <source>Client will be shut down. Do you want to proceed?</source>
-        <extracomment>Text asking the user to confirm if they would like to proceed with a client shutdown.</extracomment>
-        <translation type="unfinished">클라이언트가 종료됩니다, 계속 진행하시겠습니까?</translation>
-    </message>
-    <message>
-        <source>Configuration options</source>
-        <extracomment>Window title text of pop-up box that allows opening up of configuration file.</extracomment>
-        <translation type="unfinished">설정 옵션</translation>
-    </message>
-    <message>
-        <source>The configuration file is used to specify advanced user options which override GUI settings. Additionally, any command-line options will override this configuration file.</source>
-        <extracomment>Explanatory text about the priority order of instructions considered by client. The order from high to low being: command-line, configuration file, GUI settings.</extracomment>
-        <translation type="unfinished">GUI 설정을 우선하는 고급 사용자 옵션을 지정하는 데 사용되는 설정파일 입니다. 추가로 모든 명령 줄 옵션도 이 설정 파일보다 우선시 됩니다.</translation>
-    </message>
-    <message>
-        <source>Continue</source>
-        <translation type="unfinished">계속하기</translation>
-    </message>
-    <message>
-        <source>Cancel</source>
-        <translation type="unfinished">취소</translation>
-    </message>
-    <message>
-        <source>Error</source>
-        <translation type="unfinished">오류</translation>
-    </message>
-    <message>
-        <source>The configuration file could not be opened.</source>
-        <translation type="unfinished">설정 파일을 열 수 없습니다.</translation>
-    </message>
-    <message>
-        <source>This change would require a client restart.</source>
-        <translation type="unfinished">이 변경 사항 적용은 프로그램 재시작을 요구합니다.</translation>
-    </message>
-    <message>
-        <source>The supplied proxy address is invalid.</source>
-        <translation type="unfinished">지정한 프록시 주소가 잘못되었습니다.</translation>
     </message>
 </context>
 <context>
-    <name>OverviewPage</name>
-    <message>
-        <source>Form</source>
-        <translation type="unfinished">유형</translation>
-    </message>
-    <message>
-        <source>The displayed information may be out of date. Your wallet automatically synchronizes with the Bitcoin network after a connection is established, but this process has not completed yet.</source>
-        <translation type="unfinished">표시된 정보가 오래된 것 같습니다. 당신의 지갑은 비트코인 네트워크에 연결된 뒤 자동으로 동기화 하지만, 아직 과정이 끝나지 않았습니다.</translation>
-    </message>
-    <message>
-        <source>Watch-only:</source>
-        <translation type="unfinished">조회-전용:</translation>
-    </message>
-    <message>
-        <source>Available:</source>
-        <translation type="unfinished">사용 가능:</translation>
-    </message>
-    <message>
-        <source>Your current spendable balance</source>
-        <translation type="unfinished">현재 사용 가능한 잔액</translation>
-    </message>
-    <message>
-        <source>Pending:</source>
-        <translation type="unfinished">미확정:</translation>
-    </message>
-    <message>
-        <source>Total of transactions that have yet to be confirmed, and do not yet count toward the spendable balance</source>
-        <translation type="unfinished">아직 확인되지 않아 사용가능한 잔액에 반영되지 않은 거래 총액</translation>
-    </message>
-    <message>
-        <source>Immature:</source>
-        <translation type="unfinished">아직 사용 불가능:</translation>
-    </message>
-    <message>
-        <source>Mined balance that has not yet matured</source>
-        <translation type="unfinished">아직 사용 가능하지 않은 채굴된 잔액</translation>
-    </message>
-    <message>
-        <source>Balances</source>
-        <translation type="unfinished">잔액</translation>
->>>>>>> 44d8b13c
-    </message>
-</context>
-<context>
     <name>PSBTOperationsDialog</name>
     <message>
-<<<<<<< HEAD
         <source>Sign Tx</source>
         <translation type="unfinished">거래 서명</translation>
     </message>
@@ -2625,6 +1925,10 @@
         <translation type="unfinished">* %1을 %2로 보냅니다.</translation>
     </message>
     <message>
+        <source>own address</source>
+        <translation type="unfinished">자신의 주소</translation>
+    </message>
+    <message>
         <source>Unable to calculate transaction fee or total transaction amount.</source>
         <translation type="unfinished">거래 수수료 또는 총 거래 금액을 계산할 수 없습니다.</translation>
     </message>
@@ -2671,136 +1975,11 @@
     <message>
         <source>Transaction status is unknown.</source>
         <translation type="unfinished">거래 상태를 알 수 없습니다.</translation>
-=======
-        <source>Total:</source>
-        <translation type="unfinished">총액:</translation>
-    </message>
-    <message>
-        <source>Your current total balance</source>
-        <translation type="unfinished">당신의 현재 총액</translation>
-    </message>
-    <message>
-        <source>Your current balance in watch-only addresses</source>
-        <translation type="unfinished">조회-전용 주소의 현재 잔액</translation>
-    </message>
-    <message>
-        <source>Spendable:</source>
-        <translation type="unfinished">사용 가능:</translation>
-    </message>
-    <message>
-        <source>Recent transactions</source>
-        <translation type="unfinished">최근 거래들</translation>
-    </message>
-    <message>
-        <source>Unconfirmed transactions to watch-only addresses</source>
-        <translation type="unfinished">조회-전용 주소의 검증되지 않은 거래</translation>
-    </message>
-    <message>
-        <source>Mined balance in watch-only addresses that has not yet matured</source>
-        <translation type="unfinished">조회-전용 주소의 채굴된 잔액 중 사용가능하지 않은 금액</translation>
-    </message>
-    <message>
-        <source>Current total balance in watch-only addresses</source>
-        <translation type="unfinished">조회-전용 주소의 현재 잔액</translation>
-    </message>
-    <message>
-        <source>Privacy mode activated for the Overview tab. To unmask the values, uncheck Settings-&gt;Mask values.</source>
-        <translation type="unfinished">개요 탭에서 개인 정보 보호 모드가 활성화되었습니다. 값의 마스크를 해제하려면 '설정-&gt; 마스크 값' 선택을 취소하십시오.</translation>
     </message>
 </context>
 <context>
-    <name>PSBTOperationsDialog</name>
-    <message>
-        <source>Sign Tx</source>
-        <translation type="unfinished">거래 서명</translation>
-    </message>
-    <message>
-        <source>Broadcast Tx</source>
-        <translation type="unfinished">거래 전파</translation>
-    </message>
-    <message>
-        <source>Copy to Clipboard</source>
-        <translation type="unfinished">클립보드로 복사</translation>
-    </message>
-    <message>
-        <source>Save…</source>
-        <translation type="unfinished">저장...</translation>
-    </message>
-    <message>
-        <source>Close</source>
-        <translation type="unfinished">닫기</translation>
-    </message>
-    <message>
-        <source>Failed to load transaction: %1</source>
-        <translation type="unfinished">거래 불러오기 실패: %1</translation>
-    </message>
-    <message>
-        <source>Failed to sign transaction: %1</source>
-        <translation type="unfinished">거래 서명 실패: %1</translation>
-    </message>
-    <message>
-        <source>Cannot sign inputs while wallet is locked.</source>
-        <translation type="unfinished">지갑이 잠겨있는 동안 입력을 서명할 수 없습니다.</translation>
-    </message>
-    <message>
-        <source>Could not sign any more inputs.</source>
-        <translation type="unfinished">더 이상 추가적인 입력에 대해 서명할 수 없습니다.</translation>
-    </message>
-    <message>
-        <source>Signed transaction successfully. Transaction is ready to broadcast.</source>
-        <translation type="unfinished">거래 서명완료. 거래를 전파할 준비가 되었습니다.</translation>
-    </message>
-    <message>
-        <source>Unknown error processing transaction.</source>
-        <translation type="unfinished">거래 처리 과정에 알 수 없는 오류 발생</translation>
-    </message>
-    <message>
-        <source>Transaction broadcast successfully! Transaction ID: %1</source>
-        <translation type="unfinished">거래가 성공적으로 전파되었습니다! 거래 ID : %1</translation>
-    </message>
-    <message>
-        <source>Transaction broadcast failed: %1</source>
-        <translation type="unfinished">거래 전파에 실패: %1</translation>
-    </message>
-    <message>
-        <source>PSBT copied to clipboard.</source>
-        <translation type="unfinished">클립보드로 PSBT 복사</translation>
-    </message>
-    <message>
-        <source>Save Transaction Data</source>
-        <translation type="unfinished">트랜잭션 데이터 저장</translation>
-    </message>
-    <message>
-        <source>Partially Signed Transaction (Binary)</source>
-        <extracomment>Expanded name of the binary PSBT file format. See: BIP 174.</extracomment>
-        <translation type="unfinished">부분 서명 트랜잭션 (이진수)</translation>
-    </message>
-    <message>
-        <source>PSBT saved to disk.</source>
-        <translation type="unfinished">PSBT가 디스크에 저장 됨</translation>
-    </message>
-    <message>
-        <source> * Sends %1 to %2</source>
-        <translation type="unfinished">* %1을 %2로 보냅니다.</translation>
-    </message>
-    <message>
-        <source>own address</source>
-        <translation type="unfinished">자신의 주소</translation>
-    </message>
-    <message>
-        <source>Unable to calculate transaction fee or total transaction amount.</source>
-        <translation type="unfinished">거래 수수료 또는 총 거래 금액을 계산할 수 없습니다.</translation>
-    </message>
-    <message>
-        <source>Pays transaction fee: </source>
-        <translation type="unfinished">거래 수수료 납부:</translation>
->>>>>>> 44d8b13c
-    </message>
-</context>
-<context>
     <name>PaymentServer</name>
     <message>
-<<<<<<< HEAD
         <source>Payment request error</source>
         <translation type="unfinished">지불 요청 오류</translation>
     </message>
@@ -2831,40 +2010,11 @@
     <message>
         <source>Payment request file handling</source>
         <translation type="unfinished">지불 요청 파일 처리중</translation>
-=======
-        <source>Total Amount</source>
-        <translation type="unfinished">총액</translation>
-    </message>
-    <message>
-        <source>or</source>
-        <translation type="unfinished">또는</translation>
-    </message>
-    <message>
-        <source>Transaction has %1 unsigned inputs.</source>
-        <translation type="unfinished">거래가 %1 개의 서명 되지 않은 입력을 갖고 있습니다.</translation>
-    </message>
-    <message>
-        <source>Transaction is missing some information about inputs.</source>
-        <translation type="unfinished">거래에 입력에 대한 일부 정보가 없습니다.</translation>
-    </message>
-    <message>
-        <source>Transaction still needs signature(s).</source>
-        <translation type="unfinished">거래가 아직 서명(들)을 필요로 합니다.</translation>
-    </message>
-    <message>
-        <source>(But no wallet is loaded.)</source>
-        <translation type="unfinished">하지만 지갑 로딩이 되지 않았습니다.</translation>
-    </message>
-    <message>
-        <source>(But this wallet cannot sign transactions.)</source>
-        <translation type="unfinished">(그러나 이 지갑은 거래에 서명이 불가능합니다.)</translation>
->>>>>>> 44d8b13c
     </message>
 </context>
 <context>
     <name>PeerTableModel</name>
     <message>
-<<<<<<< HEAD
         <source>User Agent</source>
         <extracomment>Title of Peers Table column which contains the peer's User Agent string.</extracomment>
         <translation type="unfinished">유저 에이전트</translation>
@@ -2878,24 +2028,8 @@
         <source>Peer</source>
         <extracomment>Title of Peers Table column which contains a unique number used to identify a connection.</extracomment>
         <translation type="unfinished">피어</translation>
-=======
-        <source>(But this wallet does not have the right keys.)</source>
-        <translation type="unfinished">(그러나 이 지갑은 적절한 키를 갖고 있지 않습니다.)</translation>
-    </message>
-    <message>
-        <source>Transaction is fully signed and ready for broadcast.</source>
-        <translation type="unfinished">거래가 모두 서명되었고, 전파될 준비가 되었습니다.</translation>
-    </message>
-    <message>
-        <source>Transaction status is unknown.</source>
-        <translation type="unfinished">거래 상태를 알 수 없습니다.</translation>
->>>>>>> 44d8b13c
-    </message>
-</context>
-<context>
-    <name>PaymentServer</name>
-    <message>
-<<<<<<< HEAD
+    </message>
+    <message>
         <source>Direction</source>
         <extracomment>Title of Peers Table column which indicates the direction the peer connection was initiated from.</extracomment>
         <translation type="unfinished">방향</translation>
@@ -2929,58 +2063,16 @@
         <source>Inbound</source>
         <extracomment>An Inbound Connection from a Peer.</extracomment>
         <translation type="unfinished">인바운드</translation>
-=======
-        <source>Payment request error</source>
-        <translation type="unfinished">지불 요청 오류</translation>
-    </message>
-    <message>
-        <source>Cannot start bitcoin: click-to-pay handler</source>
-        <translation type="unfinished">비트코인을 시작할 수 없습니다: 지급을 위한 클릭 핸들러</translation>
-    </message>
-    <message>
-        <source>URI handling</source>
-        <translation type="unfinished">URI 핸들링</translation>
-    </message>
-    <message>
-        <source>'bitcoin://' is not a valid URI. Use 'bitcoin:' instead.</source>
-        <translation type="unfinished">'bitcoin://"은 잘못된 URI입니다. 'bitcoin:'을 사용하십시오.</translation>
-    </message>
-    <message>
-        <source>Cannot process payment request because BIP70 is not supported.
-Due to widespread security flaws in BIP70 it's strongly recommended that any merchant instructions to switch wallets be ignored.
-If you are receiving this error you should request the merchant provide a BIP21 compatible URI.</source>
-        <translation type="unfinished">BIP70이 지원되지 않으므로 결제 요청을 처리할 수 없습니다.
-BIP70의 광범위한 보안 결함으로 인해 모든 가맹점에서는 지갑을 전환하라는 지침을 무시하는 것이 좋습니다.
-이 오류가 발생하면 판매자에게 BIP21 호환 URI를 제공하도록 요청해야 합니다.</translation>
-    </message>
-    <message>
-        <source>URI cannot be parsed! This can be caused by an invalid Bitcoin address or malformed URI parameters.</source>
-        <translation type="unfinished">URI의 파싱에 문제가 발생했습니다. 잘못된 비트코인 주소나 URI 파라미터 구성에 오류가 존재할 수 있습니다.</translation>
-    </message>
-    <message>
-        <source>Payment request file handling</source>
-        <translation type="unfinished">지불 요청 파일 처리중</translation>
->>>>>>> 44d8b13c
-    </message>
-</context>
-<context>
-    <name>PeerTableModel</name>
-    <message>
-<<<<<<< HEAD
+    </message>
+    <message>
         <source>Outbound</source>
         <extracomment>An Outbound Connection to a Peer.</extracomment>
         <translation type="unfinished">아웃바운드</translation>
-=======
-        <source>User Agent</source>
-        <extracomment>Title of Peers Table column which contains the peer's User Agent string.</extracomment>
-        <translation type="unfinished">유저 에이전트</translation>
->>>>>>> 44d8b13c
     </message>
 </context>
 <context>
     <name>QRImageWidget</name>
     <message>
-<<<<<<< HEAD
         <source>&amp;Save Image…</source>
         <translation type="unfinished">이미지 저장...(&amp;S)</translation>
     </message>
@@ -3008,47 +2100,11 @@
         <source>PNG Image</source>
         <extracomment>Expanded name of the PNG file format. See: https://en.wikipedia.org/wiki/Portable_Network_Graphics.</extracomment>
         <translation type="unfinished">PNG 이미지</translation>
-=======
-        <source>Ping</source>
-        <extracomment>Title of Peers Table column which indicates the current latency of the connection with the peer.</extracomment>
-        <translation type="unfinished">핑</translation>
-    </message>
-    <message>
-        <source>Peer</source>
-        <extracomment>Title of Peers Table column which contains a unique number used to identify a connection.</extracomment>
-        <translation type="unfinished">피어</translation>
-    </message>
-    <message>
-        <source>Direction</source>
-        <extracomment>Title of Peers Table column which indicates the direction the peer connection was initiated from.</extracomment>
-        <translation type="unfinished">방향</translation>
-    </message>
-    <message>
-        <source>Sent</source>
-        <extracomment>Title of Peers Table column which indicates the total amount of network information we have sent to the peer.</extracomment>
-        <translation type="unfinished">보냄</translation>
-    </message>
-    <message>
-        <source>Received</source>
-        <extracomment>Title of Peers Table column which indicates the total amount of network information we have received from the peer.</extracomment>
-        <translation type="unfinished">받음</translation>
-    </message>
-    <message>
-        <source>Address</source>
-        <extracomment>Title of Peers Table column which contains the IP/Onion/I2P address of the connected peer.</extracomment>
-        <translation type="unfinished">주소</translation>
-    </message>
-    <message>
-        <source>Type</source>
-        <extracomment>Title of Peers Table column which describes the type of peer connection. The "type" describes why the connection exists.</extracomment>
-        <translation type="unfinished">형식</translation>
->>>>>>> 44d8b13c
     </message>
 </context>
 <context>
     <name>RPCConsole</name>
     <message>
-<<<<<<< HEAD
         <source>Client version</source>
         <translation type="unfinished">클라이언트 버전</translation>
     </message>
@@ -3059,27 +2115,8 @@
     <message>
         <source>General</source>
         <translation type="unfinished">일반</translation>
-=======
-        <source>Network</source>
-        <extracomment>Title of Peers Table column which states the network the peer connected through.</extracomment>
-        <translation type="unfinished">네트워크</translation>
-    </message>
-    <message>
-        <source>Inbound</source>
-        <extracomment>An Inbound Connection from a Peer.</extracomment>
-        <translation type="unfinished">인바운드</translation>
-    </message>
-    <message>
-        <source>Outbound</source>
-        <extracomment>An Outbound Connection to a Peer.</extracomment>
-        <translation type="unfinished">아웃바운드</translation>
->>>>>>> 44d8b13c
-    </message>
-</context>
-<context>
-    <name>QRImageWidget</name>
-    <message>
-<<<<<<< HEAD
+    </message>
+    <message>
         <source>Datadir</source>
         <translation type="unfinished">데이터 폴더</translation>
     </message>
@@ -3106,41 +2143,8 @@
     <message>
         <source>Number of connections</source>
         <translation type="unfinished">연결 수</translation>
-=======
-        <source>&amp;Save Image…</source>
-        <translation type="unfinished">이미지 저장...(&amp;S)</translation>
-    </message>
-    <message>
-        <source>&amp;Copy Image</source>
-        <translation type="unfinished">이미지 복사(&amp;C)</translation>
-    </message>
-    <message>
-        <source>Resulting URI too long, try to reduce the text for label / message.</source>
-        <translation type="unfinished">URI 결과가 너무 깁니다. 라벨 / 메세지를 줄이세요.</translation>
-    </message>
-    <message>
-        <source>Error encoding URI into QR Code.</source>
-        <translation type="unfinished">URI를 QR 코드로 인코딩하는 중 오류가 발생했습니다.</translation>
-    </message>
-    <message>
-        <source>QR code support not available.</source>
-        <translation type="unfinished">QR 코드를 지원하지 않습니다.</translation>
-    </message>
-    <message>
-        <source>Save QR Code</source>
-        <translation type="unfinished">QR 코드 저장</translation>
-    </message>
-    <message>
-        <source>PNG Image</source>
-        <extracomment>Expanded name of the PNG file format. See: https://en.wikipedia.org/wiki/Portable_Network_Graphics.</extracomment>
-        <translation type="unfinished">PNG 이미지</translation>
->>>>>>> 44d8b13c
-    </message>
-</context>
-<context>
-    <name>RPCConsole</name>
-    <message>
-<<<<<<< HEAD
+    </message>
+    <message>
         <source>Block chain</source>
         <translation type="unfinished">블록 체인</translation>
     </message>
@@ -3511,383 +2515,11 @@
     <message>
         <source>Unknown</source>
         <translation type="unfinished">알수없음</translation>
-=======
-        <source>Client version</source>
-        <translation type="unfinished">클라이언트 버전</translation>
-    </message>
-    <message>
-        <source>&amp;Information</source>
-        <translation type="unfinished">정보(&amp;I)</translation>
-    </message>
-    <message>
-        <source>General</source>
-        <translation type="unfinished">일반</translation>
-    </message>
-    <message>
-        <source>Datadir</source>
-        <translation type="unfinished">데이터 폴더</translation>
-    </message>
-    <message>
-        <source>To specify a non-default location of the data directory use the '%1' option.</source>
-        <translation type="unfinished">기본 위치가 아닌 곳으로 데이타 폴더를 지정하려면 '%1' 옵션을 사용하세요.</translation>
-    </message>
-    <message>
-        <source>To specify a non-default location of the blocks directory use the '%1' option.</source>
-        <translation type="unfinished">기본 위치가 아닌 곳으로 블럭 폴더를 지정하려면 '%1' 옵션을 사용하세요.</translation>
-    </message>
-    <message>
-        <source>Startup time</source>
-        <translation type="unfinished">시작 시간</translation>
-    </message>
-    <message>
-        <source>Network</source>
-        <translation type="unfinished">네트워크</translation>
-    </message>
-    <message>
-        <source>Name</source>
-        <translation type="unfinished">이름</translation>
-    </message>
-    <message>
-        <source>Number of connections</source>
-        <translation type="unfinished">연결 수</translation>
-    </message>
-    <message>
-        <source>Block chain</source>
-        <translation type="unfinished">블록 체인</translation>
-    </message>
-    <message>
-        <source>Memory Pool</source>
-        <translation type="unfinished">메모리 풀</translation>
-    </message>
-    <message>
-        <source>Current number of transactions</source>
-        <translation type="unfinished">현재 거래 수</translation>
-    </message>
-    <message>
-        <source>Memory usage</source>
-        <translation type="unfinished">메모리 사용량</translation>
-    </message>
-    <message>
-        <source>Wallet: </source>
-        <translation type="unfinished">지갑:</translation>
-    </message>
-    <message>
-        <source>(none)</source>
-        <translation type="unfinished">(없음)</translation>
-    </message>
-    <message>
-        <source>&amp;Reset</source>
-        <translation type="unfinished">리셋(&amp;R)</translation>
-    </message>
-    <message>
-        <source>Received</source>
-        <translation type="unfinished">받음</translation>
-    </message>
-    <message>
-        <source>Sent</source>
-        <translation type="unfinished">보냄</translation>
-    </message>
-    <message>
-        <source>&amp;Peers</source>
-        <translation type="unfinished">피어들(&amp;P)</translation>
-    </message>
-    <message>
-        <source>Banned peers</source>
-        <translation type="unfinished">차단된 피어들</translation>
-    </message>
-    <message>
-        <source>Select a peer to view detailed information.</source>
-        <translation type="unfinished">자세한 정보를 보려면 피어를 선택하세요.</translation>
-    </message>
-    <message>
-        <source>Version</source>
-        <translation type="unfinished">버전</translation>
-    </message>
-    <message>
-        <source>Starting Block</source>
-        <translation type="unfinished">시작된 블록</translation>
-    </message>
-    <message>
-        <source>Synced Headers</source>
-        <translation type="unfinished">동기화된 헤더</translation>
-    </message>
-    <message>
-        <source>Synced Blocks</source>
-        <translation type="unfinished">동기화된 블록</translation>
-    </message>
-    <message>
-        <source>Last Transaction</source>
-        <translation type="unfinished">마지막 거래</translation>
-    </message>
-    <message>
-        <source>The mapped Autonomous System used for diversifying peer selection.</source>
-        <translation type="unfinished">피어 선택을 다양 화하는 데 사용되는 매핑 된 자율 시스템입니다.</translation>
-    </message>
-    <message>
-        <source>Mapped AS</source>
-        <translation type="unfinished">매핑된 AS</translation>
-    </message>
-    <message>
-        <source>Whether we relay addresses to this peer.</source>
-        <extracomment>Tooltip text for the Address Relay field in the peer details area, which displays whether we relay addresses to this peer (Yes/No).</extracomment>
-        <translation type="unfinished">이 피어에게 지갑주소를 릴레이할지를 결정합니다.</translation>
-    </message>
-    <message>
-        <source>Address Relay</source>
-        <extracomment>Text title for the Address Relay field in the peer details area, which displays whether we relay addresses to this peer (Yes/No).</extracomment>
-        <translation type="unfinished">지갑주소를 릴레이합니다.</translation>
-    </message>
-    <message>
-        <source>Addresses Processed</source>
-        <extracomment>Text title for the Addresses Processed field in the peer details area, which displays the total number of addresses received from this peer that were processed (excludes addresses that were dropped due to rate-limiting).</extracomment>
-        <translation type="unfinished">처리된 지갑</translation>
-    </message>
-    <message>
-        <source>Addresses Rate-Limited</source>
-        <extracomment>Text title for the Addresses Rate-Limited field in the peer details area, which displays the total number of addresses received from this peer that were dropped (not processed) due to rate-limiting.</extracomment>
-        <translation type="unfinished">지갑의 Rate제한</translation>
-    </message>
-    <message>
-        <source>User Agent</source>
-        <translation type="unfinished">유저 에이전트</translation>
-    </message>
-    <message>
-        <source>Node window</source>
-        <translation type="unfinished">노드 창</translation>
-    </message>
-    <message>
-        <source>Current block height</source>
-        <translation type="unfinished">현재 블록 높이</translation>
-    </message>
-    <message>
-        <source>Open the %1 debug log file from the current data directory. This can take a few seconds for large log files.</source>
-        <translation type="unfinished">%1 디버그 로그파일을 현재 데이터 폴더에서 엽니다. 용량이 큰 로그 파일들은 몇 초가 걸릴 수 있습니다.</translation>
-    </message>
-    <message>
-        <source>Decrease font size</source>
-        <translation type="unfinished">글자 크기 축소</translation>
-    </message>
-    <message>
-        <source>Increase font size</source>
-        <translation type="unfinished">글자 크기 확대</translation>
-    </message>
-    <message>
-        <source>Permissions</source>
-        <translation type="unfinished">권한</translation>
-    </message>
-    <message>
-        <source>The direction and type of peer connection: %1</source>
-        <translation type="unfinished">피어 연결의 방향 및 유형: %1</translation>
-    </message>
-    <message>
-        <source>The network protocol this peer is connected through: IPv4, IPv6, Onion, I2P, or CJDNS.</source>
-        <translation type="unfinished">이 피어가 연결된 네트워크 프로토콜: IPv4, IPv6, Onion, I2P 또는 CJDNS.</translation>
-    </message>
-    <message>
-        <source>Services</source>
-        <translation type="unfinished">서비스</translation>
-    </message>
-    <message>
-        <source>High bandwidth BIP152 compact block relay: %1</source>
-        <translation type="unfinished">고대역폭 BIP152 소형 블록 릴레이: %1</translation>
-    </message>
-    <message>
-        <source>High Bandwidth</source>
-        <translation type="unfinished">고대역폭</translation>
-    </message>
-    <message>
-        <source>Connection Time</source>
-        <translation type="unfinished">접속 시간</translation>
-    </message>
-    <message>
-        <source>Elapsed time since a novel block passing initial validity checks was received from this peer.</source>
-        <translation type="unfinished">초기 유효성 검사를 통과하는 새로운 블록이 이 피어로부터 수신된 이후 경과된 시간입니다.</translation>
-    </message>
-    <message>
-        <source>Last Block</source>
-        <translation type="unfinished">마지막 블록</translation>
-    </message>
-    <message>
-        <source>Elapsed time since a novel transaction accepted into our mempool was received from this peer.</source>
-        <extracomment>Tooltip text for the Last Transaction field in the peer details area.</extracomment>
-        <translation type="unfinished">이 피어에서 새 트랜잭션이 수신된 이후 경과된 시간입니다.</translation>
-    </message>
-    <message>
-        <source>Last Send</source>
-        <translation type="unfinished">마지막으로 보낸 시간</translation>
-    </message>
-    <message>
-        <source>Last Receive</source>
-        <translation type="unfinished">마지막으로 받은 시간</translation>
-    </message>
-    <message>
-        <source>Ping Time</source>
-        <translation type="unfinished">Ping 시간</translation>
-    </message>
-    <message>
-        <source>The duration of a currently outstanding ping.</source>
-        <translation type="unfinished">현재 진행중인 PING에 걸린 시간.</translation>
-    </message>
-    <message>
-        <source>Ping Wait</source>
-        <translation type="unfinished">핑 대기</translation>
-    </message>
-    <message>
-        <source>Min Ping</source>
-        <translation type="unfinished">최소 핑</translation>
-    </message>
-    <message>
-        <source>Time Offset</source>
-        <translation type="unfinished">시간 오프셋</translation>
-    </message>
-    <message>
-        <source>Last block time</source>
-        <translation type="unfinished">최종 블록 시각</translation>
-    </message>
-    <message>
-        <source>&amp;Open</source>
-        <translation type="unfinished">열기(&amp;O)</translation>
-    </message>
-    <message>
-        <source>&amp;Console</source>
-        <translation type="unfinished">콘솔(&amp;C)</translation>
-    </message>
-    <message>
-        <source>&amp;Network Traffic</source>
-        <translation type="unfinished">네트워크 트래픽(&amp;N)</translation>
-    </message>
-    <message>
-        <source>Totals</source>
-        <translation type="unfinished">총액</translation>
-    </message>
-    <message>
-        <source>Debug log file</source>
-        <translation type="unfinished">로그 파일 디버그</translation>
-    </message>
-    <message>
-        <source>Clear console</source>
-        <translation type="unfinished">콘솔 초기화</translation>
-    </message>
-    <message>
-        <source>In:</source>
-        <translation type="unfinished">입력:</translation>
-    </message>
-    <message>
-        <source>Out:</source>
-        <translation type="unfinished">출력:</translation>
-    </message>
-    <message>
-        <source>Inbound: initiated by peer</source>
-        <extracomment>Explanatory text for an inbound peer connection.</extracomment>
-        <translation type="unfinished">시작점 : 동기에 의해 시작됨</translation>
-    </message>
-    <message>
-        <source>Outbound Full Relay: default</source>
-        <extracomment>Explanatory text for an outbound peer connection that relays all network information. This is the default behavior for outbound connections.</extracomment>
-        <translation type="unfinished">아웃바운드 전체 릴레이: 기본값</translation>
-    </message>
-    <message>
-        <source>Outbound Block Relay: does not relay transactions or addresses</source>
-        <extracomment>Explanatory text for an outbound peer connection that relays network information about blocks and not transactions or addresses.</extracomment>
-        <translation type="unfinished">아웃바운드 블록 릴레이: 트랜잭션 또는 주소를 릴레이하지 않음</translation>
-    </message>
-    <message>
-        <source>Outbound Manual: added using RPC %1 or %2/%3 configuration options</source>
-        <extracomment>Explanatory text for an outbound peer connection that was established manually through one of several methods. The numbered arguments are stand-ins for the methods available to establish manual connections.</extracomment>
-        <translation type="unfinished">아웃바운드 매뉴얼 : RPC 1%1 이나 2%2/3%3 을 사용해서 환경설정 옵션을 추가</translation>
-    </message>
-    <message>
-        <source>Outbound Feeler: short-lived, for testing addresses</source>
-        <extracomment>Explanatory text for a short-lived outbound peer connection that is used to test the aliveness of known addresses.</extracomment>
-        <translation type="unfinished">Outbound Feeler: 짧은 용도, 주소 테스트용</translation>
-    </message>
-    <message>
-        <source>Outbound Address Fetch: short-lived, for soliciting addresses</source>
-        <extracomment>Explanatory text for a short-lived outbound peer connection that is used to request addresses from a peer.</extracomment>
-        <translation type="unfinished">아웃바운드 주소 가져오기: 단기, 주소 요청용
- </translation>
-    </message>
-    <message>
-        <source>we selected the peer for high bandwidth relay</source>
-        <translation type="unfinished">저희는 가장 빠른 대역폭을 가지고 있는 피어를 선택합니다.</translation>
-    </message>
-    <message>
-        <source>the peer selected us for high bandwidth relay</source>
-        <translation type="unfinished">피어는 높은 대역폭을 위해 우리를 선택합니다</translation>
-    </message>
-    <message>
-        <source>no high bandwidth relay selected</source>
-        <translation type="unfinished">고대역폭 릴레이가 선택되지 않음</translation>
-    </message>
-    <message>
-        <source>&amp;Copy address</source>
-        <extracomment>Context menu action to copy the address of a peer.</extracomment>
-        <translation type="unfinished">&amp; 주소 복사</translation>
-    </message>
-    <message>
-        <source>&amp;Disconnect</source>
-        <translation type="unfinished">접속 끊기(&amp;D)</translation>
-    </message>
-    <message>
-        <source>1 &amp;hour</source>
-        <translation type="unfinished">1시간(&amp;H)</translation>
-    </message>
-    <message>
-        <source>1 d&amp;ay</source>
-        <translation type="unfinished">1일(&amp;a)</translation>
-    </message>
-    <message>
-        <source>1 &amp;week</source>
-        <translation type="unfinished">1주(&amp;W)</translation>
-    </message>
-    <message>
-        <source>1 &amp;year</source>
-        <translation type="unfinished">1년(&amp;Y)</translation>
-    </message>
-    <message>
-        <source>&amp;Copy IP/Netmask</source>
-        <extracomment>Context menu action to copy the IP/Netmask of a banned peer. IP/Netmask is the combination of a peer's IP address and its Netmask. For IP address, see: https://en.wikipedia.org/wiki/IP_address.</extracomment>
-        <translation type="unfinished">IP/Netmask 복사하기</translation>
-    </message>
-    <message>
-        <source>&amp;Unban</source>
-        <translation type="unfinished">노드 차단 취소(&amp;U)</translation>
-    </message>
-    <message>
-        <source>Network activity disabled</source>
-        <translation type="unfinished">네트워크 활동이 정지되었습니다.</translation>
-    </message>
-    <message>
-        <source>Executing command without any wallet</source>
-        <translation type="unfinished">지갑 없이 명령 실행</translation>
-    </message>
-    <message>
-        <source>Executing command using "%1" wallet</source>
-        <translation type="unfinished">"%1" 지갑을 사용하여 명령 실행</translation>
-    </message>
-    <message>
-        <source>Welcome to the %1 RPC console.
-Use up and down arrows to navigate history, and %2 to clear screen.
-Use %3 and %4 to increase or decrease the font size.
-Type %5 for an overview of available commands.
-For more information on using this console, type %6.
-
-%7WARNING: Scammers have been active, telling users to type commands here, stealing their wallet contents. Do not use this console without fully understanding the ramifications of a command.%8</source>
-        <extracomment>RPC console welcome message. Placeholders %7 and %8 are style tags for the warning content, and they are not space separated from the rest of the text intentionally.</extracomment>
-        <translation type="unfinished">1%1 RPC 콘솔에 오신 것을 환영합니다.
-위쪽 및 아래쪽 화살표를 사용하여 기록 탐색을하고 2%2를 사용하여 화면을 지우세요. 
-3%3과 4%4을 사용하여 글꼴 크기 증가 또는 감소하세요
-사용 가능한 명령의 개요를 보려면 5%5를 입력하십시오.
-이 콘솔 사용에 대한 자세한 내용을 보려면 6%6을 입력하십시오.
-7%7 경고: 사기꾼들은 사용자들에게 여기에 명령을 입력하라고 말하고 활발히 금품을 훔칩니다. 완전히 이해하지 않고 이 콘솔을 사용하지 마십시오. 8%8
-</translation>
->>>>>>> 44d8b13c
     </message>
 </context>
 <context>
     <name>ReceiveCoinsDialog</name>
     <message>
-<<<<<<< HEAD
         <source>&amp;Amount:</source>
         <translation type="unfinished">거래액(&amp;A):</translation>
     </message>
@@ -3926,53 +2558,8 @@
     <message>
         <source>&amp;Create new receiving address</source>
         <translation type="unfinished">새로운 수신 주소 생성(&amp;C)</translation>
-=======
-        <source>Executing…</source>
-        <extracomment>A console message indicating an entered command is currently being executed.</extracomment>
-        <translation type="unfinished">실행 중...</translation>
-    </message>
-    <message>
-        <source>(peer: %1)</source>
-        <translation type="unfinished">(피어: %1)</translation>
-    </message>
-    <message>
-        <source>via %1</source>
-        <translation type="unfinished">%1 경유</translation>
-    </message>
-    <message>
-        <source>Yes</source>
-        <translation type="unfinished">예</translation>
-    </message>
-    <message>
-        <source>No</source>
-        <translation type="unfinished">아니오</translation>
-    </message>
-    <message>
-        <source>To</source>
-        <translation type="unfinished">받는 주소</translation>
-    </message>
-    <message>
-        <source>From</source>
-        <translation type="unfinished">보낸 주소</translation>
-    </message>
-    <message>
-        <source>Ban for</source>
-        <translation type="unfinished">차단사유:</translation>
-    </message>
-    <message>
-        <source>Never</source>
-        <translation type="unfinished">절대</translation>
-    </message>
-    <message>
-        <source>Unknown</source>
-        <translation type="unfinished">알수없음</translation>
->>>>>>> 44d8b13c
-    </message>
-</context>
-<context>
-    <name>ReceiveCoinsDialog</name>
-    <message>
-<<<<<<< HEAD
+    </message>
+    <message>
         <source>Clear all fields of the form.</source>
         <translation type="unfinished">양식의 모든 필드를 지웁니다.</translation>
     </message>
@@ -4066,342 +2653,148 @@
     <message>
         <source>&amp;Verify</source>
         <translation type="unfinished">&amp;승인</translation>
-=======
-        <source>&amp;Amount:</source>
-        <translation type="unfinished">거래액(&amp;A):</translation>
-    </message>
-    <message>
-        <source>&amp;Label:</source>
-        <translation type="unfinished">라벨(&amp;L):</translation>
-    </message>
-    <message>
-        <source>&amp;Message:</source>
-        <translation type="unfinished">메시지(&amp;M):</translation>
-    </message>
-    <message>
-        <source>An optional message to attach to the payment request, which will be displayed when the request is opened. Note: The message will not be sent with the payment over the Bitcoin network.</source>
-        <translation type="unfinished">지불 요청에 첨부되는 선택가능한 메시지 입니다. 이 메세지는 요청이 열릴 때 표시될 것 입니다. 메모: 이 메시지는 비트코인 네트워크로 전송되지 않습니다.</translation>
-    </message>
-    <message>
-        <source>An optional label to associate with the new receiving address.</source>
-        <translation type="unfinished">새로운 받기 주소와 결합될 부가적인 라벨.</translation>
-    </message>
-    <message>
-        <source>Use this form to request payments. All fields are &lt;b&gt;optional&lt;/b&gt;.</source>
-        <translation type="unfinished">지급을 요청하기 위해 아래 형식을 사용하세요. 입력값은 &lt;b&gt;선택 사항&lt;/b&gt; 입니다.</translation>
-    </message>
-    <message>
-        <source>An optional amount to request. Leave this empty or zero to not request a specific amount.</source>
-        <translation type="unfinished">요청할 금액 입력칸으로 선택 사항입니다. 빈 칸으로 두거나 특정 금액이 필요하지 않는 경우 0을 입력하십시오.</translation>
-    </message>
-    <message>
-        <source>An optional label to associate with the new receiving address (used by you to identify an invoice).  It is also attached to the payment request.</source>
-        <translation type="unfinished">새 수신 주소와 연결할 선택적 레이블 (사용자가 송장을 식별하는 데 사용함). 지불 요청에도 첨부됩니다.</translation>
-    </message>
-    <message>
-        <source>An optional message that is attached to the payment request and may be displayed to the sender.</source>
-        <translation type="unfinished">지불 요청에 첨부되고 발신자에게 표시 될 수있는 선택적 메시지입니다.</translation>
-    </message>
-    <message>
-        <source>&amp;Create new receiving address</source>
-        <translation type="unfinished">새로운 수신 주소 생성(&amp;C)</translation>
+    </message>
+    <message>
+        <source>Verify this address on e.g. a hardware wallet screen</source>
+        <translation type="unfinished">하드웨어 지갑 화면 등에서 이 주소를 확인하십시오</translation>
+    </message>
+    <message>
+        <source>&amp;Save Image…</source>
+        <translation type="unfinished">이미지 저장...(&amp;S)</translation>
+    </message>
+    <message>
+        <source>Payment information</source>
+        <translation type="unfinished">지불 정보</translation>
+    </message>
+    <message>
+        <source>Request payment to %1</source>
+        <translation type="unfinished">%1에 지불을 요청</translation>
+    </message>
+</context>
+<context>
+    <name>RecentRequestsTableModel</name>
+    <message>
+        <source>Date</source>
+        <translation type="unfinished">날짜</translation>
+    </message>
+    <message>
+        <source>Label</source>
+        <translation type="unfinished">라벨</translation>
+    </message>
+    <message>
+        <source>Message</source>
+        <translation type="unfinished">메시지</translation>
+    </message>
+    <message>
+        <source>(no label)</source>
+        <translation type="unfinished">(라벨 없음)</translation>
+    </message>
+    <message>
+        <source>(no message)</source>
+        <translation type="unfinished">(메세지가 없습니다)</translation>
+    </message>
+    <message>
+        <source>(no amount requested)</source>
+        <translation type="unfinished">(요청한 거래액 없음)</translation>
+    </message>
+    <message>
+        <source>Requested</source>
+        <translation type="unfinished">요청 완료</translation>
+    </message>
+</context>
+<context>
+    <name>SendCoinsDialog</name>
+    <message>
+        <source>Send Coins</source>
+        <translation type="unfinished">코인 보내기</translation>
+    </message>
+    <message>
+        <source>Coin Control Features</source>
+        <translation type="unfinished">코인 컨트롤 기능들</translation>
+    </message>
+    <message>
+        <source>automatically selected</source>
+        <translation type="unfinished">자동 선택됨</translation>
+    </message>
+    <message>
+        <source>Insufficient funds!</source>
+        <translation type="unfinished">잔액이 부족합니다!</translation>
+    </message>
+    <message>
+        <source>Quantity:</source>
+        <translation type="unfinished">수량:</translation>
+    </message>
+    <message>
+        <source>Bytes:</source>
+        <translation type="unfinished">바이트:</translation>
+    </message>
+    <message>
+        <source>Amount:</source>
+        <translation type="unfinished">금액:</translation>
+    </message>
+    <message>
+        <source>Fee:</source>
+        <translation type="unfinished">수수료:</translation>
+    </message>
+    <message>
+        <source>After Fee:</source>
+        <translation type="unfinished">수수료 이후:</translation>
+    </message>
+    <message>
+        <source>Change:</source>
+        <translation type="unfinished">잔돈:</translation>
+    </message>
+    <message>
+        <source>If this is activated, but the change address is empty or invalid, change will be sent to a newly generated address.</source>
+        <translation type="unfinished">이 기능이 활성화되면 거스름돈 주소가 공란이거나 무효인 경우, 거스름돈은 새롭게 생성된 주소로 송금됩니다.</translation>
+    </message>
+    <message>
+        <source>Custom change address</source>
+        <translation type="unfinished">주소 변경</translation>
+    </message>
+    <message>
+        <source>Transaction Fee:</source>
+        <translation type="unfinished">거래 수수료:</translation>
+    </message>
+    <message>
+        <source>Using the fallbackfee can result in sending a transaction that will take several hours or days (or never) to confirm. Consider choosing your fee manually or wait until you have validated the complete chain.</source>
+        <translation type="unfinished">고장 대체 수수료를 사용하게 될 경우 보낸 거래가 승인이 완료 될 때까지 몇 시간 혹은 몇 일 (혹은 영원히) 이 걸릴 수 있습니다. 수동으로 수수료를 선택하거나 전체 체인의 유효성이 검증될 때까지 기다리십시오.</translation>
+    </message>
+    <message>
+        <source>Warning: Fee estimation is currently not possible.</source>
+        <translation type="unfinished">경고: 지금은 수수료 예측이 불가능합니다.</translation>
+    </message>
+    <message>
+        <source>per kilobyte</source>
+        <translation type="unfinished">/ 킬로바이트 당</translation>
+    </message>
+    <message>
+        <source>Hide</source>
+        <translation type="unfinished">숨기기</translation>
+    </message>
+    <message>
+        <source>Recommended:</source>
+        <translation type="unfinished">권장:</translation>
+    </message>
+    <message>
+        <source>Custom:</source>
+        <translation type="unfinished">사용자 정의:</translation>
+    </message>
+    <message>
+        <source>Send to multiple recipients at once</source>
+        <translation type="unfinished">다수의 수령인들에게 한번에 보내기</translation>
+    </message>
+    <message>
+        <source>Add &amp;Recipient</source>
+        <translation type="unfinished">수령인 추가하기(&amp;R)</translation>
     </message>
     <message>
         <source>Clear all fields of the form.</source>
         <translation type="unfinished">양식의 모든 필드를 지웁니다.</translation>
     </message>
     <message>
-        <source>Clear</source>
-        <translation type="unfinished">지우기</translation>
-    </message>
-    <message>
-        <source>Requested payments history</source>
-        <translation type="unfinished">지불 요청 이력</translation>
-    </message>
-    <message>
-        <source>Show the selected request (does the same as double clicking an entry)</source>
-        <translation type="unfinished">선택된 요청을 표시하기 (더블 클릭으로도 항목을 표시할 수 있습니다)</translation>
-    </message>
-    <message>
-        <source>Show</source>
-        <translation type="unfinished">보기</translation>
-    </message>
-    <message>
-        <source>Remove the selected entries from the list</source>
-        <translation type="unfinished">목록에서 선택된 항목을 삭제</translation>
-    </message>
-    <message>
-        <source>Remove</source>
-        <translation type="unfinished">삭제</translation>
-    </message>
-    <message>
-        <source>Copy &amp;URI</source>
-        <translation type="unfinished">URI 복사(&amp;U)</translation>
-    </message>
-    <message>
-        <source>&amp;Copy address</source>
-        <translation type="unfinished">&amp; 주소 복사</translation>
-    </message>
-    <message>
-        <source>Copy &amp;label</source>
-        <translation type="unfinished">복사 &amp; 라벨</translation>
-    </message>
-    <message>
-        <source>Copy &amp;message</source>
-        <translation type="unfinished">메세지 복사(&amp;m)</translation>
-    </message>
-    <message>
-        <source>Copy &amp;amount</source>
-        <translation type="unfinished">복사 &amp; 금액</translation>
-    </message>
-    <message>
-        <source>Could not unlock wallet.</source>
-        <translation type="unfinished">지갑을 잠금해제 할 수 없습니다.</translation>
-    </message>
-    <message>
-        <source>Could not generate new %1 address</source>
-        <translation type="unfinished">새로운 %1 주소를 생성 할 수 없습니다.</translation>
->>>>>>> 44d8b13c
-    </message>
-</context>
-<context>
-    <name>ReceiveRequestDialog</name>
-    <message>
-<<<<<<< HEAD
-        <source>Verify this address on e.g. a hardware wallet screen</source>
-        <translation type="unfinished">하드웨어 지갑 화면 등에서 이 주소를 확인하십시오</translation>
-    </message>
-    <message>
-        <source>&amp;Save Image…</source>
-        <translation type="unfinished">이미지 저장...(&amp;S)</translation>
-    </message>
-    <message>
-        <source>Payment information</source>
-        <translation type="unfinished">지불 정보</translation>
-    </message>
-    <message>
-        <source>Request payment to %1</source>
-        <translation type="unfinished">%1에 지불을 요청</translation>
-=======
-        <source>Request payment to …</source>
-        <translation type="unfinished">에게 지불을 요청</translation>
-    </message>
-    <message>
-        <source>Address:</source>
-        <translation type="unfinished">주소:</translation>
-    </message>
-    <message>
-        <source>Amount:</source>
-        <translation type="unfinished">금액:</translation>
-    </message>
-    <message>
-        <source>Label:</source>
-        <translation type="unfinished">라벨:</translation>
->>>>>>> 44d8b13c
-    </message>
-</context>
-<context>
-    <name>RecentRequestsTableModel</name>
-    <message>
-<<<<<<< HEAD
-        <source>Date</source>
-        <translation type="unfinished">날짜</translation>
-    </message>
-    <message>
-        <source>Label</source>
-        <translation type="unfinished">라벨</translation>
-    </message>
-    <message>
-        <source>Message</source>
-        <translation type="unfinished">메시지</translation>
-    </message>
-    <message>
-        <source>(no label)</source>
-        <translation type="unfinished">(라벨 없음)</translation>
-    </message>
-    <message>
-        <source>(no message)</source>
-        <translation type="unfinished">(메세지가 없습니다)</translation>
-    </message>
-    <message>
-        <source>(no amount requested)</source>
-        <translation type="unfinished">(요청한 거래액 없음)</translation>
-    </message>
-    <message>
-        <source>Requested</source>
-        <translation type="unfinished">요청 완료</translation>
-=======
-        <source>Message:</source>
-        <translation type="unfinished">메시지:</translation>
-    </message>
-    <message>
-        <source>Wallet:</source>
-        <translation type="unfinished">지갑:</translation>
-    </message>
-    <message>
-        <source>Copy &amp;URI</source>
-        <translation type="unfinished">URI 복사(&amp;U)</translation>
-    </message>
-    <message>
-        <source>Copy &amp;Address</source>
-        <translation type="unfinished">주소 복사(&amp;A)</translation>
-    </message>
-    <message>
-        <source>&amp;Verify</source>
-        <translation type="unfinished">&amp;승인</translation>
-    </message>
-    <message>
-        <source>Verify this address on e.g. a hardware wallet screen</source>
-        <translation type="unfinished">하드웨어 지갑 화면 등에서 이 주소를 확인하십시오</translation>
-    </message>
-    <message>
-        <source>&amp;Save Image…</source>
-        <translation type="unfinished">이미지 저장...(&amp;S)</translation>
->>>>>>> 44d8b13c
-    </message>
-</context>
-<context>
-    <name>SendCoinsDialog</name>
-    <message>
-<<<<<<< HEAD
-        <source>Send Coins</source>
-        <translation type="unfinished">코인 보내기</translation>
-    </message>
-    <message>
-        <source>Coin Control Features</source>
-        <translation type="unfinished">코인 컨트롤 기능들</translation>
-=======
-        <source>Payment information</source>
-        <translation type="unfinished">지불 정보</translation>
-    </message>
-    <message>
-        <source>Request payment to %1</source>
-        <translation type="unfinished">%1에 지불을 요청</translation>
->>>>>>> 44d8b13c
-    </message>
-</context>
-<context>
-    <name>RecentRequestsTableModel</name>
-    <message>
-<<<<<<< HEAD
-        <source>automatically selected</source>
-        <translation type="unfinished">자동 선택됨</translation>
-    </message>
-    <message>
-        <source>Insufficient funds!</source>
-        <translation type="unfinished">잔액이 부족합니다!</translation>
-    </message>
-    <message>
-        <source>Quantity:</source>
-        <translation type="unfinished">수량:</translation>
-    </message>
-    <message>
-        <source>Bytes:</source>
-        <translation type="unfinished">바이트:</translation>
-    </message>
-    <message>
-        <source>Amount:</source>
-        <translation type="unfinished">금액:</translation>
-    </message>
-    <message>
-        <source>Fee:</source>
-        <translation type="unfinished">수수료:</translation>
-    </message>
-    <message>
-        <source>After Fee:</source>
-        <translation type="unfinished">수수료 이후:</translation>
-=======
-        <source>Date</source>
-        <translation type="unfinished">날짜</translation>
-    </message>
-    <message>
-        <source>Label</source>
-        <translation type="unfinished">라벨</translation>
-    </message>
-    <message>
-        <source>Message</source>
-        <translation type="unfinished">메시지</translation>
-    </message>
-    <message>
-        <source>(no label)</source>
-        <translation type="unfinished">(라벨 없음)</translation>
-    </message>
-    <message>
-        <source>(no message)</source>
-        <translation type="unfinished">(메세지가 없습니다)</translation>
-    </message>
-    <message>
-        <source>(no amount requested)</source>
-        <translation type="unfinished">(요청한 거래액 없음)</translation>
-    </message>
-    <message>
-        <source>Requested</source>
-        <translation type="unfinished">요청 완료</translation>
->>>>>>> 44d8b13c
-    </message>
-</context>
-<context>
-    <name>SendCoinsDialog</name>
-    <message>
-<<<<<<< HEAD
-        <source>Change:</source>
-        <translation type="unfinished">잔돈:</translation>
-    </message>
-    <message>
-        <source>If this is activated, but the change address is empty or invalid, change will be sent to a newly generated address.</source>
-        <translation type="unfinished">이 기능이 활성화되면 거스름돈 주소가 공란이거나 무효인 경우, 거스름돈은 새롭게 생성된 주소로 송금됩니다.</translation>
-    </message>
-    <message>
-        <source>Custom change address</source>
-        <translation type="unfinished">주소 변경</translation>
-    </message>
-    <message>
-        <source>Transaction Fee:</source>
-        <translation type="unfinished">거래 수수료:</translation>
-    </message>
-    <message>
-        <source>Using the fallbackfee can result in sending a transaction that will take several hours or days (or never) to confirm. Consider choosing your fee manually or wait until you have validated the complete chain.</source>
-        <translation type="unfinished">고장 대체 수수료를 사용하게 될 경우 보낸 거래가 승인이 완료 될 때까지 몇 시간 혹은 몇 일 (혹은 영원히) 이 걸릴 수 있습니다. 수동으로 수수료를 선택하거나 전체 체인의 유효성이 검증될 때까지 기다리십시오.</translation>
-    </message>
-    <message>
-        <source>Warning: Fee estimation is currently not possible.</source>
-        <translation type="unfinished">경고: 지금은 수수료 예측이 불가능합니다.</translation>
-    </message>
-    <message>
-        <source>per kilobyte</source>
-        <translation type="unfinished">/ 킬로바이트 당</translation>
-    </message>
-    <message>
-        <source>Hide</source>
-        <translation type="unfinished">숨기기</translation>
-    </message>
-    <message>
-        <source>Recommended:</source>
-        <translation type="unfinished">권장:</translation>
-    </message>
-    <message>
-        <source>Custom:</source>
-        <translation type="unfinished">사용자 정의:</translation>
-    </message>
-    <message>
-        <source>Send to multiple recipients at once</source>
-        <translation type="unfinished">다수의 수령인들에게 한번에 보내기</translation>
-    </message>
-    <message>
-        <source>Add &amp;Recipient</source>
-        <translation type="unfinished">수령인 추가하기(&amp;R)</translation>
-    </message>
-    <message>
-        <source>Clear all fields of the form.</source>
-        <translation type="unfinished">양식의 모든 필드를 지웁니다.</translation>
-    </message>
-    <message>
         <source>Inputs…</source>
         <translation type="unfinished">입력...</translation>
-    </message>
-    <message>
-        <source>Dust:</source>
-        <translation type="unfinished">더스트:</translation>
     </message>
     <message>
         <source>Choose…</source>
@@ -4480,10 +2873,6 @@
         <translation type="unfinished">bytes 복사</translation>
     </message>
     <message>
-        <source>Copy dust</source>
-        <translation type="unfinished">더스트 복사</translation>
-    </message>
-    <message>
         <source>Copy change</source>
         <translation type="unfinished">잔돈 복사</translation>
     </message>
@@ -4697,512 +3086,98 @@
     <message>
         <source>The amount to send in the selected unit</source>
         <translation type="unfinished">선택한 단위로 보낼 수량</translation>
-=======
-        <source>Send Coins</source>
-        <translation type="unfinished">코인 보내기</translation>
-    </message>
-    <message>
-        <source>Coin Control Features</source>
-        <translation type="unfinished">코인 컨트롤 기능들</translation>
-    </message>
-    <message>
-        <source>automatically selected</source>
-        <translation type="unfinished">자동 선택됨</translation>
-    </message>
-    <message>
-        <source>Insufficient funds!</source>
-        <translation type="unfinished">잔액이 부족합니다!</translation>
-    </message>
-    <message>
-        <source>Quantity:</source>
-        <translation type="unfinished">수량:</translation>
-    </message>
-    <message>
-        <source>Bytes:</source>
-        <translation type="unfinished">바이트:</translation>
-    </message>
-    <message>
-        <source>Amount:</source>
-        <translation type="unfinished">금액:</translation>
-    </message>
-    <message>
-        <source>Fee:</source>
-        <translation type="unfinished">수수료:</translation>
-    </message>
-    <message>
-        <source>After Fee:</source>
-        <translation type="unfinished">수수료 이후:</translation>
-    </message>
-    <message>
-        <source>Change:</source>
-        <translation type="unfinished">잔돈:</translation>
-    </message>
-    <message>
-        <source>If this is activated, but the change address is empty or invalid, change will be sent to a newly generated address.</source>
-        <translation type="unfinished">이 기능이 활성화되면 거스름돈 주소가 공란이거나 무효인 경우, 거스름돈은 새롭게 생성된 주소로 송금됩니다.</translation>
-    </message>
-    <message>
-        <source>Custom change address</source>
-        <translation type="unfinished">주소 변경</translation>
-    </message>
-    <message>
-        <source>Transaction Fee:</source>
-        <translation type="unfinished">거래 수수료:</translation>
-    </message>
-    <message>
-        <source>Using the fallbackfee can result in sending a transaction that will take several hours or days (or never) to confirm. Consider choosing your fee manually or wait until you have validated the complete chain.</source>
-        <translation type="unfinished">고장 대체 수수료를 사용하게 될 경우 보낸 거래가 승인이 완료 될 때까지 몇 시간 혹은 몇 일 (혹은 영원히) 이 걸릴 수 있습니다. 수동으로 수수료를 선택하거나 전체 체인의 유효성이 검증될 때까지 기다리십시오.</translation>
-    </message>
-    <message>
-        <source>Warning: Fee estimation is currently not possible.</source>
-        <translation type="unfinished">경고: 지금은 수수료 예측이 불가능합니다.</translation>
-    </message>
-    <message>
-        <source>per kilobyte</source>
-        <translation type="unfinished">/ 킬로바이트 당</translation>
-    </message>
-    <message>
-        <source>Hide</source>
-        <translation type="unfinished">숨기기</translation>
-    </message>
-    <message>
-        <source>Recommended:</source>
-        <translation type="unfinished">권장:</translation>
-    </message>
-    <message>
-        <source>Custom:</source>
-        <translation type="unfinished">사용자 정의:</translation>
-    </message>
-    <message>
-        <source>Send to multiple recipients at once</source>
-        <translation type="unfinished">다수의 수령인들에게 한번에 보내기</translation>
-    </message>
-    <message>
-        <source>Add &amp;Recipient</source>
-        <translation type="unfinished">수령인 추가하기(&amp;R)</translation>
-    </message>
-    <message>
-        <source>Clear all fields of the form.</source>
-        <translation type="unfinished">양식의 모든 필드를 지웁니다.</translation>
-    </message>
-    <message>
-        <source>Inputs…</source>
-        <translation type="unfinished">입력...</translation>
-    </message>
-    <message>
-        <source>Choose…</source>
-        <translation type="unfinished">선택...</translation>
-    </message>
-    <message>
-        <source>Hide transaction fee settings</source>
-        <translation type="unfinished">거래 수수료 설정 숨기기</translation>
-    </message>
-    <message>
-        <source>Specify a custom fee per kB (1,000 bytes) of the transaction's virtual size.
-
-Note:  Since the fee is calculated on a per-byte basis, a fee rate of "100 satoshis per kvB" for a transaction size of 500 virtual bytes (half of 1 kvB) would ultimately yield a fee of only 50 satoshis.</source>
-        <translation type="unfinished">트랜잭션 가상 크기의 kB (1,000바이트)당 사용자 지정 수수료를 지정합니다.
-
-참고: 수수료는 바이트 단위로 계산되므로 500 가상 바이트(1kvB의 절반)의 트랜잭션 크기에 대해 "kvB당 100 사토시"의 수수료율은 궁극적으로 50사토시만 수수료를 산출합니다.</translation>
-    </message>
-    <message>
-        <source>When there is less transaction volume than space in the blocks, miners as well as relaying nodes may enforce a minimum fee. Paying only this minimum fee is just fine, but be aware that this can result in a never confirming transaction once there is more demand for bitcoin transactions than the network can process.</source>
-        <translation type="unfinished">거래량이 블록에 남은 공간보다 적은 경우, 채굴자나 중계 노드들이 최소 수수료를 허용할 수 있습니다. 최소 수수료만 지불하는건 괜찮지만, 네트워크가 처리할 수 있는 용량을 넘는 비트코인 거래가 있을 경우에는 이 거래가 승인이 안될 수 있다는 점을 유의하세요.</translation>
-    </message>
-    <message>
-        <source>A too low fee might result in a never confirming transaction (read the tooltip)</source>
-        <translation type="unfinished">너무 적은 수수료로는 거래 승인이 안될 수도 있습니다 (툴팁을 참고하세요)</translation>
-    </message>
-    <message>
-        <source>(Smart fee not initialized yet. This usually takes a few blocks…)</source>
-        <translation type="unfinished">(Smart fee가 아직 초기화 되지 않았습니다. 블록 분석이 완전하게 끝날 때 까지 기다려주십시오...)</translation>
-    </message>
-    <message>
-        <source>Confirmation time target:</source>
-        <translation type="unfinished">승인 시간 목표:</translation>
-    </message>
-    <message>
-        <source>Enable Replace-By-Fee</source>
-        <translation type="unfinished">'수수료로-대체' 옵션 활성화</translation>
-    </message>
-    <message>
-        <source>With Replace-By-Fee (BIP-125) you can increase a transaction's fee after it is sent. Without this, a higher fee may be recommended to compensate for increased transaction delay risk.</source>
-        <translation type="unfinished">'수수료-대체' (BIP-125) 옵션은 보낸 거래의 수수료 상향을 지원해 줍니다. 이 옵션이 없을 경우 거래 지연을 방지하기 위해 더 높은 수수료가 권장됩니다.</translation>
+    </message>
+    <message>
+        <source>The fee will be deducted from the amount being sent. The recipient will receive less bitcoins than you enter in the amount field. If multiple recipients are selected, the fee is split equally.</source>
+        <translation type="unfinished">수수료가 송금되는 금액에서 공제됩니다. 수령자는 금액 필드에서 입력한 금액보다 적은 금액을 전송받게 됩니다. 받는 사람이 여러 명인 경우 수수료는 균등하게 나누어집니다.</translation>
+    </message>
+    <message>
+        <source>S&amp;ubtract fee from amount</source>
+        <translation type="unfinished">송금액에서 수수료 공제(&amp;U)</translation>
+    </message>
+    <message>
+        <source>Use available balance</source>
+        <translation type="unfinished">잔액 전부 사용하기</translation>
+    </message>
+    <message>
+        <source>Message:</source>
+        <translation type="unfinished">메시지:</translation>
+    </message>
+    <message>
+        <source>Enter a label for this address to add it to the list of used addresses</source>
+        <translation type="unfinished">이 주소에 라벨을 입력하면 사용된 주소 목록에 라벨이 표시됩니다</translation>
+    </message>
+    <message>
+        <source>A message that was attached to the bitcoin: URI which will be stored with the transaction for your reference. Note: This message will not be sent over the Bitcoin network.</source>
+        <translation type="unfinished">bitcoin: URI에 추가된 메시지는 참고를 위해 거래내역과 함께 저장될 것입니다. Note: 이 메시지는 비트코인 네트워크로 전송되지 않습니다.</translation>
+    </message>
+</context>
+<context>
+    <name>SendConfirmationDialog</name>
+    <message>
+        <source>Send</source>
+        <translation type="unfinished">보내기</translation>
+    </message>
+    <message>
+        <source>Create Unsigned</source>
+        <translation type="unfinished">서명되지 않은 것을 생성</translation>
+    </message>
+</context>
+<context>
+    <name>SignVerifyMessageDialog</name>
+    <message>
+        <source>Signatures - Sign / Verify a Message</source>
+        <translation type="unfinished">서명 - 싸인 / 메시지 검증</translation>
+    </message>
+    <message>
+        <source>&amp;Sign Message</source>
+        <translation type="unfinished">메시지 서명(&amp;S)</translation>
+    </message>
+    <message>
+        <source>You can sign messages/agreements with your addresses to prove you can receive bitcoins sent to them. Be careful not to sign anything vague or random, as phishing attacks may try to trick you into signing your identity over to them. Only sign fully-detailed statements you agree to.</source>
+        <translation type="unfinished">당신이 해당 주소로 비트코인을 받을 수 있다는 것을 증명하기 위해 메시지/합의문을 그 주소로 서명할 수 있습니다. 피싱 공격이 당신을 속일 수 있으므로 임의의 내용이나 모호한 내용에 서명하지 않도록 주의하세요. 당신이 동의하는 명확한 조항들에만 서명하세요.</translation>
+    </message>
+    <message>
+        <source>The Bitcoin address to sign the message with</source>
+        <translation type="unfinished">메세지를 서명할 비트코인 주소</translation>
+    </message>
+    <message>
+        <source>Choose previously used address</source>
+        <translation type="unfinished">이전에 사용한 주소를 선택하기</translation>
+    </message>
+    <message>
+        <source>Paste address from clipboard</source>
+        <translation type="unfinished">클립보드로 부터 주소 붙여넣기</translation>
+    </message>
+    <message>
+        <source>Enter the message you want to sign here</source>
+        <translation type="unfinished">여기에 서명할 메시지를 입력하세요</translation>
+    </message>
+    <message>
+        <source>Signature</source>
+        <translation type="unfinished">서명</translation>
+    </message>
+    <message>
+        <source>Copy the current signature to the system clipboard</source>
+        <translation type="unfinished">이 서명을 시스템 클립보드로 복사</translation>
+    </message>
+    <message>
+        <source>Sign the message to prove you own this Bitcoin address</source>
+        <translation type="unfinished">당신이 이 비트코인 주소를 소유한다는 증명을 위해 메시지를 서명합니다</translation>
+    </message>
+    <message>
+        <source>Sign &amp;Message</source>
+        <translation type="unfinished">메시지 서명(&amp;M)</translation>
+    </message>
+    <message>
+        <source>Reset all sign message fields</source>
+        <translation type="unfinished">모든 입력항목을 초기화합니다</translation>
     </message>
     <message>
         <source>Clear &amp;All</source>
         <translation type="unfinished">모두 지우기(&amp;A)</translation>
     </message>
     <message>
-        <source>Balance:</source>
-        <translation type="unfinished">잔액:</translation>
-    </message>
-    <message>
-        <source>Confirm the send action</source>
-        <translation type="unfinished">전송 기능 확인</translation>
-    </message>
-    <message>
-        <source>S&amp;end</source>
-        <translation type="unfinished">보내기(&amp;e)</translation>
-    </message>
-    <message>
-        <source>Copy quantity</source>
-        <translation type="unfinished">수량 복사</translation>
-    </message>
-    <message>
-        <source>Copy amount</source>
-        <translation type="unfinished">거래액 복사</translation>
-    </message>
-    <message>
-        <source>Copy fee</source>
-        <translation type="unfinished">수수료 복사</translation>
-    </message>
-    <message>
-        <source>Copy after fee</source>
-        <translation type="unfinished">수수료 이후 복사</translation>
-    </message>
-    <message>
-        <source>Copy bytes</source>
-        <translation type="unfinished">bytes 복사</translation>
-    </message>
-    <message>
-        <source>Copy change</source>
-        <translation type="unfinished">잔돈 복사</translation>
-    </message>
-    <message>
-        <source>%1 (%2 blocks)</source>
-        <translation type="unfinished">%1 (%2 블록)</translation>
-    </message>
-    <message>
-        <source>Sign on device</source>
-        <extracomment>"device" usually means a hardware wallet.</extracomment>
-        <translation type="unfinished">장치에 로그인</translation>
-    </message>
-    <message>
-        <source>Connect your hardware wallet first.</source>
-        <translation type="unfinished">먼저 하드웨어 지갑을 연결하십시오.</translation>
-    </message>
-    <message>
-        <source>Set external signer script path in Options -&gt; Wallet</source>
-        <extracomment>"External signer" means using devices such as hardware wallets.</extracomment>
-        <translation type="unfinished">옵션 -&gt; 지갑에서 외부 서명자 스크립트 경로 설정</translation>
-    </message>
-    <message>
-        <source>Cr&amp;eate Unsigned</source>
-        <translation type="unfinished">사인되지 않은 것을 생성(&amp;e)</translation>
-    </message>
-    <message>
-        <source>Creates a Partially Signed Bitcoin Transaction (PSBT) for use with e.g. an offline %1 wallet, or a PSBT-compatible hardware wallet.</source>
-        <translation type="unfinished">오프라인 %1 지갑 또는 PSBT가 호환되는 하드웨어 지갑과의 사용을 위한 '부분적으로 서명 된 비트 코인 트랜잭션(PSBT)'를 생성합니다.</translation>
-    </message>
-    <message>
-        <source> from wallet '%1'</source>
-        <translation type="unfinished">'%1' 지갑에서</translation>
-    </message>
-    <message>
-        <source>%1 to '%2'</source>
-        <translation type="unfinished">%1을 '%2'로</translation>
-    </message>
-    <message>
-        <source>%1 to %2</source>
-        <translation type="unfinished">%1을 %2로</translation>
-    </message>
-    <message>
-        <source>To review recipient list click "Show Details…"</source>
-        <translation type="unfinished">수신자 목록을 검토하기 위해 "자세히 보기"를 클릭하세요</translation>
-    </message>
-    <message>
-        <source>Sign failed</source>
-        <translation type="unfinished">서명 실패</translation>
-    </message>
-    <message>
-        <source>External signer not found</source>
-        <extracomment>"External signer" means using devices such as hardware wallets.</extracomment>
-        <translation type="unfinished">외부 서명자를 찾을 수 없음</translation>
-    </message>
-    <message>
-        <source>External signer failure</source>
-        <extracomment>"External signer" means using devices such as hardware wallets.</extracomment>
-        <translation type="unfinished">외부 서명자 실패</translation>
-    </message>
-    <message>
-        <source>Save Transaction Data</source>
-        <translation type="unfinished">트랜잭션 데이터 저장</translation>
-    </message>
-    <message>
-        <source>Partially Signed Transaction (Binary)</source>
-        <extracomment>Expanded name of the binary PSBT file format. See: BIP 174.</extracomment>
-        <translation type="unfinished">부분 서명 트랜잭션 (이진수)</translation>
-    </message>
-    <message>
-        <source>PSBT saved</source>
-        <extracomment>Popup message when a PSBT has been saved to a file</extracomment>
-        <translation type="unfinished">PSBT 저장됨</translation>
-    </message>
-    <message>
-        <source>External balance:</source>
-        <translation type="unfinished">외부의 잔고</translation>
-    </message>
-    <message>
-        <source>or</source>
-        <translation type="unfinished">또는</translation>
-    </message>
-    <message>
-        <source>You can increase the fee later (signals Replace-By-Fee, BIP-125).</source>
-        <translation type="unfinished">추후에 거래 수수료를 올릴 수 있습니다 ('수수료로-대체', BIP-125 지원)</translation>
-    </message>
-    <message>
-        <source>Please, review your transaction proposal. This will produce a Partially Signed Bitcoin Transaction (PSBT) which you can save or copy and then sign with e.g. an offline %1 wallet, or a PSBT-compatible hardware wallet.</source>
-        <extracomment>Text to inform a user attempting to create a transaction of their current options. At this stage, a user can only create a PSBT. This string is displayed when private keys are disabled and an external signer is not available.</extracomment>
-        <translation type="unfinished">거래 제안을 검토해 주십시오. 이것은 당신이 저장하거나 복사한 뒤 e.g. 오프라인 %1 지갑 또는 PSBT 호환 하드웨어 지갑으로 서명할 수 있는 PSBT (부분적으로 서명된 비트코인 트랜잭션)를 생성할 것입니다.</translation>
-    </message>
-    <message>
-        <source>Do you want to create this transaction?</source>
-        <extracomment>Message displayed when attempting to create a transaction. Cautionary text to prompt the user to verify that the displayed transaction details represent the transaction the user intends to create.</extracomment>
-        <translation type="unfinished">이 트랜잭션을 생성하겠습니까?</translation>
-    </message>
-    <message>
-        <source>Please, review your transaction. You can create and send this transaction or create a Partially Signed Bitcoin Transaction (PSBT), which you can save or copy and then sign with, e.g., an offline %1 wallet, or a PSBT-compatible hardware wallet.</source>
-        <extracomment>Text to inform a user attempting to create a transaction of their current options. At this stage, a user can send their transaction or create a PSBT. This string is displayed when both private keys and PSBT controls are enabled.</extracomment>
-        <translation type="unfinished">당신의 트랜잭션을 검토하세요. 당신은 트랜잭션을 생성하고 보낼 수 있습니다. 혹은 부분적으로 서명된 비트코인 트랜잭션 (PSBT, Partially Signed Bitcoin Transaction)을 생성하고, 저장하거나 복사하여 오프라인 %1지갑으로 서명할수도 있습니다. PSBT가 적용되는 하드월렛으로 서명할 수도 있습니다. </translation>
-    </message>
-    <message>
-        <source>Please, review your transaction.</source>
-        <extracomment>Text to prompt a user to review the details of the transaction they are attempting to send.</extracomment>
-        <translation type="unfinished">거래를 재검토 하십시오</translation>
-    </message>
-    <message>
-        <source>Transaction fee</source>
-        <translation type="unfinished">거래 수수료</translation>
-    </message>
-    <message>
-        <source>Not signalling Replace-By-Fee, BIP-125.</source>
-        <translation type="unfinished">'수수료로-대체', BIP-125를 지원하지 않습니다.</translation>
-    </message>
-    <message>
-        <source>Total Amount</source>
-        <translation type="unfinished">총액</translation>
-    </message>
-    <message>
-        <source>Confirm send coins</source>
-        <translation type="unfinished">코인 전송을 확인</translation>
-    </message>
-    <message>
-        <source>Watch-only balance:</source>
-        <translation type="unfinished">조회-전용 잔액:</translation>
-    </message>
-    <message>
-        <source>The recipient address is not valid. Please recheck.</source>
-        <translation type="unfinished">수령인 주소가 정확하지 않습니다. 재확인 바랍니다</translation>
-    </message>
-    <message>
-        <source>The amount to pay must be larger than 0.</source>
-        <translation type="unfinished">지불하는 금액은 0 보다 커야 합니다.</translation>
-    </message>
-    <message>
-        <source>The amount exceeds your balance.</source>
-        <translation type="unfinished">잔고를 초과하였습니다.</translation>
-    </message>
-    <message>
-        <source>The total exceeds your balance when the %1 transaction fee is included.</source>
-        <translation type="unfinished">%1 의 거래 수수료를 포함하면 잔고를 초과합니다.</translation>
-    </message>
-    <message>
-        <source>Duplicate address found: addresses should only be used once each.</source>
-        <translation type="unfinished">중복된 주소 발견: 주소는 한번만 사용되어야 합니다.</translation>
-    </message>
-    <message>
-        <source>Transaction creation failed!</source>
-        <translation type="unfinished">거래 생성에 실패했습니다!</translation>
-    </message>
-    <message>
-        <source>A fee higher than %1 is considered an absurdly high fee.</source>
-        <translation type="unfinished">%1 보다 큰 수수료는 지나치게 높은 수수료 입니다.</translation>
-    </message>
-    <message numerus="yes">
-        <source>Estimated to begin confirmation within %n block(s).</source>
-        <translation type="unfinished">
-            <numerusform>%n블록내로 컨펌이 시작될 것으로 예상됩니다.</numerusform>
-        </translation>
-    </message>
-    <message>
-        <source>Warning: Invalid Bitcoin address</source>
-        <translation type="unfinished">경고: 잘못된 비트코인 주소입니다</translation>
-    </message>
-    <message>
-        <source>Warning: Unknown change address</source>
-        <translation type="unfinished">경고: 알려지지 않은 주소 변경입니다</translation>
-    </message>
-    <message>
-        <source>Confirm custom change address</source>
-        <translation type="unfinished">맞춤 주소 변경 확인</translation>
-    </message>
-    <message>
-        <source>The address you selected for change is not part of this wallet. Any or all funds in your wallet may be sent to this address. Are you sure?</source>
-        <translation type="unfinished">거스름돈을 위해 선택한 주소는 이 지갑의 일부가 아닙니다. 지갑에 있는 일부 또는 모든 금액을 이 주소로 보낼 수 있습니다. 확실합니까?</translation>
-    </message>
-    <message>
-        <source>(no label)</source>
-        <translation type="unfinished">(라벨 없음)</translation>
->>>>>>> 44d8b13c
-    </message>
-</context>
-<context>
-    <name>SendCoinsEntry</name>
-    <message>
-<<<<<<< HEAD
-        <source>The fee will be deducted from the amount being sent. The recipient will receive less bitcoins than you enter in the amount field. If multiple recipients are selected, the fee is split equally.</source>
-        <translation type="unfinished">수수료가 송금되는 금액에서 공제됩니다. 수령자는 금액 필드에서 입력한 금액보다 적은 금액을 전송받게 됩니다. 받는 사람이 여러 명인 경우 수수료는 균등하게 나누어집니다.</translation>
-    </message>
-    <message>
-        <source>S&amp;ubtract fee from amount</source>
-        <translation type="unfinished">송금액에서 수수료 공제(&amp;U)</translation>
-    </message>
-    <message>
-        <source>Use available balance</source>
-        <translation type="unfinished">잔액 전부 사용하기</translation>
-    </message>
-    <message>
-        <source>Message:</source>
-        <translation type="unfinished">메시지:</translation>
-    </message>
-    <message>
-        <source>Enter a label for this address to add it to the list of used addresses</source>
-        <translation type="unfinished">이 주소에 라벨을 입력하면 사용된 주소 목록에 라벨이 표시됩니다</translation>
-    </message>
-    <message>
-        <source>A message that was attached to the bitcoin: URI which will be stored with the transaction for your reference. Note: This message will not be sent over the Bitcoin network.</source>
-        <translation type="unfinished">bitcoin: URI에 추가된 메시지는 참고를 위해 거래내역과 함께 저장될 것입니다. Note: 이 메시지는 비트코인 네트워크로 전송되지 않습니다.</translation>
-=======
-        <source>A&amp;mount:</source>
-        <translation type="unfinished">금액(&amp;M):</translation>
-    </message>
-    <message>
-        <source>Pay &amp;To:</source>
-        <translation type="unfinished">송금할 대상(&amp;T):</translation>
-    </message>
-    <message>
-        <source>&amp;Label:</source>
-        <translation type="unfinished">라벨(&amp;L):</translation>
-    </message>
-    <message>
-        <source>Choose previously used address</source>
-        <translation type="unfinished">이전에 사용한 주소를 선택하기</translation>
-    </message>
-    <message>
-        <source>The Bitcoin address to send the payment to</source>
-        <translation type="unfinished">이 비트코인 주소로 송금됩니다</translation>
-    </message>
-    <message>
-        <source>Paste address from clipboard</source>
-        <translation type="unfinished">클립보드로 부터 주소 붙여넣기</translation>
->>>>>>> 44d8b13c
-    </message>
-</context>
-<context>
-    <name>SendConfirmationDialog</name>
-    <message>
-<<<<<<< HEAD
-        <source>Send</source>
-        <translation type="unfinished">보내기</translation>
-    </message>
-    <message>
-        <source>Create Unsigned</source>
-        <translation type="unfinished">서명되지 않은 것을 생성</translation>
-=======
-        <source>Remove this entry</source>
-        <translation type="unfinished">입력된 항목 삭제</translation>
-    </message>
-    <message>
-        <source>The amount to send in the selected unit</source>
-        <translation type="unfinished">선택한 단위로 보낼 수량</translation>
->>>>>>> 44d8b13c
-    </message>
-</context>
-<context>
-    <name>SignVerifyMessageDialog</name>
-    <message>
-<<<<<<< HEAD
-        <source>Signatures - Sign / Verify a Message</source>
-        <translation type="unfinished">서명 - 싸인 / 메시지 검증</translation>
-    </message>
-    <message>
-        <source>&amp;Sign Message</source>
-        <translation type="unfinished">메시지 서명(&amp;S)</translation>
-    </message>
-    <message>
-        <source>You can sign messages/agreements with your addresses to prove you can receive bitcoins sent to them. Be careful not to sign anything vague or random, as phishing attacks may try to trick you into signing your identity over to them. Only sign fully-detailed statements you agree to.</source>
-        <translation type="unfinished">당신이 해당 주소로 비트코인을 받을 수 있다는 것을 증명하기 위해 메시지/합의문을 그 주소로 서명할 수 있습니다. 피싱 공격이 당신을 속일 수 있으므로 임의의 내용이나 모호한 내용에 서명하지 않도록 주의하세요. 당신이 동의하는 명확한 조항들에만 서명하세요.</translation>
-    </message>
-    <message>
-        <source>The Bitcoin address to sign the message with</source>
-        <translation type="unfinished">메세지를 서명할 비트코인 주소</translation>
-    </message>
-    <message>
-        <source>Choose previously used address</source>
-        <translation type="unfinished">이전에 사용한 주소를 선택하기</translation>
-    </message>
-    <message>
-        <source>Paste address from clipboard</source>
-        <translation type="unfinished">클립보드로 부터 주소 붙여넣기</translation>
-=======
-        <source>The fee will be deducted from the amount being sent. The recipient will receive less bitcoins than you enter in the amount field. If multiple recipients are selected, the fee is split equally.</source>
-        <translation type="unfinished">수수료가 송금되는 금액에서 공제됩니다. 수령자는 금액 필드에서 입력한 금액보다 적은 금액을 전송받게 됩니다. 받는 사람이 여러 명인 경우 수수료는 균등하게 나누어집니다.</translation>
-    </message>
-    <message>
-        <source>S&amp;ubtract fee from amount</source>
-        <translation type="unfinished">송금액에서 수수료 공제(&amp;U)</translation>
-    </message>
-    <message>
-        <source>Use available balance</source>
-        <translation type="unfinished">잔액 전부 사용하기</translation>
-    </message>
-    <message>
-        <source>Message:</source>
-        <translation type="unfinished">메시지:</translation>
-    </message>
-    <message>
-        <source>Enter a label for this address to add it to the list of used addresses</source>
-        <translation type="unfinished">이 주소에 라벨을 입력하면 사용된 주소 목록에 라벨이 표시됩니다</translation>
-    </message>
-    <message>
-        <source>A message that was attached to the bitcoin: URI which will be stored with the transaction for your reference. Note: This message will not be sent over the Bitcoin network.</source>
-        <translation type="unfinished">bitcoin: URI에 추가된 메시지는 참고를 위해 거래내역과 함께 저장될 것입니다. Note: 이 메시지는 비트코인 네트워크로 전송되지 않습니다.</translation>
->>>>>>> 44d8b13c
-    </message>
-</context>
-<context>
-    <name>SendConfirmationDialog</name>
-    <message>
-<<<<<<< HEAD
-        <source>Enter the message you want to sign here</source>
-        <translation type="unfinished">여기에 서명할 메시지를 입력하세요</translation>
-    </message>
-    <message>
-        <source>Signature</source>
-        <translation type="unfinished">서명</translation>
-    </message>
-    <message>
-        <source>Copy the current signature to the system clipboard</source>
-        <translation type="unfinished">이 서명을 시스템 클립보드로 복사</translation>
-    </message>
-    <message>
-        <source>Sign the message to prove you own this Bitcoin address</source>
-        <translation type="unfinished">당신이 이 비트코인 주소를 소유한다는 증명을 위해 메시지를 서명합니다</translation>
-    </message>
-    <message>
-        <source>Sign &amp;Message</source>
-        <translation type="unfinished">메시지 서명(&amp;M)</translation>
-    </message>
-    <message>
-        <source>Reset all sign message fields</source>
-        <translation type="unfinished">모든 입력항목을 초기화합니다</translation>
-    </message>
-    <message>
-        <source>Clear &amp;All</source>
-        <translation type="unfinished">모두 지우기(&amp;A)</translation>
-    </message>
-    <message>
         <source>&amp;Verify Message</source>
         <translation type="unfinished">메시지 검증(&amp;V)</translation>
     </message>
@@ -5289,159 +3264,22 @@
     <message>
         <source>Message verified.</source>
         <translation type="unfinished">메시지가 검증되었습니다.</translation>
-=======
-        <source>Send</source>
-        <translation type="unfinished">보내기</translation>
-    </message>
-    <message>
-        <source>Create Unsigned</source>
-        <translation type="unfinished">서명되지 않은 것을 생성</translation>
     </message>
 </context>
 <context>
-    <name>SignVerifyMessageDialog</name>
-    <message>
-        <source>Signatures - Sign / Verify a Message</source>
-        <translation type="unfinished">서명 - 싸인 / 메시지 검증</translation>
-    </message>
-    <message>
-        <source>&amp;Sign Message</source>
-        <translation type="unfinished">메시지 서명(&amp;S)</translation>
-    </message>
-    <message>
-        <source>You can sign messages/agreements with your addresses to prove you can receive bitcoins sent to them. Be careful not to sign anything vague or random, as phishing attacks may try to trick you into signing your identity over to them. Only sign fully-detailed statements you agree to.</source>
-        <translation type="unfinished">당신이 해당 주소로 비트코인을 받을 수 있다는 것을 증명하기 위해 메시지/합의문을 그 주소로 서명할 수 있습니다. 피싱 공격이 당신을 속일 수 있으므로 임의의 내용이나 모호한 내용에 서명하지 않도록 주의하세요. 당신이 동의하는 명확한 조항들에만 서명하세요.</translation>
-    </message>
-    <message>
-        <source>The Bitcoin address to sign the message with</source>
-        <translation type="unfinished">메세지를 서명할 비트코인 주소</translation>
-    </message>
-    <message>
-        <source>Choose previously used address</source>
-        <translation type="unfinished">이전에 사용한 주소를 선택하기</translation>
-    </message>
-    <message>
-        <source>Paste address from clipboard</source>
-        <translation type="unfinished">클립보드로 부터 주소 붙여넣기</translation>
-    </message>
-    <message>
-        <source>Enter the message you want to sign here</source>
-        <translation type="unfinished">여기에 서명할 메시지를 입력하세요</translation>
-    </message>
-    <message>
-        <source>Signature</source>
-        <translation type="unfinished">서명</translation>
-    </message>
-    <message>
-        <source>Copy the current signature to the system clipboard</source>
-        <translation type="unfinished">이 서명을 시스템 클립보드로 복사</translation>
-    </message>
-    <message>
-        <source>Sign the message to prove you own this Bitcoin address</source>
-        <translation type="unfinished">당신이 이 비트코인 주소를 소유한다는 증명을 위해 메시지를 서명합니다</translation>
-    </message>
-    <message>
-        <source>Sign &amp;Message</source>
-        <translation type="unfinished">메시지 서명(&amp;M)</translation>
-    </message>
-    <message>
-        <source>Reset all sign message fields</source>
-        <translation type="unfinished">모든 입력항목을 초기화합니다</translation>
-    </message>
-    <message>
-        <source>Clear &amp;All</source>
-        <translation type="unfinished">모두 지우기(&amp;A)</translation>
-    </message>
-    <message>
-        <source>&amp;Verify Message</source>
-        <translation type="unfinished">메시지 검증(&amp;V)</translation>
-    </message>
-    <message>
-        <source>Enter the receiver's address, message (ensure you copy line breaks, spaces, tabs, etc. exactly) and signature below to verify the message. Be careful not to read more into the signature than what is in the signed message itself, to avoid being tricked by a man-in-the-middle attack. Note that this only proves the signing party receives with the address, it cannot prove sendership of any transaction!</source>
-        <translation type="unfinished">메시지를 검증하기 위해 아래 칸에 각각 지갑 주소와 메시지, 서명을 입력하세요 (메시지 원본의 띄어쓰기, 들여쓰기, 행 나눔 등이 정확하게 입력되어야 하므로 원본을 복사해서 입력하세요). 네트워크 침입자의 속임수에 넘어가지 않도록 서명된 메시지 내용 이외의 내용은 참고하지 않도록 유의하세요. 이 기능은 단순히 서명한 쪽에서 해당 주소로 송금을 받을 수 있다는 것을 증명하는 것 뿐이며 그 이상은 어떤 것도 보증하지 않습니다.</translation>
-    </message>
-    <message>
-        <source>The Bitcoin address the message was signed with</source>
-        <translation type="unfinished">메세지의 서명에 사용된 비트코인 주소</translation>
-    </message>
-    <message>
-        <source>The signed message to verify</source>
-        <translation type="unfinished">검증할 서명된 메세지</translation>
-    </message>
-    <message>
-        <source>The signature given when the message was signed</source>
-        <translation type="unfinished">메세지의 서명되었을 때의 시그니처</translation>
-    </message>
-    <message>
-        <source>Verify the message to ensure it was signed with the specified Bitcoin address</source>
-        <translation type="unfinished">입력된 비트코인 주소로 메시지가 서명되었는지 검증합니다</translation>
-    </message>
-    <message>
-        <source>Verify &amp;Message</source>
-        <translation type="unfinished">메시지 검증(&amp;M)</translation>
-    </message>
-    <message>
-        <source>Reset all verify message fields</source>
-        <translation type="unfinished">모든 입력 항목을 초기화합니다</translation>
-    </message>
-    <message>
-        <source>Click "Sign Message" to generate signature</source>
-        <translation type="unfinished">서명을 만들려면 "메시지 서명"을 클릭하세요</translation>
-    </message>
-    <message>
-        <source>The entered address is invalid.</source>
-        <translation type="unfinished">입력한 주소가 잘못되었습니다.</translation>
-    </message>
-    <message>
-        <source>Please check the address and try again.</source>
-        <translation type="unfinished">주소를 확인하고 다시 시도하십시오.</translation>
-    </message>
-    <message>
-        <source>The entered address does not refer to a key.</source>
-        <translation type="unfinished">입력한 주소는 지갑내 키를 참조하지 않습니다.</translation>
-    </message>
-    <message>
-        <source>Wallet unlock was cancelled.</source>
-        <translation type="unfinished">지갑 잠금 해제를 취소했습니다.</translation>
-    </message>
-    <message>
-        <source>No error</source>
-        <translation type="unfinished">오류 없음</translation>
-    </message>
-    <message>
-        <source>Private key for the entered address is not available.</source>
-        <translation type="unfinished">입력한 주소에 대한 개인키가 없습니다.</translation>
-    </message>
-    <message>
-        <source>Message signing failed.</source>
-        <translation type="unfinished">메시지 서명에 실패했습니다.</translation>
->>>>>>> 44d8b13c
-    </message>
-</context>
-<context>
     <name>SplashScreen</name>
     <message>
-<<<<<<< HEAD
         <source>(press q to shutdown and continue later)</source>
         <translation type="unfinished">q 를 눌러 종료하거나 나중에 계속하세요.</translation>
     </message>
     <message>
         <source>press q to shutdown</source>
         <translation type="unfinished">q를 눌러 종료하세요</translation>
-=======
-        <source>Message signed.</source>
-        <translation type="unfinished">메시지를 서명했습니다.</translation>
-    </message>
-    <message>
-        <source>The signature could not be decoded.</source>
-        <translation type="unfinished">서명을 해독할 수 없습니다.</translation>
->>>>>>> 44d8b13c
     </message>
 </context>
 <context>
     <name>TransactionDesc</name>
     <message>
-<<<<<<< HEAD
         <source>conflicted with a transaction with %1 confirmations</source>
         <extracomment>Text explaining the current status of a transaction, shown in the status field of the details window for this transaction. This status represents an unconfirmed transaction that conflicts with a confirmed transaction.</extracomment>
         <translation type="unfinished">%1 승인이 있는 거래와 충돌함</translation>
@@ -5460,48 +3298,16 @@
         <source>%1 confirmations</source>
         <extracomment>Text explaining the current status of a transaction, shown in the status field of the details window for this transaction. This status represents a transaction confirmed in 6 or more blocks.</extracomment>
         <translation type="unfinished">%1 확인 완료</translation>
-=======
-        <source>Please check the signature and try again.</source>
-        <translation type="unfinished">서명을 확인하고 다시 시도하십시오.</translation>
-    </message>
-    <message>
-        <source>The signature did not match the message digest.</source>
-        <translation type="unfinished">메시지 다이제스트와 서명이 일치하지 않습니다.</translation>
-    </message>
-    <message>
-        <source>Message verification failed.</source>
-        <translation type="unfinished">메시지 검증에 실패했습니다.</translation>
-    </message>
-    <message>
-        <source>Message verified.</source>
-        <translation type="unfinished">메시지가 검증되었습니다.</translation>
->>>>>>> 44d8b13c
-    </message>
-</context>
-<context>
-    <name>SplashScreen</name>
-    <message>
-<<<<<<< HEAD
+    </message>
+    <message>
         <source>Status</source>
         <translation type="unfinished">상태</translation>
     </message>
     <message>
         <source>Date</source>
         <translation type="unfinished">날짜</translation>
-=======
-        <source>(press q to shutdown and continue later)</source>
-        <translation type="unfinished">q 를 눌러 종료하거나 나중에 계속하세요.</translation>
-    </message>
-    <message>
-        <source>press q to shutdown</source>
-        <translation type="unfinished">q를 눌러 종료하세요</translation>
->>>>>>> 44d8b13c
-    </message>
-</context>
-<context>
-    <name>TransactionDesc</name>
-    <message>
-<<<<<<< HEAD
+    </message>
+    <message>
         <source>Source</source>
         <translation type="unfinished">소스</translation>
     </message>
@@ -5626,424 +3432,147 @@
     <message>
         <source>false</source>
         <translation type="unfinished">거짓</translation>
-=======
-        <source>conflicted with a transaction with %1 confirmations</source>
-        <extracomment>Text explaining the current status of a transaction, shown in the status field of the details window for this transaction. This status represents an unconfirmed transaction that conflicts with a confirmed transaction.</extracomment>
-        <translation type="unfinished">%1 승인이 있는 거래와 충돌함</translation>
-    </message>
-    <message>
-        <source>abandoned</source>
-        <extracomment>Text explaining the current status of a transaction, shown in the status field of the details window for this transaction. This status represents an abandoned transaction.</extracomment>
-        <translation type="unfinished">버려진</translation>
-    </message>
-    <message>
-        <source>%1/unconfirmed</source>
-        <extracomment>Text explaining the current status of a transaction, shown in the status field of the details window for this transaction. This status represents a transaction confirmed in at least one block, but less than 6 blocks.</extracomment>
-        <translation type="unfinished">%1/미확인</translation>
-    </message>
-    <message>
-        <source>%1 confirmations</source>
-        <extracomment>Text explaining the current status of a transaction, shown in the status field of the details window for this transaction. This status represents a transaction confirmed in 6 or more blocks.</extracomment>
-        <translation type="unfinished">%1 확인 완료</translation>
-    </message>
-    <message>
-        <source>Status</source>
-        <translation type="unfinished">상태</translation>
-    </message>
+    </message>
+</context>
+<context>
+    <name>TransactionDescDialog</name>
+    <message>
+        <source>This pane shows a detailed description of the transaction</source>
+        <translation type="unfinished">이 창은 거래의 세부내역을 보여줍니다</translation>
+    </message>
+    <message>
+        <source>Details for %1</source>
+        <translation type="unfinished">%1에 대한 세부 정보</translation>
+    </message>
+</context>
+<context>
+    <name>TransactionTableModel</name>
     <message>
         <source>Date</source>
         <translation type="unfinished">날짜</translation>
     </message>
     <message>
-        <source>Source</source>
-        <translation type="unfinished">소스</translation>
-    </message>
-    <message>
-        <source>Generated</source>
-        <translation type="unfinished">생성됨</translation>
-    </message>
-    <message>
-        <source>From</source>
-        <translation type="unfinished">보낸 주소</translation>
-    </message>
-    <message>
-        <source>unknown</source>
-        <translation type="unfinished">알 수 없음</translation>
-    </message>
-    <message>
-        <source>To</source>
-        <translation type="unfinished">받는 주소</translation>
-    </message>
-    <message>
-        <source>own address</source>
-        <translation type="unfinished">자신의 주소</translation>
+        <source>Type</source>
+        <translation type="unfinished">형식</translation>
+    </message>
+    <message>
+        <source>Label</source>
+        <translation type="unfinished">라벨</translation>
+    </message>
+    <message>
+        <source>Unconfirmed</source>
+        <translation type="unfinished">미확인</translation>
+    </message>
+    <message>
+        <source>Abandoned</source>
+        <translation type="unfinished">버려진</translation>
+    </message>
+    <message>
+        <source>Confirming (%1 of %2 recommended confirmations)</source>
+        <translation type="unfinished">승인 중 (권장되는 승인 회수 %2 대비 현재 승인 수 %1)</translation>
+    </message>
+    <message>
+        <source>Confirmed (%1 confirmations)</source>
+        <translation type="unfinished">승인됨 (%1 확인됨)</translation>
+    </message>
+    <message>
+        <source>Conflicted</source>
+        <translation type="unfinished">충돌</translation>
+    </message>
+    <message>
+        <source>Immature (%1 confirmations, will be available after %2)</source>
+        <translation type="unfinished">충분히 숙성되지 않은 상태 (%1 승인, %2 후에 사용 가능합니다)</translation>
+    </message>
+    <message>
+        <source>Generated but not accepted</source>
+        <translation type="unfinished">생성되었으나 거절됨</translation>
+    </message>
+    <message>
+        <source>Received with</source>
+        <translation type="unfinished">받은 주소 :</translation>
+    </message>
+    <message>
+        <source>Received from</source>
+        <translation type="unfinished">보낸 주소 :</translation>
+    </message>
+    <message>
+        <source>Sent to</source>
+        <translation type="unfinished">받는 주소 :</translation>
+    </message>
+    <message>
+        <source>Mined</source>
+        <translation type="unfinished">채굴</translation>
     </message>
     <message>
         <source>watch-only</source>
         <translation type="unfinished">조회-전용</translation>
     </message>
     <message>
-        <source>label</source>
-        <translation type="unfinished">라벨</translation>
-    </message>
-    <message>
-        <source>Credit</source>
-        <translation type="unfinished">입금액</translation>
-    </message>
-    <message numerus="yes">
-        <source>matures in %n more block(s)</source>
-        <translation type="unfinished">
-            <numerusform>%n개 이상 블록 이내에 완료됩니다.</numerusform>
-        </translation>
-    </message>
-    <message>
-        <source>not accepted</source>
-        <translation type="unfinished">승인되지 않음</translation>
-    </message>
-    <message>
-        <source>Debit</source>
-        <translation type="unfinished">출금액</translation>
-    </message>
-    <message>
-        <source>Total debit</source>
-        <translation type="unfinished">총 출금액</translation>
-    </message>
-    <message>
-        <source>Total credit</source>
-        <translation type="unfinished">총 입금액</translation>
-    </message>
-    <message>
-        <source>Transaction fee</source>
-        <translation type="unfinished">거래 수수료</translation>
-    </message>
-    <message>
-        <source>Net amount</source>
-        <translation type="unfinished">총 거래액</translation>
-    </message>
-    <message>
-        <source>Message</source>
-        <translation type="unfinished">메시지</translation>
-    </message>
-    <message>
-        <source>Comment</source>
-        <translation type="unfinished">설명</translation>
-    </message>
-    <message>
-        <source>Transaction ID</source>
-        <translation type="unfinished">거래 ID</translation>
-    </message>
-    <message>
-        <source>Transaction total size</source>
-        <translation type="unfinished">거래 총 크기</translation>
-    </message>
-    <message>
-        <source>Transaction virtual size</source>
-        <translation type="unfinished">가상 거래 사이즈</translation>
-    </message>
-    <message>
-        <source>Output index</source>
-        <translation type="unfinished">출력 인덱스</translation>
-    </message>
-    <message>
-        <source> (Certificate was not verified)</source>
-        <translation type="unfinished">(인증서가 확인되지 않았습니다)</translation>
-    </message>
-    <message>
-        <source>Merchant</source>
-        <translation type="unfinished">판매자</translation>
-    </message>
-    <message>
-        <source>Generated coins must mature %1 blocks before they can be spent. When you generated this block, it was broadcast to the network to be added to the block chain. If it fails to get into the chain, its state will change to "not accepted" and it won't be spendable. This may occasionally happen if another node generates a block within a few seconds of yours.</source>
-        <translation type="unfinished">신규 채굴된 코인이 사용되기 위해서는 %1 개의 블록이 경과되어야 합니다. 블록을 생성할 때 블록체인에 추가되도록 네트워크에 전파되는 과정을 거치는데, 블록체인에 포함되지 못하고 실패한다면 해당 블록의 상태는 '미승인'으로 표현되고 비트코인 또한 사용될 수 없습니다. 이 현상은 다른 노드가 비슷한 시간대에 동시에 블록을 생성할 때 종종 발생할 수 있습니다.</translation>
-    </message>
-    <message>
-        <source>Debug information</source>
-        <translation type="unfinished">디버깅 정보</translation>
->>>>>>> 44d8b13c
+        <source>(n/a)</source>
+        <translation type="unfinished">(없음)</translation>
+    </message>
+    <message>
+        <source>(no label)</source>
+        <translation type="unfinished">(라벨 없음)</translation>
+    </message>
+    <message>
+        <source>Transaction status. Hover over this field to show number of confirmations.</source>
+        <translation type="unfinished">거래 상황. 마우스를 올리면 검증횟수가 표시됩니다.</translation>
+    </message>
+    <message>
+        <source>Date and time that the transaction was received.</source>
+        <translation type="unfinished">거래가 이루어진 날짜와 시각.</translation>
+    </message>
+    <message>
+        <source>Type of transaction.</source>
+        <translation type="unfinished">거래의 종류.</translation>
+    </message>
+    <message>
+        <source>Whether or not a watch-only address is involved in this transaction.</source>
+        <translation type="unfinished">조회-전용 주소가 이 거래에 참여하는지 여부입니다.</translation>
+    </message>
+    <message>
+        <source>User-defined intent/purpose of the transaction.</source>
+        <translation type="unfinished">거래에 대해 사용자가 정의한 의도나 목적.</translation>
+    </message>
+    <message>
+        <source>Amount removed from or added to balance.</source>
+        <translation type="unfinished">늘어나거나 줄어든 액수.</translation>
     </message>
 </context>
 <context>
-    <name>TransactionDescDialog</name>
-    <message>
-<<<<<<< HEAD
-        <source>This pane shows a detailed description of the transaction</source>
-        <translation type="unfinished">이 창은 거래의 세부내역을 보여줍니다</translation>
-    </message>
-    <message>
-        <source>Details for %1</source>
-        <translation type="unfinished">%1에 대한 세부 정보</translation>
-=======
-        <source>Transaction</source>
-        <translation type="unfinished">거래</translation>
-    </message>
-    <message>
-        <source>Inputs</source>
-        <translation type="unfinished">입력</translation>
->>>>>>> 44d8b13c
-    </message>
-</context>
-<context>
-    <name>TransactionTableModel</name>
-    <message>
-<<<<<<< HEAD
-        <source>Date</source>
-        <translation type="unfinished">날짜</translation>
-    </message>
-    <message>
-        <source>Type</source>
-        <translation type="unfinished">형식</translation>
-    </message>
-    <message>
-        <source>Label</source>
-        <translation type="unfinished">라벨</translation>
-=======
-        <source>Amount</source>
-        <translation type="unfinished">금액</translation>
-    </message>
-    <message>
-        <source>true</source>
-        <translation type="unfinished">참</translation>
-    </message>
-    <message>
-        <source>false</source>
-        <translation type="unfinished">거짓</translation>
->>>>>>> 44d8b13c
-    </message>
-</context>
-<context>
-    <name>TransactionDescDialog</name>
-    <message>
-<<<<<<< HEAD
-        <source>Unconfirmed</source>
-        <translation type="unfinished">미확인</translation>
-    </message>
-    <message>
-        <source>Abandoned</source>
-        <translation type="unfinished">버려진</translation>
-=======
-        <source>This pane shows a detailed description of the transaction</source>
-        <translation type="unfinished">이 창은 거래의 세부내역을 보여줍니다</translation>
-    </message>
-    <message>
-        <source>Details for %1</source>
-        <translation type="unfinished">%1에 대한 세부 정보</translation>
->>>>>>> 44d8b13c
-    </message>
-</context>
-<context>
-    <name>TransactionTableModel</name>
-    <message>
-<<<<<<< HEAD
-        <source>Confirming (%1 of %2 recommended confirmations)</source>
-        <translation type="unfinished">승인 중 (권장되는 승인 회수 %2 대비 현재 승인 수 %1)</translation>
-    </message>
-    <message>
-        <source>Confirmed (%1 confirmations)</source>
-        <translation type="unfinished">승인됨 (%1 확인됨)</translation>
-    </message>
-    <message>
-        <source>Conflicted</source>
-        <translation type="unfinished">충돌</translation>
-    </message>
-    <message>
-        <source>Immature (%1 confirmations, will be available after %2)</source>
-        <translation type="unfinished">충분히 숙성되지 않은 상태 (%1 승인, %2 후에 사용 가능합니다)</translation>
-    </message>
-    <message>
-        <source>Generated but not accepted</source>
-        <translation type="unfinished">생성되었으나 거절됨</translation>
+    <name>TransactionView</name>
+    <message>
+        <source>All</source>
+        <translation type="unfinished">전체</translation>
+    </message>
+    <message>
+        <source>Today</source>
+        <translation type="unfinished">오늘</translation>
+    </message>
+    <message>
+        <source>This week</source>
+        <translation type="unfinished">이번주</translation>
+    </message>
+    <message>
+        <source>This month</source>
+        <translation type="unfinished">이번 달</translation>
+    </message>
+    <message>
+        <source>Last month</source>
+        <translation type="unfinished">지난 달</translation>
+    </message>
+    <message>
+        <source>This year</source>
+        <translation type="unfinished">올 해</translation>
     </message>
     <message>
         <source>Received with</source>
         <translation type="unfinished">받은 주소 :</translation>
     </message>
     <message>
-        <source>Received from</source>
-        <translation type="unfinished">보낸 주소 :</translation>
-    </message>
-    <message>
         <source>Sent to</source>
         <translation type="unfinished">받는 주소 :</translation>
-    </message>
-    <message>
-        <source>Payment to yourself</source>
-        <translation type="unfinished">자신에게 지불</translation>
-    </message>
-    <message>
-        <source>Mined</source>
-        <translation type="unfinished">채굴</translation>
-    </message>
-    <message>
-        <source>watch-only</source>
-        <translation type="unfinished">조회-전용</translation>
-    </message>
-    <message>
-        <source>(n/a)</source>
-        <translation type="unfinished">(없음)</translation>
-    </message>
-    <message>
-        <source>(no label)</source>
-        <translation type="unfinished">(라벨 없음)</translation>
-    </message>
-    <message>
-        <source>Transaction status. Hover over this field to show number of confirmations.</source>
-        <translation type="unfinished">거래 상황. 마우스를 올리면 검증횟수가 표시됩니다.</translation>
-    </message>
-    <message>
-        <source>Date and time that the transaction was received.</source>
-        <translation type="unfinished">거래가 이루어진 날짜와 시각.</translation>
-    </message>
-    <message>
-        <source>Type of transaction.</source>
-        <translation type="unfinished">거래의 종류.</translation>
-    </message>
-    <message>
-        <source>Whether or not a watch-only address is involved in this transaction.</source>
-        <translation type="unfinished">조회-전용 주소가 이 거래에 참여하는지 여부입니다.</translation>
-    </message>
-    <message>
-        <source>User-defined intent/purpose of the transaction.</source>
-        <translation type="unfinished">거래에 대해 사용자가 정의한 의도나 목적.</translation>
-    </message>
-    <message>
-        <source>Amount removed from or added to balance.</source>
-        <translation type="unfinished">늘어나거나 줄어든 액수.</translation>
-=======
-        <source>Date</source>
-        <translation type="unfinished">날짜</translation>
-    </message>
-    <message>
-        <source>Type</source>
-        <translation type="unfinished">형식</translation>
-    </message>
-    <message>
-        <source>Label</source>
-        <translation type="unfinished">라벨</translation>
-    </message>
-    <message>
-        <source>Unconfirmed</source>
-        <translation type="unfinished">미확인</translation>
-    </message>
-    <message>
-        <source>Abandoned</source>
-        <translation type="unfinished">버려진</translation>
-    </message>
-    <message>
-        <source>Confirming (%1 of %2 recommended confirmations)</source>
-        <translation type="unfinished">승인 중 (권장되는 승인 회수 %2 대비 현재 승인 수 %1)</translation>
-    </message>
-    <message>
-        <source>Confirmed (%1 confirmations)</source>
-        <translation type="unfinished">승인됨 (%1 확인됨)</translation>
-    </message>
-    <message>
-        <source>Conflicted</source>
-        <translation type="unfinished">충돌</translation>
-    </message>
-    <message>
-        <source>Immature (%1 confirmations, will be available after %2)</source>
-        <translation type="unfinished">충분히 숙성되지 않은 상태 (%1 승인, %2 후에 사용 가능합니다)</translation>
-    </message>
-    <message>
-        <source>Generated but not accepted</source>
-        <translation type="unfinished">생성되었으나 거절됨</translation>
-    </message>
-    <message>
-        <source>Received with</source>
-        <translation type="unfinished">받은 주소 :</translation>
-    </message>
-    <message>
-        <source>Received from</source>
-        <translation type="unfinished">보낸 주소 :</translation>
-    </message>
-    <message>
-        <source>Sent to</source>
-        <translation type="unfinished">받는 주소 :</translation>
-    </message>
-    <message>
-        <source>Mined</source>
-        <translation type="unfinished">채굴</translation>
-    </message>
-    <message>
-        <source>watch-only</source>
-        <translation type="unfinished">조회-전용</translation>
-    </message>
-    <message>
-        <source>(n/a)</source>
-        <translation type="unfinished">(없음)</translation>
-    </message>
-    <message>
-        <source>(no label)</source>
-        <translation type="unfinished">(라벨 없음)</translation>
-    </message>
-    <message>
-        <source>Transaction status. Hover over this field to show number of confirmations.</source>
-        <translation type="unfinished">거래 상황. 마우스를 올리면 검증횟수가 표시됩니다.</translation>
-    </message>
-    <message>
-        <source>Date and time that the transaction was received.</source>
-        <translation type="unfinished">거래가 이루어진 날짜와 시각.</translation>
->>>>>>> 44d8b13c
-    </message>
-</context>
-<context>
-    <name>TransactionView</name>
-    <message>
-<<<<<<< HEAD
-        <source>All</source>
-        <translation type="unfinished">전체</translation>
-    </message>
-    <message>
-        <source>Today</source>
-        <translation type="unfinished">오늘</translation>
-    </message>
-    <message>
-        <source>This week</source>
-        <translation type="unfinished">이번주</translation>
-    </message>
-    <message>
-        <source>This month</source>
-        <translation type="unfinished">이번 달</translation>
-=======
-        <source>Type of transaction.</source>
-        <translation type="unfinished">거래의 종류.</translation>
-    </message>
-    <message>
-        <source>Whether or not a watch-only address is involved in this transaction.</source>
-        <translation type="unfinished">조회-전용 주소가 이 거래에 참여하는지 여부입니다.</translation>
-    </message>
-    <message>
-        <source>User-defined intent/purpose of the transaction.</source>
-        <translation type="unfinished">거래에 대해 사용자가 정의한 의도나 목적.</translation>
-    </message>
-    <message>
-        <source>Amount removed from or added to balance.</source>
-        <translation type="unfinished">늘어나거나 줄어든 액수.</translation>
->>>>>>> 44d8b13c
-    </message>
-</context>
-<context>
-    <name>TransactionView</name>
-    <message>
-<<<<<<< HEAD
-        <source>Last month</source>
-        <translation type="unfinished">지난 달</translation>
-    </message>
-    <message>
-        <source>This year</source>
-        <translation type="unfinished">올 해</translation>
-    </message>
-    <message>
-        <source>Received with</source>
-        <translation type="unfinished">받은 주소 :</translation>
-    </message>
-    <message>
-        <source>Sent to</source>
-        <translation type="unfinished">받는 주소 :</translation>
-    </message>
-    <message>
-        <source>To yourself</source>
-        <translation type="unfinished">자기 거래</translation>
     </message>
     <message>
         <source>Mined</source>
@@ -6170,162 +3699,11 @@
     <message>
         <source>to</source>
         <translation type="unfinished">수신인</translation>
-=======
-        <source>All</source>
-        <translation type="unfinished">전체</translation>
-    </message>
-    <message>
-        <source>Today</source>
-        <translation type="unfinished">오늘</translation>
-    </message>
-    <message>
-        <source>This week</source>
-        <translation type="unfinished">이번주</translation>
-    </message>
-    <message>
-        <source>This month</source>
-        <translation type="unfinished">이번 달</translation>
-    </message>
-    <message>
-        <source>Last month</source>
-        <translation type="unfinished">지난 달</translation>
-    </message>
-    <message>
-        <source>This year</source>
-        <translation type="unfinished">올 해</translation>
-    </message>
-    <message>
-        <source>Received with</source>
-        <translation type="unfinished">받은 주소 :</translation>
-    </message>
-    <message>
-        <source>Sent to</source>
-        <translation type="unfinished">받는 주소 :</translation>
-    </message>
-    <message>
-        <source>Mined</source>
-        <translation type="unfinished">채굴</translation>
-    </message>
-    <message>
-        <source>Other</source>
-        <translation type="unfinished">기타</translation>
-    </message>
-    <message>
-        <source>Enter address, transaction id, or label to search</source>
-        <translation type="unfinished">검색하기 위한 주소, 거래 아이디 또는 라벨을 입력하십시오.</translation>
-    </message>
-    <message>
-        <source>Min amount</source>
-        <translation type="unfinished">최소 거래액</translation>
-    </message>
-    <message>
-        <source>Range…</source>
-        <translation type="unfinished">범위...</translation>
-    </message>
-    <message>
-        <source>&amp;Copy address</source>
-        <translation type="unfinished">&amp; 주소 복사</translation>
-    </message>
-    <message>
-        <source>Copy &amp;label</source>
-        <translation type="unfinished">복사 &amp; 라벨</translation>
-    </message>
-    <message>
-        <source>Copy &amp;amount</source>
-        <translation type="unfinished">복사 &amp; 금액</translation>
-    </message>
-    <message>
-        <source>Copy transaction &amp;ID</source>
-        <translation type="unfinished">복사 트랜잭션 &amp; 아이디</translation>
-    </message>
-    <message>
-        <source>Copy &amp;raw transaction</source>
-        <translation type="unfinished">처리되지 않은 트랜잭션 복사</translation>
-    </message>
-    <message>
-        <source>Copy full transaction &amp;details</source>
-        <translation type="unfinished">트랜잭션 전체와 상세내역 복사</translation>
-    </message>
-    <message>
-        <source>&amp;Show transaction details</source>
-        <translation type="unfinished">트랜잭션 상세내역 보여주기</translation>
-    </message>
-    <message>
-        <source>Increase transaction &amp;fee</source>
-        <translation type="unfinished">트랜잭션 수수료 올리기</translation>
-    </message>
-    <message>
-        <source>A&amp;bandon transaction</source>
-        <translation type="unfinished">트랜잭션 폐기하기</translation>
-    </message>
-    <message>
-        <source>&amp;Edit address label</source>
-        <translation type="unfinished">&amp;주소 라벨 수정하기</translation>
-    </message>
-    <message>
-        <source>Show in %1</source>
-        <extracomment>Transactions table context menu action to show the selected transaction in a third-party block explorer. %1 is a stand-in argument for the URL of the explorer.</extracomment>
-        <translation type="unfinished">%1내로 보여주기</translation>
-    </message>
-    <message>
-        <source>Export Transaction History</source>
-        <translation type="unfinished">거래 기록 내보내기</translation>
-    </message>
-    <message>
-        <source>Comma separated file</source>
-        <extracomment>Expanded name of the CSV file format. See: https://en.wikipedia.org/wiki/Comma-separated_values.</extracomment>
-        <translation type="unfinished">콤마로 분리된 파일</translation>
-    </message>
-    <message>
-        <source>Confirmed</source>
-        <translation type="unfinished">확인됨</translation>
-    </message>
-    <message>
-        <source>Watch-only</source>
-        <translation type="unfinished">조회-전용</translation>
-    </message>
-    <message>
-        <source>Date</source>
-        <translation type="unfinished">날짜</translation>
-    </message>
-    <message>
-        <source>Type</source>
-        <translation type="unfinished">형식</translation>
-    </message>
-    <message>
-        <source>Label</source>
-        <translation type="unfinished">라벨</translation>
-    </message>
-    <message>
-        <source>Address</source>
-        <translation type="unfinished">주소</translation>
-    </message>
-    <message>
-        <source>ID</source>
-        <translation type="unfinished">아이디</translation>
-    </message>
-    <message>
-        <source>Exporting Failed</source>
-        <translation type="unfinished">내보내기 실패</translation>
-    </message>
-    <message>
-        <source>There was an error trying to save the transaction history to %1.</source>
-        <translation type="unfinished">%1으로 거래 기록을 저장하는데 에러가 있었습니다.</translation>
-    </message>
-    <message>
-        <source>Exporting Successful</source>
-        <translation type="unfinished">내보내기 성공</translation>
-    </message>
-    <message>
-        <source>The transaction history was successfully saved to %1.</source>
-        <translation type="unfinished">거래 기록이 성공적으로 %1에 저장되었습니다.</translation>
->>>>>>> 44d8b13c
     </message>
 </context>
 <context>
     <name>WalletFrame</name>
     <message>
-<<<<<<< HEAD
         <source>No wallet has been loaded.
 Go to File &gt; Open Wallet to load a wallet.
 - OR -</source>
@@ -6336,20 +3714,8 @@
     <message>
         <source>Create a new wallet</source>
         <translation type="unfinished">새로운 지갑 생성하기</translation>
-=======
-        <source>Range:</source>
-        <translation type="unfinished">범위:</translation>
-    </message>
-    <message>
-        <source>to</source>
-        <translation type="unfinished">수신인</translation>
->>>>>>> 44d8b13c
-    </message>
-</context>
-<context>
-    <name>WalletFrame</name>
-    <message>
-<<<<<<< HEAD
+    </message>
+    <message>
         <source>Error</source>
         <translation type="unfinished">오류</translation>
     </message>
@@ -6372,60 +3738,19 @@
     <message>
         <source>Unable to decode PSBT</source>
         <translation type="unfinished">PSBT를 디코드 할 수 없음</translation>
-=======
-        <source>No wallet has been loaded.
-Go to File &gt; Open Wallet to load a wallet.
-- OR -</source>
-        <translation type="unfinished">지갑이 로드되지 않았습니다.
-'파일 &gt; 지갑 열기'로 이동하여 지갑을 로드합니다.
--또는-</translation>
-    </message>
-    <message>
-        <source>Create a new wallet</source>
-        <translation type="unfinished">새로운 지갑 생성하기</translation>
-    </message>
-    <message>
-        <source>Error</source>
-        <translation type="unfinished">오류</translation>
-    </message>
-    <message>
-        <source>Unable to decode PSBT from clipboard (invalid base64)</source>
-        <translation type="unfinished">클립 보드에서 PSBT를 디코딩 할 수 없습니다 (잘못된 base64).</translation>
-    </message>
-    <message>
-        <source>Load Transaction Data</source>
-        <translation type="unfinished">트랜젝션 데이터 불러오기</translation>
-    </message>
-    <message>
-        <source>Partially Signed Transaction (*.psbt)</source>
-        <translation type="unfinished">부분적으로 서명된 비트코인 트랜잭션 (* .psbt)</translation>
->>>>>>> 44d8b13c
     </message>
 </context>
 <context>
     <name>WalletModel</name>
     <message>
-<<<<<<< HEAD
         <source>Send Coins</source>
         <translation type="unfinished">코인 보내기</translation>
     </message>
     <message>
         <source>Fee bump error</source>
         <translation type="unfinished">수수료 범프 오류</translation>
-=======
-        <source>PSBT file must be smaller than 100 MiB</source>
-        <translation type="unfinished">PSBT 파일은 100MiB보다 작아야합니다.</translation>
-    </message>
-    <message>
-        <source>Unable to decode PSBT</source>
-        <translation type="unfinished">PSBT를 디코드 할 수 없음</translation>
->>>>>>> 44d8b13c
-    </message>
-</context>
-<context>
-    <name>WalletModel</name>
-    <message>
-<<<<<<< HEAD
+    </message>
+    <message>
         <source>Increasing transaction fee failed</source>
         <translation type="unfinished">거래 수수료 상향 실패</translation>
     </message>
@@ -6517,125 +3842,19 @@
     <message>
         <source>Cancel</source>
         <translation type="unfinished">취소</translation>
-=======
-        <source>Send Coins</source>
-        <translation type="unfinished">코인 보내기</translation>
-    </message>
-    <message>
-        <source>Fee bump error</source>
-        <translation type="unfinished">수수료 범프 오류</translation>
-    </message>
-    <message>
-        <source>Increasing transaction fee failed</source>
-        <translation type="unfinished">거래 수수료 상향 실패</translation>
-    </message>
-    <message>
-        <source>Do you want to increase the fee?</source>
-        <extracomment>Asks a user if they would like to manually increase the fee of a transaction that has already been created.</extracomment>
-        <translation type="unfinished">수수료를 올리시겠습니까?</translation>
-    </message>
-    <message>
-        <source>Current fee:</source>
-        <translation type="unfinished">현재 수수료:</translation>
-    </message>
-    <message>
-        <source>Increase:</source>
-        <translation type="unfinished">증가:</translation>
-    </message>
-    <message>
-        <source>New fee:</source>
-        <translation type="unfinished">새로운 수수료:</translation>
-    </message>
-    <message>
-        <source>Warning: This may pay the additional fee by reducing change outputs or adding inputs, when necessary. It may add a new change output if one does not already exist. These changes may potentially leak privacy.</source>
-        <translation type="unfinished">경고: 이것은 필요할 때 변경 결과를 줄이거나 입력을 추가함으로써 추가 수수료를 지불할 수 있습니다. 아직 새 변경 출력이 없는 경우 새 변경 출력을 추가할 수 있습니다. 이러한 변경으로 인해 개인 정보가 유출될 수 있습니다.</translation>
-    </message>
-    <message>
-        <source>Confirm fee bump</source>
-        <translation type="unfinished">수수료 범프 승인</translation>
-    </message>
-    <message>
-        <source>Can't draft transaction.</source>
-        <translation type="unfinished">거래 초안을 작성할 수 없습니다.</translation>
-    </message>
-    <message>
-        <source>PSBT copied</source>
-        <translation type="unfinished">PSBT 복사됨</translation>
-    </message>
-    <message>
-        <source>Can't sign transaction.</source>
-        <translation type="unfinished">거래에 서명 할 수 없습니다.</translation>
-    </message>
-    <message>
-        <source>Could not commit transaction</source>
-        <translation type="unfinished">거래를 커밋 할 수 없습니다.</translation>
-    </message>
-    <message>
-        <source>Can't display address</source>
-        <translation type="unfinished">주소를 표시할 수 없습니다.</translation>
-    </message>
-    <message>
-        <source>default wallet</source>
-        <translation type="unfinished">기본 지갑</translation>
     </message>
 </context>
 <context>
-    <name>WalletView</name>
-    <message>
-        <source>&amp;Export</source>
-        <translation type="unfinished">&amp;내보내기</translation>
-    </message>
-    <message>
-        <source>Export the data in the current tab to a file</source>
-        <translation type="unfinished">현재 탭에 있는 데이터를 파일로 내보내기</translation>
-    </message>
-    <message>
-        <source>Backup Wallet</source>
-        <translation type="unfinished">지갑 백업</translation>
-    </message>
-    <message>
-        <source>Wallet Data</source>
-        <extracomment>Name of the wallet data file format.</extracomment>
-        <translation type="unfinished">지갑 정보</translation>
-    </message>
-    <message>
-        <source>Backup Failed</source>
-        <translation type="unfinished">백업 실패</translation>
-    </message>
-    <message>
-        <source>There was an error trying to save the wallet data to %1.</source>
-        <translation type="unfinished">지갑 데이터를 %1 폴더에 저장하는 동안 오류가 발생 하였습니다.</translation>
-    </message>
-    <message>
-        <source>Backup Successful</source>
-        <translation type="unfinished">백업 성공</translation>
->>>>>>> 44d8b13c
-    </message>
-</context>
-<context>
     <name>bitcoin-core</name>
     <message>
-<<<<<<< HEAD
         <source>The %s developers</source>
         <translation type="unfinished">%s 개발자들</translation>
     </message>
     <message>
         <source>%s corrupt. Try using the wallet tool bitcoin-wallet to salvage or restoring a backup.</source>
         <translation type="unfinished">%s가 손상되었습니다. '비트 코인-지갑'을 사용하여 백업을 구제하거나 복원하십시오.</translation>
-=======
-        <source>The wallet data was successfully saved to %1.</source>
-        <translation type="unfinished">지갑 정보가 %1에 성공적으로 저장되었습니다.</translation>
-    </message>
-    <message>
-        <source>Cancel</source>
-        <translation type="unfinished">취소</translation>
->>>>>>> 44d8b13c
-    </message>
-</context>
-<context>
-    <name>bitcoin-core</name>
-    <message>
-<<<<<<< HEAD
+    </message>
+    <message>
         <source>Cannot downgrade wallet from version %i to version %i. Wallet version unchanged.</source>
         <translation type="unfinished">%i버젼에서 %i버젼으로 다운그레이드 할 수 없습니다. 월렛 버젼은 변경되지 않았습니다.</translation>
     </message>
@@ -6652,36 +3871,6 @@
         <translation type="unfinished">MIT 소프트웨어 라이센스에 따라 배포되었습니다. 첨부 파일 %s 또는 %s을 참조하십시오.</translation>
     </message>
     <message>
-        <source>Error reading %s! All keys read correctly, but transaction data or address book entries might be missing or incorrect.</source>
-        <translation type="unfinished">%s 불러오기 오류! 주소 키는 모두 정확하게 로드되었으나 거래 데이터와 주소록 필드에서 누락이나 오류가 존재할 수 있습니다.</translation>
-    </message>
-    <message>
-=======
-        <source>The %s developers</source>
-        <translation type="unfinished">%s 개발자들</translation>
-    </message>
-    <message>
-        <source>%s corrupt. Try using the wallet tool bitcoin-wallet to salvage or restoring a backup.</source>
-        <translation type="unfinished">%s가 손상되었습니다. '비트 코인-지갑'을 사용하여 백업을 구제하거나 복원하십시오.</translation>
-    </message>
-    <message>
-        <source>Cannot downgrade wallet from version %i to version %i. Wallet version unchanged.</source>
-        <translation type="unfinished">%i버젼에서 %i버젼으로 다운그레이드 할 수 없습니다. 월렛 버젼은 변경되지 않았습니다.</translation>
-    </message>
-    <message>
-        <source>Cannot obtain a lock on data directory %s. %s is probably already running.</source>
-        <translation type="unfinished">데이터 디렉토리 %s 에 락을 걸 수 없었습니다. %s가 이미 실행 중인 것으로 보입니다.</translation>
-    </message>
-    <message>
-        <source>Cannot upgrade a non HD split wallet from version %i to version %i without upgrading to support pre-split keypool. Please use version %i or no version specified.</source>
-        <translation type="unfinished">사전분리 키풀를 지원하기 위해서 업그레이드 하지 않고는 Non HD split 지갑의 %i버젼을 %i버젼으로 업그레이드 할 수 없습니다. %i버젼을 활용하거나 구체화되지 않은 버젼을 활용하세요.</translation>
-    </message>
-    <message>
-        <source>Distributed under the MIT software license, see the accompanying file %s or %s</source>
-        <translation type="unfinished">MIT 소프트웨어 라이센스에 따라 배포되었습니다. 첨부 파일 %s 또는 %s을 참조하십시오.</translation>
-    </message>
-    <message>
->>>>>>> 44d8b13c
         <source>Error reading %s! Transaction data may be missing or incorrect. Rescanning wallet.</source>
         <translation type="unfinished">%s를 읽는데 에러가 생겼습니다. 트랜잭션 데이터가 잘못되었거나 누락되었습니다. 지갑을 다시 스캐닝합니다.</translation>
     </message>
@@ -6748,11 +3937,6 @@
     <message>
         <source>The block database contains a block which appears to be from the future. This may be due to your computer's date and time being set incorrectly. Only rebuild the block database if you are sure that your computer's date and time are correct</source>
         <translation type="unfinished">블록 데이터베이스에 미래의 블록이 포함되어 있습니다. 이것은 사용자의 컴퓨터의 날짜와 시간이 올바르게 설정되어 있지 않을때 나타날 수 있습니다. 블록 데이터 베이스의 재구성은 사용자의 컴퓨터의 날짜와 시간이 올바르다고 확신할 때에만 하십시오.</translation>
-    </message>
-    <message>
-<<<<<<< HEAD
-        <source>The block index db contains a legacy 'txindex'. To clear the occupied disk space, run a full -reindex, otherwise ignore this error. This error message will not be displayed again.</source>
-        <translation type="unfinished">udhdbfjfjdnbdjfjf hdhdbjcn2owkd. jjwbdbdof dkdbdnck wdkdj </translation>
     </message>
     <message>
         <source>The transaction amount is too small to send after the fee has been deducted</source>
@@ -6933,186 +4117,6 @@
         <translation type="unfinished">데이터베이스를 검증 실패</translation>
     </message>
     <message>
-=======
-        <source>The transaction amount is too small to send after the fee has been deducted</source>
-        <translation type="unfinished">거래액이 수수료를 지불하기엔 너무 작습니다</translation>
-    </message>
-    <message>
-        <source>This error could occur if this wallet was not shutdown cleanly and was last loaded using a build with a newer version of Berkeley DB. If so, please use the software that last loaded this wallet</source>
-        <translation type="unfinished">지갑이 완전히 종료되지 않고 최신 버전의 Berkeley DB 빌드를 사용하여 마지막으로 로드된 경우 오류가 발생할 수 있습니다. 이 지갑을 마지막으로 로드한 소프트웨어를 사용하십시오.</translation>
-    </message>
-    <message>
-        <source>This is a pre-release test build - use at your own risk - do not use for mining or merchant applications</source>
-        <translation type="unfinished">출시 전의 테스트 빌드 입니다. - 스스로의 책임하에 사용하십시오. - 채굴이나 상업적 용도로 사용하지 마십시오.</translation>
-    </message>
-    <message>
-        <source>This is the maximum transaction fee you pay (in addition to the normal fee) to prioritize partial spend avoidance over regular coin selection.</source>
-        <translation type="unfinished">이것은 일반 코인 선택보다 부분적 지출 회피를 우선시하기 위해 지불하는 최대 거래 수수료 (일반 수수료에 추가)입니다.</translation>
-    </message>
-    <message>
-        <source>This is the transaction fee you may discard if change is smaller than dust at this level</source>
-        <translation type="unfinished">이것은 거스름돈이 현재 레벨의 더스트보다 적은 경우 버릴 수 있는 수수료입니다.</translation>
-    </message>
-    <message>
-        <source>This is the transaction fee you may pay when fee estimates are not available.</source>
-        <translation type="unfinished">이것은 수수료 추정을 이용할 수 없을 때 사용되는 거래 수수료입니다.</translation>
-    </message>
-    <message>
-        <source>Total length of network version string (%i) exceeds maximum length (%i). Reduce the number or size of uacomments.</source>
-        <translation type="unfinished">네트워크 버전 문자 (%i)의 길이가 최대길이 (%i)를 초과합니다. uacomments의 갯수나 길이를 줄이세요.</translation>
-    </message>
-    <message>
-        <source>Unable to replay blocks. You will need to rebuild the database using -reindex-chainstate.</source>
-        <translation type="unfinished">블록을 재생할 수 없습니다. -reindex-chainstate를 사용하여 데이터베이스를 다시 빌드 해야 합니다.</translation>
-    </message>
-    <message>
-        <source>Warning: Private keys detected in wallet {%s} with disabled private keys</source>
-        <translation type="unfinished">경고: 비활성화된 개인키 지갑 {%s} 에서 개인키들이 발견되었습니다</translation>
-    </message>
-    <message>
-        <source>Warning: We do not appear to fully agree with our peers! You may need to upgrade, or other nodes may need to upgrade.</source>
-        <translation type="unfinished">경고: 현재 비트코인 버전이 다른 네트워크 참여자들과 동일하지 않은 것 같습니다. 당신 또는 다른 참여자들이 동일한 비트코인 버전으로 업그레이드 할 필요가 있습니다.</translation>
-    </message>
-    <message>
-        <source>You need to rebuild the database using -reindex to go back to unpruned mode.  This will redownload the entire blockchain</source>
-        <translation type="unfinished">블록 축소 모드를 해제하려면 데이터베이스를 재구성하기 위해 -reindex를 사용해야 합니다. 이 명령은 전체 블록체인을 다시 다운로드합니다.</translation>
-    </message>
-    <message>
-        <source>%s is set very high!</source>
-        <translation type="unfinished">%s가 매우 높게 설정되었습니다!</translation>
-    </message>
-    <message>
-        <source>-maxmempool must be at least %d MB</source>
-        <translation type="unfinished">-maxmempool은 최소한 %d MB 이어야 합니다</translation>
-    </message>
-    <message>
-        <source>A fatal internal error occurred, see debug.log for details</source>
-        <translation type="unfinished">치명적 내부 오류 발생. 상세한 내용을 debug.log 에서 확인하십시오</translation>
-    </message>
-    <message>
-        <source>Cannot resolve -%s address: '%s'</source>
-        <translation type="unfinished">%s 주소를 확인할 수 없습니다: '%s'</translation>
-    </message>
-    <message>
-        <source>Cannot set -forcednsseed to true when setting -dnsseed to false.</source>
-        <translation type="unfinished">naravfbj. dufb jdncnlfs. jx dhcji djc d jcbc jdnbfbicb </translation>
-    </message>
-    <message>
-        <source>Cannot set -peerblockfilters without -blockfilterindex.</source>
-        <translation type="unfinished">-blockfilterindex는 -peerblockfilters 없이 사용할 수 없습니다.</translation>
-    </message>
-    <message>
-        <source>Cannot write to data directory '%s'; check permissions.</source>
-        <translation type="unfinished">"%s" 데이터 폴더에 기록하지 못했습니다. 접근권한을 확인하십시오.</translation>
-    </message>
-    <message>
-        <source>Config setting for %s only applied on %s network when in [%s] section.</source>
-        <translation type="unfinished">%s의 설정은 %s 네트워크에만 적용되는 데, 이는 [%s] 항목에 있을 경우 뿐 입니다.</translation>
-    </message>
-    <message>
-        <source>Corrupted block database detected</source>
-        <translation type="unfinished">손상된 블록 데이터베이스가 감지되었습니다</translation>
-    </message>
-    <message>
-        <source>Could not find asmap file %s</source>
-        <translation type="unfinished">asmap file %s 을 찾을 수 없습니다</translation>
-    </message>
-    <message>
-        <source>Could not parse asmap file %s</source>
-        <translation type="unfinished">asmap file %s 을 파싱할 수 없습니다</translation>
-    </message>
-    <message>
-        <source>Disk space is too low!</source>
-        <translation type="unfinished">디스크 용량이 부족함!</translation>
-    </message>
-    <message>
-        <source>Do you want to rebuild the block database now?</source>
-        <translation type="unfinished">블록 데이터베이스를 다시 생성하시겠습니까?</translation>
-    </message>
-    <message>
-        <source>Done loading</source>
-        <translation type="unfinished">불러오기 완료</translation>
-    </message>
-    <message>
-        <source>Dump file %s does not exist.</source>
-        <translation type="unfinished">파일 버리기 1%s 존재 안함
-</translation>
-    </message>
-    <message>
-        <source>Error creating %s</source>
-        <translation type="unfinished">만들기 오류 1%s
-</translation>
-    </message>
-    <message>
-        <source>Error initializing block database</source>
-        <translation type="unfinished">블록 데이터베이스 초기화 오류 발생</translation>
-    </message>
-    <message>
-        <source>Error initializing wallet database environment %s!</source>
-        <translation type="unfinished">지갑 데이터베이스 %s 환경 초기화 오류 발생!</translation>
-    </message>
-    <message>
-        <source>Error loading %s</source>
-        <translation type="unfinished">%s 불러오기 오류 발생</translation>
-    </message>
-    <message>
-        <source>Error loading %s: Private keys can only be disabled during creation</source>
-        <translation type="unfinished">%s 불러오기 오류: 개인키는 생성할때만 비활성화 할 수 있습니다</translation>
-    </message>
-    <message>
-        <source>Error loading %s: Wallet corrupted</source>
-        <translation type="unfinished">%s 불러오기 오류: 지갑이 손상됨</translation>
-    </message>
-    <message>
-        <source>Error loading %s: Wallet requires newer version of %s</source>
-        <translation type="unfinished">%s 불러오기 오류: 지갑은 새 버전의 %s이 필요합니다</translation>
-    </message>
-    <message>
-        <source>Error loading block database</source>
-        <translation type="unfinished">블록 데이터베이스 불러오는데 오류 발생</translation>
-    </message>
-    <message>
-        <source>Error opening block database</source>
-        <translation type="unfinished">블록 데이터베이스 열기 오류 발생</translation>
-    </message>
-    <message>
-        <source>Error reading from database, shutting down.</source>
-        <translation type="unfinished">데이터베이스를 불러오는데 오류가 발생하였습니다, 곧 종료됩니다.</translation>
-    </message>
-    <message>
-        <source>Error reading next record from wallet database</source>
-        <translation type="unfinished">지갑 데이터베이스에서 다음 기록을 불러오는데 오류가 발생하였습니다.</translation>
-    </message>
-    <message>
-        <source>Error: Disk space is low for %s</source>
-        <translation type="unfinished">오류: %s 하기엔 저장공간이 부족합니다</translation>
-    </message>
-    <message>
-        <source>Error: Keypool ran out, please call keypoolrefill first</source>
-        <translation type="unfinished">오류: 키풀이 바닥남, 키풀 리필을 먼저 호출할 하십시오</translation>
-    </message>
-    <message>
-        <source>Error: Missing checksum</source>
-        <translation type="unfinished">오류: 체크섬 누락</translation>
-    </message>
-    <message>
-        <source>Error: Unable to write record to new wallet</source>
-        <translation type="unfinished">오류: 새로운 지갑에 기록하지 못했습니다.</translation>
-    </message>
-    <message>
-        <source>Failed to listen on any port. Use -listen=0 if you want this.</source>
-        <translation type="unfinished">포트 연결에 실패하였습니다. 필요하다면 -리슨=0 옵션을 사용하십시오.</translation>
-    </message>
-    <message>
-        <source>Failed to rescan the wallet during initialization</source>
-        <translation type="unfinished">지갑 스캔 오류</translation>
-    </message>
-    <message>
-        <source>Failed to verify database</source>
-        <translation type="unfinished">데이터베이스를 검증 실패</translation>
-    </message>
-    <message>
->>>>>>> 44d8b13c
         <source>Importing…</source>
         <translation type="unfinished">불러오는 중...</translation>
     </message>
