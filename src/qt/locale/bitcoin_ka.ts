--- conflicted
+++ resolved
@@ -134,17 +134,10 @@
     <message>
         <source>Repeat new passphrase</source>
         <translation type="unfinished">გაიმეორეთ ახალი საიდუმლო ფრაზა</translation>
-<<<<<<< HEAD
     </message>
     <message>
         <source>Show passphrase</source>
         <translation type="unfinished">აჩვენეთ საიდუმლო ფრაზა</translation>
-=======
->>>>>>> 88259837
-    </message>
-    <message>
-        <source>Show passphrase</source>
-        <translation type="unfinished">აჩვენეთ საიდუმლო ფრაზა</translation>
     </message>
     <message>
         <source>Encrypt wallet</source>
@@ -247,10 +240,25 @@
     </message>
 </context>
 <context>
+    <name>BitcoinApplication</name>
+    <message>
+        <source>Internal error</source>
+        <translation type="unfinished">შიდა შეცდომა</translation>
+    </message>
+    </context>
+<context>
     <name>QObject</name>
     <message>
         <source>Error: %1</source>
         <translation type="unfinished">შეცდომა: %1</translation>
+    </message>
+    <message>
+        <source>Error: Cannot parse configuration file: %1.</source>
+        <translation type="unfinished">შეცდომა: შეუძლებელია კონფიგურაციის ფაილის წაკითხვა: %1</translation>
+    </message>
+    <message>
+        <source>Error: %1</source>
+        <translation type="unfinished">შეცდუმა: %1</translation>
     </message>
     <message>
         <source>unknown</source>
@@ -415,6 +423,18 @@
         <translation type="unfinished">შეამოწმეთ, რომ მესიჯები ხელმოწერილია მითითებული Bitcoin-მისამართით</translation>
     </message>
     <message>
+        <source>Close Wallet…</source>
+        <translation type="unfinished">საფულის დახურვა…</translation>
+    </message>
+    <message>
+        <source>Create Wallet…</source>
+        <translation type="unfinished">საფულის შექმნა…</translation>
+    </message>
+    <message>
+        <source>Close All Wallets…</source>
+        <translation type="unfinished">ყველა საფულის დახურვა…</translation>
+    </message>
+    <message>
         <source>&amp;File</source>
         <translation type="unfinished">&amp;ფაილი</translation>
     </message>
@@ -535,12 +555,20 @@
         <translation type="unfinished">&amp;ფანჯარა</translation>
     </message>
     <message>
+        <source>Zoom</source>
+        <translation type="unfinished">მასშტაბირება</translation>
+    </message>
+    <message>
         <source>Main Window</source>
         <translation type="unfinished">ძირითადი ფანჯარა</translation>
     </message>
     <message>
         <source>%1 client</source>
         <translation type="unfinished">%1 კლიენტი</translation>
+    </message>
+    <message>
+        <source>&amp;Hide</source>
+        <translation type="unfinished">&amp;დამალვა</translation>
     </message>
     <message numerus="yes">
         <source>%n active connection(s) to Bitcoin network.</source>
@@ -683,6 +711,10 @@
         <translation type="unfinished">რაოდენობის კოპირება</translation>
     </message>
     <message>
+        <source>&amp;Copy address</source>
+        <translation type="unfinished">&amp;დააკოპირეთ მისამართი</translation>
+    </message>
+    <message>
         <source>Copy quantity</source>
         <translation type="unfinished">რაოდენობის კოპირება</translation>
     </message>
@@ -1352,6 +1384,11 @@
         <translation type="unfinished">გამავალი:</translation>
     </message>
     <message>
+        <source>&amp;Copy address</source>
+        <extracomment>Context menu action to copy the address of a peer.</extracomment>
+        <translation type="unfinished">&amp;დააკოპირეთ მისამართი</translation>
+    </message>
+    <message>
         <source>To</source>
         <translation type="unfinished">მიმღები</translation>
     </message>
@@ -1429,6 +1466,10 @@
     <message>
         <source>Copy &amp;URI</source>
         <translation type="unfinished">&amp;URI-ის კოპირება</translation>
+    </message>
+    <message>
+        <source>&amp;Copy address</source>
+        <translation type="unfinished">&amp;დააკოპირეთ მისამართი</translation>
     </message>
     <message>
         <source>Could not unlock wallet.</source>
@@ -2095,6 +2136,10 @@
         <translation type="unfinished">მინ. თანხა</translation>
     </message>
     <message>
+        <source>&amp;Copy address</source>
+        <translation type="unfinished">&amp;დააკოპირეთ მისამართი</translation>
+    </message>
+    <message>
         <source>Export Transaction History</source>
         <translation type="unfinished">ტრანსაქციების ისტორიის ექსპორტი</translation>
     </message>
@@ -2185,6 +2230,11 @@
         <translation type="unfinished">საფულის არქივირება</translation>
     </message>
     <message>
+        <source>Wallet Data</source>
+        <extracomment>Name of the wallet data file format.</extracomment>
+        <translation type="unfinished">საფულის მონაცემები</translation>
+    </message>
+    <message>
         <source>Backup Failed</source>
         <translation type="unfinished">არქივირება ვერ მოხერხდა</translation>
     </message>
