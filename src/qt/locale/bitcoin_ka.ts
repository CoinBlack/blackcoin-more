--- conflicted
+++ resolved
@@ -2082,17 +2082,6 @@
         <translation type="unfinished">შეყვანები…</translation>
     </message>
     <message>
-<<<<<<< HEAD
-        <source>Choose…</source>
-        <translation type="unfinished">აირჩიეთ…</translation>
-    </message>
-    <message>
-        <source>Hide transaction fee settings</source>
-        <translation type="unfinished">ტრანზაქციის საკომისიოს პარამეტრების დამალვა</translation>
-    </message>
-    <message>
-=======
->>>>>>> c7885ecd
         <source>Choose…</source>
         <translation type="unfinished">აირჩიეთ…</translation>
     </message>
