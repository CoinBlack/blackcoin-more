--- conflicted
+++ resolved
@@ -70,14 +70,9 @@
         <translation type="unfinished">Tai yra jūsų Bitcoin adresai išeinantiems mokėjimams. Visada pasitikrinkite sumą ir gavėjo adresą prieš siunčiant lėšas.</translation>
     </message>
     <message>
-<<<<<<< HEAD
-        <source>These are your Bitcoin addresses for receiving payments. Use the 'Create new receiving address' button in the receive tab to create new addresses.</source>
-        <translation>Tai jūsų Bitcoin mokėjimų gavimo adresai. Naudokite 'Sukurti naują gavimo adresą' migtuką gavimų skirtuke kad sukurtumėt nauja adresą.</translation>
-=======
         <source>These are your Bitcoin addresses for receiving payments. Use the 'Create new receiving address' button in the receive tab to create new addresses.
 Signing is only possible with addresses of the type 'legacy'.</source>
         <translation type="unfinished">Tai jūsų Bitcoin mokėjimų gavimo adresai. Naudokite 'Sukurti naują gavimo adresą' mygtuką gavimų skirtuke kad sukurtumėte naują adresą.</translation>
->>>>>>> 6fd35e2c
     </message>
     <message>
         <source>&amp;Copy Address</source>
@@ -179,10 +174,6 @@
         <translation type="unfinished">Įveskite seną ir naują slaptažodį.</translation>
     </message>
     <message>
-<<<<<<< HEAD
-        <source>Enter the old passphrase and new passphrase for the wallet.</source>
-        <translation>Įveskite seną ir naują slaptažodį.</translation>
-=======
         <source>Wallet to be encrypted</source>
         <translation type="unfinished">Piniginė kurią užšifruosite</translation>
     </message>
@@ -193,7 +184,6 @@
     <message>
         <source>Your wallet is now encrypted. </source>
         <translation type="unfinished">Jūsų piniginė užšifruota.</translation>
->>>>>>> 6fd35e2c
     </message>
     <message>
         <source>IMPORTANT: Any previous backups you have made of your wallet file should be replaced with the newly generated, encrypted wallet file. For security reasons, previous backups of the unencrypted wallet file will become useless as soon as you start using the new, encrypted wallet.</source>
