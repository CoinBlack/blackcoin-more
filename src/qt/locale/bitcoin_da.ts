--- conflicted
+++ resolved
@@ -4109,12 +4109,7 @@
     </message>
     <message>
         <source>Listening for incoming connections failed (listen returned error %s)</source>
-<<<<<<< HEAD
-        <translation type="unfinished">Lytning efter indkommende forbindelser mislykkedes (lytning resultarede i fejl %s)
-</translation>
-=======
         <translation type="unfinished">Lytning efter indkommende forbindelser mislykkedes (lytning resultarede i fejl %s)</translation>
->>>>>>> 89522379
     </message>
     <message>
         <source>Loading P2P addresses…</source>
