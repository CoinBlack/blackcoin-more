--- conflicted
+++ resolved
@@ -94,61 +94,37 @@
     <message numerus="yes">
         <source>%n second(s)</source>
         <translation type="unfinished">
-<<<<<<< HEAD
-            <numerusform>%ndetik</numerusform>
-=======
             <numerusform>%n second(s)</numerusform>
->>>>>>> 88259837
         </translation>
     </message>
     <message numerus="yes">
         <source>%n minute(s)</source>
         <translation type="unfinished">
-<<<<<<< HEAD
-            <numerusform>%n menit</numerusform>
-=======
             <numerusform>%n minute(s)</numerusform>
->>>>>>> 88259837
         </translation>
     </message>
     <message numerus="yes">
         <source>%n hour(s)</source>
         <translation type="unfinished">
-<<<<<<< HEAD
-            <numerusform>%njam</numerusform>
-=======
             <numerusform>%n hour(s)</numerusform>
->>>>>>> 88259837
         </translation>
     </message>
     <message numerus="yes">
         <source>%n day(s)</source>
         <translation type="unfinished">
-<<<<<<< HEAD
-            <numerusform>%n hari</numerusform>
-=======
             <numerusform>%n day(s)</numerusform>
->>>>>>> 88259837
         </translation>
     </message>
     <message numerus="yes">
         <source>%n week(s)</source>
         <translation type="unfinished">
-<<<<<<< HEAD
-            <numerusform>%nminggu</numerusform>
-=======
             <numerusform>%n week(s)</numerusform>
->>>>>>> 88259837
         </translation>
     </message>
     <message numerus="yes">
         <source>%n year(s)</source>
         <translation type="unfinished">
-<<<<<<< HEAD
-            <numerusform>%n tahun</numerusform>
-=======
             <numerusform>%n year(s)</numerusform>
->>>>>>> 88259837
         </translation>
     </message>
     </context>
@@ -193,17 +169,8 @@
         <translation type="unfinished">Blok terakhir yang diterima %1 lalu.</translation>
     </message>
     <message>
-<<<<<<< HEAD
-        <source>Error reading %s! Transaction data may be missing or incorrect. Rescanning wallet.</source>
-        <translation type="unfinished">Kesalahan membaca %s! Data transaksi mungkin hilang atau salah. Memindai ulang dompet.</translation>
-    </message>
-    <message>
-        <source>Error: Dumpfile format record is incorrect. Got "%s", expected "format".</source>
-        <translation type="unfinished">Kesalahan: Rekaman pengenal dumpfile salah. Mendapat "%s", diharapkan "format". </translation>
-=======
         <source>Transactions after this will not yet be visible.</source>
         <translation type="unfinished">Transaksi setelah ini belum akan terlihat.</translation>
->>>>>>> 88259837
     </message>
     <message>
         <source>Error</source>
@@ -232,6 +199,16 @@
         <translation type="unfinished">Pulihkan dompet dari file cadangan</translation>
     </message>
     <message>
+        <source>Restore Wallet…</source>
+        <extracomment>Name of the menu item that restores wallet from a backup file.</extracomment>
+        <translation type="unfinished">Pulihkan Dompet…</translation>
+    </message>
+    <message>
+        <source>Restore a wallet from a backup file</source>
+        <extracomment>Status tip for Restore Wallet menu item</extracomment>
+        <translation type="unfinished">Pulihkan dompet dari file cadangan</translation>
+    </message>
+    <message>
         <source>Close all wallets</source>
         <translation type="unfinished">Tutup semua dompet</translation>
     </message>
@@ -265,6 +242,14 @@
         <extracomment>Title of pop-up window shown when the user is attempting to restore a wallet.</extracomment>
         <translation type="unfinished">Pulihkan Dompet</translation>
     </message>
+    <message>
+        <source>&amp;Hide</source>
+        <translation type="unfinished">Sembunyi</translation>
+    </message>
+    <message>
+        <source>S&amp;how</source>
+        <translation type="unfinished">Tampilkan</translation>
+    </message>
     <message numerus="yes">
         <source>%n active connection(s) to Bitcoin network.</source>
         <extracomment>A substring of the tooltip.</extracomment>
@@ -279,6 +264,10 @@
     </context>
 <context>
     <name>CreateWalletActivity</name>
+    <message>
+        <source>Too many external signers found</source>
+        <translation type="unfinished">Terlalu banyak penanda tangan eksternal ditemukan</translation>
+    </message>
     <message>
         <source>Too many external signers found</source>
         <translation type="unfinished">Terlalu banyak penanda tangan eksternal ditemukan</translation>
@@ -432,1079 +421,6 @@
         <translation type="unfinished">Penandatangan eksternal</translation>
     </message>
     <message>
-<<<<<<< HEAD
-        <source>Error loading %s: Private keys can only be disabled during creation</source>
-        <translation type="unfinished">Kesalahan memuat %s: Kunci privat hanya bisa dimatikan saat membuat</translation>
-    </message>
-    <message>
-        <source>Error loading %s: Wallet corrupted</source>
-        <translation type="unfinished">Kesalahan memuat %s: Dompet rusak</translation>
-    </message>
-    <message>
-        <source>Error loading %s: Wallet requires newer version of %s</source>
-        <translation type="unfinished">Kesalahan memuat %s: Dompet membutuhkan versi yang lebih baru dari %s</translation>
-    </message>
-    <message>
-        <source>Error loading block database</source>
-        <translation type="unfinished">Kesalahan memuat database blok</translation>
-    </message>
-    <message>
-        <source>Error opening block database</source>
-        <translation type="unfinished">Kesalahan membukakan database blok</translation>
-    </message>
-    <message>
-        <source>Error reading from database, shutting down.</source>
-        <translation type="unfinished">Kesalahan membaca dari basis data, mematikan.</translation>
-    </message>
-    <message>
-        <source>Error reading next record from wallet database</source>
-        <translation type="unfinished">Kesalahan membaca catatan berikutnya dari basis data dompet</translation>
-    </message>
-    <message>
-        <source>Error upgrading chainstate database</source>
-        <translation type="unfinished">Kesalahan memutakhirkan basis data chainstate</translation>
-    </message>
-    <message>
-        <source>Error: Couldn't create cursor into database</source>
-        <translation type="unfinished">Kesalahan: Tidak dapat membuat kursor ke basis data</translation>
-    </message>
-    <message>
-        <source>Error: Disk space is low for %s</source>
-        <translation type="unfinished">Kesalahan: Kapasitas penyimpanan sedikit untuk %s</translation>
-    </message>
-    <message>
-        <source>Error: Dumpfile checksum does not match. Computed %s, expected %s</source>
-        <translation type="unfinished">Kesalahan: Checksum dumpfile tidak cocok. Dihitung %s, diharapkan %s</translation>
-    </message>
-    <message>
-        <source>Error: Got key that was not hex: %s</source>
-        <translation type="unfinished">Kesalahan: Mendapat kunci yang bukan hex: %s</translation>
-    </message>
-    <message>
-        <source>Error: Got value that was not hex: %s</source>
-        <translation type="unfinished">Kesalahan: Mendapat nilai yang bukan hex: %s</translation>
-    </message>
-    <message>
-        <source>Error: Keypool ran out, please call keypoolrefill first</source>
-        <translation type="unfinished">Kesalahan: Keypool habis, harap panggil keypoolrefill terlebih dahulu</translation>
-    </message>
-    <message>
-        <source>Error: Missing checksum</source>
-        <translation type="unfinished">Kesalahan: Checksum tidak ada</translation>
-    </message>
-    <message>
-        <source>Error: No %s addresses available.</source>
-        <translation type="unfinished">Kesalahan: Tidak ada %s alamat yang tersedia.</translation>
-    </message>
-    <message>
-        <source>Error: Unable to parse version %u as a uint32_t</source>
-        <translation type="unfinished">Kesalahan: Tidak dapat mengurai versi %u sebagai uint32_t </translation>
-    </message>
-    <message>
-        <source>Error: Unable to write record to new wallet</source>
-        <translation type="unfinished">Kesalahan: Tidak dapat menulis catatan ke dompet baru</translation>
-    </message>
-    <message>
-        <source>Failed to listen on any port. Use -listen=0 if you want this.</source>
-        <translation type="unfinished">Gagal mendengarkan di port apa pun. Gunakan -listen=0 jika kamu ingin.</translation>
-    </message>
-    <message>
-        <source>Failed to rescan the wallet during initialization</source>
-        <translation type="unfinished">Gagal untuk scan ulang dompet saat inisialisasi.</translation>
-    </message>
-    <message>
-        <source>Failed to verify database</source>
-        <translation type="unfinished">Gagal memverifikasi database</translation>
-    </message>
-    <message>
-        <source>Fee rate (%s) is lower than the minimum fee rate setting (%s)</source>
-        <translation type="unfinished">Tarif biaya (%s) lebih rendah dari pengaturan tarif biaya minimum (%s)</translation>
-    </message>
-    <message>
-        <source>Ignoring duplicate -wallet %s.</source>
-        <translation type="unfinished">Mengabaikan duplikat -dompet %s.</translation>
-    </message>
-    <message>
-        <source>Importing…</source>
-        <translation type="unfinished">mengimpor...</translation>
-    </message>
-    <message>
-        <source>Incorrect or no genesis block found. Wrong datadir for network?</source>
-        <translation type="unfinished">Tidak bisa cari blok pertama, atau blok pertama salah. Salah direktori untuk jaringan?</translation>
-    </message>
-    <message>
-        <source>Initialization sanity check failed. %s is shutting down.</source>
-        <translation type="unfinished">Inisialisasi pemeriksa kewarasan gagal. %s sedang dimatikan.</translation>
-    </message>
-    <message>
-        <source>Insufficient funds</source>
-        <translation type="unfinished">Saldo tidak mencukupi</translation>
-    </message>
-    <message>
-        <source>Invalid -i2psam address or hostname: '%s'</source>
-        <translation type="unfinished">Alamat -i2psam atau nama host tidak valid: '%s'</translation>
-    </message>
-    <message>
-        <source>Invalid -onion address or hostname: '%s'</source>
-        <translation type="unfinished">Alamat -onion atau hostname tidak valid: '%s'</translation>
-    </message>
-    <message>
-        <source>Invalid -proxy address or hostname: '%s'</source>
-        <translation type="unfinished">Alamat proxy atau hostname tidak valid: '%s'</translation>
-    </message>
-    <message>
-        <source>Invalid P2P permission: '%s'</source>
-        <translation type="unfinished">Izin P2P yang tidak sah: '%s'</translation>
-    </message>
-    <message>
-        <source>Invalid amount for -discardfee=&lt;amount&gt;: '%s'</source>
-        <translation type="unfinished">Jumlah yang tidak benar untuk -discardfee-&lt;amount&gt;: '%s'</translation>
-    </message>
-    <message>
-        <source>Invalid amount for -fallbackfee=&lt;amount&gt;: '%s'</source>
-        <translation type="unfinished">Jumlah tidak sah untuk -fallbackfee=&lt;amount&gt;: '%s'</translation>
-    </message>
-    <message>
-        <source>Invalid amount for -paytxfee=&lt;amount&gt;: '%s' (must be at least %s)</source>
-        <translation type="unfinished">Jumlah yang tidak sah untuk -paytxfee=&lt;amount&gt;: '%s' (Paling sedikit harus %s)</translation>
-    </message>
-    <message>
-        <source>Invalid netmask specified in -whitelist: '%s'</source>
-        <translation type="unfinished">Netmask tidak valid yang ditentukan di -whitelist: '%s'</translation>
-    </message>
-    <message>
-        <source>Loading P2P addresses…</source>
-        <translation type="unfinished">Memuat alamat P2P....</translation>
-    </message>
-    <message>
-        <source>Loading banlist…</source>
-        <translation type="unfinished">Memuat daftar larangan..</translation>
-    </message>
-    <message>
-        <source>Loading block index…</source>
-        <translation type="unfinished">Memuat indeks blok...</translation>
-    </message>
-    <message>
-        <source>Loading wallet…</source>
-        <translation type="unfinished">Memuat dompet...</translation>
-    </message>
-    <message>
-        <source>Need to specify a port with -whitebind: '%s'</source>
-        <translation type="unfinished">Perlu menentukan port dengan -whitebind: '%s'</translation>
-    </message>
-    <message>
-        <source>No addresses available</source>
-        <translation type="unfinished">Tidak ada alamat tersedia</translation>
-    </message>
-    <message>
-        <source>No proxy server specified. Use -proxy=&lt;ip&gt; or -proxy=&lt;ip:port&gt;.</source>
-        <translation type="unfinished">Tidak ada server proxy yang ditentukan. Gunakan -proxy=&lt;ip&gt; atau -proxy=&lt;ip:port&gt;.</translation>
-    </message>
-    <message>
-        <source>Not enough file descriptors available.</source>
-        <translation type="unfinished">Deskripsi berkas tidak tersedia dengan cukup.</translation>
-    </message>
-    <message>
-        <source>Prune cannot be configured with a negative value.</source>
-        <translation type="unfinished">Pemangkasan tidak dapat dikonfigurasi dengan nilai negatif.</translation>
-    </message>
-    <message>
-        <source>Prune mode is incompatible with -coinstatsindex.</source>
-        <translation type="unfinished">Mode pangkas tidak kompatibel dengan -coinstatsindex.</translation>
-    </message>
-    <message>
-        <source>Prune mode is incompatible with -txindex.</source>
-        <translation type="unfinished">Mode prune tidak kompatibel dengan -txindex</translation>
-    </message>
-    <message>
-        <source>Pruning blockstore…</source>
-        <translation type="unfinished">Memangkas blockstore...</translation>
-    </message>
-    <message>
-        <source>Reducing -maxconnections from %d to %d, because of system limitations.</source>
-        <translation type="unfinished">Mengurangi -maxconnections dari %d ke %d, karena limitasi sistem.</translation>
-    </message>
-    <message>
-        <source>Replaying blocks…</source>
-        <translation type="unfinished">Memutar ulang blok ...</translation>
-    </message>
-    <message>
-        <source>Rescanning…</source>
-        <translation type="unfinished">Memindai ulang...</translation>
-    </message>
-    <message>
-        <source>SQLiteDatabase: Failed to execute statement to verify database: %s</source>
-        <translation type="unfinished">SQLiteDatabase: Gagal menjalankan pernyataan untuk memverifikasi database: %s</translation>
-    </message>
-    <message>
-        <source>SQLiteDatabase: Failed to prepare statement to verify database: %s</source>
-        <translation type="unfinished">SQLiteDatabase: Gagal menyiapkan pernyataan untuk memverifikasi database: %s</translation>
-    </message>
-    <message>
-        <source>SQLiteDatabase: Failed to read database verification error: %s</source>
-        <translation type="unfinished">SQLiteDatabase: Gagal membaca kesalahan verifikasi database: %s</translation>
-    </message>
-    <message>
-        <source>SQLiteDatabase: Unexpected application id. Expected %u, got %u</source>
-        <translation type="unfinished">SQLiteDatabase: ID aplikasi tidak terduga. Diharapkan %u, dapat %u</translation>
-    </message>
-    <message>
-        <source>Section [%s] is not recognized.</source>
-        <translation type="unfinished">Bagian [%s] tidak dikenali.</translation>
-    </message>
-    <message>
-        <source>Signing transaction failed</source>
-        <translation type="unfinished">Tandatangani transaksi tergagal</translation>
-    </message>
-    <message>
-        <source>Specified -walletdir "%s" does not exist</source>
-        <translation type="unfinished">-walletdir yang sudah dispesifikasi "%s" tidak ada.</translation>
-    </message>
-    <message>
-        <source>Specified -walletdir "%s" is a relative path</source>
-        <translation type="unfinished">-walletdir yang dispesifikasi "%s" adalah jalur yang relatif</translation>
-    </message>
-    <message>
-        <source>Specified -walletdir "%s" is not a directory</source>
-        <translation type="unfinished">-walletdir yang dispesifikasi "%s" bukan direktori</translation>
-    </message>
-    <message>
-        <source>Specified blocks directory "%s" does not exist.</source>
-        <translation type="unfinished">Blocks yang ditentukan directori "%s" tidak ada.</translation>
-    </message>
-    <message>
-        <source>Starting network threads…</source>
-        <translation type="unfinished">Memulai rangkaian jaringan ...</translation>
-    </message>
-    <message>
-        <source>The source code is available from %s.</source>
-        <translation type="unfinished">Kode sumber tersedia dari %s.</translation>
-    </message>
-    <message>
-        <source>The specified config file %s does not exist</source>
-        <translation type="unfinished">Berkas konfigurasi %s yang ditentukan tidak ada</translation>
-    </message>
-    <message>
-        <source>The transaction amount is too small to pay the fee</source>
-        <translation type="unfinished">Jumlah transaksi terlalu kecil untuk membayar biaya ongkos</translation>
-    </message>
-    <message>
-        <source>The wallet will avoid paying less than the minimum relay fee.</source>
-        <translation type="unfinished">Dompet akan menghindari pembayaran kurang dari biaya minimum ongkos relay.</translation>
-    </message>
-    <message>
-        <source>This is experimental software.</source>
-        <translation type="unfinished">Ini adalah perangkat lunak eksperimental.</translation>
-    </message>
-    <message>
-        <source>This is the minimum transaction fee you pay on every transaction.</source>
-        <translation type="unfinished">Ini adalah ongkos transaksi minimum yang anda bayarkan untuk setiap transaksi.</translation>
-    </message>
-    <message>
-        <source>This is the transaction fee you will pay if you send a transaction.</source>
-        <translation type="unfinished">Ini adalah ongkos transaksi yang akan anda bayarkan jika anda mengirim transaksi.</translation>
-    </message>
-    <message>
-        <source>Transaction amount too small</source>
-        <translation type="unfinished">Nilai transaksi terlalu kecil</translation>
-    </message>
-    <message>
-        <source>Transaction amounts must not be negative</source>
-        <translation type="unfinished">Jumlah transaksi tidak boleh negatif</translation>
-    </message>
-    <message>
-        <source>Transaction has too long of a mempool chain</source>
-        <translation type="unfinished">Transaksi mempunyai rantai mempool yang terlalu panjang</translation>
-    </message>
-    <message>
-        <source>Transaction must have at least one recipient</source>
-        <translation type="unfinished">Transaksi harus mempunyai paling tidak satu penerima</translation>
-    </message>
-    <message>
-        <source>Transaction too large</source>
-        <translation type="unfinished">Transaksi terlalu besar</translation>
-    </message>
-    <message>
-        <source>Unable to bind to %s on this computer (bind returned error %s)</source>
-        <translation type="unfinished">Tidak bisa menghubungkan %s di komputer (Penghubung menghasilkan error %s)</translation>
-    </message>
-    <message>
-        <source>Unable to bind to %s on this computer. %s is probably already running.</source>
-        <translation type="unfinished">Tidak dapat mengikat ke %s di komputer ini. %s mungkin sudah berjalan.</translation>
-    </message>
-    <message>
-        <source>Unable to create the PID file '%s': %s</source>
-        <translation type="unfinished">Tidak dapat membuat berkas PID '%s': %s</translation>
-    </message>
-    <message>
-        <source>Unable to generate initial keys</source>
-        <translation type="unfinished">Tidak dapat membuat kunci awal</translation>
-    </message>
-    <message>
-        <source>Unable to generate keys</source>
-        <translation type="unfinished">Tidak dapat menghasilkan kunci</translation>
-    </message>
-    <message>
-        <source>Unable to open %s for writing</source>
-        <translation type="unfinished">Tidak dapat membuka %suntuk menulis </translation>
-    </message>
-    <message>
-        <source>Unable to start HTTP server. See debug log for details.</source>
-        <translation type="unfinished">Tidak dapat memulai server HTTP. Lihat log debug untuk detailnya.</translation>
-    </message>
-    <message>
-        <source>Unknown -blockfilterindex value %s.</source>
-        <translation type="unfinished">Jumlah -blockfilterindex yang tidak diketahui %s</translation>
-    </message>
-    <message>
-        <source>Unknown address type '%s'</source>
-        <translation type="unfinished">Tipe alamat yang tidak diketahui '%s'</translation>
-    </message>
-    <message>
-        <source>Unknown change type '%s'</source>
-        <translation type="unfinished">Tipe ganti yang tidak diketahui '%s'</translation>
-    </message>
-    <message>
-        <source>Unknown network specified in -onlynet: '%s'</source>
-        <translation type="unfinished">Jaringan tidak diketahui yang ditentukan dalam -onlynet: '%s'</translation>
-    </message>
-    <message>
-        <source>Unknown new rules activated (versionbit %i)</source>
-        <translation type="unfinished">Aturan baru yang tidak diketahui diaktifkan (bit versi %i)</translation>
-    </message>
-    <message>
-        <source>Unsupported logging category %s=%s.</source>
-        <translation type="unfinished">Kategori logging yang tidak didukung %s=%s.</translation>
-    </message>
-    <message>
-        <source>Upgrading UTXO database</source>
-        <translation type="unfinished">Memutakhirkan basis data UTXO</translation>
-    </message>
-    <message>
-        <source>User Agent comment (%s) contains unsafe characters.</source>
-        <translation type="unfinished">Komentar Agen Pengguna (%s) berisi karakter yang tidak aman.</translation>
-    </message>
-    <message>
-        <source>Verifying blocks…</source>
-        <translation type="unfinished">Menferifikasi blok...</translation>
-    </message>
-    <message>
-        <source>Verifying wallet(s)…</source>
-        <translation type="unfinished">Memverifikasi dompet...</translation>
-    </message>
-    <message>
-        <source>Wallet needed to be rewritten: restart %s to complete</source>
-        <translation type="unfinished">Dompet harus ditulis ulang: mulai ulang %s untuk menyelesaikan</translation>
-    </message>
-</context>
-<context>
-    <name>BitcoinGUI</name>
-    <message>
-        <source>&amp;Overview</source>
-        <translation type="unfinished">&amp;Kilasan</translation>
-    </message>
-    <message>
-        <source>Show general overview of wallet</source>
-        <translation type="unfinished">Tampilkan gambaran umum dompet Anda</translation>
-    </message>
-    <message>
-        <source>&amp;Transactions</source>
-        <translation type="unfinished">&amp;Transaksi</translation>
-    </message>
-    <message>
-        <source>Browse transaction history</source>
-        <translation type="unfinished">Lihat riwayat transaksi</translation>
-    </message>
-    <message>
-        <source>E&amp;xit</source>
-        <translation type="unfinished">K&amp;eluar</translation>
-    </message>
-    <message>
-        <source>Quit application</source>
-        <translation type="unfinished">Keluar dari aplikasi</translation>
-    </message>
-    <message>
-        <source>&amp;About %1</source>
-        <translation type="unfinished">&amp;Tentang%1</translation>
-    </message>
-    <message>
-        <source>Show information about %1</source>
-        <translation type="unfinished">Tampilkan informasi perihal %1</translation>
-    </message>
-    <message>
-        <source>About &amp;Qt</source>
-        <translation type="unfinished">Mengenai &amp;Qt</translation>
-    </message>
-    <message>
-        <source>Show information about Qt</source>
-        <translation type="unfinished">Tampilkan informasi mengenai Qt</translation>
-    </message>
-    <message>
-        <source>Modify configuration options for %1</source>
-        <translation type="unfinished">Pengubahan opsi konfigurasi untuk %1</translation>
-    </message>
-    <message>
-        <source>Create a new wallet</source>
-        <translation type="unfinished">Bikin dompet baru</translation>
-    </message>
-    <message>
-        <source>&amp;Minimize</source>
-        <translation type="unfinished">Jadikan kecil.</translation>
-    </message>
-    <message>
-        <source>Network activity disabled.</source>
-        <extracomment>A substring of the tooltip.</extracomment>
-        <translation type="unfinished">Aktivitas jaringan dinonaktifkan.</translation>
-    </message>
-    <message>
-        <source>Proxy is &lt;b&gt;enabled&lt;/b&gt;: %1</source>
-        <translation type="unfinished">Proxy di &lt;b&gt;aktifkan&lt;/b&gt;: %1</translation>
-    </message>
-    <message>
-        <source>Send coins to a Bitcoin address</source>
-        <translation type="unfinished">Kirim koin ke alamat Bitcoin</translation>
-    </message>
-    <message>
-        <source>Backup wallet to another location</source>
-        <translation type="unfinished">Cadangkan dompet ke lokasi lain</translation>
-    </message>
-    <message>
-        <source>Change the passphrase used for wallet encryption</source>
-        <translation type="unfinished">Ubah kata kunci yang digunakan untuk enkripsi dompet</translation>
-    </message>
-    <message>
-        <source>&amp;Send</source>
-        <translation type="unfinished">&amp;Kirim</translation>
-    </message>
-    <message>
-        <source>&amp;Receive</source>
-        <translation type="unfinished">&amp;Menerima</translation>
-    </message>
-    <message>
-        <source>&amp;Options…</source>
-        <translation type="unfinished">&amp;Pilihan...</translation>
-    </message>
-    <message>
-        <source>&amp;Encrypt Wallet…</source>
-        <translation type="unfinished">&amp;Enkripsi wallet...</translation>
-    </message>
-    <message>
-        <source>Encrypt the private keys that belong to your wallet</source>
-        <translation type="unfinished">Enkripsi private key yang dimiliki dompet Anda</translation>
-    </message>
-    <message>
-        <source>&amp;Backup Wallet…</source>
-        <translation type="unfinished">&amp;Cadangkan Dompet...</translation>
-    </message>
-    <message>
-        <source>&amp;Change Passphrase…</source>
-        <translation type="unfinished">&amp;Ganti kata sandi...</translation>
-    </message>
-    <message>
-        <source>Sign &amp;message…</source>
-        <translation type="unfinished">Tanda tangani dan kirim pessan...</translation>
-    </message>
-    <message>
-        <source>Sign messages with your Bitcoin addresses to prove you own them</source>
-        <translation type="unfinished">Tanda tangani sebuah pesan menggunakan alamat Bitcoin Anda untuk membuktikan bahwa Anda adalah pemiliknya</translation>
-    </message>
-    <message>
-        <source>&amp;Verify message…</source>
-        <translation type="unfinished">&amp;Verifikasi pesan...</translation>
-    </message>
-    <message>
-        <source>Verify messages to ensure they were signed with specified Bitcoin addresses</source>
-        <translation type="unfinished">Verifikasi pesan untuk memastikan bahwa pesan tersebut ditanda tangani oleh suatu alamat Bitcoin tertentu</translation>
-    </message>
-    <message>
-        <source>&amp;Load PSBT from file…</source>
-        <translation type="unfinished">&amp;Muat PSBT dari file...</translation>
-    </message>
-    <message>
-        <source>Open &amp;URI…</source>
-        <translation type="unfinished">Buka &amp;URI...</translation>
-    </message>
-    <message>
-        <source>Close Wallet…</source>
-        <translation type="unfinished">Tutup Dompet...</translation>
-    </message>
-    <message>
-        <source>Create Wallet…</source>
-        <translation type="unfinished">Bikin dompet...</translation>
-    </message>
-    <message>
-        <source>Close All Wallets…</source>
-        <translation type="unfinished">Tutup semua dompet...</translation>
-    </message>
-    <message>
-        <source>&amp;File</source>
-        <translation type="unfinished">&amp;Berkas</translation>
-    </message>
-    <message>
-        <source>&amp;Settings</source>
-        <translation type="unfinished">&amp;Pengaturan</translation>
-    </message>
-    <message>
-        <source>&amp;Help</source>
-        <translation type="unfinished">&amp;Bantuan</translation>
-    </message>
-    <message>
-        <source>Tabs toolbar</source>
-        <translation type="unfinished">Baris tab</translation>
-    </message>
-    <message>
-        <source>Syncing Headers (%1%)…</source>
-        <translation type="unfinished">Singkronisasi Header (%1%)...</translation>
-    </message>
-    <message>
-        <source>Synchronizing with network…</source>
-        <translation type="unfinished">Mensinkronisasi dengan jaringan</translation>
-    </message>
-    <message>
-        <source>Indexing blocks on disk…</source>
-        <translation type="unfinished">Mengindeks blok pada disk...</translation>
-    </message>
-    <message>
-        <source>Processing blocks on disk…</source>
-        <translation type="unfinished">Memproses blok pada disk ...</translation>
-    </message>
-    <message>
-        <source>Reindexing blocks on disk…</source>
-        <translation type="unfinished">Mengindex ulang blok di pada disk...</translation>
-    </message>
-    <message>
-        <source>Connecting to peers…</source>
-        <translation type="unfinished">Menghubungkan ke peers...</translation>
-    </message>
-    <message>
-        <source>Request payments (generates QR codes and bitcoin: URIs)</source>
-        <translation type="unfinished">Permintaan pembayaran (membuat kode QR dan bitcoin: URIs)</translation>
-    </message>
-    <message>
-        <source>Show the list of used sending addresses and labels</source>
-        <translation type="unfinished">Tampilkan daftar alamat dan label yang terkirim</translation>
-    </message>
-    <message>
-        <source>Show the list of used receiving addresses and labels</source>
-        <translation type="unfinished">Tampilkan daftar alamat dan label yang diterima</translation>
-    </message>
-    <message>
-        <source>&amp;Command-line options</source>
-        <translation type="unfinished">&amp;pilihan Command-line</translation>
-    </message>
-    <message numerus="yes">
-        <source>Processed %n block(s) of transaction history.</source>
-        <translation type="unfinished">
-            <numerusform>%n blok riwayat transaksi diproses.</numerusform>
-        </translation>
-    </message>
-    <message>
-        <source>%1 behind</source>
-        <translation type="unfinished">kurang %1</translation>
-    </message>
-    <message>
-        <source>Catching up…</source>
-        <translation type="unfinished">Menyusul...</translation>
-    </message>
-    <message>
-        <source>Last received block was generated %1 ago.</source>
-        <translation type="unfinished">Blok terakhir yang diterima %1 lalu.</translation>
-    </message>
-    <message>
-        <source>Transactions after this will not yet be visible.</source>
-        <translation type="unfinished">Transaksi setelah ini belum akan terlihat.</translation>
-    </message>
-    <message>
-        <source>Error</source>
-        <translation type="unfinished">Terjadi sebuah kesalahan</translation>
-    </message>
-    <message>
-        <source>Warning</source>
-        <translation type="unfinished">Peringatan</translation>
-    </message>
-    <message>
-        <source>Information</source>
-        <translation type="unfinished">Informasi</translation>
-    </message>
-    <message>
-        <source>Up to date</source>
-        <translation type="unfinished">Terbaru</translation>
-    </message>
-    <message>
-        <source>Load Partially Signed Bitcoin Transaction</source>
-        <translation type="unfinished">Muat transaksi Bitcoin yang ditandatangani seperapat</translation>
-    </message>
-    <message>
-        <source>Load PSBT from &amp;clipboard…</source>
-        <translation type="unfinished">Masukkan PSBT dari &amp;clipboard</translation>
-    </message>
-    <message>
-        <source>Load Partially Signed Bitcoin Transaction from clipboard</source>
-        <translation type="unfinished">Muat transaksi Bitcoin yang ditandatangani seperapat dari clipboard</translation>
-    </message>
-    <message>
-        <source>Node window</source>
-        <translation type="unfinished">Jendela Node</translation>
-    </message>
-    <message>
-        <source>Open node debugging and diagnostic console</source>
-        <translation type="unfinished">Buka konsol debug dan diagnosa node</translation>
-    </message>
-    <message>
-        <source>&amp;Sending addresses</source>
-        <translation type="unfinished">Address &amp;Pengirim</translation>
-    </message>
-    <message>
-        <source>&amp;Receiving addresses</source>
-        <translation type="unfinished">Address &amp;Penerima</translation>
-    </message>
-    <message>
-        <source>Open a bitcoin: URI</source>
-        <translation type="unfinished">Buka URI bitcoin:</translation>
-    </message>
-    <message>
-        <source>Open Wallet</source>
-        <translation type="unfinished">Buka Wallet</translation>
-    </message>
-    <message>
-        <source>Open a wallet</source>
-        <translation type="unfinished">Buka sebuah wallet</translation>
-    </message>
-    <message>
-        <source>Close wallet</source>
-        <translation type="unfinished">Tutup wallet</translation>
-    </message>
-    <message>
-        <source>Close all wallets</source>
-        <translation type="unfinished">Tutup semua dompet</translation>
-    </message>
-    <message>
-        <source>Show the %1 help message to get a list with possible Bitcoin command-line options</source>
-        <translation type="unfinished">Tampilkan %1 pesan bantuan untuk mendapatkan daftar opsi baris perintah Bitcoin yang memungkinkan</translation>
-    </message>
-    <message>
-        <source>&amp;Mask values</source>
-        <translation type="unfinished">&amp;Nilai masker</translation>
-    </message>
-    <message>
-        <source>Mask the values in the Overview tab</source>
-        <translation type="unfinished">Mask nilai yang ada di tab Overview</translation>
-    </message>
-    <message>
-        <source>default wallet</source>
-        <translation type="unfinished">wallet default</translation>
-    </message>
-    <message>
-        <source>No wallets available</source>
-        <translation type="unfinished">Tidak ada wallet tersedia</translation>
-    </message>
-    <message>
-        <source>&amp;Window</source>
-        <translation type="unfinished">&amp;Jendela</translation>
-    </message>
-    <message>
-        <source>Main Window</source>
-        <translation type="unfinished">Jendela Utama</translation>
-    </message>
-    <message>
-        <source>%1 client</source>
-        <translation type="unfinished">%1 klien</translation>
-    </message>
-    <message>
-        <source>&amp;Hide</source>
-        <translation type="unfinished">Sembunyi</translation>
-    </message>
-    <message>
-        <source>S&amp;how</source>
-        <translation type="unfinished">Tampilkan</translation>
-    </message>
-    <message numerus="yes">
-        <source>%n active connection(s) to Bitcoin network.</source>
-        <extracomment>A substring of the tooltip.</extracomment>
-        <translation type="unfinished">
-            <numerusform>%n koneksi yang aktif ke jaringan Bitcoin</numerusform>
-        </translation>
-    </message>
-    <message>
-        <source>Click for more actions.</source>
-        <extracomment>A substring of the tooltip. "More actions" are available via the context menu.</extracomment>
-        <translation type="unfinished">Klik untuk tindakan lainnya</translation>
-    </message>
-    <message>
-        <source>Show Peers tab</source>
-        <extracomment>A context menu item. The "Peers tab" is an element of the "Node window".</extracomment>
-        <translation type="unfinished">Tampilkan tab Rekan</translation>
-    </message>
-    <message>
-        <source>Disable network activity</source>
-        <extracomment>A context menu item.</extracomment>
-        <translation type="unfinished">nonaktifkan aktivitas jaringan</translation>
-    </message>
-    <message>
-        <source>Enable network activity</source>
-        <extracomment>A context menu item. The network activity was disabled previously.</extracomment>
-        <translation type="unfinished">aktifkan aktivitas jaringan</translation>
-    </message>
-    <message>
-        <source>Error: %1</source>
-        <translation type="unfinished">Kesalahan: %1</translation>
-    </message>
-    <message>
-        <source>Warning: %1</source>
-        <translation type="unfinished">Peringatan: %1</translation>
-    </message>
-    <message>
-        <source>Date: %1
-</source>
-        <translation type="unfinished">Tanggal: %1
-</translation>
-    </message>
-    <message>
-        <source>Amount: %1
-</source>
-        <translation type="unfinished">Jumlah: %1
-</translation>
-    </message>
-    <message>
-        <source>Type: %1
-</source>
-        <translation type="unfinished">Tipe: %1
-</translation>
-    </message>
-    <message>
-        <source>Address: %1
-</source>
-        <translation type="unfinished">Alamat: %1
-</translation>
-    </message>
-    <message>
-        <source>Sent transaction</source>
-        <translation type="unfinished">Transaksi terkirim</translation>
-    </message>
-    <message>
-        <source>Incoming transaction</source>
-        <translation type="unfinished">Transaksi diterima</translation>
-    </message>
-    <message>
-        <source>HD key generation is &lt;b&gt;enabled&lt;/b&gt;</source>
-        <translation type="unfinished">Pembuatan kunci HD &lt;b&gt;diaktifkan&lt;/b&gt;</translation>
-    </message>
-    <message>
-        <source>HD key generation is &lt;b&gt;disabled&lt;/b&gt;</source>
-        <translation type="unfinished">Pembuatan kunci HD &lt;b&gt;dinonaktifkan&lt;/b&gt;</translation>
-    </message>
-    <message>
-        <source>Private key &lt;b&gt;disabled&lt;/b&gt;</source>
-        <translation type="unfinished">Private key &lt;b&gt;non aktif&lt;/b&gt;</translation>
-    </message>
-    <message>
-        <source>Wallet is &lt;b&gt;encrypted&lt;/b&gt; and currently &lt;b&gt;unlocked&lt;/b&gt;</source>
-        <translation type="unfinished">Dompet saat ini &lt;b&gt;terenkripsi&lt;/b&gt; dan &lt;b&gt;terbuka&lt;/b&gt;</translation>
-    </message>
-    <message>
-        <source>Wallet is &lt;b&gt;encrypted&lt;/b&gt; and currently &lt;b&gt;locked&lt;/b&gt;</source>
-        <translation type="unfinished">Dompet saat ini &lt;b&gt;terenkripsi&lt;/b&gt; dan &lt;b&gt;terkunci&lt;/b&gt;</translation>
-    </message>
-    <message>
-        <source>Original message:</source>
-        <translation type="unfinished">Pesan original:</translation>
-    </message>
-</context>
-<context>
-    <name>UnitDisplayStatusBarControl</name>
-    <message>
-        <source>Unit to show amounts in. Click to select another unit.</source>
-        <translation type="unfinished">Unit untuk menunjukkan jumlah. Klik untuk memilih unit lain.</translation>
-    </message>
-</context>
-<context>
-    <name>CoinControlDialog</name>
-    <message>
-        <source>Coin Selection</source>
-        <translation type="unfinished">Pemilihan Koin</translation>
-    </message>
-    <message>
-        <source>Quantity:</source>
-        <translation type="unfinished">Kuantitas:</translation>
-    </message>
-    <message>
-        <source>Amount:</source>
-        <translation type="unfinished">Jumlah:</translation>
-    </message>
-    <message>
-        <source>Fee:</source>
-        <translation type="unfinished">Biaya:</translation>
-    </message>
-    <message>
-        <source>After Fee:</source>
-        <translation type="unfinished">Dengan Biaya:</translation>
-    </message>
-    <message>
-        <source>Change:</source>
-        <translation type="unfinished">Kembalian:</translation>
-    </message>
-    <message>
-        <source>(un)select all</source>
-        <translation type="unfinished">(Tidak)memilih semua</translation>
-    </message>
-    <message>
-        <source>List mode</source>
-        <translation type="unfinished">Mode daftar</translation>
-    </message>
-    <message>
-        <source>Amount</source>
-        <translation type="unfinished">Jumlah</translation>
-    </message>
-    <message>
-        <source>Received with label</source>
-        <translation type="unfinished">Diterima dengan label</translation>
-    </message>
-    <message>
-        <source>Received with address</source>
-        <translation type="unfinished">Diterima dengan alamat</translation>
-    </message>
-    <message>
-        <source>Date</source>
-        <translation type="unfinished">Tanggal</translation>
-    </message>
-    <message>
-        <source>Confirmations</source>
-        <translation type="unfinished">Konfirmasi</translation>
-    </message>
-    <message>
-        <source>Confirmed</source>
-        <translation type="unfinished">Terkonfirmasi</translation>
-    </message>
-    <message>
-        <source>Copy amount</source>
-        <translation type="unfinished">Salin Jumlah</translation>
-    </message>
-    <message>
-        <source>&amp;Copy address</source>
-        <translation type="unfinished">&amp;Salin alamat</translation>
-    </message>
-    <message>
-        <source>Copy &amp;label</source>
-        <translation type="unfinished">Salin &amp;label</translation>
-    </message>
-    <message>
-        <source>Copy &amp;amount</source>
-        <translation type="unfinished">Salin &amp;jumlah</translation>
-    </message>
-    <message>
-        <source>Copy transaction &amp;ID and output index</source>
-        <translation type="unfinished">Copy &amp;ID transaksi dan index keluaran</translation>
-    </message>
-    <message>
-        <source>L&amp;ock unspent</source>
-        <translation type="unfinished">K&amp;unci yang belum digunakan</translation>
-    </message>
-    <message>
-        <source>&amp;Unlock unspent</source>
-        <translation type="unfinished">&amp;Buka kunci yang belum digunakan</translation>
-    </message>
-    <message>
-        <source>Copy quantity</source>
-        <translation type="unfinished">Salin Kuantitas</translation>
-    </message>
-    <message>
-        <source>Copy fee</source>
-        <translation type="unfinished">Salin biaya</translation>
-    </message>
-    <message>
-        <source>Copy after fee</source>
-        <translation type="unfinished">Salin Setelah Upah</translation>
-    </message>
-    <message>
-        <source>Copy bytes</source>
-        <translation type="unfinished">Salin bytes</translation>
-    </message>
-    <message>
-        <source>Copy dust</source>
-        <translation type="unfinished">Salin dust</translation>
-    </message>
-    <message>
-        <source>Copy change</source>
-        <translation type="unfinished">Salin Perubahan</translation>
-    </message>
-    <message>
-        <source>(%1 locked)</source>
-        <translation type="unfinished">(%1 terkunci)</translation>
-    </message>
-    <message>
-        <source>yes</source>
-        <translation type="unfinished">Ya</translation>
-    </message>
-    <message>
-        <source>no</source>
-        <translation type="unfinished">Tidak</translation>
-    </message>
-    <message>
-        <source>This label turns red if any recipient receives an amount smaller than the current dust threshold.</source>
-        <translation type="unfinished">Label ini akan menjadi merah apabila penerima menerima jumlah yang lebih kecil daripada ambang habuk semasa.</translation>
-    </message>
-    <message>
-        <source>Can vary +/- %1 satoshi(s) per input.</source>
-        <translation type="unfinished">Dapat bervariasi +/- %1 satoshi per input.</translation>
-    </message>
-    <message>
-        <source>(no label)</source>
-        <translation type="unfinished">(tidak ada label)</translation>
-    </message>
-    <message>
-        <source>change from %1 (%2)</source>
-        <translation type="unfinished">kembalian dari %1 (%2)</translation>
-    </message>
-    <message>
-        <source>(change)</source>
-        <translation type="unfinished">(kembalian)</translation>
-    </message>
-</context>
-<context>
-    <name>CreateWalletActivity</name>
-    <message>
-        <source>Create Wallet</source>
-        <extracomment>Title of window indicating the progress of creation of a new wallet.</extracomment>
-        <translation type="unfinished">Bikin dompet</translation>
-    </message>
-    <message>
-        <source>Creating Wallet &lt;b&gt;%1&lt;/b&gt;…</source>
-        <extracomment>Descriptive text of the create wallet progress window which indicates to the user which wallet is currently being created.</extracomment>
-        <translation type="unfinished">Membuat Dompet &lt;b&gt;%1&lt;/b&gt;...</translation>
-    </message>
-    <message>
-        <source>Create wallet failed</source>
-        <translation type="unfinished">Pembuatan dompet gagal</translation>
-    </message>
-    <message>
-        <source>Create wallet warning</source>
-        <translation type="unfinished">Peringatan membuat dompet</translation>
-    </message>
-    <message>
-        <source>Can't list signers</source>
-        <translation type="unfinished">Tidak dapat mencantumkan penandatangan</translation>
-    </message>
-</context>
-<context>
-    <name>LoadWalletsActivity</name>
-    <message>
-        <source>Load Wallets</source>
-        <extracomment>Title of progress window which is displayed when wallets are being loaded.</extracomment>
-        <translation type="unfinished">Tampilkan Dompet</translation>
-    </message>
-    <message>
-        <source>Loading wallets…</source>
-        <extracomment>Descriptive text of the load wallets progress window which indicates to the user that wallets are currently being loaded.</extracomment>
-        <translation type="unfinished">Memuat wallet</translation>
-    </message>
-</context>
-<context>
-    <name>OpenWalletActivity</name>
-    <message>
-        <source>Open wallet failed</source>
-        <translation type="unfinished">Gagal membuka wallet</translation>
-    </message>
-    <message>
-        <source>Open wallet warning</source>
-        <translation type="unfinished">Peringatan membuka wallet</translation>
-    </message>
-    <message>
-        <source>default wallet</source>
-        <translation type="unfinished">wallet default</translation>
-    </message>
-    <message>
-        <source>Open Wallet</source>
-        <extracomment>Title of window indicating the progress of opening of a wallet.</extracomment>
-        <translation type="unfinished">Buka Wallet</translation>
-    </message>
-    <message>
-        <source>Opening Wallet &lt;b&gt;%1&lt;/b&gt;…</source>
-        <extracomment>Descriptive text of the open wallet progress window which indicates to the user which wallet is currently being opened.</extracomment>
-        <translation type="unfinished">Membuka Wallet &lt;b&gt;%1&lt;/b&gt;...</translation>
-    </message>
-</context>
-<context>
-    <name>WalletController</name>
-    <message>
-        <source>Close wallet</source>
-        <translation type="unfinished">Tutup wallet</translation>
-    </message>
-    <message>
-        <source>Are you sure you wish to close the wallet &lt;i&gt;%1&lt;/i&gt;?</source>
-        <translation type="unfinished">Apakah anda yakin ingin menutup dompet &lt;i&gt;%1&lt;/i&gt;?</translation>
-    </message>
-    <message>
-        <source>Closing the wallet for too long can result in having to resync the entire chain if pruning is enabled.</source>
-        <translation type="unfinished">Menutup dompet terlalu lama dapat menyebabkan harus menyinkron ulang seluruh rantai jika pemangkasan diaktifkan.</translation>
-    </message>
-    <message>
-        <source>Close all wallets</source>
-        <translation type="unfinished">Tutup semua dompet</translation>
-    </message>
-    <message>
-        <source>Are you sure you wish to close all wallets?</source>
-        <translation type="unfinished">Apakah anda yakin ingin menutup seluruh dompet ?</translation>
-    </message>
-</context>
-<context>
-    <name>CreateWalletDialog</name>
-    <message>
-        <source>Create Wallet</source>
-        <translation type="unfinished">Bikin dompet</translation>
-    </message>
-    <message>
-        <source>Wallet Name</source>
-        <translation type="unfinished">Nama Dompet</translation>
-    </message>
-    <message>
-        <source>Wallet</source>
-        <translation type="unfinished">Dompet</translation>
-    </message>
-    <message>
-        <source>Encrypt the wallet. The wallet will be encrypted with a passphrase of your choice.</source>
-        <translation type="unfinished">Enkripsi dompet. Dompet akan dienkripsi dengan passphrase pilihan Anda.</translation>
-    </message>
-    <message>
-        <source>Encrypt Wallet</source>
-        <translation type="unfinished">Enkripsi Dompet</translation>
-    </message>
-    <message>
-        <source>Advanced Options</source>
-        <translation type="unfinished">Opsi Lanjutan</translation>
-    </message>
-    <message>
-        <source>Disable private keys for this wallet. Wallets with private keys disabled will have no private keys and cannot have an HD seed or imported private keys. This is ideal for watch-only wallets.</source>
-        <translation type="unfinished">Nonaktifkan private keys dompet ini. Dompet dengan private keys nonaktif tidak akan memiliki private keys dan tidak dapat memiliki seed HD atau private keys impor. Ini sangat ideal untuk dompet watch-only.</translation>
-    </message>
-    <message>
-        <source>Disable Private Keys</source>
-        <translation type="unfinished">Nonaktifkan private keys</translation>
-    </message>
-    <message>
-        <source>Make a blank wallet. Blank wallets do not initially have private keys or scripts. Private keys and addresses can be imported, or an HD seed can be set, at a later time.</source>
-        <translation type="unfinished">Buat dompet kosong. Dompet kosong pada awalnya tidak memiliki private keys atau skrip pribadi. Private keys dan alamat pribadi dapat diimpor, atau seed HD dapat diatur di kemudian hari.</translation>
-    </message>
-    <message>
-        <source>Make Blank Wallet</source>
-        <translation type="unfinished">Buat dompet kosong</translation>
-    </message>
-    <message>
-        <source>Use descriptors for scriptPubKey management</source>
-        <translation type="unfinished">Pakai deskriptor untuk managemen scriptPubKey</translation>
-    </message>
-    <message>
-        <source>Descriptor Wallet</source>
-        <translation type="unfinished">Dompet Deskriptor</translation>
-    </message>
-    <message>
-        <source>Use an external signing device such as a hardware wallet. Configure the external signer script in wallet preferences first.</source>
-        <translation type="unfinished">Gunakan perangkat penandatanganan eksternal seperti dompet perangkat keras. Konfigurasikan skrip penandatangan eksternal di preferensi dompet terlebih dahulu.</translation>
-    </message>
-    <message>
-        <source>External signer</source>
-        <translation type="unfinished">Penandatangan eksternal</translation>
-    </message>
-    <message>
         <source>Create</source>
         <translation type="unfinished">Membuat</translation>
     </message>
@@ -1594,17 +510,23 @@
 </context>
 <context>
     <name>Intro</name>
-    <message>
-        <source>%1 GB of space available</source>
-        <translation type="unfinished">%1 GB ruang tersedia</translation>
-    </message>
-    <message>
-        <source>(of %1 GB needed)</source>
-        <translation type="unfinished">(dari %1 GB yang dibutuhkan)</translation>
-    </message>
-    <message>
-        <source>(%1 GB needed for full chain)</source>
-        <translation type="unfinished">(%1 GB dibutuhkan untuk rantai penuh)</translation>
+    <message numerus="yes">
+        <source>%n GB of space available</source>
+        <translation type="unfinished">
+            <numerusform>%n GB ruang tersedia</numerusform>
+        </translation>
+    </message>
+    <message numerus="yes">
+        <source>(of %n GB needed)</source>
+        <translation type="unfinished">
+            <numerusform>(dari %n GB yang dibutuhkan)</numerusform>
+        </translation>
+    </message>
+    <message numerus="yes">
+        <source>(%n GB needed for full chain)</source>
+        <translation type="unfinished">
+            <numerusform>(%n GB dibutuhkan untuk rantai penuh)</numerusform>
+        </translation>
     </message>
     <message>
         <source>At least %1 GB of data will be stored in this directory, and it will grow over time.</source>
@@ -1618,7 +540,7 @@
         <source>(sufficient to restore backups %n day(s) old)</source>
         <extracomment>Explanatory text on the capability of the current prune target.</extracomment>
         <translation type="unfinished">
-            <numerusform>(cukup untuk memulihkan cadangan %n hari)</numerusform>
+            <numerusform>(sufficient to restore backups %n day(s) old)</numerusform>
         </translation>
     </message>
     <message>
@@ -1650,10 +572,6 @@
         <translation type="unfinished">Karena ini adalah pertama kalinya program dijalankan, Anda dapat memilih lokasi %1 akan menyimpan data.</translation>
     </message>
     <message>
-        <source>When you click OK, %1 will begin to download and process the full %4 block chain (%2GB) starting with the earliest transactions in %3 when %4 initially launched.</source>
-        <translation type="unfinished">Ketika Anda mengklik OK, %1 akan mulai mengunduh dan memproses %4 block chain penuh (%2GB), dimulai dari transaksi-transaksi awal di %3 saat %4 diluncurkan pertama kali.</translation>
-    </message>
-    <message>
         <source>Limit block chain storage to</source>
         <translation type="unfinished">Batasi penyimpanan rantai blok menjadi </translation>
     </message>
@@ -1670,6 +588,10 @@
         <translation type="unfinished">Sinkronisasi awal sangat berat dan mungkin akan menunjukkan permasalahan pada perangkat keras komputer Anda yang sebelumnya tidak tampak. Setiap kali Anda menjalankan %1, aplikasi ini akan melanjutkan pengunduhan dari posisi terakhir.</translation>
     </message>
     <message>
+        <source>When you click OK, %1 will begin to download and process the full %4 block chain (%2 GB) starting with the earliest transactions in %3 when %4 initially launched.</source>
+        <translation type="unfinished">Ketika Anda mengklik OK, %1 akan mulai mengunduh dan memproses %4 block chain penuh (%2 GB) dimulai dari transaksi-transaksi awal di %3 saat %4 diluncurkan pertama kali.</translation>
+    </message>
+    <message>
         <source>If you have chosen to limit block chain storage (pruning), the historical data must still be downloaded and processed, but will be deleted afterward to keep your disk usage low.</source>
         <translation type="unfinished">Apabila Anda memilih untuk membatasi penyimpanan block chain (pruning), data historis tetap akan diunduh dan diproses. Namun, data akan dihapus setelahnya untuk menjaga pemakaian disk agar tetap sedikit.</translation>
     </message>
@@ -1762,48 +684,16 @@
         <source>Unknown. Syncing Headers (%1, %2%)…</source>
         <translation type="unfinished">Tidak diketahui. Sinkronisasi Header (%1, %2%)...</translation>
     </message>
-</context>
-<context>
-    <name>OpenURIDialog</name>
-    <message>
-        <source>Open bitcoin URI</source>
-        <translation type="unfinished">Buka URI bitcoin:</translation>
-    </message>
-    <message>
-        <source>Paste address from clipboard</source>
-        <extracomment>Tooltip text for button that allows you to paste an address that is in your clipboard.</extracomment>
-        <translation type="unfinished">Tempel alamat dari salinan</translation>
+    <message>
+        <source>Unknown. Pre-syncing Headers (%1, %2%)…</source>
+        <translation type="unfinished">Tidak diketahui. Pra-sinkronisasi Header (%1, %2%)...</translation>
     </message>
 </context>
 <context>
     <name>OptionsDialog</name>
     <message>
-        <source>Options</source>
-        <translation type="unfinished">Pilihan</translation>
-    </message>
-    <message>
-        <source>&amp;Main</source>
-        <translation type="unfinished">&amp;Utama</translation>
-    </message>
-    <message>
-        <source>Automatically start %1 after logging in to the system.</source>
-        <translation type="unfinished">Mulai %1 secara otomatis setelah masuk ke dalam sistem.</translation>
-    </message>
-    <message>
-        <source>&amp;Start %1 on system login</source>
-        <translation type="unfinished">Mulai %1 ketika masuk ke &amp;sistem</translation>
-    </message>
-    <message>
-        <source>Enabling pruning significantly reduces the disk space required to store transactions. All blocks are still fully validated. Reverting this setting requires re-downloading the entire blockchain.</source>
-        <translation type="unfinished">Mengaktifkan pemangkasan secara signifikan mengurangi ruang disk yang diperlukan untuk menyimpan transaksi. Semua blok masih sepenuhnya divalidasi. Mengembalikan pengaturan ini membutuhkan pengunduhan ulang seluruh blockchain.</translation>
-    </message>
-    <message>
-        <source>Size of &amp;database cache</source>
-        <translation type="unfinished">Ukuran cache &amp;database</translation>
-    </message>
-    <message>
-        <source>Number of script &amp;verification threads</source>
-        <translation type="unfinished">Jumlah script &amp;verification threads</translation>
+        <source>Full path to a %1 compatible script (e.g. C:\Downloads\hwi.exe or /Users/you/Downloads/hwi.py). Beware: malware can steal your coins!</source>
+        <translation type="unfinished">Alamat lengkap untuk script kompatibel %1 (Contoh C:\Downloads\hwi.exe atau /Users/you/Downloads/hwi.py). HATI-HATI: piranti lunak jahat dapat mencuri koin Anda!</translation>
     </message>
     <message>
         <source>IP address of the proxy (e.g. IPv4: 127.0.0.1 / IPv6: ::1)</source>
@@ -1816,6 +706,10 @@
     <message>
         <source>Minimize instead of exit the application when the window is closed. When this option is enabled, the application will be closed only after selecting Exit in the menu.</source>
         <translation type="unfinished">Minimalisasi aplikasi ketika jendela ditutup. Ketika pilihan ini dipilih, aplikasi akan menutup seluruhnya jika anda memilih Keluar di menu yang tersedia.</translation>
+    </message>
+    <message>
+        <source>Options set in this dialog are overridden by the command line:</source>
+        <translation type="unfinished">Set opsi pengaturan pada jendela dialog ini tertutup oleh baris perintah:</translation>
     </message>
     <message>
         <source>Open the %1 configuration file from the working directory.</source>
@@ -1914,1925 +808,11 @@
         <translation type="unfinished">&amp;Jalur skrip penanda tangan eksternal</translation>
     </message>
     <message>
-        <source>Full path to a Bitcoin Core compatible script (e.g. C:\Downloads\hwi.exe or /Users/you/Downloads/hwi.py). Beware: malware can steal your coins!</source>
-        <translation type="unfinished">Jalur lengkap ke skrip yang kompatibel dengan Bitcoin Core (seperti C:\Downloads\hwi.exe atau /Users/you/Downloads/hwi.py). Hati-hati: malware dapat mencuri koin Anda!</translation>
-    </message>
-    <message>
-        <source>Automatically open the Bitcoin client port on the router. This only works when your router supports UPnP and it is enabled.</source>
-        <translation type="unfinished">Otomatis membuka port client Bitcoin di router. Hanya berjalan apabila router anda mendukung UPnP dan di-enable.</translation>
-    </message>
-    <message>
-        <source>Map port using &amp;UPnP</source>
-        <translation type="unfinished">Petakan port dengan &amp;UPnP</translation>
-    </message>
-    <message>
-        <source>Automatically open the Bitcoin client port on the router. This only works when your router supports NAT-PMP and it is enabled. The external port could be random.</source>
-        <translation type="unfinished">Otomatis membuka port client Bitcoin di router. Hanya berjalan apabila router anda mendukung NAT-PMP dan di-enable. Port eksternal bisa jadi acak. </translation>
-    </message>
-    <message>
-        <source>Map port using NA&amp;T-PMP</source>
-        <translation type="unfinished">Petakan port dengan NA&amp;T-PMP</translation>
-    </message>
-    <message>
-        <source>Accept connections from outside.</source>
-        <translation type="unfinished">Terima koneksi-koneksi dari luar.</translation>
-    </message>
-    <message>
-        <source>Allow incomin&amp;g connections</source>
-        <translation type="unfinished">Terima koneksi-koneksi masuk</translation>
-    </message>
-    <message>
-        <source>Connect to the Bitcoin network through a SOCKS5 proxy.</source>
-        <translation type="unfinished">Hubungkan ke jaringan Bitcoin melalui SOCKS5 proxy.</translation>
-    </message>
-    <message>
-        <source>&amp;Connect through SOCKS5 proxy (default proxy):</source>
-        <translation type="unfinished">&amp;Hubungkan melalui proxy SOCKS5 (proxy default):</translation>
-    </message>
-    <message>
-        <source>Proxy &amp;IP:</source>
-        <translation type="unfinished">IP Proxy:</translation>
-    </message>
-    <message>
-        <source>Port of the proxy (e.g. 9050)</source>
-        <translation type="unfinished">Port proxy (cth. 9050)</translation>
-    </message>
-    <message>
-        <source>Used for reaching peers via:</source>
-        <translation type="unfinished">Digunakan untuk berhubungan dengan peers melalui:</translation>
-    </message>
-    <message>
-        <source>&amp;Window</source>
-        <translation type="unfinished">&amp;Jendela</translation>
-    </message>
-    <message>
-        <source>Show the icon in the system tray.</source>
-        <translation type="unfinished">Tampilkan ikon pada tray sistem.</translation>
-    </message>
-    <message>
-        <source>&amp;Show tray icon</source>
-        <translation type="unfinished">&amp;Tampilkan ikon tray</translation>
-    </message>
-    <message>
-        <source>Show only a tray icon after minimizing the window.</source>
-        <translation type="unfinished">Hanya tampilkan ikon tray setelah meminilisasi jendela</translation>
-    </message>
-    <message>
-        <source>&amp;Minimize to the tray instead of the taskbar</source>
-        <translation type="unfinished">&amp;Meminilisasi ke tray daripada taskbar</translation>
-    </message>
-    <message>
-        <source>M&amp;inimize on close</source>
-        <translation type="unfinished">M&amp;eminilisasi saat ditutup</translation>
-    </message>
-    <message>
-        <source>&amp;Display</source>
-        <translation type="unfinished">&amp;Tampilan</translation>
-    </message>
-    <message>
-        <source>User Interface &amp;language:</source>
-        <translation type="unfinished">&amp;Bahasa Antarmuka Pengguna:</translation>
-    </message>
-    <message>
-        <source>The user interface language can be set here. This setting will take effect after restarting %1.</source>
-        <translation type="unfinished">Bahasa tampilan dapat diatur di sini. Pengaturan ini akan berpengaruh setelah memulai ulang %1.</translation>
-    </message>
-    <message>
-        <source>&amp;Unit to show amounts in:</source>
-        <translation type="unfinished">&amp;Unit untuk menunjukkan nilai:</translation>
-    </message>
-    <message>
-        <source>Choose the default subdivision unit to show in the interface and when sending coins.</source>
-        <translation type="unfinished">Pilihan standar unit yang ingin ditampilkan pada layar aplikasi dan saat mengirim koin.</translation>
-    </message>
-    <message>
-        <source>Third-party URLs (e.g. a block explorer) that appear in the transactions tab as context menu items. %s in the URL is replaced by transaction hash. Multiple URLs are separated by vertical bar |.</source>
-        <translation type="unfinished">URL pihak ketika (misalnya sebuah block explorer) yang mumcul dalam tab transaksi sebagai konteks menu. %s dalam URL diganti dengan kode transaksi. URL dipisahkan dengan tanda vertikal |.</translation>
-    </message>
-    <message>
-        <source>&amp;Third-party transaction URLs</source>
-        <translation type="unfinished">&amp;URL transaksi Pihak Ketiga</translation>
-    </message>
-    <message>
-        <source>Whether to show coin control features or not.</source>
-        <translation type="unfinished">Ingin menunjukkan cara pengaturan koin atau tidak.</translation>
-    </message>
-    <message>
-        <source>Connect to the Bitcoin network through a separate SOCKS5 proxy for Tor onion services.</source>
-        <translation type="unfinished">Hubungkan kepada Bitcoin network menggunakan proxy SOCKS5 yang terpisah untuk servis Tor onion</translation>
-    </message>
-    <message>
-        <source>Use separate SOCKS&amp;5 proxy to reach peers via Tor onion services:</source>
-        <translation type="unfinished">Gunakan proxy SOCKS&amp;5 terpisah untuk mencapai peers menggunakan servis Tor onion:</translation>
-    </message>
-    <message>
-        <source>Monospaced font in the Overview tab:</source>
-        <translation type="unfinished">Font spasi tunggal di tab Ringkasan: </translation>
-    </message>
-    <message>
-        <source>Options set in this dialog are overridden by the command line or in the configuration file:</source>
-        <translation type="unfinished">Set opsi pengaturan pada jendela dialog ini tertutup oleh baris perintah atau dalam konfigurasi file:</translation>
-    </message>
-    <message>
-        <source>&amp;OK</source>
-        <translation type="unfinished">&amp;YA</translation>
-    </message>
-    <message>
-        <source>&amp;Cancel</source>
-        <translation type="unfinished">&amp;Batal</translation>
-    </message>
-    <message>
         <source>Compiled without external signing support (required for external signing)</source>
         <extracomment>"External signing" means using devices such as hardware wallets.</extracomment>
         <translation type="unfinished">Dikompilasi tanpa dukungan penandatanganan eksternal (diperlukan untuk penandatanganan eksternal)</translation>
     </message>
     <message>
-        <source>default</source>
-        <translation type="unfinished">standar</translation>
-    </message>
-    <message>
-        <source>none</source>
-        <translation type="unfinished">tidak satupun</translation>
-    </message>
-    <message>
-        <source>Confirm options reset</source>
-        <translation type="unfinished">Memastikan reset pilihan</translation>
-    </message>
-    <message>
-        <source>Client restart required to activate changes.</source>
-        <translation type="unfinished">Restart klien diperlukan untuk mengaktifkan perubahan.</translation>
-    </message>
-    <message>
-        <source>Client will be shut down. Do you want to proceed?</source>
-        <translation type="unfinished">Klien akan dimatikan, apakah anda hendak melanjutkan?</translation>
-    </message>
-    <message>
-        <source>Configuration options</source>
-        <extracomment>Window title text of pop-up box that allows opening up of configuration file.</extracomment>
-        <translation type="unfinished">Konfigurasi pengaturan</translation>
-    </message>
-    <message>
-        <source>The configuration file is used to specify advanced user options which override GUI settings. Additionally, any command-line options will override this configuration file.</source>
-        <extracomment>Explanatory text about the priority order of instructions considered by client. The order from high to low being: command-line, configuration file, GUI settings.</extracomment>
-        <translation type="unfinished">File konfigurasi digunakan untuk menspesifikkan pilihan khusus pengguna yang akan menimpa pengaturan GUI. Sebagai tambahan, pengaturan command-line apapun akan menimpa file konfigurasi itu.</translation>
-    </message>
-    <message>
-        <source>Continue</source>
-        <translation type="unfinished">Lanjutkan</translation>
-    </message>
-    <message>
-        <source>Cancel</source>
-        <translation type="unfinished">Batal</translation>
-    </message>
-    <message>
-        <source>Error</source>
-        <translation type="unfinished">Terjadi sebuah kesalahan</translation>
-    </message>
-    <message>
-        <source>The configuration file could not be opened.</source>
-        <translation type="unfinished">Berkas konfigurasi tidak dapat dibuka.</translation>
-    </message>
-    <message>
-        <source>This change would require a client restart.</source>
-        <translation type="unfinished">Perubahan ini akan memerlukan restart klien</translation>
-    </message>
-    <message>
-        <source>The supplied proxy address is invalid.</source>
-        <translation type="unfinished">Alamat proxy yang diisi tidak valid.</translation>
-    </message>
-</context>
-<context>
-    <name>OverviewPage</name>
-    <message>
-        <source>Form</source>
-        <translation type="unfinished">Formulir</translation>
-    </message>
-    <message>
-        <source>The displayed information may be out of date. Your wallet automatically synchronizes with the Bitcoin network after a connection is established, but this process has not completed yet.</source>
-        <translation type="unfinished">Informasi terlampir mungkin sudah kedaluwarsa. Dompet Anda secara otomatis mensinkronisasi dengan jaringan Bitcoin ketika sebuah hubungan terbentuk, namun proses ini belum selesai.</translation>
-    </message>
-    <message>
-        <source>Watch-only:</source>
-        <translation type="unfinished">Hanya lihat:</translation>
-    </message>
-    <message>
-        <source>Available:</source>
-        <translation type="unfinished">Tersedia:</translation>
-    </message>
-    <message>
-        <source>Your current spendable balance</source>
-        <translation type="unfinished">Jumlah yang Anda bisa keluarkan sekarang</translation>
-    </message>
-    <message>
-        <source>Pending:</source>
-        <translation type="unfinished">Ditunda</translation>
-    </message>
-    <message>
-        <source>Total of transactions that have yet to be confirmed, and do not yet count toward the spendable balance</source>
-        <translation type="unfinished">Jumlah keseluruhan transaksi yang belum dikonfirmasi, dan belum saatnya dihitung sebagai pengeluaran saldo yang telah dibelanjakan.</translation>
-    </message>
-    <message>
-        <source>Immature:</source>
-        <translation type="unfinished">Terlalu Muda:</translation>
-    </message>
-    <message>
-        <source>Mined balance that has not yet matured</source>
-        <translation type="unfinished">Saldo ditambang yang masih terlalu muda</translation>
-    </message>
-    <message>
-        <source>Balances</source>
-        <translation type="unfinished">Saldo:</translation>
-    </message>
-    <message>
-        <source>Total:</source>
-        <translation type="unfinished">Jumlah:</translation>
-    </message>
-    <message>
-        <source>Your current total balance</source>
-        <translation type="unfinished">Jumlah saldo Anda sekarang</translation>
-    </message>
-    <message>
-        <source>Your current balance in watch-only addresses</source>
-        <translation type="unfinished">Saldomu di alamat hanya lihat</translation>
-    </message>
-    <message>
-        <source>Spendable:</source>
-        <translation type="unfinished">Bisa digunakan:</translation>
-    </message>
-    <message>
-        <source>Recent transactions</source>
-        <translation type="unfinished">Transaksi-transaksi terkini</translation>
-    </message>
-    <message>
-        <source>Unconfirmed transactions to watch-only addresses</source>
-        <translation type="unfinished">Transaksi yang belum terkonfirmasi ke alamat hanya lihat</translation>
-    </message>
-    <message>
-        <source>Mined balance in watch-only addresses that has not yet matured</source>
-        <translation type="unfinished">Saldo hasil mining di alamat hanya lihat yang belum bisa digunakan</translation>
-    </message>
-    <message>
-        <source>Current total balance in watch-only addresses</source>
-        <translation type="unfinished">Jumlah saldo di alamat hanya lihat</translation>
-    </message>
-    <message>
-        <source>Privacy mode activated for the Overview tab. To unmask the values, uncheck Settings-&gt;Mask values.</source>
-        <translation type="unfinished">Mode privasi diaktivasi untuk tab Overview. Untuk mengunmask nilai-nilai, hapus centang yang ada di Settings&gt;Mask values.</translation>
-    </message>
-</context>
-<context>
-    <name>PSBTOperationsDialog</name>
-    <message>
-        <source>Sign Tx</source>
-        <translation type="unfinished">Tanda tangan Tx</translation>
-    </message>
-    <message>
-        <source>Copy to Clipboard</source>
-        <translation type="unfinished">Copy ke Clipboard</translation>
-    </message>
-    <message>
-        <source>Save…</source>
-        <translation type="unfinished">Simpan...</translation>
-    </message>
-    <message>
-        <source>Close</source>
-        <translation type="unfinished">Tutup</translation>
-    </message>
-    <message>
-        <source>Failed to load transaction: %1</source>
-        <translation type="unfinished">Gagal untuk memuat transaksi: %1</translation>
-    </message>
-    <message>
-        <source>Failed to sign transaction: %1</source>
-        <translation type="unfinished">Gagal untuk menandatangani transaksi: %1</translation>
-    </message>
-    <message>
-        <source>Cannot sign inputs while wallet is locked.</source>
-        <translation type="unfinished">Tidak dapat menandatangani input saat dompet terkunci.</translation>
-    </message>
-    <message>
-        <source>Could not sign any more inputs.</source>
-        <translation type="unfinished">Tidak bisa menandatangani lagi input apapun.</translation>
-    </message>
-    <message>
-        <source>Signed %1 inputs, but more signatures are still required.</source>
-        <translation type="unfinished">Menandatangankan %1 input, tetapi tanda tangan lebih banyak masih dibutuhkan.</translation>
-    </message>
-    <message>
-        <source>Signed transaction successfully. Transaction is ready to broadcast.</source>
-        <translation type="unfinished">Berhasil menandatangani transaksi. Transaksi sudah siap untuk di broadcast</translation>
-    </message>
-    <message>
-        <source>Unknown error processing transaction.</source>
-        <translation type="unfinished">Kesalahan yang tidak diketahui ketika memproses transaksi </translation>
-    </message>
-    <message>
-        <source>Transaction broadcast successfully! Transaction ID: %1</source>
-        <translation type="unfinished">Transaksi berhasil di broadcast! ID Transaksi: %1</translation>
-    </message>
-    <message>
-        <source>Transaction broadcast failed: %1</source>
-        <translation type="unfinished">Broadcast transaksi gagal: %1</translation>
-    </message>
-    <message>
-        <source>PSBT copied to clipboard.</source>
-        <translation type="unfinished">PSBT disalin ke clipboard</translation>
-    </message>
-    <message>
-        <source>Save Transaction Data</source>
-        <translation type="unfinished">Simpan data Transaksi</translation>
-    </message>
-    <message>
-        <source>Partially Signed Transaction (Binary)</source>
-        <extracomment>Expanded name of the binary PSBT file format. See: BIP 174.</extracomment>
-        <translation type="unfinished">Transaksi yang Ditandatangani Sebagian (Biner)</translation>
-    </message>
-    <message>
-        <source>PSBT saved to disk.</source>
-        <translation type="unfinished">PSBT disimpan ke disk.</translation>
-    </message>
-    <message>
-        <source> * Sends %1 to %2</source>
-        <translation type="unfinished"> * Mengirim %1 ke %2</translation>
-    </message>
-    <message>
-        <source>Unable to calculate transaction fee or total transaction amount.</source>
-        <translation type="unfinished">Tidak dapat menghitung biaya transaksi atau jumlah total transaksi.</translation>
-    </message>
-    <message>
-        <source>Pays transaction fee: </source>
-        <translation type="unfinished">Membayar biaya transaksi:</translation>
-    </message>
-    <message>
-        <source>Total Amount</source>
-        <translation type="unfinished">Jumlah Keseluruhan</translation>
-    </message>
-    <message>
-        <source>or</source>
-        <translation type="unfinished">atau</translation>
-    </message>
-    <message>
-        <source>Transaction is missing some information about inputs.</source>
-        <translation type="unfinished">Transaksi kehilangan beberapa informasi seputar input.</translation>
-    </message>
-    <message>
-        <source>Transaction still needs signature(s).</source>
-        <translation type="unfinished">Transaksi masih membutuhkan tanda tangan(s).</translation>
-    </message>
-    <message>
-        <source>(But no wallet is loaded.)</source>
-        <translation type="unfinished">(Tapi tidak ada dompet yang dimuat.)</translation>
-    </message>
-    <message>
-        <source>(But this wallet cannot sign transactions.)</source>
-        <translation type="unfinished">(Tetapi dompet ini tidak dapat menandatangani transaksi.)</translation>
-    </message>
-    <message>
-        <source>(But this wallet does not have the right keys.)</source>
-        <translation type="unfinished">(Tapi dompet ini tidak memiliki kunci yang tepat.)</translation>
-    </message>
-    <message>
-        <source>Transaction is fully signed and ready for broadcast.</source>
-        <translation type="unfinished">Transaksi telah ditandatangani sepenuhnya dan siap untuk broadcast.</translation>
-    </message>
-    <message>
-        <source>Transaction status is unknown.</source>
-        <translation type="unfinished">Status transaksi tidak diketahui.</translation>
-    </message>
-</context>
-<context>
-    <name>PaymentServer</name>
-    <message>
-        <source>Payment request error</source>
-        <translation type="unfinished">Terjadi kesalahan pada permintaan pembayaran</translation>
-    </message>
-    <message>
-        <source>Cannot start bitcoin: click-to-pay handler</source>
-        <translation type="unfinished">Tidak bisa memulai bitcoin: handler click-to-pay</translation>
-    </message>
-    <message>
-        <source>URI handling</source>
-        <translation type="unfinished">Pengelolaan URI</translation>
-    </message>
-    <message>
-        <source>'bitcoin://' is not a valid URI. Use 'bitcoin:' instead.</source>
-        <translation type="unfinished">'bitcoin://' bukanlah alamat URI yang valid. Silakan gunakan 'bitcoin:'.</translation>
-    </message>
-    <message>
-        <source>Cannot process payment request because BIP70 is not supported.
-Due to widespread security flaws in BIP70 it's strongly recommended that any merchant instructions to switch wallets be ignored.
-If you are receiving this error you should request the merchant provide a BIP21 compatible URI.</source>
-        <translation type="unfinished">Tidak dapat memproses permintaan pembayaran disebabkan BIP70 tidak didukung. 
-Akibat celah keamanan yang meluas di BIP70, sangat disarankan agar mengabaikan petunjuk pedagang apa pun untuk beralih dompet. 
-Jika Anda menerima kesalahan ini, Anda harus meminta pedagang untuk memberikan URI yang kompatibel dengan BIP21. </translation>
-    </message>
-    <message>
-        <source>URI cannot be parsed! This can be caused by an invalid Bitcoin address or malformed URI parameters.</source>
-        <translation type="unfinished">URI tidak bisa dimengerti! Hal ini bisa disebabkan karena alamat Bitcoin yang tidak sah atau parameter URI yang tidak tepat.</translation>
-    </message>
-    <message>
-        <source>Payment request file handling</source>
-        <translation type="unfinished">Pengelolaan file permintaan pembayaran</translation>
-    </message>
-</context>
-<context>
-    <name>PeerTableModel</name>
-    <message>
-        <source>User Agent</source>
-        <extracomment>Title of Peers Table column which contains the peer's User Agent string.</extracomment>
-        <translation type="unfinished">Agen Pengguna
-
-</translation>
-    </message>
-    <message>
-        <source>Direction</source>
-        <extracomment>Title of Peers Table column which indicates the direction the peer connection was initiated from.</extracomment>
-        <translation type="unfinished">Panduan</translation>
-    </message>
-    <message>
-        <source>Sent</source>
-        <extracomment>Title of Peers Table column which indicates the total amount of network information we have sent to the peer.</extracomment>
-        <translation type="unfinished">Terkirim</translation>
-    </message>
-    <message>
-        <source>Received</source>
-        <extracomment>Title of Peers Table column which indicates the total amount of network information we have received from the peer.</extracomment>
-        <translation type="unfinished">Diterima</translation>
-    </message>
-    <message>
-        <source>Address</source>
-        <extracomment>Title of Peers Table column which contains the IP/Onion/I2P address of the connected peer.</extracomment>
-        <translation type="unfinished">Alamat</translation>
-    </message>
-    <message>
-        <source>Type</source>
-        <extracomment>Title of Peers Table column which describes the type of peer connection. The "type" describes why the connection exists.</extracomment>
-        <translation type="unfinished">Tipe</translation>
-    </message>
-    <message>
-        <source>Network</source>
-        <extracomment>Title of Peers Table column which states the network the peer connected through.</extracomment>
-        <translation type="unfinished">Jaringan</translation>
-    </message>
-    <message>
-        <source>Inbound</source>
-        <extracomment>An Inbound Connection from a Peer.</extracomment>
-        <translation type="unfinished">masuk</translation>
-    </message>
-    <message>
-        <source>Outbound</source>
-        <extracomment>An Outbound Connection to a Peer.</extracomment>
-        <translation type="unfinished">keluar</translation>
-    </message>
-</context>
-<context>
-    <name>QRImageWidget</name>
-    <message>
-        <source>&amp;Save Image…</source>
-        <translation type="unfinished">&amp;Simpan Gambar...</translation>
-    </message>
-    <message>
-        <source>&amp;Copy Image</source>
-        <translation type="unfinished">&amp;Salin Gambar</translation>
-    </message>
-    <message>
-        <source>Resulting URI too long, try to reduce the text for label / message.</source>
-        <translation type="unfinished">Pembuatan tautan terlalu lama, coba kurangi teks untuk label / pesan.</translation>
-    </message>
-    <message>
-        <source>Error encoding URI into QR Code.</source>
-        <translation type="unfinished">Terjadi kesalahan saat menyandikan tautan ke dalam kode QR.</translation>
-    </message>
-    <message>
-        <source>QR code support not available.</source>
-        <translation type="unfinished">Dukungan kode QR tidak tersedia.</translation>
-    </message>
-    <message>
-        <source>Save QR Code</source>
-        <translation type="unfinished">Simpan Kode QR</translation>
-    </message>
-    <message>
-        <source>PNG Image</source>
-        <extracomment>Expanded name of the PNG file format. See: https://en.wikipedia.org/wiki/Portable_Network_Graphics.</extracomment>
-        <translation type="unfinished">Gambar PNG</translation>
-    </message>
-</context>
-<context>
-    <name>RPCConsole</name>
-    <message>
-        <source>N/A</source>
-        <translation type="unfinished">T/S</translation>
-    </message>
-    <message>
-        <source>Client version</source>
-        <translation type="unfinished">Versi Klien</translation>
-    </message>
-    <message>
-        <source>&amp;Information</source>
-        <translation type="unfinished">&amp;Informasi</translation>
-    </message>
-    <message>
-        <source>General</source>
-        <translation type="unfinished">Umum</translation>
-    </message>
-    <message>
-        <source>To specify a non-default location of the data directory use the '%1' option.</source>
-        <translation type="unfinished">Untuk menentukan lokasi direktori data yang tidak standar gunakan opsi '%1'.</translation>
-    </message>
-    <message>
-        <source>To specify a non-default location of the blocks directory use the '%1' option.</source>
-        <translation type="unfinished">Untuk menentukan lokasi direktori block non-default, gunakan opsi '%1'.</translation>
-    </message>
-    <message>
-        <source>Startup time</source>
-        <translation type="unfinished">Waktu nyala</translation>
-    </message>
-    <message>
-        <source>Network</source>
-        <translation type="unfinished">Jaringan</translation>
-    </message>
-    <message>
-        <source>Name</source>
-        <translation type="unfinished">Nama</translation>
-    </message>
-    <message>
-        <source>Number of connections</source>
-        <translation type="unfinished">Jumlah hubungan</translation>
-    </message>
-    <message>
-        <source>Block chain</source>
-        <translation type="unfinished">Rantai blok</translation>
-    </message>
-    <message>
-        <source>Current number of transactions</source>
-        <translation type="unfinished">Jumlah transaksi saat ini</translation>
-    </message>
-    <message>
-        <source>Memory usage</source>
-        <translation type="unfinished">Penggunaan memori</translation>
-    </message>
-    <message>
-        <source>Wallet: </source>
-        <translation type="unfinished">Wallet:</translation>
-    </message>
-    <message>
-        <source>(none)</source>
-        <translation type="unfinished">(tidak ada)</translation>
-    </message>
-    <message>
-        <source>Received</source>
-        <translation type="unfinished">Diterima</translation>
-    </message>
-    <message>
-        <source>Sent</source>
-        <translation type="unfinished">Terkirim</translation>
-    </message>
-    <message>
-        <source>&amp;Peers</source>
-        <translation type="unfinished">&amp;Peer</translation>
-    </message>
-    <message>
-        <source>Banned peers</source>
-        <translation type="unfinished">Peer yang telah dilarang</translation>
-    </message>
-    <message>
-        <source>Select a peer to view detailed information.</source>
-        <translation type="unfinished">Pilih satu peer untuk melihat informasi detail.</translation>
-    </message>
-    <message>
-        <source>Version</source>
-        <translation type="unfinished">Versi</translation>
-    </message>
-    <message>
-        <source>Starting Block</source>
-        <translation type="unfinished">Mulai Block</translation>
-    </message>
-    <message>
-        <source>Synced Headers</source>
-        <translation type="unfinished">Header Yang Telah Sinkron</translation>
-    </message>
-    <message>
-        <source>Synced Blocks</source>
-        <translation type="unfinished">Block Yang Telah Sinkron</translation>
-    </message>
-    <message>
-        <source>Last Transaction</source>
-        <translation type="unfinished">Transaksi Terakhir</translation>
-    </message>
-    <message>
-        <source>The mapped Autonomous System used for diversifying peer selection.</source>
-        <translation type="unfinished">Sistem Otonom yang dipetakan digunakan untuk mendiversifikasi pilihan peer</translation>
-    </message>
-    <message>
-        <source>Mapped AS</source>
-        <translation type="unfinished">AS yang Dipetakan</translation>
-    </message>
-    <message>
-        <source>Whether we relay addresses to this peer.</source>
-        <extracomment>Tooltip text for the Address Relay field in the peer details area.</extracomment>
-        <translation type="unfinished">Apakah kita menyampaikan alamat ke rekan ini.</translation>
-    </message>
-    <message>
-        <source>Address Relay</source>
-        <translation type="unfinished">Alamat Relay</translation>
-    </message>
-    <message>
-        <source>Total number of addresses processed, excluding those dropped due to rate-limiting.</source>
-        <extracomment>Tooltip text for the Addresses Processed field in the peer details area.</extracomment>
-        <translation type="unfinished">Jumlah total alamat yang diproses, tidak termasuk yang dibatalkan karena pembatasan tarif.</translation>
-    </message>
-    <message>
-        <source>Addresses Processed</source>
-        <translation type="unfinished">Alamat Diproses</translation>
-    </message>
-    <message>
-        <source>Total number of addresses dropped due to rate-limiting.</source>
-        <extracomment>Tooltip text for the Addresses Rate-Limited field in the peer details area.</extracomment>
-        <translation type="unfinished">Jumlah total alamat turun karena pembatasan tarif.</translation>
-    </message>
-    <message>
-        <source>Addresses Rate-Limited</source>
-        <translation type="unfinished">Tarif Alamat Terbatas</translation>
-    </message>
-    <message>
-        <source>User Agent</source>
-        <translation type="unfinished">Agen Pengguna
-
-</translation>
-    </message>
-    <message>
-        <source>Node window</source>
-        <translation type="unfinished">Jendela Node</translation>
-    </message>
-    <message>
-        <source>Current block height</source>
-        <translation type="unfinished">Tinggi blok saat ini</translation>
-    </message>
-    <message>
-        <source>Open the %1 debug log file from the current data directory. This can take a few seconds for large log files.</source>
-        <translation type="unfinished">Buka file log debug %1 dari direktori data saat ini. Dapat memakan waktu beberapa detik untuk file log besar.</translation>
-    </message>
-    <message>
-        <source>Decrease font size</source>
-        <translation type="unfinished">Mengurangi ukuran font</translation>
-    </message>
-    <message>
-        <source>Increase font size</source>
-        <translation type="unfinished">Menambah ukuran font</translation>
-    </message>
-    <message>
-        <source>Permissions</source>
-        <translation type="unfinished">Izin</translation>
-    </message>
-    <message>
-        <source>The direction and type of peer connection: %1</source>
-        <translation type="unfinished">Arah dan jenis koneksi peer: %1 </translation>
-    </message>
-    <message>
-        <source>Direction/Type</source>
-        <translation type="unfinished">Arah / Jenis</translation>
-    </message>
-    <message>
-        <source>The network protocol this peer is connected through: IPv4, IPv6, Onion, I2P, or CJDNS.</source>
-        <translation type="unfinished">Peer ini terhubung melalui protokol jaringan: IPv4, IPv6, Onion, I2P, atau CJDNS. </translation>
-    </message>
-    <message>
-        <source>Services</source>
-        <translation type="unfinished">Layanan</translation>
-    </message>
-    <message>
-        <source>Whether the peer requested us to relay transactions.</source>
-        <translation type="unfinished">Apakah peer meminta kami untuk menyampaikan transaksi. </translation>
-    </message>
-    <message>
-        <source>Wants Tx Relay</source>
-        <translation type="unfinished">Ingin Relay Tx </translation>
-    </message>
-    <message>
-        <source>High Bandwidth</source>
-        <translation type="unfinished">Bandwidth Tinggi</translation>
-    </message>
-    <message>
-        <source>Connection Time</source>
-        <translation type="unfinished">Waktu Koneksi</translation>
-    </message>
-    <message>
-        <source>Elapsed time since a novel block passing initial validity checks was received from this peer.</source>
-        <translation type="unfinished">Waktu yang berlalu sejak blok baru yang lolos pemeriksaan validitas awal diterima dari peer ini. </translation>
-    </message>
-    <message>
-        <source>Last Block</source>
-        <translation type="unfinished">Blok Terakhir</translation>
-    </message>
-    <message>
-        <source>Elapsed time since a novel transaction accepted into our mempool was received from this peer.</source>
-        <extracomment>Tooltip text for the Last Transaction field in the peer details area.</extracomment>
-        <translation type="unfinished">Waktu yang telah berlalu sejak transaksi baru yang diterima di mempool kami sudah diterima dari peer ini. </translation>
-    </message>
-    <message>
-        <source>Last Send</source>
-        <translation type="unfinished">Pengiriman Terakhir</translation>
-    </message>
-    <message>
-        <source>Last Receive</source>
-        <translation type="unfinished">Kiriman Terakhir</translation>
-    </message>
-    <message>
-        <source>Ping Time</source>
-        <translation type="unfinished">Waktu Ping</translation>
-    </message>
-    <message>
-        <source>The duration of a currently outstanding ping.</source>
-        <translation type="unfinished">Durasi ping saat ini.</translation>
-    </message>
-    <message>
-        <source>Ping Wait</source>
-        <translation type="unfinished">Ping Tunggu</translation>
-    </message>
-    <message>
-        <source>Min Ping</source>
-        <translation type="unfinished">Ping Min</translation>
-    </message>
-    <message>
-        <source>Time Offset</source>
-        <translation type="unfinished">Waktu Offset</translation>
-    </message>
-    <message>
-        <source>Last block time</source>
-        <translation type="unfinished">Waktu blok terakhir</translation>
-    </message>
-    <message>
-        <source>&amp;Open</source>
-        <translation type="unfinished">&amp;Buka</translation>
-    </message>
-    <message>
-        <source>&amp;Console</source>
-        <translation type="unfinished">&amp;Konsol</translation>
-    </message>
-    <message>
-        <source>&amp;Network Traffic</source>
-        <translation type="unfinished">Kemacetan &amp;Jaringan</translation>
-    </message>
-    <message>
-        <source>Totals</source>
-        <translation type="unfinished">Total</translation>
-    </message>
-    <message>
-        <source>Debug log file</source>
-        <translation type="unfinished">Berkas catatan debug</translation>
-    </message>
-    <message>
-        <source>Clear console</source>
-        <translation type="unfinished">Bersihkan konsol</translation>
-    </message>
-    <message>
-        <source>In:</source>
-        <translation type="unfinished">Masuk:</translation>
-    </message>
-    <message>
-        <source>Out:</source>
-        <translation type="unfinished">Keluar:</translation>
-    </message>
-    <message>
-        <source>Inbound: initiated by peer</source>
-        <extracomment>Explanatory text for an inbound peer connection.</extracomment>
-        <translation type="unfinished">Masuk: dimulai oleh peer</translation>
-    </message>
-    <message>
-        <source>Outbound Full Relay: default</source>
-        <extracomment>Explanatory text for an outbound peer connection that relays all network information. This is the default behavior for outbound connections.</extracomment>
-        <translation type="unfinished">Relai Penuh Keluar: default </translation>
-    </message>
-    <message>
-        <source>Outbound Block Relay: does not relay transactions or addresses</source>
-        <extracomment>Explanatory text for an outbound peer connection that relays network information about blocks and not transactions or addresses.</extracomment>
-        <translation type="unfinished">Outbound Block Relay: tidak menyampaikan transaksi atau alamat</translation>
-    </message>
-    <message>
-        <source>Outbound Manual: added using RPC %1 or %2/%3 configuration options</source>
-        <extracomment>Explanatory text for an outbound peer connection that was established manually through one of several methods. The numbered arguments are stand-ins for the methods available to establish manual connections.</extracomment>
-        <translation type="unfinished">Manual Keluar: ditambahkan menggunakan opsi konfigurasi RPC %1 atau %2/%3 </translation>
-    </message>
-    <message>
-        <source>Outbound Feeler: short-lived, for testing addresses</source>
-        <extracomment>Explanatory text for a short-lived outbound peer connection that is used to test the aliveness of known addresses.</extracomment>
-        <translation type="unfinished">Outbound Feeler: berumur pendek, untuk menguji alamat</translation>
-    </message>
-    <message>
-        <source>Outbound Address Fetch: short-lived, for soliciting addresses</source>
-        <extracomment>Explanatory text for a short-lived outbound peer connection that is used to request addresses from a peer.</extracomment>
-        <translation type="unfinished">Outbound Address Fetch: berumur pendek, untuk meminta alamat </translation>
-    </message>
-    <message>
-        <source>we selected the peer for high bandwidth relay</source>
-        <translation type="unfinished">kami memilih peer untuk relai bandwidth tinggi </translation>
-    </message>
-    <message>
-        <source>the peer selected us for high bandwidth relay</source>
-        <translation type="unfinished">peer memilih kami untuk relai bandwidth tinggi </translation>
-    </message>
-    <message>
-        <source>no high bandwidth relay selected</source>
-        <translation type="unfinished">tidak ada relai bandwidth tinggi yang dipilih</translation>
-    </message>
-    <message>
-        <source>&amp;Copy address</source>
-        <extracomment>Context menu action to copy the address of a peer.</extracomment>
-        <translation type="unfinished">&amp;Salin alamat</translation>
-    </message>
-    <message>
-        <source>&amp;Disconnect</source>
-        <translation type="unfinished">&amp;Memutuskan</translation>
-    </message>
-    <message>
-        <source>1 &amp;hour</source>
-        <translation type="unfinished">1 &amp;jam</translation>
-    </message>
-    <message>
-        <source>1 d&amp;ay</source>
-        <translation type="unfinished">1 h&amp;ari</translation>
-    </message>
-    <message>
-        <source>1 &amp;week</source>
-        <translation type="unfinished">1 &amp;minggu</translation>
-    </message>
-    <message>
-        <source>1 &amp;year</source>
-        <translation type="unfinished">1 &amp;tahun</translation>
-    </message>
-    <message>
-        <source>&amp;Copy IP/Netmask</source>
-        <extracomment>Context menu action to copy the IP/Netmask of a banned peer. IP/Netmask is the combination of a peer's IP address and its Netmask. For IP address, see: https://en.wikipedia.org/wiki/IP_address.</extracomment>
-        <translation type="unfinished">&amp;Salin IP/Netmask</translation>
-    </message>
-    <message>
-        <source>&amp;Unban</source>
-        <translation type="unfinished">&amp;Lepas ban</translation>
-    </message>
-    <message>
-        <source>Network activity disabled</source>
-        <translation type="unfinished">Aktivitas jaringan nonaktif</translation>
-    </message>
-    <message>
-        <source>Executing command without any wallet</source>
-        <translation type="unfinished">Menjalankan perintah tanpa dompet apa pun</translation>
-    </message>
-    <message>
-        <source>Welcome to the %1 RPC console.
-Use up and down arrows to navigate history, and %2 to clear screen.
-Use %3 and %4 to increase or decrease the font size.
-Type %5 for an overview of available commands.
-For more information on using this console, type %6.
-
-%7WARNING: Scammers have been active, telling users to type commands here, stealing their wallet contents. Do not use this console without fully understanding the ramifications of a command.%8</source>
-        <extracomment>RPC console welcome message. Placeholders %7 and %8 are style tags for the warning content, and they are not space separated from the rest of the text intentionally.</extracomment>
-        <translation type="unfinished">Selamat datang di konsol %1 RPC.
-Gunakan panah atas dan bawah untuk menavigasi riwayat, dan %2 menghapus layar.
-Gunakan %3 dan %4 untuk menambah atau mengurangi ukuran huruf.
-Ketik %5 untuk tinjauan perintah yang tersedia.
-Untuk informasi lebih lanjut tentang menggunakan konsol ini, ketik %6.
-
-%7PERINGATAN: Scammers telah aktif, memberitahu pengguna untuk mengetik perintah di sini, mencuri isi dompet mereka. Jangan gunakan konsol ini tanpa sepenuhnya memahami konsekuensi dari suatu perintah.%8</translation>
-    </message>
-    <message>
-        <source>Executing…</source>
-        <extracomment>A console message indicating an entered command is currently being executed.</extracomment>
-        <translation type="unfinished">Melaksanakan…</translation>
-    </message>
-    <message>
-        <source>Yes</source>
-        <translation type="unfinished">Ya</translation>
-    </message>
-    <message>
-        <source>No</source>
-        <translation type="unfinished">Tidak</translation>
-    </message>
-    <message>
-        <source>To</source>
-        <translation type="unfinished">Untuk</translation>
-    </message>
-    <message>
-        <source>From</source>
-        <translation type="unfinished">Dari</translation>
-    </message>
-    <message>
-        <source>Ban for</source>
-        <translation type="unfinished">Ban untuk</translation>
-    </message>
-    <message>
-        <source>Never</source>
-        <translation type="unfinished">Tidak pernah</translation>
-    </message>
-    <message>
-        <source>Unknown</source>
-        <translation type="unfinished">Tidak diketahui</translation>
-    </message>
-</context>
-<context>
-    <name>ReceiveCoinsDialog</name>
-    <message>
-        <source>&amp;Amount:</source>
-        <translation type="unfinished">&amp;Nilai:</translation>
-    </message>
-    <message>
-        <source>&amp;Message:</source>
-        <translation type="unfinished">&amp;Pesan:</translation>
-    </message>
-    <message>
-        <source>An optional message to attach to the payment request, which will be displayed when the request is opened. Note: The message will not be sent with the payment over the Bitcoin network.</source>
-        <translation type="unfinished">Pesan opsional untuk dilampirkan ke permintaan pembayaran, yang akan ditampilkan ketika permintaan dibuka. Catatan: Pesan tidak akan dikirim dengan pembayaran melalui jaringan Bitcoin.</translation>
-    </message>
-    <message>
-        <source>An optional label to associate with the new receiving address.</source>
-        <translation type="unfinished">Label opsional untuk mengasosiasikan dengan alamat penerima baru.</translation>
-    </message>
-    <message>
-        <source>Use this form to request payments. All fields are &lt;b&gt;optional&lt;/b&gt;.</source>
-        <translation type="unfinished">Gunakan form ini untuk meminta pembayaran. Semua kolom adalah &lt;b&gt;opsional&lt;/b&gt;.</translation>
-    </message>
-    <message>
-        <source>An optional amount to request. Leave this empty or zero to not request a specific amount.</source>
-        <translation type="unfinished">Nilai permintaan opsional. Biarkan ini kosong atau nol bila tidak meminta nilai tertentu.</translation>
-    </message>
-    <message>
-        <source>An optional label to associate with the new receiving address (used by you to identify an invoice).  It is also attached to the payment request.</source>
-        <translation type="unfinished">Label fakultatif untuk menghubungkan dengan alamat penerima baru (anda menggunakannya untuk mengindetifikasi faktur). Itu juga dilampirkan pada permintaan pembayaran.</translation>
-    </message>
-    <message>
-        <source>An optional message that is attached to the payment request and may be displayed to the sender.</source>
-        <translation type="unfinished">Pesan opsional yang dilampirkan di permintaan pembayaran dan dapat ditampilkan ke pengirim.</translation>
-    </message>
-    <message>
-        <source>&amp;Create new receiving address</source>
-        <translation type="unfinished">&amp;Create alamat penerima baru</translation>
-    </message>
-    <message>
-        <source>Clear all fields of the form.</source>
-        <translation type="unfinished">Hapus informasi dari form.</translation>
-    </message>
-    <message>
-        <source>Clear</source>
-        <translation type="unfinished">Hapus</translation>
-    </message>
-    <message>
-        <source>Requested payments history</source>
-        <translation type="unfinished">Riwayat pembayaran yang Anda pinta</translation>
-    </message>
-    <message>
-        <source>Show the selected request (does the same as double clicking an entry)</source>
-        <translation type="unfinished">Menunjukkan permintaan yang dipilih (sama dengan tekan pilihan dua kali)</translation>
-    </message>
-    <message>
-        <source>Show</source>
-        <translation type="unfinished">Menunjukkan</translation>
-    </message>
-    <message>
-        <source>Remove the selected entries from the list</source>
-        <translation type="unfinished">Menghapus informasi terpilih dari daftar</translation>
-    </message>
-    <message>
-        <source>Remove</source>
-        <translation type="unfinished">Menghapus</translation>
-    </message>
-    <message>
-        <source>Copy &amp;URI</source>
-        <translation type="unfinished">Salin &amp;URI</translation>
-    </message>
-    <message>
-        <source>&amp;Copy address</source>
-        <translation type="unfinished">&amp;Salin alamat</translation>
-    </message>
-    <message>
-        <source>Copy &amp;label</source>
-        <translation type="unfinished">Salin &amp;label</translation>
-    </message>
-    <message>
-        <source>Copy &amp;message</source>
-        <translation type="unfinished">salin &amp;pesan</translation>
-    </message>
-    <message>
-        <source>Copy &amp;amount</source>
-        <translation type="unfinished">Salin &amp;jumlah</translation>
-    </message>
-    <message>
-        <source>Could not unlock wallet.</source>
-        <translation type="unfinished">Tidak dapat membuka dompet.</translation>
-    </message>
-    <message>
-        <source>Could not generate new %1 address</source>
-        <translation type="unfinished">Tidak dapat membuat alamat %1 baru</translation>
-    </message>
-</context>
-<context>
-    <name>ReceiveRequestDialog</name>
-    <message>
-        <source>Request payment to …</source>
-        <translation type="unfinished">Minta pembayaran ke ...</translation>
-    </message>
-    <message>
-        <source>Address:</source>
-        <translation type="unfinished">Alamat:</translation>
-    </message>
-    <message>
-        <source>Amount:</source>
-        <translation type="unfinished">Jumlah:</translation>
-    </message>
-    <message>
-        <source>Message:</source>
-        <translation type="unfinished">Pesan:</translation>
-    </message>
-    <message>
-        <source>Copy &amp;URI</source>
-        <translation type="unfinished">Salin &amp;URI</translation>
-    </message>
-    <message>
-        <source>Copy &amp;Address</source>
-        <translation type="unfinished">Salin &amp;Alamat</translation>
-    </message>
-    <message>
-        <source>&amp;Verify</source>
-        <translation type="unfinished">&amp;periksa</translation>
-    </message>
-    <message>
-        <source>Verify this address on e.g. a hardware wallet screen</source>
-        <translation type="unfinished">Periksa alamat ini misalnya pada layar dompet perangkat keras</translation>
-    </message>
-    <message>
-        <source>&amp;Save Image…</source>
-        <translation type="unfinished">&amp;Simpan Gambar...</translation>
-    </message>
-    <message>
-        <source>Payment information</source>
-        <translation type="unfinished">Informasi pembayaran</translation>
-    </message>
-    <message>
-        <source>Request payment to %1</source>
-        <translation type="unfinished">Minta pembayaran ke %1</translation>
-    </message>
-</context>
-<context>
-    <name>RecentRequestsTableModel</name>
-    <message>
-        <source>Date</source>
-        <translation type="unfinished">Tanggal</translation>
-    </message>
-    <message>
-        <source>Message</source>
-        <translation type="unfinished">Pesan</translation>
-    </message>
-    <message>
-        <source>(no label)</source>
-        <translation type="unfinished">(tidak ada label)</translation>
-    </message>
-    <message>
-        <source>(no message)</source>
-        <translation type="unfinished">(tidak ada pesan)</translation>
-    </message>
-    <message>
-        <source>(no amount requested)</source>
-        <translation type="unfinished">(tidak ada jumlah yang diminta)</translation>
-    </message>
-    <message>
-        <source>Requested</source>
-        <translation type="unfinished">Diminta</translation>
-    </message>
-</context>
-<context>
-    <name>SendCoinsDialog</name>
-    <message>
-        <source>Send Coins</source>
-        <translation type="unfinished">Kirim Koin</translation>
-    </message>
-    <message>
-        <source>Coin Control Features</source>
-        <translation type="unfinished">Cara Pengaturan Koin</translation>
-    </message>
-    <message>
-        <source>automatically selected</source>
-        <translation type="unfinished">Pemilihan otomatis</translation>
-    </message>
-    <message>
-        <source>Insufficient funds!</source>
-        <translation type="unfinished">Saldo tidak mencukupi!</translation>
-    </message>
-    <message>
-        <source>Quantity:</source>
-        <translation type="unfinished">Kuantitas:</translation>
-    </message>
-    <message>
-        <source>Amount:</source>
-        <translation type="unfinished">Jumlah:</translation>
-    </message>
-    <message>
-        <source>Fee:</source>
-        <translation type="unfinished">Biaya:</translation>
-    </message>
-    <message>
-        <source>After Fee:</source>
-        <translation type="unfinished">Dengan Biaya:</translation>
-    </message>
-    <message>
-        <source>Change:</source>
-        <translation type="unfinished">Kembalian:</translation>
-    </message>
-    <message>
-        <source>If this is activated, but the change address is empty or invalid, change will be sent to a newly generated address.</source>
-        <translation type="unfinished">Jiki ini dipilih, tetapi alamat pengembalian uang kosong atau salah, uang kembali akan dikirim ke alamat yang baru dibuat.</translation>
-    </message>
-    <message>
-        <source>Custom change address</source>
-        <translation type="unfinished">Alamat uang kembali yang kustom</translation>
-    </message>
-    <message>
-        <source>Transaction Fee:</source>
-        <translation type="unfinished">Biaya Transaksi:</translation>
-    </message>
-    <message>
-        <source>Using the fallbackfee can result in sending a transaction that will take several hours or days (or never) to confirm. Consider choosing your fee manually or wait until you have validated the complete chain.</source>
-        <translation type="unfinished">Menggunakan fallbackfee dapat mengakibatkan pengiriman transaksi yang akan memakan waktu beberapa jam atau hari (atau tidak pernah) untuk dikonfirmasi. Pertimbangkan untuk memilih biaya anda secara manual atau tunggu hingga anda telah megesahkan rantai yang lengkap.</translation>
-    </message>
-    <message>
-        <source>Warning: Fee estimation is currently not possible.</source>
-        <translation type="unfinished">Peringatan: Perkiraan biaya saat ini tidak memungkinkan.</translation>
-    </message>
-    <message>
-        <source>Hide</source>
-        <translation type="unfinished">Sembunyikan</translation>
-    </message>
-    <message>
-        <source>Recommended:</source>
-        <translation type="unfinished">Disarankan</translation>
-    </message>
-    <message>
-        <source>Custom:</source>
-        <translation type="unfinished">Khusus</translation>
-    </message>
-    <message>
-        <source>Send to multiple recipients at once</source>
-        <translation type="unfinished">Kirim ke beberapa penerima sekaligus</translation>
-    </message>
-    <message>
-        <source>Add &amp;Recipient</source>
-        <translation type="unfinished">Tambahlah &amp;Penerima</translation>
-    </message>
-    <message>
-        <source>Clear all fields of the form.</source>
-        <translation type="unfinished">Hapus informasi dari form.</translation>
-    </message>
-    <message>
-        <source>Inputs…</source>
-        <translation type="unfinished">Masukan...</translation>
-    </message>
-    <message>
-        <source>Choose…</source>
-        <translation type="unfinished">Pilih...</translation>
-    </message>
-    <message>
-        <source>Hide transaction fee settings</source>
-        <translation type="unfinished">Sembunyikan pengaturan biaya transaksi</translation>
-    </message>
-    <message>
-        <source>Specify a custom fee per kB (1,000 bytes) of the transaction's virtual size.
-
-Note:  Since the fee is calculated on a per-byte basis, a fee rate of "100 satoshis per kvB" for a transaction size of 500 virtual bytes (half of 1 kvB) would ultimately yield a fee of only 50 satoshis.</source>
-        <translation type="unfinished">Tentukan biaya khusus per kB (1.000 byte) dari ukuran virtual transaksi. 
-
-Catatan: Karena biaya dihitung berdasarkan per byte, tarif biaya "100 satoshi per kvB" untuk ukuran transaksi 500 byte virtual (setengah dari 1 kvB) pada akhirnya akan menghasilkan biaya hanya 50 satoshi. </translation>
-    </message>
-    <message>
-        <source>When there is less transaction volume than space in the blocks, miners as well as relaying nodes may enforce a minimum fee. Paying only this minimum fee is just fine, but be aware that this can result in a never confirming transaction once there is more demand for bitcoin transactions than the network can process.</source>
-        <translation type="unfinished">Ketika volume transaksi lebih sedikit daripada ruang di blok, penambang serta simpul yang menyiarkanikan dapat memberlakukan biaya minimum. Anda boleh hanya membayar biaya minimum, tetapi perlu diketahui bahwa ini dapat menghasilkan transaksi yang tidak pernah dikonfirmasi setelah ada lebih banyak permintaan untuk transaksi bitcoin daripada yang dapat diproses jaringan.</translation>
-    </message>
-    <message>
-        <source>A too low fee might result in a never confirming transaction (read the tooltip)</source>
-        <translation type="unfinished">Biaya yang terlalu rendah dapat menyebabkan transaksi tidak terkonfirmasi (baca tooltip)</translation>
-    </message>
-    <message>
-        <source>(Smart fee not initialized yet. This usually takes a few blocks…)</source>
-        <translation type="unfinished">(Biaya pintar belum dimulai. Ini biasanya membutuhkan beberapa blok…) </translation>
-    </message>
-    <message>
-        <source>Confirmation time target:</source>
-        <translation type="unfinished">Target waktu konfirmasi:</translation>
-    </message>
-    <message>
-        <source>Enable Replace-By-Fee</source>
-        <translation type="unfinished">Izinkan Replace-By-Fee</translation>
-    </message>
-    <message>
-        <source>With Replace-By-Fee (BIP-125) you can increase a transaction's fee after it is sent. Without this, a higher fee may be recommended to compensate for increased transaction delay risk.</source>
-        <translation type="unfinished">Dengan Replace-By-Fee (BIP-125) Anda dapat menambah biaya transaksi setelah dikirim. Tanpa ini, biaya yang lebih tinggi dapat direkomendasikan untuk mengkompensasi peningkatan risiko keterlambatan transaksi.</translation>
-    </message>
-    <message>
-        <source>Clear &amp;All</source>
-        <translation type="unfinished">Hapus &amp;Semua</translation>
-    </message>
-    <message>
-        <source>Balance:</source>
-        <translation type="unfinished">Saldo:</translation>
-    </message>
-    <message>
-        <source>Confirm the send action</source>
-        <translation type="unfinished">Konfirmasi aksi pengiriman</translation>
-    </message>
-    <message>
-        <source>S&amp;end</source>
-        <translation type="unfinished">K&amp;irim</translation>
-    </message>
-    <message>
-        <source>Copy quantity</source>
-        <translation type="unfinished">Salin Kuantitas</translation>
-    </message>
-    <message>
-        <source>Copy amount</source>
-        <translation type="unfinished">Salin Jumlah</translation>
-    </message>
-    <message>
-        <source>Copy fee</source>
-        <translation type="unfinished">Salin biaya</translation>
-    </message>
-    <message>
-        <source>Copy after fee</source>
-        <translation type="unfinished">Salin Setelah Upah</translation>
-    </message>
-    <message>
-        <source>Copy bytes</source>
-        <translation type="unfinished">Salin bytes</translation>
-    </message>
-    <message>
-        <source>Copy dust</source>
-        <translation type="unfinished">Salin dust</translation>
-    </message>
-    <message>
-        <source>Copy change</source>
-        <translation type="unfinished">Salin Perubahan</translation>
-    </message>
-    <message>
-        <source>%1 (%2 blocks)</source>
-        <translation type="unfinished">%1 (%2 block)</translation>
-    </message>
-    <message>
-        <source>Sign on device</source>
-        <extracomment>"device" usually means a hardware wallet.</extracomment>
-        <translation type="unfinished">Masuk ke perangkat</translation>
-    </message>
-    <message>
-        <source>Connect your hardware wallet first.</source>
-        <translation type="unfinished">Hubungkan dompet perangkat keras Anda terlebih dahulu.</translation>
-    </message>
-    <message>
-        <source>Set external signer script path in Options -&gt; Wallet</source>
-        <extracomment>"External signer" means using devices such as hardware wallets.</extracomment>
-        <translation type="unfinished">Setel jalur skrip penanda tangan eksternal di Opsi -&gt; Dompet</translation>
-    </message>
-    <message>
-        <source>Cr&amp;eate Unsigned</source>
-        <translation type="unfinished">bu&amp;at Tidak ditandai</translation>
-    </message>
-    <message>
-        <source>Creates a Partially Signed Bitcoin Transaction (PSBT) for use with e.g. an offline %1 wallet, or a PSBT-compatible hardware wallet.</source>
-        <translation type="unfinished">Membuat sebagian tertanda transaksi bitcoin (PSBT) untuk digunakan dengan contoh dompet offline %1, atau dompet yang kompatibel dengan PSBT</translation>
-    </message>
-    <message>
-        <source> from wallet '%1'</source>
-        <translation type="unfinished">dari dompet '%1'</translation>
-    </message>
-    <message>
-        <source>%1 to '%2'</source>
-        <translation type="unfinished">%1 ke '%2'</translation>
-    </message>
-    <message>
-        <source>%1 to %2</source>
-        <translation type="unfinished">%1 ke %2</translation>
-    </message>
-    <message>
-        <source>To review recipient list click "Show Details…"</source>
-        <translation type="unfinished">Untuk meninjau daftar penerima, klik "Tampilkan Detail ..."</translation>
-    </message>
-    <message>
-        <source>Sign failed</source>
-        <translation type="unfinished">Tanda tangan gagal</translation>
-    </message>
-    <message>
-        <source>External signer not found</source>
-        <extracomment>"External signer" means using devices such as hardware wallets.</extracomment>
-        <translation type="unfinished">penandatangan eksternal tidak ditemukan</translation>
-    </message>
-    <message>
-        <source>External signer failure</source>
-        <extracomment>"External signer" means using devices such as hardware wallets.</extracomment>
-        <translation type="unfinished">penandatangan eksternal gagal</translation>
-    </message>
-    <message>
-        <source>Save Transaction Data</source>
-        <translation type="unfinished">Simpan data Transaksi</translation>
-    </message>
-    <message>
-        <source>Partially Signed Transaction (Binary)</source>
-        <extracomment>Expanded name of the binary PSBT file format. See: BIP 174.</extracomment>
-        <translation type="unfinished">Transaksi yang Ditandatangani Sebagian (Biner)</translation>
-    </message>
-    <message>
-        <source>PSBT saved</source>
-        <translation type="unfinished">PSBT disimpan</translation>
-    </message>
-    <message>
-        <source>External balance:</source>
-        <translation type="unfinished">Saldo eksternal</translation>
-    </message>
-    <message>
-        <source>or</source>
-        <translation type="unfinished">atau</translation>
-    </message>
-    <message>
-        <source>You can increase the fee later (signals Replace-By-Fee, BIP-125).</source>
-        <translation type="unfinished">Anda dapat menambah biaya kemudian (sinyal Replace-By-Fee, BIP-125).</translation>
-    </message>
-    <message>
-        <source>Do you want to create this transaction?</source>
-        <extracomment>Message displayed when attempting to create a transaction. Cautionary text to prompt the user to verify that the displayed transaction details represent the transaction the user intends to create.</extracomment>
-        <translation type="unfinished">Apakah Anda ingin membuat transaksi ini?</translation>
-    </message>
-    <message>
-        <source>Please, review your transaction. You can create and send this transaction or create a Partially Signed Bitcoin Transaction (PSBT), which you can save or copy and then sign with, e.g., an offline %1 wallet, or a PSBT-compatible hardware wallet.</source>
-        <extracomment>Text to inform a user attempting to create a transaction of their current options. At this stage, a user can send their transaction or create a PSBT. This string is displayed when both private keys and PSBT controls are enabled.</extracomment>
-        <translation type="unfinished">Harap untuk analisi proposal transaksi anda kembali. Anda dapat membuat dan mengirim transaksi ini atau membuat transaksi bitcoin yang ditandai tangani sebagaian (PSBT) yang bisa anda simpan atau salin dan tanda tangan dengan contoh dompet offline %1, atau dompet yang kompatibel dengan PSBT</translation>
-    </message>
-    <message>
-        <source>Please, review your transaction.</source>
-        <extracomment>Text to prompt a user to review the details of the transaction they are attempting to send.</extracomment>
-        <translation type="unfinished">Mohon periksa kembali transaksi anda.</translation>
-    </message>
-    <message>
-        <source>Transaction fee</source>
-        <translation type="unfinished">Biaya Transaksi</translation>
-    </message>
-    <message>
-        <source>Not signalling Replace-By-Fee, BIP-125.</source>
-        <translation type="unfinished">Tidak memberi sinyal Replace-By-Fee, BIP-125.</translation>
-    </message>
-    <message>
-        <source>Total Amount</source>
-        <translation type="unfinished">Jumlah Keseluruhan</translation>
-    </message>
-    <message>
-        <source>Confirm send coins</source>
-        <translation type="unfinished">Konfirmasi pengiriman koin</translation>
-    </message>
-    <message>
-        <source>Watch-only balance:</source>
-        <translation type="unfinished">Saldo (hanya lihat):</translation>
-    </message>
-    <message>
-        <source>The recipient address is not valid. Please recheck.</source>
-        <translation type="unfinished">Alamat penerima tidak sesuai. Mohon periksa kembali.</translation>
-    </message>
-    <message>
-        <source>The amount to pay must be larger than 0.</source>
-        <translation type="unfinished">Jumlah pembayaran harus lebih besar daripada 0.</translation>
-    </message>
-    <message>
-        <source>The amount exceeds your balance.</source>
-        <translation type="unfinished">Jumlah melebihi saldo anda.</translation>
-    </message>
-    <message>
-        <source>Duplicate address found: addresses should only be used once each.</source>
-        <translation type="unfinished">Alamat duplikat ditemukan: alamat hanya boleh digunakan sekali saja.</translation>
-    </message>
-    <message>
-        <source>Transaction creation failed!</source>
-        <translation type="unfinished">Pembuatan transaksi gagal!</translation>
-    </message>
-    <message>
-        <source>A fee higher than %1 is considered an absurdly high fee.</source>
-        <translation type="unfinished">Biaya yang lebih tinggi dari %1 dianggap sebagai biaya yang sangat tinggi.</translation>
-    </message>
-    <message>
-        <source>Payment request expired.</source>
-        <translation type="unfinished">Permintaan pembayaran telah kadaluarsa.</translation>
-    </message>
-    <message numerus="yes">
-        <source>Estimated to begin confirmation within %n block(s).</source>
-        <translation type="unfinished">
-            <numerusform>Diperkirakan akan memulai konfirmasi dalam %n blok.</numerusform>
-        </translation>
-    </message>
-    <message>
-        <source>Warning: Invalid Bitcoin address</source>
-        <translation type="unfinished">Peringatan: Alamat Bitcoin tidak valid</translation>
-    </message>
-    <message>
-        <source>Warning: Unknown change address</source>
-        <translation type="unfinished">Peringatan: Alamat tidak dikenal</translation>
-    </message>
-    <message>
-        <source>Confirm custom change address</source>
-        <translation type="unfinished">Konfirmasi perubahan alamat</translation>
-    </message>
-    <message>
-        <source>The address you selected for change is not part of this wallet. Any or all funds in your wallet may be sent to this address. Are you sure?</source>
-        <translation type="unfinished">Alamat yang anda pilih untuk diubah bukan bagian dari dompet ini. Sebagian atau semua dana di dompet anda mungkin dikirim ke alamat ini. Apakah anda yakin?</translation>
-    </message>
-    <message>
-        <source>(no label)</source>
-        <translation type="unfinished">(tidak ada label)</translation>
-    </message>
-</context>
-<context>
-    <name>SendCoinsEntry</name>
-    <message>
-        <source>A&amp;mount:</source>
-        <translation type="unfinished">J&amp;umlah:</translation>
-    </message>
-    <message>
-        <source>Pay &amp;To:</source>
-        <translation type="unfinished">Kirim &amp;Ke:</translation>
-    </message>
-    <message>
-        <source>Choose previously used address</source>
-        <translation type="unfinished">Pilih alamat yang telah digunakan sebelumnya</translation>
-    </message>
-    <message>
-        <source>The Bitcoin address to send the payment to</source>
-        <translation type="unfinished">Alamat Bitcoin untuk mengirim pembayaran</translation>
-    </message>
-    <message>
-        <source>Paste address from clipboard</source>
-        <translation type="unfinished">Tempel alamat dari salinan</translation>
-    </message>
-    <message>
-        <source>Alt+P</source>
-        <translation type="unfinished">Alt+B</translation>
-    </message>
-    <message>
-        <source>Remove this entry</source>
-        <translation type="unfinished">Hapus masukan ini</translation>
-    </message>
-    <message>
-        <source>The amount to send in the selected unit</source>
-        <translation type="unfinished">Jumlah yang ingin dikirim dalam unit yang dipilih</translation>
-    </message>
-    <message>
-        <source>The fee will be deducted from the amount being sent. The recipient will receive less bitcoins than you enter in the amount field. If multiple recipients are selected, the fee is split equally.</source>
-        <translation type="unfinished">Biaya akan diambil dari jumlah yang dikirim. Penerima akan menerima bitcoin lebih sedikit daripada yang di masukkan di bidang jumlah. Jika ada beberapa penerima, biaya dibagi rata.</translation>
-    </message>
-    <message>
-        <source>S&amp;ubtract fee from amount</source>
-        <translation type="unfinished">Kurangi biaya dari jumlah</translation>
-    </message>
-    <message>
-        <source>Use available balance</source>
-        <translation type="unfinished">Gunakan saldo yang tersedia</translation>
-    </message>
-    <message>
-        <source>Message:</source>
-        <translation type="unfinished">Pesan:</translation>
-    </message>
-    <message>
-        <source>This is an unauthenticated payment request.</source>
-        <translation type="unfinished">Ini permintaan pembayaran yang tidak diautentikasi.</translation>
-    </message>
-    <message>
-        <source>This is an authenticated payment request.</source>
-        <translation type="unfinished">Ini permintaan pembayaran yang diautentikasi.</translation>
-    </message>
-    <message>
-        <source>Enter a label for this address to add it to the list of used addresses</source>
-        <translation type="unfinished">Masukkan label untuk alamat ini untuk dimasukan dalam daftar alamat yang pernah digunakan</translation>
-    </message>
-    <message>
-        <source>A message that was attached to the bitcoin: URI which will be stored with the transaction for your reference. Note: This message will not be sent over the Bitcoin network.</source>
-        <translation type="unfinished">Pesan yang dilampirkan ke bitcoin: URI yang akan disimpan dengan transaksi untuk referensi Anda. Catatan: Pesan ini tidak akan dikirim melalui jaringan Bitcoin.</translation>
-    </message>
-    <message>
-        <source>Pay To:</source>
-        <translation type="unfinished">Kirim Ke:</translation>
-    </message>
-    <message>
-        <source>Memo:</source>
-        <translation type="unfinished">Catatan Peringatan:</translation>
-=======
-        <source>Create</source>
-        <translation type="unfinished">Membuat</translation>
->>>>>>> 88259837
-    </message>
-    <message>
-        <source>Compiled without sqlite support (required for descriptor wallets)</source>
-        <translation type="unfinished">Dikompilasi tanpa support sqlite (dibutuhkan untuk dompet deskriptor)</translation>
-    </message>
-    <message>
-        <source>Compiled without external signing support (required for external signing)</source>
-        <extracomment>"External signing" means using devices such as hardware wallets.</extracomment>
-        <translation type="unfinished">Dikompilasi tanpa dukungan penandatanganan eksternal (diperlukan untuk penandatanganan eksternal)</translation>
-    </message>
-</context>
-<context>
-    <name>EditAddressDialog</name>
-    <message>
-        <source>Edit Address</source>
-        <translation type="unfinished">Ubah Alamat</translation>
-    </message>
-    <message>
-        <source>The label associated with this address list entry</source>
-        <translation type="unfinished">Label yang terkait dengan daftar alamat</translation>
-    </message>
-    <message>
-        <source>The address associated with this address list entry. This can only be modified for sending addresses.</source>
-        <translation type="unfinished">Alamat yang terkait dengan daftar alamat. Hanya dapat diubah untuk alamat pengirim.</translation>
-    </message>
-    <message>
-        <source>&amp;Address</source>
-        <translation type="unfinished">&amp;Alamat</translation>
-    </message>
-    <message>
-        <source>New sending address</source>
-        <translation type="unfinished">Alamat pengirim baru</translation>
-    </message>
-    <message>
-        <source>Edit receiving address</source>
-        <translation type="unfinished">Ubah alamat penerima</translation>
-    </message>
-    <message>
-        <source>Edit sending address</source>
-        <translation type="unfinished">Ubah alamat pengirim</translation>
-    </message>
-    <message>
-        <source>The entered address "%1" is not a valid Bitcoin address.</source>
-        <translation type="unfinished">Alamat yang dimasukkan "%1" bukanlah alamat Bitcoin yang valid.</translation>
-    </message>
-    <message>
-        <source>Address "%1" already exists as a receiving address with label "%2" and so cannot be added as a sending address.</source>
-        <translation type="unfinished">Alamat "%1" sudah ada sebagai alamat penerimaan dengan label "%2" sehingga tidak bisa ditambah sebagai alamat pengiriman.</translation>
-    </message>
-    <message>
-        <source>The entered address "%1" is already in the address book with label "%2".</source>
-        <translation type="unfinished">Alamat "%1" yang dimasukkan sudah ada di dalam buku alamat dengan label "%2".</translation>
-    </message>
-    <message>
-        <source>Could not unlock wallet.</source>
-        <translation type="unfinished">Tidak dapat membuka dompet.</translation>
-    </message>
-    <message>
-        <source>New key generation failed.</source>
-        <translation type="unfinished">Pembuatan kunci baru gagal.</translation>
-    </message>
-</context>
-<context>
-    <name>FreespaceChecker</name>
-    <message>
-        <source>A new data directory will be created.</source>
-        <translation type="unfinished">Sebuah data direktori baru telah dibuat.</translation>
-    </message>
-    <message>
-        <source>name</source>
-        <translation type="unfinished">nama</translation>
-    </message>
-    <message>
-        <source>Directory already exists. Add %1 if you intend to create a new directory here.</source>
-        <translation type="unfinished">Direktori masih ada. Tambahlah %1 apabila Anda ingin membuat direktori baru disini.</translation>
-    </message>
-    <message>
-        <source>Path already exists, and is not a directory.</source>
-        <translation type="unfinished">Sudah ada path, dan itu bukan direktori.</translation>
-    </message>
-    <message>
-        <source>Cannot create data directory here.</source>
-        <translation type="unfinished">Tidak bisa membuat direktori data disini.</translation>
-    </message>
-</context>
-<context>
-    <name>Intro</name>
-    <message numerus="yes">
-        <source>%n GB of space available</source>
-        <translation type="unfinished">
-            <numerusform>%n GB ruang tersedia</numerusform>
-        </translation>
-    </message>
-    <message numerus="yes">
-        <source>(of %n GB needed)</source>
-        <translation type="unfinished">
-            <numerusform>(dari %n GB yang dibutuhkan)</numerusform>
-        </translation>
-    </message>
-    <message numerus="yes">
-        <source>(%n GB needed for full chain)</source>
-        <translation type="unfinished">
-            <numerusform>(%n GB dibutuhkan untuk rantai penuh)</numerusform>
-        </translation>
-    </message>
-    <message>
-        <source>At least %1 GB of data will be stored in this directory, and it will grow over time.</source>
-        <translation type="unfinished">Setidaknya %1 GB data akan disimpan di direktori ini dan akan berkembang seiring berjalannya waktu.</translation>
-    </message>
-    <message>
-        <source>Approximately %1 GB of data will be stored in this directory.</source>
-        <translation type="unfinished">%1 GB data akan disimpan di direktori ini.</translation>
-    </message>
-    <message numerus="yes">
-        <source>(sufficient to restore backups %n day(s) old)</source>
-        <extracomment>Explanatory text on the capability of the current prune target.</extracomment>
-        <translation type="unfinished">
-            <numerusform>(sufficient to restore backups %n day(s) old)</numerusform>
-        </translation>
-    </message>
-<<<<<<< HEAD
-</context>
-<context>
-    <name>SplashScreen</name>
-    <message>
-        <source>(press q to shutdown and continue later)</source>
-        <translation type="unfinished">(tekan q untuk mematikan dan melanjutkan nanti)</translation>
-    </message>
-    <message>
-        <source>press q to shutdown</source>
-        <translation type="unfinished">tekan q untuk mematikan</translation>
-    </message>
-</context>
-<context>
-    <name>TransactionDesc</name>
-=======
->>>>>>> 88259837
-    <message>
-        <source>%1 will download and store a copy of the Bitcoin block chain.</source>
-        <translation type="unfinished">%1 akan mengunduh dan menyimpan salinan rantai blok Bitcoin.</translation>
-    </message>
-    <message>
-        <source>The wallet will also be stored in this directory.</source>
-        <translation type="unfinished">Dompet juga akan disimpan di direktori ini.</translation>
-    </message>
-    <message>
-        <source>Error: Specified data directory "%1" cannot be created.</source>
-        <translation type="unfinished">Kesalahan: Direktori data "%1" tidak dapat dibuat.</translation>
-    </message>
-    <message>
-        <source>Error</source>
-        <translation type="unfinished">Terjadi sebuah kesalahan</translation>
-    </message>
-    <message>
-        <source>Welcome</source>
-        <translation type="unfinished">Selamat Datang</translation>
-    </message>
-    <message>
-        <source>Welcome to %1.</source>
-        <translation type="unfinished">Selamat Datang di %1.</translation>
-    </message>
-    <message>
-        <source>As this is the first time the program is launched, you can choose where %1 will store its data.</source>
-        <translation type="unfinished">Karena ini adalah pertama kalinya program dijalankan, Anda dapat memilih lokasi %1 akan menyimpan data.</translation>
-    </message>
-    <message>
-        <source>Limit block chain storage to</source>
-        <translation type="unfinished">Batasi penyimpanan rantai blok menjadi </translation>
-    </message>
-    <message>
-        <source>Reverting this setting requires re-downloading the entire blockchain. It is faster to download the full chain first and prune it later. Disables some advanced features.</source>
-        <translation type="unfinished">Mengembalikan pengaturan perlu mengunduh ulang seluruh blockchain. Lebih cepat mengunduh rantai penuh terlebih dahulu dan memangkasnya kemudian. Menonaktifkan beberapa fitur lanjutan.</translation>
-    </message>
-    <message>
-        <source> GB</source>
-        <translation type="unfinished">GB</translation>
-    </message>
-    <message>
-        <source>This initial synchronisation is very demanding, and may expose hardware problems with your computer that had previously gone unnoticed. Each time you run %1, it will continue downloading where it left off.</source>
-        <translation type="unfinished">Sinkronisasi awal sangat berat dan mungkin akan menunjukkan permasalahan pada perangkat keras komputer Anda yang sebelumnya tidak tampak. Setiap kali Anda menjalankan %1, aplikasi ini akan melanjutkan pengunduhan dari posisi terakhir.</translation>
-    </message>
-    <message>
-        <source>When you click OK, %1 will begin to download and process the full %4 block chain (%2 GB) starting with the earliest transactions in %3 when %4 initially launched.</source>
-        <translation type="unfinished">Ketika Anda mengklik OK, %1 akan mulai mengunduh dan memproses %4 block chain penuh (%2 GB) dimulai dari transaksi-transaksi awal di %3 saat %4 diluncurkan pertama kali.</translation>
-    </message>
-    <message>
-        <source>If you have chosen to limit block chain storage (pruning), the historical data must still be downloaded and processed, but will be deleted afterward to keep your disk usage low.</source>
-        <translation type="unfinished">Apabila Anda memilih untuk membatasi penyimpanan block chain (pruning), data historis tetap akan diunduh dan diproses. Namun, data akan dihapus setelahnya untuk menjaga pemakaian disk agar tetap sedikit.</translation>
-    </message>
-    <message>
-        <source>Use the default data directory</source>
-        <translation type="unfinished">Gunakan direktori data default.</translation>
-    </message>
-    <message>
-        <source>Use a custom data directory:</source>
-        <translation type="unfinished">Gunakan direktori pilihan Anda:</translation>
-    </message>
-</context>
-<context>
-    <name>HelpMessageDialog</name>
-    <message>
-<<<<<<< HEAD
-        <source>Credit</source>
-        <translation type="unfinished">Kredit</translation>
-    </message>
-    <message numerus="yes">
-        <source>matures in %n more block(s)</source>
-        <translation type="unfinished">
-            <numerusform>matang dalam %n blok lagi</numerusform>
-        </translation>
-=======
-        <source>version</source>
-        <translation type="unfinished">versi</translation>
->>>>>>> 88259837
-    </message>
-    <message>
-        <source>About %1</source>
-        <translation type="unfinished">Tentang %1</translation>
-    </message>
-    <message>
-        <source>Command-line options</source>
-        <translation type="unfinished">Pilihan Command-line</translation>
-    </message>
-</context>
-<context>
-    <name>ShutdownWindow</name>
-    <message>
-        <source>Do not shut down the computer until this window disappears.</source>
-        <translation type="unfinished">Kamu tidak dapat mematikan komputer sebelum jendela ini tertutup sendiri.</translation>
-    </message>
-</context>
-<context>
-    <name>ModalOverlay</name>
-    <message>
-        <source>Form</source>
-        <translation type="unfinished">Formulir</translation>
-    </message>
-    <message>
-        <source>Recent transactions may not yet be visible, and therefore your wallet's balance might be incorrect. This information will be correct once your wallet has finished synchronizing with the bitcoin network, as detailed below.</source>
-        <translation type="unfinished">Transaksi-transaksi terkini mungkin belum terlihat dan oleh karenanya, saldo dompet Anda mungkin tidak tepat. Informasi ini akan akurat ketika dompet Anda tersinkronisasi dengan jaringan Bitcoin, seperti rincian berikut.</translation>
-    </message>
-    <message>
-        <source>Attempting to spend bitcoins that are affected by not-yet-displayed transactions will not be accepted by the network.</source>
-        <translation type="unfinished">Usaha untuk menggunakan bitcoin yang dipengaruhi oleh transaksi yang belum terlihat tidak akan diterima oleh jaringan.</translation>
-    </message>
-    <message>
-        <source>Number of blocks left</source>
-        <translation type="unfinished">Jumlah blok tersisa</translation>
-    </message>
-    <message>
-        <source>Unknown…</source>
-        <translation type="unfinished">Tidak diketahui...</translation>
-    </message>
-    <message>
-        <source>calculating…</source>
-        <translation type="unfinished">menghitung...</translation>
-    </message>
-    <message>
-        <source>Last block time</source>
-        <translation type="unfinished">Waktu blok terakhir</translation>
-    </message>
-    <message>
-        <source>Progress</source>
-        <translation type="unfinished">Perkembangan</translation>
-    </message>
-    <message>
-        <source>Progress increase per hour</source>
-        <translation type="unfinished">Peningkatan perkembangan per jam</translation>
-    </message>
-    <message>
-        <source>Estimated time left until synced</source>
-        <translation type="unfinished">Estimasi waktu tersisa sampai tersinkronisasi</translation>
-    </message>
-    <message>
-        <source>Hide</source>
-        <translation type="unfinished">Sembunyikan</translation>
-    </message>
-    <message>
-        <source>Esc</source>
-        <translation type="unfinished">Keluar</translation>
-    </message>
-    <message>
-        <source>%1 is currently syncing.  It will download headers and blocks from peers and validate them until reaching the tip of the block chain.</source>
-        <translation type="unfinished">%1 menyinkronkan. Program ini akan mengunduh header dan blok dari rekan dan memvalidasi sampai blok terbaru.</translation>
-    </message>
-    <message>
-        <source>Unknown. Syncing Headers (%1, %2%)…</source>
-        <translation type="unfinished">Tidak diketahui. Sinkronisasi Header (%1, %2%)...</translation>
-    </message>
-    <message>
-        <source>Unknown. Pre-syncing Headers (%1, %2%)…</source>
-        <translation type="unfinished">Tidak diketahui. Pra-sinkronisasi Header (%1, %2%)...</translation>
-    </message>
-</context>
-<context>
-    <name>OptionsDialog</name>
-    <message>
-        <source>Full path to a %1 compatible script (e.g. C:\Downloads\hwi.exe or /Users/you/Downloads/hwi.py). Beware: malware can steal your coins!</source>
-        <translation type="unfinished">Alamat lengkap untuk script kompatibel %1 (Contoh C:\Downloads\hwi.exe atau /Users/you/Downloads/hwi.py). HATI-HATI: piranti lunak jahat dapat mencuri koin Anda!</translation>
-    </message>
-    <message>
-        <source>IP address of the proxy (e.g. IPv4: 127.0.0.1 / IPv6: ::1)</source>
-        <translation type="unfinished">Alamat IP proxy (cth. IPv4: 127.0.0.1 / IPv6: ::1)</translation>
-    </message>
-    <message>
-        <source>Shows if the supplied default SOCKS5 proxy is used to reach peers via this network type.</source>
-        <translation type="unfinished">Perlihatkan apabila proxy SOCKS5 default digunakan untuk berhungan dengan orang lain lewat tipe jaringan ini.</translation>
-    </message>
-    <message>
-        <source>Minimize instead of exit the application when the window is closed. When this option is enabled, the application will be closed only after selecting Exit in the menu.</source>
-        <translation type="unfinished">Minimalisasi aplikasi ketika jendela ditutup. Ketika pilihan ini dipilih, aplikasi akan menutup seluruhnya jika anda memilih Keluar di menu yang tersedia.</translation>
-    </message>
-    <message>
-        <source>Options set in this dialog are overridden by the command line:</source>
-        <translation type="unfinished">Set opsi pengaturan pada jendela dialog ini tertutup oleh baris perintah:</translation>
-    </message>
-    <message>
-        <source>Open the %1 configuration file from the working directory.</source>
-        <translation type="unfinished">Buka file konfigurasi %1 dari direktori kerja.</translation>
-    </message>
-    <message>
-        <source>Open Configuration File</source>
-        <translation type="unfinished">Buka Berkas Konfigurasi</translation>
-    </message>
-    <message>
-        <source>Reset all client options to default.</source>
-        <translation type="unfinished">Kembalikan semua pengaturan ke awal.</translation>
-    </message>
-    <message>
-        <source>&amp;Reset Options</source>
-        <translation type="unfinished">&amp;Reset Pilihan</translation>
-    </message>
-    <message>
-        <source>&amp;Network</source>
-        <translation type="unfinished">&amp;Jaringan</translation>
-    </message>
-    <message>
-        <source>Prune &amp;block storage to</source>
-        <translation type="unfinished">Prune &amp;ruang penyimpan block ke</translation>
-    </message>
-    <message>
-        <source>Reverting this setting requires re-downloading the entire blockchain.</source>
-        <translation type="unfinished">Mengembalikan pengaturan ini membutuhkan pengunduhan seluruh blockchain lagi.</translation>
-    </message>
-    <message>
-        <source>Maximum database cache size. A larger cache can contribute to faster sync, after which the benefit is less pronounced for most use cases. Lowering the cache size will reduce memory usage. Unused mempool memory is shared for this cache.</source>
-        <extracomment>Tooltip text for Options window setting that sets the size of the database cache. Explains the corresponding effects of increasing/decreasing this value.</extracomment>
-        <translation type="unfinished">Ukuran maksimum cache database. Semakin besar cache membuat proses sync lebih cepat, setelah itu manfaatnya berkurang bagi sebagian besar pengguna. Mengurangi ukuran cache dapat  menurunkan penggunaan memory yang juga digunakan untuk cache ini.</translation>
-    </message>
-    <message>
-        <source>Set the number of script verification threads. Negative values correspond to the number of cores you want to leave free to the system.</source>
-        <extracomment>Tooltip text for Options window setting that sets the number of script verification threads. Explains that negative values mean to leave these many cores free to the system.</extracomment>
-        <translation type="unfinished">Set nomor thread script verifikasi. Nilai negatif sesuai dengan core yang tidak ingin digunakan di dalam system.</translation>
-    </message>
-    <message>
-        <source>This allows you or a third party tool to communicate with the node through command-line and JSON-RPC commands.</source>
-        <extracomment>Tooltip text for Options window setting that enables the RPC server.</extracomment>
-        <translation type="unfinished">Ini memungkinkan Anda atau alat pihak ketiga untuk berkomunikasi dengan node melalui perintah baris perintah dan JSON-RPC.</translation>
-    </message>
-    <message>
-        <source>Enable R&amp;PC server</source>
-        <extracomment>An Options window setting to enable the RPC server.</extracomment>
-        <translation type="unfinished">Aktifkan server R&amp;PC</translation>
-    </message>
-    <message>
-        <source>W&amp;allet</source>
-        <translation type="unfinished">D&amp;ompet</translation>
-    </message>
-    <message>
-        <source>Whether to set subtract fee from amount as default or not.</source>
-        <extracomment>Tooltip text for Options window setting that sets subtracting the fee from a sending amount as default.</extracomment>
-        <translation type="unfinished">Apakah akan menetapkan biaya pengurangan dari jumlah sebagai default atau tidak.</translation>
-    </message>
-    <message>
-        <source>Subtract &amp;fee from amount by default</source>
-        <extracomment>An Options window setting to set subtracting the fee from a sending amount as default.</extracomment>
-        <translation type="unfinished">Kurangi biaya dari jumlah secara default</translation>
-    </message>
-    <message>
-        <source>Expert</source>
-        <translation type="unfinished">Ahli</translation>
-    </message>
-    <message>
-        <source>Enable coin &amp;control features</source>
-        <translation type="unfinished">Perbolehkan fitur &amp;pengaturan koin</translation>
-    </message>
-    <message>
-        <source>If you disable the spending of unconfirmed change, the change from a transaction cannot be used until that transaction has at least one confirmation. This also affects how your balance is computed.</source>
-        <translation type="unfinished">Jika Anda menonaktifkan perubahan saldo untuk transaksi yang belum dikonfirmasi, perubahan dari transaksi tidak dapat dilakukan sampai transaksi memiliki setidaknya satu konfirmasi. Hal ini juga mempengaruhi bagaimana saldo Anda dihitung.</translation>
-    </message>
-    <message>
-        <source>&amp;Spend unconfirmed change</source>
-        <translation type="unfinished">&amp;Perubahan saldo untuk transaksi yang belum dikonfirmasi</translation>
-    </message>
-    <message>
-        <source>Enable &amp;PSBT controls</source>
-        <extracomment>An options window setting to enable PSBT controls.</extracomment>
-        <translation type="unfinished">Aktifkan kontrol &amp;PSBT</translation>
-    </message>
-    <message>
-        <source>Whether to show PSBT controls.</source>
-        <extracomment>Tooltip text for options window setting that enables PSBT controls.</extracomment>
-        <translation type="unfinished">Apakah akan menampilkan kontrol PSBT.</translation>
-    </message>
-    <message>
-        <source>External Signer (e.g. hardware wallet)</source>
-        <translation type="unfinished">Penandatangan eksternal (seperti dompet perangkat keras)</translation>
-    </message>
-    <message>
-        <source>&amp;External signer script path</source>
-        <translation type="unfinished">&amp;Jalur skrip penanda tangan eksternal</translation>
-    </message>
-    <message>
-        <source>Compiled without external signing support (required for external signing)</source>
-        <extracomment>"External signing" means using devices such as hardware wallets.</extracomment>
-        <translation type="unfinished">Dikompilasi tanpa dukungan penandatanganan eksternal (diperlukan untuk penandatanganan eksternal)</translation>
-    </message>
-    <message>
         <source>Current settings will be backed up at "%1".</source>
         <extracomment>Text explaining to the user that the client's current settings will be backed up at a specific location. %1 is a stand-in argument for the backup location's path.</extracomment>
         <translation type="unfinished">Pengaturan saat ini akan dicadangkan di "%1".</translation>
@@ -3850,6 +830,13 @@
     </message>
 </context>
 <context>
+    <name>OptionsModel</name>
+    <message>
+        <source>Could not read setting "%1", %2.</source>
+        <translation type="unfinished">Tidak dapat membaca setelan "%1", %2.</translation>
+    </message>
+</context>
+<context>
     <name>OverviewPage</name>
     <message>
         <source>Form</source>
@@ -3899,6 +886,17 @@
     </message>
     </context>
 <context>
+    <name>SplashScreen</name>
+    <message>
+        <source>(press q to shutdown and continue later)</source>
+        <translation type="unfinished">(tekan q untuk mematikan dan melanjutkan nanti)</translation>
+    </message>
+    <message>
+        <source>press q to shutdown</source>
+        <translation type="unfinished">tekan q untuk mematikan</translation>
+    </message>
+</context>
+<context>
     <name>TransactionDesc</name>
     <message>
         <source>0/unconfirmed, in memory pool</source>
@@ -3957,18 +955,8 @@
         <translation type="unfinished">Ruang penyimpanan %s mungkin tidak mengakomodasi berkas blok. Perkiraan %u GB data akan disimpan di direktori ini.</translation>
     </message>
     <message>
-<<<<<<< HEAD
-        <source>Show in %1</source>
-        <extracomment>Transactions table context menu action to show the selected transaction in a third-party block explorer. %1 is a stand-in argument for the URL of the explorer.</extracomment>
-        <translation type="unfinished">Menunjukkan %1</translation>
-    </message>
-    <message>
-        <source>Export Transaction History</source>
-        <translation type="unfinished">Ekspor Riwayat Transaksi</translation>
-=======
         <source>Error loading wallet. Wallet requires blocks to be downloaded, and software does not currently support loading wallets while blocks are being downloaded out of order when using assumeutxo snapshots. Wallet should be able to load successfully after node sync reaches height %s</source>
         <translation type="unfinished">Eror saat membuka dompet. Dompet memerlukan blok untuk diunduh, dan piranti lunak saat ini tidak mendukung membuka dompet saat blok yang diunduh tidak tersedia saat memakai snapshot utxo yang diasumsikan. Dompet seharusnya dapat berhasil dibuka sesudah sinkronisasi node mencapai ketinggian %s</translation>
->>>>>>> 88259837
     </message>
     <message>
         <source>Error: Unable to produce descriptors for this legacy wallet. Make sure to provide the wallet's passphrase if it is encrypted.</source>
