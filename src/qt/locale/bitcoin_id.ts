--- conflicted
+++ resolved
@@ -35,8 +35,6 @@
 wallet</translation>
     </message>
     <message>
-<<<<<<< HEAD
-=======
         <source>&amp;Delete</source>
         <translation type="unfinished">&amp;Hapus</translation>
     </message>
@@ -45,7 +43,6 @@
         <translation type="unfinished">Pilih alamat tujuan pengiriman koin</translation>
     </message>
     <message>
->>>>>>> c7885ecd
         <source>C&amp;hoose</source>
         <translation type="unfinished">&amp;Choose</translation>
     </message>
@@ -517,13 +514,10 @@
         <source>Create Wallet</source>
         <extracomment>Title of window indicating the progress of creation of a new wallet.</extracomment>
         <translation type="unfinished">Bikin dompet</translation>
-<<<<<<< HEAD
-=======
     </message>
     <message>
         <source>Too many external signers found</source>
         <translation type="unfinished">Terlalu banyak penanda tangan eksternal ditemukan</translation>
->>>>>>> c7885ecd
     </message>
 </context>
 <context>
@@ -1142,14 +1136,11 @@
         <translation type="unfinished">Umur</translation>
     </message>
     <message>
-<<<<<<< HEAD
-=======
         <source>Received</source>
         <extracomment>Title of Peers Table column which indicates the total amount of network information we have received from the peer.</extracomment>
         <translation type="unfinished">Diterima</translation>
     </message>
     <message>
->>>>>>> c7885ecd
         <source>Address</source>
         <extracomment>Title of Peers Table column which contains the IP/Onion/I2P address of the connected peer.</extracomment>
         <translation type="unfinished">Alamat</translation>
@@ -1211,8 +1202,6 @@
         <source>Last block time</source>
         <translation type="unfinished">Waktu blok terakhir</translation>
     </message>
-<<<<<<< HEAD
-=======
     <message>
         <source>detecting: peer could be v1 or v2</source>
         <extracomment>Explanatory text for "detecting" transport type.</extracomment>
@@ -1228,7 +1217,6 @@
         <extracomment>Explanatory text for v2 transport type.</extracomment>
         <translation type="unfinished">v2: BIP324 protokol transportasi terenkripsi</translation>
     </message>
->>>>>>> c7885ecd
     </context>
 <context>
     <name>ReceiveCoinsDialog</name>
@@ -1368,14 +1356,9 @@
         <translation type="unfinished">Ekspor data di tab saat ini ke sebuah file</translation>
     </message>
     <message>
-<<<<<<< HEAD
-        <source>Error loading wallet. Wallet requires blocks to be downloaded, and software does not currently support loading wallets while blocks are being downloaded out of order when using assumeutxo snapshots. Wallet should be able to load successfully after node sync reaches height %s</source>
-        <translation type="unfinished">Eror saat membuka dompet. Dompet memerlukan blok untuk diunduh, dan piranti lunak saat ini tidak mendukung membuka dompet saat blok yang diunduh tidak tersedia saat memakai snapshot utxo yang diasumsikan. Dompet seharusnya dapat berhasil dibuka sesudah sinkronisasi node mencapai ketinggian %s</translation>
-=======
         <source>Wallet Data</source>
         <extracomment>Name of the wallet data file format.</extracomment>
         <translation type="unfinished">Data Dompet</translation>
->>>>>>> c7885ecd
     </message>
     </context>
 <context>
@@ -1425,8 +1408,6 @@
         <translation type="unfinished">Dompet berhasil dibuat. Jenis dompet lama tidak digunakan lagi dan dukungan untuk membuat dan membuka dompet lama akan dihapus di masa mendatang.</translation>
     </message>
     <message>
-<<<<<<< HEAD
-=======
         <source>Wallet loaded successfully. The legacy wallet type is being deprecated and support for creating and opening legacy wallets will be removed in the future. Legacy wallets can be migrated to a descriptor wallet with migratewallet.</source>
         <translation type="unfinished">Dompet berhasil dimuat. Tipe dompet lama akan ditinggalkan dan dukungan untuk membuat dan membuka dompet ini akan dihapus di masa depan. Dompet lama dapat dimigrasikan ke dompet deskriptor dengan migratewallet.</translation>
     </message>
@@ -1439,7 +1420,6 @@
         <translation type="unfinished">Kesalahan membaca %s! Semua kunci dibaca dengan benar, tetapi data transaksi atau metadata alamat mungkin hilang atau salah.</translation>
     </message>
     <message>
->>>>>>> c7885ecd
         <source>Error: Address book data in wallet cannot be identified to belong to migrated wallets</source>
         <translation type="unfinished">Kesalahan: Data buku alamat di dompet tidak dapat diidentifikasi sebagai dompet yang dimigrasikan</translation>
     </message>
@@ -1629,8 +1609,6 @@
         <source>Unable to unload the wallet before migrating</source>
         <translation type="unfinished">Tidak dapat membongkar dompet sebelum bermigrasi</translation>
     </message>
-<<<<<<< HEAD
-=======
     <message>
         <source>Unsupported global logging level %s=%s. Valid values: %s.</source>
         <translation type="unfinished">Tingkat penebangan global yang tidak didukung %s = %s. Nilai yang valid: %s.</translation>
@@ -1639,6 +1617,5 @@
         <source>acceptstalefeeestimates is not supported on %s chain.</source>
         <translation type="unfinished">menerima estimasi biaya basi tidak didukung pada %s rantai.</translation>
     </message>
->>>>>>> c7885ecd
     </context>
 </TS>