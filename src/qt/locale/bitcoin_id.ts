<TS version="2.1" language="id">
<context>
    <name>AddressBookPage</name>
    <message>
        <source>Right-click to edit address or label</source>
        <translation type="unfinished">Klik kanan untuk mengedit atau label</translation>
    </message>
    <message>
        <source>Create a new address</source>
        <translation type="unfinished">O3@outlook.co.id</translation>
    </message>
    <message>
        <source>Copy the currently selected address to the system clipboard</source>
        <translation type="unfinished">Salin alamat yang saat ini dipilih ke papan klip sistem</translation>
    </message>
    <message>
        <source>C&amp;lose</source>
        <translation type="unfinished">&amp;Tutup</translation>
    </message>
    <message>
        <source>Delete the currently selected address from the list</source>
        <translation type="unfinished">Hapus alamat yang saat ini dipilih dari daftar</translation>
    </message>
    <message>
        <source>Enter address or label to search</source>
        <translation type="unfinished">Masukkan alamat atau label untuk mencari</translation>
    </message>
    <message>
        <source>Export the data in the current tab to a file</source>
        <translation type="unfinished">Ekspor data di tab saat ini ke sebuah file</translation>
<<<<<<< HEAD
    </message>
    <message>
        <source>Choose the address to send coins to</source>
        <translation type="unfinished">Pilih alamat tujuan pengiriman koin</translation>
    </message>
    <message>
        <source>Choose the address to receive coins with</source>
        <translation type="unfinished">Pilih alamat untuk menerima koin dengan</translation>
=======
    </message>
    <message>
        <source>Choose the address to send coins to</source>
        <translation type="unfinished">Pilih alamat tujuan pengiriman koin</translation>
>>>>>>> 44d8b13c
    </message>
    <message>
        <source>C&amp;hoose</source>
        <translation type="unfinished">&amp;Choose</translation>
<<<<<<< HEAD
    </message>
    <message>
        <source>Sending addresses</source>
        <translation type="unfinished">Alamat pengirim</translation>
    </message>
    <message>
        <source>Receiving addresses</source>
        <translation type="unfinished">Alamat penerima</translation>
=======
>>>>>>> 44d8b13c
    </message>
    <message>
        <source>These are your Bitcoin addresses for sending payments. Always check the amount and the receiving address before sending coins.</source>
        <translation type="unfinished">Ini adalah alamat Bitcoin Anda untuk mengirim pembayaran. Selalu periksa jumlah dan alamat penerima sebelum mengirim koin.</translation>
    </message>
    <message>
        <source>These are your Bitcoin addresses for receiving payments. Use the 'Create new receiving address' button in the receive tab to create new addresses.
Signing is only possible with addresses of the type 'legacy'.</source>
        <translation type="unfinished">Berikut ini adalah alamat-alamat bitcoinmu untuk menerima pembayaran. Gunakan tombol 'Buat alamat penerima baru' di tab menerima untuk membuat alamat baru.
Tanda tangan hanya bisa digunakan dengan tipe alamat 'warisan'</translation>
    </message>
    <message>
        <source>&amp;Copy Address</source>
        <translation type="unfinished">&amp;Copy Alamat</translation>
    </message>
    <message>
        <source>Copy &amp;Label</source>
        <translation type="unfinished">Salin &amp;Label</translation>
    </message>
    <message>
        <source>Export Address List</source>
        <translation type="unfinished">Daftar Alamat Ekspor</translation>
    </message>
    <message>
        <source>Comma separated file</source>
        <extracomment>Expanded name of the CSV file format. See: https://en.wikipedia.org/wiki/Comma-separated_values.</extracomment>
        <translation type="unfinished">File yang dipisahkan koma</translation>
    </message>
    <message>
        <source>There was an error trying to save the address list to %1. Please try again.</source>
        <extracomment>An error message. %1 is a stand-in argument for the name of the file we attempted to save to.</extracomment>
        <translation type="unfinished">Terjadi sebuah kesalahan saat mencoba menyimpan daftar alamat ke %1. Silakan coba lagi.</translation>
    </message>
    <message>
        <source>Exporting Failed</source>
        <translation type="unfinished">Gagal Mengekspor</translation>
    </message>
</context>
<context>
    <name>AddressTableModel</name>
    <message>
        <source>Address</source>
        <translation type="unfinished">Alamat</translation>
    </message>
    <message>
        <source>(no label)</source>
        <translation type="unfinished">(tidak ada label)</translation>
    </message>
</context>
<context>
    <name>AskPassphraseDialog</name>
    <message>
        <source>Passphrase Dialog</source>
        <translation type="unfinished">Dialog passphrase</translation>
    </message>
    <message>
        <source>Enter passphrase</source>
        <translation type="unfinished">Masukan passphrase</translation>
    </message>
    <message>
        <source>New passphrase</source>
        <translation type="unfinished">Passphrase baru</translation>
    </message>
    <message>
        <source>Repeat new passphrase</source>
        <translation type="unfinished">Ulangi passphrase baru</translation>
    </message>
    <message>
        <source>Show passphrase</source>
        <translation type="unfinished">Perlihatkan passphrase</translation>
    </message>
    <message>
        <source>Encrypt wallet</source>
        <translation type="unfinished">Enkripsi dompet</translation>
    </message>
    <message>
        <source>This operation needs your wallet passphrase to unlock the wallet.</source>
        <translation type="unfinished">Operasi ini memerlukan passphrase dompet Anda untuk membuka dompet.</translation>
    </message>
    <message>
        <source>Unlock wallet</source>
        <translation type="unfinished">Buka dompet</translation>
    </message>
    <message>
        <source>Change passphrase</source>
        <translation type="unfinished">Ganti passphrase</translation>
    </message>
    <message>
        <source>Confirm wallet encryption</source>
        <translation type="unfinished">Konfirmasi pengenkripsian dompet</translation>
    </message>
    <message>
        <source>Warning: If you encrypt your wallet and lose your passphrase, you will &lt;b&gt;LOSE ALL OF YOUR BITCOINS&lt;/b&gt;!</source>
        <translation type="unfinished">Peringatan: Jika Anda mengenkripsi dompet Anda dan lupa kata sandi Anda, Anda akan &lt;b&gt;KEHILANGAN SEMUA BITCOIN ANDA&lt;/b&gt;!</translation>
    </message>
    <message>
        <source>Are you sure you wish to encrypt your wallet?</source>
        <translation type="unfinished">Apa Anda yakin ingin mengenkripsi dompet Anda?</translation>
    </message>
    <message>
        <source>Wallet encrypted</source>
        <translation type="unfinished">Dompet terenkripsi</translation>
    </message>
    <message>
        <source>Enter the new passphrase for the wallet.&lt;br/&gt;Please use a passphrase of &lt;b&gt;ten or more random characters&lt;/b&gt;, or &lt;b&gt;eight or more words&lt;/b&gt;.</source>
        <translation type="unfinished">Masukkan passphrase baru ke dompet.&lt;br/&gt;Harap gunakan passphrase dari &lt;b&gt;sepuluh atau lebih karakter acak&lt;/b&gt;, or &lt;b&gt;delapan atau lebih kata&lt;/b&gt;.</translation>
    </message>
    <message>
        <source>Enter the old passphrase and new passphrase for the wallet.</source>
        <translation type="unfinished">Masukan passphrase lama dan passphrase baru ke dompet.</translation>
    </message>
    <message>
        <source>Remember that encrypting your wallet cannot fully protect your bitcoins from being stolen by malware infecting your computer.</source>
        <translation type="unfinished">Ingat mengenkripsi dompet Anda tidak dapat sepenuhnya melindungi bitcoin Anda dari pencurian oleh malware yang menginfeksi komputer Anda.</translation>
    </message>
    <message>
        <source>Wallet to be encrypted</source>
        <translation type="unfinished">Dompet yang akan dienkripsi</translation>
    </message>
    <message>
        <source>Your wallet is about to be encrypted. </source>
        <translation type="unfinished">Dompet anda akan dienkripsi.</translation>
    </message>
    <message>
        <source>Your wallet is now encrypted. </source>
        <translation type="unfinished">Dompet anda sudah dienkripsi.</translation>
    </message>
    <message>
        <source>IMPORTANT: Any previous backups you have made of your wallet file should be replaced with the newly generated, encrypted wallet file. For security reasons, previous backups of the unencrypted wallet file will become useless as soon as you start using the new, encrypted wallet.</source>
        <translation type="unfinished">PENTING: Backup sebelumnya yang Anda buat dari file dompet Anda harus diganti dengan file dompet terenkripsi yang baru dibuat. Demi keamanan, backup file dompet sebelumnya yang tidak dienkripsi sebelumnya akan menjadi tidak berguna begitu Anda mulai menggunakan dompet terenkripsi yang baru.</translation>
    </message>
    <message>
        <source>Wallet encryption failed</source>
        <translation type="unfinished">Pengenkripsian dompet gagal</translation>
    </message>
    <message>
        <source>Wallet encryption failed due to an internal error. Your wallet was not encrypted.</source>
        <translation type="unfinished">Pengenkripsian dompet gagal karena kesalahan internal. Dompet Anda tidak dienkripsi.</translation>
    </message>
    <message>
        <source>The supplied passphrases do not match.</source>
        <translation type="unfinished">Passphrase yang dimasukan tidak cocok.</translation>
    </message>
    <message>
        <source>Wallet unlock failed</source>
        <translation type="unfinished">Gagal membuka wallet</translation>
    </message>
    <message>
        <source>The passphrase entered for the wallet decryption was incorrect.</source>
        <translation type="unfinished">Passphrase yang dimasukan untuk dekripsi dompet salah</translation>
    </message>
    <message>
        <source>The passphrase entered for the wallet decryption is incorrect. It contains a null character (ie - a zero byte). If the passphrase was set with a version of this software prior to 25.0, please try again with only the characters up to — but not including — the first null character. If this is successful, please set a new passphrase to avoid this issue in the future.</source>
        <translation type="unfinished">Frasa sandi yang dimasukkan untuk membuka dompet salah. Mengandung karakter kosong (contoh - sebuah bit kosong). Apabila frasa sandi di atur menggunakan piranti lunak sebelum versi 25.0, silahkan coba kembali dengan karakter hanya sampai dengan - tetapi tidak termasuk - karakter kosong yang pertama. Jika hal ini berhasil, silahkan atur frasa sandi yang baru untuk menghindari masalah yang sama di kemudian hari.</translation>
    </message>
    <message>
        <source>Wallet passphrase was successfully changed.</source>
        <translation type="unfinished">Kata sandi berhasil diganti.</translation>
    </message>
    <message>
        <source>Passphrase change failed</source>
        <translation type="unfinished">Penggantian frasa sandi gagal</translation>
    </message>
    <message>
        <source>The old passphrase entered for the wallet decryption is incorrect. It contains a null character (ie - a zero byte). If the passphrase was set with a version of this software prior to 25.0, please try again with only the characters up to — but not including — the first null character.</source>
        <translation type="unfinished">Frasa sandi lama yang dimasukkan untuk membuka dompet salah. Mengandung karakter kosong (contoh - sebuah bit kosong). Apabila frasa sandi di atur menggunakan piranti lunak sebelum versi 25.0, silahkan coba kembali  dengan karakter hanya sampai dengan - tetapi tidak termasuk - karakter kosong yang pertama.</translation>
    </message>
    <message>
        <source>Warning: The Caps Lock key is on!</source>
        <translation type="unfinished">Peringatan: Tombol Caps Lock aktif!</translation>
    </message>
</context>
<context>
    <name>BanTableModel</name>
    <message>
        <source>Banned Until</source>
        <translation type="unfinished">Di banned sampai</translation>
    </message>
</context>
<context>
    <name>BitcoinApplication</name>
    <message>
        <source>Settings file %1 might be corrupt or invalid.</source>
        <translation type="unfinished">File pengaturan %1 mungkin rusak atau tidak valid.</translation>
    </message>
    <message>
        <source>Runaway exception</source>
        <translation type="unfinished">Pengecualian pelarian</translation>
    </message>
    <message>
        <source>A fatal error occurred. %1 can no longer continue safely and will quit.</source>
        <translation type="unfinished">Error yang fatal telah terjadi. %1 tidak bisa berlanjut dengan selamat dan akan keluar.</translation>
    </message>
    <message>
        <source>Internal error</source>
        <translation type="unfinished">Kesalahan internal</translation>
    </message>
    <message>
        <source>An internal error occurred. %1 will attempt to continue safely. This is an unexpected bug which can be reported as described below.</source>
        <translation type="unfinished">Terjadi kesalahan. %1 akan mencoba melanjutkan secara aman. Ini adalah bug yang tidak terduga yang dapat dilaporkan seperti penjelasan di bawah ini.</translation>
    </message>
</context>
<context>
    <name>QObject</name>
    <message>
        <source>Do you want to reset settings to default values, or to abort without making changes?</source>
        <extracomment>Explanatory text shown on startup when the settings file cannot be read. Prompts user to make a choice between resetting or aborting.</extracomment>
        <translation type="unfinished">Apakah Anda ingin mereset pengaturan ke nilai default, atau membatalkan tanpa membuat perubahan?</translation>
    </message>
    <message>
        <source>A fatal error occurred. Check that settings file is writable, or try running with -nosettings.</source>
        <extracomment>Explanatory text shown on startup when the settings file could not be written. Prompts user to check that we have the ability to write to the file. Explains that the user has the option of running without a settings file.</extracomment>
        <translation type="unfinished">Error yang fatal telah terjadi. Periksa bahwa file pengaturan dapat ditulis atau coba jalankan dengan -nosettings</translation>
    </message>
    <message numerus="yes">
        <source>%n second(s)</source>
        <translation type="unfinished">
            <numerusform>%n second(s)</numerusform>
        </translation>
    </message>
    <message numerus="yes">
        <source>%n minute(s)</source>
        <translation type="unfinished">
            <numerusform>%n minute(s)</numerusform>
        </translation>
    </message>
    <message numerus="yes">
        <source>%n hour(s)</source>
        <translation type="unfinished">
            <numerusform>%n hour(s)</numerusform>
        </translation>
    </message>
    <message numerus="yes">
        <source>%n day(s)</source>
        <translation type="unfinished">
            <numerusform>%n day(s)</numerusform>
        </translation>
    </message>
    <message numerus="yes">
        <source>%n week(s)</source>
        <translation type="unfinished">
            <numerusform>%n week(s)</numerusform>
        </translation>
    </message>
    <message numerus="yes">
        <source>%n year(s)</source>
        <translation type="unfinished">
            <numerusform>%n year(s)</numerusform>
        </translation>
    </message>
    </context>
<context>
    <name>BitcoinGUI</name>
    <message>
        <source>Connecting to peers…</source>
        <translation type="unfinished">Menghubungkan ke peers...</translation>
    </message>
    <message>
        <source>Request payments (generates QR codes and bitcoin: URIs)</source>
        <translation type="unfinished">Permintaan pembayaran (membuat kode QR dan bitcoin: URIs)</translation>
    </message>
    <message>
        <source>Show the list of used sending addresses and labels</source>
        <translation type="unfinished">Tampilkan daftar alamat dan label yang terkirim</translation>
    </message>
    <message>
        <source>Show the list of used receiving addresses and labels</source>
        <translation type="unfinished">Tampilkan daftar alamat dan label yang diterima</translation>
    </message>
    <message>
        <source>&amp;Command-line options</source>
        <translation type="unfinished">&amp;pilihan Command-line</translation>
<<<<<<< HEAD
    </message>
    <message numerus="yes">
        <source>Processed %n block(s) of transaction history.</source>
        <translation type="unfinished">
            <numerusform>Processed %n block(s) of transaction history.</numerusform>
        </translation>
    </message>
    <message>
        <source>%1 behind</source>
        <translation type="unfinished">kurang %1</translation>
    </message>
    <message>
        <source>Catching up…</source>
        <translation type="unfinished">Menyusul...</translation>
    </message>
    <message>
        <source>Last received block was generated %1 ago.</source>
        <translation type="unfinished">Blok terakhir yang diterima %1 lalu.</translation>
    </message>
    <message>
        <source>Transactions after this will not yet be visible.</source>
        <translation type="unfinished">Transaksi setelah ini belum akan terlihat.</translation>
    </message>
    <message>
        <source>Error</source>
        <translation type="unfinished">Terjadi sebuah kesalahan</translation>
    </message>
    <message>
        <source>Warning</source>
        <translation type="unfinished">Peringatan</translation>
    </message>
    <message>
        <source>Information</source>
        <translation type="unfinished">Informasi</translation>
    </message>
    <message>
        <source>Up to date</source>
        <translation type="unfinished">Terbaru</translation>
    </message>
    <message>
        <source>Restore Wallet…</source>
        <extracomment>Name of the menu item that restores wallet from a backup file.</extracomment>
        <translation type="unfinished">Pulihkan Dompet…</translation>
    </message>
    <message>
        <source>Restore a wallet from a backup file</source>
        <extracomment>Status tip for Restore Wallet menu item</extracomment>
        <translation type="unfinished">Pulihkan dompet dari file cadangan</translation>
    </message>
    <message>
        <source>Restore Wallet…</source>
        <extracomment>Name of the menu item that restores wallet from a backup file.</extracomment>
        <translation type="unfinished">Pulihkan Dompet…</translation>
    </message>
    <message>
        <source>Restore a wallet from a backup file</source>
        <extracomment>Status tip for Restore Wallet menu item</extracomment>
        <translation type="unfinished">Pulihkan dompet dari file cadangan</translation>
    </message>
    <message>
        <source>Close all wallets</source>
        <translation type="unfinished">Tutup semua dompet</translation>
    </message>
    <message>
        <source>Show the %1 help message to get a list with possible Bitcoin command-line options</source>
        <translation type="unfinished">Tampilkan %1 pesan bantuan untuk mendapatkan daftar opsi baris perintah Bitcoin yang memungkinkan</translation>
    </message>
    <message>
        <source>&amp;Mask values</source>
        <translation type="unfinished">&amp;Nilai masker</translation>
    </message>
    <message>
        <source>Mask the values in the Overview tab</source>
        <translation type="unfinished">Mask nilai yang ada di tab Overview</translation>
    </message>
    <message>
        <source>default wallet</source>
        <translation type="unfinished">wallet default</translation>
    </message>
    <message>
        <source>No wallets available</source>
        <translation type="unfinished">Tidak ada wallet tersedia</translation>
=======
    </message>
    <message numerus="yes">
        <source>Processed %n block(s) of transaction history.</source>
        <translation type="unfinished">
            <numerusform>Processed %n block(s) of transaction history.</numerusform>
        </translation>
    </message>
    <message>
        <source>%1 behind</source>
        <translation type="unfinished">kurang %1</translation>
    </message>
    <message>
        <source>Catching up…</source>
        <translation type="unfinished">Menyusul...</translation>
    </message>
    <message>
        <source>Last received block was generated %1 ago.</source>
        <translation type="unfinished">Blok terakhir yang diterima %1 lalu.</translation>
    </message>
    <message>
        <source>Transactions after this will not yet be visible.</source>
        <translation type="unfinished">Transaksi setelah ini belum akan terlihat.</translation>
    </message>
    <message>
        <source>Error</source>
        <translation type="unfinished">Terjadi sebuah kesalahan</translation>
    </message>
    <message>
        <source>Warning</source>
        <translation type="unfinished">Peringatan</translation>
    </message>
    <message>
        <source>Information</source>
        <translation type="unfinished">Informasi</translation>
    </message>
    <message>
        <source>Up to date</source>
        <translation type="unfinished">Terbaru</translation>
    </message>
    <message>
        <source>Restore Wallet…</source>
        <extracomment>Name of the menu item that restores wallet from a backup file.</extracomment>
        <translation type="unfinished">Pulihkan Dompet…</translation>
    </message>
    <message>
        <source>Restore a wallet from a backup file</source>
        <extracomment>Status tip for Restore Wallet menu item</extracomment>
        <translation type="unfinished">Pulihkan dompet dari file cadangan</translation>
    </message>
    <message>
        <source>Close all wallets</source>
        <translation type="unfinished">Tutup semua dompet</translation>
    </message>
    <message>
        <source>Show the %1 help message to get a list with possible Bitcoin command-line options</source>
        <translation type="unfinished">Tampilkan %1 pesan bantuan untuk mendapatkan daftar opsi baris perintah Bitcoin yang memungkinkan</translation>
    </message>
    <message>
        <source>&amp;Mask values</source>
        <translation type="unfinished">&amp;Nilai masker</translation>
    </message>
    <message>
        <source>Mask the values in the Overview tab</source>
        <translation type="unfinished">Mask nilai yang ada di tab Overview</translation>
    </message>
    <message>
        <source>default wallet</source>
        <translation type="unfinished">wallet default</translation>
    </message>
    <message>
        <source>No wallets available</source>
        <translation type="unfinished">Tidak ada wallet tersedia</translation>
    </message>
    <message>
        <source>Wallet Data</source>
        <extracomment>Name of the wallet data file format.</extracomment>
        <translation type="unfinished">Data Dompet</translation>
>>>>>>> 44d8b13c
    </message>
    <message>
        <source>Load Wallet Backup</source>
        <extracomment>The title for Restore Wallet File Windows</extracomment>
        <translation type="unfinished">Muat Pencadangan Dompet</translation>
    </message>
    <message>
        <source>Restore Wallet</source>
        <extracomment>Title of pop-up window shown when the user is attempting to restore a wallet.</extracomment>
        <translation type="unfinished">Pulihkan Dompet</translation>
    </message>
    <message>
<<<<<<< HEAD
        <source>&amp;Hide</source>
        <translation type="unfinished">Sembunyi</translation>
    </message>
    <message>
        <source>S&amp;how</source>
        <translation type="unfinished">Tampilkan</translation>
    </message>
    <message numerus="yes">
        <source>%n active connection(s) to Bitcoin network.</source>
        <extracomment>A substring of the tooltip.</extracomment>
        <translation type="unfinished">
            <numerusform>%n active connection(s) to Bitcoin network.</numerusform>
        </translation>
    </message>
    <message>
        <source>Pre-syncing Headers (%1%)…</source>
        <translation type="unfinished">Pra-Singkronisasi Header (%1%)...</translation>
=======
        <source>Wallet Name</source>
        <extracomment>Label of the input field where the name of the wallet is entered.</extracomment>
        <translation type="unfinished">Nama Dompet</translation>
    </message>
    <message>
        <source>&amp;Window</source>
        <translation type="unfinished">&amp;Jendela</translation>
    </message>
    <message>
        <source>Main Window</source>
        <translation type="unfinished">Jendela Utama</translation>
>>>>>>> 44d8b13c
    </message>
    </context>
<context>
    <name>CreateWalletActivity</name>
    <message>
<<<<<<< HEAD
        <source>Too many external signers found</source>
        <translation type="unfinished">Terlalu banyak penanda tangan eksternal ditemukan</translation>
    </message>
    <message>
        <source>Too many external signers found</source>
        <translation type="unfinished">Terlalu banyak penanda tangan eksternal ditemukan</translation>
=======
        <source>%1 client</source>
        <translation type="unfinished">%1 klien</translation>
    </message>
    <message>
        <source>&amp;Hide</source>
        <translation type="unfinished">Sembunyi</translation>
>>>>>>> 44d8b13c
    </message>
</context>
<context>
    <name>LoadWalletsActivity</name>
    <message>
<<<<<<< HEAD
        <source>Load Wallets</source>
        <extracomment>Title of progress window which is displayed when wallets are being loaded.</extracomment>
        <translation type="unfinished">Tampilkan Dompet</translation>
    </message>
    <message>
        <source>Loading wallets…</source>
        <extracomment>Descriptive text of the load wallets progress window which indicates to the user that wallets are currently being loaded.</extracomment>
        <translation type="unfinished">Memuat wallet</translation>
=======
        <source>S&amp;how</source>
        <translation type="unfinished">Tampilkan</translation>
    </message>
    <message numerus="yes">
        <source>%n active connection(s) to Bitcoin network.</source>
        <extracomment>A substring of the tooltip.</extracomment>
        <translation type="unfinished">
            <numerusform>%n koneksi yang aktif ke jaringan Bitcoin</numerusform>
        </translation>
>>>>>>> 44d8b13c
    </message>
</context>
<context>
    <name>OpenWalletActivity</name>
    <message>
<<<<<<< HEAD
        <source>Open wallet failed</source>
        <translation type="unfinished">Gagal membuka wallet</translation>
    </message>
    <message>
        <source>Open wallet warning</source>
        <translation type="unfinished">Peringatan membuka wallet</translation>
    </message>
    <message>
        <source>default wallet</source>
        <translation type="unfinished">wallet default</translation>
    </message>
    <message>
        <source>Open Wallet</source>
        <extracomment>Title of window indicating the progress of opening of a wallet.</extracomment>
        <translation type="unfinished">Buka Wallet</translation>
    </message>
    <message>
        <source>Opening Wallet &lt;b&gt;%1&lt;/b&gt;…</source>
        <extracomment>Descriptive text of the open wallet progress window which indicates to the user which wallet is currently being opened.</extracomment>
        <translation type="unfinished">Membuka Wallet &lt;b&gt;%1&lt;/b&gt;...</translation>
    </message>
</context>
<context>
    <name>RestoreWalletActivity</name>
    <message>
        <source>Restore Wallet</source>
        <extracomment>Title of progress window which is displayed when wallets are being restored.</extracomment>
        <translation type="unfinished">Pulihkan Dompet</translation>
    </message>
    <message>
        <source>Restoring Wallet &lt;b&gt;%1&lt;/b&gt;…</source>
        <extracomment>Descriptive text of the restore wallets progress window which indicates to the user that wallets are currently being restored.</extracomment>
        <translation type="unfinished">Memulihkan Dompet &lt;b&gt;%1&lt;/b&gt;…</translation>
    </message>
    <message>
        <source>Restore wallet failed</source>
        <extracomment>Title of message box which is displayed when the wallet could not be restored.</extracomment>
        <translation type="unfinished">Pemulihan dompet gagal</translation>
=======
        <source>Click for more actions.</source>
        <extracomment>A substring of the tooltip. "More actions" are available via the context menu.</extracomment>
        <translation type="unfinished">Klik untuk tindakan lainnya</translation>
    </message>
    <message>
        <source>Show Peers tab</source>
        <extracomment>A context menu item. The "Peers tab" is an element of the "Node window".</extracomment>
        <translation type="unfinished">Tampilkan tab Rekan</translation>
    </message>
    <message>
        <source>Disable network activity</source>
        <extracomment>A context menu item.</extracomment>
        <translation type="unfinished">nonaktifkan aktivitas jaringan</translation>
    </message>
    <message>
        <source>Enable network activity</source>
        <extracomment>A context menu item. The network activity was disabled previously.</extracomment>
        <translation type="unfinished">aktifkan aktivitas jaringan</translation>
    </message>
    <message>
        <source>Pre-syncing Headers (%1%)…</source>
        <translation type="unfinished">Pra-Singkronisasi Header (%1%)...</translation>
    </message>
    </context>
<context>
    <name>CoinControlDialog</name>
    <message>
        <source>Copy change</source>
        <translation type="unfinished">Salin Perubahan</translation>
    </message>
    <message>
        <source>(%1 locked)</source>
        <translation type="unfinished">(%1 terkunci)</translation>
    </message>
    <message>
        <source>(no label)</source>
        <translation type="unfinished">(tidak ada label)</translation>
>>>>>>> 44d8b13c
    </message>
    </context>
<context>
    <name>CreateWalletActivity</name>
    <message>
<<<<<<< HEAD
        <source>Restore wallet warning</source>
        <extracomment>Title of message box which is displayed when the wallet is restored with some warning.</extracomment>
        <translation type="unfinished">Peringatan pemulihan dompet</translation>
    </message>
    <message>
        <source>Restore wallet message</source>
        <extracomment>Title of message box which is displayed when the wallet is successfully restored.</extracomment>
        <translation type="unfinished">Pesan pemulihan dompet</translation>
    </message>
</context>
<context>
    <name>WalletController</name>
    <message>
        <source>Close wallet</source>
        <translation type="unfinished">Tutup wallet</translation>
    </message>
    <message>
        <source>Are you sure you wish to close the wallet &lt;i&gt;%1&lt;/i&gt;?</source>
        <translation type="unfinished">Apakah anda yakin ingin menutup dompet &lt;i&gt;%1&lt;/i&gt;?</translation>
=======
        <source>Create Wallet</source>
        <extracomment>Title of window indicating the progress of creation of a new wallet.</extracomment>
        <translation type="unfinished">Bikin dompet</translation>
    </message>
    <message>
        <source>Too many external signers found</source>
        <translation type="unfinished">Terlalu banyak penanda tangan eksternal ditemukan</translation>
    </message>
</context>
<context>
    <name>LoadWalletsActivity</name>
    <message>
        <source>Load Wallets</source>
        <extracomment>Title of progress window which is displayed when wallets are being loaded.</extracomment>
        <translation type="unfinished">Tampilkan Dompet</translation>
    </message>
    <message>
        <source>Loading wallets…</source>
        <extracomment>Descriptive text of the load wallets progress window which indicates to the user that wallets are currently being loaded.</extracomment>
        <translation type="unfinished">Memuat wallet</translation>
>>>>>>> 44d8b13c
    </message>
</context>
<context>
    <name>OpenWalletActivity</name>
    <message>
<<<<<<< HEAD
        <source>Closing the wallet for too long can result in having to resync the entire chain if pruning is enabled.</source>
        <translation type="unfinished">Menutup dompet terlalu lama dapat menyebabkan harus menyinkron ulang seluruh rantai jika pemangkasan diaktifkan.</translation>
    </message>
    <message>
        <source>Close all wallets</source>
        <translation type="unfinished">Tutup semua dompet</translation>
    </message>
    <message>
        <source>Are you sure you wish to close all wallets?</source>
        <translation type="unfinished">Apakah anda yakin ingin menutup seluruh dompet ?</translation>
=======
        <source>Open wallet failed</source>
        <translation type="unfinished">Gagal membuka wallet</translation>
    </message>
    <message>
        <source>Open wallet warning</source>
        <translation type="unfinished">Peringatan membuka wallet</translation>
    </message>
    <message>
        <source>default wallet</source>
        <translation type="unfinished">wallet default</translation>
>>>>>>> 44d8b13c
    </message>
</context>
<context>
    <name>CreateWalletDialog</name>
    <message>
<<<<<<< HEAD
        <source>Create Wallet</source>
        <translation type="unfinished">Bikin dompet</translation>
=======
        <source>Opening Wallet &lt;b&gt;%1&lt;/b&gt;…</source>
        <extracomment>Descriptive text of the open wallet progress window which indicates to the user which wallet is currently being opened.</extracomment>
        <translation type="unfinished">Membuka Wallet &lt;b&gt;%1&lt;/b&gt;...</translation>
>>>>>>> 44d8b13c
    </message>
</context>
<context>
    <name>RestoreWalletActivity</name>
    <message>
<<<<<<< HEAD
        <source>Wallet Name</source>
        <translation type="unfinished">Nama Dompet</translation>
    </message>
    <message>
        <source>Wallet</source>
        <translation type="unfinished">Dompet</translation>
    </message>
    <message>
        <source>Encrypt the wallet. The wallet will be encrypted with a passphrase of your choice.</source>
        <translation type="unfinished">Enkripsi dompet. Dompet akan dienkripsi dengan passphrase pilihan Anda.</translation>
    </message>
    <message>
        <source>Encrypt Wallet</source>
        <translation type="unfinished">Enkripsi Dompet</translation>
    </message>
    <message>
        <source>Advanced Options</source>
        <translation type="unfinished">Opsi Lanjutan</translation>
=======
        <source>Restore Wallet</source>
        <extracomment>Title of progress window which is displayed when wallets are being restored.</extracomment>
        <translation type="unfinished">Pulihkan Dompet</translation>
    </message>
    <message>
        <source>Restoring Wallet &lt;b&gt;%1&lt;/b&gt;…</source>
        <extracomment>Descriptive text of the restore wallets progress window which indicates to the user that wallets are currently being restored.</extracomment>
        <translation type="unfinished">Memulihkan Dompet &lt;b&gt;%1&lt;/b&gt;…</translation>
    </message>
    <message>
        <source>Restore wallet failed</source>
        <extracomment>Title of message box which is displayed when the wallet could not be restored.</extracomment>
        <translation type="unfinished">Pemulihan dompet gagal</translation>
    </message>
    <message>
        <source>Restore wallet warning</source>
        <extracomment>Title of message box which is displayed when the wallet is restored with some warning.</extracomment>
        <translation type="unfinished">Peringatan pemulihan dompet</translation>
    </message>
    <message>
        <source>Restore wallet message</source>
        <extracomment>Title of message box which is displayed when the wallet is successfully restored.</extracomment>
        <translation type="unfinished">Pesan pemulihan dompet</translation>
>>>>>>> 44d8b13c
    </message>
</context>
<context>
    <name>WalletController</name>
    <message>
<<<<<<< HEAD
        <source>Disable private keys for this wallet. Wallets with private keys disabled will have no private keys and cannot have an HD seed or imported private keys. This is ideal for watch-only wallets.</source>
        <translation type="unfinished">Nonaktifkan private keys dompet ini. Dompet dengan private keys nonaktif tidak akan memiliki private keys dan tidak dapat memiliki seed HD atau private keys impor. Ini sangat ideal untuk dompet watch-only.</translation>
    </message>
    <message>
        <source>Disable Private Keys</source>
        <translation type="unfinished">Nonaktifkan private keys</translation>
    </message>
    <message>
        <source>Make a blank wallet. Blank wallets do not initially have private keys or scripts. Private keys and addresses can be imported, or an HD seed can be set, at a later time.</source>
        <translation type="unfinished">Buat dompet kosong. Dompet kosong pada awalnya tidak memiliki private keys atau skrip pribadi. Private keys dan alamat pribadi dapat diimpor, atau seed HD dapat diatur di kemudian hari.</translation>
    </message>
    <message>
        <source>Make Blank Wallet</source>
        <translation type="unfinished">Buat dompet kosong</translation>
=======
        <source>Are you sure you wish to close the wallet &lt;i&gt;%1&lt;/i&gt;?</source>
        <translation type="unfinished">Apakah anda yakin ingin menutup dompet &lt;i&gt;%1&lt;/i&gt;?</translation>
    </message>
    <message>
        <source>Closing the wallet for too long can result in having to resync the entire chain if pruning is enabled.</source>
        <translation type="unfinished">Menutup dompet terlalu lama dapat menyebabkan harus menyinkron ulang seluruh rantai jika pemangkasan diaktifkan.</translation>
    </message>
    <message>
        <source>Close all wallets</source>
        <translation type="unfinished">Tutup semua dompet</translation>
    </message>
    <message>
        <source>Are you sure you wish to close all wallets?</source>
        <translation type="unfinished">Apakah anda yakin ingin menutup seluruh dompet ?</translation>
>>>>>>> 44d8b13c
    </message>
</context>
<context>
    <name>CreateWalletDialog</name>
    <message>
<<<<<<< HEAD
        <source>Use descriptors for scriptPubKey management</source>
        <translation type="unfinished">Pakai deskriptor untuk managemen scriptPubKey</translation>
    </message>
    <message>
        <source>Descriptor Wallet</source>
        <translation type="unfinished">Dompet Deskriptor</translation>
    </message>
    <message>
        <source>Use an external signing device such as a hardware wallet. Configure the external signer script in wallet preferences first.</source>
        <translation type="unfinished">Gunakan perangkat penandatanganan eksternal seperti dompet perangkat keras. Konfigurasikan skrip penandatangan eksternal di preferensi dompet terlebih dahulu.</translation>
    </message>
    <message>
        <source>External signer</source>
        <translation type="unfinished">Penandatangan eksternal</translation>
    </message>
    <message>
        <source>Create</source>
        <translation type="unfinished">Membuat</translation>
    </message>
    <message>
        <source>Compiled without sqlite support (required for descriptor wallets)</source>
        <translation type="unfinished">Dikompilasi tanpa support sqlite (dibutuhkan untuk dompet deskriptor)</translation>
=======
        <source>Create Wallet</source>
        <translation type="unfinished">Bikin dompet</translation>
    </message>
    <message>
        <source>Wallet Name</source>
        <translation type="unfinished">Nama Dompet</translation>
    </message>
    <message>
        <source>Wallet</source>
        <translation type="unfinished">Dompet</translation>
    </message>
    <message>
        <source>Encrypt the wallet. The wallet will be encrypted with a passphrase of your choice.</source>
        <translation type="unfinished">Enkripsi dompet. Dompet akan dienkripsi dengan passphrase pilihan Anda.</translation>
    </message>
    <message>
        <source>Encrypt Wallet</source>
        <translation type="unfinished">Enkripsi Dompet</translation>
    </message>
    <message>
        <source>Advanced Options</source>
        <translation type="unfinished">Opsi Lanjutan</translation>
    </message>
    <message>
        <source>Disable private keys for this wallet. Wallets with private keys disabled will have no private keys and cannot have an HD seed or imported private keys. This is ideal for watch-only wallets.</source>
        <translation type="unfinished">Nonaktifkan private keys dompet ini. Dompet dengan private keys nonaktif tidak akan memiliki private keys dan tidak dapat memiliki seed HD atau private keys impor. Ini sangat ideal untuk dompet watch-only.</translation>
    </message>
    <message>
        <source>Disable Private Keys</source>
        <translation type="unfinished">Nonaktifkan private keys</translation>
    </message>
    <message>
        <source>Make a blank wallet. Blank wallets do not initially have private keys or scripts. Private keys and addresses can be imported, or an HD seed can be set, at a later time.</source>
        <translation type="unfinished">Buat dompet kosong. Dompet kosong pada awalnya tidak memiliki private keys atau skrip pribadi. Private keys dan alamat pribadi dapat diimpor, atau seed HD dapat diatur di kemudian hari.</translation>
    </message>
    <message>
        <source>Make Blank Wallet</source>
        <translation type="unfinished">Buat dompet kosong</translation>
    </message>
    <message>
        <source>Use an external signing device such as a hardware wallet. Configure the external signer script in wallet preferences first.</source>
        <translation type="unfinished">Gunakan perangkat penandatanganan eksternal seperti dompet perangkat keras. Konfigurasikan skrip penandatangan eksternal di preferensi dompet terlebih dahulu.</translation>
    </message>
    <message>
        <source>External signer</source>
        <translation type="unfinished">Penandatangan eksternal</translation>
    </message>
    <message>
        <source>Create</source>
        <translation type="unfinished">Membuat</translation>
>>>>>>> 44d8b13c
    </message>
    <message>
        <source>Compiled without external signing support (required for external signing)</source>
        <extracomment>"External signing" means using devices such as hardware wallets.</extracomment>
        <translation type="unfinished">Dikompilasi tanpa dukungan penandatanganan eksternal (diperlukan untuk penandatanganan eksternal)</translation>
    </message>
</context>
<context>
    <name>EditAddressDialog</name>
    <message>
        <source>Edit Address</source>
        <translation type="unfinished">Ubah Alamat</translation>
    </message>
    <message>
        <source>The label associated with this address list entry</source>
        <translation type="unfinished">Label yang terkait dengan daftar alamat</translation>
    </message>
    <message>
        <source>The address associated with this address list entry. This can only be modified for sending addresses.</source>
        <translation type="unfinished">Alamat yang terkait dengan daftar alamat. Hanya dapat diubah untuk alamat pengirim.</translation>
    </message>
    <message>
        <source>&amp;Address</source>
        <translation type="unfinished">&amp;Alamat</translation>
    </message>
    <message>
        <source>New sending address</source>
        <translation type="unfinished">Alamat pengirim baru</translation>
    </message>
    <message>
        <source>Edit receiving address</source>
        <translation type="unfinished">Ubah alamat penerima</translation>
    </message>
    <message>
        <source>Edit sending address</source>
        <translation type="unfinished">Ubah alamat pengirim</translation>
    </message>
    <message>
        <source>The entered address "%1" is not a valid Bitcoin address.</source>
        <translation type="unfinished">Alamat yang dimasukkan "%1" bukanlah alamat Bitcoin yang valid.</translation>
    </message>
    <message>
        <source>Address "%1" already exists as a receiving address with label "%2" and so cannot be added as a sending address.</source>
        <translation type="unfinished">Alamat "%1" sudah ada sebagai alamat penerimaan dengan label "%2" sehingga tidak bisa ditambah sebagai alamat pengiriman.</translation>
    </message>
    <message>
        <source>The entered address "%1" is already in the address book with label "%2".</source>
        <translation type="unfinished">Alamat "%1" yang dimasukkan sudah ada di dalam buku alamat dengan label "%2".</translation>
    </message>
    <message>
        <source>Could not unlock wallet.</source>
        <translation type="unfinished">Tidak dapat membuka dompet.</translation>
    </message>
    <message>
        <source>New key generation failed.</source>
        <translation type="unfinished">Pembuatan kunci baru gagal.</translation>
    </message>
</context>
<context>
    <name>FreespaceChecker</name>
    <message>
        <source>A new data directory will be created.</source>
        <translation type="unfinished">Sebuah data direktori baru telah dibuat.</translation>
    </message>
    <message>
        <source>name</source>
        <translation type="unfinished">nama</translation>
    </message>
    <message>
        <source>Directory already exists. Add %1 if you intend to create a new directory here.</source>
        <translation type="unfinished">Direktori masih ada. Tambahlah %1 apabila Anda ingin membuat direktori baru disini.</translation>
    </message>
    <message>
        <source>Path already exists, and is not a directory.</source>
        <translation type="unfinished">Sudah ada path, dan itu bukan direktori.</translation>
    </message>
    <message>
        <source>Cannot create data directory here.</source>
        <translation type="unfinished">Tidak bisa membuat direktori data disini.</translation>
    </message>
</context>
<context>
    <name>Intro</name>
    <message numerus="yes">
        <source>%n GB of space available</source>
        <translation type="unfinished">
            <numerusform>%n GB ruang tersedia</numerusform>
        </translation>
    </message>
    <message numerus="yes">
        <source>(of %n GB needed)</source>
        <translation type="unfinished">
            <numerusform>(dari %n GB yang dibutuhkan)</numerusform>
        </translation>
    </message>
    <message numerus="yes">
        <source>(%n GB needed for full chain)</source>
        <translation type="unfinished">
            <numerusform>(%n GB dibutuhkan untuk rantai penuh)</numerusform>
        </translation>
    </message>
    <message>
        <source>Choose data directory</source>
        <translation type="unfinished">Pilih direktori data</translation>
    </message>
    <message>
        <source>At least %1 GB of data will be stored in this directory, and it will grow over time.</source>
        <translation type="unfinished">Setidaknya %1 GB data akan disimpan di direktori ini dan akan berkembang seiring berjalannya waktu.</translation>
    </message>
    <message>
        <source>Approximately %1 GB of data will be stored in this directory.</source>
        <translation type="unfinished">%1 GB data akan disimpan di direktori ini.</translation>
    </message>
    <message numerus="yes">
        <source>(sufficient to restore backups %n day(s) old)</source>
        <extracomment>Explanatory text on the capability of the current prune target.</extracomment>
        <translation type="unfinished">
            <numerusform>(sufficient to restore backups %n day(s) old)</numerusform>
        </translation>
    </message>
    <message>
        <source>%1 will download and store a copy of the Bitcoin block chain.</source>
        <translation type="unfinished">%1 akan mengunduh dan menyimpan salinan rantai blok Bitcoin.</translation>
    </message>
    <message>
        <source>The wallet will also be stored in this directory.</source>
        <translation type="unfinished">Dompet juga akan disimpan di direktori ini.</translation>
    </message>
    <message>
        <source>Error: Specified data directory "%1" cannot be created.</source>
        <translation type="unfinished">Kesalahan: Direktori data "%1" tidak dapat dibuat.</translation>
    </message>
    <message>
        <source>Error</source>
        <translation type="unfinished">Terjadi sebuah kesalahan</translation>
    </message>
    <message>
        <source>Welcome</source>
        <translation type="unfinished">Selamat Datang</translation>
    </message>
    <message>
        <source>Welcome to %1.</source>
        <translation type="unfinished">Selamat Datang di %1.</translation>
    </message>
    <message>
        <source>As this is the first time the program is launched, you can choose where %1 will store its data.</source>
        <translation type="unfinished">Karena ini adalah pertama kalinya program dijalankan, Anda dapat memilih lokasi %1 akan menyimpan data.</translation>
    </message>
    <message>
        <source>Limit block chain storage to</source>
        <translation type="unfinished">Batasi penyimpanan rantai blok menjadi </translation>
    </message>
    <message>
        <source>Reverting this setting requires re-downloading the entire blockchain. It is faster to download the full chain first and prune it later. Disables some advanced features.</source>
        <translation type="unfinished">Mengembalikan pengaturan perlu mengunduh ulang seluruh blockchain. Lebih cepat mengunduh rantai penuh terlebih dahulu dan memangkasnya kemudian. Menonaktifkan beberapa fitur lanjutan.</translation>
    </message>
    <message>
        <source> GB</source>
        <translation type="unfinished">GB</translation>
    </message>
    <message>
        <source>This initial synchronisation is very demanding, and may expose hardware problems with your computer that had previously gone unnoticed. Each time you run %1, it will continue downloading where it left off.</source>
        <translation type="unfinished">Sinkronisasi awal sangat berat dan mungkin akan menunjukkan permasalahan pada perangkat keras komputer Anda yang sebelumnya tidak tampak. Setiap kali Anda menjalankan %1, aplikasi ini akan melanjutkan pengunduhan dari posisi terakhir.</translation>
    </message>
    <message>
        <source>When you click OK, %1 will begin to download and process the full %4 block chain (%2 GB) starting with the earliest transactions in %3 when %4 initially launched.</source>
        <translation type="unfinished">Ketika Anda mengklik OK, %1 akan mulai mengunduh dan memproses %4 block chain penuh (%2 GB) dimulai dari transaksi-transaksi awal di %3 saat %4 diluncurkan pertama kali.</translation>
    </message>
    <message>
        <source>If you have chosen to limit block chain storage (pruning), the historical data must still be downloaded and processed, but will be deleted afterward to keep your disk usage low.</source>
        <translation type="unfinished">Apabila Anda memilih untuk membatasi penyimpanan block chain (pruning), data historis tetap akan diunduh dan diproses. Namun, data akan dihapus setelahnya untuk menjaga pemakaian disk agar tetap sedikit.</translation>
    </message>
    <message>
        <source>Use the default data directory</source>
        <translation type="unfinished">Gunakan direktori data default.</translation>
    </message>
    <message>
        <source>Use a custom data directory:</source>
        <translation type="unfinished">Gunakan direktori pilihan Anda:</translation>
    </message>
</context>
<context>
    <name>HelpMessageDialog</name>
    <message>
        <source>version</source>
        <translation type="unfinished">versi</translation>
    </message>
    <message>
        <source>About %1</source>
        <translation type="unfinished">Tentang %1</translation>
    </message>
    <message>
        <source>Command-line options</source>
        <translation type="unfinished">Pilihan Command-line</translation>
    </message>
</context>
<context>
    <name>ShutdownWindow</name>
    <message>
        <source>Do not shut down the computer until this window disappears.</source>
        <translation type="unfinished">Kamu tidak dapat mematikan komputer sebelum jendela ini tertutup sendiri.</translation>
    </message>
</context>
<context>
    <name>ModalOverlay</name>
<<<<<<< HEAD
    <message>
        <source>Form</source>
        <translation type="unfinished">Formulir</translation>
    </message>
    <message>
        <source>Recent transactions may not yet be visible, and therefore your wallet's balance might be incorrect. This information will be correct once your wallet has finished synchronizing with the bitcoin network, as detailed below.</source>
        <translation type="unfinished">Transaksi-transaksi terkini mungkin belum terlihat dan oleh karenanya, saldo dompet Anda mungkin tidak tepat. Informasi ini akan akurat ketika dompet Anda tersinkronisasi dengan jaringan Bitcoin, seperti rincian berikut.</translation>
    </message>
    <message>
        <source>Attempting to spend bitcoins that are affected by not-yet-displayed transactions will not be accepted by the network.</source>
        <translation type="unfinished">Usaha untuk menggunakan bitcoin yang dipengaruhi oleh transaksi yang belum terlihat tidak akan diterima oleh jaringan.</translation>
    </message>
    <message>
        <source>Number of blocks left</source>
        <translation type="unfinished">Jumlah blok tersisa</translation>
    </message>
    <message>
        <source>Unknown…</source>
        <translation type="unfinished">Tidak diketahui...</translation>
    </message>
    <message>
        <source>calculating…</source>
        <translation type="unfinished">menghitung...</translation>
    </message>
    <message>
        <source>Last block time</source>
        <translation type="unfinished">Waktu blok terakhir</translation>
    </message>
    <message>
        <source>Progress</source>
        <translation type="unfinished">Perkembangan</translation>
    </message>
    <message>
        <source>Progress increase per hour</source>
        <translation type="unfinished">Peningkatan perkembangan per jam</translation>
    </message>
    <message>
        <source>Estimated time left until synced</source>
        <translation type="unfinished">Estimasi waktu tersisa sampai tersinkronisasi</translation>
    </message>
    <message>
        <source>Hide</source>
        <translation type="unfinished">Sembunyikan</translation>
    </message>
    <message>
        <source>Esc</source>
        <translation type="unfinished">Keluar</translation>
    </message>
    <message>
        <source>%1 is currently syncing.  It will download headers and blocks from peers and validate them until reaching the tip of the block chain.</source>
        <translation type="unfinished">%1 menyinkronkan. Program ini akan mengunduh header dan blok dari rekan dan memvalidasi sampai blok terbaru.</translation>
    </message>
    <message>
        <source>Unknown. Syncing Headers (%1, %2%)…</source>
        <translation type="unfinished">Tidak diketahui. Sinkronisasi Header (%1, %2%)...</translation>
=======
    <message>
        <source>Form</source>
        <translation type="unfinished">Formulir</translation>
    </message>
    <message>
        <source>Recent transactions may not yet be visible, and therefore your wallet's balance might be incorrect. This information will be correct once your wallet has finished synchronizing with the bitcoin network, as detailed below.</source>
        <translation type="unfinished">Transaksi-transaksi terkini mungkin belum terlihat dan oleh karenanya, saldo dompet Anda mungkin tidak tepat. Informasi ini akan akurat ketika dompet Anda tersinkronisasi dengan jaringan Bitcoin, seperti rincian berikut.</translation>
    </message>
    <message>
        <source>Attempting to spend bitcoins that are affected by not-yet-displayed transactions will not be accepted by the network.</source>
        <translation type="unfinished">Usaha untuk menggunakan bitcoin yang dipengaruhi oleh transaksi yang belum terlihat tidak akan diterima oleh jaringan.</translation>
    </message>
    <message>
        <source>Number of blocks left</source>
        <translation type="unfinished">Jumlah blok tersisa</translation>
    </message>
    <message>
        <source>Unknown…</source>
        <translation type="unfinished">Tidak diketahui...</translation>
    </message>
    <message>
        <source>calculating…</source>
        <translation type="unfinished">menghitung...</translation>
    </message>
    <message>
        <source>Last block time</source>
        <translation type="unfinished">Waktu blok terakhir</translation>
    </message>
    <message>
        <source>Progress</source>
        <translation type="unfinished">Perkembangan</translation>
    </message>
    <message>
        <source>Progress increase per hour</source>
        <translation type="unfinished">Peningkatan perkembangan per jam</translation>
    </message>
    <message>
        <source>Estimated time left until synced</source>
        <translation type="unfinished">Estimasi waktu tersisa sampai tersinkronisasi</translation>
    </message>
    <message>
        <source>Hide</source>
        <translation type="unfinished">Sembunyikan</translation>
    </message>
    <message>
        <source>Esc</source>
        <translation type="unfinished">Keluar</translation>
    </message>
    <message>
        <source>%1 is currently syncing.  It will download headers and blocks from peers and validate them until reaching the tip of the block chain.</source>
        <translation type="unfinished">%1 menyinkronkan. Program ini akan mengunduh header dan blok dari rekan dan memvalidasi sampai blok terbaru.</translation>
    </message>
    <message>
        <source>Unknown. Syncing Headers (%1, %2%)…</source>
        <translation type="unfinished">Tidak diketahui. Sinkronisasi Header (%1, %2%)...</translation>
    </message>
    <message>
        <source>Unknown. Pre-syncing Headers (%1, %2%)…</source>
        <translation type="unfinished">Tidak diketahui. Pra-sinkronisasi Header (%1, %2%)...</translation>
>>>>>>> 44d8b13c
    </message>
</context>
<context>
    <name>OptionsDialog</name>
    <message>
<<<<<<< HEAD
        <source>Unknown. Pre-syncing Headers (%1, %2%)…</source>
        <translation type="unfinished">Tidak diketahui. Pra-sinkronisasi Header (%1, %2%)...</translation>
=======
        <source>Full path to a %1 compatible script (e.g. C:\Downloads\hwi.exe or /Users/you/Downloads/hwi.py). Beware: malware can steal your coins!</source>
        <translation type="unfinished">Alamat lengkap untuk script kompatibel %1 (Contoh C:\Downloads\hwi.exe atau /Users/you/Downloads/hwi.py). HATI-HATI: piranti lunak jahat dapat mencuri koin Anda!</translation>
>>>>>>> 44d8b13c
    </message>
</context>
<context>
    <name>OptionsDialog</name>
    <message>
<<<<<<< HEAD
        <source>Full path to a %1 compatible script (e.g. C:\Downloads\hwi.exe or /Users/you/Downloads/hwi.py). Beware: malware can steal your coins!</source>
        <translation type="unfinished">Alamat lengkap untuk script kompatibel %1 (Contoh C:\Downloads\hwi.exe atau /Users/you/Downloads/hwi.py). HATI-HATI: piranti lunak jahat dapat mencuri koin Anda!</translation>
    </message>
    <message>
        <source>IP address of the proxy (e.g. IPv4: 127.0.0.1 / IPv6: ::1)</source>
        <translation type="unfinished">Alamat IP proxy (cth. IPv4: 127.0.0.1 / IPv6: ::1)</translation>
    </message>
    <message>
        <source>Shows if the supplied default SOCKS5 proxy is used to reach peers via this network type.</source>
        <translation type="unfinished">Perlihatkan apabila proxy SOCKS5 default digunakan untuk berhungan dengan orang lain lewat tipe jaringan ini.</translation>
    </message>
    <message>
        <source>Minimize instead of exit the application when the window is closed. When this option is enabled, the application will be closed only after selecting Exit in the menu.</source>
        <translation type="unfinished">Minimalisasi aplikasi ketika jendela ditutup. Ketika pilihan ini dipilih, aplikasi akan menutup seluruhnya jika anda memilih Keluar di menu yang tersedia.</translation>
    </message>
    <message>
        <source>Options set in this dialog are overridden by the command line:</source>
        <translation type="unfinished">Set opsi pengaturan pada jendela dialog ini tertutup oleh baris perintah:</translation>
    </message>
    <message>
        <source>Open the %1 configuration file from the working directory.</source>
        <translation type="unfinished">Buka file konfigurasi %1 dari direktori kerja.</translation>
    </message>
    <message>
        <source>Open Configuration File</source>
        <translation type="unfinished">Buka Berkas Konfigurasi</translation>
    </message>
    <message>
        <source>Reset all client options to default.</source>
        <translation type="unfinished">Kembalikan semua pengaturan ke awal.</translation>
    </message>
    <message>
        <source>&amp;Reset Options</source>
        <translation type="unfinished">&amp;Reset Pilihan</translation>
    </message>
    <message>
        <source>&amp;Network</source>
        <translation type="unfinished">&amp;Jaringan</translation>
    </message>
    <message>
        <source>Prune &amp;block storage to</source>
        <translation type="unfinished">Prune &amp;ruang penyimpan block ke</translation>
    </message>
    <message>
        <source>Reverting this setting requires re-downloading the entire blockchain.</source>
        <translation type="unfinished">Mengembalikan pengaturan ini membutuhkan pengunduhan seluruh blockchain lagi.</translation>
    </message>
    <message>
        <source>Maximum database cache size. A larger cache can contribute to faster sync, after which the benefit is less pronounced for most use cases. Lowering the cache size will reduce memory usage. Unused mempool memory is shared for this cache.</source>
        <extracomment>Tooltip text for Options window setting that sets the size of the database cache. Explains the corresponding effects of increasing/decreasing this value.</extracomment>
        <translation type="unfinished">Ukuran maksimum cache database. Semakin besar cache membuat proses sync lebih cepat, setelah itu manfaatnya berkurang bagi sebagian besar pengguna. Mengurangi ukuran cache dapat  menurunkan penggunaan memory yang juga digunakan untuk cache ini.</translation>
    </message>
    <message>
        <source>Set the number of script verification threads. Negative values correspond to the number of cores you want to leave free to the system.</source>
        <extracomment>Tooltip text for Options window setting that sets the number of script verification threads. Explains that negative values mean to leave these many cores free to the system.</extracomment>
        <translation type="unfinished">Set nomor thread script verifikasi. Nilai negatif sesuai dengan core yang tidak ingin digunakan di dalam system.</translation>
    </message>
    <message>
        <source>This allows you or a third party tool to communicate with the node through command-line and JSON-RPC commands.</source>
        <extracomment>Tooltip text for Options window setting that enables the RPC server.</extracomment>
        <translation type="unfinished">Ini memungkinkan Anda atau alat pihak ketiga untuk berkomunikasi dengan node melalui perintah baris perintah dan JSON-RPC.</translation>
    </message>
    <message>
        <source>Enable R&amp;PC server</source>
        <extracomment>An Options window setting to enable the RPC server.</extracomment>
        <translation type="unfinished">Aktifkan server R&amp;PC</translation>
    </message>
    <message>
        <source>W&amp;allet</source>
        <translation type="unfinished">D&amp;ompet</translation>
    </message>
    <message>
        <source>Whether to set subtract fee from amount as default or not.</source>
        <extracomment>Tooltip text for Options window setting that sets subtracting the fee from a sending amount as default.</extracomment>
        <translation type="unfinished">Apakah akan menetapkan biaya pengurangan dari jumlah sebagai default atau tidak.</translation>
    </message>
    <message>
        <source>Subtract &amp;fee from amount by default</source>
        <extracomment>An Options window setting to set subtracting the fee from a sending amount as default.</extracomment>
        <translation type="unfinished">Kurangi biaya dari jumlah secara default</translation>
    </message>
    <message>
        <source>Expert</source>
        <translation type="unfinished">Ahli</translation>
    </message>
    <message>
        <source>Enable coin &amp;control features</source>
        <translation type="unfinished">Perbolehkan fitur &amp;pengaturan koin</translation>
    </message>
    <message>
        <source>If you disable the spending of unconfirmed change, the change from a transaction cannot be used until that transaction has at least one confirmation. This also affects how your balance is computed.</source>
        <translation type="unfinished">Jika Anda menonaktifkan perubahan saldo untuk transaksi yang belum dikonfirmasi, perubahan dari transaksi tidak dapat dilakukan sampai transaksi memiliki setidaknya satu konfirmasi. Hal ini juga mempengaruhi bagaimana saldo Anda dihitung.</translation>
    </message>
    <message>
        <source>&amp;Spend unconfirmed change</source>
        <translation type="unfinished">&amp;Perubahan saldo untuk transaksi yang belum dikonfirmasi</translation>
    </message>
    <message>
        <source>Enable &amp;PSBT controls</source>
        <extracomment>An options window setting to enable PSBT controls.</extracomment>
        <translation type="unfinished">Aktifkan kontrol &amp;PSBT</translation>
    </message>
    <message>
        <source>Whether to show PSBT controls.</source>
        <extracomment>Tooltip text for options window setting that enables PSBT controls.</extracomment>
        <translation type="unfinished">Apakah akan menampilkan kontrol PSBT.</translation>
    </message>
    <message>
        <source>External Signer (e.g. hardware wallet)</source>
        <translation type="unfinished">Penandatangan eksternal (seperti dompet perangkat keras)</translation>
    </message>
    <message>
        <source>&amp;External signer script path</source>
        <translation type="unfinished">&amp;Jalur skrip penanda tangan eksternal</translation>
=======
        <source>IP address of the proxy (e.g. IPv4: 127.0.0.1 / IPv6: ::1)</source>
        <translation type="unfinished">Alamat IP proxy (cth. IPv4: 127.0.0.1 / IPv6: ::1)</translation>
    </message>
    <message>
        <source>Shows if the supplied default SOCKS5 proxy is used to reach peers via this network type.</source>
        <translation type="unfinished">Perlihatkan apabila proxy SOCKS5 default digunakan untuk berhungan dengan orang lain lewat tipe jaringan ini.</translation>
    </message>
    <message>
        <source>Minimize instead of exit the application when the window is closed. When this option is enabled, the application will be closed only after selecting Exit in the menu.</source>
        <translation type="unfinished">Minimalisasi aplikasi ketika jendela ditutup. Ketika pilihan ini dipilih, aplikasi akan menutup seluruhnya jika anda memilih Keluar di menu yang tersedia.</translation>
    </message>
    <message>
        <source>Options set in this dialog are overridden by the command line:</source>
        <translation type="unfinished">Set opsi pengaturan pada jendela dialog ini tertutup oleh baris perintah:</translation>
    </message>
    <message>
        <source>Open the %1 configuration file from the working directory.</source>
        <translation type="unfinished">Buka file konfigurasi %1 dari direktori kerja.</translation>
    </message>
    <message>
        <source>Open Configuration File</source>
        <translation type="unfinished">Buka Berkas Konfigurasi</translation>
    </message>
    <message>
        <source>Reset all client options to default.</source>
        <translation type="unfinished">Kembalikan semua pengaturan ke awal.</translation>
    </message>
    <message>
        <source>&amp;Reset Options</source>
        <translation type="unfinished">&amp;Reset Pilihan</translation>
    </message>
    <message>
        <source>&amp;Network</source>
        <translation type="unfinished">&amp;Jaringan</translation>
    </message>
    <message>
        <source>Prune &amp;block storage to</source>
        <translation type="unfinished">Prune &amp;ruang penyimpan block ke</translation>
    </message>
    <message>
        <source>Reverting this setting requires re-downloading the entire blockchain.</source>
        <translation type="unfinished">Mengembalikan pengaturan ini membutuhkan pengunduhan seluruh blockchain lagi.</translation>
    </message>
    <message>
        <source>Maximum database cache size. A larger cache can contribute to faster sync, after which the benefit is less pronounced for most use cases. Lowering the cache size will reduce memory usage. Unused mempool memory is shared for this cache.</source>
        <extracomment>Tooltip text for Options window setting that sets the size of the database cache. Explains the corresponding effects of increasing/decreasing this value.</extracomment>
        <translation type="unfinished">Ukuran maksimum cache database. Semakin besar cache membuat proses sync lebih cepat, setelah itu manfaatnya berkurang bagi sebagian besar pengguna. Mengurangi ukuran cache dapat  menurunkan penggunaan memory yang juga digunakan untuk cache ini.</translation>
    </message>
    <message>
        <source>Set the number of script verification threads. Negative values correspond to the number of cores you want to leave free to the system.</source>
        <extracomment>Tooltip text for Options window setting that sets the number of script verification threads. Explains that negative values mean to leave these many cores free to the system.</extracomment>
        <translation type="unfinished">Set nomor thread script verifikasi. Nilai negatif sesuai dengan core yang tidak ingin digunakan di dalam system.</translation>
    </message>
    <message>
        <source>This allows you or a third party tool to communicate with the node through command-line and JSON-RPC commands.</source>
        <extracomment>Tooltip text for Options window setting that enables the RPC server.</extracomment>
        <translation type="unfinished">Ini memungkinkan Anda atau alat pihak ketiga untuk berkomunikasi dengan node melalui perintah baris perintah dan JSON-RPC.</translation>
    </message>
    <message>
        <source>Enable R&amp;PC server</source>
        <extracomment>An Options window setting to enable the RPC server.</extracomment>
        <translation type="unfinished">Aktifkan server R&amp;PC</translation>
    </message>
    <message>
        <source>W&amp;allet</source>
        <translation type="unfinished">D&amp;ompet</translation>
    </message>
    <message>
        <source>Whether to set subtract fee from amount as default or not.</source>
        <extracomment>Tooltip text for Options window setting that sets subtracting the fee from a sending amount as default.</extracomment>
        <translation type="unfinished">Apakah akan menetapkan biaya pengurangan dari jumlah sebagai default atau tidak.</translation>
    </message>
    <message>
        <source>Subtract &amp;fee from amount by default</source>
        <extracomment>An Options window setting to set subtracting the fee from a sending amount as default.</extracomment>
        <translation type="unfinished">Kurangi biaya dari jumlah secara default</translation>
    </message>
    <message>
        <source>Expert</source>
        <translation type="unfinished">Ahli</translation>
    </message>
    <message>
        <source>Enable coin &amp;control features</source>
        <translation type="unfinished">Perbolehkan fitur &amp;pengaturan koin</translation>
    </message>
    <message>
        <source>If you disable the spending of unconfirmed change, the change from a transaction cannot be used until that transaction has at least one confirmation. This also affects how your balance is computed.</source>
        <translation type="unfinished">Jika Anda menonaktifkan perubahan saldo untuk transaksi yang belum dikonfirmasi, perubahan dari transaksi tidak dapat dilakukan sampai transaksi memiliki setidaknya satu konfirmasi. Hal ini juga mempengaruhi bagaimana saldo Anda dihitung.</translation>
    </message>
    <message>
        <source>&amp;Spend unconfirmed change</source>
        <translation type="unfinished">&amp;Perubahan saldo untuk transaksi yang belum dikonfirmasi</translation>
    </message>
    <message>
        <source>Enable &amp;PSBT controls</source>
        <extracomment>An options window setting to enable PSBT controls.</extracomment>
        <translation type="unfinished">Aktifkan kontrol &amp;PSBT</translation>
    </message>
    <message>
        <source>Whether to show PSBT controls.</source>
        <extracomment>Tooltip text for options window setting that enables PSBT controls.</extracomment>
        <translation type="unfinished">Apakah akan menampilkan kontrol PSBT.</translation>
    </message>
    <message>
        <source>External Signer (e.g. hardware wallet)</source>
        <translation type="unfinished">Penandatangan eksternal (seperti dompet perangkat keras)</translation>
    </message>
    <message>
        <source>&amp;External signer script path</source>
        <translation type="unfinished">&amp;Jalur skrip penanda tangan eksternal</translation>
    </message>
    <message>
        <source>&amp;Window</source>
        <translation type="unfinished">&amp;Jendela</translation>
>>>>>>> 44d8b13c
    </message>
    <message>
        <source>Compiled without external signing support (required for external signing)</source>
        <extracomment>"External signing" means using devices such as hardware wallets.</extracomment>
        <translation type="unfinished">Dikompilasi tanpa dukungan penandatanganan eksternal (diperlukan untuk penandatanganan eksternal)</translation>
    </message>
    <message>
        <source>Current settings will be backed up at "%1".</source>
        <extracomment>Text explaining to the user that the client's current settings will be backed up at a specific location. %1 is a stand-in argument for the backup location's path.</extracomment>
        <translation type="unfinished">Pengaturan saat ini akan dicadangkan di "%1".</translation>
    </message>
    <message>
        <source>Error</source>
        <translation type="unfinished">Terjadi sebuah kesalahan</translation>
    </message>
    </context>
<context>
    <name>OptionsModel</name>
    <message>
        <source>Could not read setting "%1", %2.</source>
        <translation type="unfinished">Tidak dapat membaca setelan "%1", %2.</translation>
    </message>
</context>
<context>
<<<<<<< HEAD
    <name>OptionsModel</name>
    <message>
        <source>Could not read setting "%1", %2.</source>
        <translation type="unfinished">Tidak dapat membaca setelan "%1", %2.</translation>
    </message>
</context>
<context>
    <name>OverviewPage</name>
    <message>
        <source>Form</source>
        <translation type="unfinished">Formulir</translation>
    </message>
    </context>
<context>
    <name>PSBTOperationsDialog</name>
    <message>
        <source>PSBT Operations</source>
        <translation type="unfinished">Operasi PBST</translation>
=======
    <name>OverviewPage</name>
    <message>
        <source>Form</source>
        <translation type="unfinished">Formulir</translation>
    </message>
    </context>
<context>
    <name>PSBTOperationsDialog</name>
    <message>
        <source>PSBT Operations</source>
        <translation type="unfinished">Operasi PBST</translation>
    </message>
    </context>
<context>
    <name>PeerTableModel</name>
    <message>
        <source>Age</source>
        <extracomment>Title of Peers Table column which indicates the duration (length of time) since the peer connection started.</extracomment>
        <translation type="unfinished">Umur</translation>
>>>>>>> 44d8b13c
    </message>
    </context>
<context>
    <name>PeerTableModel</name>
    <message>
<<<<<<< HEAD
        <source>Age</source>
        <extracomment>Title of Peers Table column which indicates the duration (length of time) since the peer connection started.</extracomment>
        <translation type="unfinished">Umur</translation>
=======
        <source>Address</source>
        <extracomment>Title of Peers Table column which contains the IP/Onion/I2P address of the connected peer.</extracomment>
        <translation type="unfinished">Alamat</translation>
>>>>>>> 44d8b13c
    </message>
    </context>
<context>
    <name>RPCConsole</name>
    <message>
        <source>Whether we relay transactions to this peer.</source>
        <translation type="unfinished">Apakah kita merelay transaksi ke peer ini.</translation>
    </message>
    <message>
        <source>Transaction Relay</source>
        <translation type="unfinished">Relay Transaksi</translation>
    </message>
    <message>
        <source>The total number of addresses received from this peer that were processed (excludes addresses that were dropped due to rate-limiting).</source>
        <extracomment>Tooltip text for the Addresses Processed field in the peer details area, which displays the total number of addresses received from this peer that were processed (excludes addresses that were dropped due to rate-limiting).</extracomment>
        <translation type="unfinished">Jumlah total alamat yang diterima dari rekan ini yang diproses (tidak termasuk alamat yang dihapus karena pembatasan tarif).</translation>
    </message>
    <message>
        <source>The total number of addresses received from this peer that were dropped (not processed) due to rate-limiting.</source>
        <extracomment>Tooltip text for the Addresses Rate-Limited field in the peer details area, which displays the total number of addresses received from this peer that were dropped (not processed) due to rate-limiting.</extracomment>
        <translation type="unfinished">Jumlah total alamat yang diterima dari rekan ini yang dihapus (tidak diproses) karena pembatasan tarif.</translation>
    </message>
    </context>
<context>
    <name>ReceiveCoinsDialog</name>
    <message>
<<<<<<< HEAD
        <source>Not recommended due to higher fees and less protection against typos.</source>
        <translation type="unfinished">Tidak direkomendasikan karena tingginya biaya dan kurang perlindungan terhadap salah ketik.</translation>
=======
        <source>Last block time</source>
        <translation type="unfinished">Waktu blok terakhir</translation>
>>>>>>> 44d8b13c
    </message>
    </context>
<context>
    <name>ReceiveCoinsDialog</name>
    <message>
<<<<<<< HEAD
        <source>Generates an address compatible with older wallets.</source>
        <translation type="unfinished">Menghasilkan sebuah alamat yang kompatibel dengan dompet lama.</translation>
    </message>
    <message>
        <source>Generates a native segwit address (BIP-173). Some old wallets don't support it.</source>
        <translation type="unfinished">Menghasilkan alamat segwit asli (BIP-173). Beberapa dompet lama tidak mendukungnya. </translation>
    </message>
    <message>
        <source>Bech32m (BIP-350) is an upgrade to Bech32, wallet support is still limited.</source>
        <translation type="unfinished">Bech32m (BIP-350) adalah peningkatan terhadap Bech32, dukungan dompet masih terbatas.</translation>
=======
        <source>Not recommended due to higher fees and less protection against typos.</source>
        <translation type="unfinished">Tidak direkomendasikan karena tingginya biaya dan kurang perlindungan terhadap salah ketik.</translation>
    </message>
    <message>
        <source>Generates an address compatible with older wallets.</source>
        <translation type="unfinished">Menghasilkan sebuah alamat yang kompatibel dengan dompet lama.</translation>
    </message>
    <message>
        <source>Generates a native segwit address (BIP-173). Some old wallets don't support it.</source>
        <translation type="unfinished">Menghasilkan alamat segwit asli (BIP-173). Beberapa dompet lama tidak mendukungnya. </translation>
>>>>>>> 44d8b13c
    </message>
    </context>
<context>
    <name>SendCoinsDialog</name>
    <message>
<<<<<<< HEAD
        <source>Hide</source>
        <translation type="unfinished">Sembunyikan</translation>
    </message>
    <message>
        <source>Unsigned Transaction</source>
        <comment>PSBT copied</comment>
        <extracomment>Caption of "PSBT has been copied" messagebox</extracomment>
        <translation type="unfinished">Transaksi tidak Tertandatangani</translation>
=======
        <source>Bech32m (BIP-350) is an upgrade to Bech32, wallet support is still limited.</source>
        <translation type="unfinished">Bech32m (BIP-350) adalah peningkatan terhadap Bech32, dukungan dompet masih terbatas.</translation>
    </message>
    <message>
        <source>Could not unlock wallet.</source>
        <translation type="unfinished">Tidak dapat membuka dompet.</translation>
>>>>>>> 44d8b13c
    </message>
    </context>
<context>
    <name>RecentRequestsTableModel</name>
    <message>
<<<<<<< HEAD
        <source>The PSBT has been copied to the clipboard. You can also save it.</source>
        <translation type="unfinished">PSBT telah disalin ke clipboard. Anda juga dapat menyimpannya.</translation>
=======
        <source>(no label)</source>
        <translation type="unfinished">(tidak ada label)</translation>
>>>>>>> 44d8b13c
    </message>
    </context>
<context>
    <name>SendCoinsDialog</name>
    <message>
<<<<<<< HEAD
        <source>PSBT saved to disk</source>
        <translation type="unfinished">PSBT disimpan ke disk.</translation>
    </message>
    <message numerus="yes">
        <source>Estimated to begin confirmation within %n block(s).</source>
        <translation type="unfinished">
            <numerusform>Estimated to begin confirmation within %n block(s).</numerusform>
        </translation>
=======
        <source>Hide</source>
        <translation type="unfinished">Sembunyikan</translation>
    </message>
    <message>
        <source>Unsigned Transaction</source>
        <comment>PSBT copied</comment>
        <extracomment>Caption of "PSBT has been copied" messagebox</extracomment>
        <translation type="unfinished">Transaksi tidak Tertandatangani</translation>
>>>>>>> 44d8b13c
    </message>
    </context>
<context>
    <name>SplashScreen</name>
    <message>
<<<<<<< HEAD
        <source>(press q to shutdown and continue later)</source>
        <translation type="unfinished">(tekan q untuk mematikan dan melanjutkan nanti)</translation>
    </message>
    <message>
        <source>press q to shutdown</source>
        <translation type="unfinished">tekan q untuk mematikan</translation>
    </message>
</context>
<context>
    <name>TransactionDesc</name>
    <message>
        <source>0/unconfirmed, in memory pool</source>
        <extracomment>Text explaining the current status of a transaction, shown in the status field of the details window for this transaction. This status represents an unconfirmed transaction that is in the memory pool.</extracomment>
        <translation type="unfinished">0/belum dikonfirmasi, di kumpulan memori</translation>
    </message>
    <message>
        <source>0/unconfirmed, not in memory pool</source>
        <extracomment>Text explaining the current status of a transaction, shown in the status field of the details window for this transaction. This status represents an unconfirmed transaction that is not in the memory pool.</extracomment>
        <translation type="unfinished">0/belum dikonfirmasi, tidak di kumpulan memori</translation>
    </message>
    <message numerus="yes">
        <source>matures in %n more block(s)</source>
        <translation type="unfinished">
            <numerusform>matures in %n more block(s)</numerusform>
        </translation>
=======
        <source>The PSBT has been copied to the clipboard. You can also save it.</source>
        <translation type="unfinished">PSBT telah disalin ke clipboard. Anda juga dapat menyimpannya.</translation>
    </message>
    <message>
        <source>PSBT saved to disk</source>
        <translation type="unfinished">PSBT disimpan ke disk.</translation>
    </message>
    <message numerus="yes">
        <source>Estimated to begin confirmation within %n block(s).</source>
        <translation type="unfinished">
            <numerusform>Estimated to begin confirmation within %n block(s).</numerusform>
        </translation>
    </message>
    <message>
        <source>(no label)</source>
        <translation type="unfinished">(tidak ada label)</translation>
    </message>
</context>
<context>
    <name>TransactionDesc</name>
    <message>
        <source>0/unconfirmed, in memory pool</source>
        <extracomment>Text explaining the current status of a transaction, shown in the status field of the details window for this transaction. This status represents an unconfirmed transaction that is in the memory pool.</extracomment>
        <translation type="unfinished">0/belum dikonfirmasi, di kumpulan memori</translation>
>>>>>>> 44d8b13c
    </message>
    </context>
<context>
    <name>TransactionView</name>
    <message>
<<<<<<< HEAD
        <source>Comma separated file</source>
        <extracomment>Expanded name of the CSV file format. See: https://en.wikipedia.org/wiki/Comma-separated_values.</extracomment>
        <translation type="unfinished">File yang dipisahkan koma</translation>
    </message>
    </context>
<context>
    <name>WalletFrame</name>
    <message>
        <source>Error</source>
        <translation type="unfinished">Terjadi sebuah kesalahan</translation>
    </message>
    </context>
<context>
    <name>WalletModel</name>
    <message>
        <source>Copied to clipboard</source>
        <comment>Fee-bump PSBT saved</comment>
        <translation type="unfinished">Disalin ke clipboard</translation>
    </message>
    <message>
        <source>default wallet</source>
        <translation type="unfinished">wallet default</translation>
=======
        <source>0/unconfirmed, not in memory pool</source>
        <extracomment>Text explaining the current status of a transaction, shown in the status field of the details window for this transaction. This status represents an unconfirmed transaction that is not in the memory pool.</extracomment>
        <translation type="unfinished">0/belum dikonfirmasi, tidak di kumpulan memori</translation>
    </message>
    <message numerus="yes">
        <source>matures in %n more block(s)</source>
        <translation type="unfinished">
            <numerusform>matures in %n more block(s)</numerusform>
        </translation>
    </message>
    </context>
<context>
    <name>TransactionTableModel</name>
    <message>
        <source>(no label)</source>
        <translation type="unfinished">(tidak ada label)</translation>
    </message>
    </context>
<context>
    <name>TransactionView</name>
    <message>
        <source>Comma separated file</source>
        <extracomment>Expanded name of the CSV file format. See: https://en.wikipedia.org/wiki/Comma-separated_values.</extracomment>
        <translation type="unfinished">File yang dipisahkan koma</translation>
    </message>
    <message>
        <source>Address</source>
        <translation type="unfinished">Alamat</translation>
>>>>>>> 44d8b13c
    </message>
</context>
<context>
    <name>WalletView</name>
    <message>
<<<<<<< HEAD
        <source>Export the data in the current tab to a file</source>
        <translation type="unfinished">Ekspor data di tab saat ini ke sebuah file</translation>
    </message>
    </context>
<context>
    <name>bitcoin-core</name>
    <message>
        <source>%s request to listen on port %u. This port is considered "bad" and thus it is unlikely that any peer will connect to it. See doc/p2p-bad-ports.md for details and a full list.</source>
        <translation type="unfinished">%s meminta mendengarkan di port %u. Port ini dianggap "buruk" dan oleh karena itu tidak mungkin peer lain akan terhubung kesini. Lihat doc/p2p-bad-ports.md untuk detail dan daftar lengkap.</translation>
=======
        <source>Exporting Failed</source>
        <translation type="unfinished">Gagal Mengekspor</translation>
    </message>
    </context>
<context>
    <name>WalletFrame</name>
    <message>
        <source>Error</source>
        <translation type="unfinished">Terjadi sebuah kesalahan</translation>
>>>>>>> 44d8b13c
    </message>
    </context>
<context>
    <name>WalletModel</name>
    <message>
<<<<<<< HEAD
        <source>Disk space for %s may not accommodate the block files. Approximately %u GB of data will be stored in this directory.</source>
        <translation type="unfinished">Ruang penyimpanan %s mungkin tidak mengakomodasi berkas blok. Perkiraan %u GB data akan disimpan di direktori ini.</translation>
    </message>
    <message>
        <source>Error loading wallet. Wallet requires blocks to be downloaded, and software does not currently support loading wallets while blocks are being downloaded out of order when using assumeutxo snapshots. Wallet should be able to load successfully after node sync reaches height %s</source>
        <translation type="unfinished">Eror saat membuka dompet. Dompet memerlukan blok untuk diunduh, dan piranti lunak saat ini tidak mendukung membuka dompet saat blok yang diunduh tidak tersedia saat memakai snapshot utxo yang diasumsikan. Dompet seharusnya dapat berhasil dibuka sesudah sinkronisasi node mencapai ketinggian %s</translation>
=======
        <source>Copied to clipboard</source>
        <comment>Fee-bump PSBT saved</comment>
        <translation type="unfinished">Disalin ke clipboard</translation>
    </message>
    <message>
        <source>default wallet</source>
        <translation type="unfinished">wallet default</translation>
>>>>>>> 44d8b13c
    </message>
</context>
<context>
    <name>WalletView</name>
    <message>
<<<<<<< HEAD
        <source>Error: Unable to produce descriptors for this legacy wallet. Make sure to provide the wallet's passphrase if it is encrypted.</source>
        <translation type="unfinished">Eror: Tidak dapat membuat deskriptor untuk dompet legasi ini. Pastikan untuk menyertakan frasa sandi dompet apabila dienkripsi.</translation>
    </message>
    <message>
        <source>Prune mode is incompatible with -reindex-chainstate. Use full -reindex instead.</source>
        <translation type="unfinished">Mode pangkas tidak kompatibel dengan -reindex-chainstate. Gunakan full -reindex sebagai gantinya.</translation>
=======
        <source>Export the data in the current tab to a file</source>
        <translation type="unfinished">Ekspor data di tab saat ini ke sebuah file</translation>
    </message>
    <message>
        <source>Wallet Data</source>
        <extracomment>Name of the wallet data file format.</extracomment>
        <translation type="unfinished">Data Dompet</translation>
>>>>>>> 44d8b13c
    </message>
    </context>
<context>
    <name>bitcoin-core</name>
    <message>
<<<<<<< HEAD
        <source>This is the maximum transaction fee you pay (in addition to the normal fee) to prioritize partial spend avoidance over regular coin selection.</source>
        <translation type="unfinished">Ini adalah biaya transaksi maksimum yang Anda bayarkan (selain biaya normal) untuk memprioritaskan penghindaran pengeluaran sebagian daripada pemilihan koin biasa.</translation>
    </message>
    <message>
        <source>Unsupported chainstate database format found. Please restart with -reindex-chainstate. This will rebuild the chainstate database.</source>
        <translation type="unfinished">Ditemukan format database chainstate yang tidak didukung. Silakan mulai ulang dengan -reindex-chainstate. Ini akan membangun kembali database chainstate.</translation>
    </message>
    <message>
        <source>Wallet created successfully. The legacy wallet type is being deprecated and support for creating and opening legacy wallets will be removed in the future.</source>
        <translation type="unfinished">Dompet berhasil dibuat. Jenis dompet lama tidak digunakan lagi dan dukungan untuk membuat dan membuka dompet lama akan dihapus di masa mendatang.</translation>
    </message>
    <message>
        <source>-reindex-chainstate option is not compatible with -blockfilterindex. Please temporarily disable blockfilterindex while using -reindex-chainstate, or replace -reindex-chainstate with -reindex to fully rebuild all indexes.</source>
        <translation type="unfinished">Opsi -reindex-chainstate tidak kompatibel dengan -blockfilterindex. Harap nonaktifkan blockfilterindex sementara saat menggunakan -reindex-chainstate, atau ganti -reindex-chainstate dengan -reindex untuk membangun kembali semua indeks sepenuhnya.</translation>
    </message>
    <message>
        <source>-reindex-chainstate option is not compatible with -coinstatsindex. Please temporarily disable coinstatsindex while using -reindex-chainstate, or replace -reindex-chainstate with -reindex to fully rebuild all indexes.</source>
        <translation type="unfinished">Opsi -reindex-chainstate tidak kompatibel dengan -coinstatsindex. Harap nonaktifkan sementara coinstatsindex saat menggunakan -reindex-chainstate, atau ganti -reindex-chainstate dengan -reindex untuk membangun kembali semua indeks sepenuhnya.</translation>
    </message>
    <message>
        <source>-reindex-chainstate option is not compatible with -txindex. Please temporarily disable txindex while using -reindex-chainstate, or replace -reindex-chainstate with -reindex to fully rebuild all indexes.</source>
        <translation type="unfinished">Opsi -reindex-chainstate tidak kompatibel dengan -txindex. Harap nonaktifkan sementara txindex saat menggunakan -reindex-chainstate, atau ganti -reindex-chainstate dengan -reindex untuk sepenuhnya membangun kembali semua indeks.</translation>
    </message>
    <message>
        <source>Error: Address book data in wallet cannot be identified to belong to migrated wallets</source>
        <translation type="unfinished">Kesalahan: Data buku alamat di dompet tidak dapat diidentifikasi sebagai dompet yang dimigrasikan</translation>
    </message>
    <message>
        <source>Error: Duplicate descriptors created during migration. Your wallet may be corrupted.</source>
        <translation type="unfinished">Kesalahan: Deskriptor duplikat dibuat selama migrasi. Dompet Anda mungkin rusak.</translation>
    </message>
    <message>
        <source>Error: Transaction %s in wallet cannot be identified to belong to migrated wallets</source>
        <translation type="unfinished">Kesalahan: %s transaksi di dompet tidak dapat diidentifikasi sebagai dompet yang dimigrasikan</translation>
    </message>
    <message>
        <source>Incompatible options: -dnsseed=1 was explicitly specified, but -onlynet forbids connections to IPv4/IPv6</source>
        <translation type="unfinished">Opsi yang tidak kompatibel: -dnsseed=1 secara eksplisit ditentukan, tetapi -onlynet melarang koneksi ke IPv4/IPv6</translation>
    </message>
    <message>
        <source>Outbound connections restricted to CJDNS (-onlynet=cjdns) but -cjdnsreachable is not provided</source>
        <translation type="unfinished">Koneksi keluar dibatasi untuk CJDNS (-onlynet=cjdns) tetapi -cjdnsreachable tidak disertakan</translation>
    </message>
    <message>
        <source>Outbound connections restricted to Tor (-onlynet=onion) but the proxy for reaching the Tor network is explicitly forbidden: -onion=0</source>
        <translation type="unfinished">Koneksi keluar dibatasi untuk Tor (-onlynet=onion) tetapi proxy untuk mencapai jaringan Tor secara eksplisit dilarang: -onion=0</translation>
    </message>
    <message>
        <source>Outbound connections restricted to Tor (-onlynet=onion) but the proxy for reaching the Tor network is not provided: none of -proxy, -onion or -listenonion is given</source>
        <translation type="unfinished">Koneksi keluar dibatasi untuk Tor (-onlynet=onion) tetapi proxy untuk mencapai jaringan Tor tidak disediakan: tidak ada -proxy, -onion atau -listenonion yang diberikan</translation>
    </message>
    <message>
        <source>Outbound connections restricted to i2p (-onlynet=i2p) but -i2psam is not provided</source>
        <translation type="unfinished">Koneksi keluar dibatasi untuk i2p (-onlynet=i2p) tetapi -i2psam tidak disertakan</translation>
    </message>
    <message>
        <source>The inputs size exceeds the maximum weight. Please try sending a smaller amount or manually consolidating your wallet's UTXOs</source>
        <translation type="unfinished">Ukuran input melebihi batas maksimal berat. Silahkan coba kirim jumlah yang lebih kecil atau mengkonsolidasi secara manual UTXO dompet Anda</translation>
    </message>
    <message>
        <source>The preselected coins total amount does not cover the transaction target. Please allow other inputs to be automatically selected or include more coins manually</source>
        <translation type="unfinished">Jumlah total koin yang dipilih tidak menutupi transaksi target. Silahkan izinkan input yang lain untuk secara otomatis dipilih atau masukkan lebih banyak koin secara manual.</translation>
    </message>
    <message>
        <source>Unexpected legacy entry in descriptor wallet found. Loading wallet %s

The wallet might have been tampered with or created with malicious intent.
</source>
        <translation type="unfinished">Masukan yang tidak diharapkan dalam deskriptor dompet legasi telah ditemukan. Memuat dompet %s

Dompet kemungkinan telah dibobol dengan atau dibuat dengan tujuan jahat.
</translation>
    </message>
    <message>
        <source>Unrecognized descriptor found. Loading wallet %s

The wallet might had been created on a newer version.
Please try running the latest software version.
</source>
        <translation type="unfinished">Ditemukan deskriptor yang tidak dikenal. Memuat dompet %s

Dompet mungkin telah dibuat pada versi yang lebih baru.
Silakan coba jalankan versi perangkat lunak terbaru.
</translation>
    </message>
    <message>
        <source>Unsupported category-specific logging level -loglevel=%s. Expected -loglevel=&lt;category&gt;:&lt;loglevel&gt;. Valid categories: %s. Valid loglevels: %s.</source>
        <translation type="unfinished">Level logging khusus kategori yang tidak didukung -loglevel=%s. Diharapkan -loglevel=&lt;category&gt;:&lt;loglevel&gt;. Kategori yang valid: %s. Level log yang valid: %s.</translation>
    </message>
    <message>
        <source>
Unable to cleanup failed migration</source>
        <translation type="unfinished">
Tidak dapat membersihkan migrasi yang gagal</translation>
    </message>
    <message>
        <source>
Unable to restore backup of wallet.</source>
        <translation type="unfinished">
Tidak dapat memulihkan cadangan dompet..</translation>
    </message>
    <message>
        <source>Error: Cannot extract destination from the generated scriptpubkey</source>
        <translation type="unfinished">Eror: Tidak dapat mengekstrak destinasi dari scriptpubkey yang dibuat</translation>
    </message>
    <message>
        <source>Error: Could not add watchonly tx to watchonly wallet</source>
        <translation type="unfinished">Kesalahan: Tidak dapat menambahkan watchonly tx ke dompet watchonly</translation>
    </message>
    <message>
        <source>Error: Could not delete watchonly transactions</source>
        <translation type="unfinished">Kesalahan: Tidak dapat menghapus transaksi hanya menonton</translation>
    </message>
    <message>
        <source>Error: Failed to create new watchonly wallet</source>
        <translation type="unfinished">Kesalahan: Gagal membuat dompet baru yang hanya dilihat</translation>
    </message>
    <message>
        <source>Error: Not all watchonly txs could be deleted</source>
        <translation type="unfinished">Kesalahan: Tidak semua txs watchonly dapat dihapus</translation>
    </message>
    <message>
        <source>Error: This wallet already uses SQLite</source>
        <translation type="unfinished">Kesalahan: Dompet ini sudah menggunakan SQLite</translation>
    </message>
    <message>
        <source>Error: This wallet is already a descriptor wallet</source>
        <translation type="unfinished">Kesalahan: Dompet ini sudah menjadi dompet deskriptor</translation>
    </message>
    <message>
        <source>Error: Unable to begin reading all records in the database</source>
        <translation type="unfinished">Kesalahan: Tidak dapat mulai membaca semua catatan dalam database</translation>
    </message>
    <message>
        <source>Error: Unable to make a backup of your wallet</source>
        <translation type="unfinished">Kesalahan: Tidak dapat membuat cadangan dompet Anda</translation>
    </message>
    <message>
        <source>Error: Unable to read all records in the database</source>
        <translation type="unfinished">Kesalahan: Tidak dapat membaca semua catatan dalam database</translation>
    </message>
    <message>
        <source>Error: Unable to remove watchonly address book data</source>
        <translation type="unfinished">Kesalahan: Tidak dapat menghapus data buku alamat yang hanya dilihat</translation>
    </message>
    <message>
        <source>Insufficient dbcache for block verification</source>
        <translation type="unfinished">Kekurangan dbcache untuk verifikasi blok</translation>
    </message>
    <message>
        <source>Invalid port specified in %s: '%s'</source>
        <translation type="unfinished">Port tidak valid dalam %s:'%s'</translation>
    </message>
    <message>
        <source>Invalid pre-selected input %s</source>
        <translation type="unfinished">Input yang dipilih tidak valid %s</translation>
    </message>
    <message>
        <source>Listening for incoming connections failed (listen returned error %s)</source>
        <translation type="unfinished">Mendengarkan koneksi masuk gagal (mendengarkan kesalahan yang dikembalikan %s)</translation>
    </message>
    <message>
        <source>Not found pre-selected input %s</source>
        <translation type="unfinished">Tidak ditemukan input yang dipilih %s</translation>
    </message>
    <message>
        <source>Not solvable pre-selected input %s</source>
        <translation type="unfinished">Tidak dapat diselesaikan input yang dipilih %s</translation>
    </message>
    <message>
        <source>Unable to allocate memory for -maxsigcachesize: '%s' MiB</source>
        <translation type="unfinished">Tidak dapat mengalokasikan memori untuk -maxsigcachesize: '%s' MiB</translation>
    </message>
    <message>
        <source>Unable to find UTXO for external input</source>
        <translation type="unfinished">Tidak dapat menemukan UTXO untuk input eksternal</translation>
    </message>
    <message>
        <source>Unable to unload the wallet before migrating</source>
        <translation type="unfinished">Tidak dapat membongkar dompet sebelum bermigrasi</translation>
    </message>
    <message>
        <source>Unsupported global logging level -loglevel=%s. Valid values: %s.</source>
        <translation type="unfinished">Level logging global yang tidak didukung -loglevel=%s. Nilai yang valid: %s.</translation>
=======
        <source>%s request to listen on port %u. This port is considered "bad" and thus it is unlikely that any peer will connect to it. See doc/p2p-bad-ports.md for details and a full list.</source>
        <translation type="unfinished">%s meminta mendengarkan di port %u. Port ini dianggap "buruk" dan oleh karena itu tidak mungkin peer lain akan terhubung kesini. Lihat doc/p2p-bad-ports.md untuk detail dan daftar lengkap.</translation>
    </message>
    <message>
        <source>Disk space for %s may not accommodate the block files. Approximately %u GB of data will be stored in this directory.</source>
        <translation type="unfinished">Ruang penyimpanan %s mungkin tidak mengakomodasi berkas blok. Perkiraan %u GB data akan disimpan di direktori ini.</translation>
    </message>
    <message>
        <source>Error loading wallet. Wallet requires blocks to be downloaded, and software does not currently support loading wallets while blocks are being downloaded out of order when using assumeutxo snapshots. Wallet should be able to load successfully after node sync reaches height %s</source>
        <translation type="unfinished">Eror saat membuka dompet. Dompet memerlukan blok untuk diunduh, dan piranti lunak saat ini tidak mendukung membuka dompet saat blok yang diunduh tidak tersedia saat memakai snapshot utxo yang diasumsikan. Dompet seharusnya dapat berhasil dibuka sesudah sinkronisasi node mencapai ketinggian %s</translation>
    </message>
    <message>
        <source>Error: Unable to produce descriptors for this legacy wallet. Make sure to provide the wallet's passphrase if it is encrypted.</source>
        <translation type="unfinished">Eror: Tidak dapat membuat deskriptor untuk dompet legasi ini. Pastikan untuk menyertakan frasa sandi dompet apabila dienkripsi.</translation>
    </message>
    <message>
        <source>Prune mode is incompatible with -reindex-chainstate. Use full -reindex instead.</source>
        <translation type="unfinished">Mode pangkas tidak kompatibel dengan -reindex-chainstate. Gunakan full -reindex sebagai gantinya.</translation>
    </message>
    <message>
        <source>This is the maximum transaction fee you pay (in addition to the normal fee) to prioritize partial spend avoidance over regular coin selection.</source>
        <translation type="unfinished">Ini adalah biaya transaksi maksimum yang Anda bayarkan (selain biaya normal) untuk memprioritaskan penghindaran pengeluaran sebagian daripada pemilihan koin biasa.</translation>
    </message>
    <message>
        <source>Unsupported chainstate database format found. Please restart with -reindex-chainstate. This will rebuild the chainstate database.</source>
        <translation type="unfinished">Ditemukan format database chainstate yang tidak didukung. Silakan mulai ulang dengan -reindex-chainstate. Ini akan membangun kembali database chainstate.</translation>
    </message>
    <message>
        <source>Wallet created successfully. The legacy wallet type is being deprecated and support for creating and opening legacy wallets will be removed in the future.</source>
        <translation type="unfinished">Dompet berhasil dibuat. Jenis dompet lama tidak digunakan lagi dan dukungan untuk membuat dan membuka dompet lama akan dihapus di masa mendatang.</translation>
    </message>
    <message>
        <source>Error: Address book data in wallet cannot be identified to belong to migrated wallets</source>
        <translation type="unfinished">Kesalahan: Data buku alamat di dompet tidak dapat diidentifikasi sebagai dompet yang dimigrasikan</translation>
    </message>
    <message>
        <source>Error: Duplicate descriptors created during migration. Your wallet may be corrupted.</source>
        <translation type="unfinished">Kesalahan: Deskriptor duplikat dibuat selama migrasi. Dompet Anda mungkin rusak.</translation>
    </message>
    <message>
        <source>Error: Transaction %s in wallet cannot be identified to belong to migrated wallets</source>
        <translation type="unfinished">Kesalahan: %s transaksi di dompet tidak dapat diidentifikasi sebagai dompet yang dimigrasikan</translation>
    </message>
    <message>
        <source>Incompatible options: -dnsseed=1 was explicitly specified, but -onlynet forbids connections to IPv4/IPv6</source>
        <translation type="unfinished">Opsi yang tidak kompatibel: -dnsseed=1 secara eksplisit ditentukan, tetapi -onlynet melarang koneksi ke IPv4/IPv6</translation>
    </message>
    <message>
        <source>Outbound connections restricted to CJDNS (-onlynet=cjdns) but -cjdnsreachable is not provided</source>
        <translation type="unfinished">Koneksi keluar dibatasi untuk CJDNS (-onlynet=cjdns) tetapi -cjdnsreachable tidak disertakan</translation>
    </message>
    <message>
        <source>Outbound connections restricted to Tor (-onlynet=onion) but the proxy for reaching the Tor network is explicitly forbidden: -onion=0</source>
        <translation type="unfinished">Koneksi keluar dibatasi untuk Tor (-onlynet=onion) tetapi proxy untuk mencapai jaringan Tor secara eksplisit dilarang: -onion=0</translation>
    </message>
    <message>
        <source>Outbound connections restricted to Tor (-onlynet=onion) but the proxy for reaching the Tor network is not provided: none of -proxy, -onion or -listenonion is given</source>
        <translation type="unfinished">Koneksi keluar dibatasi untuk Tor (-onlynet=onion) tetapi proxy untuk mencapai jaringan Tor tidak disediakan: tidak ada -proxy, -onion atau -listenonion yang diberikan</translation>
    </message>
    <message>
        <source>Outbound connections restricted to i2p (-onlynet=i2p) but -i2psam is not provided</source>
        <translation type="unfinished">Koneksi keluar dibatasi untuk i2p (-onlynet=i2p) tetapi -i2psam tidak disertakan</translation>
    </message>
    <message>
        <source>The inputs size exceeds the maximum weight. Please try sending a smaller amount or manually consolidating your wallet's UTXOs</source>
        <translation type="unfinished">Ukuran input melebihi batas maksimal berat. Silahkan coba kirim jumlah yang lebih kecil atau mengkonsolidasi secara manual UTXO dompet Anda</translation>
    </message>
    <message>
        <source>The preselected coins total amount does not cover the transaction target. Please allow other inputs to be automatically selected or include more coins manually</source>
        <translation type="unfinished">Jumlah total koin yang dipilih tidak menutupi transaksi target. Silahkan izinkan input yang lain untuk secara otomatis dipilih atau masukkan lebih banyak koin secara manual.</translation>
    </message>
    <message>
        <source>Unexpected legacy entry in descriptor wallet found. Loading wallet %s

The wallet might have been tampered with or created with malicious intent.
</source>
        <translation type="unfinished">Masukan yang tidak diharapkan dalam deskriptor dompet legasi telah ditemukan. Memuat dompet %s

Dompet kemungkinan telah dibobol dengan atau dibuat dengan tujuan jahat.
</translation>
    </message>
    <message>
        <source>Unrecognized descriptor found. Loading wallet %s

The wallet might had been created on a newer version.
Please try running the latest software version.
</source>
        <translation type="unfinished">Ditemukan deskriptor yang tidak dikenal. Memuat dompet %s

Dompet mungkin telah dibuat pada versi yang lebih baru.
Silakan coba jalankan versi perangkat lunak terbaru.
</translation>
    </message>
    <message>
        <source>
Unable to cleanup failed migration</source>
        <translation type="unfinished">
Tidak dapat membersihkan migrasi yang gagal</translation>
    </message>
    <message>
        <source>
Unable to restore backup of wallet.</source>
        <translation type="unfinished">
Tidak dapat memulihkan cadangan dompet..</translation>
    </message>
    <message>
        <source>Error: Cannot extract destination from the generated scriptpubkey</source>
        <translation type="unfinished">Eror: Tidak dapat mengekstrak destinasi dari scriptpubkey yang dibuat</translation>
    </message>
    <message>
        <source>Error: Could not add watchonly tx to watchonly wallet</source>
        <translation type="unfinished">Kesalahan: Tidak dapat menambahkan watchonly tx ke dompet watchonly</translation>
    </message>
    <message>
        <source>Error: Could not delete watchonly transactions</source>
        <translation type="unfinished">Kesalahan: Tidak dapat menghapus transaksi hanya menonton</translation>
    </message>
    <message>
        <source>Error: Failed to create new watchonly wallet</source>
        <translation type="unfinished">Kesalahan: Gagal membuat dompet baru yang hanya dilihat</translation>
    </message>
    <message>
        <source>Error: Not all watchonly txs could be deleted</source>
        <translation type="unfinished">Kesalahan: Tidak semua txs watchonly dapat dihapus</translation>
    </message>
    <message>
        <source>Error: This wallet already uses SQLite</source>
        <translation type="unfinished">Kesalahan: Dompet ini sudah menggunakan SQLite</translation>
    </message>
    <message>
        <source>Error: This wallet is already a descriptor wallet</source>
        <translation type="unfinished">Kesalahan: Dompet ini sudah menjadi dompet deskriptor</translation>
    </message>
    <message>
        <source>Error: Unable to begin reading all records in the database</source>
        <translation type="unfinished">Kesalahan: Tidak dapat mulai membaca semua catatan dalam database</translation>
    </message>
    <message>
        <source>Error: Unable to make a backup of your wallet</source>
        <translation type="unfinished">Kesalahan: Tidak dapat membuat cadangan dompet Anda</translation>
    </message>
    <message>
        <source>Error: Unable to read all records in the database</source>
        <translation type="unfinished">Kesalahan: Tidak dapat membaca semua catatan dalam database</translation>
    </message>
    <message>
        <source>Error: Unable to remove watchonly address book data</source>
        <translation type="unfinished">Kesalahan: Tidak dapat menghapus data buku alamat yang hanya dilihat</translation>
    </message>
    <message>
        <source>Insufficient dbcache for block verification</source>
        <translation type="unfinished">Kekurangan dbcache untuk verifikasi blok</translation>
    </message>
    <message>
        <source>Invalid port specified in %s: '%s'</source>
        <translation type="unfinished">Port tidak valid dalam %s:'%s'</translation>
    </message>
    <message>
        <source>Invalid pre-selected input %s</source>
        <translation type="unfinished">Input yang dipilih tidak valid %s</translation>
    </message>
    <message>
        <source>Listening for incoming connections failed (listen returned error %s)</source>
        <translation type="unfinished">Mendengarkan koneksi masuk gagal (mendengarkan kesalahan yang dikembalikan %s)</translation>
    </message>
    <message>
        <source>Not found pre-selected input %s</source>
        <translation type="unfinished">Tidak ditemukan input yang dipilih %s</translation>
    </message>
    <message>
        <source>Not solvable pre-selected input %s</source>
        <translation type="unfinished">Tidak dapat diselesaikan input yang dipilih %s</translation>
    </message>
    <message>
        <source>Unable to allocate memory for -maxsigcachesize: '%s' MiB</source>
        <translation type="unfinished">Tidak dapat mengalokasikan memori untuk -maxsigcachesize: '%s' MiB</translation>
    </message>
    <message>
        <source>Unable to find UTXO for external input</source>
        <translation type="unfinished">Tidak dapat menemukan UTXO untuk input eksternal</translation>
    </message>
    <message>
        <source>Unable to unload the wallet before migrating</source>
        <translation type="unfinished">Tidak dapat membongkar dompet sebelum bermigrasi</translation>
>>>>>>> 44d8b13c
    </message>
    </context>
</TS><|MERGE_RESOLUTION|>--- conflicted
+++ resolved
@@ -28,36 +28,14 @@
     <message>
         <source>Export the data in the current tab to a file</source>
         <translation type="unfinished">Ekspor data di tab saat ini ke sebuah file</translation>
-<<<<<<< HEAD
     </message>
     <message>
         <source>Choose the address to send coins to</source>
         <translation type="unfinished">Pilih alamat tujuan pengiriman koin</translation>
     </message>
     <message>
-        <source>Choose the address to receive coins with</source>
-        <translation type="unfinished">Pilih alamat untuk menerima koin dengan</translation>
-=======
-    </message>
-    <message>
-        <source>Choose the address to send coins to</source>
-        <translation type="unfinished">Pilih alamat tujuan pengiriman koin</translation>
->>>>>>> 44d8b13c
-    </message>
-    <message>
         <source>C&amp;hoose</source>
         <translation type="unfinished">&amp;Choose</translation>
-<<<<<<< HEAD
-    </message>
-    <message>
-        <source>Sending addresses</source>
-        <translation type="unfinished">Alamat pengirim</translation>
-    </message>
-    <message>
-        <source>Receiving addresses</source>
-        <translation type="unfinished">Alamat penerima</translation>
-=======
->>>>>>> 44d8b13c
     </message>
     <message>
         <source>These are your Bitcoin addresses for sending payments. Always check the amount and the receiving address before sending coins.</source>
@@ -330,7 +308,6 @@
     <message>
         <source>&amp;Command-line options</source>
         <translation type="unfinished">&amp;pilihan Command-line</translation>
-<<<<<<< HEAD
     </message>
     <message numerus="yes">
         <source>Processed %n block(s) of transaction history.</source>
@@ -381,16 +358,6 @@
         <translation type="unfinished">Pulihkan dompet dari file cadangan</translation>
     </message>
     <message>
-        <source>Restore Wallet…</source>
-        <extracomment>Name of the menu item that restores wallet from a backup file.</extracomment>
-        <translation type="unfinished">Pulihkan Dompet…</translation>
-    </message>
-    <message>
-        <source>Restore a wallet from a backup file</source>
-        <extracomment>Status tip for Restore Wallet menu item</extracomment>
-        <translation type="unfinished">Pulihkan dompet dari file cadangan</translation>
-    </message>
-    <message>
         <source>Close all wallets</source>
         <translation type="unfinished">Tutup semua dompet</translation>
     </message>
@@ -413,85 +380,6 @@
     <message>
         <source>No wallets available</source>
         <translation type="unfinished">Tidak ada wallet tersedia</translation>
-=======
-    </message>
-    <message numerus="yes">
-        <source>Processed %n block(s) of transaction history.</source>
-        <translation type="unfinished">
-            <numerusform>Processed %n block(s) of transaction history.</numerusform>
-        </translation>
-    </message>
-    <message>
-        <source>%1 behind</source>
-        <translation type="unfinished">kurang %1</translation>
-    </message>
-    <message>
-        <source>Catching up…</source>
-        <translation type="unfinished">Menyusul...</translation>
-    </message>
-    <message>
-        <source>Last received block was generated %1 ago.</source>
-        <translation type="unfinished">Blok terakhir yang diterima %1 lalu.</translation>
-    </message>
-    <message>
-        <source>Transactions after this will not yet be visible.</source>
-        <translation type="unfinished">Transaksi setelah ini belum akan terlihat.</translation>
-    </message>
-    <message>
-        <source>Error</source>
-        <translation type="unfinished">Terjadi sebuah kesalahan</translation>
-    </message>
-    <message>
-        <source>Warning</source>
-        <translation type="unfinished">Peringatan</translation>
-    </message>
-    <message>
-        <source>Information</source>
-        <translation type="unfinished">Informasi</translation>
-    </message>
-    <message>
-        <source>Up to date</source>
-        <translation type="unfinished">Terbaru</translation>
-    </message>
-    <message>
-        <source>Restore Wallet…</source>
-        <extracomment>Name of the menu item that restores wallet from a backup file.</extracomment>
-        <translation type="unfinished">Pulihkan Dompet…</translation>
-    </message>
-    <message>
-        <source>Restore a wallet from a backup file</source>
-        <extracomment>Status tip for Restore Wallet menu item</extracomment>
-        <translation type="unfinished">Pulihkan dompet dari file cadangan</translation>
-    </message>
-    <message>
-        <source>Close all wallets</source>
-        <translation type="unfinished">Tutup semua dompet</translation>
-    </message>
-    <message>
-        <source>Show the %1 help message to get a list with possible Bitcoin command-line options</source>
-        <translation type="unfinished">Tampilkan %1 pesan bantuan untuk mendapatkan daftar opsi baris perintah Bitcoin yang memungkinkan</translation>
-    </message>
-    <message>
-        <source>&amp;Mask values</source>
-        <translation type="unfinished">&amp;Nilai masker</translation>
-    </message>
-    <message>
-        <source>Mask the values in the Overview tab</source>
-        <translation type="unfinished">Mask nilai yang ada di tab Overview</translation>
-    </message>
-    <message>
-        <source>default wallet</source>
-        <translation type="unfinished">wallet default</translation>
-    </message>
-    <message>
-        <source>No wallets available</source>
-        <translation type="unfinished">Tidak ada wallet tersedia</translation>
-    </message>
-    <message>
-        <source>Wallet Data</source>
-        <extracomment>Name of the wallet data file format.</extracomment>
-        <translation type="unfinished">Data Dompet</translation>
->>>>>>> 44d8b13c
     </message>
     <message>
         <source>Load Wallet Backup</source>
@@ -504,7 +392,6 @@
         <translation type="unfinished">Pulihkan Dompet</translation>
     </message>
     <message>
-<<<<<<< HEAD
         <source>&amp;Hide</source>
         <translation type="unfinished">Sembunyi</translation>
     </message>
@@ -522,45 +409,38 @@
     <message>
         <source>Pre-syncing Headers (%1%)…</source>
         <translation type="unfinished">Pra-Singkronisasi Header (%1%)...</translation>
-=======
-        <source>Wallet Name</source>
-        <extracomment>Label of the input field where the name of the wallet is entered.</extracomment>
-        <translation type="unfinished">Nama Dompet</translation>
-    </message>
-    <message>
-        <source>&amp;Window</source>
-        <translation type="unfinished">&amp;Jendela</translation>
-    </message>
-    <message>
-        <source>Main Window</source>
-        <translation type="unfinished">Jendela Utama</translation>
->>>>>>> 44d8b13c
+    </message>
+    </context>
+<context>
+    <name>CoinControlDialog</name>
+    <message>
+        <source>Copy change</source>
+        <translation type="unfinished">Salin Perubahan</translation>
+    </message>
+    <message>
+        <source>(%1 locked)</source>
+        <translation type="unfinished">(%1 terkunci)</translation>
+    </message>
+    <message>
+        <source>(no label)</source>
+        <translation type="unfinished">(tidak ada label)</translation>
     </message>
     </context>
 <context>
     <name>CreateWalletActivity</name>
     <message>
-<<<<<<< HEAD
+        <source>Create Wallet</source>
+        <extracomment>Title of window indicating the progress of creation of a new wallet.</extracomment>
+        <translation type="unfinished">Bikin dompet</translation>
+    </message>
+    <message>
         <source>Too many external signers found</source>
         <translation type="unfinished">Terlalu banyak penanda tangan eksternal ditemukan</translation>
     </message>
-    <message>
-        <source>Too many external signers found</source>
-        <translation type="unfinished">Terlalu banyak penanda tangan eksternal ditemukan</translation>
-=======
-        <source>%1 client</source>
-        <translation type="unfinished">%1 klien</translation>
-    </message>
-    <message>
-        <source>&amp;Hide</source>
-        <translation type="unfinished">Sembunyi</translation>
->>>>>>> 44d8b13c
-    </message>
 </context>
 <context>
     <name>LoadWalletsActivity</name>
     <message>
-<<<<<<< HEAD
         <source>Load Wallets</source>
         <extracomment>Title of progress window which is displayed when wallets are being loaded.</extracomment>
         <translation type="unfinished">Tampilkan Dompet</translation>
@@ -569,23 +449,11 @@
         <source>Loading wallets…</source>
         <extracomment>Descriptive text of the load wallets progress window which indicates to the user that wallets are currently being loaded.</extracomment>
         <translation type="unfinished">Memuat wallet</translation>
-=======
-        <source>S&amp;how</source>
-        <translation type="unfinished">Tampilkan</translation>
-    </message>
-    <message numerus="yes">
-        <source>%n active connection(s) to Bitcoin network.</source>
-        <extracomment>A substring of the tooltip.</extracomment>
-        <translation type="unfinished">
-            <numerusform>%n koneksi yang aktif ke jaringan Bitcoin</numerusform>
-        </translation>
->>>>>>> 44d8b13c
     </message>
 </context>
 <context>
     <name>OpenWalletActivity</name>
     <message>
-<<<<<<< HEAD
         <source>Open wallet failed</source>
         <translation type="unfinished">Gagal membuka wallet</translation>
     </message>
@@ -596,11 +464,6 @@
     <message>
         <source>default wallet</source>
         <translation type="unfinished">wallet default</translation>
-    </message>
-    <message>
-        <source>Open Wallet</source>
-        <extracomment>Title of window indicating the progress of opening of a wallet.</extracomment>
-        <translation type="unfinished">Buka Wallet</translation>
     </message>
     <message>
         <source>Opening Wallet &lt;b&gt;%1&lt;/b&gt;…</source>
@@ -624,51 +487,8 @@
         <source>Restore wallet failed</source>
         <extracomment>Title of message box which is displayed when the wallet could not be restored.</extracomment>
         <translation type="unfinished">Pemulihan dompet gagal</translation>
-=======
-        <source>Click for more actions.</source>
-        <extracomment>A substring of the tooltip. "More actions" are available via the context menu.</extracomment>
-        <translation type="unfinished">Klik untuk tindakan lainnya</translation>
-    </message>
-    <message>
-        <source>Show Peers tab</source>
-        <extracomment>A context menu item. The "Peers tab" is an element of the "Node window".</extracomment>
-        <translation type="unfinished">Tampilkan tab Rekan</translation>
-    </message>
-    <message>
-        <source>Disable network activity</source>
-        <extracomment>A context menu item.</extracomment>
-        <translation type="unfinished">nonaktifkan aktivitas jaringan</translation>
-    </message>
-    <message>
-        <source>Enable network activity</source>
-        <extracomment>A context menu item. The network activity was disabled previously.</extracomment>
-        <translation type="unfinished">aktifkan aktivitas jaringan</translation>
-    </message>
-    <message>
-        <source>Pre-syncing Headers (%1%)…</source>
-        <translation type="unfinished">Pra-Singkronisasi Header (%1%)...</translation>
-    </message>
-    </context>
-<context>
-    <name>CoinControlDialog</name>
-    <message>
-        <source>Copy change</source>
-        <translation type="unfinished">Salin Perubahan</translation>
-    </message>
-    <message>
-        <source>(%1 locked)</source>
-        <translation type="unfinished">(%1 terkunci)</translation>
-    </message>
-    <message>
-        <source>(no label)</source>
-        <translation type="unfinished">(tidak ada label)</translation>
->>>>>>> 44d8b13c
-    </message>
-    </context>
-<context>
-    <name>CreateWalletActivity</name>
-    <message>
-<<<<<<< HEAD
+    </message>
+    <message>
         <source>Restore wallet warning</source>
         <extracomment>Title of message box which is displayed when the wallet is restored with some warning.</extracomment>
         <translation type="unfinished">Peringatan pemulihan dompet</translation>
@@ -682,40 +502,10 @@
 <context>
     <name>WalletController</name>
     <message>
-        <source>Close wallet</source>
-        <translation type="unfinished">Tutup wallet</translation>
-    </message>
-    <message>
         <source>Are you sure you wish to close the wallet &lt;i&gt;%1&lt;/i&gt;?</source>
         <translation type="unfinished">Apakah anda yakin ingin menutup dompet &lt;i&gt;%1&lt;/i&gt;?</translation>
-=======
-        <source>Create Wallet</source>
-        <extracomment>Title of window indicating the progress of creation of a new wallet.</extracomment>
-        <translation type="unfinished">Bikin dompet</translation>
-    </message>
-    <message>
-        <source>Too many external signers found</source>
-        <translation type="unfinished">Terlalu banyak penanda tangan eksternal ditemukan</translation>
-    </message>
-</context>
-<context>
-    <name>LoadWalletsActivity</name>
-    <message>
-        <source>Load Wallets</source>
-        <extracomment>Title of progress window which is displayed when wallets are being loaded.</extracomment>
-        <translation type="unfinished">Tampilkan Dompet</translation>
-    </message>
-    <message>
-        <source>Loading wallets…</source>
-        <extracomment>Descriptive text of the load wallets progress window which indicates to the user that wallets are currently being loaded.</extracomment>
-        <translation type="unfinished">Memuat wallet</translation>
->>>>>>> 44d8b13c
-    </message>
-</context>
-<context>
-    <name>OpenWalletActivity</name>
-    <message>
-<<<<<<< HEAD
+    </message>
+    <message>
         <source>Closing the wallet for too long can result in having to resync the entire chain if pruning is enabled.</source>
         <translation type="unfinished">Menutup dompet terlalu lama dapat menyebabkan harus menyinkron ulang seluruh rantai jika pemangkasan diaktifkan.</translation>
     </message>
@@ -726,37 +516,15 @@
     <message>
         <source>Are you sure you wish to close all wallets?</source>
         <translation type="unfinished">Apakah anda yakin ingin menutup seluruh dompet ?</translation>
-=======
-        <source>Open wallet failed</source>
-        <translation type="unfinished">Gagal membuka wallet</translation>
-    </message>
-    <message>
-        <source>Open wallet warning</source>
-        <translation type="unfinished">Peringatan membuka wallet</translation>
-    </message>
-    <message>
-        <source>default wallet</source>
-        <translation type="unfinished">wallet default</translation>
->>>>>>> 44d8b13c
     </message>
 </context>
 <context>
     <name>CreateWalletDialog</name>
     <message>
-<<<<<<< HEAD
         <source>Create Wallet</source>
         <translation type="unfinished">Bikin dompet</translation>
-=======
-        <source>Opening Wallet &lt;b&gt;%1&lt;/b&gt;…</source>
-        <extracomment>Descriptive text of the open wallet progress window which indicates to the user which wallet is currently being opened.</extracomment>
-        <translation type="unfinished">Membuka Wallet &lt;b&gt;%1&lt;/b&gt;...</translation>
->>>>>>> 44d8b13c
-    </message>
-</context>
-<context>
-    <name>RestoreWalletActivity</name>
-    <message>
-<<<<<<< HEAD
+    </message>
+    <message>
         <source>Wallet Name</source>
         <translation type="unfinished">Nama Dompet</translation>
     </message>
@@ -775,37 +543,8 @@
     <message>
         <source>Advanced Options</source>
         <translation type="unfinished">Opsi Lanjutan</translation>
-=======
-        <source>Restore Wallet</source>
-        <extracomment>Title of progress window which is displayed when wallets are being restored.</extracomment>
-        <translation type="unfinished">Pulihkan Dompet</translation>
-    </message>
-    <message>
-        <source>Restoring Wallet &lt;b&gt;%1&lt;/b&gt;…</source>
-        <extracomment>Descriptive text of the restore wallets progress window which indicates to the user that wallets are currently being restored.</extracomment>
-        <translation type="unfinished">Memulihkan Dompet &lt;b&gt;%1&lt;/b&gt;…</translation>
-    </message>
-    <message>
-        <source>Restore wallet failed</source>
-        <extracomment>Title of message box which is displayed when the wallet could not be restored.</extracomment>
-        <translation type="unfinished">Pemulihan dompet gagal</translation>
-    </message>
-    <message>
-        <source>Restore wallet warning</source>
-        <extracomment>Title of message box which is displayed when the wallet is restored with some warning.</extracomment>
-        <translation type="unfinished">Peringatan pemulihan dompet</translation>
-    </message>
-    <message>
-        <source>Restore wallet message</source>
-        <extracomment>Title of message box which is displayed when the wallet is successfully restored.</extracomment>
-        <translation type="unfinished">Pesan pemulihan dompet</translation>
->>>>>>> 44d8b13c
-    </message>
-</context>
-<context>
-    <name>WalletController</name>
-    <message>
-<<<<<<< HEAD
+    </message>
+    <message>
         <source>Disable private keys for this wallet. Wallets with private keys disabled will have no private keys and cannot have an HD seed or imported private keys. This is ideal for watch-only wallets.</source>
         <translation type="unfinished">Nonaktifkan private keys dompet ini. Dompet dengan private keys nonaktif tidak akan memiliki private keys dan tidak dapat memiliki seed HD atau private keys impor. Ini sangat ideal untuk dompet watch-only.</translation>
     </message>
@@ -820,34 +559,6 @@
     <message>
         <source>Make Blank Wallet</source>
         <translation type="unfinished">Buat dompet kosong</translation>
-=======
-        <source>Are you sure you wish to close the wallet &lt;i&gt;%1&lt;/i&gt;?</source>
-        <translation type="unfinished">Apakah anda yakin ingin menutup dompet &lt;i&gt;%1&lt;/i&gt;?</translation>
-    </message>
-    <message>
-        <source>Closing the wallet for too long can result in having to resync the entire chain if pruning is enabled.</source>
-        <translation type="unfinished">Menutup dompet terlalu lama dapat menyebabkan harus menyinkron ulang seluruh rantai jika pemangkasan diaktifkan.</translation>
-    </message>
-    <message>
-        <source>Close all wallets</source>
-        <translation type="unfinished">Tutup semua dompet</translation>
-    </message>
-    <message>
-        <source>Are you sure you wish to close all wallets?</source>
-        <translation type="unfinished">Apakah anda yakin ingin menutup seluruh dompet ?</translation>
->>>>>>> 44d8b13c
-    </message>
-</context>
-<context>
-    <name>CreateWalletDialog</name>
-    <message>
-<<<<<<< HEAD
-        <source>Use descriptors for scriptPubKey management</source>
-        <translation type="unfinished">Pakai deskriptor untuk managemen scriptPubKey</translation>
-    </message>
-    <message>
-        <source>Descriptor Wallet</source>
-        <translation type="unfinished">Dompet Deskriptor</translation>
     </message>
     <message>
         <source>Use an external signing device such as a hardware wallet. Configure the external signer script in wallet preferences first.</source>
@@ -860,62 +571,6 @@
     <message>
         <source>Create</source>
         <translation type="unfinished">Membuat</translation>
-    </message>
-    <message>
-        <source>Compiled without sqlite support (required for descriptor wallets)</source>
-        <translation type="unfinished">Dikompilasi tanpa support sqlite (dibutuhkan untuk dompet deskriptor)</translation>
-=======
-        <source>Create Wallet</source>
-        <translation type="unfinished">Bikin dompet</translation>
-    </message>
-    <message>
-        <source>Wallet Name</source>
-        <translation type="unfinished">Nama Dompet</translation>
-    </message>
-    <message>
-        <source>Wallet</source>
-        <translation type="unfinished">Dompet</translation>
-    </message>
-    <message>
-        <source>Encrypt the wallet. The wallet will be encrypted with a passphrase of your choice.</source>
-        <translation type="unfinished">Enkripsi dompet. Dompet akan dienkripsi dengan passphrase pilihan Anda.</translation>
-    </message>
-    <message>
-        <source>Encrypt Wallet</source>
-        <translation type="unfinished">Enkripsi Dompet</translation>
-    </message>
-    <message>
-        <source>Advanced Options</source>
-        <translation type="unfinished">Opsi Lanjutan</translation>
-    </message>
-    <message>
-        <source>Disable private keys for this wallet. Wallets with private keys disabled will have no private keys and cannot have an HD seed or imported private keys. This is ideal for watch-only wallets.</source>
-        <translation type="unfinished">Nonaktifkan private keys dompet ini. Dompet dengan private keys nonaktif tidak akan memiliki private keys dan tidak dapat memiliki seed HD atau private keys impor. Ini sangat ideal untuk dompet watch-only.</translation>
-    </message>
-    <message>
-        <source>Disable Private Keys</source>
-        <translation type="unfinished">Nonaktifkan private keys</translation>
-    </message>
-    <message>
-        <source>Make a blank wallet. Blank wallets do not initially have private keys or scripts. Private keys and addresses can be imported, or an HD seed can be set, at a later time.</source>
-        <translation type="unfinished">Buat dompet kosong. Dompet kosong pada awalnya tidak memiliki private keys atau skrip pribadi. Private keys dan alamat pribadi dapat diimpor, atau seed HD dapat diatur di kemudian hari.</translation>
-    </message>
-    <message>
-        <source>Make Blank Wallet</source>
-        <translation type="unfinished">Buat dompet kosong</translation>
-    </message>
-    <message>
-        <source>Use an external signing device such as a hardware wallet. Configure the external signer script in wallet preferences first.</source>
-        <translation type="unfinished">Gunakan perangkat penandatanganan eksternal seperti dompet perangkat keras. Konfigurasikan skrip penandatangan eksternal di preferensi dompet terlebih dahulu.</translation>
-    </message>
-    <message>
-        <source>External signer</source>
-        <translation type="unfinished">Penandatangan eksternal</translation>
-    </message>
-    <message>
-        <source>Create</source>
-        <translation type="unfinished">Membuat</translation>
->>>>>>> 44d8b13c
     </message>
     <message>
         <source>Compiled without external signing support (required for external signing)</source>
@@ -1121,7 +776,6 @@
 </context>
 <context>
     <name>ModalOverlay</name>
-<<<<<<< HEAD
     <message>
         <source>Form</source>
         <translation type="unfinished">Formulir</translation>
@@ -1177,85 +831,15 @@
     <message>
         <source>Unknown. Syncing Headers (%1, %2%)…</source>
         <translation type="unfinished">Tidak diketahui. Sinkronisasi Header (%1, %2%)...</translation>
-=======
-    <message>
-        <source>Form</source>
-        <translation type="unfinished">Formulir</translation>
-    </message>
-    <message>
-        <source>Recent transactions may not yet be visible, and therefore your wallet's balance might be incorrect. This information will be correct once your wallet has finished synchronizing with the bitcoin network, as detailed below.</source>
-        <translation type="unfinished">Transaksi-transaksi terkini mungkin belum terlihat dan oleh karenanya, saldo dompet Anda mungkin tidak tepat. Informasi ini akan akurat ketika dompet Anda tersinkronisasi dengan jaringan Bitcoin, seperti rincian berikut.</translation>
-    </message>
-    <message>
-        <source>Attempting to spend bitcoins that are affected by not-yet-displayed transactions will not be accepted by the network.</source>
-        <translation type="unfinished">Usaha untuk menggunakan bitcoin yang dipengaruhi oleh transaksi yang belum terlihat tidak akan diterima oleh jaringan.</translation>
-    </message>
-    <message>
-        <source>Number of blocks left</source>
-        <translation type="unfinished">Jumlah blok tersisa</translation>
-    </message>
-    <message>
-        <source>Unknown…</source>
-        <translation type="unfinished">Tidak diketahui...</translation>
-    </message>
-    <message>
-        <source>calculating…</source>
-        <translation type="unfinished">menghitung...</translation>
-    </message>
-    <message>
-        <source>Last block time</source>
-        <translation type="unfinished">Waktu blok terakhir</translation>
-    </message>
-    <message>
-        <source>Progress</source>
-        <translation type="unfinished">Perkembangan</translation>
-    </message>
-    <message>
-        <source>Progress increase per hour</source>
-        <translation type="unfinished">Peningkatan perkembangan per jam</translation>
-    </message>
-    <message>
-        <source>Estimated time left until synced</source>
-        <translation type="unfinished">Estimasi waktu tersisa sampai tersinkronisasi</translation>
-    </message>
-    <message>
-        <source>Hide</source>
-        <translation type="unfinished">Sembunyikan</translation>
-    </message>
-    <message>
-        <source>Esc</source>
-        <translation type="unfinished">Keluar</translation>
-    </message>
-    <message>
-        <source>%1 is currently syncing.  It will download headers and blocks from peers and validate them until reaching the tip of the block chain.</source>
-        <translation type="unfinished">%1 menyinkronkan. Program ini akan mengunduh header dan blok dari rekan dan memvalidasi sampai blok terbaru.</translation>
-    </message>
-    <message>
-        <source>Unknown. Syncing Headers (%1, %2%)…</source>
-        <translation type="unfinished">Tidak diketahui. Sinkronisasi Header (%1, %2%)...</translation>
     </message>
     <message>
         <source>Unknown. Pre-syncing Headers (%1, %2%)…</source>
         <translation type="unfinished">Tidak diketahui. Pra-sinkronisasi Header (%1, %2%)...</translation>
->>>>>>> 44d8b13c
     </message>
 </context>
 <context>
     <name>OptionsDialog</name>
     <message>
-<<<<<<< HEAD
-        <source>Unknown. Pre-syncing Headers (%1, %2%)…</source>
-        <translation type="unfinished">Tidak diketahui. Pra-sinkronisasi Header (%1, %2%)...</translation>
-=======
-        <source>Full path to a %1 compatible script (e.g. C:\Downloads\hwi.exe or /Users/you/Downloads/hwi.py). Beware: malware can steal your coins!</source>
-        <translation type="unfinished">Alamat lengkap untuk script kompatibel %1 (Contoh C:\Downloads\hwi.exe atau /Users/you/Downloads/hwi.py). HATI-HATI: piranti lunak jahat dapat mencuri koin Anda!</translation>
->>>>>>> 44d8b13c
-    </message>
-</context>
-<context>
-    <name>OptionsDialog</name>
-    <message>
-<<<<<<< HEAD
         <source>Full path to a %1 compatible script (e.g. C:\Downloads\hwi.exe or /Users/you/Downloads/hwi.py). Beware: malware can steal your coins!</source>
         <translation type="unfinished">Alamat lengkap untuk script kompatibel %1 (Contoh C:\Downloads\hwi.exe atau /Users/you/Downloads/hwi.py). HATI-HATI: piranti lunak jahat dapat mencuri koin Anda!</translation>
     </message>
@@ -1370,122 +954,10 @@
     <message>
         <source>&amp;External signer script path</source>
         <translation type="unfinished">&amp;Jalur skrip penanda tangan eksternal</translation>
-=======
-        <source>IP address of the proxy (e.g. IPv4: 127.0.0.1 / IPv6: ::1)</source>
-        <translation type="unfinished">Alamat IP proxy (cth. IPv4: 127.0.0.1 / IPv6: ::1)</translation>
-    </message>
-    <message>
-        <source>Shows if the supplied default SOCKS5 proxy is used to reach peers via this network type.</source>
-        <translation type="unfinished">Perlihatkan apabila proxy SOCKS5 default digunakan untuk berhungan dengan orang lain lewat tipe jaringan ini.</translation>
-    </message>
-    <message>
-        <source>Minimize instead of exit the application when the window is closed. When this option is enabled, the application will be closed only after selecting Exit in the menu.</source>
-        <translation type="unfinished">Minimalisasi aplikasi ketika jendela ditutup. Ketika pilihan ini dipilih, aplikasi akan menutup seluruhnya jika anda memilih Keluar di menu yang tersedia.</translation>
-    </message>
-    <message>
-        <source>Options set in this dialog are overridden by the command line:</source>
-        <translation type="unfinished">Set opsi pengaturan pada jendela dialog ini tertutup oleh baris perintah:</translation>
-    </message>
-    <message>
-        <source>Open the %1 configuration file from the working directory.</source>
-        <translation type="unfinished">Buka file konfigurasi %1 dari direktori kerja.</translation>
-    </message>
-    <message>
-        <source>Open Configuration File</source>
-        <translation type="unfinished">Buka Berkas Konfigurasi</translation>
-    </message>
-    <message>
-        <source>Reset all client options to default.</source>
-        <translation type="unfinished">Kembalikan semua pengaturan ke awal.</translation>
-    </message>
-    <message>
-        <source>&amp;Reset Options</source>
-        <translation type="unfinished">&amp;Reset Pilihan</translation>
-    </message>
-    <message>
-        <source>&amp;Network</source>
-        <translation type="unfinished">&amp;Jaringan</translation>
-    </message>
-    <message>
-        <source>Prune &amp;block storage to</source>
-        <translation type="unfinished">Prune &amp;ruang penyimpan block ke</translation>
-    </message>
-    <message>
-        <source>Reverting this setting requires re-downloading the entire blockchain.</source>
-        <translation type="unfinished">Mengembalikan pengaturan ini membutuhkan pengunduhan seluruh blockchain lagi.</translation>
-    </message>
-    <message>
-        <source>Maximum database cache size. A larger cache can contribute to faster sync, after which the benefit is less pronounced for most use cases. Lowering the cache size will reduce memory usage. Unused mempool memory is shared for this cache.</source>
-        <extracomment>Tooltip text for Options window setting that sets the size of the database cache. Explains the corresponding effects of increasing/decreasing this value.</extracomment>
-        <translation type="unfinished">Ukuran maksimum cache database. Semakin besar cache membuat proses sync lebih cepat, setelah itu manfaatnya berkurang bagi sebagian besar pengguna. Mengurangi ukuran cache dapat  menurunkan penggunaan memory yang juga digunakan untuk cache ini.</translation>
-    </message>
-    <message>
-        <source>Set the number of script verification threads. Negative values correspond to the number of cores you want to leave free to the system.</source>
-        <extracomment>Tooltip text for Options window setting that sets the number of script verification threads. Explains that negative values mean to leave these many cores free to the system.</extracomment>
-        <translation type="unfinished">Set nomor thread script verifikasi. Nilai negatif sesuai dengan core yang tidak ingin digunakan di dalam system.</translation>
-    </message>
-    <message>
-        <source>This allows you or a third party tool to communicate with the node through command-line and JSON-RPC commands.</source>
-        <extracomment>Tooltip text for Options window setting that enables the RPC server.</extracomment>
-        <translation type="unfinished">Ini memungkinkan Anda atau alat pihak ketiga untuk berkomunikasi dengan node melalui perintah baris perintah dan JSON-RPC.</translation>
-    </message>
-    <message>
-        <source>Enable R&amp;PC server</source>
-        <extracomment>An Options window setting to enable the RPC server.</extracomment>
-        <translation type="unfinished">Aktifkan server R&amp;PC</translation>
-    </message>
-    <message>
-        <source>W&amp;allet</source>
-        <translation type="unfinished">D&amp;ompet</translation>
-    </message>
-    <message>
-        <source>Whether to set subtract fee from amount as default or not.</source>
-        <extracomment>Tooltip text for Options window setting that sets subtracting the fee from a sending amount as default.</extracomment>
-        <translation type="unfinished">Apakah akan menetapkan biaya pengurangan dari jumlah sebagai default atau tidak.</translation>
-    </message>
-    <message>
-        <source>Subtract &amp;fee from amount by default</source>
-        <extracomment>An Options window setting to set subtracting the fee from a sending amount as default.</extracomment>
-        <translation type="unfinished">Kurangi biaya dari jumlah secara default</translation>
-    </message>
-    <message>
-        <source>Expert</source>
-        <translation type="unfinished">Ahli</translation>
-    </message>
-    <message>
-        <source>Enable coin &amp;control features</source>
-        <translation type="unfinished">Perbolehkan fitur &amp;pengaturan koin</translation>
-    </message>
-    <message>
-        <source>If you disable the spending of unconfirmed change, the change from a transaction cannot be used until that transaction has at least one confirmation. This also affects how your balance is computed.</source>
-        <translation type="unfinished">Jika Anda menonaktifkan perubahan saldo untuk transaksi yang belum dikonfirmasi, perubahan dari transaksi tidak dapat dilakukan sampai transaksi memiliki setidaknya satu konfirmasi. Hal ini juga mempengaruhi bagaimana saldo Anda dihitung.</translation>
-    </message>
-    <message>
-        <source>&amp;Spend unconfirmed change</source>
-        <translation type="unfinished">&amp;Perubahan saldo untuk transaksi yang belum dikonfirmasi</translation>
-    </message>
-    <message>
-        <source>Enable &amp;PSBT controls</source>
-        <extracomment>An options window setting to enable PSBT controls.</extracomment>
-        <translation type="unfinished">Aktifkan kontrol &amp;PSBT</translation>
-    </message>
-    <message>
-        <source>Whether to show PSBT controls.</source>
-        <extracomment>Tooltip text for options window setting that enables PSBT controls.</extracomment>
-        <translation type="unfinished">Apakah akan menampilkan kontrol PSBT.</translation>
-    </message>
-    <message>
-        <source>External Signer (e.g. hardware wallet)</source>
-        <translation type="unfinished">Penandatangan eksternal (seperti dompet perangkat keras)</translation>
-    </message>
-    <message>
-        <source>&amp;External signer script path</source>
-        <translation type="unfinished">&amp;Jalur skrip penanda tangan eksternal</translation>
     </message>
     <message>
         <source>&amp;Window</source>
         <translation type="unfinished">&amp;Jendela</translation>
->>>>>>> 44d8b13c
     </message>
     <message>
         <source>Compiled without external signing support (required for external signing)</source>
@@ -1510,26 +982,6 @@
     </message>
 </context>
 <context>
-<<<<<<< HEAD
-    <name>OptionsModel</name>
-    <message>
-        <source>Could not read setting "%1", %2.</source>
-        <translation type="unfinished">Tidak dapat membaca setelan "%1", %2.</translation>
-    </message>
-</context>
-<context>
-    <name>OverviewPage</name>
-    <message>
-        <source>Form</source>
-        <translation type="unfinished">Formulir</translation>
-    </message>
-    </context>
-<context>
-    <name>PSBTOperationsDialog</name>
-    <message>
-        <source>PSBT Operations</source>
-        <translation type="unfinished">Operasi PBST</translation>
-=======
     <name>OverviewPage</name>
     <message>
         <source>Form</source>
@@ -1549,21 +1001,11 @@
         <source>Age</source>
         <extracomment>Title of Peers Table column which indicates the duration (length of time) since the peer connection started.</extracomment>
         <translation type="unfinished">Umur</translation>
->>>>>>> 44d8b13c
-    </message>
-    </context>
-<context>
-    <name>PeerTableModel</name>
-    <message>
-<<<<<<< HEAD
-        <source>Age</source>
-        <extracomment>Title of Peers Table column which indicates the duration (length of time) since the peer connection started.</extracomment>
-        <translation type="unfinished">Umur</translation>
-=======
+    </message>
+    <message>
         <source>Address</source>
         <extracomment>Title of Peers Table column which contains the IP/Onion/I2P address of the connected peer.</extracomment>
         <translation type="unfinished">Alamat</translation>
->>>>>>> 44d8b13c
     </message>
     </context>
 <context>
@@ -1586,23 +1028,18 @@
         <extracomment>Tooltip text for the Addresses Rate-Limited field in the peer details area, which displays the total number of addresses received from this peer that were dropped (not processed) due to rate-limiting.</extracomment>
         <translation type="unfinished">Jumlah total alamat yang diterima dari rekan ini yang dihapus (tidak diproses) karena pembatasan tarif.</translation>
     </message>
+    <message>
+        <source>Last block time</source>
+        <translation type="unfinished">Waktu blok terakhir</translation>
+    </message>
     </context>
 <context>
     <name>ReceiveCoinsDialog</name>
     <message>
-<<<<<<< HEAD
         <source>Not recommended due to higher fees and less protection against typos.</source>
         <translation type="unfinished">Tidak direkomendasikan karena tingginya biaya dan kurang perlindungan terhadap salah ketik.</translation>
-=======
-        <source>Last block time</source>
-        <translation type="unfinished">Waktu blok terakhir</translation>
->>>>>>> 44d8b13c
-    </message>
-    </context>
-<context>
-    <name>ReceiveCoinsDialog</name>
-    <message>
-<<<<<<< HEAD
+    </message>
+    <message>
         <source>Generates an address compatible with older wallets.</source>
         <translation type="unfinished">Menghasilkan sebuah alamat yang kompatibel dengan dompet lama.</translation>
     </message>
@@ -1613,24 +1050,22 @@
     <message>
         <source>Bech32m (BIP-350) is an upgrade to Bech32, wallet support is still limited.</source>
         <translation type="unfinished">Bech32m (BIP-350) adalah peningkatan terhadap Bech32, dukungan dompet masih terbatas.</translation>
-=======
-        <source>Not recommended due to higher fees and less protection against typos.</source>
-        <translation type="unfinished">Tidak direkomendasikan karena tingginya biaya dan kurang perlindungan terhadap salah ketik.</translation>
-    </message>
-    <message>
-        <source>Generates an address compatible with older wallets.</source>
-        <translation type="unfinished">Menghasilkan sebuah alamat yang kompatibel dengan dompet lama.</translation>
-    </message>
-    <message>
-        <source>Generates a native segwit address (BIP-173). Some old wallets don't support it.</source>
-        <translation type="unfinished">Menghasilkan alamat segwit asli (BIP-173). Beberapa dompet lama tidak mendukungnya. </translation>
->>>>>>> 44d8b13c
+    </message>
+    <message>
+        <source>Could not unlock wallet.</source>
+        <translation type="unfinished">Tidak dapat membuka dompet.</translation>
+    </message>
+    </context>
+<context>
+    <name>RecentRequestsTableModel</name>
+    <message>
+        <source>(no label)</source>
+        <translation type="unfinished">(tidak ada label)</translation>
     </message>
     </context>
 <context>
     <name>SendCoinsDialog</name>
     <message>
-<<<<<<< HEAD
         <source>Hide</source>
         <translation type="unfinished">Sembunyikan</translation>
     </message>
@@ -1639,62 +1074,24 @@
         <comment>PSBT copied</comment>
         <extracomment>Caption of "PSBT has been copied" messagebox</extracomment>
         <translation type="unfinished">Transaksi tidak Tertandatangani</translation>
-=======
-        <source>Bech32m (BIP-350) is an upgrade to Bech32, wallet support is still limited.</source>
-        <translation type="unfinished">Bech32m (BIP-350) adalah peningkatan terhadap Bech32, dukungan dompet masih terbatas.</translation>
-    </message>
-    <message>
-        <source>Could not unlock wallet.</source>
-        <translation type="unfinished">Tidak dapat membuka dompet.</translation>
->>>>>>> 44d8b13c
-    </message>
-    </context>
-<context>
-    <name>RecentRequestsTableModel</name>
-    <message>
-<<<<<<< HEAD
+    </message>
+    <message>
         <source>The PSBT has been copied to the clipboard. You can also save it.</source>
         <translation type="unfinished">PSBT telah disalin ke clipboard. Anda juga dapat menyimpannya.</translation>
-=======
+    </message>
+    <message>
+        <source>PSBT saved to disk</source>
+        <translation type="unfinished">PSBT disimpan ke disk.</translation>
+    </message>
+    <message numerus="yes">
+        <source>Estimated to begin confirmation within %n block(s).</source>
+        <translation type="unfinished">
+            <numerusform>Estimated to begin confirmation within %n block(s).</numerusform>
+        </translation>
+    </message>
+    <message>
         <source>(no label)</source>
         <translation type="unfinished">(tidak ada label)</translation>
->>>>>>> 44d8b13c
-    </message>
-    </context>
-<context>
-    <name>SendCoinsDialog</name>
-    <message>
-<<<<<<< HEAD
-        <source>PSBT saved to disk</source>
-        <translation type="unfinished">PSBT disimpan ke disk.</translation>
-    </message>
-    <message numerus="yes">
-        <source>Estimated to begin confirmation within %n block(s).</source>
-        <translation type="unfinished">
-            <numerusform>Estimated to begin confirmation within %n block(s).</numerusform>
-        </translation>
-=======
-        <source>Hide</source>
-        <translation type="unfinished">Sembunyikan</translation>
-    </message>
-    <message>
-        <source>Unsigned Transaction</source>
-        <comment>PSBT copied</comment>
-        <extracomment>Caption of "PSBT has been copied" messagebox</extracomment>
-        <translation type="unfinished">Transaksi tidak Tertandatangani</translation>
->>>>>>> 44d8b13c
-    </message>
-    </context>
-<context>
-    <name>SplashScreen</name>
-    <message>
-<<<<<<< HEAD
-        <source>(press q to shutdown and continue later)</source>
-        <translation type="unfinished">(tekan q untuk mematikan dan melanjutkan nanti)</translation>
-    </message>
-    <message>
-        <source>press q to shutdown</source>
-        <translation type="unfinished">tekan q untuk mematikan</translation>
     </message>
 </context>
 <context>
@@ -1714,42 +1111,30 @@
         <translation type="unfinished">
             <numerusform>matures in %n more block(s)</numerusform>
         </translation>
-=======
-        <source>The PSBT has been copied to the clipboard. You can also save it.</source>
-        <translation type="unfinished">PSBT telah disalin ke clipboard. Anda juga dapat menyimpannya.</translation>
-    </message>
-    <message>
-        <source>PSBT saved to disk</source>
-        <translation type="unfinished">PSBT disimpan ke disk.</translation>
-    </message>
-    <message numerus="yes">
-        <source>Estimated to begin confirmation within %n block(s).</source>
-        <translation type="unfinished">
-            <numerusform>Estimated to begin confirmation within %n block(s).</numerusform>
-        </translation>
-    </message>
+    </message>
+    </context>
+<context>
+    <name>TransactionTableModel</name>
     <message>
         <source>(no label)</source>
         <translation type="unfinished">(tidak ada label)</translation>
     </message>
-</context>
-<context>
-    <name>TransactionDesc</name>
-    <message>
-        <source>0/unconfirmed, in memory pool</source>
-        <extracomment>Text explaining the current status of a transaction, shown in the status field of the details window for this transaction. This status represents an unconfirmed transaction that is in the memory pool.</extracomment>
-        <translation type="unfinished">0/belum dikonfirmasi, di kumpulan memori</translation>
->>>>>>> 44d8b13c
-    </message>
     </context>
 <context>
     <name>TransactionView</name>
     <message>
-<<<<<<< HEAD
         <source>Comma separated file</source>
         <extracomment>Expanded name of the CSV file format. See: https://en.wikipedia.org/wiki/Comma-separated_values.</extracomment>
         <translation type="unfinished">File yang dipisahkan koma</translation>
     </message>
+    <message>
+        <source>Address</source>
+        <translation type="unfinished">Alamat</translation>
+    </message>
+    <message>
+        <source>Exporting Failed</source>
+        <translation type="unfinished">Gagal Mengekspor</translation>
+    </message>
     </context>
 <context>
     <name>WalletFrame</name>
@@ -1768,110 +1153,42 @@
     <message>
         <source>default wallet</source>
         <translation type="unfinished">wallet default</translation>
-=======
-        <source>0/unconfirmed, not in memory pool</source>
-        <extracomment>Text explaining the current status of a transaction, shown in the status field of the details window for this transaction. This status represents an unconfirmed transaction that is not in the memory pool.</extracomment>
-        <translation type="unfinished">0/belum dikonfirmasi, tidak di kumpulan memori</translation>
-    </message>
-    <message numerus="yes">
-        <source>matures in %n more block(s)</source>
-        <translation type="unfinished">
-            <numerusform>matures in %n more block(s)</numerusform>
-        </translation>
-    </message>
-    </context>
-<context>
-    <name>TransactionTableModel</name>
-    <message>
-        <source>(no label)</source>
-        <translation type="unfinished">(tidak ada label)</translation>
-    </message>
-    </context>
-<context>
-    <name>TransactionView</name>
-    <message>
-        <source>Comma separated file</source>
-        <extracomment>Expanded name of the CSV file format. See: https://en.wikipedia.org/wiki/Comma-separated_values.</extracomment>
-        <translation type="unfinished">File yang dipisahkan koma</translation>
-    </message>
-    <message>
-        <source>Address</source>
-        <translation type="unfinished">Alamat</translation>
->>>>>>> 44d8b13c
     </message>
 </context>
 <context>
     <name>WalletView</name>
     <message>
-<<<<<<< HEAD
         <source>Export the data in the current tab to a file</source>
         <translation type="unfinished">Ekspor data di tab saat ini ke sebuah file</translation>
     </message>
+    <message>
+        <source>Error loading wallet. Wallet requires blocks to be downloaded, and software does not currently support loading wallets while blocks are being downloaded out of order when using assumeutxo snapshots. Wallet should be able to load successfully after node sync reaches height %s</source>
+        <translation type="unfinished">Eror saat membuka dompet. Dompet memerlukan blok untuk diunduh, dan piranti lunak saat ini tidak mendukung membuka dompet saat blok yang diunduh tidak tersedia saat memakai snapshot utxo yang diasumsikan. Dompet seharusnya dapat berhasil dibuka sesudah sinkronisasi node mencapai ketinggian %s</translation>
+    </message>
     </context>
 <context>
     <name>bitcoin-core</name>
     <message>
         <source>%s request to listen on port %u. This port is considered "bad" and thus it is unlikely that any peer will connect to it. See doc/p2p-bad-ports.md for details and a full list.</source>
         <translation type="unfinished">%s meminta mendengarkan di port %u. Port ini dianggap "buruk" dan oleh karena itu tidak mungkin peer lain akan terhubung kesini. Lihat doc/p2p-bad-ports.md untuk detail dan daftar lengkap.</translation>
-=======
-        <source>Exporting Failed</source>
-        <translation type="unfinished">Gagal Mengekspor</translation>
-    </message>
-    </context>
-<context>
-    <name>WalletFrame</name>
-    <message>
-        <source>Error</source>
-        <translation type="unfinished">Terjadi sebuah kesalahan</translation>
->>>>>>> 44d8b13c
-    </message>
-    </context>
-<context>
-    <name>WalletModel</name>
-    <message>
-<<<<<<< HEAD
+    </message>
+    <message>
         <source>Disk space for %s may not accommodate the block files. Approximately %u GB of data will be stored in this directory.</source>
         <translation type="unfinished">Ruang penyimpanan %s mungkin tidak mengakomodasi berkas blok. Perkiraan %u GB data akan disimpan di direktori ini.</translation>
     </message>
     <message>
         <source>Error loading wallet. Wallet requires blocks to be downloaded, and software does not currently support loading wallets while blocks are being downloaded out of order when using assumeutxo snapshots. Wallet should be able to load successfully after node sync reaches height %s</source>
         <translation type="unfinished">Eror saat membuka dompet. Dompet memerlukan blok untuk diunduh, dan piranti lunak saat ini tidak mendukung membuka dompet saat blok yang diunduh tidak tersedia saat memakai snapshot utxo yang diasumsikan. Dompet seharusnya dapat berhasil dibuka sesudah sinkronisasi node mencapai ketinggian %s</translation>
-=======
-        <source>Copied to clipboard</source>
-        <comment>Fee-bump PSBT saved</comment>
-        <translation type="unfinished">Disalin ke clipboard</translation>
-    </message>
-    <message>
-        <source>default wallet</source>
-        <translation type="unfinished">wallet default</translation>
->>>>>>> 44d8b13c
-    </message>
-</context>
-<context>
-    <name>WalletView</name>
-    <message>
-<<<<<<< HEAD
+    </message>
+    <message>
         <source>Error: Unable to produce descriptors for this legacy wallet. Make sure to provide the wallet's passphrase if it is encrypted.</source>
         <translation type="unfinished">Eror: Tidak dapat membuat deskriptor untuk dompet legasi ini. Pastikan untuk menyertakan frasa sandi dompet apabila dienkripsi.</translation>
     </message>
     <message>
         <source>Prune mode is incompatible with -reindex-chainstate. Use full -reindex instead.</source>
         <translation type="unfinished">Mode pangkas tidak kompatibel dengan -reindex-chainstate. Gunakan full -reindex sebagai gantinya.</translation>
-=======
-        <source>Export the data in the current tab to a file</source>
-        <translation type="unfinished">Ekspor data di tab saat ini ke sebuah file</translation>
-    </message>
-    <message>
-        <source>Wallet Data</source>
-        <extracomment>Name of the wallet data file format.</extracomment>
-        <translation type="unfinished">Data Dompet</translation>
->>>>>>> 44d8b13c
-    </message>
-    </context>
-<context>
-    <name>bitcoin-core</name>
-    <message>
-<<<<<<< HEAD
+    </message>
+    <message>
         <source>This is the maximum transaction fee you pay (in addition to the normal fee) to prioritize partial spend avoidance over regular coin selection.</source>
         <translation type="unfinished">Ini adalah biaya transaksi maksimum yang Anda bayarkan (selain biaya normal) untuk memprioritaskan penghindaran pengeluaran sebagian daripada pemilihan koin biasa.</translation>
     </message>
@@ -1882,18 +1199,6 @@
     <message>
         <source>Wallet created successfully. The legacy wallet type is being deprecated and support for creating and opening legacy wallets will be removed in the future.</source>
         <translation type="unfinished">Dompet berhasil dibuat. Jenis dompet lama tidak digunakan lagi dan dukungan untuk membuat dan membuka dompet lama akan dihapus di masa mendatang.</translation>
-    </message>
-    <message>
-        <source>-reindex-chainstate option is not compatible with -blockfilterindex. Please temporarily disable blockfilterindex while using -reindex-chainstate, or replace -reindex-chainstate with -reindex to fully rebuild all indexes.</source>
-        <translation type="unfinished">Opsi -reindex-chainstate tidak kompatibel dengan -blockfilterindex. Harap nonaktifkan blockfilterindex sementara saat menggunakan -reindex-chainstate, atau ganti -reindex-chainstate dengan -reindex untuk membangun kembali semua indeks sepenuhnya.</translation>
-    </message>
-    <message>
-        <source>-reindex-chainstate option is not compatible with -coinstatsindex. Please temporarily disable coinstatsindex while using -reindex-chainstate, or replace -reindex-chainstate with -reindex to fully rebuild all indexes.</source>
-        <translation type="unfinished">Opsi -reindex-chainstate tidak kompatibel dengan -coinstatsindex. Harap nonaktifkan sementara coinstatsindex saat menggunakan -reindex-chainstate, atau ganti -reindex-chainstate dengan -reindex untuk membangun kembali semua indeks sepenuhnya.</translation>
-    </message>
-    <message>
-        <source>-reindex-chainstate option is not compatible with -txindex. Please temporarily disable txindex while using -reindex-chainstate, or replace -reindex-chainstate with -reindex to fully rebuild all indexes.</source>
-        <translation type="unfinished">Opsi -reindex-chainstate tidak kompatibel dengan -txindex. Harap nonaktifkan sementara txindex saat menggunakan -reindex-chainstate, atau ganti -reindex-chainstate dengan -reindex untuk sepenuhnya membangun kembali semua indeks.</translation>
     </message>
     <message>
         <source>Error: Address book data in wallet cannot be identified to belong to migrated wallets</source>
@@ -1958,10 +1263,6 @@
 </translation>
     </message>
     <message>
-        <source>Unsupported category-specific logging level -loglevel=%s. Expected -loglevel=&lt;category&gt;:&lt;loglevel&gt;. Valid categories: %s. Valid loglevels: %s.</source>
-        <translation type="unfinished">Level logging khusus kategori yang tidak didukung -loglevel=%s. Diharapkan -loglevel=&lt;category&gt;:&lt;loglevel&gt;. Kategori yang valid: %s. Level log yang valid: %s.</translation>
-    </message>
-    <message>
         <source>
 Unable to cleanup failed migration</source>
         <translation type="unfinished">
@@ -2053,195 +1354,5 @@
         <source>Unable to unload the wallet before migrating</source>
         <translation type="unfinished">Tidak dapat membongkar dompet sebelum bermigrasi</translation>
     </message>
-    <message>
-        <source>Unsupported global logging level -loglevel=%s. Valid values: %s.</source>
-        <translation type="unfinished">Level logging global yang tidak didukung -loglevel=%s. Nilai yang valid: %s.</translation>
-=======
-        <source>%s request to listen on port %u. This port is considered "bad" and thus it is unlikely that any peer will connect to it. See doc/p2p-bad-ports.md for details and a full list.</source>
-        <translation type="unfinished">%s meminta mendengarkan di port %u. Port ini dianggap "buruk" dan oleh karena itu tidak mungkin peer lain akan terhubung kesini. Lihat doc/p2p-bad-ports.md untuk detail dan daftar lengkap.</translation>
-    </message>
-    <message>
-        <source>Disk space for %s may not accommodate the block files. Approximately %u GB of data will be stored in this directory.</source>
-        <translation type="unfinished">Ruang penyimpanan %s mungkin tidak mengakomodasi berkas blok. Perkiraan %u GB data akan disimpan di direktori ini.</translation>
-    </message>
-    <message>
-        <source>Error loading wallet. Wallet requires blocks to be downloaded, and software does not currently support loading wallets while blocks are being downloaded out of order when using assumeutxo snapshots. Wallet should be able to load successfully after node sync reaches height %s</source>
-        <translation type="unfinished">Eror saat membuka dompet. Dompet memerlukan blok untuk diunduh, dan piranti lunak saat ini tidak mendukung membuka dompet saat blok yang diunduh tidak tersedia saat memakai snapshot utxo yang diasumsikan. Dompet seharusnya dapat berhasil dibuka sesudah sinkronisasi node mencapai ketinggian %s</translation>
-    </message>
-    <message>
-        <source>Error: Unable to produce descriptors for this legacy wallet. Make sure to provide the wallet's passphrase if it is encrypted.</source>
-        <translation type="unfinished">Eror: Tidak dapat membuat deskriptor untuk dompet legasi ini. Pastikan untuk menyertakan frasa sandi dompet apabila dienkripsi.</translation>
-    </message>
-    <message>
-        <source>Prune mode is incompatible with -reindex-chainstate. Use full -reindex instead.</source>
-        <translation type="unfinished">Mode pangkas tidak kompatibel dengan -reindex-chainstate. Gunakan full -reindex sebagai gantinya.</translation>
-    </message>
-    <message>
-        <source>This is the maximum transaction fee you pay (in addition to the normal fee) to prioritize partial spend avoidance over regular coin selection.</source>
-        <translation type="unfinished">Ini adalah biaya transaksi maksimum yang Anda bayarkan (selain biaya normal) untuk memprioritaskan penghindaran pengeluaran sebagian daripada pemilihan koin biasa.</translation>
-    </message>
-    <message>
-        <source>Unsupported chainstate database format found. Please restart with -reindex-chainstate. This will rebuild the chainstate database.</source>
-        <translation type="unfinished">Ditemukan format database chainstate yang tidak didukung. Silakan mulai ulang dengan -reindex-chainstate. Ini akan membangun kembali database chainstate.</translation>
-    </message>
-    <message>
-        <source>Wallet created successfully. The legacy wallet type is being deprecated and support for creating and opening legacy wallets will be removed in the future.</source>
-        <translation type="unfinished">Dompet berhasil dibuat. Jenis dompet lama tidak digunakan lagi dan dukungan untuk membuat dan membuka dompet lama akan dihapus di masa mendatang.</translation>
-    </message>
-    <message>
-        <source>Error: Address book data in wallet cannot be identified to belong to migrated wallets</source>
-        <translation type="unfinished">Kesalahan: Data buku alamat di dompet tidak dapat diidentifikasi sebagai dompet yang dimigrasikan</translation>
-    </message>
-    <message>
-        <source>Error: Duplicate descriptors created during migration. Your wallet may be corrupted.</source>
-        <translation type="unfinished">Kesalahan: Deskriptor duplikat dibuat selama migrasi. Dompet Anda mungkin rusak.</translation>
-    </message>
-    <message>
-        <source>Error: Transaction %s in wallet cannot be identified to belong to migrated wallets</source>
-        <translation type="unfinished">Kesalahan: %s transaksi di dompet tidak dapat diidentifikasi sebagai dompet yang dimigrasikan</translation>
-    </message>
-    <message>
-        <source>Incompatible options: -dnsseed=1 was explicitly specified, but -onlynet forbids connections to IPv4/IPv6</source>
-        <translation type="unfinished">Opsi yang tidak kompatibel: -dnsseed=1 secara eksplisit ditentukan, tetapi -onlynet melarang koneksi ke IPv4/IPv6</translation>
-    </message>
-    <message>
-        <source>Outbound connections restricted to CJDNS (-onlynet=cjdns) but -cjdnsreachable is not provided</source>
-        <translation type="unfinished">Koneksi keluar dibatasi untuk CJDNS (-onlynet=cjdns) tetapi -cjdnsreachable tidak disertakan</translation>
-    </message>
-    <message>
-        <source>Outbound connections restricted to Tor (-onlynet=onion) but the proxy for reaching the Tor network is explicitly forbidden: -onion=0</source>
-        <translation type="unfinished">Koneksi keluar dibatasi untuk Tor (-onlynet=onion) tetapi proxy untuk mencapai jaringan Tor secara eksplisit dilarang: -onion=0</translation>
-    </message>
-    <message>
-        <source>Outbound connections restricted to Tor (-onlynet=onion) but the proxy for reaching the Tor network is not provided: none of -proxy, -onion or -listenonion is given</source>
-        <translation type="unfinished">Koneksi keluar dibatasi untuk Tor (-onlynet=onion) tetapi proxy untuk mencapai jaringan Tor tidak disediakan: tidak ada -proxy, -onion atau -listenonion yang diberikan</translation>
-    </message>
-    <message>
-        <source>Outbound connections restricted to i2p (-onlynet=i2p) but -i2psam is not provided</source>
-        <translation type="unfinished">Koneksi keluar dibatasi untuk i2p (-onlynet=i2p) tetapi -i2psam tidak disertakan</translation>
-    </message>
-    <message>
-        <source>The inputs size exceeds the maximum weight. Please try sending a smaller amount or manually consolidating your wallet's UTXOs</source>
-        <translation type="unfinished">Ukuran input melebihi batas maksimal berat. Silahkan coba kirim jumlah yang lebih kecil atau mengkonsolidasi secara manual UTXO dompet Anda</translation>
-    </message>
-    <message>
-        <source>The preselected coins total amount does not cover the transaction target. Please allow other inputs to be automatically selected or include more coins manually</source>
-        <translation type="unfinished">Jumlah total koin yang dipilih tidak menutupi transaksi target. Silahkan izinkan input yang lain untuk secara otomatis dipilih atau masukkan lebih banyak koin secara manual.</translation>
-    </message>
-    <message>
-        <source>Unexpected legacy entry in descriptor wallet found. Loading wallet %s
-
-The wallet might have been tampered with or created with malicious intent.
-</source>
-        <translation type="unfinished">Masukan yang tidak diharapkan dalam deskriptor dompet legasi telah ditemukan. Memuat dompet %s
-
-Dompet kemungkinan telah dibobol dengan atau dibuat dengan tujuan jahat.
-</translation>
-    </message>
-    <message>
-        <source>Unrecognized descriptor found. Loading wallet %s
-
-The wallet might had been created on a newer version.
-Please try running the latest software version.
-</source>
-        <translation type="unfinished">Ditemukan deskriptor yang tidak dikenal. Memuat dompet %s
-
-Dompet mungkin telah dibuat pada versi yang lebih baru.
-Silakan coba jalankan versi perangkat lunak terbaru.
-</translation>
-    </message>
-    <message>
-        <source>
-Unable to cleanup failed migration</source>
-        <translation type="unfinished">
-Tidak dapat membersihkan migrasi yang gagal</translation>
-    </message>
-    <message>
-        <source>
-Unable to restore backup of wallet.</source>
-        <translation type="unfinished">
-Tidak dapat memulihkan cadangan dompet..</translation>
-    </message>
-    <message>
-        <source>Error: Cannot extract destination from the generated scriptpubkey</source>
-        <translation type="unfinished">Eror: Tidak dapat mengekstrak destinasi dari scriptpubkey yang dibuat</translation>
-    </message>
-    <message>
-        <source>Error: Could not add watchonly tx to watchonly wallet</source>
-        <translation type="unfinished">Kesalahan: Tidak dapat menambahkan watchonly tx ke dompet watchonly</translation>
-    </message>
-    <message>
-        <source>Error: Could not delete watchonly transactions</source>
-        <translation type="unfinished">Kesalahan: Tidak dapat menghapus transaksi hanya menonton</translation>
-    </message>
-    <message>
-        <source>Error: Failed to create new watchonly wallet</source>
-        <translation type="unfinished">Kesalahan: Gagal membuat dompet baru yang hanya dilihat</translation>
-    </message>
-    <message>
-        <source>Error: Not all watchonly txs could be deleted</source>
-        <translation type="unfinished">Kesalahan: Tidak semua txs watchonly dapat dihapus</translation>
-    </message>
-    <message>
-        <source>Error: This wallet already uses SQLite</source>
-        <translation type="unfinished">Kesalahan: Dompet ini sudah menggunakan SQLite</translation>
-    </message>
-    <message>
-        <source>Error: This wallet is already a descriptor wallet</source>
-        <translation type="unfinished">Kesalahan: Dompet ini sudah menjadi dompet deskriptor</translation>
-    </message>
-    <message>
-        <source>Error: Unable to begin reading all records in the database</source>
-        <translation type="unfinished">Kesalahan: Tidak dapat mulai membaca semua catatan dalam database</translation>
-    </message>
-    <message>
-        <source>Error: Unable to make a backup of your wallet</source>
-        <translation type="unfinished">Kesalahan: Tidak dapat membuat cadangan dompet Anda</translation>
-    </message>
-    <message>
-        <source>Error: Unable to read all records in the database</source>
-        <translation type="unfinished">Kesalahan: Tidak dapat membaca semua catatan dalam database</translation>
-    </message>
-    <message>
-        <source>Error: Unable to remove watchonly address book data</source>
-        <translation type="unfinished">Kesalahan: Tidak dapat menghapus data buku alamat yang hanya dilihat</translation>
-    </message>
-    <message>
-        <source>Insufficient dbcache for block verification</source>
-        <translation type="unfinished">Kekurangan dbcache untuk verifikasi blok</translation>
-    </message>
-    <message>
-        <source>Invalid port specified in %s: '%s'</source>
-        <translation type="unfinished">Port tidak valid dalam %s:'%s'</translation>
-    </message>
-    <message>
-        <source>Invalid pre-selected input %s</source>
-        <translation type="unfinished">Input yang dipilih tidak valid %s</translation>
-    </message>
-    <message>
-        <source>Listening for incoming connections failed (listen returned error %s)</source>
-        <translation type="unfinished">Mendengarkan koneksi masuk gagal (mendengarkan kesalahan yang dikembalikan %s)</translation>
-    </message>
-    <message>
-        <source>Not found pre-selected input %s</source>
-        <translation type="unfinished">Tidak ditemukan input yang dipilih %s</translation>
-    </message>
-    <message>
-        <source>Not solvable pre-selected input %s</source>
-        <translation type="unfinished">Tidak dapat diselesaikan input yang dipilih %s</translation>
-    </message>
-    <message>
-        <source>Unable to allocate memory for -maxsigcachesize: '%s' MiB</source>
-        <translation type="unfinished">Tidak dapat mengalokasikan memori untuk -maxsigcachesize: '%s' MiB</translation>
-    </message>
-    <message>
-        <source>Unable to find UTXO for external input</source>
-        <translation type="unfinished">Tidak dapat menemukan UTXO untuk input eksternal</translation>
-    </message>
-    <message>
-        <source>Unable to unload the wallet before migrating</source>
-        <translation type="unfinished">Tidak dapat membongkar dompet sebelum bermigrasi</translation>
->>>>>>> 44d8b13c
-    </message>
     </context>
 </TS>