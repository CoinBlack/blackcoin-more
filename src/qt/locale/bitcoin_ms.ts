--- conflicted
+++ resolved
@@ -80,17 +80,12 @@
         <translation type="unfinished">Terdapat ralat semasa cubaan menyimpan senarai alamat kepada %1. Sila cuba lagi.</translation>
     </message>
     <message>
-<<<<<<< HEAD
-        <source>Receiving addresses - %1</source>
-        <translation type="unfinished">Alamat Terima - %1</translation>
-=======
         <source>Sending addresses - %1</source>
         <translation type="unfinished">Alamat Kirim  - %1</translation>
     </message>
     <message>
         <source>Receiving addresses - %1</source>
         <translation type="unfinished">Alamat Penerima - %1</translation>
->>>>>>> 89522379
     </message>
     <message>
         <source>Exporting Failed</source>
