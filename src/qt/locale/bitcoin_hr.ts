--- conflicted
+++ resolved
@@ -480,7 +480,6 @@
     <message>
         <source>&amp;Receive</source>
         <translation type="unfinished">Pri&amp;mite</translation>
-<<<<<<< HEAD
     </message>
     <message>
         <source>&amp;Options…</source>
@@ -497,8 +496,6 @@
     <message>
         <source>&amp;Encrypt Wallet…</source>
         <translation type="unfinished">&amp;Šifriraj novčanik</translation>
-=======
->>>>>>> fdf4084a
     </message>
     <message>
         <source>&amp;Options…</source>
@@ -1911,13 +1908,10 @@
         <translation type="unfinished">* Šalje %1 %2</translation>
     </message>
     <message>
-<<<<<<< HEAD
         <source>own address</source>
         <translation type="unfinished">vlastita adresa</translation>
     </message>
     <message>
-=======
->>>>>>> fdf4084a
         <source>Unable to calculate transaction fee or total transaction amount.</source>
         <translation type="unfinished">Ne mogu izračunati naknadu za transakciju niti totalni iznos transakcije.</translation>
     </message>
