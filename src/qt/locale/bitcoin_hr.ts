<TS version="2.1" language="hr">
<context>
    <name>AddressBookPage</name>
    <message>
        <source>Right-click to edit address or label</source>
        <translation type="unfinished">Desni klik za uređivanje adrese ili oznake</translation>
    </message>
    <message>
        <source>Create a new address</source>
        <translation>Stvoriti  novu adresu</translation>
    </message>
    <message>
        <source>&amp;New</source>
        <translation type="unfinished">&amp;Nova</translation>
    </message>
    <message>
        <source>Copy the currently selected address to the system clipboard</source>
        <translation>Kopirajte trenutno odabranu adresu u međuspremnik</translation>
    </message>
    <message>
        <source>&amp;Copy</source>
        <translation type="unfinished">&amp;Kopirajte</translation>
    </message>
    <message>
        <source>C&amp;lose</source>
        <translation type="unfinished">&amp;Zatvorite</translation>
    </message>
    <message>
        <source>Delete the currently selected address from the list</source>
        <translation>Obrišite trenutno odabranu adresu s popisa.</translation>
    </message>
    <message>
        <source>Enter address or label to search</source>
        <translation type="unfinished">Unesite adresu ili oznaku za pretraživanje</translation>
    </message>
    <message>
        <source>Export the data in the current tab to a file</source>
        <translation>Izvezite podatke iz trenutne kartice u datoteku</translation>
    </message>
    <message>
        <source>&amp;Export</source>
        <translation>&amp;Izvozi</translation>
    </message>
    <message>
        <source>&amp;Delete</source>
        <translation>Iz&amp;brišite</translation>
    </message>
    <message>
        <source>Choose the address to send coins to</source>
        <translation type="unfinished">Odaberite adresu na koju ćete poslati novac</translation>
    </message>
    <message>
        <source>Choose the address to receive coins with</source>
        <translation type="unfinished">Odaberite adresu na koju ćete primiti novac</translation>
    </message>
    <message>
        <source>C&amp;hoose</source>
        <translation type="unfinished">&amp;Odaberite</translation>
    </message>
    <message>
        <source>Sending addresses</source>
        <translation type="unfinished">Adrese pošiljatelja</translation>
    </message>
    <message>
        <source>Receiving addresses</source>
        <translation type="unfinished">Adrese primatelja</translation>
    </message>
    <message>
        <source>These are your Bitcoin addresses for sending payments. Always check the amount and the receiving address before sending coins.</source>
        <translation type="unfinished">Ovo su vaše Bitcoin adrese za slanje novca. Uvijek provjerite iznos i adresu primatelja prije slanja novca.</translation>
    </message>
    <message>
        <source>&amp;Copy Address</source>
        <translation type="unfinished">&amp;Kopirajte adresu</translation>
    </message>
    <message>
        <source>Copy &amp;Label</source>
        <translation type="unfinished">Kopirajte &amp;oznaku</translation>
    </message>
    <message>
        <source>&amp;Edit</source>
        <translation type="unfinished">&amp;Uredite</translation>
    </message>
    <message>
        <source>Export Address List</source>
        <translation type="unfinished">Izvezite listu adresa</translation>
    </message>
    <message>
        <source>There was an error trying to save the address list to %1. Please try again.</source>
        <extracomment>An error message. %1 is a stand-in argument for the name of the file we attempted to save to.</extracomment>
        <translation type="unfinished">Došlo je do pogreške kod spremanja liste adresa na %1. Molimo pokušajte ponovno.</translation>
    </message>
    <message>
        <source>Exporting Failed</source>
        <translation type="unfinished">Izvoz neuspješan</translation>
    </message>
</context>
<context>
    <name>AddressTableModel</name>
    <message>
        <source>Label</source>
        <translation type="unfinished">Oznaka</translation>
    </message>
    <message>
        <source>Address</source>
        <translation type="unfinished">Adresa</translation>
    </message>
    <message>
        <source>(no label)</source>
        <translation type="unfinished">(nema oznake)</translation>
    </message>
    <message>
        <source>Choose the address to send coins to</source>
        <translation>Odaberi adresu na koju šalješ novac</translation>
    </message>
    <message>
        <source>Choose the address to receive coins with</source>
        <translation>Odaberi adresu na koju primaš novac</translation>
    </message>
    <message>
        <source>C&amp;hoose</source>
        <translation>&amp;Odaberi</translation>
    </message>
    <message>
        <source>These are your Bitcoin addresses for sending payments. Always check the amount and the receiving address before sending coins.</source>
        <translation>Ovo su vaše Blackcoin adrese za slanje novca. Uvijek provjerite iznos i adresu primatelja prije slanja novca.</translation>
    </message>
    <message>
        <source>&amp;Copy Address</source>
        <translation>&amp;Kopiraj adresu</translation>
    </message>
    <message>
        <source>Exporting Failed</source>
        <translation>Izvoz neuspješan</translation>
    </message>
    </context>
<context>
    <name>AddressTableModel</name>
    </context>
<context>
    <name>AskPassphraseDialog</name>
    <message>
        <source>Passphrase Dialog</source>
        <translation>Dijalog lozinke</translation>
    </message>
    <message>
        <source>Enter passphrase</source>
        <translation>Unesite lozinku</translation>
    </message>
    <message>
        <source>New passphrase</source>
        <translation>Nova lozinka</translation>
    </message>
    <message>
        <source>Repeat new passphrase</source>
        <translation>Ponovite novu lozinku</translation>
    </message>
<<<<<<< HEAD
    </context>
=======
    <message>
        <source>Show passphrase</source>
        <translation type="unfinished">Pokažite lozinku</translation>
    </message>
    <message>
        <source>Encrypt wallet</source>
        <translation type="unfinished">Šifrirajte novčanik</translation>
    </message>
    <message>
        <source>This operation needs your wallet passphrase to unlock the wallet.</source>
        <translation type="unfinished">Ova operacija treba lozinku vašeg novčanika kako bi se novčanik otključao.</translation>
    </message>
    <message>
        <source>Unlock wallet</source>
        <translation type="unfinished">Otključajte novčanik</translation>
    </message>
    <message>
        <source>Change passphrase</source>
        <translation type="unfinished">Promijenite lozinku</translation>
    </message>
    <message>
        <source>Confirm wallet encryption</source>
        <translation type="unfinished">Potvrdite šifriranje novčanika</translation>
    </message>
    <message>
        <source>Warning: If you encrypt your wallet and lose your passphrase, you will &lt;b&gt;LOSE ALL OF YOUR BITCOINS&lt;/b&gt;!</source>
        <translation type="unfinished">Upozorenje: Ako šifrirate vaš novčanik i izgubite lozinku, &lt;b&gt;IZGUBIT ĆETE SVE SVOJE BITCOINE!&lt;/b&gt;</translation>
    </message>
    <message>
        <source>Are you sure you wish to encrypt your wallet?</source>
        <translation type="unfinished">Jeste li sigurni da želite šifrirati svoj novčanik?</translation>
    </message>
    <message>
        <source>Wallet encrypted</source>
        <translation type="unfinished">Novčanik šifriran</translation>
    </message>
    <message>
        <source>Enter the new passphrase for the wallet.&lt;br/&gt;Please use a passphrase of &lt;b&gt;ten or more random characters&lt;/b&gt;, or &lt;b&gt;eight or more words&lt;/b&gt;.</source>
        <translation type="unfinished">Unesite novu lozinku za novčanik. &lt;br/&gt;Molimo vas da koristite zaporku od &lt;b&gt;deset ili više slučajnih znakova&lt;/b&gt;, ili &lt;b&gt;osam ili više riječi.&lt;/b&gt;</translation>
    </message>
    <message>
        <source>Enter the old passphrase and new passphrase for the wallet.</source>
        <translation type="unfinished">Unesite staru i novu lozinku za novčanik.</translation>
    </message>
    <message>
        <source>Remember that encrypting your wallet cannot fully protect your bitcoins from being stolen by malware infecting your computer.</source>
        <translation type="unfinished">Zapamtite da šifriranje vašeg novčanika ne može u potpunosti zaštititi vaše bitcoinove od zloćudnog softvera kojim se zarazi vaše računalo.</translation>
    </message>
    <message>
        <source>Wallet to be encrypted</source>
        <translation type="unfinished">Novčanik koji treba šifrirati</translation>
    </message>
    <message>
        <source>Your wallet is about to be encrypted. </source>
        <translation type="unfinished">Vaš novčanik će biti šifriran.</translation>
    </message>
    <message>
        <source>Your wallet is now encrypted. </source>
        <translation type="unfinished">Vaš novčanik je sad šifriran.</translation>
    </message>
    <message>
        <source>IMPORTANT: Any previous backups you have made of your wallet file should be replaced with the newly generated, encrypted wallet file. For security reasons, previous backups of the unencrypted wallet file will become useless as soon as you start using the new, encrypted wallet.</source>
        <translation type="unfinished">VAŽNO: Sve prethodne pričuve vašeg novčanika trebale bi biti zamijenjene novo stvorenom, šifriranom datotekom novčanika. Zbog sigurnosnih razloga, prethodne pričuve nešifriranog novčanika će postati beskorisne čim počnete koristiti novi, šifrirani novčanik.</translation>
    </message>
    <message>
        <source>Wallet encryption failed</source>
        <translation type="unfinished">Šifriranje novčanika nije uspjelo</translation>
    </message>
    <message>
        <source>Wallet encryption failed due to an internal error. Your wallet was not encrypted.</source>
        <translation type="unfinished">Šifriranje novčanika nije uspjelo zbog interne pogreške. Vaš novčanik nije šifriran.</translation>
    </message>
    <message>
        <source>The supplied passphrases do not match.</source>
        <translation type="unfinished">Priložene lozinke se ne podudaraju.</translation>
    </message>
    <message>
        <source>Wallet unlock failed</source>
        <translation type="unfinished">Otključavanje novčanika nije uspjelo</translation>
    </message>
    <message>
        <source>The passphrase entered for the wallet decryption was incorrect.</source>
        <translation type="unfinished">Lozinka za dešifriranje novčanika nije točna.</translation>
    </message>
    <message>
        <source>Wallet passphrase was successfully changed.</source>
        <translation type="unfinished">Lozinka novčanika je uspješno promijenjena.</translation>
    </message>
    <message>
        <source>Warning: The Caps Lock key is on!</source>
        <translation type="unfinished">Upozorenje: Caps Lock je uključen!</translation>
    </message>
</context>
>>>>>>> 61646189
<context>
    <name>BanTableModel</name>
    <message>
        <source>IP/Netmask</source>
        <translation type="unfinished">IP/Mrežna maska</translation>
    </message>
    <message>
        <source>Banned Until</source>
        <translation type="unfinished">Zabranjen do</translation>
    </message>
</context>
<context>
    <name>QObject</name>
    <message>
        <source>Error: Specified data directory "%1" does not exist.</source>
        <translation type="unfinished">Greška: Zadana podatkovna mapa "%1" ne postoji.</translation>
    </message>
    <message>
        <source>Error: Cannot parse configuration file: %1.</source>
        <translation type="unfinished">Greška: Ne može se parsirati konfiguracijska datoteka: %1.</translation>
    </message>
    <message>
        <source>Error: %1</source>
        <translation type="unfinished">Greška: %1</translation>
    </message>
    <message>
        <source>unknown</source>
        <translation type="unfinished">nepoznato</translation>
    </message>
    <message>
        <source>Amount</source>
        <translation type="unfinished">Iznos</translation>
    </message>
    <message>
        <source>Enter a Bitcoin address (e.g. %1)</source>
        <translation type="unfinished">Unesite Bitcoin adresu (npr. %1)</translation>
    </message>
    <message>
        <source>Inbound</source>
        <translation type="unfinished">Dolazni</translation>
    </message>
    <message>
        <source>Outbound</source>
        <translation type="unfinished">Izlazni</translation>
    </message>
    <message>
        <source>None</source>
        <translation type="unfinished">Ništa</translation>
    </message>
    <message numerus="yes">
        <source>%n second(s)</source>
        <translation>
            <numerusform />
            <numerusform />
            <numerusform />
        </translation>
    </message>
    <message numerus="yes">
        <source>%n minute(s)</source>
        <translation>
            <numerusform />
            <numerusform />
            <numerusform />
        </translation>
    </message>
    <message numerus="yes">
        <source>%n hour(s)</source>
        <translation type="unfinished">
            <numerusform />
            <numerusform />
            <numerusform />
        </translation>
    </message>
    <message numerus="yes">
        <source>%n day(s)</source>
        <translation type="unfinished">
            <numerusform />
            <numerusform />
            <numerusform />
        </translation>
    </message>
    <message numerus="yes">
        <source>%n week(s)</source>
        <translation type="unfinished">
            <numerusform />
            <numerusform />
            <numerusform />
        </translation>
    </message>
    <message>
        <source>%1 and %2</source>
        <translation type="unfinished">%1 i %2</translation>
    </message>
    <message numerus="yes">
        <source>%n year(s)</source>
        <translation type="unfinished">
            <numerusform />
            <numerusform />
            <numerusform />
        </translation>
    </message>
    </context>
<context>
    <name>BitcoinGUI</name>
    <message>
        <source>&amp;Overview</source>
        <translation>&amp;Pregled</translation>
    </message>
    <message>
        <source>Show general overview of wallet</source>
        <translation>Prikaži opći pregled novčanika</translation>
    </message>
    <message>
        <source>&amp;Transactions</source>
        <translation>&amp;Transakcije</translation>
    </message>
    <message>
        <source>Browse transaction history</source>
        <translation>Pretražite povijest transakcija</translation>
    </message>
    <message>
        <source>E&amp;xit</source>
        <translation>&amp;Izlaz</translation>
    </message>
    <message>
        <source>Quit application</source>
        <translation>Zatvorite aplikaciju</translation>
    </message>
    <message>
        <source>&amp;About %1</source>
        <translation type="unfinished">&amp;Više o %1</translation>
    </message>
    <message>
        <source>Show information about %1</source>
        <translation type="unfinished">Prikažite informacije o programu %1</translation>
    </message>
    <message>
        <source>About &amp;Qt</source>
        <translation>Više o &amp;Qt</translation>
    </message>
    <message>
        <source>Show information about Qt</source>
        <translation>Prikažite informacije o Qt</translation>
    </message>
    <message>
        <source>Modify configuration options for %1</source>
        <translation type="unfinished">Promijenite postavke za %1</translation>
    </message>
    <message>
        <source>Create a new wallet</source>
        <translation type="unfinished">Stvorite novi novčanik</translation>
    </message>
    <message>
        <source>Wallet:</source>
        <translation type="unfinished">Novčanik:</translation>
    </message>
    <message>
        <source>Network activity disabled.</source>
        <extracomment>A substring of the tooltip.</extracomment>
        <translation type="unfinished">Mrežna aktivnost isključena.</translation>
    </message>
    <message>
        <source>Proxy is &lt;b&gt;enabled&lt;/b&gt;: %1</source>
        <translation type="unfinished">Proxy je &lt;b&gt;uključen&lt;/b&gt;: %1</translation>
    </message>
    <message>
        <source>Send coins to a Bitcoin address</source>
<<<<<<< HEAD
        <translation>Slanje novca na blackcoin adresu</translation>
=======
        <translation>Pošaljite novac na Bitcoin adresu</translation>
>>>>>>> 61646189
    </message>
    <message>
        <source>Backup wallet to another location</source>
        <translation>Napravite sigurnosnu kopiju novčanika na drugoj lokaciji</translation>
    </message>
    <message>
        <source>Change the passphrase used for wallet encryption</source>
        <translation>Promijenite lozinku za šifriranje novčanika</translation>
    </message>
    <message>
<<<<<<< HEAD
        <source>&amp;Debug window</source>
        <translation>Konzola za dijagnostiku</translation>
    </message>
    <message>
        <source>Open debugging and diagnostic console</source>
        <translation>Otvori konzolu za dijagnostiku</translation>
    </message>
    <message>
        <source>&amp;Verify message...</source>
        <translation>&amp;Potvrdite poruku...</translation>
    </message>
    <message>
        <source>Bitcoin</source>
        <translation>Blackcoin</translation>
    </message>
    <message>
        <source>Wallet</source>
        <translation>Novčanik</translation>
    </message>
    <message>
=======
>>>>>>> 61646189
        <source>&amp;Send</source>
        <translation>&amp;Pošaljite</translation>
    </message>
    <message>
        <source>&amp;Receive</source>
        <translation>Pri&amp;mite</translation>
    </message>
    <message>
        <source>&amp;Show / Hide</source>
        <translation>Po&amp;kažite / Sakrijte</translation>
    </message>
    <message>
        <source>Show or hide the main Window</source>
        <translation>Prikažite ili sakrijte glavni prozor</translation>
    </message>
    <message>
        <source>Encrypt the private keys that belong to your wallet</source>
        <translation>Šifrirajte privatne ključeve u novčaniku</translation>
    </message>
    <message>
        <source>Sign messages with your Bitcoin addresses to prove you own them</source>
<<<<<<< HEAD
        <translation>Poruku potpišemo s blackcoin adresom, kako bi dokazali vlasništvo nad tom adresom</translation>
    </message>
    <message>
        <source>Verify messages to ensure they were signed with specified Bitcoin addresses</source>
        <translation>Provjeravanje poruke, kao dokaz, da je potpisana navedenom blackcoin adresom</translation>
=======
        <translation>Poruku potpišemo s Bitcoin adresom, kako bi dokazali vlasništvo nad tom adresom</translation>
    </message>
    <message>
        <source>Verify messages to ensure they were signed with specified Bitcoin addresses</source>
        <translation>Provjerite poruku da je potpisana s navedenom Bitcoin adresom</translation>
>>>>>>> 61646189
    </message>
    <message>
        <source>&amp;File</source>
        <translation>&amp;Datoteka</translation>
    </message>
    <message>
        <source>&amp;Settings</source>
        <translation>&amp;Postavke</translation>
    </message>
    <message>
        <source>&amp;Help</source>
        <translation>&amp;Pomoć</translation>
    </message>
    <message>
        <source>Tabs toolbar</source>
        <translation>Traka kartica</translation>
    </message>
    <message>
        <source>Request payments (generates QR codes and bitcoin: URIs)</source>
<<<<<<< HEAD
        <translation>Zatraži uplatu (stvara QR kod i blackcoin: URI adresu)</translation>
=======
        <translation type="unfinished">Zatražite uplatu (stvara QR kod i bitcoin: URI adresu)</translation>
>>>>>>> 61646189
    </message>
    <message>
        <source>Show the list of used sending addresses and labels</source>
        <translation type="unfinished">Prikažite popis korištenih adresa i oznaka za slanje novca</translation>
    </message>
    <message>
        <source>Show the list of used receiving addresses and labels</source>
<<<<<<< HEAD
        <translation>Prikaži popis korištenih adresa i oznaka za primanje novca</translation>
    </message>
    <message>
        <source>Open a bitcoin: URI or payment request</source>
        <translation>Otvori blackcoin: URI adresu ili zahtjev za uplatu</translation>
    </message>
    <message>
        <source>&amp;Command-line options</source>
        <translation>Opcije &amp;naredbene linije</translation>
    </message>
    <message numerus="yes">
        <source>%n active connection(s) to Bitcoin network</source>
        <translation><numerusform>%n aktivna veza na Blackcoin mrežu</numerusform><numerusform>%n aktivnih veza na Blackcoin mrežu</numerusform><numerusform>%n aktivnih veza na Bitcoin mrežu</numerusform></translation>
    </message>
    <message numerus="yes">
        <source>Processed %n block(s) of transaction history.</source>
        <translation><numerusform>Obrađen %n blok povijesti transakcije.</numerusform><numerusform>Obrađeno %n bloka povijesti transakcije.</numerusform><numerusform>Obrađeno %n blokova povijesti transakcije.</numerusform></translation>
=======
        <translation type="unfinished">Prikažite popis korištenih adresa i oznaka za primanje novca</translation>
    </message>
    <message>
        <source>&amp;Command-line options</source>
        <translation type="unfinished">Opcije &amp;naredbene linije</translation>
    </message>
    <message numerus="yes">
        <source>Processed %n block(s) of transaction history.</source>
        <translation>
            <numerusform />
            <numerusform />
            <numerusform />
        </translation>
    </message>
    <message>
        <source>%1 behind</source>
        <translation>%1 iza</translation>
>>>>>>> 61646189
    </message>
    <message>
        <source>Last received block was generated %1 ago.</source>
        <translation>Zadnji primljeni blok je bio ustvaren prije %1.</translation>
    </message>
    <message>
        <source>Transactions after this will not yet be visible.</source>
        <translation>Transakcije izvršene za tim blokom nisu još prikazane.</translation>
    </message>
    <message>
        <source>Error</source>
        <translation>Greška</translation>
    </message>
    <message>
        <source>Warning</source>
        <translation>Upozorenje</translation>
    </message>
    <message>
        <source>Information</source>
        <translation>Informacija</translation>
    </message>
    <message>
        <source>Up to date</source>
        <translation>Ažurno</translation>
    </message>
    <message>
        <source>Load Partially Signed Bitcoin Transaction</source>
        <translation type="unfinished">Učitaj djelomično potpisanu bitcoin transakciju</translation>
    </message>
    <message>
        <source>Load Partially Signed Bitcoin Transaction from clipboard</source>
        <translation type="unfinished">Učitaj djelomično potpisanu bitcoin transakciju iz međuspremnika</translation>
    </message>
    <message>
        <source>Node window</source>
        <translation type="unfinished">Konzola za čvor</translation>
    </message>
    <message>
        <source>Open node debugging and diagnostic console</source>
        <translation type="unfinished">Otvori konzolu za dijagnostiku i otklanjanje pogrešaka čvora.</translation>
    </message>
    <message>
        <source>&amp;Sending addresses</source>
        <translation type="unfinished">Adrese za &amp;slanje</translation>
    </message>
    <message>
        <source>&amp;Receiving addresses</source>
        <translation type="unfinished">Adrese za &amp;primanje</translation>
    </message>
    <message>
        <source>Open a bitcoin: URI</source>
        <translation type="unfinished">Otvori bitcoin: URI</translation>
    </message>
    <message>
        <source>Open Wallet</source>
        <translation type="unfinished">Otvorite novčanik</translation>
    </message>
    <message>
        <source>Open a wallet</source>
        <translation type="unfinished">Otvorite neki novčanik</translation>
    </message>
    <message>
        <source>Close wallet</source>
        <translation type="unfinished">Zatvorite novčanik</translation>
    </message>
    <message>
        <source>Close all wallets</source>
        <translation type="unfinished">Zatvori sve novčanike</translation>
    </message>
    <message>
        <source>Show the %1 help message to get a list with possible Bitcoin command-line options</source>
        <translation type="unfinished">Prikažite pomoć programa %1 kako biste ispisali moguće opcije preko terminala</translation>
    </message>
    <message>
        <source>default wallet</source>
        <translation type="unfinished">uobičajeni novčanik</translation>
    </message>
    <message>
        <source>No wallets available</source>
        <translation type="unfinished">Nema dostupnih novčanika</translation>
    </message>
    <message>
        <source>&amp;Window</source>
        <translation type="unfinished">&amp;Prozor</translation>
    </message>
    <message>
        <source>Minimize</source>
        <translation type="unfinished">Minimizirajte</translation>
    </message>
    <message>
        <source>Zoom</source>
        <translation type="unfinished">Povećajte</translation>
    </message>
    <message>
        <source>Main Window</source>
        <translation type="unfinished">Glavni prozor</translation>
    </message>
    <message>
        <source>%1 client</source>
        <translation type="unfinished">%1 klijent</translation>
    </message>
    <message numerus="yes">
        <source>%n active connection(s) to Bitcoin network.</source>
        <extracomment>A substring of the tooltip.</extracomment>
        <translation type="unfinished">
            <numerusform />
            <numerusform />
            <numerusform />
        </translation>
    </message>
    <message>
        <source>Error: %1</source>
        <translation type="unfinished">Greška: %1</translation>
    </message>
    <message>
        <source>Warning: %1</source>
        <translation type="unfinished">Upozorenje: %1</translation>
    </message>
    <message>
        <source>Date: %1
</source>
        <translation type="unfinished">Datum: %1
</translation>
    </message>
    <message>
        <source>Amount: %1
</source>
        <translation type="unfinished">Iznos: %1
</translation>
    </message>
    <message>
        <source>Wallet: %1
</source>
        <translation type="unfinished">Novčanik: %1</translation>
    </message>
    <message>
        <source>Type: %1
</source>
        <translation type="unfinished">Vrsta: %1
</translation>
    </message>
    <message>
        <source>Label: %1
</source>
        <translation type="unfinished">Oznaka: %1
</translation>
    </message>
    <message>
        <source>Address: %1
</source>
        <translation type="unfinished">Adresa: %1
</translation>
    </message>
    <message>
        <source>Sent transaction</source>
        <translation>Poslana transakcija</translation>
    </message>
    <message>
        <source>Incoming transaction</source>
        <translation>Dolazna transakcija</translation>
    </message>
    <message>
        <source>HD key generation is &lt;b&gt;enabled&lt;/b&gt;</source>
        <translation type="unfinished">Generiranje HD ključeva je &lt;b&gt;uključeno&lt;/b&gt;</translation>
    </message>
    <message>
        <source>HD key generation is &lt;b&gt;disabled&lt;/b&gt;</source>
        <translation type="unfinished">Generiranje HD ključeva je &lt;b&gt;isključeno&lt;/b&gt;</translation>
    </message>
    <message>
        <source>Private key &lt;b&gt;disabled&lt;/b&gt;</source>
        <translation type="unfinished">Privatni ključ &lt;b&gt;onemogućen&lt;/b&gt;</translation>
    </message>
    <message>
        <source>Wallet is &lt;b&gt;encrypted&lt;/b&gt; and currently &lt;b&gt;unlocked&lt;/b&gt;</source>
        <translation>Novčanik je &lt;b&gt;šifriran&lt;/b&gt; i trenutno &lt;b&gt;otključan&lt;/b&gt;</translation>
    </message>
    <message>
        <source>Wallet is &lt;b&gt;encrypted&lt;/b&gt; and currently &lt;b&gt;locked&lt;/b&gt;</source>
        <translation>Novčanik je &lt;b&gt;šifriran&lt;/b&gt; i trenutno &lt;b&gt;zaključan&lt;/b&gt;</translation>
    </message>
    </context>
<<<<<<< HEAD
=======
<context>
    <name>UnitDisplayStatusBarControl</name>
    <message>
        <source>Unit to show amounts in. Click to select another unit.</source>
        <translation type="unfinished">Jedinica u kojoj ćete prikazati iznose. Kliknite da izabrate drugu jedinicu.</translation>
    </message>
</context>
>>>>>>> 61646189
<context>
    <name>CoinControlDialog</name>
    <message>
        <source>Coin Selection</source>
        <translation type="unfinished">Izbor ulaza transakcije</translation>
    </message>
    <message>
        <source>Quantity:</source>
        <translation type="unfinished">Količina:</translation>
    </message>
    <message>
        <source>Bytes:</source>
        <translation type="unfinished">Bajtova:</translation>
    </message>
    <message>
        <source>Amount:</source>
        <translation type="unfinished">Iznos:</translation>
    </message>
    <message>
        <source>Fee:</source>
        <translation type="unfinished">Naknada:</translation>
    </message>
    <message>
        <source>Dust:</source>
        <translation type="unfinished">Prah:</translation>
    </message>
    <message>
        <source>After Fee:</source>
        <translation type="unfinished">Nakon naknade:</translation>
    </message>
    <message>
        <source>Change:</source>
        <translation type="unfinished">Vraćeno:</translation>
    </message>
    <message>
        <source>(un)select all</source>
        <translation type="unfinished">Izaberi sve/ništa</translation>
    </message>
    <message>
        <source>Tree mode</source>
        <translation type="unfinished">Prikažite kao stablo</translation>
    </message>
    <message>
        <source>List mode</source>
        <translation type="unfinished">Prikažite kao listu</translation>
    </message>
    <message>
        <source>Amount</source>
        <translation type="unfinished">Iznos</translation>
    </message>
    <message>
        <source>Received with label</source>
        <translation type="unfinished">Primljeno pod oznakom</translation>
    </message>
    <message>
        <source>Received with address</source>
        <translation type="unfinished">Primljeno na adresu</translation>
    </message>
    <message>
        <source>Date</source>
        <translation type="unfinished">Datum</translation>
    </message>
    <message>
        <source>Confirmations</source>
        <translation type="unfinished">Broj potvrda</translation>
    </message>
    <message>
        <source>Confirmed</source>
        <translation type="unfinished">Potvrđeno</translation>
    </message>
    <message>
        <source>Copy amount</source>
        <translation type="unfinished">Kopirajte iznos</translation>
    </message>
    <message>
        <source>Copy quantity</source>
        <translation type="unfinished">Kopirajte iznos</translation>
    </message>
    <message>
        <source>Copy fee</source>
        <translation type="unfinished">Kopirajte naknadu</translation>
    </message>
    <message>
        <source>Copy after fee</source>
        <translation type="unfinished">Kopirajte iznos nakon naknade</translation>
    </message>
    <message>
        <source>Copy bytes</source>
        <translation type="unfinished">Kopirajte količinu bajtova</translation>
    </message>
    <message>
        <source>Copy dust</source>
        <translation type="unfinished">Kopirajte sićušne iznose ("prašinu")</translation>
    </message>
    <message>
        <source>Copy change</source>
        <translation type="unfinished">Kopirajte ostatak</translation>
    </message>
    <message>
        <source>(%1 locked)</source>
        <translation type="unfinished">(%1 zaključen)</translation>
    </message>
    <message>
        <source>yes</source>
        <translation type="unfinished">da</translation>
    </message>
    <message>
        <source>no</source>
        <translation type="unfinished">ne</translation>
    </message>
    <message>
        <source>This label turns red if any recipient receives an amount smaller than the current dust threshold.</source>
        <translation type="unfinished">Oznaka postane crvene boje ako bilo koji primatelj dobije iznos manji od trenutnog praga "prašine" (sićušnog iznosa).</translation>
    </message>
    <message>
        <source>Can vary +/- %1 satoshi(s) per input.</source>
        <translation type="unfinished">Može varirati +/- %1 satoši(ja) po inputu.</translation>
    </message>
    <message>
        <source>(no label)</source>
        <translation type="unfinished">(nema oznake)</translation>
    </message>
    <message>
        <source>change from %1 (%2)</source>
        <translation type="unfinished">ostatak od %1 (%2)</translation>
    </message>
    <message>
        <source>(change)</source>
        <translation type="unfinished">(ostatak)</translation>
    </message>
</context>
<context>
    <name>CreateWalletActivity</name>
    <message>
        <source>Create wallet failed</source>
        <translation type="unfinished">Neuspješno stvaranje novčanika</translation>
    </message>
    <message>
        <source>Create wallet warning</source>
        <translation type="unfinished">Upozorenje kod stvaranja novčanika</translation>
    </message>
    </context>
<context>
    <name>OpenWalletActivity</name>
    <message>
        <source>Open wallet failed</source>
        <translation type="unfinished">Neuspješno otvaranje novčanika</translation>
    </message>
    <message>
        <source>Open wallet warning</source>
        <translation type="unfinished">Upozorenje kod otvaranja novčanika</translation>
    </message>
    <message>
        <source>default wallet</source>
        <translation type="unfinished">uobičajeni novčanik</translation>
    </message>
    </context>
<context>
    <name>WalletController</name>
    <message>
        <source>Close wallet</source>
        <translation type="unfinished">Zatvorite novčanik</translation>
    </message>
    <message>
        <source>Are you sure you wish to close the wallet &lt;i&gt;%1&lt;/i&gt;?</source>
        <translation type="unfinished">Jeste li sigurni da želite zatvoriti novčanik &lt;i&gt;%1&lt;/i&gt;?</translation>
    </message>
    <message>
        <source>Closing the wallet for too long can result in having to resync the entire chain if pruning is enabled.</source>
        <translation type="unfinished">Držanje novčanik zatvorenim predugo može rezultirati ponovnom sinkronizacijom cijelog lanca ako je obrezivanje uključeno.</translation>
    </message>
    <message>
        <source>Close all wallets</source>
        <translation type="unfinished">Zatvori sve novčanike</translation>
    </message>
    </context>
<context>
    <name>CreateWalletDialog</name>
    <message>
        <source>Create Wallet</source>
        <translation type="unfinished">Stvorite novčanik</translation>
    </message>
    <message>
        <source>Wallet Name</source>
        <translation type="unfinished">Ime novčanika</translation>
    </message>
    <message>
        <source>Wallet</source>
        <translation type="unfinished">Novčanik</translation>
    </message>
    <message>
        <source>Encrypt the wallet. The wallet will be encrypted with a passphrase of your choice.</source>
        <translation type="unfinished">Šifrirajte novčanik. Novčanik bit će šifriran lozinkom po vašem izboru.</translation>
    </message>
    <message>
        <source>Encrypt Wallet</source>
        <translation type="unfinished">Šifrirajte novčanik</translation>
    </message>
    <message>
        <source>Disable private keys for this wallet. Wallets with private keys disabled will have no private keys and cannot have an HD seed or imported private keys. This is ideal for watch-only wallets.</source>
        <translation type="unfinished">Isključite privatne ključeve za ovaj novčanik. Novčanici gdje su privatni ključevi isključeni neće sadržati privatne ključeve te ne mogu imati HD sjeme ili uvezene privatne ključeve. Ova postavka je idealna za novčanike koje su isključivo za promatranje.</translation>
    </message>
    <message>
        <source>Disable Private Keys</source>
        <translation type="unfinished">Isključite privatne ključeve</translation>
    </message>
    <message>
        <source>Make a blank wallet. Blank wallets do not initially have private keys or scripts. Private keys and addresses can be imported, or an HD seed can be set, at a later time.</source>
        <translation type="unfinished">Stvorite prazni novčanik. Prazni novčanici nemaju privatnih ključeva ili skripta. Mogu se naknadno uvesti privatne ključeve i adrese ili postaviti HD sjeme.</translation>
    </message>
    <message>
        <source>Make Blank Wallet</source>
        <translation type="unfinished">Stvorite prazni novčanik</translation>
    </message>
    <message>
        <source>Create</source>
        <translation type="unfinished">Stvorite</translation>
    </message>
    </context>
<context>
    <name>EditAddressDialog</name>
    <message>
        <source>Edit Address</source>
        <translation>Uredite adresu</translation>
    </message>
    <message>
        <source>&amp;Label</source>
        <translation>&amp;Oznaka</translation>
    </message>
    <message>
        <source>The label associated with this address list entry</source>
        <translation type="unfinished">Oznaka ovog zapisa u adresaru</translation>
    </message>
    <message>
        <source>The address associated with this address list entry. This can only be modified for sending addresses.</source>
        <translation type="unfinished">Adresa ovog zapisa u adresaru. Može se mijenjati samo kod adresa za slanje.</translation>
    </message>
    <message>
        <source>&amp;Address</source>
        <translation>&amp;Adresa</translation>
    </message>
    <message>
        <source>New sending address</source>
        <translation type="unfinished">Nova adresa za slanje</translation>
    </message>
    <message>
        <source>Edit receiving address</source>
        <translation type="unfinished">Uredi adresu za primanje</translation>
    </message>
    <message>
        <source>Edit sending address</source>
        <translation type="unfinished">Uredi adresu za slanje</translation>
    </message>
    <message>
        <source>The entered address "%1" is not a valid Bitcoin address.</source>
        <translation type="unfinished">Upisana adresa "%1" nije valjana Bitcoin adresa.</translation>
    </message>
    <message>
        <source>Address "%1" already exists as a receiving address with label "%2" and so cannot be added as a sending address.</source>
        <translation type="unfinished">Adresa "%1" već postoji kao primateljska adresa s oznakom "%2" te se ne može dodati kao pošiljateljska adresa.</translation>
    </message>
    <message>
        <source>The entered address "%1" is already in the address book with label "%2".</source>
        <translation type="unfinished">Unesena adresa "%1" postoji već u imeniku pod oznakom "%2".</translation>
    </message>
    <message>
        <source>Could not unlock wallet.</source>
        <translation type="unfinished">Ne može se otključati novčanik.</translation>
    </message>
    <message>
        <source>New key generation failed.</source>
        <translation type="unfinished">Stvaranje novog ključa nije uspjelo.</translation>
    </message>
</context>
<context>
    <name>FreespaceChecker</name>
    <message>
        <source>A new data directory will be created.</source>
        <translation>Bit će stvorena nova podatkovna mapa.</translation>
    </message>
    <message>
        <source>name</source>
        <translation>ime</translation>
    </message>
    <message>
        <source>Directory already exists. Add %1 if you intend to create a new directory here.</source>
        <translation>Mapa već postoji. Dodajte %1 ako namjeravate stvoriti novu mapu ovdje.</translation>
    </message>
    <message>
        <source>Path already exists, and is not a directory.</source>
        <translation>Put već postoji i nije mapa.</translation>
    </message>
    <message>
        <source>Cannot create data directory here.</source>
        <translation>Nije moguće stvoriti direktorij za podatke na tom mjestu.</translation>
    </message>
</context>
<context>
    <name>Intro</name>
    <message>
        <source>At least %1 GB of data will be stored in this directory, and it will grow over time.</source>
        <translation type="unfinished">Bit će spremljeno barem %1 GB podataka u ovoj mapi te će se povećati tijekom vremena.</translation>
    </message>
    <message>
        <source>Approximately %1 GB of data will be stored in this directory.</source>
        <translation type="unfinished">Otprilike %1 GB podataka bit će spremljeno u ovoj mapi.</translation>
    </message>
    <message numerus="yes">
        <source>(sufficient to restore backups %n day(s) old)</source>
        <extracomment>Explanatory text on the capability of the current prune target.</extracomment>
        <translation type="unfinished">
            <numerusform />
            <numerusform />
            <numerusform />
        </translation>
    </message>
    <message>
        <source>%1 will download and store a copy of the Bitcoin block chain.</source>
        <translation type="unfinished">%1 preuzet će i pohraniti kopiju Bitcoinovog lanca blokova.</translation>
    </message>
    <message>
        <source>The wallet will also be stored in this directory.</source>
        <translation type="unfinished">Novčanik bit će pohranjen u ovoj mapi.</translation>
    </message>
    <message>
        <source>Error: Specified data directory "%1" cannot be created.</source>
        <translation type="unfinished">Greška: Zadana podatkovna mapa "%1" ne može biti stvorena.</translation>
    </message>
    <message>
        <source>Error</source>
        <translation>Greška</translation>
    </message>
    <message>
        <source>Welcome</source>
        <translation>Dobrodošli</translation>
    </message>
    <message>
        <source>Welcome to %1.</source>
        <translation type="unfinished">Dobrodošli u %1.</translation>
    </message>
    <message>
        <source>As this is the first time the program is launched, you can choose where %1 will store its data.</source>
        <translation type="unfinished">Kako je ovo prvi put da je ova aplikacija pokrenuta, možete izabrati gdje će %1 spremati svoje podatke.</translation>
    </message>
    <message>
        <source>When you click OK, %1 will begin to download and process the full %4 block chain (%2GB) starting with the earliest transactions in %3 when %4 initially launched.</source>
        <translation type="unfinished">Kada kliknete OK, %1 počet će preuzimati i procesirati cijeli lanac blokova (%2GB) počevši s najranijim transakcijama u %3 kad je %4 prvi put pokrenut.</translation>
    </message>
    <message>
        <source>Reverting this setting requires re-downloading the entire blockchain. It is faster to download the full chain first and prune it later. Disables some advanced features.</source>
        <translation type="unfinished">Vraćanje na ovu postavku zahtijeva ponovno preuzimanje cijelog lanca blokova. Brže je najprije preuzeti cijeli lanac pa ga kasnije obrezati. Isključuje napredne mogućnosti.</translation>
    </message>
    <message>
        <source>This initial synchronisation is very demanding, and may expose hardware problems with your computer that had previously gone unnoticed. Each time you run %1, it will continue downloading where it left off.</source>
        <translation type="unfinished">Početna sinkronizacija je vrlo zahtjevna i može otkriti hardverske probleme kod vašeg računala koji su prije prošli nezamijećeno. Svaki put kad pokrenete %1, nastavit će preuzimati odakle je stao.</translation>
    </message>
    <message>
        <source>If you have chosen to limit block chain storage (pruning), the historical data must still be downloaded and processed, but will be deleted afterward to keep your disk usage low.</source>
        <translation type="unfinished">Ako odlučite ograničiti spremanje lanca blokova pomoću pruninga (obrezivanja), treba preuzeti i procesirati povijesne podatke. Bit će obrisani naknadno kako bi se smanjila količina zauzetog prostora na disku.</translation>
    </message>
    <message>
        <source>Use the default data directory</source>
        <translation>Koristite uobičajenu podatkovnu mapu</translation>
    </message>
    <message>
        <source>Use a custom data directory:</source>
        <translation>Odaberite različitu podatkovnu mapu:</translation>
    </message>
</context>
<context>
    <name>HelpMessageDialog</name>
    <message>
        <source>version</source>
        <translation type="unfinished">verzija</translation>
    </message>
    <message>
        <source>About %1</source>
        <translation type="unfinished">O programu %1</translation>
    </message>
    <message>
        <source>Command-line options</source>
        <translation type="unfinished">Opcije programa u naredbenoj liniji</translation>
    </message>
</context>
<context>
    <name>ShutdownWindow</name>
    <message>
        <source>Do not shut down the computer until this window disappears.</source>
        <translation type="unfinished">Ne ugasite računalo dok ovaj prozor ne nestane.</translation>
    </message>
</context>
<context>
    <name>ModalOverlay</name>
    <message>
        <source>Form</source>
        <translation type="unfinished">Oblik</translation>
    </message>
    <message>
        <source>Recent transactions may not yet be visible, and therefore your wallet's balance might be incorrect. This information will be correct once your wallet has finished synchronizing with the bitcoin network, as detailed below.</source>
        <translation type="unfinished">Nedavne transakcije možda još nisu vidljive pa vam stanje novčanika može biti netočno. Ove informacije bit će točne nakon što vaš novčanik dovrši sinkronizaciju s Bitcoinovom mrežom, kako je opisano dolje.</translation>
    </message>
    <message>
        <source>Attempting to spend bitcoins that are affected by not-yet-displayed transactions will not be accepted by the network.</source>
        <translation type="unfinished">Mreža neće prihvatiti pokušaje trošenja bitcoina koji su utjecani sa strane transakcija koje još nisu vidljive.</translation>
    </message>
    <message>
        <source>Number of blocks left</source>
        <translation type="unfinished">Broj preostalih blokova</translation>
    </message>
    <message>
        <source>Last block time</source>
        <translation type="unfinished">Posljednje vrijeme bloka</translation>
    </message>
    <message>
        <source>Progress</source>
        <translation type="unfinished">Napredak</translation>
    </message>
    <message>
        <source>Progress increase per hour</source>
        <translation type="unfinished">Postotak povećanja napretka na sat</translation>
    </message>
    <message>
        <source>Estimated time left until synced</source>
        <translation type="unfinished">Preostalo vrijeme do završetka sinkronizacije</translation>
    </message>
    <message>
        <source>Hide</source>
        <translation type="unfinished">Sakrijte</translation>
    </message>
    </context>
<context>
    <name>OpenURIDialog</name>
    <message>
        <source>Open bitcoin URI</source>
        <translation type="unfinished">Otvori bitcoin: URI</translation>
    </message>
    </context>
<context>
    <name>OptionsDialog</name>
    <message>
        <source>Options</source>
        <translation>Postavke</translation>
    </message>
    <message>
        <source>&amp;Main</source>
        <translation>&amp;Glavno</translation>
    </message>
    <message>
        <source>Automatically start %1 after logging in to the system.</source>
        <translation type="unfinished">Automatski pokrenite %1 nakon prijave u sustav.</translation>
    </message>
    <message>
        <source>&amp;Start %1 on system login</source>
        <translation type="unfinished">&amp;Pokrenite %1 kod prijave u sustav</translation>
    </message>
    <message>
        <source>Size of &amp;database cache</source>
        <translation type="unfinished">Veličina predmemorije baze podataka</translation>
    </message>
    <message>
        <source>Number of script &amp;verification threads</source>
        <translation type="unfinished">Broj CPU niti za verifikaciju transakcija</translation>
    </message>
    <message>
        <source>IP address of the proxy (e.g. IPv4: 127.0.0.1 / IPv6: ::1)</source>
        <translation type="unfinished">IP adresa proxy servera (npr. IPv4: 127.0.0.1 / IPv6: ::1)</translation>
    </message>
    <message>
        <source>Shows if the supplied default SOCKS5 proxy is used to reach peers via this network type.</source>
        <translation type="unfinished">Prikazuje se ako je isporučeni uobičajeni SOCKS5 proxy korišten radi dohvaćanja klijenata preko ovog tipa mreže.</translation>
    </message>
    <message>
        <source>Minimize instead of exit the application when the window is closed. When this option is enabled, the application will be closed only after selecting Exit in the menu.</source>
        <translation type="unfinished">Minimizirati aplikaciju umjesto zatvoriti, kada se zatvori prozor. Kada je ova opcija omogućena, aplikacija će biti zatvorena tek nakon odabira naredbe Izlaz u izborniku.</translation>
    </message>
    <message>
        <source>Third party URLs (e.g. a block explorer) that appear in the transactions tab as context menu items. %s in the URL is replaced by transaction hash. Multiple URLs are separated by vertical bar |.</source>
        <translation type="unfinished">URL-ovi treće stranke (npr. preglednik blokova) koji se javljaju u kartici transakcija kao elementi kontekstnog izbornika. %s u URL-u zamijenjen je hashom transakcije. Višestruki URL-ovi su odvojeni vertikalnom crtom |.</translation>
    </message>
    <message>
        <source>Open the %1 configuration file from the working directory.</source>
        <translation type="unfinished">Otvorite konfiguracijsku datoteku programa %1 s radne mape.</translation>
    </message>
    <message>
        <source>Open Configuration File</source>
        <translation type="unfinished">Otvorite konfiguracijsku datoteku</translation>
    </message>
    <message>
        <source>Reset all client options to default.</source>
        <translation>Nastavi sve postavke programa na početne vrijednosti.</translation>
    </message>
    <message>
        <source>&amp;Reset Options</source>
        <translation>Po&amp;nastavi postavke</translation>
    </message>
    <message>
        <source>&amp;Network</source>
        <translation>&amp;Mreža</translation>
    </message>
    <message>
        <source>Prune &amp;block storage to</source>
        <translation type="unfinished">Obrezujte pohranu &amp;blokova na</translation>
    </message>
    <message>
        <source>Reverting this setting requires re-downloading the entire blockchain.</source>
        <translation type="unfinished">Vraćanje na prijašnje stanje zahtijeva ponovo preuzimanje cijelog lanca blokova.</translation>
    </message>
    <message>
        <source>(0 = auto, &lt;0 = leave that many cores free)</source>
        <translation type="unfinished">(0 = automatski odredite, &lt;0 = ostavite slobodno upravo toliko jezgri)</translation>
    </message>
    <message>
        <source>W&amp;allet</source>
        <translation type="unfinished">&amp;Novčanik</translation>
    </message>
    <message>
        <source>Expert</source>
        <translation type="unfinished">Stručne postavke</translation>
    </message>
    <message>
        <source>Enable coin &amp;control features</source>
        <translation type="unfinished">Uključite postavke kontroliranja inputa</translation>
    </message>
    <message>
        <source>If you disable the spending of unconfirmed change, the change from a transaction cannot be used until that transaction has at least one confirmation. This also affects how your balance is computed.</source>
        <translation type="unfinished">Ako isključite trošenje nepotvrđenog ostatka, ostatak transakcije ne može biti korišten dok ta transakcija ne dobije barem jednu potvrdu. Također utječe na to kako je vaše stanje računato.</translation>
    </message>
    <message>
        <source>&amp;Spend unconfirmed change</source>
        <translation type="unfinished">&amp;Trošenje nepotvrđenih vraćenih iznosa</translation>
    </message>
    <message>
        <source>Automatically open the Bitcoin client port on the router. This only works when your router supports UPnP and it is enabled.</source>
        <translation>Automatski otvori port Bitcoin klijenta na ruteru. To radi samo ako ruter podržava UPnP i ako je omogućen.</translation>
    </message>
    <message>
        <source>Map port using &amp;UPnP</source>
        <translation>Mapiraj port koristeći &amp;UPnP</translation>
    </message>
    <message>
        <source>Accept connections from outside.</source>
        <translation type="unfinished">Prihvatite veze izvana.</translation>
    </message>
    <message>
        <source>Allow incomin&amp;g connections</source>
        <translation type="unfinished">Dozvolite dolazeće veze</translation>
    </message>
    <message>
        <source>Connect to the Bitcoin network through a SOCKS5 proxy.</source>
        <translation type="unfinished">Spojite se na Bitcoin mrežu kroz SOCKS5 proxy.</translation>
    </message>
    <message>
        <source>&amp;Connect through SOCKS5 proxy (default proxy):</source>
        <translation type="unfinished">&amp;Spojite se kroz SOCKS5 proxy (uobičajeni proxy)</translation>
    </message>
    <message>
        <source>&amp;Port:</source>
        <translation>&amp;Vrata:</translation>
    </message>
    <message>
        <source>Port of the proxy (e.g. 9050)</source>
        <translation>Proxy vrata (npr. 9050)</translation>
    </message>
    <message>
        <source>Used for reaching peers via:</source>
        <translation type="unfinished">Korišten za dohvaćanje klijenata preko:</translation>
    </message>
    <message>
        <source>IPv4</source>
        <translation type="unfinished">IPv4-a</translation>
    </message>
    <message>
        <source>IPv6</source>
        <translation type="unfinished">IPv6-a</translation>
    </message>
    <message>
        <source>Tor</source>
        <translation type="unfinished">Tora</translation>
    </message>
    <message>
        <source>&amp;Window</source>
        <translation>&amp;Prozor</translation>
    </message>
    <message>
        <source>Show only a tray icon after minimizing the window.</source>
        <translation>Prikaži samo ikonu u sistemskoj traci nakon minimiziranja prozora</translation>
    </message>
    <message>
        <source>&amp;Minimize to the tray instead of the taskbar</source>
        <translation>&amp;Minimiziraj u sistemsku traku umjesto u traku programa</translation>
    </message>
    <message>
        <source>M&amp;inimize on close</source>
        <translation>M&amp;inimiziraj kod zatvaranja</translation>
    </message>
    <message>
        <source>&amp;Display</source>
        <translation>&amp;Prikaz</translation>
    </message>
    <message>
        <source>User Interface &amp;language:</source>
        <translation>Jezi&amp;k sučelja:</translation>
    </message>
    <message>
        <source>The user interface language can be set here. This setting will take effect after restarting %1.</source>
        <translation type="unfinished">Jezik korisničkog sučelja može se postaviti ovdje. Postavka će vrijediti nakon ponovnog pokretanja programa %1.</translation>
    </message>
    <message>
        <source>&amp;Unit to show amounts in:</source>
        <translation>&amp;Jedinica za prikaz iznosa:</translation>
    </message>
    <message>
        <source>Choose the default subdivision unit to show in the interface and when sending coins.</source>
        <translation>Izaberite željeni najmanji dio bitcoina koji će biti prikazan u sučelju i koji će se koristiti za plaćanje.</translation>
    </message>
    <message>
        <source>Whether to show coin control features or not.</source>
        <translation type="unfinished">Ovisi želite li prikazati mogućnosti kontroliranja inputa ili ne.</translation>
    </message>
    <message>
        <source>&amp;Third party transaction URLs</source>
        <translation type="unfinished">&amp;URL-ovi treće stranke o transakciji</translation>
    </message>
    <message>
        <source>Options set in this dialog are overridden by the command line or in the configuration file:</source>
        <translation type="unfinished">Opcije postavljene u ovom dijalogu nadglašene su naredbenom linijom ili konfiguracijskom datotekom:</translation>
    </message>
    <message>
        <source>&amp;OK</source>
        <translation>&amp;U redu</translation>
    </message>
    <message>
        <source>&amp;Cancel</source>
        <translation>&amp;Odustani</translation>
    </message>
    <message>
        <source>default</source>
        <translation>standardne vrijednosti</translation>
    </message>
    <message>
        <source>none</source>
        <translation type="unfinished">ništa</translation>
    </message>
    <message>
        <source>Confirm options reset</source>
        <translation>Potvrdite resetiranje opcija</translation>
    </message>
    <message>
        <source>Client restart required to activate changes.</source>
        <translation type="unfinished">Potrebno je ponovno pokretanje klijenta kako bi se promjene aktivirale.</translation>
    </message>
    <message>
        <source>Client will be shut down. Do you want to proceed?</source>
        <translation type="unfinished">Zatvorit će se klijent. Želite li nastaviti?</translation>
    </message>
    <message>
        <source>Configuration options</source>
        <translation type="unfinished">Konfiguracijske postavke</translation>
    </message>
    <message>
        <source>The configuration file is used to specify advanced user options which override GUI settings. Additionally, any command-line options will override this configuration file.</source>
        <translation type="unfinished">Ova konfiguracijska datoteka je korištena za specificiranje napredne korisničke opcije koje će poništiti postavke GUI-a. Također će bilo koje opcije navedene preko terminala poništiti ovu konfiguracijsku datoteku.</translation>
    </message>
    <message>
        <source>Error</source>
        <translation type="unfinished">Greška</translation>
    </message>
    <message>
        <source>The configuration file could not be opened.</source>
        <translation type="unfinished">Konfiguracijska datoteka nije se mogla otvoriti.</translation>
    </message>
    <message>
        <source>This change would require a client restart.</source>
        <translation type="unfinished">Ova promjena zahtijeva da se klijent ponovo pokrene.</translation>
    </message>
    <message>
        <source>The supplied proxy address is invalid.</source>
        <translation>Priložena proxy adresa je nevažeća.</translation>
    </message>
</context>
<context>
    <name>OverviewPage</name>
    <message>
        <source>Form</source>
        <translation>Oblik</translation>
    </message>
    <message>
        <source>The displayed information may be out of date. Your wallet automatically synchronizes with the Bitcoin network after a connection is established, but this process has not completed yet.</source>
        <translation>Prikazani podatci mogu biti zastarjeli. Vaš novčanik se automatski sinkronizira s Bitcoin mrežom kada je veza uspostavljena, ali taj proces još nije završen.</translation>
    </message>
    <message>
        <source>Watch-only:</source>
        <translation type="unfinished">Isključivno promatrane adrese:</translation>
    </message>
    <message>
        <source>Available:</source>
        <translation type="unfinished">Dostupno:</translation>
    </message>
    <message>
        <source>Your current spendable balance</source>
        <translation>Trenutno stanje koje možete trošiti</translation>
    </message>
    <message>
        <source>Pending:</source>
        <translation type="unfinished">Neriješeno:</translation>
    </message>
    <message>
        <source>Total of transactions that have yet to be confirmed, and do not yet count toward the spendable balance</source>
        <translation>Ukupan iznos transakcija koje se još moraju potvrditi te se ne računa kao stanje koje se može trošiti</translation>
    </message>
    <message>
        <source>Immature:</source>
        <translation>Nezrelo:</translation>
    </message>
    <message>
        <source>Mined balance that has not yet matured</source>
        <translation>Izrudareno stanje koje još nije dozrijevalo</translation>
    </message>
    <message>
        <source>Balances</source>
        <translation type="unfinished">Stanja</translation>
    </message>
    <message>
        <source>Total:</source>
        <translation>Ukupno:</translation>
    </message>
    <message>
        <source>Your current total balance</source>
        <translation>Vaše trenutno svekupno stanje</translation>
    </message>
    <message>
        <source>Your current balance in watch-only addresses</source>
        <translation type="unfinished">Vaše trenutno stanje kod eksluzivno promatranih (watch-only) adresa</translation>
    </message>
    <message>
        <source>Spendable:</source>
        <translation type="unfinished">Stanje koje se može trošiti:</translation>
    </message>
    <message>
        <source>Recent transactions</source>
        <translation type="unfinished">Nedavne transakcije</translation>
    </message>
    <message>
        <source>Unconfirmed transactions to watch-only addresses</source>
        <translation type="unfinished">Nepotvrđene transakcije isključivo promatranim adresama</translation>
    </message>
    <message>
        <source>Mined balance in watch-only addresses that has not yet matured</source>
        <translation type="unfinished">Izrudareno stanje na isključivo promatranim adresama koje još nije dozrijevalo</translation>
    </message>
    <message>
        <source>Current total balance in watch-only addresses</source>
        <translation type="unfinished">Trenutno ukupno stanje na isključivo promatranim adresama</translation>
    </message>
    </context>
<context>
    <name>PSBTOperationsDialog</name>
    <message>
        <source>Dialog</source>
        <translation type="unfinished">Dijalog</translation>
    </message>
    <message>
        <source>Total Amount</source>
        <translation type="unfinished">Ukupni iznos</translation>
    </message>
    <message>
        <source>or</source>
        <translation type="unfinished">ili</translation>
    </message>
    </context>
<context>
    <name>PaymentServer</name>
    <message>
        <source>Payment request error</source>
        <translation type="unfinished">Greška kod zahtjeva za plaćanje</translation>
    </message>
    <message>
        <source>Cannot start bitcoin: click-to-pay handler</source>
        <translation type="unfinished">Ne može se pokrenuti klijent: rukovatelj "kliknite da platite"</translation>
    </message>
    <message>
        <source>URI handling</source>
        <translation type="unfinished">URI upravljanje</translation>
    </message>
    <message>
        <source>'bitcoin://' is not a valid URI. Use 'bitcoin:' instead.</source>
        <translation type="unfinished">'bitcoin://' nije ispravan URI. Koristite 'bitcoin:' umjesto toga.</translation>
    </message>
    <message>
        <source>URI cannot be parsed! This can be caused by an invalid Bitcoin address or malformed URI parameters.</source>
        <translation type="unfinished">Ne može se parsirati URI! Uzrok tomu može biti nevažeća Bitcoin adresa ili neispravni parametri kod URI-a.</translation>
    </message>
    <message>
        <source>Payment request file handling</source>
        <translation type="unfinished">Rukovanje datotekom zahtjeva za plaćanje</translation>
    </message>
</context>
<context>
    <name>PeerTableModel</name>
    <message>
        <source>User Agent</source>
        <extracomment>Title of Peers Table column which contains the peer's User Agent string.</extracomment>
        <translation type="unfinished">Korisnički agent</translation>
    </message>
    <message>
        <source>Sent</source>
        <extracomment>Title of Peers Table column which indicates the total amount of network information we have sent to the peer.</extracomment>
        <translation type="unfinished">Poslano</translation>
    </message>
    <message>
        <source>Received</source>
        <extracomment>Title of Peers Table column which indicates the total amount of network information we have received from the peer.</extracomment>
        <translation type="unfinished">Primljeno</translation>
    </message>
    <message>
        <source>Address</source>
        <extracomment>Title of Peers Table column which contains the IP/Onion/I2P address of the connected peer.</extracomment>
        <translation type="unfinished">Adresa</translation>
    </message>
    <message>
        <source>Type</source>
        <extracomment>Title of Peers Table column which describes the type of peer connection. The "type" describes why the connection exists.</extracomment>
        <translation type="unfinished">Tip</translation>
    </message>
    <message>
        <source>Network</source>
        <extracomment>Title of Peers Table column which states the network the peer connected through.</extracomment>
        <translation type="unfinished">Mreža</translation>
    </message>
</context>
<context>
    <name>QRImageWidget</name>
    <message>
        <source>&amp;Copy Image</source>
        <translation type="unfinished">&amp;Kopirajte sliku</translation>
    </message>
    <message>
        <source>Resulting URI too long, try to reduce the text for label / message.</source>
        <translation type="unfinished">URI je predug, probajte skratiti tekst za naslov / poruku.</translation>
    </message>
    <message>
        <source>Error encoding URI into QR Code.</source>
        <translation type="unfinished">Greška kod kodiranja URI adrese u QR kod.</translation>
    </message>
    <message>
        <source>QR code support not available.</source>
        <translation type="unfinished">Podrška za QR kodove je nedostupna.</translation>
    </message>
    <message>
        <source>Save QR Code</source>
        <translation type="unfinished">Spremi QR kod</translation>
    </message>
    </context>
<context>
    <name>RPCConsole</name>
    <message>
        <source>Client version</source>
        <translation>Verzija klijenta</translation>
    </message>
    <message>
        <source>&amp;Information</source>
        <translation>&amp;Informacije</translation>
    </message>
    <message>
        <source>General</source>
        <translation type="unfinished">Općenito</translation>
    </message>
    <message>
        <source>Datadir</source>
        <translation type="unfinished">Datadir (podatkovna mapa)</translation>
    </message>
    <message>
        <source>To specify a non-default location of the data directory use the '%1' option.</source>
        <translation type="unfinished">Koristite opciju '%1' ako želite zadati drugu lokaciju podatkovnoj mapi.</translation>
    </message>
    <message>
        <source>To specify a non-default location of the blocks directory use the '%1' option.</source>
        <translation type="unfinished">Koristite opciju '%1' ako želite zadati drugu lokaciju mapi u kojoj se nalaze blokovi.</translation>
    </message>
    <message>
        <source>Startup time</source>
        <translation>Vrijeme pokretanja</translation>
    </message>
    <message>
        <source>Network</source>
        <translation>Mreža</translation>
    </message>
    <message>
        <source>Name</source>
        <translation type="unfinished">Ime</translation>
    </message>
    <message>
        <source>Number of connections</source>
        <translation>Broj veza</translation>
    </message>
    <message>
        <source>Block chain</source>
        <translation>Lanac blokova</translation>
    </message>
    <message>
        <source>Memory Pool</source>
        <translation type="unfinished">Memorijski bazen</translation>
    </message>
    <message>
        <source>Current number of transactions</source>
        <translation type="unfinished">Trenutan broj transakcija</translation>
    </message>
    <message>
        <source>Memory usage</source>
        <translation type="unfinished">Korištena memorija</translation>
    </message>
    <message>
        <source>Wallet: </source>
        <translation type="unfinished">Novčanik:</translation>
    </message>
    <message>
        <source>(none)</source>
        <translation type="unfinished">(ništa)</translation>
    </message>
    <message>
        <source>&amp;Reset</source>
        <translation type="unfinished">&amp;Resetirajte</translation>
    </message>
    <message>
        <source>Received</source>
        <translation type="unfinished">Primljeno</translation>
    </message>
    <message>
        <source>Sent</source>
        <translation type="unfinished">Poslano</translation>
    </message>
    <message>
        <source>&amp;Peers</source>
        <translation type="unfinished">&amp;Klijenti</translation>
    </message>
    <message>
        <source>Banned peers</source>
        <translation type="unfinished">Zabranjeni klijenti</translation>
    </message>
    <message>
        <source>Select a peer to view detailed information.</source>
        <translation type="unfinished">Odaberite klijent kako biste vidjeli detaljne informacije.</translation>
    </message>
    <message>
        <source>Version</source>
        <translation type="unfinished">Verzija</translation>
    </message>
    <message>
        <source>Starting Block</source>
        <translation type="unfinished">Početni blok</translation>
    </message>
    <message>
        <source>Synced Headers</source>
        <translation type="unfinished">Broj sinkroniziranih zaglavlja</translation>
    </message>
    <message>
        <source>Synced Blocks</source>
        <translation type="unfinished">Broj sinkronizranih blokova</translation>
    </message>
    <message>
        <source>Mapped AS</source>
        <translation type="unfinished">Mapirano kao</translation>
    </message>
    <message>
        <source>User Agent</source>
        <translation type="unfinished">Korisnički agent</translation>
    </message>
    <message>
        <source>Node window</source>
        <translation type="unfinished">Konzola za čvor</translation>
    </message>
    <message>
        <source>Open the %1 debug log file from the current data directory. This can take a few seconds for large log files.</source>
        <translation type="unfinished">Otvorite datoteku zapisa programa %1 iz trenutne podatkovne mape. Može potrajati nekoliko sekundi za velike datoteke zapisa.</translation>
    </message>
    <message>
        <source>Decrease font size</source>
        <translation type="unfinished">Smanjite veličinu fonta</translation>
    </message>
    <message>
        <source>Increase font size</source>
        <translation type="unfinished">Povećajte veličinu fonta</translation>
    </message>
    <message>
        <source>Services</source>
        <translation type="unfinished">Usluge</translation>
    </message>
    <message>
        <source>Connection Time</source>
        <translation type="unfinished">Trajanje veze</translation>
    </message>
    <message>
        <source>Last Send</source>
        <translation type="unfinished">Zadnja pošiljka</translation>
    </message>
    <message>
        <source>Last Receive</source>
        <translation type="unfinished">Zadnji primitak</translation>
    </message>
    <message>
        <source>Ping Time</source>
        <translation type="unfinished">Vrijeme pinga</translation>
    </message>
    <message>
        <source>The duration of a currently outstanding ping.</source>
        <translation type="unfinished">Trajanje trenutno izvanrednog pinga</translation>
    </message>
    <message>
        <source>Ping Wait</source>
        <translation type="unfinished">Zakašnjenje pinga</translation>
    </message>
    <message>
        <source>Min Ping</source>
        <translation type="unfinished">Min ping</translation>
    </message>
    <message>
        <source>Time Offset</source>
        <translation type="unfinished">Vremenski ofset</translation>
    </message>
    <message>
        <source>Last block time</source>
        <translation>Posljednje vrijeme bloka</translation>
    </message>
    <message>
        <source>&amp;Open</source>
        <translation>&amp;Otvori</translation>
    </message>
    <message>
        <source>&amp;Console</source>
        <translation>&amp;Konzola</translation>
    </message>
    <message>
        <source>&amp;Network Traffic</source>
        <translation type="unfinished">&amp;Mrežni promet</translation>
    </message>
    <message>
        <source>Totals</source>
        <translation type="unfinished">Ukupno:</translation>
    </message>
    <message>
        <source>Debug log file</source>
        <translation>Datoteka ispisa za debagiranje</translation>
    </message>
    <message>
        <source>Clear console</source>
        <translation>Očisti konzolu</translation>
    </message>
    <message>
        <source>In:</source>
        <translation type="unfinished">Dolazne:</translation>
    </message>
    <message>
        <source>Out:</source>
        <translation type="unfinished">Izlazne:</translation>
    </message>
    <message>
        <source>&amp;Disconnect</source>
        <translation type="unfinished">&amp;Odspojite</translation>
    </message>
    <message>
        <source>1 &amp;hour</source>
        <translation type="unfinished">1 &amp;sat</translation>
    </message>
    <message>
        <source>1 &amp;week</source>
        <translation type="unfinished">1 &amp;tjedan</translation>
    </message>
    <message>
        <source>1 &amp;year</source>
        <translation type="unfinished">1 &amp;godinu</translation>
    </message>
    <message>
        <source>&amp;Unban</source>
        <translation type="unfinished">&amp;Ukinite zabranu</translation>
    </message>
    <message>
        <source>Network activity disabled</source>
        <translation type="unfinished">Mrežna aktivnost isključena</translation>
    </message>
    <message>
        <source>Executing command without any wallet</source>
        <translation type="unfinished">Izvršava se naredba bez bilo kakvog novčanika</translation>
    </message>
    <message>
        <source>Executing command using "%1" wallet</source>
        <translation type="unfinished">Izvršava se naredba koristeći novčanik "%1"</translation>
    </message>
    <message>
        <source>via %1</source>
        <translation type="unfinished">preko %1</translation>
    </message>
    <message>
        <source>Yes</source>
        <translation type="unfinished">Da</translation>
    </message>
    <message>
        <source>No</source>
        <translation type="unfinished">Ne</translation>
    </message>
    <message>
        <source>To</source>
        <translation type="unfinished">Za</translation>
    </message>
    <message>
        <source>From</source>
        <translation type="unfinished">Od</translation>
    </message>
    <message>
        <source>Ban for</source>
        <translation type="unfinished">Zabranite za</translation>
    </message>
    <message>
        <source>Unknown</source>
        <translation type="unfinished">Nepoznato</translation>
    </message>
</context>
<context>
    <name>ReceiveCoinsDialog</name>
    <message>
        <source>&amp;Amount:</source>
        <translation type="unfinished">&amp;Iznos:</translation>
    </message>
    <message>
        <source>&amp;Label:</source>
        <translation type="unfinished">&amp;Oznaka:</translation>
    </message>
    <message>
        <source>&amp;Message:</source>
        <translation type="unfinished">&amp;Poruka:</translation>
    </message>
    <message>
        <source>An optional message to attach to the payment request, which will be displayed when the request is opened. Note: The message will not be sent with the payment over the Bitcoin network.</source>
        <translation type="unfinished">Opcionalna poruka koja se može dodati kao privitak zahtjevu za plaćanje. Bit će prikazana kad je zahtjev otvoren. Napomena: Ova poruka neće biti poslana zajedno s uplatom preko Bitcoin mreže.</translation>
    </message>
    <message>
        <source>An optional label to associate with the new receiving address.</source>
        <translation type="unfinished">Opcionalna oznaka koja će se povezati s novom primateljskom adresom.</translation>
    </message>
    <message>
        <source>Use this form to request payments. All fields are &lt;b&gt;optional&lt;/b&gt;.</source>
        <translation type="unfinished">Koristite ovaj formular kako biste zahtijevali uplate. Sva su polja &lt;b&gt;opcionalna&lt;/b&gt;.</translation>
    </message>
    <message>
        <source>An optional amount to request. Leave this empty or zero to not request a specific amount.</source>
        <translation type="unfinished">Opcionalan iznos koji možete zahtijevati. Ostavite ovo prazno ili unesite nulu ako ne želite zahtijevati specifičan iznos.</translation>
    </message>
    <message>
        <source>An optional message that is attached to the payment request and may be displayed to the sender.</source>
        <translation type="unfinished">Izborna poruka je priložena zahtjevu za plaćanje i može se prikazati pošiljatelju.</translation>
    </message>
    <message>
        <source>&amp;Create new receiving address</source>
        <translation type="unfinished">&amp;Stvorite novu primateljsku adresu</translation>
    </message>
    <message>
        <source>Clear all fields of the form.</source>
        <translation type="unfinished">Obriši sva polja</translation>
    </message>
    <message>
        <source>Clear</source>
        <translation type="unfinished">Obrišite</translation>
    </message>
    <message>
        <source>Native segwit addresses (aka Bech32 or BIP-173) reduce your transaction fees later on and offer better protection against typos, but old wallets don't support them. When unchecked, an address compatible with older wallets will be created instead.</source>
        <translation type="unfinished">Izvorne SegWit adrese (tzv. Bech32 ili BIP-173) smanjuju vaše transakcijske naknade ubuduće i nude bolju zaštitu protiv tipfelera, ali stari novčanici ih ne podržavaju. Kada je ova opcija isključena, bit će umjesto toga stvorena adresa koja je kompatibilna sa starijim novčanicima.</translation>
    </message>
    <message>
        <source>Generate native segwit (Bech32) address</source>
        <translation type="unfinished">Generirajte izvornu SegWit (Bech32) adresu</translation>
    </message>
    <message>
        <source>Requested payments history</source>
        <translation type="unfinished">Povijest zahtjeva za plaćanje</translation>
    </message>
    <message>
        <source>Show the selected request (does the same as double clicking an entry)</source>
        <translation type="unfinished">Prikazuje izabran zahtjev (isto učini dvostruki klik na zapis)</translation>
    </message>
    <message>
        <source>Show</source>
        <translation type="unfinished">Pokaži</translation>
    </message>
    <message>
        <source>Remove the selected entries from the list</source>
        <translation type="unfinished">Uklonite odabrane zapise s popisa</translation>
    </message>
    <message>
        <source>Remove</source>
        <translation type="unfinished">Uklonite</translation>
    </message>
    <message>
        <source>Copy &amp;URI</source>
        <translation type="unfinished">Kopiraj &amp;URI</translation>
    </message>
    <message>
        <source>Could not unlock wallet.</source>
        <translation type="unfinished">Ne može se otključati novčanik.</translation>
    </message>
    </context>
<context>
    <name>ReceiveRequestDialog</name>
    <message>
        <source>Amount:</source>
        <translation type="unfinished">Iznos:</translation>
    </message>
    <message>
        <source>Label:</source>
        <translation type="unfinished">Oznaka</translation>
    </message>
    <message>
        <source>Message:</source>
        <translation type="unfinished">Poruka:</translation>
    </message>
    <message>
        <source>Wallet:</source>
        <translation type="unfinished">Novčanik:</translation>
    </message>
    <message>
        <source>Copy &amp;URI</source>
        <translation type="unfinished">Kopiraj &amp;URI</translation>
    </message>
    <message>
        <source>Copy &amp;Address</source>
        <translation type="unfinished">Kopiraj &amp;adresu</translation>
    </message>
    <message>
        <source>Payment information</source>
        <translation type="unfinished">Informacije o uplati</translation>
    </message>
    <message>
        <source>Request payment to %1</source>
        <translation type="unfinished">&amp;Zatražite plaćanje na adresu %1</translation>
    </message>
</context>
<context>
    <name>RecentRequestsTableModel</name>
    <message>
        <source>Date</source>
        <translation type="unfinished">Datum</translation>
    </message>
    <message>
        <source>Label</source>
        <translation type="unfinished">Oznaka</translation>
    </message>
    <message>
        <source>Message</source>
        <translation type="unfinished">Poruka</translation>
    </message>
    <message>
        <source>(no label)</source>
        <translation type="unfinished">(nema oznake)</translation>
    </message>
    <message>
        <source>(no message)</source>
        <translation type="unfinished">(bez poruke)</translation>
    </message>
    <message>
        <source>(no amount requested)</source>
        <translation type="unfinished">(nikakav iznos zahtijevan)</translation>
    </message>
    <message>
        <source>Requested</source>
        <translation type="unfinished">Zatraženo</translation>
    </message>
</context>
<context>
    <name>SendCoinsDialog</name>
    <message>
        <source>Send Coins</source>
        <translation>Slanje novca</translation>
    </message>
    <message>
        <source>Coin Control Features</source>
        <translation type="unfinished">Mogućnosti kontroliranja inputa</translation>
    </message>
    <message>
        <source>automatically selected</source>
        <translation type="unfinished">automatski izabrano</translation>
    </message>
    <message>
        <source>Insufficient funds!</source>
        <translation type="unfinished">Nedovoljna sredstva</translation>
    </message>
    <message>
        <source>Quantity:</source>
        <translation type="unfinished">Količina:</translation>
    </message>
    <message>
        <source>Bytes:</source>
        <translation type="unfinished">Bajtova:</translation>
    </message>
    <message>
        <source>Amount:</source>
        <translation type="unfinished">Iznos:</translation>
    </message>
    <message>
        <source>Fee:</source>
        <translation type="unfinished">Naknada:</translation>
    </message>
    <message>
        <source>After Fee:</source>
        <translation type="unfinished">Nakon naknade:</translation>
    </message>
    <message>
        <source>Change:</source>
        <translation type="unfinished">Vraćeno:</translation>
    </message>
    <message>
        <source>If this is activated, but the change address is empty or invalid, change will be sent to a newly generated address.</source>
        <translation type="unfinished">Ako je ovo aktivirano, ali adresa u koju treba poslati ostatak je prazna ili nevažeća, onda će ostatak biti poslan u novo generiranu adresu.</translation>
    </message>
    <message>
        <source>Custom change address</source>
        <translation type="unfinished">Zadana adresa u koju će ostatak biti poslan</translation>
    </message>
    <message>
        <source>Transaction Fee:</source>
        <translation type="unfinished">Naknada za transakciju:</translation>
    </message>
    <message>
        <source>Using the fallbackfee can result in sending a transaction that will take several hours or days (or never) to confirm. Consider choosing your fee manually or wait until you have validated the complete chain.</source>
        <translation type="unfinished">Korištenje rezervnu naknadu može rezultirati slanjem transakcije kojoj može trebati nekoliko sati ili dana (ili pak nikad) da se potvrdi. Uzmite u obzir ručno biranje naknade ili pričekajte da se cijeli lanac validira.</translation>
    </message>
    <message>
        <source>Warning: Fee estimation is currently not possible.</source>
        <translation type="unfinished">Upozorenje: Procjena naknada trenutno nije moguća.</translation>
    </message>
    <message>
        <source>per kilobyte</source>
        <translation type="unfinished">po kilobajtu</translation>
    </message>
    <message>
        <source>Hide</source>
        <translation type="unfinished">Sakrijte</translation>
    </message>
    <message>
        <source>Recommended:</source>
        <translation type="unfinished">Preporučeno:</translation>
    </message>
    <message>
        <source>Custom:</source>
        <translation type="unfinished">Zadano:</translation>
    </message>
    <message>
        <source>Send to multiple recipients at once</source>
        <translation>Pošalji novce većem broju primatelja u jednoj transakciji</translation>
    </message>
    <message>
        <source>Add &amp;Recipient</source>
        <translation>&amp;Dodaj primatelja</translation>
    </message>
    <message>
        <source>Clear all fields of the form.</source>
        <translation type="unfinished">Obriši sva polja</translation>
    </message>
    <message>
        <source>Dust:</source>
        <translation type="unfinished">Prah:</translation>
    </message>
    <message>
        <source>Hide transaction fee settings</source>
        <translation type="unfinished">Sakrijte postavke za transakcijske provizije
</translation>
    </message>
    <message>
        <source>When there is less transaction volume than space in the blocks, miners as well as relaying nodes may enforce a minimum fee. Paying only this minimum fee is just fine, but be aware that this can result in a never confirming transaction once there is more demand for bitcoin transactions than the network can process.</source>
        <translation type="unfinished">Kada je kapacitet transakcija manja od prostora u blokovima, rudari i čvorovi prenositelji mogu zatražiti minimalnu naknadu. Prihvatljivo je platiti samo ovu minimalnu naknadu, ali budite svjesni da ovime može nastati transakcija koja se nikad ne potvrđuje čim je potražnja za korištenjem Bitcoina veća nego što mreža može obraditi.</translation>
    </message>
    <message>
        <source>A too low fee might result in a never confirming transaction (read the tooltip)</source>
        <translation type="unfinished">Preniska naknada može rezultirati transakcijom koja se nikad ne potvrđuje (vidite oblačić)</translation>
    </message>
    <message>
        <source>Confirmation time target:</source>
        <translation type="unfinished">Ciljno vrijeme potvrde:</translation>
    </message>
    <message>
        <source>Enable Replace-By-Fee</source>
        <translation type="unfinished">Uključite Replace-By-Fee</translation>
    </message>
    <message>
        <source>With Replace-By-Fee (BIP-125) you can increase a transaction's fee after it is sent. Without this, a higher fee may be recommended to compensate for increased transaction delay risk.</source>
        <translation type="unfinished">Pomoću mogućnosti Replace-By-Fee (BIP-125) možete povećati naknadu transakcije nakon što je poslana. Bez ovoga može biti preporučena veća naknada kako bi nadoknadila povećani rizik zakašnjenja transakcije.</translation>
    </message>
    <message>
        <source>Clear &amp;All</source>
        <translation>Obriši &amp;sve</translation>
    </message>
    <message>
        <source>Balance:</source>
        <translation>Stanje:</translation>
    </message>
    <message>
        <source>Confirm the send action</source>
        <translation>Potvrdi akciju slanja</translation>
    </message>
    <message>
        <source>S&amp;end</source>
        <translation>&amp;Pošalji</translation>
    </message>
    <message>
        <source>Copy quantity</source>
        <translation type="unfinished">Kopirajte iznos</translation>
    </message>
    <message>
        <source>Copy amount</source>
        <translation type="unfinished">Kopirajte iznos</translation>
    </message>
    <message>
        <source>Copy fee</source>
        <translation type="unfinished">Kopirajte naknadu</translation>
    </message>
    <message>
        <source>Copy after fee</source>
        <translation type="unfinished">Kopirajte iznos nakon naknade</translation>
    </message>
    <message>
        <source>Copy bytes</source>
        <translation type="unfinished">Kopirajte količinu bajtova</translation>
    </message>
    <message>
        <source>Copy dust</source>
        <translation type="unfinished">Kopirajte sićušne iznose ("prašinu")</translation>
    </message>
    <message>
        <source>Copy change</source>
        <translation type="unfinished">Kopirajte ostatak</translation>
    </message>
    <message>
        <source>%1 (%2 blocks)</source>
        <translation type="unfinished">%1 (%2 blokova)</translation>
    </message>
    <message>
        <source>Cr&amp;eate Unsigned</source>
        <translation type="unfinished">Cr&amp;eate nije potpisan</translation>
    </message>
    <message>
        <source> from wallet '%1'</source>
        <translation type="unfinished">iz novčanika '%1'</translation>
    </message>
    <message>
        <source>%1 to '%2'</source>
        <translation type="unfinished">od %1 do '%2'</translation>
    </message>
    <message>
        <source>%1 to %2</source>
        <translation type="unfinished">%1 na %2</translation>
    </message>
    <message>
        <source>Do you want to draft this transaction?</source>
        <translation type="unfinished">Želite li kreirati nacrt transakcije?</translation>
    </message>
    <message>
        <source>Are you sure you want to send?</source>
        <translation type="unfinished">Jeste li sigurni da želite poslati transakciju?</translation>
    </message>
    <message>
        <source>Sign failed</source>
        <translation type="unfinished">Potpis nije uspio</translation>
    </message>
    <message>
        <source>or</source>
        <translation type="unfinished">ili</translation>
    </message>
    <message>
        <source>You can increase the fee later (signals Replace-By-Fee, BIP-125).</source>
        <translation type="unfinished">Možete kasnije povećati naknadu (javlja Replace-By-Fee, BIP-125).</translation>
    </message>
    <message>
        <source>Please, review your transaction.</source>
        <translation type="unfinished">Molim vas, pregledajte svoju transakciju.</translation>
    </message>
    <message>
        <source>Transaction fee</source>
        <translation type="unfinished">Naknada za transakciju</translation>
    </message>
    <message>
        <source>Not signalling Replace-By-Fee, BIP-125.</source>
        <translation type="unfinished">Ne javlja Replace-By-Fee, BIP-125.</translation>
    </message>
    <message>
        <source>Total Amount</source>
        <translation type="unfinished">Ukupni iznos</translation>
    </message>
    <message>
        <source>Confirm send coins</source>
        <translation type="unfinished">Potvrdi slanje novca</translation>
    </message>
    <message>
        <source>Confirm transaction proposal</source>
        <translation type="unfinished">Potvrdi predloženu transakciju </translation>
    </message>
    <message>
        <source>Watch-only balance:</source>
        <translation type="unfinished">Saldo samo za gledanje:</translation>
    </message>
    <message>
        <source>The recipient address is not valid. Please recheck.</source>
        <translation type="unfinished">Adresa primatelja je nevažeća. Provjerite ponovno, molim vas.</translation>
    </message>
    <message>
        <source>The amount to pay must be larger than 0.</source>
        <translation type="unfinished">Iznos mora biti veći od 0.</translation>
    </message>
    <message>
        <source>The amount exceeds your balance.</source>
        <translation type="unfinished">Iznos je veći od raspoložljivog stanja novčanika.</translation>
    </message>
    <message>
        <source>The total exceeds your balance when the %1 transaction fee is included.</source>
        <translation type="unfinished">Iznos je veći od stanja novčanika kad se doda naknada za transakcije od %1.</translation>
    </message>
    <message>
        <source>Duplicate address found: addresses should only be used once each.</source>
        <translation type="unfinished">Duplikatna adresa pronađena: adrese trebaju biti korištene samo jedanput.</translation>
    </message>
    <message>
        <source>Transaction creation failed!</source>
        <translation type="unfinished">Neuspješno stvorenje transakcije!</translation>
    </message>
    <message>
        <source>A fee higher than %1 is considered an absurdly high fee.</source>
        <translation type="unfinished">Naknada veća od %1 smatra se apsurdno visokim naknadom.</translation>
    </message>
    <message>
        <source>Payment request expired.</source>
        <translation type="unfinished">Zahtjev za plaćanje istekao.</translation>
    </message>
    <message numerus="yes">
        <source>Estimated to begin confirmation within %n block(s).</source>
        <translation>
            <numerusform />
            <numerusform />
            <numerusform />
        </translation>
    </message>
    <message>
        <source>Warning: Invalid Bitcoin address</source>
        <translation type="unfinished">Upozorenje: Nevažeća Bitcoin adresa</translation>
    </message>
    <message>
        <source>Warning: Unknown change address</source>
        <translation type="unfinished">Upozorenje: Nepoznata adresa u koju će ostatak biti poslan</translation>
    </message>
    <message>
        <source>Confirm custom change address</source>
        <translation type="unfinished">Potvrdite zadanu adresu u koju će ostatak biti poslan</translation>
    </message>
    <message>
        <source>The address you selected for change is not part of this wallet. Any or all funds in your wallet may be sent to this address. Are you sure?</source>
        <translation type="unfinished">Adresa koju ste izabrali kamo ćete poslati ostatak nije dio ovog novčanika. Bilo koji iznosi u vašem novčaniku mogu biti poslani na ovu adresu. Jeste li sigurni?</translation>
    </message>
    <message>
        <source>(no label)</source>
        <translation type="unfinished">(nema oznake)</translation>
    </message>
</context>
<context>
    <name>SendCoinsEntry</name>
    <message>
        <source>A&amp;mount:</source>
        <translation>&amp;Iznos:</translation>
    </message>
    <message>
        <source>Pay &amp;To:</source>
        <translation>&amp;Primatelj plaćanja:</translation>
    </message>
    <message>
        <source>&amp;Label:</source>
        <translation>&amp;Oznaka:</translation>
    </message>
    <message>
        <source>Choose previously used address</source>
        <translation type="unfinished">Odaberite prethodno korištenu adresu</translation>
    </message>
    <message>
        <source>The Bitcoin address to send the payment to</source>
        <translation type="unfinished">Bitcoin adresa na koju ćete poslati uplatu</translation>
    </message>
    <message>
        <source>Paste address from clipboard</source>
        <translation>Zalijepi adresu iz međuspremnika</translation>
    </message>
    <message>
        <source>Remove this entry</source>
        <translation type="unfinished">Obrišite ovaj zapis</translation>
    </message>
    <message>
        <source>The amount to send in the selected unit</source>
        <translation type="unfinished">Iznos za slanje u odabranoj valuti </translation>
    </message>
    <message>
        <source>The fee will be deducted from the amount being sent. The recipient will receive less bitcoins than you enter in the amount field. If multiple recipients are selected, the fee is split equally.</source>
        <translation type="unfinished">Naknada će biti oduzeta od poslanog iznosa. Primatelj će primiti manji iznos od onoga koji unesete u polje iznosa. Ako je odabrano više primatelja, onda će naknada biti podjednako raspodijeljena.</translation>
    </message>
    <message>
        <source>S&amp;ubtract fee from amount</source>
        <translation type="unfinished">Oduzmite naknadu od iznosa</translation>
    </message>
    <message>
        <source>Use available balance</source>
        <translation type="unfinished">Koristite dostupno stanje</translation>
    </message>
    <message>
        <source>Message:</source>
        <translation type="unfinished">Poruka:</translation>
    </message>
    <message>
        <source>This is an unauthenticated payment request.</source>
        <translation type="unfinished">Ovo je neautenticiran zahtjev za plaćanje.</translation>
    </message>
    <message>
        <source>This is an authenticated payment request.</source>
        <translation type="unfinished">Ovo je autenticiran zahtjev za plaćanje.</translation>
    </message>
    <message>
        <source>Enter a label for this address to add it to the list of used addresses</source>
        <translation type="unfinished">Unesite oznaku za ovu adresu kako bi ju dodali u vaš adresar</translation>
    </message>
    <message>
        <source>A message that was attached to the bitcoin: URI which will be stored with the transaction for your reference. Note: This message will not be sent over the Bitcoin network.</source>
        <translation type="unfinished">Poruka koja je dodana uplati: URI koji će biti spremljen s transakcijom za referencu. Napomena: Ova poruka neće biti poslana preko Bitcoin mreže.</translation>
    </message>
    <message>
        <source>Pay To:</source>
        <translation type="unfinished">Primatelj plaćanja:</translation>
    </message>
    <message>
        <source>Memo:</source>
        <translation type="unfinished">Zapis:</translation>
    </message>
</context>
<context>
    <name>SignVerifyMessageDialog</name>
    <message>
        <source>Signatures - Sign / Verify a Message</source>
        <translation>Potpisi - Potpisujte / Provjerite poruku</translation>
    </message>
    <message>
        <source>&amp;Sign Message</source>
        <translation>&amp;Potpišite poruku</translation>
    </message>
    <message>
        <source>You can sign messages/agreements with your addresses to prove you can receive bitcoins sent to them. Be careful not to sign anything vague or random, as phishing attacks may try to trick you into signing your identity over to them. Only sign fully-detailed statements you agree to.</source>
        <translation type="unfinished">Možete potpisati poruke/dogovore svojim adresama kako biste dokazali da možete pristupiti bitcoinima poslanim na te adrese. Budite oprezni da ne potpisujte ništa nejasno ili nasumično, jer napadi phishingom vas mogu prevariti da prepišite svoj identitet njima. Potpisujte samo detaljno objašnjene izjave s kojima se slažete.</translation>
    </message>
    <message>
        <source>The Bitcoin address to sign the message with</source>
        <translation type="unfinished">Bitcoin adresa pomoću koje ćete potpisati poruku</translation>
    </message>
    <message>
        <source>Choose previously used address</source>
        <translation type="unfinished">Odaberite prethodno korištenu adresu</translation>
    </message>
    <message>
        <source>Paste address from clipboard</source>
        <translation>Zalijepi adresu iz međuspremnika</translation>
    </message>
    <message>
        <source>Enter the message you want to sign here</source>
        <translation>Upišite poruku koju želite potpisati ovdje</translation>
    </message>
    <message>
        <source>Signature</source>
        <translation>Potpis</translation>
    </message>
    <message>
        <source>Copy the current signature to the system clipboard</source>
        <translation>Kopirajte trenutni potpis u međuspremnik</translation>
    </message>
    <message>
        <source>Sign the message to prove you own this Bitcoin address</source>
        <translation>Potpišite poruku kako biste dokazali da posjedujete ovu Bitcoin adresu</translation>
    </message>
    <message>
        <source>Sign &amp;Message</source>
        <translation>&amp;Potpišite poruku</translation>
    </message>
    <message>
        <source>Reset all sign message fields</source>
        <translation>Resetirajte sva polja formulara</translation>
    </message>
    <message>
        <source>Clear &amp;All</source>
        <translation>Obriši &amp;sve</translation>
    </message>
    <message>
        <source>&amp;Verify Message</source>
        <translation>&amp;Potvrdite poruku</translation>
    </message>
    <message>
        <source>Enter the receiver's address, message (ensure you copy line breaks, spaces, tabs, etc. exactly) and signature below to verify the message. Be careful not to read more into the signature than what is in the signed message itself, to avoid being tricked by a man-in-the-middle attack. Note that this only proves the signing party receives with the address, it cannot prove sendership of any transaction!</source>
        <translation type="unfinished">Unesite primateljevu adresu, poruku (provjerite da kopirate prekide crta, razmake, tabove, itd. točno) i potpis ispod da provjerite poruku. Pazite da ne pridodate veće značenje potpisu nego što je sadržano u samoj poruci kako biste izbjegli napad posrednika (MITM attack). Primijetite da ovo samo dokazuje da stranka koja potpisuje prima na adresu. Ne može dokažati da je neka stranka poslala transakciju!</translation>
    </message>
    <message>
        <source>The Bitcoin address the message was signed with</source>
        <translation type="unfinished">Bitcoin adresa kojom je poruka potpisana</translation>
    </message>
    <message>
        <source>The signed message to verify</source>
        <translation type="unfinished">Potpisana poruka za provjeru</translation>
    </message>
    <message>
        <source>The signature given when the message was signed</source>
        <translation type="unfinished">Potpis predan kad je poruka bila potpisana</translation>
    </message>
    <message>
        <source>Verify the message to ensure it was signed with the specified Bitcoin address</source>
        <translation>Provjerite poruku da budete sigurni da je potpisana zadanom Bitcoin adresom</translation>
    </message>
    <message>
        <source>Verify &amp;Message</source>
        <translation>&amp;Potvrdite poruku</translation>
    </message>
    <message>
        <source>Reset all verify message fields</source>
        <translation>Resetirajte sva polja provjeravanja poruke</translation>
    </message>
    <message>
        <source>Click "Sign Message" to generate signature</source>
        <translation type="unfinished">Kliknite "Potpišite poruku" da generirate potpis</translation>
    </message>
    <message>
        <source>The entered address is invalid.</source>
        <translation type="unfinished">Unesena adresa je neispravna.</translation>
    </message>
    <message>
        <source>Please check the address and try again.</source>
        <translation type="unfinished">Molim provjerite adresu i pokušajte ponovo.</translation>
    </message>
    <message>
        <source>The entered address does not refer to a key.</source>
        <translation type="unfinished">Unesena adresa ne odnosi se na ključ.</translation>
    </message>
    <message>
        <source>Wallet unlock was cancelled.</source>
        <translation type="unfinished">Otključavanje novčanika je otkazano.</translation>
    </message>
    <message>
        <source>No error</source>
        <translation type="unfinished">Bez greške</translation>
    </message>
    <message>
        <source>Private key for the entered address is not available.</source>
        <translation type="unfinished">Privatni ključ za unesenu adresu nije dostupan.</translation>
    </message>
    <message>
        <source>Message signing failed.</source>
        <translation type="unfinished">Potpisivanje poruke neuspješno.</translation>
    </message>
    <message>
        <source>Message signed.</source>
        <translation type="unfinished">Poruka je potpisana.</translation>
    </message>
    <message>
        <source>The signature could not be decoded.</source>
        <translation type="unfinished">Potpis nije mogao biti dešifriran.</translation>
    </message>
    <message>
        <source>Please check the signature and try again.</source>
        <translation type="unfinished">Molim provjerite potpis i pokušajte ponovo.</translation>
    </message>
    <message>
        <source>The signature did not match the message digest.</source>
        <translation type="unfinished">Potpis se ne poklapa sa sažetkom poruke (message digest).</translation>
    </message>
    <message>
        <source>Message verification failed.</source>
        <translation type="unfinished">Provjera poruke neuspješna.</translation>
    </message>
    <message>
        <source>Message verified.</source>
        <translation type="unfinished">Poruka provjerena.</translation>
    </message>
</context>
<context>
    <name>TransactionDesc</name>
    <message numerus="yes">
        <source>Open for %n more block(s)</source>
        <translation>
            <numerusform />
            <numerusform />
            <numerusform />
        </translation>
    </message>
    <message>
        <source>Open until %1</source>
        <translation type="unfinished">Otvoren do %1</translation>
    </message>
    <message>
        <source>conflicted with a transaction with %1 confirmations</source>
        <translation type="unfinished">subokljen s transakcijom broja potvrde %1</translation>
    </message>
    <message>
        <source>0/unconfirmed, %1</source>
        <translation type="unfinished">0/nepotvrđeno, %1</translation>
    </message>
    <message>
        <source>in memory pool</source>
        <translation type="unfinished">u memorijskom bazenu</translation>
    </message>
    <message>
        <source>not in memory pool</source>
        <translation type="unfinished">nije u memorijskom bazenu</translation>
    </message>
    <message>
        <source>abandoned</source>
        <translation type="unfinished">napušteno</translation>
    </message>
    <message>
        <source>%1/unconfirmed</source>
        <translation type="unfinished">%1/nepotvrđeno</translation>
    </message>
    <message>
        <source>%1 confirmations</source>
        <translation type="unfinished">%1 potvrda</translation>
    </message>
    <message>
        <source>Date</source>
        <translation type="unfinished">Datum</translation>
    </message>
    <message>
        <source>Source</source>
        <translation type="unfinished">Izvor</translation>
    </message>
    <message>
        <source>Generated</source>
        <translation type="unfinished">Generiran</translation>
    </message>
    <message>
        <source>From</source>
        <translation type="unfinished">Od</translation>
    </message>
    <message>
        <source>unknown</source>
        <translation type="unfinished">nepoznato</translation>
    </message>
    <message>
        <source>To</source>
        <translation type="unfinished">Za</translation>
    </message>
    <message>
        <source>own address</source>
        <translation type="unfinished">vlastita adresa</translation>
    </message>
    <message>
        <source>watch-only</source>
        <translation type="unfinished">isključivo promatrano</translation>
    </message>
    <message>
        <source>label</source>
        <translation type="unfinished">oznaka</translation>
    </message>
    <message>
        <source>Credit</source>
        <translation type="unfinished">Uplaćeno</translation>
    </message>
    <message numerus="yes">
        <source>matures in %n more block(s)</source>
        <translation>
            <numerusform />
            <numerusform />
            <numerusform />
        </translation>
    </message>
    <message>
        <source>not accepted</source>
        <translation type="unfinished">Nije prihvaćeno</translation>
    </message>
    <message>
        <source>Debit</source>
        <translation type="unfinished">Zaduženje</translation>
    </message>
    <message>
        <source>Total debit</source>
        <translation type="unfinished">Ukupni debit</translation>
    </message>
    <message>
        <source>Total credit</source>
        <translation type="unfinished">Ukupni kredit</translation>
    </message>
    <message>
        <source>Transaction fee</source>
        <translation type="unfinished">Naknada za transakciju</translation>
    </message>
    <message>
        <source>Net amount</source>
        <translation type="unfinished">Neto iznos</translation>
    </message>
    <message>
        <source>Message</source>
        <translation type="unfinished">Poruka</translation>
    </message>
    <message>
        <source>Comment</source>
        <translation type="unfinished">Komentar</translation>
    </message>
    <message>
        <source>Transaction ID</source>
        <translation type="unfinished">ID transakcije</translation>
    </message>
    <message>
        <source>Transaction total size</source>
        <translation type="unfinished">Ukupna veličina transakcije</translation>
    </message>
    <message>
        <source>Transaction virtual size</source>
        <translation type="unfinished">Virtualna veličina transakcije</translation>
    </message>
    <message>
        <source>Output index</source>
        <translation type="unfinished">Indeks outputa</translation>
    </message>
    <message>
        <source> (Certificate was not verified)</source>
        <translation type="unfinished">(Certifikat nije bio ovjeren)</translation>
    </message>
    <message>
        <source>Merchant</source>
        <translation type="unfinished">Trgovac</translation>
    </message>
    <message>
        <source>Generated coins must mature %1 blocks before they can be spent. When you generated this block, it was broadcast to the network to be added to the block chain. If it fails to get into the chain, its state will change to "not accepted" and it won't be spendable. This may occasionally happen if another node generates a block within a few seconds of yours.</source>
        <translation type="unfinished">Generirani novčići moraju dozrijeti %1 blokova prije nego što mogu biti potrošeni. Kada ste generirali ovaj blok, bio je emitiran na mreži kako bi bio dodan lancu blokova. Ako ne uspije ući u lanac, stanje će mu promijeniti na "neprihvaćeno" i neće se moći trošiti. Ovo se može dogoditi povremeno ako drugi čvor generira blok u roku od nekoliko sekundi od vas.</translation>
    </message>
    <message>
        <source>Debug information</source>
        <translation type="unfinished">Informacije za debugiranje</translation>
    </message>
    <message>
        <source>Transaction</source>
        <translation type="unfinished">Transakcija</translation>
    </message>
    <message>
        <source>Inputs</source>
        <translation type="unfinished">Unosi</translation>
    </message>
    <message>
        <source>Amount</source>
        <translation type="unfinished">Iznos</translation>
    </message>
    <message>
        <source>true</source>
        <translation type="unfinished">istina</translation>
    </message>
    <message>
        <source>false</source>
        <translation type="unfinished">laž</translation>
    </message>
</context>
<context>
    <name>TransactionDescDialog</name>
    <message>
        <source>This pane shows a detailed description of the transaction</source>
        <translation>Ovaj prozor prikazuje detaljni opis transakcije</translation>
    </message>
    <message>
        <source>Details for %1</source>
        <translation type="unfinished">Detalji za %1</translation>
    </message>
</context>
<context>
    <name>TransactionTableModel</name>
    <message>
        <source>Date</source>
        <translation type="unfinished">Datum</translation>
    </message>
    <message>
        <source>Type</source>
        <translation type="unfinished">Tip</translation>
    </message>
    <message>
        <source>Label</source>
        <translation type="unfinished">Oznaka</translation>
    </message>
    <message numerus="yes">
        <source>Open for %n more block(s)</source>
        <translation>
            <numerusform />
            <numerusform />
            <numerusform />
        </translation>
    </message>
    <message>
        <source>Open until %1</source>
        <translation type="unfinished">Otvoren do %1</translation>
    </message>
    <message>
        <source>Unconfirmed</source>
        <translation type="unfinished">Nepotvrđeno</translation>
    </message>
    <message>
        <source>Abandoned</source>
        <translation type="unfinished">Napušteno</translation>
    </message>
    <message>
        <source>Confirming (%1 of %2 recommended confirmations)</source>
        <translation type="unfinished">Potvrđuje se (%1 od %2 preporučenih potvrda)</translation>
    </message>
    <message>
        <source>Confirmed (%1 confirmations)</source>
        <translation type="unfinished">Potvrđen (%1 potvrda)</translation>
    </message>
    <message>
<<<<<<< HEAD
        <source>Fee:</source>
        <translation>Naknada:</translation>
=======
        <source>Conflicted</source>
        <translation type="unfinished">Sukobljeno</translation>
    </message>
    <message>
        <source>Immature (%1 confirmations, will be available after %2)</source>
        <translation type="unfinished">Nezrelo (%1 potvrda/e, bit će dostupno nakon %2)</translation>
>>>>>>> 61646189
    </message>
    <message>
        <source>Generated but not accepted</source>
        <translation type="unfinished">Generirano, ali nije prihvaćeno</translation>
    </message>
    <message>
        <source>Received with</source>
        <translation type="unfinished">Primljeno s</translation>
    </message>
    <message>
        <source>Received from</source>
        <translation type="unfinished">Primljeno od</translation>
    </message>
    <message>
        <source>Sent to</source>
        <translation type="unfinished">Poslano za</translation>
    </message>
    <message>
        <source>Payment to yourself</source>
        <translation type="unfinished">Plaćanje samom sebi</translation>
    </message>
    <message>
        <source>Mined</source>
        <translation type="unfinished">Rudareno</translation>
    </message>
    <message>
        <source>watch-only</source>
        <translation type="unfinished">isključivo promatrano</translation>
    </message>
    <message>
        <source>(n/a)</source>
        <translation type="unfinished">(n/d)</translation>
    </message>
    <message>
        <source>(no label)</source>
        <translation type="unfinished">(nema oznake)</translation>
    </message>
<<<<<<< HEAD
    </context>
<context>
    <name>EditAddressDialog</name>
=======
    <message>
        <source>Transaction status. Hover over this field to show number of confirmations.</source>
        <translation type="unfinished">Status transakcije</translation>
    </message>
>>>>>>> 61646189
    <message>
        <source>Date and time that the transaction was received.</source>
        <translation type="unfinished">Datum i vrijeme kad je transakcija primljena</translation>
    </message>
    <message>
        <source>Type of transaction.</source>
        <translation type="unfinished">Vrsta transakcije.</translation>
    </message>
    <message>
<<<<<<< HEAD
        <source>The label associated with this address list entry</source>
        <translation>Oznaka blackcoin adrese</translation>
    </message>
    <message>
        <source>The address associated with this address list entry. This can only be modified for sending addresses.</source>
        <translation>Blackcoin adresa. Izmjene adrese su moguće samo za adrese za slanje.</translation>
=======
        <source>Whether or not a watch-only address is involved in this transaction.</source>
        <translation type="unfinished">Ovisi je li isključivo promatrana adresa povezana s ovom transakcijom ili ne.</translation>
    </message>
    <message>
        <source>User-defined intent/purpose of the transaction.</source>
        <translation type="unfinished">Korisničko definirana namjera transakcije.</translation>
>>>>>>> 61646189
    </message>
    <message>
        <source>Amount removed from or added to balance.</source>
        <translation type="unfinished">Iznos odbijen od ili dodan k saldu.</translation>
    </message>
    </context>
<context>
    <name>TransactionView</name>
    <message>
        <source>All</source>
        <translation type="unfinished">Sve</translation>
    </message>
    <message>
        <source>Today</source>
        <translation type="unfinished">Danas</translation>
    </message>
    <message>
        <source>This week</source>
        <translation type="unfinished">Ovaj tjedan</translation>
    </message>
    <message>
        <source>This month</source>
        <translation type="unfinished">Ovaj mjesec</translation>
    </message>
    <message>
        <source>Last month</source>
        <translation type="unfinished">Prošli mjesec</translation>
    </message>
    <message>
        <source>This year</source>
        <translation type="unfinished">Ove godine</translation>
    </message>
    <message>
        <source>Received with</source>
        <translation type="unfinished">Primljeno s</translation>
    </message>
    <message>
        <source>Sent to</source>
        <translation type="unfinished">Poslano za</translation>
    </message>
    <message>
        <source>To yourself</source>
        <translation type="unfinished">Samom sebi</translation>
    </message>
    <message>
        <source>Mined</source>
        <translation type="unfinished">Rudareno</translation>
    </message>
<<<<<<< HEAD
    </context>
<context>
    <name>ModalOverlay</name>
    <message>
        <source>Form</source>
        <translation>Oblik</translation>
    </message>
    <message>
        <source>Last block time</source>
        <translation>Posljednje vrijeme bloka</translation>
    </message>
    </context>
<context>
    <name>OpenURIDialog</name>
=======
>>>>>>> 61646189
    <message>
        <source>Other</source>
        <translation type="unfinished">Ostalo</translation>
    </message>
    <message>
        <source>Enter address, transaction id, or label to search</source>
        <translation type="unfinished">Unesite adresu, ID transakcije ili oznaku za pretragu</translation>
    </message>
    <message>
        <source>Min amount</source>
        <translation type="unfinished">Min iznos</translation>
    </message>
    <message>
        <source>Export Transaction History</source>
        <translation type="unfinished">Izvozite povijest transakcija</translation>
    </message>
<<<<<<< HEAD
    </context>
<context>
    <name>OptionsDialog</name>
=======
>>>>>>> 61646189
    <message>
        <source>Confirmed</source>
        <translation type="unfinished">Potvrđeno</translation>
    </message>
    <message>
        <source>Watch-only</source>
        <translation type="unfinished">Isključivo promatrano</translation>
    </message>
    <message>
        <source>Date</source>
        <translation type="unfinished">Datum</translation>
    </message>
    <message>
        <source>Type</source>
        <translation type="unfinished">Tip</translation>
    </message>
    <message>
        <source>Label</source>
        <translation type="unfinished">Oznaka</translation>
    </message>
    <message>
        <source>Address</source>
        <translation type="unfinished">Adresa</translation>
    </message>
    <message>
        <source>Exporting Failed</source>
        <translation type="unfinished">Izvoz neuspješan</translation>
    </message>
    <message>
        <source>There was an error trying to save the transaction history to %1.</source>
        <translation type="unfinished">Nastala je greška pokušavajući snimiti povijest transakcija na %1.</translation>
    </message>
    <message>
        <source>Exporting Successful</source>
        <translation type="unfinished">Izvoz uspješan</translation>
    </message>
    <message>
        <source>The transaction history was successfully saved to %1.</source>
        <translation type="unfinished">Povijest transakcija je bila uspješno snimljena na %1.</translation>
    </message>
    <message>
        <source>Range:</source>
        <translation type="unfinished">Raspon:</translation>
    </message>
    <message>
        <source>to</source>
        <translation type="unfinished">za</translation>
    </message>
</context>
<context>
    <name>WalletFrame</name>
    <message>
        <source>Create a new wallet</source>
        <translation type="unfinished">Stvorite novi novčanik</translation>
    </message>
</context>
<context>
    <name>WalletModel</name>
    <message>
<<<<<<< HEAD
        <source>Automatically open the Bitcoin client port on the router. This only works when your router supports UPnP and it is enabled.</source>
        <translation>Automatski otvori port Blackcoin klijenta na ruteru. To radi samo ako ruter podržava UPnP i ako je omogućen.</translation>
=======
        <source>Send Coins</source>
        <translation type="unfinished">Slanje novca</translation>
>>>>>>> 61646189
    </message>
    <message>
        <source>Fee bump error</source>
        <translation type="unfinished">Greška kod povećanja naknade</translation>
    </message>
    <message>
        <source>Increasing transaction fee failed</source>
        <translation type="unfinished">Povećavanje transakcijske naknade neuspješno</translation>
    </message>
    <message>
        <source>Do you want to increase the fee?</source>
        <translation type="unfinished">Želite li povećati naknadu?</translation>
    </message>
    <message>
        <source>Current fee:</source>
        <translation type="unfinished">Trenutna naknada:</translation>
    </message>
    <message>
        <source>Increase:</source>
        <translation type="unfinished">Povećanje:</translation>
    </message>
    <message>
        <source>New fee:</source>
        <translation type="unfinished">Nova naknada:</translation>
    </message>
    <message>
        <source>Confirm fee bump</source>
        <translation type="unfinished">Potvrdite povećanje naknade</translation>
    </message>
    <message>
        <source>Can't draft transaction.</source>
        <translation type="unfinished">Nije moguće pripremiti nacrt transakcije</translation>
    </message>
    <message>
        <source>PSBT copied</source>
        <translation type="unfinished">PSBT kopiran</translation>
    </message>
    <message>
        <source>Can't sign transaction.</source>
        <translation type="unfinished">Transakcija ne može biti potpisana.</translation>
    </message>
    <message>
        <source>Could not commit transaction</source>
        <translation type="unfinished">Transakcija ne može biti izvršena.</translation>
    </message>
    <message>
<<<<<<< HEAD
        <source>Choose the default subdivision unit to show in the interface and when sending coins.</source>
        <translation>Izaberite željeni najmanji dio blackcoina koji će biti prikazan u sučelju i koji će se koristiti za plaćanje.</translation>
=======
        <source>default wallet</source>
        <translation type="unfinished">uobičajeni novčanik</translation>
>>>>>>> 61646189
    </message>
</context>
<context>
    <name>WalletView</name>
    <message>
        <source>&amp;Export</source>
        <translation type="unfinished">&amp;Izvozi</translation>
    </message>
    <message>
        <source>Export the data in the current tab to a file</source>
        <translation type="unfinished">Izvezite podatke iz trenutne kartice u datoteku</translation>
    </message>
    <message>
        <source>Error</source>
        <translation type="unfinished">Greška</translation>
    </message>
    <message>
        <source>Backup Wallet</source>
        <translation type="unfinished">Arhiviranje novčanika</translation>
    </message>
    <message>
        <source>Backup Failed</source>
        <translation type="unfinished">Arhiviranje nije uspjelo</translation>
    </message>
    <message>
<<<<<<< HEAD
        <source>The displayed information may be out of date. Your wallet automatically synchronizes with the Bitcoin network after a connection is established, but this process has not completed yet.</source>
        <translation>Prikazani podatci mogu biti zastarjeli. Vaš novčanik se automatski sinkronizira s Blackcoin mrežom kada je veza uspostavljena, ali taj proces još nije završen.</translation>
=======
        <source>There was an error trying to save the wallet data to %1.</source>
        <translation type="unfinished">Nastala je greška pokušavajući snimiti podatke novčanika na %1.</translation>
>>>>>>> 61646189
    </message>
    <message>
        <source>Backup Successful</source>
        <translation type="unfinished">Sigurnosna kopija uspješna</translation>
    </message>
<<<<<<< HEAD
    </context>
<context>
    <name>PaymentServer</name>
    </context>
<context>
    <name>PeerTableModel</name>
    </context>
<context>
    <name>QObject</name>
=======
>>>>>>> 61646189
    <message>
        <source>The wallet data was successfully saved to %1.</source>
        <translation type="unfinished">Podaci novčanika su bili uspješno snimljeni na %1.</translation>
    </message>
    <message>
        <source>Cancel</source>
        <translation type="unfinished">Odustanite</translation>
    </message>
<<<<<<< HEAD
    <message>
        <source>%1 and %2</source>
        <translation>%1 i %2</translation>
    </message>
    </context>
<context>
    <name>QObject::QObject</name>
    </context>
<context>
    <name>QRImageWidget</name>
    </context>
=======
</context>
>>>>>>> 61646189
<context>
    <name>bitcoin-core</name>
    <message>
        <source>The %s developers</source>
        <translation type="unfinished">Ekipa %s</translation>
    </message>
    <message>
        <source>-maxtxfee is set very high! Fees this large could be paid on a single transaction.</source>
        <translation type="unfinished">-maxtxfee je postavljen preveliko. Naknade ove veličine će biti plaćene na individualnoj transakciji.</translation>
    </message>
    <message>
        <source>Cannot obtain a lock on data directory %s. %s is probably already running.</source>
        <translation type="unfinished">Program ne može pristupiti podatkovnoj mapi %s. %s je vjerojatno već pokrenut.</translation>
    </message>
    <message>
        <source>Cannot provide specific connections and have addrman find outgoing connections at the same.</source>
        <translation type="unfinished">Ne može ponuditi specifične veze i dati addrman da traži izlazne veze istovremeno.</translation>
    </message>
    <message>
        <source>Distributed under the MIT software license, see the accompanying file %s or %s</source>
        <translation type="unfinished">Distribuirano pod MIT licencom softvera. Vidite pripadajuću datoteku %s ili %s.</translation>
    </message>
    <message>
        <source>Error reading %s! All keys read correctly, but transaction data or address book entries might be missing or incorrect.</source>
        <translation type="unfinished">Greška kod iščitanja %s! Svi ključevi su ispravno učitani, ali transakcijski podaci ili zapisi u adresaru mogu biti nepotpuni ili netočni.</translation>
    </message>
    <message>
        <source>Error: Listening for incoming connections failed (listen returned error %s)</source>
        <translation type="unfinished">Greška: Neuspješno slušanje dolažećih veza (listen je izbacio grešku %s)</translation>
    </message>
    <message>
        <source>Fee estimation failed. Fallbackfee is disabled. Wait a few blocks or enable -fallbackfee.</source>
        <translation type="unfinished">Neuspješno procjenjivanje naknada. Fallbackfee je isključena. Pričekajte nekoliko blokova ili uključite -fallbackfee.</translation>
    </message>
    <message>
        <source>Invalid amount for -maxtxfee=&lt;amount&gt;: '%s' (must be at least the minrelay fee of %s to prevent stuck transactions)</source>
        <translation type="unfinished">Neispravan iznos za -maxtxfee=&lt;amount&gt;: '%s' (mora biti barem minimalnu naknadu za proslijeđivanje od %s kako se ne bi zapela transakcija)</translation>
    </message>
    <message>
        <source>Please check that your computer's date and time are correct! If your clock is wrong, %s will not work properly.</source>
        <translation type="unfinished">Molimo provjerite jesu li datum i vrijeme na vašem računalu točni. Ako je vaš sat krivo namješten, %s neće raditi ispravno.</translation>
    </message>
    <message>
        <source>Please contribute if you find %s useful. Visit %s for further information about the software.</source>
        <translation type="unfinished">Molimo vas da doprinijete programu %s ako ga smatrate korisnim. Posjetite %s za više informacija.</translation>
    </message>
    <message>
        <source>Prune configured below the minimum of %d MiB.  Please use a higher number.</source>
        <translation type="unfinished">Obrezivanje postavljeno ispod minimuma od %d MiB. Molim koristite veći broj.</translation>
    </message>
    <message>
        <source>Prune: last wallet synchronisation goes beyond pruned data. You need to -reindex (download the whole blockchain again in case of pruned node)</source>
        <translation type="unfinished">Obrezivanje: zadnja sinkronizacija novčanika ide dalje od obrezivanih podataka. Morate koristiti -reindex (ponovo preuzeti cijeli lanac blokova u slučaju obrezivanog čvora)</translation>
    </message>
    <message>
        <source>The block database contains a block which appears to be from the future. This may be due to your computer's date and time being set incorrectly. Only rebuild the block database if you are sure that your computer's date and time are correct</source>
        <translation type="unfinished">Baza blokova sadrži blok koji je naizgled iz budućnosti. Može to biti posljedica krivo namještenog datuma i vremena na vašem računalu. Obnovite bazu blokova samo ako ste sigurni da su točni datum i vrijeme na vašem računalu.</translation>
    </message>
    <message>
        <source>The transaction amount is too small to send after the fee has been deducted</source>
        <translation type="unfinished">Iznos transakcije je premalen za poslati nakon naknade</translation>
    </message>
    <message>
        <source>This is a pre-release test build - use at your own risk - do not use for mining or merchant applications</source>
        <translation type="unfinished">Ovo je eksperimentalna verzija za testiranje - koristite je na vlastitu odgovornost - ne koristite je za rudarenje ili trgovačke primjene</translation>
    </message>
    <message>
        <source>This is the transaction fee you may discard if change is smaller than dust at this level</source>
        <translation type="unfinished">Ovo je transakcijska naknada koju možete odbaciti ako je ostatak manji od "prašine" (sićušnih iznosa) po ovoj stopi</translation>
    </message>
    <message>
        <source>This is the transaction fee you may pay when fee estimates are not available.</source>
        <translation type="unfinished">Ovo je transakcijska naknada koju ćete možda platiti kada su nedostupne procjene naknada.</translation>
    </message>
    <message>
        <source>Total length of network version string (%i) exceeds maximum length (%i). Reduce the number or size of uacomments.</source>
        <translation type="unfinished">Ukupna duljina stringa verzije mreže (%i) prelazi maksimalnu duljinu (%i). Smanjite broj ili veličinu komentara o korisničkom agentu (uacomments).</translation>
    </message>
    <message>
        <source>Unable to replay blocks. You will need to rebuild the database using -reindex-chainstate.</source>
        <translation type="unfinished">Ne mogu se ponovo odigrati blokovi. Morat ćete ponovo složiti bazu koristeći -reindex-chainstate.</translation>
    </message>
    <message>
        <source>Warning: Private keys detected in wallet {%s} with disabled private keys</source>
        <translation type="unfinished">Upozorenje: Privatni ključevi pronađeni u novčaniku {%s} s isključenim privatnim ključevima</translation>
    </message>
    <message>
        <source>Warning: We do not appear to fully agree with our peers! You may need to upgrade, or other nodes may need to upgrade.</source>
        <translation type="unfinished">Upozorenje: Izgleda da se ne slažemo u potpunosti s našim klijentima! Možda ćete se vi ili ostali čvorovi morati ažurirati.</translation>
    </message>
    <message>
        <source>You need to rebuild the database using -reindex to go back to unpruned mode.  This will redownload the entire blockchain</source>
        <translation type="unfinished">Morat ćete ponovno složiti bazu koristeći -reindex kako biste se vratili na neobrezivan način (unpruned mode). Ovo će ponovno preuzeti cijeli lanac blokova.</translation>
    </message>
    <message>
        <source>%s is set very high!</source>
        <translation type="unfinished">%s je postavljen preveliko!</translation>
    </message>
    <message>
        <source>-maxmempool must be at least %d MB</source>
        <translation type="unfinished">-maxmempool mora biti barem %d MB</translation>
    </message>
    <message>
        <source>Cannot resolve -%s address: '%s'</source>
        <translation type="unfinished">Ne može se razriješiti adresa -%s: '%s'</translation>
    </message>
    <message>
        <source>Cannot write to data directory '%s'; check permissions.</source>
        <translation type="unfinished">Nije moguće pisati u podatkovnu mapu '%s'; provjerite dozvole.</translation>
    </message>
    <message>
        <source>Change index out of range</source>
        <translation type="unfinished">Indeks ostatka izvan dosega</translation>
    </message>
    <message>
        <source>Config setting for %s only applied on %s network when in [%s] section.</source>
        <translation type="unfinished">Konfiguriranje postavki za %s primijenjeno je samo na %s mreži u odjeljku [%s].</translation>
    </message>
    <message>
        <source>Corrupted block database detected</source>
        <translation type="unfinished">Pokvarena baza blokova otkrivena</translation>
    </message>
    <message>
        <source>Could not find asmap file %s</source>
        <translation type="unfinished">Nije pronađena asmap datoteka %s</translation>
    </message>
<<<<<<< HEAD
    </context>
<context>
    <name>RecentRequestsTableModel</name>
    </context>
<context>
    <name>SendCoinsDialog</name>
=======
>>>>>>> 61646189
    <message>
        <source>Could not parse asmap file %s</source>
        <translation type="unfinished">Nije moguće pročitati asmap datoteku %s</translation>
    </message>
    <message>
        <source>Do you want to rebuild the block database now?</source>
        <translation type="unfinished">Želite li sada obnoviti bazu blokova?</translation>
    </message>
    <message>
        <source>Done loading</source>
        <translation type="unfinished">Učitavanje gotovo</translation>
    </message>
    <message>
        <source>Error initializing block database</source>
        <translation type="unfinished">Greška kod inicijaliziranja baze blokova</translation>
    </message>
    <message>
        <source>Error initializing wallet database environment %s!</source>
        <translation type="unfinished">Greška kod inicijaliziranja okoline baze novčanika %s!</translation>
    </message>
    <message>
<<<<<<< HEAD
        <source>Fee:</source>
        <translation>Naknada:</translation>
=======
        <source>Error loading %s</source>
        <translation type="unfinished">Greška kod pokretanja programa %s!</translation>
    </message>
    <message>
        <source>Error loading %s: Private keys can only be disabled during creation</source>
        <translation type="unfinished">Greška kod učitavanja %s: Privatni ključevi mogu biti isključeni samo tijekom stvaranja</translation>
>>>>>>> 61646189
    </message>
    <message>
        <source>Error loading %s: Wallet corrupted</source>
        <translation type="unfinished">Greška kod učitavanja %s: Novčanik pokvaren</translation>
    </message>
    <message>
        <source>Error loading %s: Wallet requires newer version of %s</source>
        <translation type="unfinished">Greška kod učitavanja %s: Novčanik zahtijeva noviju verziju softvera %s.</translation>
    </message>
    <message>
        <source>Error loading block database</source>
        <translation type="unfinished">Greška kod pokretanja baze blokova</translation>
    </message>
    <message>
        <source>Error opening block database</source>
        <translation type="unfinished">Greška kod otvaranja baze blokova</translation>
    </message>
    <message>
        <source>Error reading from database, shutting down.</source>
        <translation type="unfinished">Greška kod iščitanja baze. Zatvara se klijent.</translation>
    </message>
    <message>
        <source>Error upgrading chainstate database</source>
        <translation type="unfinished">Greška kod ažuriranja baze stanja lanca</translation>
    </message>
    <message>
        <source>Error: Disk space is low for %s</source>
        <translation type="unfinished">Pogreška: Malo diskovnog prostora za %s</translation>
    </message>
    <message>
        <source>Failed to listen on any port. Use -listen=0 if you want this.</source>
        <translation type="unfinished">Neuspješno slušanje na svim portovima. Koristite -listen=0 ako to želite.</translation>
    </message>
    <message>
        <source>Failed to rescan the wallet during initialization</source>
        <translation type="unfinished">Neuspješno ponovo skeniranje novčanika tijekom inicijalizacije</translation>
    </message>
    <message>
        <source>Incorrect or no genesis block found. Wrong datadir for network?</source>
        <translation type="unfinished">Neispravan ili nepostojeći blok geneze. Možda je kriva podatkovna mapa za mrežu?</translation>
    </message>
<<<<<<< HEAD
    </context>
<context>
    <name>SendCoinsEntry</name>
=======
>>>>>>> 61646189
    <message>
        <source>Initialization sanity check failed. %s is shutting down.</source>
        <translation type="unfinished">Brzinska provjera inicijalizacije neuspješna. %s se zatvara.</translation>
    </message>
    <message>
        <source>Insufficient funds</source>
        <translation type="unfinished">Nedovoljna sredstva</translation>
    </message>
    <message>
        <source>Invalid -onion address or hostname: '%s'</source>
        <translation type="unfinished">Neispravna -onion adresa ili ime računala: '%s'</translation>
    </message>
    <message>
        <source>Invalid -proxy address or hostname: '%s'</source>
        <translation type="unfinished">Neispravna -proxy adresa ili ime računala: '%s'</translation>
    </message>
    <message>
        <source>Invalid P2P permission: '%s'</source>
        <translation type="unfinished">Nevaljana dozvola za P2P: '%s'</translation>
    </message>
    <message>
        <source>Invalid amount for -%s=&lt;amount&gt;: '%s'</source>
        <translation type="unfinished">Neispravan iznos za  -%s=&lt;amount&gt;: '%s'</translation>
    </message>
    <message>
        <source>Invalid amount for -discardfee=&lt;amount&gt;: '%s'</source>
        <translation type="unfinished">Neispravan iznos za -discardfee=&lt;amount&gt;: '%s'</translation>
    </message>
    <message>
        <source>Invalid amount for -fallbackfee=&lt;amount&gt;: '%s'</source>
        <translation type="unfinished">Neispravan iznos za -fallbackfee=&lt;amount&gt;: '%s'</translation>
    </message>
<<<<<<< HEAD
    </context>
<context>
    <name>SendConfirmationDialog</name>
    </context>
<context>
    <name>ShutdownWindow</name>
    </context>
<context>
    <name>SignVerifyMessageDialog</name>
=======
>>>>>>> 61646189
    <message>
        <source>Invalid amount for -paytxfee=&lt;amount&gt;: '%s' (must be at least %s)</source>
        <translation type="unfinished">Neispravan iznos za -paytxfee=&lt;amount&gt;: '%s' (mora biti barem %s)</translation>
    </message>
    <message>
        <source>Invalid netmask specified in -whitelist: '%s'</source>
        <translation type="unfinished">Neispravna mrežna maska zadana u -whitelist: '%s'</translation>
    </message>
    <message>
        <source>Need to specify a port with -whitebind: '%s'</source>
        <translation type="unfinished">Treba zadati port pomoću -whitebind: '%s'</translation>
    </message>
    <message>
        <source>Not enough file descriptors available.</source>
        <translation type="unfinished">Nema dovoljno dostupnih datotečnih opisivača.</translation>
    </message>
    <message>
        <source>Prune cannot be configured with a negative value.</source>
        <translation type="unfinished">Obrezivanje (prune) ne može biti postavljeno na negativnu vrijednost.</translation>
    </message>
    <message>
        <source>Prune mode is incompatible with -txindex.</source>
        <translation type="unfinished">Način obreživanja (pruning) nekompatibilan je s parametrom -txindex.</translation>
    </message>
    <message>
        <source>Reducing -maxconnections from %d to %d, because of system limitations.</source>
        <translation type="unfinished">Smanjuje se -maxconnections sa %d na %d zbog sustavnih ograničenja.</translation>
    </message>
    <message>
        <source>Section [%s] is not recognized.</source>
        <translation type="unfinished">Odjeljak [%s] nije prepoznat.</translation>
    </message>
    <message>
        <source>Signing transaction failed</source>
        <translation type="unfinished">Potpisivanje transakcije neuspješno</translation>
    </message>
    <message>
        <source>Specified -walletdir "%s" does not exist</source>
        <translation type="unfinished">Zadan -walletdir "%s" ne postoji</translation>
    </message>
    <message>
        <source>Specified -walletdir "%s" is a relative path</source>
        <translation type="unfinished">Zadan -walletdir "%s" je relativan put</translation>
    </message>
<<<<<<< HEAD
</context>
<context>
    <name>TrafficGraphWidget</name>
    </context>
<context>
    <name>TransactionDesc</name>
    </context>
<context>
    <name>TransactionDescDialog</name>
=======
>>>>>>> 61646189
    <message>
        <source>Specified -walletdir "%s" is not a directory</source>
        <translation type="unfinished">Zadan -walletdir "%s" nije mapa</translation>
    </message>
<<<<<<< HEAD
    </context>
<context>
    <name>TransactionTableModel</name>
    </context>
<context>
    <name>TransactionView</name>
    <message>
        <source>Exporting Failed</source>
        <translation>Izvoz neuspješan</translation>
    </message>
    </context>
<context>
    <name>UnitDisplayStatusBarControl</name>
    </context>
<context>
    <name>WalletFrame</name>
    </context>
<context>
    <name>WalletModel</name>
    </context>
<context>
    <name>WalletView</name>
    </context>
<context>
    <name>bitcoin-core</name>
=======
>>>>>>> 61646189
    <message>
        <source>Specified blocks directory "%s" does not exist.</source>
        <translation type="unfinished">Zadana mapa blokova "%s" ne postoji.</translation>
    </message>
    <message>
        <source>The source code is available from %s.</source>
        <translation type="unfinished">Izvorni kod je dostupan na %s.</translation>
    </message>
    <message>
        <source>The transaction amount is too small to pay the fee</source>
        <translation type="unfinished">Transakcijiski iznos je premalen da plati naknadu</translation>
    </message>
    <message>
        <source>The wallet will avoid paying less than the minimum relay fee.</source>
        <translation type="unfinished">Ovaj novčanik će izbjegavati plaćanje manje od minimalne naknade prijenosa.</translation>
    </message>
    <message>
        <source>This is experimental software.</source>
        <translation type="unfinished">Ovo je eksperimentalni softver.</translation>
    </message>
    <message>
<<<<<<< HEAD
        <source>Bitcoin Core</source>
        <translation>Blackcoin More</translation>
=======
        <source>This is the minimum transaction fee you pay on every transaction.</source>
        <translation type="unfinished">Ovo je minimalna transakcijska naknada koju plaćate za svaku transakciju.</translation>
>>>>>>> 61646189
    </message>
    <message>
        <source>This is the transaction fee you will pay if you send a transaction.</source>
        <translation type="unfinished">Ovo je transakcijska naknada koju ćete platiti ako pošaljete transakciju.</translation>
    </message>
    <message>
<<<<<<< HEAD
        <source>Error: Disk space is low!</source>
        <translation>Pogreška: Nema dovoljno prostora na disku!</translation>
=======
        <source>Transaction amount too small</source>
        <translation type="unfinished">Transakcijski iznos premalen</translation>
    </message>
    <message>
        <source>Transaction amounts must not be negative</source>
        <translation type="unfinished">Iznosi transakcije ne smiju biti negativni</translation>
>>>>>>> 61646189
    </message>
    <message>
        <source>Transaction has too long of a mempool chain</source>
        <translation type="unfinished">Transakcija ima prevelik lanac memorijskog bazena</translation>
    </message>
    <message>
        <source>Transaction must have at least one recipient</source>
        <translation type="unfinished">Transakcija mora imati barem jednog primatelja</translation>
    </message>
    <message>
        <source>Transaction too large</source>
        <translation type="unfinished">Transakcija prevelika</translation>
    </message>
    <message>
        <source>Unable to bind to %s on this computer (bind returned error %s)</source>
        <translation type="unfinished">Ne može se povezati na %s na ovom računalu. (povezivanje je vratilo grešku %s)</translation>
    </message>
    <message>
        <source>Unable to bind to %s on this computer. %s is probably already running.</source>
        <translation type="unfinished">Ne može se povezati na %s na ovom računalu.  %s je vjerojatno već pokrenut.</translation>
    </message>
    <message>
        <source>Unable to create the PID file '%s': %s</source>
        <translation type="unfinished">Nije moguće stvoriti PID datoteku '%s': %s</translation>
    </message>
    <message>
        <source>Unable to generate initial keys</source>
        <translation type="unfinished">Ne mogu se generirati početni ključevi</translation>
    </message>
    <message>
        <source>Unable to generate keys</source>
        <translation type="unfinished">Ne mogu se generirati ključevi</translation>
    </message>
    <message>
        <source>Unable to start HTTP server. See debug log for details.</source>
        <translation type="unfinished">Ne može se pokrenuti HTTP server. Vidite debug.log za više detalja.</translation>
    </message>
    <message>
        <source>Unknown -blockfilterindex value %s.</source>
        <translation type="unfinished">Nepoznata vrijednost parametra -blockfilterindex %s.</translation>
    </message>
    <message>
        <source>Unknown address type '%s'</source>
        <translation type="unfinished">Nepoznat tip adrese '%s'</translation>
    </message>
    <message>
        <source>Unknown change type '%s'</source>
        <translation type="unfinished">Nepoznat tip adrese za vraćanje ostatka '%s'</translation>
    </message>
    <message>
        <source>Unknown network specified in -onlynet: '%s'</source>
        <translation type="unfinished">Nepoznata mreža zadana kod -onlynet: '%s'</translation>
    </message>
    <message>
        <source>Unsupported logging category %s=%s.</source>
        <translation type="unfinished">Nepodržana kategorija zapisa %s=%s.</translation>
    </message>
    <message>
        <source>Upgrading UTXO database</source>
        <translation type="unfinished">Ažurira se UTXO baza</translation>
    </message>
    <message>
        <source>Upgrading txindex database</source>
        <translation type="unfinished">Ažurira se txindex baza</translation>
    </message>
    <message>
        <source>User Agent comment (%s) contains unsafe characters.</source>
        <translation type="unfinished">Komentar pod "Korisnički agent" (%s) sadrži nesigurne znakove.</translation>
    </message>
    <message>
        <source>Wallet needed to be rewritten: restart %s to complete</source>
        <translation type="unfinished">Novčanik je trebao prepravak: ponovo pokrenite %s</translation>
    </message>
</context>
</TS><|MERGE_RESOLUTION|>--- conflicted
+++ resolved
@@ -109,34 +109,7 @@
         <source>(no label)</source>
         <translation type="unfinished">(nema oznake)</translation>
     </message>
-    <message>
-        <source>Choose the address to send coins to</source>
-        <translation>Odaberi adresu na koju šalješ novac</translation>
-    </message>
-    <message>
-        <source>Choose the address to receive coins with</source>
-        <translation>Odaberi adresu na koju primaš novac</translation>
-    </message>
-    <message>
-        <source>C&amp;hoose</source>
-        <translation>&amp;Odaberi</translation>
-    </message>
-    <message>
-        <source>These are your Bitcoin addresses for sending payments. Always check the amount and the receiving address before sending coins.</source>
-        <translation>Ovo su vaše Blackcoin adrese za slanje novca. Uvijek provjerite iznos i adresu primatelja prije slanja novca.</translation>
-    </message>
-    <message>
-        <source>&amp;Copy Address</source>
-        <translation>&amp;Kopiraj adresu</translation>
-    </message>
-    <message>
-        <source>Exporting Failed</source>
-        <translation>Izvoz neuspješan</translation>
-    </message>
-    </context>
-<context>
-    <name>AddressTableModel</name>
-    </context>
+</context>
 <context>
     <name>AskPassphraseDialog</name>
     <message>
@@ -155,9 +128,6 @@
         <source>Repeat new passphrase</source>
         <translation>Ponovite novu lozinku</translation>
     </message>
-<<<<<<< HEAD
-    </context>
-=======
     <message>
         <source>Show passphrase</source>
         <translation type="unfinished">Pokažite lozinku</translation>
@@ -251,7 +221,6 @@
         <translation type="unfinished">Upozorenje: Caps Lock je uključen!</translation>
     </message>
 </context>
->>>>>>> 61646189
 <context>
     <name>BanTableModel</name>
     <message>
@@ -419,11 +388,7 @@
     </message>
     <message>
         <source>Send coins to a Bitcoin address</source>
-<<<<<<< HEAD
-        <translation>Slanje novca na blackcoin adresu</translation>
-=======
         <translation>Pošaljite novac na Bitcoin adresu</translation>
->>>>>>> 61646189
     </message>
     <message>
         <source>Backup wallet to another location</source>
@@ -434,29 +399,6 @@
         <translation>Promijenite lozinku za šifriranje novčanika</translation>
     </message>
     <message>
-<<<<<<< HEAD
-        <source>&amp;Debug window</source>
-        <translation>Konzola za dijagnostiku</translation>
-    </message>
-    <message>
-        <source>Open debugging and diagnostic console</source>
-        <translation>Otvori konzolu za dijagnostiku</translation>
-    </message>
-    <message>
-        <source>&amp;Verify message...</source>
-        <translation>&amp;Potvrdite poruku...</translation>
-    </message>
-    <message>
-        <source>Bitcoin</source>
-        <translation>Blackcoin</translation>
-    </message>
-    <message>
-        <source>Wallet</source>
-        <translation>Novčanik</translation>
-    </message>
-    <message>
-=======
->>>>>>> 61646189
         <source>&amp;Send</source>
         <translation>&amp;Pošaljite</translation>
     </message>
@@ -478,19 +420,11 @@
     </message>
     <message>
         <source>Sign messages with your Bitcoin addresses to prove you own them</source>
-<<<<<<< HEAD
-        <translation>Poruku potpišemo s blackcoin adresom, kako bi dokazali vlasništvo nad tom adresom</translation>
-    </message>
-    <message>
-        <source>Verify messages to ensure they were signed with specified Bitcoin addresses</source>
-        <translation>Provjeravanje poruke, kao dokaz, da je potpisana navedenom blackcoin adresom</translation>
-=======
         <translation>Poruku potpišemo s Bitcoin adresom, kako bi dokazali vlasništvo nad tom adresom</translation>
     </message>
     <message>
         <source>Verify messages to ensure they were signed with specified Bitcoin addresses</source>
         <translation>Provjerite poruku da je potpisana s navedenom Bitcoin adresom</translation>
->>>>>>> 61646189
     </message>
     <message>
         <source>&amp;File</source>
@@ -510,11 +444,7 @@
     </message>
     <message>
         <source>Request payments (generates QR codes and bitcoin: URIs)</source>
-<<<<<<< HEAD
-        <translation>Zatraži uplatu (stvara QR kod i blackcoin: URI adresu)</translation>
-=======
         <translation type="unfinished">Zatražite uplatu (stvara QR kod i bitcoin: URI adresu)</translation>
->>>>>>> 61646189
     </message>
     <message>
         <source>Show the list of used sending addresses and labels</source>
@@ -522,25 +452,6 @@
     </message>
     <message>
         <source>Show the list of used receiving addresses and labels</source>
-<<<<<<< HEAD
-        <translation>Prikaži popis korištenih adresa i oznaka za primanje novca</translation>
-    </message>
-    <message>
-        <source>Open a bitcoin: URI or payment request</source>
-        <translation>Otvori blackcoin: URI adresu ili zahtjev za uplatu</translation>
-    </message>
-    <message>
-        <source>&amp;Command-line options</source>
-        <translation>Opcije &amp;naredbene linije</translation>
-    </message>
-    <message numerus="yes">
-        <source>%n active connection(s) to Bitcoin network</source>
-        <translation><numerusform>%n aktivna veza na Blackcoin mrežu</numerusform><numerusform>%n aktivnih veza na Blackcoin mrežu</numerusform><numerusform>%n aktivnih veza na Bitcoin mrežu</numerusform></translation>
-    </message>
-    <message numerus="yes">
-        <source>Processed %n block(s) of transaction history.</source>
-        <translation><numerusform>Obrađen %n blok povijesti transakcije.</numerusform><numerusform>Obrađeno %n bloka povijesti transakcije.</numerusform><numerusform>Obrađeno %n blokova povijesti transakcije.</numerusform></translation>
-=======
         <translation type="unfinished">Prikažite popis korištenih adresa i oznaka za primanje novca</translation>
     </message>
     <message>
@@ -558,7 +469,6 @@
     <message>
         <source>%1 behind</source>
         <translation>%1 iza</translation>
->>>>>>> 61646189
     </message>
     <message>
         <source>Last received block was generated %1 ago.</source>
@@ -611,6 +521,10 @@
     <message>
         <source>Open a bitcoin: URI</source>
         <translation type="unfinished">Otvori bitcoin: URI</translation>
+    </message>
+    <message>
+        <source>Open a bitcoin: URI</source>
+        <translation>Otvori bitcoin: URI</translation>
     </message>
     <message>
         <source>Open Wallet</source>
@@ -741,8 +655,6 @@
         <translation>Novčanik je &lt;b&gt;šifriran&lt;/b&gt; i trenutno &lt;b&gt;zaključan&lt;/b&gt;</translation>
     </message>
     </context>
-<<<<<<< HEAD
-=======
 <context>
     <name>UnitDisplayStatusBarControl</name>
     <message>
@@ -750,7 +662,6 @@
         <translation type="unfinished">Jedinica u kojoj ćete prikazati iznose. Kliknite da izabrate drugu jedinicu.</translation>
     </message>
 </context>
->>>>>>> 61646189
 <context>
     <name>CoinControlDialog</name>
     <message>
@@ -1284,7 +1195,7 @@
     </message>
     <message>
         <source>Automatically open the Bitcoin client port on the router. This only works when your router supports UPnP and it is enabled.</source>
-        <translation>Automatski otvori port Bitcoin klijenta na ruteru. To radi samo ako ruter podržava UPnP i ako je omogućen.</translation>
+        <translation>Automatski otvori port Blackcoin klijenta na ruteru. To radi samo ako ruter podržava UPnP i ako je omogućen.</translation>
     </message>
     <message>
         <source>Map port using &amp;UPnP</source>
@@ -1364,7 +1275,15 @@
     </message>
     <message>
         <source>Choose the default subdivision unit to show in the interface and when sending coins.</source>
-        <translation>Izaberite željeni najmanji dio bitcoina koji će biti prikazan u sučelju i koji će se koristiti za plaćanje.</translation>
+        <translation>Izaberite željeni najmanji dio blackcoina koji će biti prikazan u sučelju i koji će se koristiti za plaćanje.</translation>
+    </message>
+    <message>
+        <source>Whether to show coin control features or not.</source>
+        <translation>Ovisi želite li prikazati mogućnosti kontroliranja inputa ili ne.</translation>
+    </message>
+    <message>
+        <source>&amp;Third party transaction URLs</source>
+        <translation>&amp;URL-ovi treće stranke o transakciji</translation>
     </message>
     <message>
         <source>Whether to show coin control features or not.</source>
@@ -1439,7 +1358,7 @@
     </message>
     <message>
         <source>The displayed information may be out of date. Your wallet automatically synchronizes with the Bitcoin network after a connection is established, but this process has not completed yet.</source>
-        <translation>Prikazani podatci mogu biti zastarjeli. Vaš novčanik se automatski sinkronizira s Bitcoin mrežom kada je veza uspostavljena, ali taj proces još nije završen.</translation>
+        <translation>Prikazani podatci mogu biti zastarjeli. Vaš novčanik se automatski sinkronizira s Blackcoin mrežom kada je veza uspostavljena, ali taj proces još nije završen.</translation>
     </message>
     <message>
         <source>Watch-only:</source>
@@ -1715,6 +1634,10 @@
         <translation type="unfinished">Mapirano kao</translation>
     </message>
     <message>
+        <source>Mapped AS</source>
+        <translation>Mapirano kao</translation>
+    </message>
+    <message>
         <source>User Agent</source>
         <translation type="unfinished">Korisnički agent</translation>
     </message>
@@ -1723,6 +1646,10 @@
         <translation type="unfinished">Konzola za čvor</translation>
     </message>
     <message>
+        <source>Node window</source>
+        <translation>Konzola za čvor</translation>
+    </message>
+    <message>
         <source>Open the %1 debug log file from the current data directory. This can take a few seconds for large log files.</source>
         <translation type="unfinished">Otvorite datoteku zapisa programa %1 iz trenutne podatkovne mape. Može potrajati nekoliko sekundi za velike datoteke zapisa.</translation>
     </message>
@@ -1900,6 +1827,10 @@
     <message>
         <source>An optional message that is attached to the payment request and may be displayed to the sender.</source>
         <translation type="unfinished">Izborna poruka je priložena zahtjevu za plaćanje i može se prikazati pošiljatelju.</translation>
+    </message>
+    <message>
+        <source>An optional message that is attached to the payment request and may be displayed to the sender.</source>
+        <translation>Opcionalna poruka je priložena zahtjevu za plaćanje i može se prikazati pošiljatelju.</translation>
     </message>
     <message>
         <source>&amp;Create new receiving address</source>
@@ -2116,6 +2047,10 @@
 </translation>
     </message>
     <message>
+        <source>Hide transaction fee settings</source>
+        <translation>Sakrijte postavke za transakcijske provizije</translation>
+    </message>
+    <message>
         <source>When there is less transaction volume than space in the blocks, miners as well as relaying nodes may enforce a minimum fee. Paying only this minimum fee is just fine, but be aware that this can result in a never confirming transaction once there is more demand for bitcoin transactions than the network can process.</source>
         <translation type="unfinished">Kada je kapacitet transakcija manja od prostora u blokovima, rudari i čvorovi prenositelji mogu zatražiti minimalnu naknadu. Prihvatljivo je platiti samo ovu minimalnu naknadu, ali budite svjesni da ovime može nastati transakcija koja se nikad ne potvrđuje čim je potražnja za korištenjem Bitcoina veća nego što mreža može obraditi.</translation>
     </message>
@@ -2188,6 +2123,10 @@
         <translation type="unfinished">Cr&amp;eate nije potpisan</translation>
     </message>
     <message>
+        <source>Cr&amp;eate Unsigned</source>
+        <translation>Cr&amp;eate nije potpisan</translation>
+    </message>
+    <message>
         <source> from wallet '%1'</source>
         <translation type="unfinished">iz novčanika '%1'</translation>
     </message>
@@ -2204,6 +2143,10 @@
         <translation type="unfinished">Želite li kreirati nacrt transakcije?</translation>
     </message>
     <message>
+        <source>Do you want to draft this transaction?</source>
+        <translation>Želite li kreirati nacrt transakcije?</translation>
+    </message>
+    <message>
         <source>Are you sure you want to send?</source>
         <translation type="unfinished">Jeste li sigurni da želite poslati transakciju?</translation>
     </message>
@@ -2246,6 +2189,14 @@
     <message>
         <source>Watch-only balance:</source>
         <translation type="unfinished">Saldo samo za gledanje:</translation>
+    </message>
+    <message>
+        <source>PSBT copied</source>
+        <translation>PSBT kopiran</translation>
+    </message>
+    <message>
+        <source>Watch-only balance:</source>
+        <translation>Saldo samo za gledanje:</translation>
     </message>
     <message>
         <source>The recipient address is not valid. Please recheck.</source>
@@ -2343,6 +2294,10 @@
         <translation type="unfinished">Iznos za slanje u odabranoj valuti </translation>
     </message>
     <message>
+        <source>The amount to send in the selected unit</source>
+        <translation>Iznos za slanje u odabranoj valuti </translation>
+    </message>
+    <message>
         <source>The fee will be deducted from the amount being sent. The recipient will receive less bitcoins than you enter in the amount field. If multiple recipients are selected, the fee is split equally.</source>
         <translation type="unfinished">Naknada će biti oduzeta od poslanog iznosa. Primatelj će primiti manji iznos od onoga koji unesete u polje iznosa. Ako je odabrano više primatelja, onda će naknada biti podjednako raspodijeljena.</translation>
     </message>
@@ -2456,6 +2411,14 @@
     <message>
         <source>The signature given when the message was signed</source>
         <translation type="unfinished">Potpis predan kad je poruka bila potpisana</translation>
+    </message>
+    <message>
+        <source>The signed message to verify</source>
+        <translation>Potpisana poruka za provjeriti</translation>
+    </message>
+    <message>
+        <source>The signature given when the message was signed</source>
+        <translation>Potpis predan kad je poruka bila potpisana</translation>
     </message>
     <message>
         <source>Verify the message to ensure it was signed with the specified Bitcoin address</source>
@@ -2755,17 +2718,12 @@
         <translation type="unfinished">Potvrđen (%1 potvrda)</translation>
     </message>
     <message>
-<<<<<<< HEAD
-        <source>Fee:</source>
-        <translation>Naknada:</translation>
-=======
         <source>Conflicted</source>
         <translation type="unfinished">Sukobljeno</translation>
     </message>
     <message>
         <source>Immature (%1 confirmations, will be available after %2)</source>
         <translation type="unfinished">Nezrelo (%1 potvrda/e, bit će dostupno nakon %2)</translation>
->>>>>>> 61646189
     </message>
     <message>
         <source>Generated but not accepted</source>
@@ -2803,16 +2761,10 @@
         <source>(no label)</source>
         <translation type="unfinished">(nema oznake)</translation>
     </message>
-<<<<<<< HEAD
-    </context>
-<context>
-    <name>EditAddressDialog</name>
-=======
     <message>
         <source>Transaction status. Hover over this field to show number of confirmations.</source>
         <translation type="unfinished">Status transakcije</translation>
     </message>
->>>>>>> 61646189
     <message>
         <source>Date and time that the transaction was received.</source>
         <translation type="unfinished">Datum i vrijeme kad je transakcija primljena</translation>
@@ -2822,27 +2774,18 @@
         <translation type="unfinished">Vrsta transakcije.</translation>
     </message>
     <message>
-<<<<<<< HEAD
-        <source>The label associated with this address list entry</source>
-        <translation>Oznaka blackcoin adrese</translation>
-    </message>
-    <message>
-        <source>The address associated with this address list entry. This can only be modified for sending addresses.</source>
-        <translation>Blackcoin adresa. Izmjene adrese su moguće samo za adrese za slanje.</translation>
-=======
         <source>Whether or not a watch-only address is involved in this transaction.</source>
         <translation type="unfinished">Ovisi je li isključivo promatrana adresa povezana s ovom transakcijom ili ne.</translation>
     </message>
     <message>
         <source>User-defined intent/purpose of the transaction.</source>
         <translation type="unfinished">Korisničko definirana namjera transakcije.</translation>
->>>>>>> 61646189
     </message>
     <message>
         <source>Amount removed from or added to balance.</source>
         <translation type="unfinished">Iznos odbijen od ili dodan k saldu.</translation>
     </message>
-    </context>
+</context>
 <context>
     <name>TransactionView</name>
     <message>
@@ -2885,23 +2828,6 @@
         <source>Mined</source>
         <translation type="unfinished">Rudareno</translation>
     </message>
-<<<<<<< HEAD
-    </context>
-<context>
-    <name>ModalOverlay</name>
-    <message>
-        <source>Form</source>
-        <translation>Oblik</translation>
-    </message>
-    <message>
-        <source>Last block time</source>
-        <translation>Posljednje vrijeme bloka</translation>
-    </message>
-    </context>
-<context>
-    <name>OpenURIDialog</name>
-=======
->>>>>>> 61646189
     <message>
         <source>Other</source>
         <translation type="unfinished">Ostalo</translation>
@@ -2918,12 +2844,6 @@
         <source>Export Transaction History</source>
         <translation type="unfinished">Izvozite povijest transakcija</translation>
     </message>
-<<<<<<< HEAD
-    </context>
-<context>
-    <name>OptionsDialog</name>
-=======
->>>>>>> 61646189
     <message>
         <source>Confirmed</source>
         <translation type="unfinished">Potvrđeno</translation>
@@ -2983,13 +2903,8 @@
 <context>
     <name>WalletModel</name>
     <message>
-<<<<<<< HEAD
-        <source>Automatically open the Bitcoin client port on the router. This only works when your router supports UPnP and it is enabled.</source>
-        <translation>Automatski otvori port Blackcoin klijenta na ruteru. To radi samo ako ruter podržava UPnP i ako je omogućen.</translation>
-=======
         <source>Send Coins</source>
         <translation type="unfinished">Slanje novca</translation>
->>>>>>> 61646189
     </message>
     <message>
         <source>Fee bump error</source>
@@ -3028,6 +2943,14 @@
         <translation type="unfinished">PSBT kopiran</translation>
     </message>
     <message>
+        <source>Can't draft transaction.</source>
+        <translation>Nije moguće pripremiti nacrt transakcije</translation>
+    </message>
+    <message>
+        <source>PSBT copied</source>
+        <translation>PSBT kopiran</translation>
+    </message>
+    <message>
         <source>Can't sign transaction.</source>
         <translation type="unfinished">Transakcija ne može biti potpisana.</translation>
     </message>
@@ -3036,13 +2959,8 @@
         <translation type="unfinished">Transakcija ne može biti izvršena.</translation>
     </message>
     <message>
-<<<<<<< HEAD
-        <source>Choose the default subdivision unit to show in the interface and when sending coins.</source>
-        <translation>Izaberite željeni najmanji dio blackcoina koji će biti prikazan u sučelju i koji će se koristiti za plaćanje.</translation>
-=======
         <source>default wallet</source>
         <translation type="unfinished">uobičajeni novčanik</translation>
->>>>>>> 61646189
     </message>
 </context>
 <context>
@@ -3068,30 +2986,13 @@
         <translation type="unfinished">Arhiviranje nije uspjelo</translation>
     </message>
     <message>
-<<<<<<< HEAD
-        <source>The displayed information may be out of date. Your wallet automatically synchronizes with the Bitcoin network after a connection is established, but this process has not completed yet.</source>
-        <translation>Prikazani podatci mogu biti zastarjeli. Vaš novčanik se automatski sinkronizira s Blackcoin mrežom kada je veza uspostavljena, ali taj proces još nije završen.</translation>
-=======
         <source>There was an error trying to save the wallet data to %1.</source>
         <translation type="unfinished">Nastala je greška pokušavajući snimiti podatke novčanika na %1.</translation>
->>>>>>> 61646189
     </message>
     <message>
         <source>Backup Successful</source>
         <translation type="unfinished">Sigurnosna kopija uspješna</translation>
     </message>
-<<<<<<< HEAD
-    </context>
-<context>
-    <name>PaymentServer</name>
-    </context>
-<context>
-    <name>PeerTableModel</name>
-    </context>
-<context>
-    <name>QObject</name>
-=======
->>>>>>> 61646189
     <message>
         <source>The wallet data was successfully saved to %1.</source>
         <translation type="unfinished">Podaci novčanika su bili uspješno snimljeni na %1.</translation>
@@ -3100,21 +3001,7 @@
         <source>Cancel</source>
         <translation type="unfinished">Odustanite</translation>
     </message>
-<<<<<<< HEAD
-    <message>
-        <source>%1 and %2</source>
-        <translation>%1 i %2</translation>
-    </message>
-    </context>
-<context>
-    <name>QObject::QObject</name>
-    </context>
-<context>
-    <name>QRImageWidget</name>
-    </context>
-=======
 </context>
->>>>>>> 61646189
 <context>
     <name>bitcoin-core</name>
     <message>
@@ -3241,20 +3128,19 @@
         <source>Could not find asmap file %s</source>
         <translation type="unfinished">Nije pronađena asmap datoteka %s</translation>
     </message>
-<<<<<<< HEAD
-    </context>
-<context>
-    <name>RecentRequestsTableModel</name>
-    </context>
-<context>
-    <name>SendCoinsDialog</name>
-=======
->>>>>>> 61646189
     <message>
         <source>Could not parse asmap file %s</source>
         <translation type="unfinished">Nije moguće pročitati asmap datoteku %s</translation>
     </message>
     <message>
+        <source>Could not find asmap file %s</source>
+        <translation>Nije pronađena asmap datoteka %s</translation>
+    </message>
+    <message>
+        <source>Could not parse asmap file %s</source>
+        <translation>Nije moguće pročitati asmap datoteku %s</translation>
+    </message>
+    <message>
         <source>Do you want to rebuild the block database now?</source>
         <translation type="unfinished">Želite li sada obnoviti bazu blokova?</translation>
     </message>
@@ -3271,17 +3157,12 @@
         <translation type="unfinished">Greška kod inicijaliziranja okoline baze novčanika %s!</translation>
     </message>
     <message>
-<<<<<<< HEAD
-        <source>Fee:</source>
-        <translation>Naknada:</translation>
-=======
         <source>Error loading %s</source>
         <translation type="unfinished">Greška kod pokretanja programa %s!</translation>
     </message>
     <message>
         <source>Error loading %s: Private keys can only be disabled during creation</source>
         <translation type="unfinished">Greška kod učitavanja %s: Privatni ključevi mogu biti isključeni samo tijekom stvaranja</translation>
->>>>>>> 61646189
     </message>
     <message>
         <source>Error loading %s: Wallet corrupted</source>
@@ -3323,12 +3204,6 @@
         <source>Incorrect or no genesis block found. Wrong datadir for network?</source>
         <translation type="unfinished">Neispravan ili nepostojeći blok geneze. Možda je kriva podatkovna mapa za mrežu?</translation>
     </message>
-<<<<<<< HEAD
-    </context>
-<context>
-    <name>SendCoinsEntry</name>
-=======
->>>>>>> 61646189
     <message>
         <source>Initialization sanity check failed. %s is shutting down.</source>
         <translation type="unfinished">Brzinska provjera inicijalizacije neuspješna. %s se zatvara.</translation>
@@ -3361,18 +3236,6 @@
         <source>Invalid amount for -fallbackfee=&lt;amount&gt;: '%s'</source>
         <translation type="unfinished">Neispravan iznos za -fallbackfee=&lt;amount&gt;: '%s'</translation>
     </message>
-<<<<<<< HEAD
-    </context>
-<context>
-    <name>SendConfirmationDialog</name>
-    </context>
-<context>
-    <name>ShutdownWindow</name>
-    </context>
-<context>
-    <name>SignVerifyMessageDialog</name>
-=======
->>>>>>> 61646189
     <message>
         <source>Invalid amount for -paytxfee=&lt;amount&gt;: '%s' (must be at least %s)</source>
         <translation type="unfinished">Neispravan iznos za -paytxfee=&lt;amount&gt;: '%s' (mora biti barem %s)</translation>
@@ -3417,50 +3280,10 @@
         <source>Specified -walletdir "%s" is a relative path</source>
         <translation type="unfinished">Zadan -walletdir "%s" je relativan put</translation>
     </message>
-<<<<<<< HEAD
-</context>
-<context>
-    <name>TrafficGraphWidget</name>
-    </context>
-<context>
-    <name>TransactionDesc</name>
-    </context>
-<context>
-    <name>TransactionDescDialog</name>
-=======
->>>>>>> 61646189
     <message>
         <source>Specified -walletdir "%s" is not a directory</source>
         <translation type="unfinished">Zadan -walletdir "%s" nije mapa</translation>
     </message>
-<<<<<<< HEAD
-    </context>
-<context>
-    <name>TransactionTableModel</name>
-    </context>
-<context>
-    <name>TransactionView</name>
-    <message>
-        <source>Exporting Failed</source>
-        <translation>Izvoz neuspješan</translation>
-    </message>
-    </context>
-<context>
-    <name>UnitDisplayStatusBarControl</name>
-    </context>
-<context>
-    <name>WalletFrame</name>
-    </context>
-<context>
-    <name>WalletModel</name>
-    </context>
-<context>
-    <name>WalletView</name>
-    </context>
-<context>
-    <name>bitcoin-core</name>
-=======
->>>>>>> 61646189
     <message>
         <source>Specified blocks directory "%s" does not exist.</source>
         <translation type="unfinished">Zadana mapa blokova "%s" ne postoji.</translation>
@@ -3482,30 +3305,20 @@
         <translation type="unfinished">Ovo je eksperimentalni softver.</translation>
     </message>
     <message>
-<<<<<<< HEAD
-        <source>Bitcoin Core</source>
-        <translation>Blackcoin More</translation>
-=======
         <source>This is the minimum transaction fee you pay on every transaction.</source>
         <translation type="unfinished">Ovo je minimalna transakcijska naknada koju plaćate za svaku transakciju.</translation>
->>>>>>> 61646189
     </message>
     <message>
         <source>This is the transaction fee you will pay if you send a transaction.</source>
         <translation type="unfinished">Ovo je transakcijska naknada koju ćete platiti ako pošaljete transakciju.</translation>
     </message>
     <message>
-<<<<<<< HEAD
-        <source>Error: Disk space is low!</source>
-        <translation>Pogreška: Nema dovoljno prostora na disku!</translation>
-=======
         <source>Transaction amount too small</source>
         <translation type="unfinished">Transakcijski iznos premalen</translation>
     </message>
     <message>
         <source>Transaction amounts must not be negative</source>
         <translation type="unfinished">Iznosi transakcije ne smiju biti negativni</translation>
->>>>>>> 61646189
     </message>
     <message>
         <source>Transaction has too long of a mempool chain</source>
