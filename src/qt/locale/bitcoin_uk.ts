--- conflicted
+++ resolved
@@ -542,7 +542,7 @@
     </message>
     <message>
         <source>&amp;Encrypt Wallet…</source>
-        <translation type="unfinished">За&amp;шифрувати гаманець…</translation>
+        <translation type="unfinished">&amp;Шифрувати Гаманець...</translation>
     </message>
     <message>
         <source>Encrypt the private keys that belong to your wallet</source>
@@ -554,23 +554,23 @@
     </message>
     <message>
         <source>&amp;Change Passphrase…</source>
-        <translation type="unfinished">Змінити парол&amp;ь…</translation>
+        <translation type="unfinished">Змінити парол&amp;ь...</translation>
     </message>
     <message>
         <source>Sign &amp;message…</source>
-        <translation type="unfinished">&amp;Підписати повідомлення…</translation>
+        <translation type="unfinished">&amp;Підписати повідомлення...</translation>
     </message>
     <message>
         <source>Sign messages with your Bitcoin addresses to prove you own them</source>
-        <translation type="unfinished">Підтвердіть, що ви є власником повідомлення підписавши його вашою Bitcoin-адресою</translation>
+        <translation type="unfinished">Підтвердіть, що Ви є власником повідомлення, підписавши його Вашою біткоїн-адресою</translation>
     </message>
     <message>
         <source>&amp;Verify message…</source>
-        <translation type="unfinished">П&amp;еревірити повідомлення…</translation>
+        <translation type="unfinished">П&amp;еревірити повідомлення...</translation>
     </message>
     <message>
         <source>Verify messages to ensure they were signed with specified Bitcoin addresses</source>
-        <translation type="unfinished">Перевірте повідомлення для впевненості, що воно підписано вказаною Bitcoin-адресою</translation>
+        <translation type="unfinished">Перевірте повідомлення для впевненості, що воно підписано вказаною біткоїн-адресою</translation>
     </message>
     <message>
         <source>&amp;Load PSBT from file…</source>
@@ -673,34 +673,8 @@
         <translation type="unfinished">Помилка</translation>
     </message>
     <message>
-<<<<<<< HEAD
-        <source>%s request to listen on port %u. This port is considered "bad" and thus it is unlikely that any Bitcoin Core peers connect to it. See doc/p2p-bad-ports.md for details and a full list.</source>
-        <translation type="unfinished">1 %s запит на прослуховування порту 2 %u . Цей порт вважається «поганим», і тому малоймовірно, що будь-які однорангові Bitcoin Core підключаються до нього. Дивіться doc/p2p-bad-ports.md для отримання детальної інформації та повного списку</translation>
-    </message>
-    <message>
-        <source>Cannot provide specific connections and have addrman find outgoing connections at the same time.</source>
-        <translation type="unfinished">Не вдалося встановити визначені з'єднання і одночасно використовувати addrman для встановлення вихідних з'єднань.</translation>
-    </message>
-    <message>
-        <source>Error loading %s: External signer wallet being loaded without external signer support compiled</source>
-        <translation type="unfinished">Помилка завантаження %s: Завантаження гаманця зі зовнішнім підписувачем, але скомпільовано без підтримки зовнішнього підписування</translation>
-    </message>
-    <message>
-        <source>Failed to rename invalid peers.dat file. Please move or delete it and try again.</source>
-        <translation type="unfinished">Не вдалося перейменувати недійсний файл peers.dat. Будь ласка, перемістіть його та повторіть спробу </translation>
-    </message>
-    <message>
-        <source>Outbound connections restricted to Tor (-onlynet=onion) but the proxy for reaching the Tor network is not provided (no -proxy= and no -onion= given) or it is explicitly forbidden (-onion=0)</source>
-        <translation type="unfinished">Вихідні з'єднання обмежені Tor (-onlynet=onion), але проксі-сервер для доступу до мережі Tor не надається (не надано -proxy= і -onion=) або це явно заборонено (-onion=0)
- </translation>
-    </message>
-    <message>
-        <source>Config setting for %s only applied on %s network when in [%s] section.</source>
-        <translation type="unfinished">Налаштування конфігурації %s застосовується лише для мережі %s у розділі [%s].</translation>
-=======
         <source>Warning</source>
         <translation type="unfinished">Попередження</translation>
->>>>>>> 88259837
     </message>
     <message>
         <source>Information</source>
@@ -774,7 +748,7 @@
     </message>
     <message>
         <source>&amp;Mask values</source>
-        <translation type="unfinished">&amp;Приховати значення</translation>
+        <translation type="unfinished">При&amp;ховати значення</translation>
     </message>
     <message>
         <source>Mask the values in the Overview tab</source>
@@ -918,13 +892,8 @@
         <translation type="unfinished">Отримані транзакції</translation>
     </message>
     <message>
-<<<<<<< HEAD
-        <source>Invalid amount for -paytxfee=&lt;amount&gt;: '%s' (must be at least %s)</source>
-        <translation type="unfinished">Вказано некоректну суму для параметра -paytxfee=&lt;amount&gt;: '%s' (повинно бути щонайменше %s)</translation>
-=======
         <source>HD key generation is &lt;b&gt;enabled&lt;/b&gt;</source>
         <translation type="unfinished">Генерація HD ключа &lt;b&gt;увімкнена&lt;/b&gt;</translation>
->>>>>>> 88259837
     </message>
     <message>
         <source>HD key generation is &lt;b&gt;disabled&lt;/b&gt;</source>
@@ -1235,7 +1204,7 @@
     </message>
     <message>
         <source>Wallet Name</source>
-        <translation type="unfinished">Назва Гаманця</translation>
+        <translation type="unfinished">Назва гаманця</translation>
     </message>
     <message>
         <source>Wallet</source>
@@ -1243,7 +1212,7 @@
     </message>
     <message>
         <source>Encrypt the wallet. The wallet will be encrypted with a passphrase of your choice.</source>
-        <translation type="unfinished">Зашифруйте гаманець. Гаманець буде зашифрований за допомогою пароля на ваш вибір.</translation>
+        <translation type="unfinished">Зашифрувати гаманець. Гаманець буде зашифрований за допомогою обраного вами пароля.</translation>
     </message>
     <message>
         <source>Encrypt Wallet</source>
@@ -1255,7 +1224,7 @@
     </message>
     <message>
         <source>Disable private keys for this wallet. Wallets with private keys disabled will have no private keys and cannot have an HD seed or imported private keys. This is ideal for watch-only wallets.</source>
-        <translation type="unfinished">Вимкнути приватні ключі для цього гаманця. Гаманці з вимкнутими приватними ключами не матимуть приватних ключів і не можуть мати набір HD або імпортовані приватні ключі. Це ідеально підходить лише для тільки-огляд гаманців.</translation>
+        <translation type="unfinished">Вимкнути приватні ключі для цього гаманця. Гаманці з вимкнутими приватними ключами не матимуть приватних ключів і не можуть мати набір HD-генератор або імпортовані приватні ключі. Це ідеально підходить для гаманців-для-перегляду.</translation>
     </message>
     <message>
         <source>Disable Private Keys</source>
@@ -1263,7 +1232,7 @@
     </message>
     <message>
         <source>Make a blank wallet. Blank wallets do not initially have private keys or scripts. Private keys and addresses can be imported, or an HD seed can be set, at a later time.</source>
-        <translation type="unfinished">Зробіть порожній гаманець. Порожні гаманці спочатку не мають приватних ключів або сценаріїв. Пізніше можна імпортувати приватні ключі та адреси або встановити HD-насіння.</translation>
+        <translation type="unfinished">Створити пустий гаманець. Пусті гаманці спочатку не мають приватних ключів або скриптів. Пізніше можна імпортувати приватні ключі та адреси або встановити HD-генератор.</translation>
     </message>
     <message>
         <source>Make Blank Wallet</source>
@@ -1271,11 +1240,11 @@
     </message>
     <message>
         <source>Use descriptors for scriptPubKey management</source>
-        <translation type="unfinished">Використовуйте дескриптори для управління scriptPubKey</translation>
+        <translation type="unfinished">Використовувати дескриптори для управління scriptPubKey</translation>
     </message>
     <message>
         <source>Descriptor Wallet</source>
-        <translation type="unfinished">Гаманець на базі дескрипторів</translation>
+        <translation type="unfinished">Гаманець на основі дескрипторів</translation>
     </message>
     <message>
         <source>Use an external signing device such as a hardware wallet. Configure the external signer script in wallet preferences first.</source>
@@ -1330,29 +1299,16 @@
         <translation type="unfinished">Редагувати адресу для отримання</translation>
     </message>
     <message>
-<<<<<<< HEAD
-        <source>Close Wallet…</source>
-        <translation type="unfinished">Закрити гаманець…</translation>
-    </message>
-    <message>
-        <source>Create Wallet…</source>
-        <translation type="unfinished">Створити гаманець…</translation>
-    </message>
-    <message>
-        <source>Close All Wallets…</source>
-        <translation type="unfinished">Закрити всі гаманці…</translation>
-=======
         <source>Edit sending address</source>
         <translation type="unfinished">Редагувати адресу для відправлення</translation>
     </message>
     <message>
         <source>The entered address "%1" is not a valid Bitcoin address.</source>
-        <translation type="unfinished">Введена адреса "%1" не є дійсною Bitcoin адресою.</translation>
+        <translation type="unfinished">Введена адреса "%1" не є дійсною біткоїн-адресою.</translation>
     </message>
     <message>
         <source>Address "%1" already exists as a receiving address with label "%2" and so cannot be added as a sending address.</source>
         <translation type="unfinished">Адреса "%1" вже існує як отримувач з міткою "%2" і не може бути додана як відправник.</translation>
->>>>>>> 88259837
     </message>
     <message>
         <source>The entered address "%1" is already in the address book with label "%2".</source>
@@ -1466,54 +1422,28 @@
         <translation type="unfinished">Оскільки це перший запуск програми, ви можете обрати, де %1 буде зберігати дані.</translation>
     </message>
     <message>
-<<<<<<< HEAD
-        <source>Load Partially Signed Bitcoin Transaction</source>
-        <translation type="unfinished">Завантажити частково підписану біткоїн-транзакцію (PSBT) з файлу</translation>
-    </message>
-    <message>
-        <source>Load PSBT from &amp;clipboard…</source>
-        <translation type="unfinished">Завантажити PSBT-транзакцію з &amp;буфера обміну…</translation>
-    </message>
-    <message>
-        <source>Load Partially Signed Bitcoin Transaction from clipboard</source>
-        <translation type="unfinished">Завантажити частково підписану біткоїн-транзакцію (PSBT) з буфера обміну</translation>
-    </message>
-    <message>
-        <source>Node window</source>
-        <translation type="unfinished">Вікно вузла</translation>
-=======
         <source>Limit block chain storage to</source>
         <translation type="unfinished">Скоротити місце під блоки до</translation>
     </message>
     <message>
         <source>Reverting this setting requires re-downloading the entire blockchain. It is faster to download the full chain first and prune it later. Disables some advanced features.</source>
         <translation type="unfinished">Повернення цього параметра вимагає повторне завантаження всього блокчейну. Швидше спочатку завантажити повний блокчейн і скоротити його пізніше. Вимикає деякі розширені функції.</translation>
->>>>>>> 88259837
     </message>
     <message>
         <source> GB</source>
         <translation type="unfinished">ГБ</translation>
     </message>
     <message>
-<<<<<<< HEAD
-        <source>&amp;Sending addresses</source>
-        <translation type="unfinished">Адреси для &amp;відправлення</translation>
-    </message>
-    <message>
-        <source>&amp;Receiving addresses</source>
-        <translation type="unfinished">Адреси для &amp;отримання</translation>
-=======
         <source>This initial synchronisation is very demanding, and may expose hardware problems with your computer that had previously gone unnoticed. Each time you run %1, it will continue downloading where it left off.</source>
         <translation type="unfinished">Ця початкова синхронізація є дуже вимогливою, і може виявити проблеми з апаратним забезпеченням комп'ютера, які раніше не були непоміченими. Кожен раз, коли ви запускаєте %1, він буде продовжувати завантаження там, де він зупинився.</translation>
     </message>
     <message>
         <source>When you click OK, %1 will begin to download and process the full %4 block chain (%2 GB) starting with the earliest transactions in %3 when %4 initially launched.</source>
         <translation type="unfinished">Після натискання кнопки «OK» %1 почне завантажувати та обробляти повний блокчейн %4 (%2 ГБ), починаючи з найбільш ранніх транзакцій у %3, коли було запущено %4.</translation>
->>>>>>> 88259837
     </message>
     <message>
         <source>If you have chosen to limit block chain storage (pruning), the historical data must still be downloaded and processed, but will be deleted afterward to keep your disk usage low.</source>
-        <translation type="unfinished">Якщо ви вирішили обмежити збереження ланцюжка блоків (відсікання), історичні дані повинні бути завантажені та оброблені, але потім можуть бути видалені, щоб зберегти потрібний простір диска.</translation>
+        <translation type="unfinished">Якщо ви вирішили обмежити обсяг збереження блокчейна, історичні дані повинні бути завантажені та оброблені, але потім можуть бути видалені, щоб зберегти потрібний простір диска.</translation>
     </message>
     <message>
         <source>Use the default data directory</source>
@@ -1542,13 +1472,8 @@
 <context>
     <name>ShutdownWindow</name>
     <message>
-<<<<<<< HEAD
-        <source>&amp;Mask values</source>
-        <translation type="unfinished">При&amp;ховати значення</translation>
-=======
         <source>%1 is shutting down…</source>
         <translation type="unfinished">%1 завершує роботу…</translation>
->>>>>>> 88259837
     </message>
     <message>
         <source>Do not shut down the computer until this window disappears.</source>
@@ -1563,7 +1488,7 @@
     </message>
     <message>
         <source>Recent transactions may not yet be visible, and therefore your wallet's balance might be incorrect. This information will be correct once your wallet has finished synchronizing with the bitcoin network, as detailed below.</source>
-        <translation type="unfinished">Нещодавні транзакції ще не відображаються, тому баланс вашого гаманця може бути неточним. Ця інформація буде вірною після того, як ваш гаманець завершить синхронізацію з мережею Біткоїн, враховуйте показники нижче.</translation>
+        <translation type="unfinished">Нещодавні транзакції ще не відображаються, тому баланс вашого гаманця може бути неточним. Ця інформація буде вірною після того, як ваш гаманець завершить синхронізацію з мережею Біткоїн (дивіться нижче).</translation>
     </message>
     <message>
         <source>Attempting to spend bitcoins that are affected by not-yet-displayed transactions will not be accepted by the network.</source>
@@ -1587,11 +1512,11 @@
     </message>
     <message>
         <source>Progress</source>
-        <translation type="unfinished">Прогрес</translation>
+        <translation type="unfinished">Перебіг синхронізації</translation>
     </message>
     <message>
         <source>Progress increase per hour</source>
-        <translation type="unfinished">Прогрес за годину</translation>
+        <translation type="unfinished">Прогрес синхронізації за годину</translation>
     </message>
     <message>
         <source>Estimated time left until synced</source>
@@ -1607,7 +1532,11 @@
     </message>
     <message>
         <source>Unknown. Syncing Headers (%1, %2%)…</source>
-        <translation type="unfinished">Невідомо. Синхронізація заголовків (%1, %2%)…</translation>
+        <translation type="unfinished">Невідомо. Триває синхронізація заголовків (%1, %2%)…</translation>
+    </message>
+    <message>
+        <source>Unknown. Pre-syncing Headers (%1, %2%)…</source>
+        <translation type="unfinished">Невідомо. Триває попередня синхронізація заголовків (%1, %2%)…</translation>
     </message>
     <message>
         <source>Unknown. Pre-syncing Headers (%1, %2%)…</source>
@@ -2129,15 +2058,6 @@
         <translation type="unfinished">Помилка трансляції транзакції: %1</translation>
     </message>
     <message>
-<<<<<<< HEAD
-        <source>Compiled without sqlite support (required for descriptor wallets)</source>
-        <translation type="unfinished">Скомпільовано без підтримки sqlite (потрібно для гаманців дескрипторів)</translation>
-    </message>
-    <message>
-        <source>Compiled without external signing support (required for external signing)</source>
-        <extracomment>"External signing" means using devices such as hardware wallets.</extracomment>
-        <translation type="unfinished">Скомпільовано без підтримки зовнішнього підписування (потрібно для зовнішнього підписування)</translation>
-=======
         <source>PSBT copied to clipboard.</source>
         <translation type="unfinished">PSBT-транзакцію скопійовано в буфер обміну.</translation>
     </message>
@@ -2205,7 +2125,6 @@
     <message>
         <source>Transaction status is unknown.</source>
         <translation type="unfinished">Статус транзакції невідомий.</translation>
->>>>>>> 88259837
     </message>
 </context>
 <context>
@@ -2695,14 +2614,8 @@
         <translation type="unfinished">1 &amp;день</translation>
     </message>
     <message>
-<<<<<<< HEAD
-        <source>Subtract &amp;fee from amount by default</source>
-        <extracomment>An Options window setting to set subtracting the fee from a sending amount as default.</extracomment>
-        <translation type="unfinished">За замовчуванням віднімати &amp;комісію від суми відправлення</translation>
-=======
         <source>1 &amp;week</source>
         <translation type="unfinished">1 &amp;тиждень</translation>
->>>>>>> 88259837
     </message>
     <message>
         <source>1 &amp;year</source>
@@ -2891,14 +2804,8 @@
         <translation type="unfinished">Створює адресу, яка сумісна зі старішими гаманцями.</translation>
     </message>
     <message>
-<<<<<<< HEAD
-        <source>Compiled without external signing support (required for external signing)</source>
-        <extracomment>"External signing" means using devices such as hardware wallets.</extracomment>
-        <translation type="unfinished">Скомпільовано без підтримки зовнішнього підписування (потрібно для зовнішнього підписування)</translation>
-=======
         <source>Generates a native segwit address (BIP-173). Some old wallets don't support it.</source>
         <translation type="unfinished">Створює segwit-адресу (BIP-173). Деякі старі гаманці не підтримують її.</translation>
->>>>>>> 88259837
     </message>
     <message>
         <source>Bech32m (BIP-350) is an upgrade to Bech32, wallet support is still limited.</source>
@@ -3446,13 +3353,8 @@
 <context>
     <name>SendConfirmationDialog</name>
     <message>
-<<<<<<< HEAD
-        <source>Node window</source>
-        <translation type="unfinished">Вікно вузла</translation>
-=======
         <source>Send</source>
         <translation type="unfinished">Відправити</translation>
->>>>>>> 88259837
     </message>
     <message>
         <source>Create Unsigned</source>
