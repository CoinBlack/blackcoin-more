--- conflicted
+++ resolved
@@ -459,13 +459,10 @@
         <translation type="unfinished">&amp;Minimieren</translation>
     </message>
     <message>
-<<<<<<< HEAD
-=======
         <source>Change the passphrase used for wallet encryption</source>
         <translation type="unfinished">Ändert die Passphrase, die für die Wallet-Verschlüsselung benutzt wird</translation>
     </message>
     <message>
->>>>>>> 89522379
         <source>&amp;Send</source>
         <translation type="unfinished">&amp;Senden</translation>
     </message>
