--- conflicted
+++ resolved
@@ -4751,8 +4751,6 @@
         <translation type="unfinished">Ativadas novas regras desconhecidas (versionbit %i)</translation>
     </message>
     <message>
-<<<<<<< HEAD
-=======
         <source>Unsupported global logging level %s=%s. Valid values: %s.</source>
         <translation type="unfinished">Nível de registo global não suportado %s=%s. Valores válidos: %s.</translation>
     </message>
@@ -4765,7 +4763,6 @@
         <translation type="unfinished">acceptstalefeeestimates não é suportado na cadeia %s.</translation>
     </message>
     <message>
->>>>>>> c7885ecd
         <source>Unsupported logging category %s=%s.</source>
         <translation type="unfinished">Categoria de registos desconhecida %s=%s.</translation>
     </message>
