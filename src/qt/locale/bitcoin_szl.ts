--- conflicted
+++ resolved
@@ -206,7 +206,6 @@
 </context>
 <context>
     <name>QObject</name>
-<<<<<<< HEAD
     <message>
         <source>Error: %1</source>
         <translation type="unfinished">Feler: %1</translation>
@@ -225,21 +224,23 @@
     </message>
     <message>
         <source>Inbound</source>
+        <extracomment>An inbound connection from a peer. An inbound connection is a connection initiated by a peer.</extracomment>
         <translation type="unfinished">Wchodowy</translation>
     </message>
     <message>
         <source>Outbound</source>
+        <extracomment>An outbound connection to a peer. An outbound connection is a connection initiated by us.</extracomment>
         <translation type="unfinished">Wychodowy</translation>
     </message>
     <message numerus="yes">
         <source>%n second(s)</source>
-        <translation>
+        <translation type="unfinished">
             <numerusform />
         </translation>
     </message>
     <message numerus="yes">
         <source>%n minute(s)</source>
-        <translation>
+        <translation type="unfinished">
             <numerusform />
         </translation>
     </message>
@@ -269,76 +270,6 @@
     </message>
     </context>
 <context>
-    <name>BitcoinGUI</name>
-    <message>
-        <source>&amp;Overview</source>
-        <translation>&amp;Podsumowanie</translation>
-=======
-    <message>
-        <source>Error: %1</source>
-        <translation type="unfinished">Feler: %1</translation>
-    </message>
-    <message>
-        <source>unknown</source>
-        <translation type="unfinished">niyznōme</translation>
-    </message>
-    <message>
-        <source>Amount</source>
-        <translation type="unfinished">Kwota</translation>
->>>>>>> dd04f2dd
-    </message>
-    <message>
-        <source>Enter a Bitcoin address (e.g. %1)</source>
-        <translation type="unfinished">Wkludź adresã Bitcoin (bp. %1)</translation>
-    </message>
-    <message>
-        <source>Inbound</source>
-        <extracomment>An inbound connection from a peer. An inbound connection is a connection initiated by a peer.</extracomment>
-        <translation type="unfinished">Wchodowy</translation>
-    </message>
-    <message>
-        <source>Outbound</source>
-        <extracomment>An outbound connection to a peer. An outbound connection is a connection initiated by us.</extracomment>
-        <translation type="unfinished">Wychodowy</translation>
-    </message>
-    <message numerus="yes">
-        <source>%n second(s)</source>
-        <translation type="unfinished">
-            <numerusform />
-        </translation>
-    </message>
-    <message numerus="yes">
-        <source>%n minute(s)</source>
-        <translation type="unfinished">
-            <numerusform />
-        </translation>
-    </message>
-    <message numerus="yes">
-        <source>%n hour(s)</source>
-        <translation type="unfinished">
-            <numerusform />
-        </translation>
-    </message>
-    <message numerus="yes">
-        <source>%n day(s)</source>
-        <translation type="unfinished">
-            <numerusform />
-        </translation>
-    </message>
-    <message numerus="yes">
-        <source>%n week(s)</source>
-        <translation type="unfinished">
-            <numerusform />
-        </translation>
-    </message>
-    <message numerus="yes">
-        <source>%n year(s)</source>
-        <translation type="unfinished">
-            <numerusform />
-        </translation>
-    </message>
-    </context>
-<context>
     <name>bitcoin-core</name>
     <message>
         <source>The %s developers</source>
@@ -349,32 +280,101 @@
         <translation type="unfinished">Imyntnŏ dugość kety wersyje (%i) przekrŏczŏ maksymalnõ dopuszczalnõ dugość (%i). Zmyńsz wielość abo miara parametra uacomment.</translation>
     </message>
     <message>
-<<<<<<< HEAD
+        <source>Warning: Private keys detected in wallet {%s} with disabled private keys</source>
+        <translation type="unfinished">Pozōr: Wykryto było klucze prywatne w portmanyju {%s} kery mŏ zastawiōne klucze prywatne</translation>
+    </message>
+    <message>
+        <source>Done loading</source>
+        <translation type="unfinished">Wgrŏwanie zakōńczōne</translation>
+    </message>
+    <message>
+        <source>Error loading %s</source>
+        <translation type="unfinished">Feler wgrŏwaniŏ %s</translation>
+    </message>
+    <message>
+        <source>Error loading %s: Private keys can only be disabled during creation</source>
+        <translation type="unfinished">Feler wgrŏwaniŏ %s: Klucze prywatne mogōm być zastawiōne ino w czasie tworzyniŏ</translation>
+    </message>
+    <message>
+        <source>Error loading %s: Wallet corrupted</source>
+        <translation type="unfinished">Feler wgrŏwaniŏ %s: Portmanyj poprzniōny</translation>
+    </message>
+    <message>
+        <source>Error loading %s: Wallet requires newer version of %s</source>
+        <translation type="unfinished">Feler wgrŏwaniŏ %s: Portmanyj fołdruje nowszyj wersyje %s</translation>
+    </message>
+    <message>
+        <source>Error loading block database</source>
+        <translation type="unfinished">Feler wgrŏwaniŏ bazy blokōw</translation>
+    </message>
+    <message>
+        <source>Error: Disk space is low for %s</source>
+        <translation type="unfinished">Feler: Za mało wolnego placu na dysku dlŏ %s</translation>
+    </message>
+    <message>
+        <source>Signing transaction failed</source>
+        <translation type="unfinished">Szkryftniyńcie transakcyji niy podarziło sie</translation>
+    </message>
+    <message>
+        <source>This is experimental software.</source>
+        <translation type="unfinished">To je eksperymyntalny softwer.</translation>
+    </message>
+    <message>
+        <source>Transaction too large</source>
+        <translation type="unfinished">Transakcyjŏ za srogŏ</translation>
+    </message>
+    <message>
+        <source>Unknown network specified in -onlynet: '%s'</source>
+        <translation type="unfinished">Niyznōmy nec ôkryślōny w -onlynet: '%s'</translation>
+    </message>
+    <message>
+        <source>Unsupported logging category %s=%s.</source>
+        <translation type="unfinished">Niypodpiyranŏ kategoryjŏ registrowaniŏ %s=%s.</translation>
+    </message>
+    </context>
+<context>
+    <name>BitcoinGUI</name>
+    <message>
+        <source>&amp;Overview</source>
+        <translation type="unfinished">&amp;Podsumowanie</translation>
+    </message>
+    <message>
+        <source>Show general overview of wallet</source>
+        <translation type="unfinished">Pokazuje ôgōlny widok portmanyja</translation>
+    </message>
+    <message>
+        <source>&amp;Transactions</source>
+        <translation type="unfinished">&amp;Transakcyje</translation>
+    </message>
+    <message>
+        <source>Browse transaction history</source>
+        <translation type="unfinished">Przeglōndej historyjõ transakcyji</translation>
+    </message>
+    <message>
+        <source>E&amp;xit</source>
+        <translation type="unfinished">&amp;Zakōńcz</translation>
+    </message>
+    <message>
+        <source>Quit application</source>
+        <translation type="unfinished">Zawrzij aplikacyjõ</translation>
+    </message>
+    <message>
         <source>&amp;About %1</source>
         <translation type="unfinished">&amp;Ô %1</translation>
     </message>
     <message>
         <source>Show information about %1</source>
         <translation type="unfinished">Pokŏż informacyje ô %1</translation>
-=======
-        <source>Warning: Private keys detected in wallet {%s} with disabled private keys</source>
-        <translation type="unfinished">Pozōr: Wykryto było klucze prywatne w portmanyju {%s} kery mŏ zastawiōne klucze prywatne</translation>
-    </message>
-    <message>
-        <source>Done loading</source>
-        <translation type="unfinished">Wgrŏwanie zakōńczōne</translation>
->>>>>>> dd04f2dd
-    </message>
-    <message>
-        <source>Error loading %s</source>
-        <translation type="unfinished">Feler wgrŏwaniŏ %s</translation>
-    </message>
-    <message>
-        <source>Error loading %s: Private keys can only be disabled during creation</source>
-        <translation type="unfinished">Feler wgrŏwaniŏ %s: Klucze prywatne mogōm być zastawiōne ino w czasie tworzyniŏ</translation>
-    </message>
-    <message>
-<<<<<<< HEAD
+    </message>
+    <message>
+        <source>About &amp;Qt</source>
+        <translation type="unfinished">Ô &amp;Qt</translation>
+    </message>
+    <message>
+        <source>Show information about Qt</source>
+        <translation type="unfinished">Pokŏż informacyje ô Qt</translation>
+    </message>
+    <message>
         <source>Modify configuration options for %1</source>
         <translation type="unfinished">Zmiyń ôpcyje kōnfiguracyje dlŏ %1</translation>
     </message>
@@ -390,107 +390,6 @@
     <message>
         <source>Proxy is &lt;b&gt;enabled&lt;/b&gt;: %1</source>
         <translation type="unfinished">Proxy je &lt;b&gt;zapuszczone&lt;/b&gt;: %1</translation>
-=======
-        <source>Error loading %s: Wallet corrupted</source>
-        <translation type="unfinished">Feler wgrŏwaniŏ %s: Portmanyj poprzniōny</translation>
-    </message>
-    <message>
-        <source>Error loading %s: Wallet requires newer version of %s</source>
-        <translation type="unfinished">Feler wgrŏwaniŏ %s: Portmanyj fołdruje nowszyj wersyje %s</translation>
-    </message>
-    <message>
-        <source>Error loading block database</source>
-        <translation type="unfinished">Feler wgrŏwaniŏ bazy blokōw</translation>
-    </message>
-    <message>
-        <source>Error: Disk space is low for %s</source>
-        <translation type="unfinished">Feler: Za mało wolnego placu na dysku dlŏ %s</translation>
-    </message>
-    <message>
-        <source>Signing transaction failed</source>
-        <translation type="unfinished">Szkryftniyńcie transakcyji niy podarziło sie</translation>
-    </message>
-    <message>
-        <source>This is experimental software.</source>
-        <translation type="unfinished">To je eksperymyntalny softwer.</translation>
-    </message>
-    <message>
-        <source>Transaction too large</source>
-        <translation type="unfinished">Transakcyjŏ za srogŏ</translation>
-    </message>
-    <message>
-        <source>Unknown network specified in -onlynet: '%s'</source>
-        <translation type="unfinished">Niyznōmy nec ôkryślōny w -onlynet: '%s'</translation>
-    </message>
-    <message>
-        <source>Unsupported logging category %s=%s.</source>
-        <translation type="unfinished">Niypodpiyranŏ kategoryjŏ registrowaniŏ %s=%s.</translation>
-    </message>
-    </context>
-<context>
-    <name>BitcoinGUI</name>
-    <message>
-        <source>&amp;Overview</source>
-        <translation type="unfinished">&amp;Podsumowanie</translation>
-    </message>
-    <message>
-        <source>Show general overview of wallet</source>
-        <translation type="unfinished">Pokazuje ôgōlny widok portmanyja</translation>
-    </message>
-    <message>
-        <source>&amp;Transactions</source>
-        <translation type="unfinished">&amp;Transakcyje</translation>
-    </message>
-    <message>
-        <source>Browse transaction history</source>
-        <translation type="unfinished">Przeglōndej historyjõ transakcyji</translation>
->>>>>>> dd04f2dd
-    </message>
-    <message>
-        <source>E&amp;xit</source>
-        <translation type="unfinished">&amp;Zakōńcz</translation>
-    </message>
-    <message>
-        <source>Quit application</source>
-        <translation type="unfinished">Zawrzij aplikacyjõ</translation>
-    </message>
-    <message>
-        <source>&amp;About %1</source>
-        <translation type="unfinished">&amp;Ô %1</translation>
-    </message>
-    <message>
-<<<<<<< HEAD
-        <source>&amp;Send</source>
-        <translation>&amp;Poślij</translation>
-=======
-        <source>Show information about %1</source>
-        <translation type="unfinished">Pokŏż informacyje ô %1</translation>
-    </message>
-    <message>
-        <source>About &amp;Qt</source>
-        <translation type="unfinished">Ô &amp;Qt</translation>
->>>>>>> dd04f2dd
-    </message>
-    <message>
-        <source>Show information about Qt</source>
-        <translation type="unfinished">Pokŏż informacyje ô Qt</translation>
-    </message>
-    <message>
-        <source>Modify configuration options for %1</source>
-        <translation type="unfinished">Zmiyń ôpcyje kōnfiguracyje dlŏ %1</translation>
-    </message>
-    <message>
-        <source>Wallet:</source>
-        <translation type="unfinished">Portmanyj:</translation>
-    </message>
-    <message>
-        <source>Network activity disabled.</source>
-        <extracomment>A substring of the tooltip.</extracomment>
-        <translation type="unfinished">Aktywność necowŏ ôstała zastawiōnŏ.</translation>
-    </message>
-    <message>
-        <source>Proxy is &lt;b&gt;enabled&lt;/b&gt;: %1</source>
-        <translation type="unfinished">Proxy je &lt;b&gt;zapuszczone&lt;/b&gt;: %1</translation>
     </message>
     <message>
         <source>Send coins to a Bitcoin address</source>
@@ -558,11 +457,7 @@
     </message>
     <message numerus="yes">
         <source>Processed %n block(s) of transaction history.</source>
-<<<<<<< HEAD
-        <translation>
-=======
         <translation type="unfinished">
->>>>>>> dd04f2dd
             <numerusform />
         </translation>
     </message>
@@ -936,11 +831,7 @@
     </message>
     <message>
         <source>Error</source>
-<<<<<<< HEAD
-        <translation>Feler</translation>
-=======
         <translation type="unfinished">Feler</translation>
->>>>>>> dd04f2dd
     </message>
     <message>
         <source>Welcome</source>
@@ -972,11 +863,7 @@
     </message>
     <message>
         <source>Use a custom data directory:</source>
-<<<<<<< HEAD
-        <translation>Użyj ôbranego folderu datōw</translation>
-=======
         <translation type="unfinished">Użyj ôbranego folderu datōw</translation>
->>>>>>> dd04f2dd
     </message>
 </context>
 <context>
@@ -1085,11 +972,7 @@
     </message>
     <message>
         <source>&amp;Network</source>
-<<<<<<< HEAD
-        <translation>&amp;Nec</translation>
-=======
         <translation type="unfinished">&amp;Nec</translation>
->>>>>>> dd04f2dd
     </message>
     <message>
         <source>Prune &amp;block storage to</source>
@@ -1149,11 +1032,7 @@
     </message>
     <message>
         <source>Port of the proxy (e.g. 9050)</source>
-<<<<<<< HEAD
-        <translation>Port ôd proxy (bp. 9050)</translation>
-=======
         <translation type="unfinished">Port ôd proxy (bp. 9050)</translation>
->>>>>>> dd04f2dd
     </message>
     <message>
         <source>&amp;Window</source>
@@ -1181,16 +1060,12 @@
     </message>
     <message>
         <source>Configuration options</source>
-<<<<<<< HEAD
-        <translation type="unfinished">Ôpcyje kōnfiguracyje</translation>
-=======
         <extracomment>Window title text of pop-up box that allows opening up of configuration file.</extracomment>
         <translation type="unfinished">Ôpcyje kōnfiguracyje</translation>
     </message>
     <message>
         <source>Cancel</source>
         <translation type="unfinished">Pociep</translation>
->>>>>>> dd04f2dd
     </message>
     <message>
         <source>Error</source>
@@ -1256,14 +1131,11 @@
         <source>User Agent</source>
         <extracomment>Title of Peers Table column which contains the peer's User Agent string.</extracomment>
         <translation type="unfinished">Agynt Używŏcza</translation>
-<<<<<<< HEAD
-=======
     </message>
     <message>
         <source>Direction</source>
         <extracomment>Title of Peers Table column which indicates the direction the peer connection was initiated from.</extracomment>
         <translation type="unfinished">Richtōng</translation>
->>>>>>> dd04f2dd
     </message>
     <message>
         <source>Received</source>
@@ -1274,7 +1146,6 @@
         <source>Address</source>
         <extracomment>Title of Peers Table column which contains the IP/Onion/I2P address of the connected peer.</extracomment>
         <translation type="unfinished">Adresa</translation>
-<<<<<<< HEAD
     </message>
     <message>
         <source>Type</source>
@@ -1285,17 +1156,6 @@
         <source>Network</source>
         <extracomment>Title of Peers Table column which states the network the peer connected through.</extracomment>
         <translation type="unfinished">Nec</translation>
-=======
-    </message>
-    <message>
-        <source>Type</source>
-        <extracomment>Title of Peers Table column which describes the type of peer connection. The "type" describes why the connection exists.</extracomment>
-        <translation type="unfinished">Zorta</translation>
-    </message>
-    <message>
-        <source>Network</source>
-        <extracomment>Title of Peers Table column which states the network the peer connected through.</extracomment>
-        <translation type="unfinished">Nec</translation>
     </message>
     <message>
         <source>Inbound</source>
@@ -1306,7 +1166,6 @@
         <source>Outbound</source>
         <extracomment>An Outbound Connection to a Peer.</extracomment>
         <translation type="unfinished">Wychodowy</translation>
->>>>>>> dd04f2dd
     </message>
 </context>
 <context>
@@ -1324,11 +1183,7 @@
     <name>RPCConsole</name>
     <message>
         <source>Client version</source>
-<<<<<<< HEAD
-        <translation>Wersyjŏ klijynta</translation>
-=======
         <translation type="unfinished">Wersyjŏ klijynta</translation>
->>>>>>> dd04f2dd
     </message>
     <message>
         <source>Datadir</source>
@@ -1440,13 +1295,6 @@
     <message>
         <source>Clear</source>
         <translation type="unfinished">Wypucuj</translation>
-<<<<<<< HEAD
-    </message>
-    <message>
-        <source>Native segwit addresses (aka Bech32 or BIP-173) reduce your transaction fees later on and offer better protection against typos, but old wallets don't support them. When unchecked, an address compatible with older wallets will be created instead.</source>
-        <translation type="unfinished">Natywne adresy segwit (aka Bech32 abo BIP-173) zmyńszajōm niyskorzij twoje ôpłŏcki za transakcyje i dadzōm lepsze zabezpieczynie przed chybami, ale stare portmanyje jejich niy podpiyrajōm. Jeźli ôdznaczōne, zrychtowanŏ ôstanie adresa kōmpatybilnŏ ze starszymi portmanyjami.</translation>
-=======
->>>>>>> dd04f2dd
     </message>
     <message>
         <source>Show</source>
@@ -1611,11 +1459,7 @@
     </message>
     <message numerus="yes">
         <source>Estimated to begin confirmation within %n block(s).</source>
-<<<<<<< HEAD
-        <translation>
-=======
         <translation type="unfinished">
->>>>>>> dd04f2dd
             <numerusform />
         </translation>
     </message>
@@ -1663,11 +1507,7 @@
     </message>
     <message>
         <source>&amp;Sign Message</source>
-<<<<<<< HEAD
-        <translation>&amp;Szkryftnij Wiadōmość</translation>
-=======
         <translation type="unfinished">&amp;Szkryftnij Wiadōmość</translation>
->>>>>>> dd04f2dd
     </message>
     <message>
         <source>Sign &amp;Message</source>
@@ -1728,11 +1568,7 @@
     </message>
     <message numerus="yes">
         <source>matures in %n more block(s)</source>
-<<<<<<< HEAD
-        <translation>
-=======
         <translation type="unfinished">
->>>>>>> dd04f2dd
             <numerusform />
         </translation>
     </message>
@@ -1766,15 +1602,6 @@
     <message>
         <source>Label</source>
         <translation type="unfinished">Etyketa</translation>
-<<<<<<< HEAD
-    </message>
-    <message numerus="yes">
-        <source>Open for %n more block(s)</source>
-        <translation>
-            <numerusform />
-        </translation>
-=======
->>>>>>> dd04f2dd
     </message>
     <message>
         <source>Received with</source>
@@ -1845,8 +1672,6 @@
     </message>
 </context>
 <context>
-<<<<<<< HEAD
-=======
     <name>WalletFrame</name>
     <message>
         <source>Error</source>
@@ -1854,7 +1679,6 @@
     </message>
     </context>
 <context>
->>>>>>> dd04f2dd
     <name>WalletModel</name>
     <message>
         <source>Send Coins</source>
@@ -1878,13 +1702,6 @@
     <message>
         <source>Export the data in the current tab to a file</source>
         <translation type="unfinished">Eksportuj dane z aktywnyj szkarty do zbioru</translation>
-<<<<<<< HEAD
-    </message>
-    <message>
-        <source>Error</source>
-        <translation type="unfinished">Feler</translation>
-=======
->>>>>>> dd04f2dd
     </message>
     <message>
         <source>Backup Failed</source>
@@ -1893,26 +1710,6 @@
     <message>
         <source>Cancel</source>
         <translation type="unfinished">Pociep</translation>
-<<<<<<< HEAD
-    </message>
-</context>
-<context>
-    <name>bitcoin-core</name>
-    <message>
-        <source>The %s developers</source>
-        <translation type="unfinished">Twōrcy %s</translation>
-    </message>
-    <message>
-        <source>Total length of network version string (%i) exceeds maximum length (%i). Reduce the number or size of uacomments.</source>
-        <translation type="unfinished">Imyntnŏ dugość kety wersyje (%i) przekrŏczŏ maksymalnõ dopuszczalnõ dugość (%i). Zmyńsz wielość abo miara parametra uacomment.</translation>
-    </message>
-    <message>
-        <source>Warning: Private keys detected in wallet {%s} with disabled private keys</source>
-        <translation type="unfinished">Pozōr: Wykryto było klucze prywatne w portmanyju {%s} kery mŏ zastawiōne klucze prywatne</translation>
-    </message>
-    <message>
-        <source>Done loading</source>
-        <translation type="unfinished">Wgrŏwanie zakōńczōne</translation>
     </message>
     <message>
         <source>Error loading %s</source>
@@ -1957,8 +1754,6 @@
     <message>
         <source>Unsupported logging category %s=%s.</source>
         <translation type="unfinished">Niypodpiyranŏ kategoryjŏ registrowaniŏ %s=%s.</translation>
-=======
->>>>>>> dd04f2dd
     </message>
     </context>
 </TS>