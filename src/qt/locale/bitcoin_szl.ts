<TS version="2.1" language="szl">
<context>
    <name>AddressBookPage</name>
    <message>
        <source>Right-click to edit address or label</source>
        <translation type="unfinished">Kliknij prawy knefel mysze, coby edytować adresã abo etyketã</translation>
    </message>
    <message>
        <source>Create a new address</source>
        <translation type="unfinished">Zrychtuj nowõ adresã</translation>
    </message>
    <message>
        <source>&amp;New</source>
        <translation type="unfinished">&amp;Nowy</translation>
    </message>
    <message>
        <source>Copy the currently selected address to the system clipboard</source>
        <translation type="unfinished">Skopiyruj aktualnie ôbranõ adresã do skrytki</translation>
    </message>
    <message>
        <source>&amp;Copy</source>
        <translation type="unfinished">&amp;Kopiyruj</translation>
    </message>
    <message>
        <source>C&amp;lose</source>
        <translation type="unfinished">&amp;Zawrzij</translation>
    </message>
    <message>
        <source>Delete the currently selected address from the list</source>
        <translation type="unfinished">Wychrōń zaznaczōnõ adresã z brify</translation>
    </message>
    <message>
        <source>Enter address or label to search</source>
        <translation type="unfinished">Wkludź adresã abo etyketã coby wyszukać</translation>
    </message>
    <message>
        <source>Export the data in the current tab to a file</source>
        <translation type="unfinished">Eksportuj dane z aktywnyj szkarty do zbioru</translation>
    </message>
    <message>
        <source>&amp;Export</source>
        <translation type="unfinished">&amp;Eksportuj</translation>
    </message>
    <message>
        <source>&amp;Delete</source>
        <translation type="unfinished">&amp;Wychrōń</translation>
    </message>
    <message>
        <source>Choose the address to send coins to</source>
        <translation type="unfinished">Ôbier adresã, na kerõ chcesz posłać mōnety</translation>
    </message>
    <message>
        <source>Choose the address to receive coins with</source>
        <translation type="unfinished">Ôbier adresã, na kerõ chcesz dostać mōnety</translation>
    </message>
    <message>
        <source>C&amp;hoose</source>
        <translation type="unfinished">Ô&amp;bier</translation>
    </message>
    <message>
        <source>Sending addresses</source>
        <translation type="unfinished">Adresy posyłaniŏ</translation>
    </message>
    <message>
        <source>Receiving addresses</source>
        <translation type="unfinished">Adresy ôdbiyraniŏ</translation>
    </message>
    <message>
        <source>These are your Bitcoin addresses for sending payments. Always check the amount and the receiving address before sending coins.</source>
        <translation type="unfinished">Tukej sōm adresy Bitcoin na kere posyłŏsz płaty. Dycki wybaduj wielość i adresã ôdbiyrŏcza przed posłaniym mōnet.</translation>
    </message>
    <message>
        <source>&amp;Copy Address</source>
        <translation type="unfinished">&amp;Kopiyruj Adresã</translation>
    </message>
    <message>
        <source>Copy &amp;Label</source>
        <translation type="unfinished">Kopiyruj &amp;Etyketã</translation>
    </message>
    <message>
        <source>&amp;Edit</source>
        <translation type="unfinished">&amp;Edytuj</translation>
    </message>
    <message>
        <source>Export Address List</source>
        <translation type="unfinished">Eksportuj wykŏz adres</translation>
    </message>
    <message>
        <source>There was an error trying to save the address list to %1. Please try again.</source>
        <extracomment>An error message. %1 is a stand-in argument for the name of the file we attempted to save to.</extracomment>
        <translation type="unfinished">Przitrefiōł sie feler w czasie spamiyntowaniŏ brify adres do %1. Proszã sprōbować zaś.</translation>
    </message>
    <message>
        <source>Exporting Failed</source>
        <translation type="unfinished">Eksportowanie niy podarziło sie</translation>
    </message>
</context>
<context>
    <name>AddressTableModel</name>
    <message>
        <source>Label</source>
        <translation type="unfinished">Etyketa</translation>
    </message>
    <message>
        <source>Address</source>
        <translation type="unfinished">Adresa</translation>
    </message>
    <message>
        <source>(no label)</source>
        <translation type="unfinished">(chyba etykety)</translation>
    </message>
</context>
<context>
    <name>AskPassphraseDialog</name>
    <message>
        <source>Passphrase Dialog</source>
        <translation type="unfinished">Ôkiynko Hasła</translation>
    </message>
    <message>
        <source>Enter passphrase</source>
        <translation type="unfinished">Wkludź hasło</translation>
    </message>
    <message>
        <source>New passphrase</source>
        <translation type="unfinished">Nowe hasło</translation>
    </message>
    <message>
        <source>Repeat new passphrase</source>
        <translation type="unfinished">Powtōrz nowe hasło</translation>
    </message>
    <message>
        <source>Encrypt wallet</source>
        <translation type="unfinished">Zaszyfruj portmanyj</translation>
    </message>
    <message>
        <source>This operation needs your wallet passphrase to unlock the wallet.</source>
        <translation type="unfinished">Ta ôperacyjŏ wymŏgŏ hasła do portmanyja coby ôdszperować portmanyj.</translation>
    </message>
    <message>
        <source>Unlock wallet</source>
        <translation type="unfinished">Ôdszperuj portmanyj.</translation>
    </message>
    <message>
        <source>Change passphrase</source>
        <translation type="unfinished">Pōmiyń hasło</translation>
    </message>
    <message>
        <source>Confirm wallet encryption</source>
        <translation type="unfinished">Przituplikuj szyfrowanie portmanyja</translation>
    </message>
    <message>
        <source>Warning: If you encrypt your wallet and lose your passphrase, you will &lt;b&gt;LOSE ALL OF YOUR BITCOINS&lt;/b&gt;!</source>
        <translation type="unfinished">Pozōr: jeźli zaszyfrujesz swōj portmanyj i stracisz hasło &lt;b&gt;STRACISZ WSZYJSKE SWOJE BITCOINY&lt;/b&gt;!</translation>
    </message>
    <message>
        <source>Are you sure you wish to encrypt your wallet?</source>
        <translation type="unfinished">Na isto chcesz zaszyfrować swōj portmanyj?</translation>
    </message>
    <message>
        <source>Wallet encrypted</source>
        <translation type="unfinished">Portmanyj zaszyfrowany</translation>
    </message>
    <message>
        <source>IMPORTANT: Any previous backups you have made of your wallet file should be replaced with the newly generated, encrypted wallet file. For security reasons, previous backups of the unencrypted wallet file will become useless as soon as you start using the new, encrypted wallet.</source>
        <translation type="unfinished">WŎŻNE: Wszyjske wykōnane wczaśnij kopije zbioru portmanyja winny być umiyniōne na nowe, szyfrowane zbiory. Z powodōw bezpiyczyństwa, piyrwyjsze kopije niyszyfrowanych zbiorōw portmanyja stōnõ sie bezużyteczne jak ino zaczniesz używać nowego, szyfrowanego portmanyja.</translation>
    </message>
    <message>
        <source>Wallet encryption failed</source>
        <translation type="unfinished">Zaszyfrowanie portmanyja niy podarziło sie</translation>
    </message>
    <message>
        <source>Wallet encryption failed due to an internal error. Your wallet was not encrypted.</source>
        <translation type="unfinished">Zaszyfrowanie portmanyja niy podarziło sie bez wnyntrzny feler. Twōj portmanyj niy ôstoł zaszyfrowany.</translation>
    </message>
    <message>
        <source>The supplied passphrases do not match.</source>
        <translation type="unfinished">Podane hasła niy sōm take same.</translation>
    </message>
    <message>
        <source>Wallet unlock failed</source>
        <translation type="unfinished">Ôdszperowanie portmanyja niy podarziło sie</translation>
    </message>
    <message>
        <source>The passphrase entered for the wallet decryption was incorrect.</source>
        <translation type="unfinished">Wkludzōne hasło do ôdszyfrowaniŏ portmanyja je niynŏleżne.</translation>
    </message>
    <message>
        <source>Wallet passphrase was successfully changed.</source>
        <translation type="unfinished">Hasło do portmanyja ôstało sprŏwnie pōmiyniōne.</translation>
    </message>
    <message>
        <source>Warning: The Caps Lock key is on!</source>
        <translation type="unfinished">Pozōr: Caps Lock je zapuszczōny!</translation>
    </message>
</context>
<context>
    <name>BanTableModel</name>
    <message>
        <source>IP/Netmask</source>
        <translation type="unfinished">IP/Maska necu</translation>
    </message>
    <message>
        <source>Banned Until</source>
        <translation type="unfinished">Szpera do</translation>
    </message>
</context>
<context>
    <name>QObject</name>
    <message>
        <source>Error: %1</source>
        <translation type="unfinished">Feler: %1</translation>
    </message>
    <message>
        <source>unknown</source>
        <translation type="unfinished">niyznōme</translation>
    </message>
    <message>
        <source>Amount</source>
        <translation type="unfinished">Kwota</translation>
    </message>
    <message>
        <source>Enter a Bitcoin address (e.g. %1)</source>
        <translation type="unfinished">Wkludź adresã Bitcoin (bp. %1)</translation>
    </message>
    <message>
        <source>Inbound</source>
        <extracomment>An inbound connection from a peer. An inbound connection is a connection initiated by a peer.</extracomment>
        <translation type="unfinished">Wchodowy</translation>
    </message>
    <message>
        <source>Outbound</source>
        <extracomment>An outbound connection to a peer. An outbound connection is a connection initiated by us.</extracomment>
        <translation type="unfinished">Wychodowy</translation>
    </message>
    <message numerus="yes">
        <source>%n second(s)</source>
        <translation type="unfinished">
            <numerusform />
        </translation>
    </message>
    <message numerus="yes">
        <source>%n minute(s)</source>
        <translation type="unfinished">
            <numerusform />
        </translation>
    </message>
    <message numerus="yes">
        <source>%n hour(s)</source>
        <translation type="unfinished">
            <numerusform />
        </translation>
    </message>
    <message numerus="yes">
        <source>%n day(s)</source>
        <translation type="unfinished">
            <numerusform />
        </translation>
    </message>
    <message numerus="yes">
        <source>%n week(s)</source>
        <translation type="unfinished">
            <numerusform />
        </translation>
    </message>
    <message numerus="yes">
        <source>%n year(s)</source>
        <translation type="unfinished">
            <numerusform />
        </translation>
    </message>
    </context>
<context>
    <name>BitcoinGUI</name>
    <message>
        <source>&amp;Overview</source>
        <translation type="unfinished">&amp;Podsumowanie</translation>
    </message>
    <message>
        <source>Show general overview of wallet</source>
        <translation type="unfinished">Pokazuje ôgōlny widok portmanyja</translation>
    </message>
    <message>
        <source>&amp;Transactions</source>
        <translation type="unfinished">&amp;Transakcyje</translation>
    </message>
    <message>
        <source>Browse transaction history</source>
        <translation type="unfinished">Przeglōndej historyjõ transakcyji</translation>
    </message>
    <message>
        <source>E&amp;xit</source>
        <translation type="unfinished">&amp;Zakōńcz</translation>
    </message>
    <message>
        <source>Quit application</source>
        <translation type="unfinished">Zawrzij aplikacyjõ</translation>
    </message>
    <message>
        <source>&amp;About %1</source>
        <translation type="unfinished">&amp;Ô %1</translation>
    </message>
    <message>
        <source>Show information about %1</source>
        <translation type="unfinished">Pokŏż informacyje ô %1</translation>
    </message>
    <message>
        <source>About &amp;Qt</source>
        <translation type="unfinished">Ô &amp;Qt</translation>
    </message>
    <message>
        <source>Show information about Qt</source>
        <translation type="unfinished">Pokŏż informacyje ô Qt</translation>
    </message>
    <message>
        <source>Modify configuration options for %1</source>
        <translation type="unfinished">Zmiyń ôpcyje kōnfiguracyje dlŏ %1</translation>
    </message>
    <message>
        <source>Wallet:</source>
        <translation type="unfinished">Portmanyj:</translation>
    </message>
    <message>
        <source>Network activity disabled.</source>
        <extracomment>A substring of the tooltip.</extracomment>
        <translation type="unfinished">Aktywność necowŏ ôstała zastawiōnŏ.</translation>
    </message>
    <message>
        <source>Proxy is &lt;b&gt;enabled&lt;/b&gt;: %1</source>
        <translation type="unfinished">Proxy je &lt;b&gt;zapuszczone&lt;/b&gt;: %1</translation>
    </message>
    <message>
        <source>Send coins to a Bitcoin address</source>
        <translation type="unfinished">Poślij mōnety na adresã Bitcoin</translation>
    </message>
    <message>
        <source>Backup wallet to another location</source>
        <translation type="unfinished">Ibryczny portmanyj w inkszyj lokalizacyje</translation>
    </message>
    <message>
        <source>Change the passphrase used for wallet encryption</source>
        <translation type="unfinished">Pōmiyń hasło użyte do szyfrowaniŏ portmanyja</translation>
    </message>
    <message>
        <source>&amp;Send</source>
        <translation type="unfinished">&amp;Poślij</translation>
    </message>
    <message>
        <source>&amp;Receive</source>
        <translation type="unfinished">Ôd&amp;bier</translation>
    </message>
    <message>
        <source>Encrypt the private keys that belong to your wallet</source>
        <translation type="unfinished">Szyfruj klucze prywatne, kere sōm we twojim portmanyju</translation>
    </message>
    <message>
        <source>Sign messages with your Bitcoin addresses to prove you own them</source>
        <translation type="unfinished">Podpisz wiadōmości swojōm adresōm coby dowiyść jejich posiadanie</translation>
    </message>
    <message>
        <source>Verify messages to ensure they were signed with specified Bitcoin addresses</source>
        <translation type="unfinished">Zweryfikuj wiadōmość, coby wejzdrzeć sie, iże ôstała podpisanŏ podanōm adresōm Bitcoin.</translation>
    </message>
    <message>
        <source>&amp;File</source>
        <translation type="unfinished">&amp;Zbiōr</translation>
    </message>
    <message>
        <source>&amp;Settings</source>
        <translation type="unfinished">&amp;Nasztalowania</translation>
    </message>
    <message>
        <source>&amp;Help</source>
        <translation type="unfinished">Pō&amp;moc</translation>
    </message>
    <message>
        <source>Tabs toolbar</source>
        <translation type="unfinished">Lajsta szkart</translation>
    </message>
    <message>
        <source>Request payments (generates QR codes and bitcoin: URIs)</source>
        <translation type="unfinished">Żōndej płatu (gyneruje kod QR jak tyż URI bitcoin:)</translation>
    </message>
    <message>
        <source>Show the list of used sending addresses and labels</source>
        <translation type="unfinished">Pokŏż wykŏz adres i etyket użytych do posyłaniŏ</translation>
    </message>
    <message>
        <source>Show the list of used receiving addresses and labels</source>
        <translation type="unfinished">Pokŏż wykŏz adres i etyket użytych do ôdbiyraniŏ</translation>
    </message>
    <message>
        <source>&amp;Command-line options</source>
        <translation type="unfinished">Ôp&amp;cyje piski nakŏzań</translation>
    </message>
    <message numerus="yes">
        <source>Processed %n block(s) of transaction history.</source>
        <translation type="unfinished">
            <numerusform />
        </translation>
    </message>
    <message>
        <source>%1 behind</source>
        <translation type="unfinished">%1 za</translation>
    </message>
    <message>
        <source>Last received block was generated %1 ago.</source>
        <translation type="unfinished">Ôstatni dostany blok ôstoł wygynerowany %1 tymu.</translation>
    </message>
    <message>
        <source>Transactions after this will not yet be visible.</source>
        <translation type="unfinished">Transakcyje po tym mōmyncie niy bydōm jeszcze widzialne.</translation>
    </message>
    <message>
        <source>Error</source>
        <translation type="unfinished">Feler</translation>
    </message>
    <message>
        <source>Warning</source>
        <translation type="unfinished">Pozōr</translation>
    </message>
    <message>
        <source>Information</source>
        <translation type="unfinished">Informacyjŏ</translation>
    </message>
    <message>
        <source>Up to date</source>
        <translation type="unfinished">Terŏźny</translation>
    </message>
    <message>
        <source>&amp;Sending addresses</source>
        <translation type="unfinished">&amp;Adresy posyłaniŏ</translation>
    </message>
    <message>
        <source>Show the %1 help message to get a list with possible Bitcoin command-line options</source>
        <translation type="unfinished">Pokŏż pōmoc %1 coby zobŏczyć wykŏz wszyjskich ôpcyji piski nakŏzań.</translation>
    </message>
    <message>
        <source>default wallet</source>
        <translation type="unfinished">wychodny portmanyj</translation>
    </message>
    <message>
        <source>&amp;Window</source>
        <translation type="unfinished">Ô&amp;kno</translation>
    </message>
    <message>
        <source>%1 client</source>
        <translation type="unfinished">%1 klijynt</translation>
    </message>
    <message numerus="yes">
        <source>%n active connection(s) to Bitcoin network.</source>
        <extracomment>A substring of the tooltip.</extracomment>
        <translation type="unfinished">
            <numerusform />
        </translation>
    </message>
    <message>
        <source>Error: %1</source>
        <translation type="unfinished">Feler: %1</translation>
    </message>
    <message>
        <source>Date: %1
</source>
        <translation type="unfinished">Datōm: %1
</translation>
    </message>
    <message>
        <source>Amount: %1
</source>
        <translation type="unfinished">Kwota: %1
</translation>
    </message>
    <message>
        <source>Wallet: %1
</source>
        <translation type="unfinished">Portmanyj: %1
</translation>
    </message>
    <message>
        <source>Type: %1
</source>
        <translation type="unfinished">Zorta: %1
</translation>
    </message>
    <message>
        <source>Label: %1
</source>
        <translation type="unfinished">Etyketa: %1
</translation>
    </message>
    <message>
        <source>Address: %1
</source>
        <translation type="unfinished">Adresa: %1
</translation>
    </message>
    <message>
        <source>Sent transaction</source>
        <translation type="unfinished">Transakcyjŏ wysłanŏ</translation>
    </message>
    <message>
        <source>Incoming transaction</source>
        <translation type="unfinished">Transakcyjŏ przichodzōncŏ</translation>
    </message>
    <message>
        <source>HD key generation is &lt;b&gt;enabled&lt;/b&gt;</source>
        <translation type="unfinished">Gynerowanie kluczy HD je &lt;b&gt;zapuszczone&lt;/b&gt;</translation>
    </message>
    <message>
        <source>HD key generation is &lt;b&gt;disabled&lt;/b&gt;</source>
        <translation type="unfinished">Gynerowanie kluczy HD je &lt;b&gt;zastawiōne&lt;/b&gt;</translation>
    </message>
    <message>
        <source>Wallet is &lt;b&gt;encrypted&lt;/b&gt; and currently &lt;b&gt;unlocked&lt;/b&gt;</source>
        <translation type="unfinished">Portmanyj je &lt;b&gt;zaszyfrowany&lt;/b&gt; i terŏźnie &lt;b&gt;ôdszperowany&lt;/b&gt;</translation>
    </message>
    <message>
        <source>Wallet is &lt;b&gt;encrypted&lt;/b&gt; and currently &lt;b&gt;locked&lt;/b&gt;</source>
        <translation type="unfinished">Portmanyj je &lt;b&gt;zaszyfrowany&lt;/b&gt; i terŏźnie &lt;b&gt;zaszperowany&lt;/b&gt;</translation>
    </message>
    </context>
<context>
    <name>CoinControlDialog</name>
    <message>
        <source>Coin Selection</source>
        <translation type="unfinished">Ôbiōr mōnet</translation>
    </message>
    <message>
        <source>Quantity:</source>
        <translation type="unfinished">Wielość:</translation>
    </message>
    <message>
        <source>Bytes:</source>
        <translation type="unfinished">Bajtōw:</translation>
    </message>
    <message>
        <source>Amount:</source>
        <translation type="unfinished">Kwota:</translation>
    </message>
    <message>
        <source>Fee:</source>
        <translation type="unfinished">Ôpłŏcka:</translation>
    </message>
    <message>
        <source>Dust:</source>
        <translation type="unfinished">Sztaub:</translation>
    </message>
    <message>
        <source>After Fee:</source>
        <translation type="unfinished">Po ôpłŏcce:</translation>
    </message>
    <message>
        <source>Change:</source>
        <translation type="unfinished">Wydŏwka:</translation>
    </message>
    <message>
        <source>(un)select all</source>
        <translation type="unfinished">Zaznacz/Ôdznacz wszyjsko</translation>
    </message>
    <message>
        <source>Tree mode</source>
        <translation type="unfinished">Tryb strōma</translation>
    </message>
    <message>
        <source>List mode</source>
        <translation type="unfinished">Tryb wykŏzu</translation>
    </message>
    <message>
        <source>Amount</source>
        <translation type="unfinished">Kwota</translation>
    </message>
    <message>
        <source>Received with label</source>
        <translation type="unfinished">Ôdebrane z etyketōm</translation>
    </message>
    <message>
        <source>Received with address</source>
        <translation type="unfinished">Ôdebrane z adresōm</translation>
    </message>
    <message>
        <source>Date</source>
        <translation type="unfinished">Datōm</translation>
    </message>
    <message>
        <source>Confirmations</source>
        <translation type="unfinished">Przituplowania</translation>
    </message>
    <message>
        <source>Confirmed</source>
        <translation type="unfinished">Przituplowany</translation>
    </message>
    <message>
        <source>Copy amount</source>
        <translation type="unfinished">Kopiyruj kwotã</translation>
    </message>
    <message>
        <source>Copy quantity</source>
        <translation type="unfinished">Kopiyruj wielość</translation>
    </message>
    <message>
        <source>Copy fee</source>
        <translation type="unfinished">Kopiyruj ôpłŏckã</translation>
    </message>
    <message>
        <source>Copy after fee</source>
        <translation type="unfinished">Kopiyruj wielość po ôpłŏcce</translation>
    </message>
    <message>
        <source>Copy bytes</source>
        <translation type="unfinished">Kopiyruj wielość bajtōw</translation>
    </message>
    <message>
        <source>Copy dust</source>
        <translation type="unfinished">Kopiyruj sztaub</translation>
    </message>
    <message>
        <source>Copy change</source>
        <translation type="unfinished">Kopiyruj wydŏwkã</translation>
    </message>
    <message>
        <source>(%1 locked)</source>
        <translation type="unfinished">(%1 zaszperowane)</translation>
    </message>
    <message>
        <source>yes</source>
        <translation type="unfinished">ja</translation>
    </message>
    <message>
        <source>no</source>
        <translation type="unfinished">niy</translation>
    </message>
    <message>
        <source>This label turns red if any recipient receives an amount smaller than the current dust threshold.</source>
        <translation type="unfinished">Ta etyketa stŏwŏ sie czyrwōnŏ jeźli keryś z ôdbiyrŏczy dostŏwŏ kwotã myńszõ aniżeli terŏźny prōg sztaubu.</translation>
    </message>
    <message>
        <source>Can vary +/- %1 satoshi(s) per input.</source>
        <translation type="unfinished">Chwiyrŏ sie +/- %1 satoshi na wchōd.</translation>
    </message>
    <message>
        <source>(no label)</source>
        <translation type="unfinished">(chyba etykety)</translation>
    </message>
    <message>
        <source>change from %1 (%2)</source>
        <translation type="unfinished">wydŏwka z %1 (%2)</translation>
    </message>
    <message>
        <source>(change)</source>
        <translation type="unfinished">(wydŏwka)</translation>
    </message>
</context>
<context>
    <name>OpenWalletActivity</name>
    <message>
        <source>default wallet</source>
        <translation type="unfinished">wychodny portmanyj</translation>
    </message>
    </context>
<context>
    <name>CreateWalletDialog</name>
    <message>
        <source>Wallet</source>
        <translation type="unfinished">Portmanyj</translation>
    </message>
    </context>
<context>
    <name>EditAddressDialog</name>
    <message>
        <source>Edit Address</source>
        <translation type="unfinished">Edytuj adresã</translation>
    </message>
    <message>
        <source>&amp;Label</source>
        <translation type="unfinished">&amp;Etyketa</translation>
    </message>
    <message>
        <source>The label associated with this address list entry</source>
        <translation type="unfinished">Etyketa ôbwiōnzanŏ z tym wpisym na wykŏzie adres</translation>
    </message>
    <message>
        <source>The address associated with this address list entry. This can only be modified for sending addresses.</source>
        <translation type="unfinished">Ta adresa je ôbwiōnzanŏ z wpisym na wykŏzie adres. Może być zmodyfikowany jyno dlŏ adres posyłajōncych.</translation>
    </message>
    <message>
        <source>&amp;Address</source>
        <translation type="unfinished">&amp;Adresa</translation>
    </message>
    <message>
        <source>New sending address</source>
        <translation type="unfinished">Nowŏ adresa posyłaniŏ</translation>
    </message>
    <message>
        <source>Edit receiving address</source>
        <translation type="unfinished">Edytuj adresã ôdbiōru</translation>
    </message>
    <message>
        <source>Edit sending address</source>
        <translation type="unfinished">Edytuj adresã posyłaniŏ</translation>
    </message>
    <message>
        <source>The entered address "%1" is not a valid Bitcoin address.</source>
        <translation type="unfinished">Wkludzōnŏ adresa "%1" niyma nŏleżnōm adresōm Bitcoin.</translation>
    </message>
    <message>
        <source>Address "%1" already exists as a receiving address with label "%2" and so cannot be added as a sending address.</source>
        <translation type="unfinished">Adresa "%1" już je za adresã ôdbiorczõ z etyketōm "%2" i bez to niy idzie jeji przidać za adresã nadŏwcy.</translation>
    </message>
    <message>
        <source>The entered address "%1" is already in the address book with label "%2".</source>
        <translation type="unfinished">Wkludzōnŏ adresa "%1" już je w ksiōnżce adres z ôpisym "%2".</translation>
    </message>
    <message>
        <source>Could not unlock wallet.</source>
        <translation type="unfinished">Niy idzie było ôdszperować portmanyja.</translation>
    </message>
    <message>
        <source>New key generation failed.</source>
        <translation type="unfinished">Gynerowanie nowego klucza niy podarziło sie.</translation>
    </message>
</context>
<context>
    <name>FreespaceChecker</name>
    <message>
        <source>A new data directory will be created.</source>
        <translation type="unfinished">Bydzie zrychtowany nowy folder danych.</translation>
    </message>
    <message>
        <source>name</source>
        <translation type="unfinished">miano</translation>
    </message>
    <message>
        <source>Directory already exists. Add %1 if you intend to create a new directory here.</source>
        <translation type="unfinished">Katalog już je. Przidej %1 jeźli mŏsz zastrojynie zrychtować tukej nowy katalog.</translation>
    </message>
    <message>
        <source>Cannot create data directory here.</source>
        <translation type="unfinished">Niy idzie było tukej zrychtować folderu datōw.</translation>
    </message>
</context>
<context>
    <name>Intro</name>
    <message numerus="yes">
        <source>%n GB of space available</source>
        <translation type="unfinished">
            <numerusform />
        </translation>
    </message>
    <message numerus="yes">
        <source>(of %n GB needed)</source>
        <translation type="unfinished">
            <numerusform>(z %n GB przidajnego)</numerusform>
        </translation>
    </message>
    <message numerus="yes">
        <source>(%n GB needed for full chain)</source>
        <translation type="unfinished">
            <numerusform />
        </translation>
    </message>
    <message>
        <source>At least %1 GB of data will be stored in this directory, and it will grow over time.</source>
        <translation type="unfinished">Co nojmynij %1 GB datōw ôstanie spamiyntane w tym katalogu, daty te bydōm z czasym corŏz srogsze.</translation>
    </message>
    <message>
        <source>Approximately %1 GB of data will be stored in this directory.</source>
        <translation type="unfinished">Kole %1 GB datōw ôstanie spamiyntane w tym katalogu.</translation>
    </message>
    <message numerus="yes">
        <source>(sufficient to restore backups %n day(s) old)</source>
        <extracomment>Explanatory text on the capability of the current prune target.</extracomment>
        <translation type="unfinished">
            <numerusform />
        </translation>
    </message>
    <message>
        <source>%1 will download and store a copy of the Bitcoin block chain.</source>
        <translation type="unfinished">%1 sebiere i spamiyntŏ kopijõ kety blokōw Bitcoin.</translation>
    </message>
    <message>
        <source>The wallet will also be stored in this directory.</source>
        <translation type="unfinished">Portmanyj tyż ôstanie spamiyntany w tym katalogu.</translation>
    </message>
    <message>
        <source>Error: Specified data directory "%1" cannot be created.</source>
        <translation type="unfinished">Feler: podany folder datōw "%1" niy mōg ôstać zrychtowany.</translation>
    </message>
    <message>
        <source>Error</source>
        <translation type="unfinished">Feler</translation>
    </message>
    <message>
        <source>Welcome</source>
        <translation type="unfinished">Witej</translation>
    </message>
    <message>
        <source>Welcome to %1.</source>
        <translation type="unfinished">Witej w %1.</translation>
    </message>
    <message>
        <source>As this is the first time the program is launched, you can choose where %1 will store its data.</source>
        <translation type="unfinished">Pōniywŏż je to piyrsze sztartniyńcie programu, możesz ôbrać kaj %1 bydzie spamiyntować swoje daty.</translation>
    </message>
    <message>
        <source>This initial synchronisation is very demanding, and may expose hardware problems with your computer that had previously gone unnoticed. Each time you run %1, it will continue downloading where it left off.</source>
        <translation type="unfinished">Wstympnŏ synchrōnizacyjŏ je barzo wymŏgajōncŏ i może wyzdradzić wczaśnij niyzaôbserwowane niyprzileżytości sprzyntowe. Za kożdym sztartniyńciym %1 sebiyranie bydzie kōntynuowane ôd placu w kerym ôstało zastawiōne.</translation>
    </message>
    <message>
        <source>If you have chosen to limit block chain storage (pruning), the historical data must still be downloaded and processed, but will be deleted afterward to keep your disk usage low.</source>
        <translation type="unfinished">Jeźli ôbrołś ôpcyjõ ukrōcyniŏ spamiyntowaniŏ kety blokōw (przicinanie) daty historyczne cołki czas bydōm musiały być sebrane i przetworzōne, jednak po tym ôstanõ wychrōniōne coby ôgraniczyć użycie dysku.</translation>
    </message>
    <message>
        <source>Use the default data directory</source>
        <translation type="unfinished">Użyj wychodnego folderu datōw</translation>
    </message>
    <message>
        <source>Use a custom data directory:</source>
        <translation type="unfinished">Użyj ôbranego folderu datōw</translation>
    </message>
</context>
<context>
    <name>HelpMessageDialog</name>
    <message>
        <source>version</source>
        <translation type="unfinished">wersyjŏ</translation>
    </message>
    <message>
        <source>About %1</source>
        <translation type="unfinished">Ô %1</translation>
    </message>
    <message>
        <source>Command-line options</source>
        <translation type="unfinished">Ôpcyje piski nakŏzań</translation>
    </message>
</context>
<context>
    <name>ModalOverlay</name>
    <message>
        <source>Form</source>
        <translation type="unfinished">Formular</translation>
    </message>
    <message>
        <source>Recent transactions may not yet be visible, and therefore your wallet's balance might be incorrect. This information will be correct once your wallet has finished synchronizing with the bitcoin network, as detailed below.</source>
        <translation type="unfinished">Świyże transakcyje mogōm niy być jeszcze widzialne, a tedyć saldo portmanyja może być niynŏleżne. Te detale bydōm nŏleżne, kej portmanyj zakōńczy synchrōnizacyjõ z necym bitcoin, zgodnie z miyniōnym ôpisym.</translation>
    </message>
    <message>
        <source>Attempting to spend bitcoins that are affected by not-yet-displayed transactions will not be accepted by the network.</source>
        <translation type="unfinished">Prōba wydaniŏ bitcoinōw kere niy sōm jeszcze wyświytlōne za transakcyjŏ ôstanie ôdciepniyntŏ bez nec.</translation>
    </message>
    <message>
        <source>Number of blocks left</source>
        <translation type="unfinished">Ôstało blokōw</translation>
    </message>
    <message>
        <source>Last block time</source>
        <translation type="unfinished">Czas ôstatnigo bloku</translation>
    </message>
    <message>
        <source>Progress</source>
        <translation type="unfinished">Postymp</translation>
    </message>
    <message>
        <source>Progress increase per hour</source>
        <translation type="unfinished">Przirost postympu na godzinã</translation>
    </message>
    <message>
        <source>Estimated time left until synced</source>
        <translation type="unfinished">Przewidowany czŏs abszlusu synchrōnizacyje</translation>
    </message>
    <message>
        <source>Hide</source>
        <translation type="unfinished">Skryj</translation>
    </message>
    </context>
<context>
    <name>OptionsDialog</name>
    <message>
        <source>Options</source>
        <translation type="unfinished">Ôpcyje</translation>
    </message>
    <message>
        <source>&amp;Main</source>
        <translation type="unfinished">&amp;Bazowe</translation>
    </message>
    <message>
        <source>Automatically start %1 after logging in to the system.</source>
        <translation type="unfinished">Autōmatycznie sztartnij %1 po wlogowaniu do systymu.</translation>
    </message>
    <message>
        <source>&amp;Start %1 on system login</source>
        <translation type="unfinished">&amp;Sztartuj %1 w czasie logowaniŏ do systymu</translation>
    </message>
    <message>
        <source>Size of &amp;database cache</source>
        <translation type="unfinished">Srogość bufōra bazy datōw</translation>
    </message>
    <message>
        <source>Number of script &amp;verification threads</source>
        <translation type="unfinished">Wielość wōntkōw &amp;weryfikacyje skryptu</translation>
    </message>
    <message>
        <source>IP address of the proxy (e.g. IPv4: 127.0.0.1 / IPv6: ::1)</source>
        <translation type="unfinished">Adresa IP proxy (bp. IPv4: 127.0.0.1 / IPv6: ::1)</translation>
    </message>
    <message>
        <source>Minimize instead of exit the application when the window is closed. When this option is enabled, the application will be closed only after selecting Exit in the menu.</source>
        <translation type="unfinished">Minimalizuje zamiast zakōńczyć fungowanie aplikacyje przi zawiyraniu ôkna. Kej ta ôpcyjŏ je zapuszczonŏ, aplikacyjŏ zakōńczy fungowanie po ôbraniu Zawrzij w myni.</translation>
    </message>
    <message>
        <source>Open the %1 configuration file from the working directory.</source>
        <translation type="unfinished">Ôdewrzij %1 zbiōr kōnfiguracyje z czynnego katalogu.</translation>
    </message>
    <message>
        <source>Open Configuration File</source>
        <translation type="unfinished">Ôdewrzij zbiōr kōnfiguracyje</translation>
    </message>
    <message>
        <source>Reset all client options to default.</source>
        <translation type="unfinished">Prziwrōć wszyjske wychodne ustawiyniŏ klijynta.</translation>
    </message>
    <message>
        <source>&amp;Reset Options</source>
        <translation type="unfinished">&amp;Resetuj Ôpcyje</translation>
    </message>
    <message>
        <source>&amp;Network</source>
        <translation type="unfinished">&amp;Nec</translation>
    </message>
    <message>
        <source>Prune &amp;block storage to</source>
        <translation type="unfinished">Przitnij skłŏd &amp;blokōw do</translation>
    </message>
    <message>
        <source>Reverting this setting requires re-downloading the entire blockchain.</source>
        <translation type="unfinished">Cŏfniyńcie tego ustawiyniŏ fołdruje pōnownego sebraniŏ cołkij kety blokōw.</translation>
    </message>
    <message>
        <source>(0 = auto, &lt;0 = leave that many cores free)</source>
        <translation type="unfinished">(0 = autōmatycznie, &lt;0 = ôstŏw tela swobodnych drzyni)</translation>
    </message>
    <message>
        <source>W&amp;allet</source>
        <translation type="unfinished">Portm&amp;anyj</translation>
    </message>
    <message>
        <source>Expert</source>
        <translation type="unfinished">Ekspert</translation>
    </message>
    <message>
        <source>Enable coin &amp;control features</source>
        <translation type="unfinished">Zapuść funkcyje kōntroli mōnet</translation>
    </message>
    <message>
        <source>If you disable the spending of unconfirmed change, the change from a transaction cannot be used until that transaction has at least one confirmation. This also affects how your balance is computed.</source>
        <translation type="unfinished">Jeźli zastawisz możebność wydaniŏ niyprzituplikowanyj wydanej wydŏwki, wydŏwka z transakcyje niy bydzie mogła ôstać użytŏ, podwiela ta transakcyjŏ niy bydzie miała nojmynij jednego przituplowaniŏ. To tyż mŏ wpływ na porachowanie Twojigo salda.</translation>
    </message>
    <message>
        <source>&amp;Spend unconfirmed change</source>
        <translation type="unfinished">&amp;Wydej niyprzituplowanõ wydŏwkã</translation>
    </message>
    <message>
        <source>Automatically open the Bitcoin client port on the router. This only works when your router supports UPnP and it is enabled.</source>
        <translation type="unfinished">Autōmatycznie ôdewrzij port klijynta Bitcoin na routerze. Ta ôpcyjŏ funguje ino jeźli twōj router podpiyrŏ UPnP i je ôno zapuszczone.</translation>
    </message>
    <message>
        <source>Map port using &amp;UPnP</source>
        <translation type="unfinished">Mapuj port przi używaniu &amp;UPnP</translation>
    </message>
    <message>
        <source>Accept connections from outside.</source>
        <translation type="unfinished">Akceptuj skuplowania ôd zewnōntrz.</translation>
    </message>
    <message>
        <source>Allow incomin&amp;g connections</source>
        <translation type="unfinished">Zwōl na skuplowania przichodzōnce</translation>
    </message>
    <message>
        <source>Connect to the Bitcoin network through a SOCKS5 proxy.</source>
        <translation type="unfinished">Skupluj sie z necym Bitcoin bez SOCKS5 proxy.</translation>
    </message>
    <message>
        <source>&amp;Connect through SOCKS5 proxy (default proxy):</source>
        <translation type="unfinished">&amp;Skupluj bez proxy SOCKS5 (wychodne proxy):</translation>
    </message>
    <message>
        <source>Port of the proxy (e.g. 9050)</source>
        <translation type="unfinished">Port ôd proxy (bp. 9050)</translation>
    </message>
    <message>
        <source>&amp;Window</source>
        <translation type="unfinished">Ô&amp;kno</translation>
    </message>
    <message>
        <source>User Interface &amp;language:</source>
        <translation type="unfinished">Gŏdka &amp;używŏcza:</translation>
    </message>
    <message>
        <source>The user interface language can be set here. This setting will take effect after restarting %1.</source>
        <translation type="unfinished">Idzie sam nasztalować gŏdka interfejsu używŏcza. Nasztalowanie prziniesie skutki po resztarcie %1.</translation>
    </message>
    <message>
        <source>&amp;Cancel</source>
        <translation type="unfinished">&amp;Pociep</translation>
    </message>
    <message>
        <source>default</source>
        <translation type="unfinished">wychodny</translation>
    </message>
    <message>
        <source>none</source>
        <translation type="unfinished">żŏdyn</translation>
    </message>
    <message>
        <source>Configuration options</source>
        <extracomment>Window title text of pop-up box that allows opening up of configuration file.</extracomment>
        <translation type="unfinished">Ôpcyje kōnfiguracyje</translation>
    </message>
    <message>
        <source>Cancel</source>
        <translation type="unfinished">Pociep</translation>
    </message>
    <message>
        <source>Error</source>
        <translation type="unfinished">Feler</translation>
    </message>
    </context>
<context>
    <name>OverviewPage</name>
    <message>
        <source>Form</source>
        <translation type="unfinished">Formular</translation>
    </message>
    <message>
        <source>The displayed information may be out of date. Your wallet automatically synchronizes with the Bitcoin network after a connection is established, but this process has not completed yet.</source>
        <translation type="unfinished">Wyświytlanŏ informacyjŏ może być niyterŏźnŏ. Twōj portmanyj synchrōnizuje sie autōmatycznie z necym bitcoin zarŏz po tym, jak zrychtowane je skuplowanie, ale proces tyn niy ôstoł jeszcze skōńczōny.</translation>
    </message>
    <message>
        <source>Available:</source>
        <translation type="unfinished">Dostympne:</translation>
    </message>
    <message>
        <source>Pending:</source>
        <translation type="unfinished">Czekajōnce:</translation>
    </message>
    <message>
        <source>Balances</source>
        <translation type="unfinished">Salda</translation>
    </message>
    <message>
        <source>Total:</source>
        <translation type="unfinished">Cuzamyn:</translation>
    </message>
    <message>
        <source>Your current total balance</source>
        <translation type="unfinished">Twoje terŏźne saldo</translation>
    </message>
    </context>
<context>
    <name>PSBTOperationsDialog</name>
    <message>
        <source>or</source>
        <translation type="unfinished">abo</translation>
    </message>
    </context>
<context>
    <name>PaymentServer</name>
    <message>
        <source>Payment request error</source>
        <translation type="unfinished">Feler żōndaniŏ płatu</translation>
    </message>
    <message>
        <source>URI handling</source>
        <translation type="unfinished">Bedynōng URI</translation>
    </message>
    <message>
        <source>'bitcoin://' is not a valid URI. Use 'bitcoin:' instead.</source>
        <translation type="unfinished">'bitcoin://' to niyma nŏleżne URI. Użyj 'bitcoin:'.</translation>
    </message>
    </context>
<context>
    <name>PeerTableModel</name>
    <message>
        <source>User Agent</source>
        <extracomment>Title of Peers Table column which contains the peer's User Agent string.</extracomment>
        <translation type="unfinished">Agynt Używŏcza</translation>
    </message>
    <message>
        <source>Direction</source>
        <extracomment>Title of Peers Table column which indicates the direction the peer connection was initiated from.</extracomment>
        <translation type="unfinished">Richtōng</translation>
    </message>
    <message>
        <source>Received</source>
        <extracomment>Title of Peers Table column which indicates the total amount of network information we have received from the peer.</extracomment>
        <translation type="unfinished">Ôdebrane</translation>
    </message>
    <message>
        <source>Address</source>
        <extracomment>Title of Peers Table column which contains the IP/Onion/I2P address of the connected peer.</extracomment>
        <translation type="unfinished">Adresa</translation>
    </message>
    <message>
        <source>Type</source>
        <extracomment>Title of Peers Table column which describes the type of peer connection. The "type" describes why the connection exists.</extracomment>
        <translation type="unfinished">Zorta</translation>
    </message>
    <message>
        <source>Network</source>
        <extracomment>Title of Peers Table column which states the network the peer connected through.</extracomment>
        <translation type="unfinished">Nec</translation>
    </message>
    <message>
        <source>Inbound</source>
        <extracomment>An Inbound Connection from a Peer.</extracomment>
        <translation type="unfinished">Wchodowy</translation>
    </message>
    <message>
        <source>Outbound</source>
        <extracomment>An Outbound Connection to a Peer.</extracomment>
        <translation type="unfinished">Wychodowy</translation>
    </message>
</context>
<context>
    <name>QRImageWidget</name>
    <message>
        <source>&amp;Copy Image</source>
        <translation type="unfinished">&amp;Kopiyruj Ôbrŏzek</translation>
    </message>
    <message>
        <source>Save QR Code</source>
        <translation type="unfinished">Spamiyntej kod QR</translation>
    </message>
    </context>
<context>
    <name>RPCConsole</name>
    <message>
        <source>Client version</source>
        <translation type="unfinished">Wersyjŏ klijynta</translation>
    </message>
    <message>
        <source>Datadir</source>
        <translation type="unfinished">Katalog datōw</translation>
    </message>
    <message>
        <source>Startup time</source>
        <translation type="unfinished">Czŏs sztartniyńciŏ</translation>
    </message>
    <message>
        <source>Network</source>
        <translation type="unfinished">Nec</translation>
    </message>
    <message>
        <source>Name</source>
        <translation type="unfinished">Miano</translation>
    </message>
    <message>
        <source>Number of connections</source>
        <translation type="unfinished">Wielość skuplowań</translation>
    </message>
    <message>
        <source>Block chain</source>
        <translation type="unfinished">Keta blokōw</translation>
    </message>
    <message>
        <source>Current number of transactions</source>
        <translation type="unfinished">Terŏźniŏ wielość transakcyji</translation>
    </message>
    <message>
        <source>Wallet: </source>
        <translation type="unfinished">Portmanyj:</translation>
    </message>
    <message>
        <source>Received</source>
        <translation type="unfinished">Ôdebrane</translation>
    </message>
    <message>
        <source>Version</source>
        <translation type="unfinished">Wersyjŏ</translation>
    </message>
    <message>
        <source>User Agent</source>
        <translation type="unfinished">Agynt Używŏcza</translation>
    </message>
    <message>
        <source>Services</source>
        <translation type="unfinished">Usugi</translation>
    </message>
    <message>
        <source>Connection Time</source>
        <translation type="unfinished">Czŏs Skuplowaniŏ</translation>
    </message>
    <message>
        <source>Last block time</source>
        <translation type="unfinished">Czas ôstatnigo bloku</translation>
    </message>
    <message>
        <source>&amp;Open</source>
        <translation type="unfinished">Ô&amp;dewrzij</translation>
    </message>
    <message>
        <source>&amp;Network Traffic</source>
        <translation type="unfinished">&amp;Ruch necowy</translation>
    </message>
    <message>
        <source>In:</source>
        <translation type="unfinished">Wchōd:</translation>
    </message>
    <message>
        <source>Out:</source>
        <translation type="unfinished">Wychōd:</translation>
    </message>
    <message>
        <source>&amp;Disconnect</source>
        <translation type="unfinished">Ô&amp;dkupluj</translation>
    </message>
    <message>
        <source>Network activity disabled</source>
        <translation type="unfinished">Aktywność necowŏ zastawiōnŏ</translation>
    </message>
    <message>
        <source>Yes</source>
        <translation type="unfinished">Ja</translation>
    </message>
    <message>
        <source>No</source>
        <translation type="unfinished">Niy</translation>
    </message>
    <message>
        <source>To</source>
        <translation type="unfinished">Do</translation>
    </message>
    <message>
        <source>From</source>
        <translation type="unfinished">Z</translation>
    </message>
    </context>
<context>
    <name>ReceiveCoinsDialog</name>
    <message>
        <source>&amp;Label:</source>
        <translation type="unfinished">&amp;Etyketa:</translation>
    </message>
    <message>
        <source>An optional message to attach to the payment request, which will be displayed when the request is opened. Note: The message will not be sent with the payment over the Bitcoin network.</source>
        <translation type="unfinished">Ôpcyjōnalnŏ wiadōmość do prziwstōniŏ do żōndaniŏ płatu, kerŏ bydzie wyświytlanŏ, kej żōndanie ôstanie ôdewrzōne. Napōmniynie: wiadōmość ta niy ôstanie wysłanŏ z płatym w nec Bitcoin.</translation>
    </message>
    <message>
        <source>Clear</source>
        <translation type="unfinished">Wypucuj</translation>
    </message>
    <message>
        <source>Show</source>
        <translation type="unfinished">Pokŏż</translation>
    </message>
    <message>
        <source>Remove</source>
        <translation type="unfinished">Wychrōń</translation>
    </message>
    <message>
        <source>Copy &amp;URI</source>
        <translation type="unfinished">Kopiyruj &amp;URI</translation>
    </message>
    <message>
        <source>Could not unlock wallet.</source>
        <translation type="unfinished">Niy idzie było ôdszperować portmanyja.</translation>
    </message>
    </context>
<context>
    <name>ReceiveRequestDialog</name>
    <message>
        <source>Amount:</source>
        <translation type="unfinished">Kwota:</translation>
    </message>
    <message>
        <source>Message:</source>
        <translation type="unfinished">Wiadōmość:</translation>
    </message>
    <message>
        <source>Wallet:</source>
        <translation type="unfinished">Portmanyj:</translation>
    </message>
    <message>
        <source>Copy &amp;URI</source>
        <translation type="unfinished">Kopiyruj &amp;URI</translation>
    </message>
    <message>
        <source>Copy &amp;Address</source>
        <translation type="unfinished">Kopiyruj &amp;Adresã</translation>
    </message>
    <message>
        <source>Payment information</source>
        <translation type="unfinished">Informacyje ô płacie</translation>
    </message>
    </context>
<context>
    <name>RecentRequestsTableModel</name>
    <message>
        <source>Date</source>
        <translation type="unfinished">Datōm</translation>
    </message>
    <message>
        <source>Label</source>
        <translation type="unfinished">Etyketa</translation>
    </message>
    <message>
        <source>Message</source>
        <translation type="unfinished">Wiadōmość</translation>
    </message>
    <message>
        <source>(no label)</source>
        <translation type="unfinished">(chyba etykety)</translation>
    </message>
    </context>
<context>
    <name>SendCoinsDialog</name>
    <message>
        <source>Send Coins</source>
        <translation type="unfinished">Poślij mōnety</translation>
    </message>
    <message>
        <source>Quantity:</source>
        <translation type="unfinished">Wielość:</translation>
    </message>
    <message>
        <source>Bytes:</source>
        <translation type="unfinished">Bajtōw:</translation>
    </message>
    <message>
        <source>Amount:</source>
        <translation type="unfinished">Kwota:</translation>
    </message>
    <message>
        <source>Fee:</source>
        <translation type="unfinished">Ôpłŏcka:</translation>
    </message>
    <message>
        <source>After Fee:</source>
        <translation type="unfinished">Po ôpłŏcce:</translation>
    </message>
    <message>
        <source>Change:</source>
        <translation type="unfinished">Wydŏwka:</translation>
    </message>
    <message>
        <source>Warning: Fee estimation is currently not possible.</source>
        <translation type="unfinished">Pozōr: Ôszacowanie ôpłŏcki za transakcyje je aktualnie niymożebne.</translation>
    </message>
    <message>
        <source>per kilobyte</source>
        <translation type="unfinished">na kilobajt</translation>
    </message>
    <message>
        <source>Hide</source>
        <translation type="unfinished">Skryj</translation>
    </message>
    <message>
        <source>Recommended:</source>
        <translation type="unfinished">Doradzane:</translation>
    </message>
    <message>
        <source>Custom:</source>
        <translation type="unfinished">Włŏsne:</translation>
    </message>
    <message>
        <source>Dust:</source>
        <translation type="unfinished">Sztaub:</translation>
    </message>
    <message>
        <source>Balance:</source>
        <translation type="unfinished">Saldo:</translation>
    </message>
    <message>
        <source>Copy quantity</source>
        <translation type="unfinished">Kopiyruj wielość</translation>
    </message>
    <message>
        <source>Copy amount</source>
        <translation type="unfinished">Kopiyruj kwotã</translation>
    </message>
    <message>
        <source>Copy fee</source>
        <translation type="unfinished">Kopiyruj ôpłŏckã</translation>
    </message>
    <message>
        <source>Copy after fee</source>
        <translation type="unfinished">Kopiyruj wielość po ôpłŏcce</translation>
    </message>
    <message>
        <source>Copy bytes</source>
        <translation type="unfinished">Kopiyruj wielość bajtōw</translation>
    </message>
    <message>
        <source>Copy dust</source>
        <translation type="unfinished">Kopiyruj sztaub</translation>
    </message>
    <message>
        <source>Copy change</source>
        <translation type="unfinished">Kopiyruj wydŏwkã</translation>
    </message>
    <message>
        <source>%1 (%2 blocks)</source>
        <translation type="unfinished">%1 (%2 blokōw)</translation>
    </message>
    <message>
        <source>or</source>
        <translation type="unfinished">abo</translation>
    </message>
    <message>
        <source>Transaction creation failed!</source>
        <translation type="unfinished">Utworzynie transakcyje niy podarziło sie!</translation>
    </message>
    <message numerus="yes">
        <source>Estimated to begin confirmation within %n block(s).</source>
        <translation type="unfinished">
            <numerusform />
        </translation>
    </message>
    <message>
        <source>Warning: Invalid Bitcoin address</source>
        <translation type="unfinished">Pozōr: niynŏleżnŏ adresa Bitcoin</translation>
    </message>
    <message>
        <source>Warning: Unknown change address</source>
        <translation type="unfinished">Pozōr: Niyznōmŏ adresa wydŏwki</translation>
    </message>
    <message>
        <source>(no label)</source>
        <translation type="unfinished">(chyba etykety)</translation>
    </message>
</context>
<context>
    <name>SendCoinsEntry</name>
    <message>
        <source>&amp;Label:</source>
        <translation type="unfinished">&amp;Etyketa:</translation>
    </message>
    <message>
        <source>The Bitcoin address to send the payment to</source>
        <translation type="unfinished">Adresa Bitcoin, na kerõ chcesz posłać płat</translation>
    </message>
    <message>
        <source>Use available balance</source>
        <translation type="unfinished">Użyj dostympnego salda</translation>
    </message>
    <message>
        <source>Message:</source>
        <translation type="unfinished">Wiadōmość:</translation>
    </message>
    <message>
        <source>A message that was attached to the bitcoin: URI which will be stored with the transaction for your reference. Note: This message will not be sent over the Bitcoin network.</source>
        <translation type="unfinished">Wiadōmość, kerŏ ôstała prziwstōnŏ do URI bitcoin:, kerŏ bydzie przechowowanŏ z transakcyjōm w cylach informacyjnych. Napōmniynie: Ta wiadōmość niy bydzie rozszyrzowanŏ w necu Bitcoin.</translation>
    </message>
</context>
<context>
    <name>SignVerifyMessageDialog</name>
    <message>
        <source>Signatures - Sign / Verify a Message</source>
        <translation type="unfinished">Szkryfki - Podpisz / Zweryfikuj Wiadōmość</translation>
    </message>
    <message>
        <source>&amp;Sign Message</source>
        <translation type="unfinished">&amp;Szkryftnij Wiadōmość</translation>
    </message>
    <message>
        <source>Sign &amp;Message</source>
        <translation type="unfinished">Szkryftnij &amp;Wiadōmość</translation>
    </message>
    <message>
        <source>&amp;Verify Message</source>
        <translation type="unfinished">&amp;Weryfikuj Wiadōmość</translation>
    </message>
    <message>
        <source>Message signing failed.</source>
        <translation type="unfinished">Szkryftniyńcie wiadōmości niy podarziło sie.</translation>
    </message>
    <message>
        <source>Message signed.</source>
        <translation type="unfinished">Wiadōmość szkryftniyntŏ.</translation>
    </message>
    <message>
        <source>Message verification failed.</source>
        <translation type="unfinished">Weryfikacyjŏ wiadōmości niy podarziła sie.</translation>
    </message>
    </context>
<context>
    <name>TransactionDesc</name>
    <message numerus="yes">
        <source>Open for %n more block(s)</source>
        <translation>
            <numerusform />
        </translation>
    </message>
    <message>
        <source>Status</source>
        <translation type="unfinished">Sztatus</translation>
    </message>
    <message>
        <source>Date</source>
        <translation type="unfinished">Datōm</translation>
    </message>
    <message>
        <source>Source</source>
        <translation type="unfinished">Źrōdło</translation>
    </message>
    <message>
        <source>From</source>
        <translation type="unfinished">Z</translation>
    </message>
    <message>
        <source>unknown</source>
        <translation type="unfinished">niyznōme</translation>
    </message>
    <message>
        <source>To</source>
        <translation type="unfinished">Do</translation>
    </message>
    <message>
        <source>label</source>
        <translation type="unfinished">etyketa</translation>
    </message>
    <message numerus="yes">
        <source>matures in %n more block(s)</source>
        <translation type="unfinished">
            <numerusform />
        </translation>
    </message>
    <message>
        <source>Message</source>
        <translation type="unfinished">Wiadōmość</translation>
    </message>
    <message>
        <source>Comment</source>
        <translation type="unfinished">Kōmyntŏrz</translation>
    </message>
    <message>
        <source>Transaction</source>
        <translation type="unfinished">Transakcyjŏ</translation>
    </message>
    <message>
        <source>Amount</source>
        <translation type="unfinished">Kwota</translation>
    </message>
    </context>
<context>
    <name>TransactionTableModel</name>
    <message>
        <source>Date</source>
        <translation type="unfinished">Datōm</translation>
    </message>
    <message>
        <source>Type</source>
        <translation type="unfinished">Zorta</translation>
    </message>
    <message>
        <source>Label</source>
        <translation type="unfinished">Etyketa</translation>
    </message>
    <message>
        <source>Received with</source>
        <translation type="unfinished">Ôdebrane z</translation>
    </message>
    <message>
        <source>Received from</source>
        <translation type="unfinished">Ôdebrane ôd</translation>
    </message>
    <message>
        <source>Payment to yourself</source>
        <translation type="unfinished">Płat do siebie</translation>
    </message>
    <message>
        <source>(no label)</source>
        <translation type="unfinished">(chyba etykety)</translation>
    </message>
    </context>
<context>
    <name>TransactionView</name>
    <message>
        <source>All</source>
        <translation type="unfinished">Wszyjske</translation>
    </message>
    <message>
        <source>Today</source>
        <translation type="unfinished">Dzisiej</translation>
    </message>
    <message>
        <source>Received with</source>
        <translation type="unfinished">Ôdebrane z</translation>
    </message>
    <message>
        <source>Other</source>
        <translation type="unfinished">Inksze</translation>
    </message>
    <message>
        <source>Enter address, transaction id, or label to search</source>
        <translation type="unfinished">Wkludź adresa, idyntyfikatōr transakcyje abo etyketã coby wyszukać</translation>
    </message>
    <message>
        <source>Confirmed</source>
        <translation type="unfinished">Przituplowany</translation>
    </message>
    <message>
        <source>Date</source>
        <translation type="unfinished">Datōm</translation>
    </message>
    <message>
        <source>Type</source>
        <translation type="unfinished">Zorta</translation>
    </message>
    <message>
        <source>Label</source>
        <translation type="unfinished">Etyketa</translation>
    </message>
    <message>
        <source>Address</source>
        <translation type="unfinished">Adresa</translation>
    </message>
    <message>
        <source>Exporting Failed</source>
        <translation type="unfinished">Eksportowanie niy podarziło sie</translation>
    </message>
    <message>
        <source>to</source>
        <translation type="unfinished">do</translation>
    </message>
</context>
<context>
    <name>WalletFrame</name>
    <message>
        <source>Error</source>
        <translation type="unfinished">Feler</translation>
    </message>
    </context>
<context>
    <name>WalletModel</name>
    <message>
        <source>Send Coins</source>
        <translation type="unfinished">Poślij mōnety</translation>
    </message>
    <message>
        <source>New fee:</source>
        <translation type="unfinished">Nowŏ ôpłŏcka:</translation>
    </message>
    <message>
        <source>default wallet</source>
        <translation type="unfinished">wychodny portmanyj</translation>
    </message>
</context>
<context>
    <name>WalletView</name>
    <message>
        <source>&amp;Export</source>
        <translation type="unfinished">&amp;Eksportuj</translation>
    </message>
    <message>
        <source>Export the data in the current tab to a file</source>
        <translation type="unfinished">Eksportuj dane z aktywnyj szkarty do zbioru</translation>
    </message>
    <message>
        <source>Backup Failed</source>
        <translation type="unfinished">Backup niy podarził sie</translation>
    </message>
    <message>
        <source>Cancel</source>
        <translation type="unfinished">Pociep</translation>
    </message>
<<<<<<< HEAD
=======
</context>
<context>
    <name>bitcoin-core</name>
    <message>
        <source>The %s developers</source>
        <translation type="unfinished">Twōrcy %s</translation>
    </message>
    <message>
        <source>Total length of network version string (%i) exceeds maximum length (%i). Reduce the number or size of uacomments.</source>
        <translation type="unfinished">Imyntnŏ dugość kety wersyje (%i) przekrŏczŏ maksymalnõ dopuszczalnõ dugość (%i). Zmyńsz wielość abo miara parametra uacomment.</translation>
    </message>
    <message>
        <source>Warning: Private keys detected in wallet {%s} with disabled private keys</source>
        <translation type="unfinished">Pozōr: Wykryto było klucze prywatne w portmanyju {%s} kery mŏ zastawiōne klucze prywatne</translation>
    </message>
    <message>
        <source>Done loading</source>
        <translation type="unfinished">Wgrŏwanie zakōńczōne</translation>
    </message>
>>>>>>> 88259837
    <message>
        <source>Error loading %s</source>
        <translation type="unfinished">Feler wgrŏwaniŏ %s</translation>
    </message>
    <message>
        <source>Error loading %s: Private keys can only be disabled during creation</source>
        <translation type="unfinished">Feler wgrŏwaniŏ %s: Klucze prywatne mogōm być zastawiōne ino w czasie tworzyniŏ</translation>
    </message>
    <message>
        <source>Error loading %s: Wallet corrupted</source>
        <translation type="unfinished">Feler wgrŏwaniŏ %s: Portmanyj poprzniōny</translation>
    </message>
    <message>
        <source>Error loading %s: Wallet requires newer version of %s</source>
        <translation type="unfinished">Feler wgrŏwaniŏ %s: Portmanyj fołdruje nowszyj wersyje %s</translation>
    </message>
    <message>
        <source>Error loading block database</source>
        <translation type="unfinished">Feler wgrŏwaniŏ bazy blokōw</translation>
    </message>
    <message>
        <source>Error: Disk space is low for %s</source>
        <translation type="unfinished">Feler: Za mało wolnego placu na dysku dlŏ %s</translation>
    </message>
    <message>
        <source>Signing transaction failed</source>
        <translation type="unfinished">Szkryftniyńcie transakcyji niy podarziło sie</translation>
    </message>
    <message>
        <source>This is experimental software.</source>
        <translation type="unfinished">To je eksperymyntalny softwer.</translation>
    </message>
    <message>
        <source>Transaction too large</source>
        <translation type="unfinished">Transakcyjŏ za srogŏ</translation>
    </message>
    <message>
        <source>Unknown network specified in -onlynet: '%s'</source>
        <translation type="unfinished">Niyznōmy nec ôkryślōny w -onlynet: '%s'</translation>
    </message>
    <message>
        <source>Unsupported logging category %s=%s.</source>
        <translation type="unfinished">Niypodpiyranŏ kategoryjŏ registrowaniŏ %s=%s.</translation>
    </message>
    </context>
</TS><|MERGE_RESOLUTION|>--- conflicted
+++ resolved
@@ -1662,8 +1662,6 @@
         <source>Cancel</source>
         <translation type="unfinished">Pociep</translation>
     </message>
-<<<<<<< HEAD
-=======
 </context>
 <context>
     <name>bitcoin-core</name>
@@ -1683,7 +1681,6 @@
         <source>Done loading</source>
         <translation type="unfinished">Wgrŏwanie zakōńczōne</translation>
     </message>
->>>>>>> 88259837
     <message>
         <source>Error loading %s</source>
         <translation type="unfinished">Feler wgrŏwaniŏ %s</translation>
