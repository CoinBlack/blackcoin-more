<TS version="2.1" language="bg">
<context>
    <name>AddressBookPage</name>
    <message>
        <source>Right-click to edit address or label</source>
        <translation type="unfinished">Клик с десен бутон на мишката за промяна на адрес или етикет</translation>
    </message>
    <message>
        <source>Create a new address</source>
        <translation>Създай нов адрес</translation>
    </message>
    <message>
        <source>&amp;New</source>
        <translation type="unfinished">Нов</translation>
    </message>
    <message>
        <source>Copy the currently selected address to the system clipboard</source>
        <translation>Копирай текущо избрания адрес към клипборда</translation>
    </message>
    <message>
        <source>C&amp;lose</source>
        <translation type="unfinished">Затвори</translation>
    </message>
    <message>
        <source>Delete the currently selected address from the list</source>
        <translation>Изтрий текущо избрания адрес от листа</translation>
    </message>
    <message>
        <source>Enter address or label to search</source>
        <translation type="unfinished">Търсене по адрес или име</translation>
    </message>
    <message>
        <source>Export the data in the current tab to a file</source>
        <translation>Изнеси данните в избрания раздел към файл</translation>
    </message>
    <message>
        <source>&amp;Export</source>
        <translation>Изнеси</translation>
    </message>
    <message>
        <source>&amp;Delete</source>
        <translation>&amp;Изтрий</translation>
    </message>
    <message>
        <source>Choose the address to send coins to</source>
        <translation type="unfinished">Избери адреса на който да пратиш монети</translation>
    </message>
    <message>
        <source>Choose the address to receive coins with</source>
        <translation type="unfinished">Избери адреса на който да получиш монети</translation>
    </message>
    <message>
        <source>C&amp;hoose</source>
        <translation type="unfinished">Избери</translation>
    </message>
    <message>
        <source>Sending addresses</source>
        <translation type="unfinished">Адрес за пращане</translation>
    </message>
    <message>
        <source>Receiving addresses</source>
        <translation type="unfinished">Адрес за получаване</translation>
    </message>
    <message>
        <source>These are your Bitcoin addresses for sending payments. Always check the amount and the receiving address before sending coins.</source>
        <translation type="unfinished">Тези са вашите Биткойн адреси за изпращане на монети. Винаги проверявайте количеството и получаващия адрес преди изпращане. </translation>
    </message>
    <message>
        <source>&amp;Copy Address</source>
        <translation type="unfinished">Копирай адрес</translation>
    </message>
    <message>
        <source>Copy &amp;Label</source>
        <translation type="unfinished">Копирай етикет</translation>
    </message>
    <message>
        <source>&amp;Edit</source>
        <translation type="unfinished">Редактирай</translation>
    </message>
    <message>
        <source>Export Address List</source>
        <translation type="unfinished">Изнеси лист с адреси</translation>
    </message>
    <message>
        <source>There was an error trying to save the address list to %1. Please try again.</source>
        <extracomment>An error message. %1 is a stand-in argument for the name of the file we attempted to save to.</extracomment>
        <translation type="unfinished">Получи се грешка при запазването на листа с адреси към %1. Моля опитайте пак.</translation>
    </message>
    <message>
        <source>Exporting Failed</source>
        <translation type="unfinished">Изнасянето се провали</translation>
    </message>
</context>
<context>
    <name>AddressTableModel</name>
    <message>
        <source>Label</source>
        <translation type="unfinished">Етикет</translation>
    </message>
    <message>
        <source>Address</source>
        <translation type="unfinished">Адрес</translation>
    </message>
    <message>
        <source>(no label)</source>
        <translation type="unfinished">(без етикет)</translation>
    </message>
    <message>
        <source>Choose the address to send coins to</source>
        <translation>Изберете адрес, на който да се изпращат монети</translation>
    </message>
    <message>
        <source>Choose the address to receive coins with</source>
        <translation>Изберете адрес, на който ще получавате монети</translation>
    </message>
    <message>
        <source>C&amp;hoose</source>
        <translation>Избери</translation>
    </message>
    <message>
        <source>Sending addresses</source>
        <translation>Адреси за изпращане</translation>
    </message>
    <message>
        <source>Receiving addresses</source>
        <translation>Адреси за получаване</translation>
    </message>
    <message>
        <source>These are your Bitcoin addresses for sending payments. Always check the amount and the receiving address before sending coins.</source>
        <translation>Това са адресите на получателите на плащания. Винаги проверявайте размера на сумата и адреса на получателя, преди да изпратите монети.</translation>
    </message>
    <message>
        <source>These are your Bitcoin addresses for receiving payments. It is recommended to use a new receiving address for each transaction.</source>
        <translation>Това са Вашите Blackcoin адреси,благодарение на които ще получавате плащания.Препоръчително е да използвате нови адреси за получаване на всяка транзакция.</translation>
    </message>
    <message>
        <source>&amp;Copy Address</source>
        <translation>&amp;Копирай адрес</translation>
    </message>
    <message>
        <source>Copy &amp;Label</source>
        <translation>Копирай &amp;име</translation>
    </message>
    <message>
        <source>&amp;Edit</source>
        <translation>&amp;Редактирай</translation>
    </message>
    <message>
        <source>Export Address List</source>
        <translation>Изнасяне на списъка с адреси</translation>
    </message>
    <message>
        <source>Comma separated file (*.csv)</source>
        <translation>CSV файл (*.csv)</translation>
    </message>
    <message>
        <source>Exporting Failed</source>
        <translation>Грешка при изнасянето</translation>
    </message>
    <message>
        <source>There was an error trying to save the address list to %1. Please try again.</source>
        <translation>Възникна грешка при опита за запазване на списъка с адреси в %1.Моля опитайте отново.</translation>
    </message>
</context>
<context>
    <name>AddressTableModel</name>
    <message>
        <source>Label</source>
        <translation>Име</translation>
    </message>
    <message>
        <source>Address</source>
        <translation>Адрес</translation>
    </message>
    <message>
        <source>(no label)</source>
        <translation>(без име)</translation>
    </message>
</context>
<context>
    <name>AskPassphraseDialog</name>
    <message>
        <source>Passphrase Dialog</source>
        <translation>Диалог за пропуск</translation>
    </message>
    <message>
        <source>Enter passphrase</source>
        <translation>Въведи парола</translation>
    </message>
    <message>
        <source>New passphrase</source>
        <translation>Нова парола</translation>
    </message>
    <message>
        <source>Repeat new passphrase</source>
        <translation>Повтори парола</translation>
    </message>
    <message>
        <source>Show passphrase</source>
        <translation type="unfinished">Показване на парола</translation>
    </message>
    <message>
        <source>Encrypt wallet</source>
        <translation type="unfinished">Криптирай портфейл</translation>
    </message>
    <message>
        <source>This operation needs your wallet passphrase to unlock the wallet.</source>
        <translation type="unfinished">Тази операция изисква вашата парола на портфейла за отключването на портфейла.</translation>
    </message>
    <message>
        <source>Unlock wallet</source>
        <translation type="unfinished">Отключи портфейла</translation>
    </message>
    <message>
        <source>Change passphrase</source>
        <translation type="unfinished">Промени парола</translation>
    </message>
    <message>
        <source>Confirm wallet encryption</source>
        <translation type="unfinished">Потвърди криптирането на порфейла</translation>
    </message>
    <message>
        <source>Warning: If you encrypt your wallet and lose your passphrase, you will &lt;b&gt;LOSE ALL OF YOUR BITCOINS&lt;/b&gt;!</source>
        <translation type="unfinished">ВНИМАНИЕ: Ако шифрирате вашият портфейл и изгубите паролата си, &lt;b&gt;ЩЕ ИЗГУБИТЕ ВСИЧКИТЕ СИ БИТКОИНИ&lt;/b&gt;!</translation>
    </message>
    <message>
        <source>Are you sure you wish to encrypt your wallet?</source>
        <translation type="unfinished">Наистина ли желаете да шифрирате портфейла си?</translation>
    </message>
    <message>
        <source>Wallet encrypted</source>
        <translation type="unfinished">портфейлa е шифрован</translation>
    </message>
    <message>
        <source>Enter the old passphrase and new passphrase for the wallet.</source>
        <translation type="unfinished">Въведете старата и новата паролна фраза за портфейла.</translation>
    </message>
    <message>
        <source>Wallet to be encrypted</source>
        <translation type="unfinished">Портфейл за криптиране</translation>
    </message>
    <message>
        <source>Your wallet is about to be encrypted. </source>
        <translation type="unfinished">Портфейлът ви е на път да бъде шифрован.</translation>
    </message>
    <message>
        <source>Your wallet is now encrypted. </source>
        <translation type="unfinished">Вашият портфейл сега е криптиран.</translation>
    </message>
    <message>
        <source>IMPORTANT: Any previous backups you have made of your wallet file should be replaced with the newly generated, encrypted wallet file. For security reasons, previous backups of the unencrypted wallet file will become useless as soon as you start using the new, encrypted wallet.</source>
        <translation type="unfinished">ВАЖНО: Всички стари запазвания, които сте направили на Вашият портфейл трябва да замените с запазване на новополучения, шифриран портфейл. От съображения за сигурност, предишните запазвания на нешифрирани портфейли ще станат неизползваеми веднага, щом започнете да използвате новият, шифриран портфейл.</translation>
    </message>
    <message>
        <source>Wallet encryption failed</source>
        <translation type="unfinished">Шифрирането беше неуспешно</translation>
    </message>
    <message>
        <source>Wallet encryption failed due to an internal error. Your wallet was not encrypted.</source>
        <translation type="unfinished">Шифрирането на портфейла беше неуспешно, поради софтуерен проблем. Портфейлът не е шифриран.</translation>
    </message>
    <message>
        <source>The supplied passphrases do not match.</source>
        <translation type="unfinished">Паролите не съвпадат</translation>
    </message>
    <message>
        <source>Wallet unlock failed</source>
        <translation type="unfinished">Отключването не бе успешно</translation>
    </message>
    <message>
        <source>The passphrase entered for the wallet decryption was incorrect.</source>
        <translation type="unfinished">Паролата въведена за дешифриране на портфейла е грешна.</translation>
    </message>
    <message>
        <source>Wallet passphrase was successfully changed.</source>
        <translation type="unfinished">Паролата на портфейла беше променена успешно.</translation>
    </message>
    <message>
        <source>Warning: The Caps Lock key is on!</source>
        <translation type="unfinished">Внимание:Бутонът Caps Lock е включен.</translation>
    </message>
    <message>
        <source>Enter the new passphrase to the wallet.&lt;br/&gt;Please use a passphrase of &lt;b&gt;ten or more random characters&lt;/b&gt;, or &lt;b&gt;eight or more words&lt;/b&gt;.</source>
        <translation>Въведете новата парола към портфейла.&lt;br/&gt;Моля ползвайте парола съставена от &lt;b&gt;десет или повече произволни символа&lt;/b&gt;, или &lt;b&gt;осем или повече думи&lt;/b&gt;.</translation>
    </message>
    <message>
        <source>Encrypt wallet</source>
        <translation>Шифриране на портфейла</translation>
    </message>
    <message>
        <source>This operation needs your wallet passphrase to unlock the wallet.</source>
        <translation>Тази операция изисква Вашата парола за отключване на портфейла.</translation>
    </message>
    <message>
        <source>Unlock wallet</source>
        <translation>Отключване на портфейла</translation>
    </message>
    <message>
        <source>This operation needs your wallet passphrase to decrypt the wallet.</source>
        <translation>Тази операция изисква Вашата парола за дешифриране на портфейла.</translation>
    </message>
    <message>
        <source>Decrypt wallet</source>
        <translation>Дешифриране на портфейла</translation>
    </message>
    <message>
        <source>Change passphrase</source>
        <translation>Смяна на паролата</translation>
    </message>
    <message>
        <source>Enter the old passphrase and new passphrase to the wallet.</source>
        <translation>Въведете старата парола и новата прола към портфейла.</translation>
    </message>
    <message>
        <source>Confirm wallet encryption</source>
        <translation>Потвърдете на шифрирането на портфейла</translation>
    </message>
    <message>
        <source>Warning: If you encrypt your wallet and lose your passphrase, you will &lt;b&gt;LOSE ALL OF YOUR BITCOINS&lt;/b&gt;!</source>
        <translation>ВНИМАНИЕ: Ако шифрирате вашият портфейл и изгубите паролата си, &lt;b&gt;ЩЕ ИЗГУБИТЕ ВСИЧКИТЕ СИ БЛЭККОИНИ&lt;/b&gt;!</translation>
    </message>
    <message>
        <source>Are you sure you wish to encrypt your wallet?</source>
        <translation>Наистина ли желаете да шифрирате портфейла си?</translation>
    </message>
    <message>
        <source>Wallet encrypted</source>
        <translation>Портфейлът е шифриран</translation>
    </message>
    <message>
        <source>IMPORTANT: Any previous backups you have made of your wallet file should be replaced with the newly generated, encrypted wallet file. For security reasons, previous backups of the unencrypted wallet file will become useless as soon as you start using the new, encrypted wallet.</source>
        <translation>ВАЖНО: Всички стари запазвания, които сте направили на Вашият портфейл трябва да замените с запазване на новополучения, шифриран портфейл. От съображения за сигурност, предишните запазвания на нешифрирани портфейли ще станат неизползваеми веднага, щом започнете да използвате новият, шифриран портфейл.</translation>
    </message>
    <message>
        <source>Wallet encryption failed</source>
        <translation>Шифрирането беше неуспешно</translation>
    </message>
    <message>
        <source>Wallet encryption failed due to an internal error. Your wallet was not encrypted.</source>
        <translation>Шифрирането на портфейла беше неуспешно, поради софтуерен проблем. Портфейлът не е шифриран.</translation>
    </message>
    <message>
        <source>The supplied passphrases do not match.</source>
        <translation>Паролите не съвпадат</translation>
    </message>
    <message>
        <source>Wallet unlock failed</source>
        <translation>Неуспешно отключване на портфейла</translation>
    </message>
    <message>
        <source>The passphrase entered for the wallet decryption was incorrect.</source>
        <translation>Паролата въведена за дешифриране на портфейла е грешна.</translation>
    </message>
    <message>
        <source>Wallet decryption failed</source>
        <translation>Дешифрирането на портфейла беше неуспешно</translation>
    </message>
    <message>
        <source>Wallet passphrase was successfully changed.</source>
        <translation>Паролата на портфейла беше променена успешно.</translation>
    </message>
    <message>
        <source>Warning: The Caps Lock key is on!</source>
        <translation>Внимание: Caps Lock (главни букви) е включен.</translation>
    </message>
</context>
<context>
    <name>BanTableModel</name>
    <message>
        <source>IP/Netmask</source>
        <translation type="unfinished">IP/Мрежова маска</translation>
    </message>
    <message>
        <source>Banned Until</source>
        <translation type="unfinished">Блокиран до</translation>
    </message>
</context>
<context>
    <name>QObject</name>
    <message>
        <source>Error: Specified data directory "%1" does not exist.</source>
        <translation type="unfinished">Грешка:Избраната "%1" директория не съществува.</translation>
    </message>
    <message>
        <source>unknown</source>
        <translation type="unfinished">неизвестен</translation>
    </message>
    <message>
        <source>Amount</source>
        <translation type="unfinished">Количество</translation>
    </message>
    <message>
        <source>Enter a Bitcoin address (e.g. %1)</source>
        <translation type="unfinished">Въведете Биткойн адрес (например: %1)</translation>
    </message>
    <message>
        <source>Inbound</source>
        <translation type="unfinished">Входящи</translation>
    </message>
    <message>
        <source>Outbound</source>
        <translation type="unfinished">Изходящи</translation>
    </message>
    <message>
        <source>%1 d</source>
        <translation type="unfinished">%1 ден</translation>
    </message>
    <message>
        <source>%1 h</source>
        <translation type="unfinished">%1 час</translation>
    </message>
    <message>
        <source>%1 m</source>
        <translation type="unfinished">%1 минута</translation>
    </message>
    <message>
        <source>%1 s</source>
        <translation type="unfinished">%1 секунда</translation>
    </message>
    <message>
        <source>None</source>
        <translation type="unfinished">нито един</translation>
    </message>
    <message>
        <source>N/A</source>
        <translation type="unfinished">Несъществуващ</translation>
    </message>
    <message>
        <source>%1 ms</source>
        <translation type="unfinished">%1 милисекунда</translation>
    </message>
    <message numerus="yes">
        <source>%n second(s)</source>
        <translation>
            <numerusform />
            <numerusform />
        </translation>
    </message>
    <message numerus="yes">
        <source>%n minute(s)</source>
        <translation>
            <numerusform />
            <numerusform />
        </translation>
    </message>
    <message numerus="yes">
        <source>%n hour(s)</source>
        <translation type="unfinished">
            <numerusform />
            <numerusform />
        </translation>
    </message>
    <message numerus="yes">
        <source>%n day(s)</source>
        <translation type="unfinished">
            <numerusform />
            <numerusform />
        </translation>
    </message>
    <message numerus="yes">
        <source>%n week(s)</source>
        <translation type="unfinished">
            <numerusform />
            <numerusform />
        </translation>
    </message>
    <message>
        <source>%1 and %2</source>
        <translation type="unfinished">%1 и %2</translation>
    </message>
    <message numerus="yes">
        <source>%n year(s)</source>
        <translation type="unfinished">
            <numerusform />
            <numerusform />
        </translation>
    </message>
    <message>
        <source>%1 B</source>
        <translation type="unfinished">%1 Байт</translation>
    </message>
    <message>
        <source>%1 MB</source>
        <translation type="unfinished">%1 Мегабайт</translation>
    </message>
    <message>
        <source>%1 GB</source>
        <translation type="unfinished">%1 Гигабайт</translation>
    </message>
</context>
<context>
    <name>BitcoinGUI</name>
    <message>
        <source>&amp;Overview</source>
        <translation>Преглед</translation>
    </message>
    <message>
        <source>Show general overview of wallet</source>
        <translation>Покажи общ преглед на портфейла</translation>
    </message>
    <message>
        <source>&amp;Transactions</source>
        <translation>Транзакции</translation>
    </message>
    <message>
        <source>Browse transaction history</source>
        <translation>Разгледай история на транзакциите</translation>
    </message>
    <message>
        <source>E&amp;xit</source>
        <translation>Изход</translation>
    </message>
    <message>
        <source>Quit application</source>
        <translation>Излез от приложението</translation>
    </message>
    <message>
        <source>&amp;About %1</source>
        <translation type="unfinished">За %1</translation>
    </message>
    <message>
        <source>Show information about %1</source>
        <translation type="unfinished">Покажи информация за %1</translation>
    </message>
    <message>
<<<<<<< HEAD
        <source>Send coins to a Bitcoin address</source>
        <translation>Изпращане към Blackcoin адрес</translation>
=======
        <source>About &amp;Qt</source>
        <translation>Относно Qt</translation>
>>>>>>> 61646189
    </message>
    <message>
        <source>Show information about Qt</source>
        <translation>Покажи информация отностно Qt</translation>
    </message>
    <message>
        <source>Modify configuration options for %1</source>
        <translation type="unfinished">Промени конфигурации за %1</translation>
    </message>
    <message>
        <source>Create a new wallet</source>
        <translation type="unfinished">Създай нов портфейл</translation>
    </message>
    <message>
        <source>Wallet:</source>
        <translation type="unfinished">Портфейл</translation>
    </message>
    <message>
        <source>Network activity disabled.</source>
        <extracomment>A substring of the tooltip.</extracomment>
        <translation type="unfinished">Мрежата деактивирана</translation>
    </message>
    <message>
<<<<<<< HEAD
        <source>Bitcoin</source>
        <translation>Blackcoin</translation>
=======
        <source>Send coins to a Bitcoin address</source>
        <translation>Изпращане към Биткоин адрес</translation>
>>>>>>> 61646189
    </message>
    <message>
        <source>Backup wallet to another location</source>
        <translation>Запазване на портфейла на друго място</translation>
    </message>
    <message>
        <source>Change the passphrase used for wallet encryption</source>
        <translation>Променя паролата за портфейла</translation>
    </message>
    <message>
        <source>&amp;Send</source>
        <translation>&amp;изпращам</translation>
    </message>
    <message>
        <source>&amp;Receive</source>
        <translation>&amp;получавам</translation>
    </message>
    <message>
        <source>&amp;Show / Hide</source>
        <translation>&amp;Показване / Скриване</translation>
    </message>
    <message>
        <source>Show or hide the main Window</source>
        <translation>Показване и скриване на основния прозорец</translation>
    </message>
    <message>
        <source>Encrypt the private keys that belong to your wallet</source>
        <translation>Шифроване на личните ключове,които принадлежат на портфейла Ви.</translation>
    </message>
    <message>
        <source>Sign messages with your Bitcoin addresses to prove you own them</source>
        <translation>Пишете съобщения със своя Blackcoin адрес за да докажете,че е ваш.</translation>
    </message>
    <message>
        <source>Verify messages to ensure they were signed with specified Bitcoin addresses</source>
        <translation>Потвърждаване на съобщения  за да се знае,че са написани с дадените Blackcoin адреси.</translation>
    </message>
    <message>
        <source>&amp;File</source>
        <translation>&amp;Файл</translation>
    </message>
    <message>
        <source>&amp;Settings</source>
        <translation>&amp;Настройки</translation>
    </message>
    <message>
        <source>&amp;Help</source>
        <translation>&amp;Помощ</translation>
    </message>
    <message>
        <source>Tabs toolbar</source>
        <translation>Лентата с инструменти</translation>
    </message>
    <message>
        <source>Request payments (generates QR codes and bitcoin: URIs)</source>
<<<<<<< HEAD
        <translation>Изискване на плащания(генерира QR кодове и блэккойн: URIs)</translation>
=======
        <translation type="unfinished">Изискване на плащания(генерира QR кодове и биткойн: URIs)</translation>
>>>>>>> 61646189
    </message>
    <message>
        <source>Show the list of used sending addresses and labels</source>
        <translation type="unfinished">Показване на списъка с използвани адреси и имена</translation>
    </message>
    <message>
        <source>Show the list of used receiving addresses and labels</source>
<<<<<<< HEAD
        <translation>Покажи списък с използваните адреси и имена.</translation>
    </message>
    <message>
        <source>Open a bitcoin: URI or payment request</source>
        <translation>Отворете блэккойн: URI или заявка за плащане</translation>
    </message>
    <message>
        <source>&amp;Command-line options</source>
        <translation>&amp;Налични команди</translation>
    </message>
    <message>
        <source>Indexing blocks on disk...</source>
        <translation>Индексиране на блокове на диска...</translation>
    </message>
    <message>
        <source>Processing blocks on disk...</source>
        <translation>Обработване на блокове на диска...</translation>
=======
        <translation type="unfinished">Покажи списък с използваните адреси и имена.</translation>
    </message>
    <message>
        <source>&amp;Command-line options</source>
        <translation type="unfinished">&amp;Налични команди</translation>
    </message>
    <message numerus="yes">
        <source>Processed %n block(s) of transaction history.</source>
        <translation>
            <numerusform />
            <numerusform />
        </translation>
>>>>>>> 61646189
    </message>
    <message>
        <source>%1 behind</source>
        <translation>%1 зад</translation>
    </message>
    <message>
        <source>Last received block was generated %1 ago.</source>
        <translation>Последния получен блок е генериран преди %1.</translation>
    </message>
    <message>
        <source>Transactions after this will not yet be visible.</source>
        <translation>Транзакции след това няма все още да бъдат видими.</translation>
    </message>
    <message>
        <source>Error</source>
        <translation>грешка</translation>
    </message>
    <message>
        <source>Warning</source>
        <translation>Внимание</translation>
    </message>
    <message>
        <source>Information</source>
        <translation>Информация</translation>
    </message>
    <message>
        <source>Up to date</source>
        <translation>Актуално</translation>
    </message>
    <message>
        <source>Node window</source>
        <translation type="unfinished">Прозорец на възела</translation>
    </message>
    <message>
        <source>Open Wallet</source>
        <translation type="unfinished">Отворете портфейл</translation>
    </message>
    <message>
        <source>Close wallet</source>
        <translation type="unfinished">Затвори портфейла</translation>
    </message>
    <message>
        <source>Close all wallets</source>
        <translation type="unfinished">Затвори всички портфейли</translation>
    </message>
    <message>
        <source>Show the %1 help message to get a list with possible Bitcoin command-line options</source>
<<<<<<< HEAD
        <translation>Покажи %1 помощно съобщение за да получиш лист с възможни Blackcoin команди</translation>
=======
        <translation type="unfinished">Покажи %1 помощно съобщение за да получиш лист с възможни Биткойн команди</translation>
>>>>>>> 61646189
    </message>
    <message>
        <source>default wallet</source>
        <translation type="unfinished">Портфейл по подразбиране</translation>
    </message>
    <message>
        <source>&amp;Window</source>
        <translation type="unfinished">&amp;Прозорец</translation>
    </message>
    <message>
        <source>Minimize</source>
        <translation type="unfinished">Минимизирай</translation>
    </message>
    <message>
        <source>Zoom</source>
        <translation type="unfinished">Увеличи</translation>
    </message>
    <message>
        <source>Main Window</source>
        <translation type="unfinished">Главен Прозорец</translation>
    </message>
    <message>
        <source>%1 client</source>
        <translation type="unfinished">%1 клиент</translation>
    </message>
    <message numerus="yes">
        <source>%n active connection(s) to Bitcoin network.</source>
        <extracomment>A substring of the tooltip.</extracomment>
        <translation type="unfinished">
            <numerusform />
            <numerusform />
        </translation>
    </message>
    <message>
        <source>Date: %1
</source>
        <translation type="unfinished">Дата: %1
</translation>
    </message>
    <message>
        <source>Amount: %1
</source>
        <translation type="unfinished">Сума: %1
</translation>
    </message>
    <message>
        <source>Type: %1
</source>
        <translation type="unfinished">Тип: %1
</translation>
    </message>
    <message>
        <source>Label: %1
</source>
        <translation type="unfinished">Етикет: %1
</translation>
    </message>
    <message>
        <source>Address: %1
</source>
        <translation type="unfinished">Адрес: %1
</translation>
    </message>
    <message>
        <source>Sent transaction</source>
        <translation>Изпратена транзакция</translation>
    </message>
    <message>
        <source>Incoming transaction</source>
        <translation>Входяща транзакция</translation>
    </message>
    <message>
        <source>Wallet is &lt;b&gt;encrypted&lt;/b&gt; and currently &lt;b&gt;unlocked&lt;/b&gt;</source>
        <translation>Портфейлът е &lt;b&gt;криптиран&lt;/b&gt; и &lt;b&gt;отключен&lt;/b&gt;</translation>
    </message>
    <message>
        <source>Wallet is &lt;b&gt;encrypted&lt;/b&gt; and currently &lt;b&gt;locked&lt;/b&gt;</source>
        <translation>Портфейлът е &lt;b&gt;криптиран&lt;/b&gt; и &lt;b&gt;заключен&lt;/b&gt;</translation>
    </message>
    </context>
<context>
    <name>CoinControlDialog</name>
    <message>
        <source>Coin Selection</source>
        <translation type="unfinished">Избор на монети</translation>
    </message>
    <message>
        <source>Quantity:</source>
        <translation type="unfinished">Количество:</translation>
    </message>
    <message>
        <source>Bytes:</source>
        <translation type="unfinished">Байтове:</translation>
    </message>
    <message>
        <source>Amount:</source>
<<<<<<< HEAD
        <translation>Сума:</translation>
=======
        <translation type="unfinished">Количество:</translation>
>>>>>>> 61646189
    </message>
    <message>
        <source>Fee:</source>
        <translation type="unfinished">Такса:</translation>
    </message>
    <message>
        <source>Dust:</source>
        <translation type="unfinished">прах:</translation>
    </message>
    <message>
        <source>After Fee:</source>
        <translation type="unfinished">След такса:</translation>
    </message>
    <message>
        <source>Change:</source>
        <translation type="unfinished">Промяна:</translation>
    </message>
    <message>
        <source>(un)select all</source>
        <translation type="unfinished">(Пре)махни всички</translation>
    </message>
    <message>
        <source>Tree mode</source>
        <translation type="unfinished">Дървовиден режим</translation>
    </message>
    <message>
        <source>List mode</source>
        <translation type="unfinished">списък Режим</translation>
    </message>
    <message>
        <source>Amount</source>
        <translation type="unfinished">Количество</translation>
    </message>
    <message>
        <source>Received with label</source>
        <translation type="unfinished">Получени с име</translation>
    </message>
    <message>
        <source>Received with address</source>
        <translation type="unfinished">Получени с адрес</translation>
    </message>
    <message>
        <source>Date</source>
        <translation type="unfinished">Дата</translation>
    </message>
    <message>
        <source>Confirmations</source>
        <translation type="unfinished">потвърждения</translation>
    </message>
    <message>
        <source>Confirmed</source>
        <translation type="unfinished">Потвърдено</translation>
    </message>
    <message>
<<<<<<< HEAD
        <source>Copy address</source>
        <translation>Копирай адрес</translation>
    </message>
    <message>
        <source>Copy label</source>
        <translation>Копирай име</translation>
    </message>
    <message>
        <source>Copy amount</source>
        <translation>Копирай сума</translation>
    </message>
    <message>
        <source>Copy transaction ID</source>
        <translation>Копирай транзакция с ID</translation>
    </message>
    <message>
        <source>Lock unspent</source>
        <translation>Заключване на неизхарченото</translation>
    </message>
    <message>
        <source>Unlock unspent</source>
        <translation>Отключване на неизхарченото</translation>
    </message>
    <message>
        <source>Copy quantity</source>
        <translation>Копиране на количеството</translation>
    </message>
    <message>
        <source>Copy fee</source>
        <translation>Копиране на данък добавена стойност</translation>
    </message>
    <message>
        <source>Copy after fee</source>
        <translation>Копиране след прилагане на данък добавена стойност</translation>
    </message>
    <message>
        <source>Copy bytes</source>
        <translation>Копиране на байтовете</translation>
    </message>
    <message>
        <source>Copy dust</source>
        <translation>Копирай прахта:</translation>
    </message>
    <message>
        <source>Copy change</source>
        <translation>Копирай рестото</translation>
    </message>
    <message>
        <source>(%1 locked)</source>
        <translation>(%1 заключен)</translation>
    </message>
    <message>
        <source>yes</source>
        <translation>да</translation>
    </message>
    <message>
        <source>no</source>
        <translation>не</translation>
    </message>
    <message>
        <source>(no label)</source>
        <translation>(без име)</translation>
    </message>
    <message>
        <source>change from %1 (%2)</source>
        <translation>ресто от %1 (%2)</translation>
    </message>
    <message>
        <source>(change)</source>
        <translation>(промени)</translation>
=======
        <source>Copy amount</source>
        <translation type="unfinished">Копиране на сумата</translation>
>>>>>>> 61646189
    </message>
    <message>
        <source>Copy quantity</source>
        <translation type="unfinished">Копиране на количеството</translation>
    </message>
    <message>
        <source>Copy fee</source>
        <translation type="unfinished">Копирай такса</translation>
    </message>
    <message>
        <source>Copy after fee</source>
        <translation type="unfinished">Копирайте след такса</translation>
    </message>
    <message>
        <source>Copy bytes</source>
        <translation type="unfinished">Копиране на байтовете</translation>
    </message>
    <message>
        <source>Copy dust</source>
        <translation type="unfinished">Копирай прахта:</translation>
    </message>
<<<<<<< HEAD
    <message>
        <source>New receiving address</source>
        <translation>Нов адрес за получаване</translation>
    </message>
    <message>
        <source>New sending address</source>
        <translation>Нов адрес за изпращане</translation>
    </message>
    <message>
        <source>Edit receiving address</source>
        <translation>Редактиране на адрес за получаване</translation>
    </message>
    <message>
        <source>Edit sending address</source>
        <translation>Редактиране на адрес за изпращане</translation>
    </message>
    <message>
        <source>The entered address "%1" is not a valid Bitcoin address.</source>
        <translation>"%1" не е валиден Blackcoin адрес.</translation>
    </message>
    <message>
        <source>The entered address "%1" is already in the address book.</source>
        <translation>Вече има адрес "%1" в списъка с адреси.</translation>
    </message>
    <message>
        <source>Could not unlock wallet.</source>
        <translation>Отключването на портфейла беше неуспешно.</translation>
    </message>
    <message>
        <source>New key generation failed.</source>
        <translation>Създаването на ключ беше неуспешно.</translation>
    </message>
</context>
<context>
    <name>FreespaceChecker</name>
=======
>>>>>>> 61646189
    <message>
        <source>Copy change</source>
        <translation type="unfinished">Промяна на копирането</translation>
    </message>
    <message>
        <source>(%1 locked)</source>
        <translation type="unfinished">(%1 заключен)</translation>
    </message>
    <message>
        <source>yes</source>
        <translation type="unfinished">да</translation>
    </message>
    <message>
        <source>no</source>
        <translation type="unfinished">не</translation>
    </message>
    <message>
        <source>This label turns red if any recipient receives an amount smaller than the current dust threshold.</source>
        <translation type="unfinished">Този етикет става червен ако някой получател получи количество, по-малко от текущия праг на прах</translation>
    </message>
    <message>
        <source>(no label)</source>
        <translation type="unfinished">(без етикет)</translation>
    </message>
    <message>
        <source>change from %1 (%2)</source>
        <translation type="unfinished">ресто от %1 (%2)</translation>
    </message>
    <message>
        <source>(change)</source>
        <translation type="unfinished">(промени)</translation>
    </message>
</context>
<context>
    <name>CreateWalletActivity</name>
    <message>
        <source>Create wallet failed</source>
        <translation type="unfinished">Създаването на портфейл не бе успешен</translation>
    </message>
    </context>
<context>
    <name>OpenWalletActivity</name>
    <message>
        <source>default wallet</source>
        <translation type="unfinished">Портфейл по подразбиране</translation>
    </message>
    </context>
<context>
    <name>WalletController</name>
    <message>
        <source>Close wallet</source>
        <translation type="unfinished">Затвори портфейла</translation>
    </message>
    <message>
        <source>Close all wallets</source>
        <translation type="unfinished">Затвори всички портфейли</translation>
    </message>
    </context>
<context>
    <name>CreateWalletDialog</name>
    <message>
        <source>Create Wallet</source>
        <translation type="unfinished">Създайте портфейл</translation>
    </message>
    <message>
        <source>Wallet</source>
        <translation type="unfinished">портфейл</translation>
    </message>
    </context>
<context>
    <name>EditAddressDialog</name>
    <message>
        <source>Edit Address</source>
        <translation>Редактирайте адреса</translation>
    </message>
    <message>
        <source>&amp;Label</source>
        <translation>&amp;Име</translation>
    </message>
    <message>
        <source>The label associated with this address list entry</source>
        <translation type="unfinished">Етикетът свързан с това въведение в листа с адреси</translation>
    </message>
    <message>
        <source>The address associated with this address list entry. This can only be modified for sending addresses.</source>
        <translation type="unfinished">Адресът свързан с това въведение в листа с адреси. Това може да бъде променено само за адреси за изпращане.</translation>
    </message>
    <message>
        <source>&amp;Address</source>
        <translation>&amp;Адрес</translation>
    </message>
    <message>
        <source>New sending address</source>
        <translation type="unfinished">Нов адрес за изпращане</translation>
    </message>
    <message>
        <source>Edit receiving address</source>
        <translation type="unfinished">Редактиране на получаващия адрес</translation>
    </message>
    <message>
        <source>Edit sending address</source>
        <translation type="unfinished">Редактиране на адрес за изпращане</translation>
    </message>
    <message>
        <source>The entered address "%1" is not a valid Bitcoin address.</source>
        <translation type="unfinished">"%1" не е валиден Биткоин адрес.</translation>
    </message>
    <message>
        <source>Could not unlock wallet.</source>
        <translation type="unfinished">Не може да отключите портфейла.</translation>
    </message>
    <message>
        <source>New key generation failed.</source>
        <translation type="unfinished">Създаването на ключ беше неуспешно.</translation>
    </message>
</context>
<context>
    <name>FreespaceChecker</name>
    <message>
        <source>A new data directory will be created.</source>
        <translation>Ще се създаде нова папка за данни.</translation>
    </message>
    <message>
        <source>name</source>
        <translation>име</translation>
    </message>
    <message>
        <source>Directory already exists. Add %1 if you intend to create a new directory here.</source>
        <translation>Директорията вече съществува.Добавете %1 ако желаете да добавите нова директория тук.</translation>
    </message>
    <message>
        <source>Path already exists, and is not a directory.</source>
        <translation>Пътят вече съществува и не е папка.</translation>
    </message>
    <message>
        <source>Cannot create data directory here.</source>
        <translation>Не може да се създаде директория тук.</translation>
    </message>
</context>
<context>
    <name>Intro</name>
    <message>
        <source>Bitcoin</source>
        <translation type="unfinished">Биткоин</translation>
    </message>
    <message>
        <source>At least %1 GB of data will be stored in this directory, and it will grow over time.</source>
        <translation type="unfinished">Най малко %1 GB данни ще бъдат запаметени в тази директория, и ще нарастват през времето.</translation>
    </message>
    <message>
        <source>Approximately %1 GB of data will be stored in this directory.</source>
        <translation type="unfinished">Около %1 GB данни ще бъдат запаметени в тази директория.</translation>
    </message>
    <message numerus="yes">
        <source>(sufficient to restore backups %n day(s) old)</source>
        <extracomment>Explanatory text on the capability of the current prune target.</extracomment>
        <translation type="unfinished">
            <numerusform />
            <numerusform />
        </translation>
    </message>
    <message>
        <source>Error</source>
        <translation>грешка</translation>
    </message>
    <message>
        <source>Welcome</source>
        <translation>Добре дошли</translation>
    </message>
    <message>
        <source>Welcome to %1.</source>
        <translation type="unfinished">Добре дошли в %1.</translation>
    </message>
    <message>
        <source>As this is the first time the program is launched, you can choose where %1 will store its data.</source>
        <translation type="unfinished">Програмата се стартира за първи път вие може да изберете къде %1 ще се запаметят данните.</translation>
    </message>
    <message>
        <source>Use the default data directory</source>
        <translation>Използване на директория по подразбиране</translation>
    </message>
    <message>
        <source>Use a custom data directory:</source>
        <translation>Използване на директория ръчно</translation>
    </message>
</context>
<context>
    <name>HelpMessageDialog</name>
    <message>
        <source>version</source>
        <translation type="unfinished">версия</translation>
    </message>
<<<<<<< HEAD
    </context>
<context>
    <name>ModalOverlay</name>
    <message>
        <source>Form</source>
        <translation>Формуляр</translation>
    </message>
    <message>
        <source>Last block time</source>
        <translation>Време на последния блок</translation>
    </message>
    <message>
        <source>Hide</source>
        <translation>Скрий</translation>
=======
    <message>
        <source>About %1</source>
        <translation type="unfinished">Относно %1</translation>
    </message>
    <message>
        <source>Command-line options</source>
        <translation type="unfinished">Списък с команди</translation>
>>>>>>> 61646189
    </message>
    </context>
<context>
    <name>ShutdownWindow</name>
    <message>
        <source>Do not shut down the computer until this window disappears.</source>
        <translation type="unfinished">Не изключвайте компютъра докато този прозорец не изчезне.</translation>
    </message>
</context>
<context>
    <name>ModalOverlay</name>
    <message>
        <source>Form</source>
        <translation type="unfinished">форма</translation>
    </message>
    <message>
        <source>Last block time</source>
        <translation type="unfinished">Време на последния блок</translation>
    </message>
    <message>
        <source>Progress</source>
        <translation type="unfinished">прогрес</translation>
    </message>
    <message>
        <source>Hide</source>
        <translation type="unfinished">Скрий</translation>
    </message>
    </context>
<context>
    <name>OptionsDialog</name>
    <message>
        <source>Options</source>
        <translation>Настроики</translation>
    </message>
    <message>
        <source>&amp;Main</source>
        <translation>&amp;Основни</translation>
    </message>
    <message>
        <source>Size of &amp;database cache</source>
        <translation type="unfinished">Размер на кеша в &amp;базата данни</translation>
    </message>
    <message>
        <source>Number of script &amp;verification threads</source>
        <translation type="unfinished">Брой на скриптове и &amp;нишки за потвърждение</translation>
    </message>
    <message>
        <source>IP address of the proxy (e.g. IPv4: 127.0.0.1 / IPv6: ::1)</source>
        <translation type="unfinished">IP адрес на прокси (напр. за IPv4: 127.0.0.1 / за IPv6: ::1)</translation>
    </message>
    <message>
        <source>Open Configuration File</source>
        <translation type="unfinished">Отворете конфигурационния файл</translation>
    </message>
    <message>
        <source>Reset all client options to default.</source>
        <translation>Възстановете всички настройки по подразбиране.</translation>
    </message>
    <message>
        <source>&amp;Reset Options</source>
        <translation>&amp;Нулирай настройките</translation>
    </message>
    <message>
        <source>&amp;Network</source>
        <translation>&amp;Мрежа</translation>
    </message>
    <message>
        <source>GB</source>
        <translation type="unfinished">ГБ</translation>
    </message>
    <message>
        <source>W&amp;allet</source>
        <translation type="unfinished">По&amp;ртфейл</translation>
    </message>
    <message>
        <source>Expert</source>
        <translation type="unfinished">Експерт</translation>
    </message>
    <message>
        <source>Enable coin &amp;control features</source>
        <translation type="unfinished">Позволяване на монетите и &amp;техните възможности</translation>
    </message>
    <message>
        <source>&amp;Spend unconfirmed change</source>
        <translation type="unfinished">&amp;Похарчете непотвърденото ресто</translation>
    </message>
    <message>
        <source>Automatically open the Bitcoin client port on the router. This only works when your router supports UPnP and it is enabled.</source>
        <translation>Автоматично отваряне на входящия Blackcoin порт. Работи само с рутери поддържащи UPnP.</translation>
    </message>
    <message>
        <source>Map port using &amp;UPnP</source>
        <translation>Отваряне на входящия порт чрез &amp;UPnP</translation>
    </message>
    <message>
        <source>Accept connections from outside.</source>
        <translation type="unfinished">Позволи външни връзки</translation>
    </message>
    <message>
        <source>Allow incomin&amp;g connections</source>
        <translation type="unfinished">Позволи входящи връзки</translation>
    </message>
    <message>
        <source>Connect to the Bitcoin network through a SOCKS5 proxy.</source>
<<<<<<< HEAD
        <translation>Свързване с Blackcoin мрежата чрез SOCKS5  прокси.</translation>
=======
        <translation type="unfinished">Свързване с Биткойн мрежата чрез SOCKS5  прокси.</translation>
>>>>>>> 61646189
    </message>
    <message>
        <source>&amp;Connect through SOCKS5 proxy (default proxy):</source>
        <translation type="unfinished">&amp;Свързване чрез SOCKS5  прокси (прокси по подразбиране):</translation>
    </message>
    <message>
        <source>Proxy &amp;IP:</source>
        <translation>Прокси &amp; АйПи:</translation>
    </message>
    <message>
        <source>&amp;Port:</source>
        <translation>&amp;Порт:</translation>
    </message>
    <message>
        <source>Port of the proxy (e.g. 9050)</source>
        <translation>Порт на прокси сървъра (пр. 9050)</translation>
    </message>
    <message>
        <source>Tor</source>
        <translation type="unfinished">Тор</translation>
    </message>
    <message>
        <source>&amp;Window</source>
        <translation>&amp;Прозорец</translation>
    </message>
    <message>
        <source>Show only a tray icon after minimizing the window.</source>
        <translation>След минимизиране ще е видима само иконата в системния трей.</translation>
    </message>
    <message>
        <source>&amp;Minimize to the tray instead of the taskbar</source>
        <translation>&amp;Минимизиране в системния трей</translation>
    </message>
    <message>
        <source>M&amp;inimize on close</source>
        <translation>М&amp;инимизиране при затваряне</translation>
    </message>
    <message>
        <source>&amp;Display</source>
        <translation>&amp;Интерфейс</translation>
    </message>
    <message>
        <source>User Interface &amp;language:</source>
        <translation>Език:</translation>
    </message>
    <message>
        <source>&amp;Unit to show amounts in:</source>
        <translation>Мерна единица за показваните суми:</translation>
    </message>
    <message>
        <source>Choose the default subdivision unit to show in the interface and when sending coins.</source>
        <translation>Изберете единиците, показвани по подразбиране в интерфейса.</translation>
    </message>
    <message>
        <source>Whether to show coin control features or not.</source>
        <translation type="unfinished">Дали да покаже възможностите за контрол на монетите или не.</translation>
    </message>
    <message>
        <source>&amp;OK</source>
        <translation>ОК</translation>
    </message>
    <message>
        <source>&amp;Cancel</source>
        <translation>Отказ</translation>
    </message>
    <message>
        <source>default</source>
        <translation>подразбиране</translation>
    </message>
    <message>
        <source>none</source>
        <translation type="unfinished">нищо</translation>
    </message>
    <message>
        <source>Confirm options reset</source>
        <translation>Потвърдете опциите за нулиране</translation>
    </message>
    <message>
        <source>Client restart required to activate changes.</source>
        <translation type="unfinished">Изисква се рестартиране на клиента за активиране на извършените промени.</translation>
    </message>
    <message>
        <source>Client will be shut down. Do you want to proceed?</source>
        <translation type="unfinished">Клиентът ще бъде изключен. Искате ли да продължите?</translation>
    </message>
    <message>
        <source>Configuration options</source>
        <translation type="unfinished">Опции за конфигуриране</translation>
    </message>
    <message>
        <source>Error</source>
        <translation type="unfinished">грешка</translation>
    </message>
    <message>
        <source>This change would require a client restart.</source>
        <translation type="unfinished">Тази промяна изисква рестартиране на клиента Ви.</translation>
    </message>
    <message>
        <source>The supplied proxy address is invalid.</source>
        <translation>Текущият прокси адрес е невалиден.</translation>
    </message>
</context>
<context>
    <name>OverviewPage</name>
    <message>
        <source>Form</source>
        <translation>форма</translation>
    </message>
    <message>
        <source>The displayed information may be out of date. Your wallet automatically synchronizes with the Bitcoin network after a connection is established, but this process has not completed yet.</source>
        <translation>Текущата информация на екрана може да не е актуална. Вашият портфейл ще се синхронизира автоматично с мрежата на Blackcoin, щом поне една връзката с нея се установи; този процес все още не е приключил.</translation>
    </message>
    <message>
        <source>Watch-only:</source>
        <translation type="unfinished">Гледайте само:</translation>
    </message>
    <message>
        <source>Available:</source>
        <translation type="unfinished">На разположение:</translation>
    </message>
    <message>
        <source>Your current spendable balance</source>
        <translation>Текущото Ви разходоносно салдо</translation>
    </message>
    <message>
        <source>Pending:</source>
        <translation type="unfinished">В очакване на:</translation>
    </message>
    <message>
        <source>Immature:</source>
        <translation>Незрялото:</translation>
    </message>
    <message>
        <source>Mined balance that has not yet matured</source>
        <translation>Миниран баланс,който все още не се е развил</translation>
    </message>
    <message>
        <source>Balances</source>
        <translation type="unfinished">баланс</translation>
    </message>
    <message>
        <source>Total:</source>
        <translation>Обща сума:</translation>
    </message>
    <message>
        <source>Your current total balance</source>
        <translation>Текущото Ви общо салдо</translation>
    </message>
    <message>
        <source>Spendable:</source>
        <translation type="unfinished">За харчене:</translation>
    </message>
    <message>
        <source>Recent transactions</source>
        <translation type="unfinished">Последни транзакции</translation>
    </message>
    </context>
<context>
<<<<<<< HEAD
    <name>PaymentServer</name>
    <message>
        <source>Payment request error</source>
        <translation>Възникна грешка по време назаявката за плащане</translation>
=======
    <name>PSBTOperationsDialog</name>
    <message>
        <source>or</source>
        <translation type="unfinished">или</translation>
>>>>>>> 61646189
    </message>
    </context>
<context>
    <name>PaymentServer</name>
    <message>
<<<<<<< HEAD
        <source>Cannot start bitcoin: click-to-pay handler</source>
        <translation>Blackcoin не можe да се стартира: click-to-pay handler</translation>
    </message>
    <message>
        <source>URI handling</source>
        <translation>Справяне с URI</translation>
    </message>
    <message>
        <source>Invalid payment address %1</source>
        <translation>Невалиден адрес на плащане %1</translation>
    </message>
    <message>
        <source>Payment request file handling</source>
        <translation>Файл за справяне със заявки</translation>
    </message>
    <message>
        <source>Payment request rejected</source>
        <translation>Заявката за плащане беше отхвърлена</translation>
    </message>
    <message>
        <source>Payment request network doesn't match client network.</source>
        <translation>Мрежата от която се извършва заявката за плащане не съвпада с мрежата на клиента.</translation>
    </message>
    <message>
        <source>Payment request expired.</source>
        <translation>Заявката за плащане е изтекла.</translation>
    </message>
    <message>
        <source>Invalid payment request.</source>
        <translation>Невалидна заявка за плащане.</translation>
    </message>
    <message>
        <source>Requested payment amount of %1 is too small (considered dust).</source>
        <translation>Заявената сума за плащане: %1 е твърде малка (счита се за отпадък)</translation>
    </message>
    <message>
        <source>Refund from %1</source>
        <translation>Възстановяване на сума от %1</translation>
    </message>
    <message>
        <source>Payment request %1 is too large (%2 bytes, allowed %3 bytes).</source>
        <translation>Заявката за плащане %1 е твърде голям (%2 байта, позволени %3 байта).</translation>
    </message>
    <message>
        <source>Error communicating with %1: %2</source>
        <translation>Грешка при комуникацията с %1: %2</translation>
    </message>
    <message>
        <source>Bad response from server %1</source>
        <translation>Възникна проблем при свързването със сървър %1</translation>
    </message>
    <message>
        <source>Network request error</source>
        <translation>Грешка в мрежата по време на заявката</translation>
    </message>
    <message>
        <source>Payment acknowledged</source>
        <translation>Плащането е прието</translation>
=======
        <source>Payment request error</source>
        <translation type="unfinished">Възникна грешка по време назаявката за плащане</translation>
    </message>
    <message>
        <source>Cannot start bitcoin: click-to-pay handler</source>
        <translation type="unfinished">Биткойн не можe да се стартира: click-to-pay handler</translation>
    </message>
    <message>
        <source>URI handling</source>
        <translation type="unfinished">Справяне с URI</translation>
    </message>
    <message>
        <source>Payment request file handling</source>
        <translation type="unfinished">Файл за справяне със заявки</translation>
>>>>>>> 61646189
    </message>
</context>
<context>
    <name>PeerTableModel</name>
<<<<<<< HEAD
    <message>
        <source>User Agent</source>
        <translation>Клиент на потребителя</translation>
    </message>
    </context>
<context>
    <name>QObject</name>
=======
>>>>>>> 61646189
    <message>
        <source>User Agent</source>
        <extracomment>Title of Peers Table column which contains the peer's User Agent string.</extracomment>
        <translation type="unfinished">Потребителски агент</translation>
    </message>
    <message>
<<<<<<< HEAD
        <source>Enter a Bitcoin address (e.g. %1)</source>
        <translation>Въведете Blackcoin адрес (например: %1)</translation>
=======
        <source>Ping</source>
        <extracomment>Title of Peers Table column which indicates the current latency of the connection with the peer.</extracomment>
        <translation type="unfinished">пинг</translation>
>>>>>>> 61646189
    </message>
    <message>
        <source>Sent</source>
        <extracomment>Title of Peers Table column which indicates the total amount of network information we have sent to the peer.</extracomment>
        <translation type="unfinished">Изпратени</translation>
    </message>
    <message>
        <source>Received</source>
        <extracomment>Title of Peers Table column which indicates the total amount of network information we have received from the peer.</extracomment>
        <translation type="unfinished">Получени</translation>
    </message>
    <message>
        <source>Address</source>
        <extracomment>Title of Peers Table column which contains the IP/Onion/I2P address of the connected peer.</extracomment>
        <translation type="unfinished">Адрес</translation>
    </message>
    <message>
        <source>Type</source>
        <extracomment>Title of Peers Table column which describes the type of peer connection. The "type" describes why the connection exists.</extracomment>
        <translation type="unfinished">Тип</translation>
    </message>
    <message>
        <source>Network</source>
        <extracomment>Title of Peers Table column which states the network the peer connected through.</extracomment>
        <translation type="unfinished">мрежа</translation>
    </message>
</context>
<context>
    <name>QRImageWidget</name>
    <message>
        <source>&amp;Copy Image</source>
        <translation type="unfinished">&amp;Копирай изображение</translation>
    </message>
    <message>
        <source>Error encoding URI into QR Code.</source>
        <translation type="unfinished">Грешка при създаването на QR Code от URI.</translation>
    </message>
    <message>
<<<<<<< HEAD
        <source>%1 and %2</source>
        <translation>%1 и %2</translation>
    </message>
    </context>
<context>
    <name>QObject::QObject</name>
    </context>
<context>
    <name>QRImageWidget</name>
    <message>
        <source>&amp;Save Image...</source>
        <translation>&amp;Запиши изображение...</translation>
    </message>
    <message>
        <source>&amp;Copy Image</source>
        <translation>&amp;Копирай изображение</translation>
    </message>
    <message>
        <source>Save QR Code</source>
        <translation>Запази QR Код</translation>
    </message>
    <message>
        <source>PNG Image (*.png)</source>
        <translation>PNG Изображение (*.png)</translation>
    </message>
</context>
=======
        <source>Save QR Code</source>
        <translation type="unfinished">Запази QR Код</translation>
    </message>
    </context>
>>>>>>> 61646189
<context>
    <name>RPCConsole</name>
    <message>
        <source>N/A</source>
        <translation>Несъществуващ</translation>
    </message>
    <message>
        <source>Client version</source>
        <translation>Клиентска версия</translation>
    </message>
    <message>
        <source>&amp;Information</source>
        <translation>Данни</translation>
    </message>
    <message>
        <source>General</source>
        <translation type="unfinished">Общ</translation>
    </message>
    <message>
        <source>Startup time</source>
        <translation>Време за стартиране</translation>
    </message>
    <message>
        <source>Network</source>
        <translation>мрежа</translation>
    </message>
    <message>
        <source>Name</source>
        <translation type="unfinished">име</translation>
    </message>
    <message>
        <source>Number of connections</source>
        <translation>Брой връзки</translation>
    </message>
    <message>
        <source>Received</source>
        <translation type="unfinished">Получени</translation>
    </message>
    <message>
        <source>Sent</source>
        <translation type="unfinished">Изпратени</translation>
    </message>
    <message>
        <source>&amp;Peers</source>
        <translation type="unfinished">&amp;Пиъри</translation>
    </message>
    <message>
        <source>Select a peer to view detailed information.</source>
        <translation type="unfinished">Избери пиър за детайлна информация.</translation>
    </message>
    <message>
        <source>Version</source>
        <translation type="unfinished">Версия</translation>
    </message>
    <message>
        <source>User Agent</source>
        <translation type="unfinished">Потребителски агент</translation>
    </message>
    <message>
        <source>Node window</source>
        <translation type="unfinished">Прозорец на възела</translation>
    </message>
    <message>
        <source>Services</source>
        <translation type="unfinished">Услуги</translation>
    </message>
    <message>
        <source>Connection Time</source>
        <translation type="unfinished">Продължителност на връзката</translation>
    </message>
    <message>
        <source>Last Send</source>
        <translation type="unfinished">Изпратени за последно</translation>
    </message>
    <message>
        <source>Last Receive</source>
        <translation type="unfinished">Получени за последно</translation>
    </message>
    <message>
        <source>Ping Time</source>
        <translation type="unfinished">Време за отговор</translation>
    </message>
    <message>
        <source>Last block time</source>
        <translation>Време на последния блок</translation>
    </message>
    <message>
        <source>&amp;Open</source>
        <translation>&amp;Отвори</translation>
    </message>
    <message>
        <source>&amp;Console</source>
        <translation>&amp;Конзола</translation>
    </message>
    <message>
        <source>&amp;Network Traffic</source>
        <translation type="unfinished">&amp;Мрежов Трафик</translation>
    </message>
    <message>
        <source>Totals</source>
        <translation type="unfinished">Общо:</translation>
    </message>
    <message>
        <source>Debug log file</source>
        <translation>Лог файл,съдържащ грешките</translation>
    </message>
    <message>
        <source>Clear console</source>
        <translation>Изчисти конзолата</translation>
    </message>
    <message>
        <source>In:</source>
        <translation type="unfinished">Входящи:</translation>
    </message>
    <message>
        <source>Out:</source>
        <translation type="unfinished">Изходящи</translation>
    </message>
    <message>
        <source>via %1</source>
        <translation type="unfinished">посредством %1</translation>
    </message>
    <message>
        <source>Yes</source>
        <translation type="unfinished">Да</translation>
    </message>
    <message>
        <source>No</source>
        <translation type="unfinished">Не</translation>
    </message>
    <message>
        <source>To</source>
        <translation type="unfinished">към</translation>
    </message>
    <message>
        <source>From</source>
        <translation type="unfinished">от</translation>
    </message>
    <message>
        <source>Unknown</source>
        <translation type="unfinished">Неизвестен</translation>
    </message>
</context>
<context>
    <name>ReceiveCoinsDialog</name>
    <message>
        <source>&amp;Amount:</source>
        <translation type="unfinished">&amp;Сума</translation>
    </message>
    <message>
        <source>&amp;Label:</source>
        <translation type="unfinished">&amp;Име:</translation>
    </message>
    <message>
        <source>&amp;Message:</source>
        <translation type="unfinished">&amp;Съобщение:</translation>
    </message>
    <message>
        <source>Use this form to request payments. All fields are &lt;b&gt;optional&lt;/b&gt;.</source>
        <translation type="unfinished">Използвате този формуляр за заявяване на плащания. Всички полета са &lt;b&gt;незадължителни&lt;/b&gt;.</translation>
    </message>
    <message>
        <source>An optional amount to request. Leave this empty or zero to not request a specific amount.</source>
        <translation type="unfinished">Незадължително заявяване на сума. Оставете полето празно или нулево, за да не заявите конкретна сума.</translation>
    </message>
    <message>
        <source>Clear all fields of the form.</source>
        <translation type="unfinished">Изчисти всички полета от формуляра.</translation>
    </message>
    <message>
        <source>Clear</source>
        <translation type="unfinished">Изчистване</translation>
    </message>
    <message>
        <source>Requested payments history</source>
        <translation type="unfinished">Изискана история на плащанията</translation>
    </message>
    <message>
        <source>Show</source>
        <translation type="unfinished">Показване</translation>
    </message>
    <message>
        <source>Remove</source>
        <translation type="unfinished">Премахване</translation>
    </message>
    <message>
<<<<<<< HEAD
        <source>Copy label</source>
        <translation>Копирай име</translation>
    </message>
    <message>
        <source>Copy message</source>
        <translation>Копиране на съобщението</translation>
    </message>
    <message>
        <source>Copy amount</source>
        <translation>Копирай сума</translation>
    </message>
</context>
=======
        <source>Copy &amp;URI</source>
        <translation type="unfinished">Копиране на &amp;URI</translation>
    </message>
    <message>
        <source>Could not unlock wallet.</source>
        <translation type="unfinished">Не може да отключите портфейла.</translation>
    </message>
    </context>
>>>>>>> 61646189
<context>
    <name>ReceiveRequestDialog</name>
    <message>
        <source>Amount:</source>
        <translation type="unfinished">Количество:</translation>
    </message>
    <message>
        <source>Label:</source>
        <translation type="unfinished">Име:</translation>
    </message>
    <message>
        <source>Message:</source>
        <translation type="unfinished">Съобщение:</translation>
    </message>
    <message>
        <source>Wallet:</source>
        <translation type="unfinished">Портфейл</translation>
    </message>
    <message>
        <source>Copy &amp;URI</source>
        <translation type="unfinished">Копиране на &amp;URI</translation>
    </message>
    <message>
        <source>Copy &amp;Address</source>
        <translation type="unfinished">&amp;Копирай адрес</translation>
    </message>
    <message>
        <source>Payment information</source>
        <translation type="unfinished">Данни за плащането</translation>
    </message>
    <message>
        <source>Request payment to %1</source>
        <translation type="unfinished">Изискване на плащане от %1</translation>
    </message>
    <message>
        <source>Request payment to %1</source>
        <translation>Изискване на плащане от %1</translation>
    </message>
    <message>
        <source>Payment information</source>
        <translation>Данни за плащането</translation>
    </message>
    <message>
        <source>Address</source>
        <translation>Адрес</translation>
    </message>
    <message>
        <source>Amount</source>
        <translation>Сума</translation>
    </message>
    <message>
        <source>Label</source>
        <translation>Име</translation>
    </message>
    <message>
        <source>Message</source>
        <translation>Съобщение</translation>
    </message>
    <message>
        <source>Error encoding URI into QR Code.</source>
        <translation>Грешка при създаването на QR Code от URI.</translation>
    </message>
</context>
<context>
    <name>RecentRequestsTableModel</name>
    <message>
        <source>Date</source>
<<<<<<< HEAD
        <translation>Дата</translation>
    </message>
    <message>
        <source>Label</source>
        <translation>Име</translation>
    </message>
    <message>
        <source>Message</source>
        <translation>Съобщение</translation>
    </message>
    <message>
        <source>(no label)</source>
        <translation>(без име)</translation>
    </message>
    <message>
        <source>(no message)</source>
        <translation>(без съобщение)</translation>
=======
        <translation type="unfinished">Дата</translation>
    </message>
    <message>
        <source>Label</source>
        <translation type="unfinished">Етикет</translation>
    </message>
    <message>
        <source>Message</source>
        <translation type="unfinished">Съобщение</translation>
    </message>
    <message>
        <source>(no label)</source>
        <translation type="unfinished">(без етикет)</translation>
    </message>
    <message>
        <source>(no message)</source>
        <translation type="unfinished">(без съобщение)</translation>
>>>>>>> 61646189
    </message>
    </context>
<context>
    <name>SendCoinsDialog</name>
    <message>
        <source>Send Coins</source>
        <translation>Изпращане</translation>
    </message>
    <message>
        <source>Coin Control Features</source>
        <translation type="unfinished">Настройки за контрол на монетите</translation>
    </message>
    <message>
        <source>automatically selected</source>
        <translation type="unfinished">астоматично избран</translation>
    </message>
    <message>
        <source>Insufficient funds!</source>
        <translation type="unfinished">Нямате достатъчно налични пари!</translation>
    </message>
    <message>
        <source>Quantity:</source>
        <translation type="unfinished">Количество:</translation>
    </message>
    <message>
        <source>Bytes:</source>
        <translation type="unfinished">Байтове:</translation>
    </message>
    <message>
        <source>Amount:</source>
<<<<<<< HEAD
        <translation>Сума:</translation>
=======
        <translation type="unfinished">Количество:</translation>
>>>>>>> 61646189
    </message>
    <message>
        <source>Fee:</source>
        <translation type="unfinished">Такса:</translation>
    </message>
    <message>
        <source>After Fee:</source>
        <translation type="unfinished">След такса:</translation>
    </message>
    <message>
        <source>Change:</source>
        <translation type="unfinished">Промяна:</translation>
    </message>
    <message>
        <source>If this is activated, but the change address is empty or invalid, change will be sent to a newly generated address.</source>
        <translation type="unfinished">Ако тази опция е активирана,но адресът на промяна е празен или невалиден,промяната ще бъде изпратена на новосъздаден адрес.</translation>
    </message>
    <message>
        <source>Transaction Fee:</source>
        <translation type="unfinished">Такса за транзакцията:</translation>
    </message>
    <message>
        <source>per kilobyte</source>
        <translation type="unfinished">за килобайт</translation>
    </message>
    <message>
        <source>Hide</source>
        <translation type="unfinished">Скрий</translation>
    </message>
    <message>
        <source>Recommended:</source>
        <translation type="unfinished">Препоръчителна:</translation>
    </message>
    <message>
        <source>Custom:</source>
<<<<<<< HEAD
        <translation>По избор:</translation>
    </message>
    <message>
        <source>normal</source>
        <translation>нормален</translation>
    </message>
    <message>
        <source>fast</source>
        <translation>бърз</translation>
=======
        <translation type="unfinished">По избор:</translation>
>>>>>>> 61646189
    </message>
    <message>
        <source>Send to multiple recipients at once</source>
        <translation>Изпращане към повече от един получател</translation>
    </message>
    <message>
        <source>Add &amp;Recipient</source>
        <translation>Добави &amp;получател</translation>
    </message>
    <message>
        <source>Clear all fields of the form.</source>
        <translation type="unfinished">Изчисти всички полета от формуляра.</translation>
    </message>
    <message>
        <source>Dust:</source>
        <translation type="unfinished">прах:</translation>
    </message>
    <message>
        <source>Clear &amp;All</source>
        <translation>&amp;Изчисти</translation>
    </message>
    <message>
        <source>Balance:</source>
        <translation>Баланс:</translation>
    </message>
    <message>
        <source>Confirm the send action</source>
        <translation>Потвърдете изпращането</translation>
    </message>
    <message>
        <source>S&amp;end</source>
        <translation>И&amp;зпрати</translation>
    </message>
    <message>
        <source>Copy quantity</source>
<<<<<<< HEAD
        <translation>Копиране на количеството</translation>
    </message>
    <message>
        <source>Copy amount</source>
        <translation>Копирай сума</translation>
    </message>
    <message>
        <source>Copy fee</source>
        <translation>Копиране на данък добавена стойност</translation>
    </message>
    <message>
        <source>Copy after fee</source>
        <translation>Копиране след прилагане на данък добавена стойност</translation>
    </message>
    <message>
        <source>Copy bytes</source>
        <translation>Копиране на байтовете</translation>
    </message>
    <message>
        <source>Copy dust</source>
        <translation>Копирай прахта:</translation>
    </message>
    <message>
        <source>Copy change</source>
        <translation>Копирай рестото</translation>
    </message>
    <message>
        <source>Are you sure you want to send?</source>
        <translation>Наистина ли искате да изпратите?</translation>
    </message>
    <message>
        <source>added as transaction fee</source>
        <translation>добавено като такса за транзакция</translation>
    </message>
    <message>
        <source>or</source>
        <translation>или</translation>
    </message>
    <message>
        <source>Confirm send coins</source>
        <translation>Потвърждаване</translation>
    </message>
    <message>
        <source>The amount to pay must be larger than 0.</source>
        <translation>Сумата трябва да е по-голяма от 0.</translation>
    </message>
    <message>
        <source>The amount exceeds your balance.</source>
        <translation>Сумата надвишава текущия баланс</translation>
    </message>
    <message>
        <source>The total exceeds your balance when the %1 transaction fee is included.</source>
        <translation>Сумата при добавяне на данък добавена стойност по %1 транзакцията надвишава сумата по вашата сметка.</translation>
    </message>
    <message>
        <source>Transaction creation failed!</source>
        <translation>Грешка при създаването на транзакция!</translation>
    </message>
    <message>
        <source>Payment request expired.</source>
        <translation>Заявката за плащане е изтекла.</translation>
    </message>
    <message>
        <source>Warning: Invalid Bitcoin address</source>
        <translation>Внимание: Невалиден Blackcoin адрес</translation>
    </message>
    <message>
        <source>Warning: Unknown change address</source>
        <translation>Внимание:Неизвестен адрес за промяна</translation>
    </message>
    <message>
        <source>(no label)</source>
        <translation>(без име)</translation>
=======
        <translation type="unfinished">Копиране на количеството</translation>
    </message>
    <message>
        <source>Copy amount</source>
        <translation type="unfinished">Копиране на сумата</translation>
    </message>
    <message>
        <source>Copy fee</source>
        <translation type="unfinished">Копирай такса</translation>
    </message>
    <message>
        <source>Copy after fee</source>
        <translation type="unfinished">Копирайте след такса</translation>
    </message>
    <message>
        <source>Copy bytes</source>
        <translation type="unfinished">Копиране на байтовете</translation>
    </message>
    <message>
        <source>Copy dust</source>
        <translation type="unfinished">Копирай прахта:</translation>
    </message>
    <message>
        <source>Copy change</source>
        <translation type="unfinished">Промяна на копирането</translation>
    </message>
    <message>
        <source>Are you sure you want to send?</source>
        <translation type="unfinished">Наистина ли искате да изпратите?</translation>
    </message>
    <message>
        <source>or</source>
        <translation type="unfinished">или</translation>
    </message>
    <message>
        <source>Transaction fee</source>
        <translation type="unfinished">Такса</translation>
    </message>
    <message>
        <source>Confirm send coins</source>
        <translation type="unfinished">Потвърждаване</translation>
    </message>
    <message>
        <source>The amount to pay must be larger than 0.</source>
        <translation type="unfinished">Сумата трябва да е по-голяма от 0.</translation>
    </message>
    <message>
        <source>The amount exceeds your balance.</source>
        <translation type="unfinished">Сумата надвишава текущия баланс</translation>
    </message>
    <message>
        <source>The total exceeds your balance when the %1 transaction fee is included.</source>
        <translation type="unfinished">Сумата при добавяне на данък добавена стойност по %1 транзакцията надвишава сумата по вашата сметка.</translation>
    </message>
    <message>
        <source>Transaction creation failed!</source>
        <translation type="unfinished">Грешка при създаването на транзакция!</translation>
    </message>
    <message>
        <source>Payment request expired.</source>
        <translation type="unfinished">Заявката за плащане е изтекла.</translation>
    </message>
    <message numerus="yes">
        <source>Estimated to begin confirmation within %n block(s).</source>
        <translation>
            <numerusform />
            <numerusform />
        </translation>
    </message>
    <message>
        <source>Warning: Invalid Bitcoin address</source>
        <translation type="unfinished">Внимание: Невалиден Биткойн адрес</translation>
    </message>
    <message>
        <source>Warning: Unknown change address</source>
        <translation type="unfinished">Внимание:Неизвестен адрес за промяна</translation>
    </message>
    <message>
        <source>(no label)</source>
        <translation type="unfinished">(без етикет)</translation>
>>>>>>> 61646189
    </message>
</context>
<context>
    <name>SendCoinsEntry</name>
    <message>
        <source>A&amp;mount:</source>
        <translation>С&amp;ума:</translation>
    </message>
    <message>
        <source>Pay &amp;To:</source>
        <translation>Плати &amp;На:</translation>
    </message>
    <message>
        <source>&amp;Label:</source>
        <translation>&amp;Име:</translation>
    </message>
    <message>
        <source>Choose previously used address</source>
        <translation type="unfinished">Изберете използван преди адрес</translation>
    </message>
    <message>
        <source>Paste address from clipboard</source>
        <translation>Вмъкни от клипборда</translation>
    </message>
    <message>
        <source>Remove this entry</source>
        <translation type="unfinished">Премахване на този запис</translation>
    </message>
    <message>
        <source>Message:</source>
        <translation type="unfinished">Съобщение:</translation>
    </message>
    <message>
        <source>Pay To:</source>
        <translation type="unfinished">Плащане на:</translation>
    </message>
    <message>
        <source>Memo:</source>
<<<<<<< HEAD
        <translation>Бележка:</translation>
    </message>
    <message>
        <source>Enter a label for this address to add it to your address book</source>
        <translation>Въведете име за този адрес, за да го добавите в списъка с адреси</translation>
    </message>
</context>
<context>
    <name>SendConfirmationDialog</name>
    <message>
        <source>Yes</source>
        <translation>Да</translation>
    </message>
</context>
<context>
    <name>ShutdownWindow</name>
    <message>
        <source>Do not shut down the computer until this window disappears.</source>
        <translation>Не изключвайте компютъра докато този прозорец не изчезне.</translation>
=======
        <translation type="unfinished">Бележка:</translation>
>>>>>>> 61646189
    </message>
</context>
<context>
    <name>SignVerifyMessageDialog</name>
    <message>
        <source>Signatures - Sign / Verify a Message</source>
        <translation>Подпиши / Провери съобщение</translation>
    </message>
    <message>
        <source>&amp;Sign Message</source>
        <translation>&amp;Подпиши</translation>
    </message>
    <message>
        <source>Choose previously used address</source>
        <translation type="unfinished">Изберете използван преди адрес</translation>
    </message>
    <message>
        <source>Paste address from clipboard</source>
        <translation>Вмъкни от клипборда</translation>
    </message>
    <message>
        <source>Enter the message you want to sign here</source>
        <translation>Въведете съобщението тук</translation>
    </message>
    <message>
        <source>Signature</source>
        <translation>Подпис</translation>
    </message>
    <message>
        <source>Copy the current signature to the system clipboard</source>
        <translation>Копиране на текущия подпис</translation>
    </message>
    <message>
        <source>Sign the message to prove you own this Bitcoin address</source>
        <translation>Подпишете съобщение като доказателство, че притежавате определен адрес</translation>
    </message>
    <message>
        <source>Sign &amp;Message</source>
        <translation>Подпиши &amp;съобщение</translation>
    </message>
    <message>
        <source>Clear &amp;All</source>
        <translation>&amp;Изчисти</translation>
    </message>
    <message>
        <source>&amp;Verify Message</source>
        <translation>&amp;Провери</translation>
    </message>
    <message>
        <source>Verify the message to ensure it was signed with the specified Bitcoin address</source>
        <translation>Проверете съобщение, за да сте сигурни че е подписано с определен Blackcoin адрес</translation>
    </message>
    <message>
        <source>Verify &amp;Message</source>
        <translation>Потвърди &amp;съобщението</translation>
    </message>
<<<<<<< HEAD
    <message>
        <source>Click "Sign Message" to generate signature</source>
        <translation>Натиснете "Подписване на съобщение" за да създадете подпис</translation>
    </message>
    <message>
        <source>The entered address is invalid.</source>
        <translation>Въведеният адрес е невалиден.</translation>
    </message>
    <message>
        <source>Please check the address and try again.</source>
        <translation>Моля проверете адреса и опитайте отново.</translation>
    </message>
    <message>
        <source>The entered address does not refer to a key.</source>
        <translation>Въведеният адрес не може да се съпостави с валиден ключ.</translation>
    </message>
    <message>
        <source>Wallet unlock was cancelled.</source>
        <translation>Отключването на портфейла беше отменено.</translation>
    </message>
    <message>
        <source>Private key for the entered address is not available.</source>
        <translation>Не е наличен частен ключ за въведеният адрес.</translation>
    </message>
    <message>
        <source>Message signing failed.</source>
        <translation>Подписването на съобщение беше неуспешно.</translation>
    </message>
    <message>
        <source>Message signed.</source>
        <translation>Съобщението е подписано.</translation>
    </message>
    <message>
        <source>The signature could not be decoded.</source>
        <translation>Подписът не може да бъде декодиран.</translation>
    </message>
    <message>
        <source>Please check the signature and try again.</source>
        <translation>Проверете подписа и опитайте отново.</translation>
    </message>
    <message>
        <source>The signature did not match the message digest.</source>
        <translation>Подписът не отговаря на комбинацията от съобщение и адрес.</translation>
    </message>
    <message>
        <source>Message verification failed.</source>
        <translation>Проверката на съобщението беше неуспешна.</translation>
    </message>
    <message>
        <source>Message verified.</source>
        <translation>Съобщението е потвърдено.</translation>
    </message>
</context>
<context>
    <name>SplashScreen</name>
=======
>>>>>>> 61646189
    <message>
        <source>Click "Sign Message" to generate signature</source>
        <translation type="unfinished">Натиснете "Подписване на съобщение" за да създадете подпис</translation>
    </message>
    <message>
        <source>The entered address is invalid.</source>
        <translation type="unfinished">Въведеният адрес е невалиден.</translation>
    </message>
    <message>
        <source>Please check the address and try again.</source>
        <translation type="unfinished">Моля проверете адреса и опитайте отново.</translation>
    </message>
    <message>
        <source>The entered address does not refer to a key.</source>
        <translation type="unfinished">Въведеният адрес не може да се съпостави с валиден ключ.</translation>
    </message>
    <message>
        <source>Wallet unlock was cancelled.</source>
        <translation type="unfinished">Отключването на портфейла беше отменено.</translation>
    </message>
    <message>
        <source>Private key for the entered address is not available.</source>
        <translation type="unfinished">Не е наличен частен ключ за въведеният адрес.</translation>
    </message>
    <message>
        <source>Message signing failed.</source>
        <translation type="unfinished">Подписването на съобщение беше неуспешно.</translation>
    </message>
    <message>
        <source>Message signed.</source>
        <translation type="unfinished">Съобщението е подписано.</translation>
    </message>
    <message>
        <source>The signature could not be decoded.</source>
        <translation type="unfinished">Подписът не може да бъде декодиран.</translation>
    </message>
    <message>
        <source>Please check the signature and try again.</source>
        <translation type="unfinished">Проверете подписа и опитайте отново.</translation>
    </message>
    <message>
        <source>The signature did not match the message digest.</source>
        <translation type="unfinished">Подписът не отговаря на комбинацията от съобщение и адрес.</translation>
    </message>
    <message>
        <source>Message verification failed.</source>
        <translation type="unfinished">Проверката на съобщението беше неуспешна.</translation>
    </message>
    <message>
        <source>Message verified.</source>
        <translation type="unfinished">Съобщението е потвърдено.</translation>
    </message>
</context>
<context>
    <name>TransactionDesc</name>
    <message numerus="yes">
        <source>Open for %n more block(s)</source>
        <translation>
            <numerusform />
            <numerusform />
        </translation>
    </message>
    <message>
        <source>Open until %1</source>
        <translation type="unfinished">Подлежи на промяна до %1</translation>
    </message>
    <message>
        <source>%1/unconfirmed</source>
        <translation type="unfinished">%1/непотвърдени</translation>
    </message>
    <message>
        <source>%1 confirmations</source>
        <translation type="unfinished">включена в %1 блока</translation>
    </message>
    <message>
        <source>Status</source>
        <translation type="unfinished">Статус</translation>
    </message>
    <message>
        <source>Date</source>
        <translation type="unfinished">Дата</translation>
    </message>
    <message>
        <source>Source</source>
        <translation type="unfinished">източник</translation>
    </message>
    <message>
        <source>Generated</source>
        <translation type="unfinished">Генериран</translation>
    </message>
    <message>
        <source>From</source>
        <translation type="unfinished">от</translation>
    </message>
    <message>
        <source>unknown</source>
        <translation type="unfinished">неизвестен</translation>
    </message>
    <message>
        <source>To</source>
        <translation type="unfinished">към</translation>
    </message>
    <message>
        <source>own address</source>
        <translation type="unfinished">собствен адрес</translation>
    </message>
    <message>
        <source>watch-only</source>
        <translation type="unfinished">само гледане</translation>
    </message>
    <message>
        <source>label</source>
        <translation type="unfinished">име</translation>
    </message>
    <message>
        <source>Credit</source>
        <translation type="unfinished">кредит</translation>
    </message>
    <message numerus="yes">
        <source>matures in %n more block(s)</source>
        <translation>
            <numerusform />
            <numerusform />
        </translation>
    </message>
    <message>
        <source>not accepted</source>
        <translation type="unfinished">не е приет</translation>
    </message>
    <message>
        <source>Debit</source>
        <translation type="unfinished">Дебит</translation>
    </message>
    <message>
        <source>Total debit</source>
        <translation type="unfinished">Общ дълг</translation>
    </message>
    <message>
        <source>Total credit</source>
        <translation type="unfinished">Общ дълг</translation>
    </message>
    <message>
        <source>Transaction fee</source>
        <translation type="unfinished">Такса</translation>
    </message>
    <message>
        <source>Net amount</source>
        <translation type="unfinished">Нетна сума</translation>
    </message>
    <message>
        <source>Message</source>
        <translation type="unfinished">Съобщение</translation>
    </message>
    <message>
        <source>Comment</source>
        <translation type="unfinished">Коментар</translation>
    </message>
    <message>
        <source>Transaction ID</source>
        <translation type="unfinished">ID</translation>
    </message>
    <message>
        <source>Merchant</source>
        <translation type="unfinished">Търговец</translation>
    </message>
    <message>
        <source>Generated coins must mature %1 blocks before they can be spent. When you generated this block, it was broadcast to the network to be added to the block chain. If it fails to get into the chain, its state will change to "not accepted" and it won't be spendable. This may occasionally happen if another node generates a block within a few seconds of yours.</source>
        <translation type="unfinished">Генерираните монети трябва да отлежат %1 блока преди да могат да бъдат похарчени. Когато генерираш блока, той се разпространява в мрежата, за да се добави в блок-веригата. Ако не успее да се добави във веригата, неговия статус  ще се стане "неприет" и няма да може да се похарчи. Това е възможно да се случи случайно, ако друг възел генерира блок няколко секунди след твоя.</translation>
    </message>
    <message>
        <source>Debug information</source>
        <translation type="unfinished">Информация за грешките</translation>
    </message>
    <message>
        <source>Transaction</source>
        <translation type="unfinished">Транзакция</translation>
    </message>
    <message>
        <source>Amount</source>
        <translation type="unfinished">Количество</translation>
    </message>
    </context>
<context>
    <name>TransactionDesc</name>
    <message>
        <source>Open until %1</source>
        <translation>Подлежи на промяна до %1</translation>
    </message>
    <message>
        <source>%1/offline</source>
        <translation>%1/офлайн</translation>
    </message>
    <message>
        <source>%1/unconfirmed</source>
        <translation>%1/непотвърдени</translation>
    </message>
    <message>
        <source>%1 confirmations</source>
        <translation>включена в %1 блока</translation>
    </message>
    <message>
        <source>Status</source>
        <translation>Статус</translation>
    </message>
    <message>
        <source>, has not been successfully broadcast yet</source>
        <translation>, все още не е изпратено</translation>
    </message>
    <message>
        <source>Date</source>
        <translation>Дата</translation>
    </message>
    <message>
        <source>Source</source>
        <translation>Източник</translation>
    </message>
    <message>
        <source>Generated</source>
        <translation>Издадени</translation>
    </message>
    <message>
        <source>From</source>
        <translation>От</translation>
    </message>
    <message>
        <source>unknown</source>
        <translation>неизвестен</translation>
    </message>
    <message>
        <source>To</source>
        <translation>За</translation>
    </message>
    <message>
        <source>own address</source>
        <translation>собствен адрес</translation>
    </message>
    <message>
        <source>watch-only</source>
        <translation>само гледане</translation>
    </message>
    <message>
        <source>label</source>
        <translation>име</translation>
    </message>
    <message>
        <source>Credit</source>
        <translation>Кредит</translation>
    </message>
    <message>
        <source>not accepted</source>
        <translation>не е приет</translation>
    </message>
    <message>
        <source>Debit</source>
        <translation>Дебит</translation>
    </message>
    <message>
        <source>Total debit</source>
        <translation>Общ дълг</translation>
    </message>
    <message>
        <source>Total credit</source>
        <translation>Общ дълг</translation>
    </message>
    <message>
        <source>Transaction fee</source>
        <translation>Такса</translation>
    </message>
    <message>
        <source>Net amount</source>
        <translation>Нетна сума</translation>
    </message>
    <message>
        <source>Message</source>
        <translation>Съобщение</translation>
    </message>
    <message>
        <source>Comment</source>
        <translation>Коментар</translation>
    </message>
    <message>
        <source>Transaction ID</source>
        <translation>ID</translation>
    </message>
    <message>
        <source>Merchant</source>
        <translation>Търговец</translation>
    </message>
    <message>
        <source>Generated coins must mature %1 blocks before they can be spent. When you generated this block, it was broadcast to the network to be added to the block chain. If it fails to get into the chain, its state will change to "not accepted" and it won't be spendable. This may occasionally happen if another node generates a block within a few seconds of yours.</source>
        <translation>Генерираните монети трябва да отлежат %1 блока преди да могат да бъдат похарчени. Когато генерираш блока, той се разпространява в мрежата, за да се добави в блок-веригата. Ако не успее да се добави във веригата, неговия статус  ще се стане "неприет" и няма да може да се похарчи. Това е възможно да се случи случайно, ако друг възел генерира блок няколко секунди след твоя.</translation>
    </message>
    <message>
        <source>Debug information</source>
        <translation>Информация за грешките</translation>
    </message>
    <message>
        <source>Transaction</source>
        <translation>Транзакция</translation>
    </message>
    <message>
        <source>Amount</source>
        <translation>Сума</translation>
    </message>
    <message>
        <source>true</source>
        <translation>true</translation>
    </message>
    <message>
        <source>false</source>
        <translation>false</translation>
    </message>
</context>
<context>
    <name>TransactionDescDialog</name>
    <message>
        <source>This pane shows a detailed description of the transaction</source>
        <translation>Описание на транзакцията</translation>
    </message>
<<<<<<< HEAD
    </context>
<context>
    <name>TransactionTableModel</name>
    <message>
        <source>Date</source>
        <translation>Дата</translation>
    </message>
    <message>
        <source>Type</source>
        <translation>Тип</translation>
    </message>
    <message>
        <source>Label</source>
        <translation>Име</translation>
    </message>
    <message>
        <source>Open until %1</source>
        <translation>Подлежи на промяна до %1</translation>
    </message>
    <message>
        <source>Offline</source>
        <translation>Извън линия</translation>
    </message>
    <message>
        <source>Unconfirmed</source>
        <translation>Непотвърдено</translation>
    </message>
    <message>
        <source>Confirming (%1 of %2 recommended confirmations)</source>
        <translation>Потвърждаване (%1 от %2 препоръчвани потвърждения)</translation>
    </message>
    <message>
        <source>Confirmed (%1 confirmations)</source>
        <translation>Потвърдени (%1 потвърждения)</translation>
    </message>
    <message>
        <source>Conflicted</source>
        <translation>Конфликтно</translation>
    </message>
    <message>
        <source>Immature (%1 confirmations, will be available after %2)</source>
        <translation>Неплатим (%1 потвърждения, ще бъде платим след %2)</translation>
    </message>
    <message>
        <source>This block was not received by any other nodes and will probably not be accepted!</source>
        <translation>Блокът не е получен от останалите участници и най-вероятно няма да бъде одобрен.</translation>
    </message>
    <message>
        <source>Generated but not accepted</source>
        <translation>Генерирана, но отхвърлена от мрежата</translation>
    </message>
    <message>
        <source>Received with</source>
        <translation>Получени</translation>
    </message>
    <message>
        <source>Received from</source>
        <translation>Получен от</translation>
    </message>
    <message>
        <source>Sent to</source>
        <translation>Изпратени на</translation>
    </message>
    <message>
        <source>Payment to yourself</source>
        <translation>Плащане към себе си</translation>
    </message>
    <message>
        <source>Mined</source>
        <translation>Емитирани</translation>
    </message>
    <message>
        <source>watch-only</source>
        <translation>само гледане</translation>
    </message>
    <message>
        <source>(n/a)</source>
        <translation>(n/a)</translation>
    </message>
    <message>
        <source>(no label)</source>
        <translation>(без име)</translation>
    </message>
    <message>
        <source>Transaction status. Hover over this field to show number of confirmations.</source>
        <translation>Състояние на транзакцията. Задръжте върху това поле за брой потвърждения.</translation>
    </message>
    <message>
        <source>Date and time that the transaction was received.</source>
        <translation>Дата и час на получаване на транзакцията.</translation>
    </message>
    <message>
        <source>Type of transaction.</source>
        <translation>Вид транзакция.</translation>
    </message>
    <message>
        <source>Amount removed from or added to balance.</source>
        <translation>Сума извадена или добавена към баланса.</translation>
    </message>
</context>
<context>
    <name>TransactionView</name>
    <message>
        <source>All</source>
        <translation>Всички</translation>
    </message>
    <message>
        <source>Today</source>
        <translation>Днес</translation>
    </message>
    <message>
        <source>This week</source>
        <translation>Тази седмица</translation>
    </message>
    <message>
        <source>This month</source>
        <translation>Този месец</translation>
    </message>
    <message>
        <source>Last month</source>
        <translation>Предния месец</translation>
    </message>
    <message>
        <source>This year</source>
        <translation>Тази година</translation>
    </message>
    <message>
        <source>Range...</source>
        <translation>От - до...</translation>
    </message>
    <message>
        <source>Received with</source>
        <translation>Получени</translation>
    </message>
    <message>
        <source>Sent to</source>
        <translation>Изпратени на</translation>
    </message>
    <message>
        <source>To yourself</source>
        <translation>Собствени</translation>
    </message>
    <message>
        <source>Mined</source>
        <translation>Емитирани</translation>
    </message>
    <message>
        <source>Other</source>
        <translation>Други</translation>
    </message>
    <message>
        <source>Enter address or label to search</source>
        <translation>Търсене по адрес или име</translation>
    </message>
    <message>
        <source>Min amount</source>
        <translation>Минимална сума</translation>
    </message>
    <message>
        <source>Copy address</source>
        <translation>Копирай адрес</translation>
    </message>
    <message>
        <source>Copy label</source>
        <translation>Копирай име</translation>
    </message>
    <message>
        <source>Copy amount</source>
        <translation>Копирай сума</translation>
    </message>
    <message>
        <source>Copy transaction ID</source>
        <translation>Копирай транзакция с ID</translation>
    </message>
    <message>
        <source>Edit label</source>
        <translation>Редактирай име</translation>
    </message>
    <message>
        <source>Show transaction details</source>
        <translation>Подробности за транзакцията</translation>
    </message>
    <message>
        <source>Export Transaction History</source>
        <translation>Изнасяне историята на транзакциите</translation>
    </message>
    <message>
        <source>Comma separated file (*.csv)</source>
        <translation>CSV файл (*.csv)</translation>
    </message>
    <message>
        <source>Confirmed</source>
        <translation>Потвърдени</translation>
    </message>
    <message>
        <source>Watch-only</source>
        <translation>само гледане</translation>
    </message>
    <message>
        <source>Date</source>
        <translation>Дата</translation>
    </message>
    <message>
        <source>Type</source>
        <translation>Тип</translation>
    </message>
    <message>
        <source>Label</source>
        <translation>Име</translation>
    </message>
    <message>
        <source>Address</source>
        <translation>Адрес</translation>
    </message>
    <message>
        <source>ID</source>
        <translation>ИД</translation>
    </message>
    <message>
        <source>Exporting Failed</source>
        <translation>Грешка при изнасянето</translation>
    </message>
    <message>
        <source>Exporting Successful</source>
        <translation>Изнасянето е успешна</translation>
    </message>
    <message>
        <source>The transaction history was successfully saved to %1.</source>
        <translation>Историята с транзакциите беше успешно запазена в %1.</translation>
    </message>
    <message>
        <source>Range:</source>
        <translation>От:</translation>
    </message>
    <message>
        <source>to</source>
        <translation>до</translation>
    </message>
</context>
<context>
    <name>UnitDisplayStatusBarControl</name>
    </context>
<context>
    <name>WalletFrame</name>
    <message>
        <source>No wallet has been loaded.</source>
        <translation>Няма зареден портфейл.</translation>
    </message>
</context>
<context>
    <name>WalletModel</name>
    <message>
        <source>Send Coins</source>
        <translation>Изпращане</translation>
    </message>
</context>
<context>
    <name>WalletView</name>
    <message>
        <source>&amp;Export</source>
        <translation>Изнеси</translation>
    </message>
    <message>
        <source>Export the data in the current tab to a file</source>
        <translation>Запишете данните от текущия раздел във файл</translation>
    </message>
    <message>
        <source>Backup Wallet</source>
        <translation>Запазване на портфейла</translation>
    </message>
    <message>
        <source>Wallet Data (*.dat)</source>
        <translation>Информация за портфейла (*.dat)</translation>
    </message>
    <message>
        <source>Backup Failed</source>
        <translation>Неуспешно запазване на портфейла</translation>
    </message>
    <message>
        <source>There was an error trying to save the wallet data to %1.</source>
        <translation>Възникна грешка при запазването на информацията за портфейла в %1.</translation>
    </message>
    <message>
        <source>Backup Successful</source>
        <translation>Успешно запазване на портфейла</translation>
    </message>
    <message>
        <source>The wallet data was successfully saved to %1.</source>
        <translation>Информацията за портфейла беше успешно запазена в %1.</translation>
    </message>
</context>
<context>
    <name>bitcoin-core</name>
=======
    </context>
<context>
    <name>TransactionTableModel</name>
>>>>>>> 61646189
    <message>
        <source>Date</source>
        <translation type="unfinished">Дата</translation>
    </message>
    <message>
        <source>Type</source>
        <translation type="unfinished">Тип</translation>
    </message>
    <message>
        <source>Label</source>
        <translation type="unfinished">Етикет</translation>
    </message>
    <message numerus="yes">
        <source>Open for %n more block(s)</source>
        <translation>
            <numerusform />
            <numerusform />
        </translation>
    </message>
    <message>
        <source>Open until %1</source>
        <translation type="unfinished">Подлежи на промяна до %1</translation>
    </message>
    <message>
<<<<<<< HEAD
        <source>Bitcoin Core</source>
        <translation>Blackcoin More</translation>
=======
        <source>Unconfirmed</source>
        <translation type="unfinished">Непотвърдено</translation>
    </message>
    <message>
        <source>Confirming (%1 of %2 recommended confirmations)</source>
        <translation type="unfinished">Потвърждаване (%1 от %2 препоръчвани потвърждения)</translation>
    </message>
    <message>
        <source>Confirmed (%1 confirmations)</source>
        <translation type="unfinished">Потвърдени (%1 потвърждения)</translation>
>>>>>>> 61646189
    </message>
    <message>
        <source>Conflicted</source>
        <translation type="unfinished">Конфликтно</translation>
    </message>
    <message>
        <source>Immature (%1 confirmations, will be available after %2)</source>
        <translation type="unfinished">Неплатим (%1 потвърждения, ще бъде платим след %2)</translation>
    </message>
    <message>
        <source>Generated but not accepted</source>
        <translation type="unfinished">Генерирана, но отхвърлена от мрежата</translation>
    </message>
    <message>
        <source>Received with</source>
        <translation type="unfinished">Получени</translation>
    </message>
    <message>
        <source>Received from</source>
        <translation type="unfinished">Получен от</translation>
    </message>
    <message>
        <source>Sent to</source>
        <translation type="unfinished">Изпратени на</translation>
    </message>
    <message>
        <source>Payment to yourself</source>
        <translation type="unfinished">Плащане към себе си</translation>
    </message>
    <message>
        <source>Mined</source>
        <translation type="unfinished">Емитирани</translation>
    </message>
    <message>
        <source>watch-only</source>
        <translation type="unfinished">само гледане</translation>
    </message>
    <message>
        <source>(no label)</source>
        <translation type="unfinished">(без етикет)</translation>
    </message>
    <message>
        <source>Transaction status. Hover over this field to show number of confirmations.</source>
        <translation type="unfinished">Състояние на транзакцията. Задръжте върху това поле за брой потвърждения.</translation>
    </message>
    <message>
        <source>Date and time that the transaction was received.</source>
        <translation type="unfinished">Дата и час на получаване на транзакцията.</translation>
    </message>
    <message>
        <source>Type of transaction.</source>
        <translation type="unfinished">Вид транзакция.</translation>
    </message>
    <message>
        <source>Amount removed from or added to balance.</source>
        <translation type="unfinished">Сума извадена или добавена към баланса.</translation>
    </message>
</context>
<context>
    <name>TransactionView</name>
    <message>
        <source>All</source>
        <translation type="unfinished">Всички</translation>
    </message>
    <message>
<<<<<<< HEAD
        <source>Transaction too large</source>
        <translation>Транзакцията е твърде голяма</translation>
=======
        <source>Today</source>
        <translation type="unfinished">Днес</translation>
    </message>
    <message>
        <source>This week</source>
        <translation type="unfinished">Тази седмица</translation>
>>>>>>> 61646189
    </message>
    <message>
        <source>This month</source>
        <translation type="unfinished">Този месец</translation>
    </message>
    <message>
        <source>Last month</source>
        <translation type="unfinished">Предния месец</translation>
    </message>
    <message>
        <source>This year</source>
        <translation type="unfinished">Тази година</translation>
    </message>
    <message>
        <source>Received with</source>
        <translation type="unfinished">Получени</translation>
    </message>
    <message>
        <source>Sent to</source>
        <translation type="unfinished">Изпратени на</translation>
    </message>
    <message>
        <source>To yourself</source>
        <translation type="unfinished">Собствени</translation>
    </message>
    <message>
        <source>Mined</source>
        <translation type="unfinished">Емитирани</translation>
    </message>
    <message>
        <source>Other</source>
        <translation type="unfinished">Други</translation>
    </message>
    <message>
        <source>Min amount</source>
        <translation type="unfinished">Минимална сума</translation>
    </message>
    <message>
        <source>Export Transaction History</source>
        <translation type="unfinished">Изнасяне историята на транзакциите</translation>
    </message>
    <message>
        <source>Confirmed</source>
        <translation type="unfinished">Потвърдено</translation>
    </message>
    <message>
        <source>Watch-only</source>
        <translation type="unfinished">само гледане</translation>
    </message>
    <message>
        <source>Date</source>
        <translation type="unfinished">Дата</translation>
    </message>
    <message>
        <source>Type</source>
        <translation type="unfinished">Тип</translation>
    </message>
    <message>
        <source>Label</source>
        <translation type="unfinished">Етикет</translation>
    </message>
    <message>
        <source>Address</source>
        <translation type="unfinished">Адрес</translation>
    </message>
    <message>
        <source>ID</source>
        <translation type="unfinished">ИД</translation>
    </message>
    <message>
        <source>Exporting Failed</source>
        <translation type="unfinished">Изнасянето се провали</translation>
    </message>
    <message>
        <source>Exporting Successful</source>
        <translation type="unfinished">Изнасянето е успешна</translation>
    </message>
    <message>
        <source>The transaction history was successfully saved to %1.</source>
        <translation type="unfinished">Историята с транзакциите беше успешно запазена в %1.</translation>
    </message>
    <message>
        <source>Range:</source>
        <translation type="unfinished">От:</translation>
    </message>
    <message>
        <source>to</source>
        <translation type="unfinished">до</translation>
    </message>
</context>
<context>
    <name>WalletFrame</name>
    <message>
        <source>Create a new wallet</source>
        <translation type="unfinished">Създай нов портфейл</translation>
    </message>
</context>
<context>
    <name>WalletModel</name>
    <message>
        <source>Send Coins</source>
        <translation type="unfinished">Изпращане</translation>
    </message>
    <message>
        <source>default wallet</source>
        <translation type="unfinished">Портфейл по подразбиране</translation>
    </message>
</context>
<context>
    <name>WalletView</name>
    <message>
        <source>&amp;Export</source>
        <translation type="unfinished">Изнеси</translation>
    </message>
    <message>
        <source>Export the data in the current tab to a file</source>
        <translation type="unfinished">Изнеси данните в избрания раздел към файл</translation>
    </message>
    <message>
        <source>Error</source>
        <translation type="unfinished">грешка</translation>
    </message>
    <message>
        <source>Backup Wallet</source>
        <translation type="unfinished">Запазване на портфейла</translation>
    </message>
    <message>
        <source>Backup Failed</source>
        <translation type="unfinished">Неуспешно запазване на портфейла</translation>
    </message>
    <message>
        <source>There was an error trying to save the wallet data to %1.</source>
        <translation type="unfinished">Възникна грешка при запазването на информацията за портфейла в %1.</translation>
    </message>
    <message>
        <source>Backup Successful</source>
        <translation type="unfinished">Успешно запазване на портфейла</translation>
    </message>
    <message>
        <source>The wallet data was successfully saved to %1.</source>
        <translation type="unfinished">Информацията за портфейла беше успешно запазена в %1.</translation>
    </message>
    </context>
<context>
    <name>bitcoin-core</name>
    <message>
        <source>Do you want to rebuild the block database now?</source>
        <translation type="unfinished">Желаете ли да пресъздадете базата данни с блокове сега?</translation>
    </message>
    <message>
        <source>Done loading</source>
        <translation type="unfinished">Зареждането е завършено</translation>
    </message>
    <message>
        <source>Error initializing block database</source>
        <translation type="unfinished">Грешка в пускането на базата данни с блокове</translation>
    </message>
    <message>
        <source>Failed to listen on any port. Use -listen=0 if you want this.</source>
        <translation type="unfinished">Провалено "слушане" на всеки порт. Използвайте -listen=0 ако искате това.</translation>
    </message>
    <message>
        <source>Insufficient funds</source>
        <translation type="unfinished">Недостатъчно средства</translation>
    </message>
    <message>
        <source>The wallet will avoid paying less than the minimum relay fee.</source>
        <translation type="unfinished">Портфейлът няма да плаша по-малко от миналата такса за препредаване.</translation>
    </message>
    <message>
        <source>This is experimental software.</source>
        <translation type="unfinished">Това е експериментален софтуер.</translation>
    </message>
    <message>
        <source>This is the minimum transaction fee you pay on every transaction.</source>
        <translation type="unfinished">Това е минималната такса за транзакция, която плащате за всяка транзакция.</translation>
    </message>
    <message>
        <source>This is the transaction fee you will pay if you send a transaction.</source>
        <translation type="unfinished">Това е таксата за транзакцията която ще платите ако изпратите транзакция.</translation>
    </message>
    <message>
        <source>Transaction amount too small</source>
        <translation type="unfinished">Сумата на транзакцията е твърде малка</translation>
    </message>
    <message>
        <source>Transaction amounts must not be negative</source>
        <translation type="unfinished">Сумите на транзакциите не могат да бъдат отрицателни</translation>
    </message>
    <message>
        <source>Transaction must have at least one recipient</source>
        <translation type="unfinished">Транзакцията трябва да има поне един получател.</translation>
    </message>
    <message>
        <source>Transaction too large</source>
        <translation type="unfinished">Транзакцията е твърде голяма</translation>
    </message>
    </context>
</TS><|MERGE_RESOLUTION|>--- conflicted
+++ resolved
@@ -105,77 +105,6 @@
         <source>(no label)</source>
         <translation type="unfinished">(без етикет)</translation>
     </message>
-    <message>
-        <source>Choose the address to send coins to</source>
-        <translation>Изберете адрес, на който да се изпращат монети</translation>
-    </message>
-    <message>
-        <source>Choose the address to receive coins with</source>
-        <translation>Изберете адрес, на който ще получавате монети</translation>
-    </message>
-    <message>
-        <source>C&amp;hoose</source>
-        <translation>Избери</translation>
-    </message>
-    <message>
-        <source>Sending addresses</source>
-        <translation>Адреси за изпращане</translation>
-    </message>
-    <message>
-        <source>Receiving addresses</source>
-        <translation>Адреси за получаване</translation>
-    </message>
-    <message>
-        <source>These are your Bitcoin addresses for sending payments. Always check the amount and the receiving address before sending coins.</source>
-        <translation>Това са адресите на получателите на плащания. Винаги проверявайте размера на сумата и адреса на получателя, преди да изпратите монети.</translation>
-    </message>
-    <message>
-        <source>These are your Bitcoin addresses for receiving payments. It is recommended to use a new receiving address for each transaction.</source>
-        <translation>Това са Вашите Blackcoin адреси,благодарение на които ще получавате плащания.Препоръчително е да използвате нови адреси за получаване на всяка транзакция.</translation>
-    </message>
-    <message>
-        <source>&amp;Copy Address</source>
-        <translation>&amp;Копирай адрес</translation>
-    </message>
-    <message>
-        <source>Copy &amp;Label</source>
-        <translation>Копирай &amp;име</translation>
-    </message>
-    <message>
-        <source>&amp;Edit</source>
-        <translation>&amp;Редактирай</translation>
-    </message>
-    <message>
-        <source>Export Address List</source>
-        <translation>Изнасяне на списъка с адреси</translation>
-    </message>
-    <message>
-        <source>Comma separated file (*.csv)</source>
-        <translation>CSV файл (*.csv)</translation>
-    </message>
-    <message>
-        <source>Exporting Failed</source>
-        <translation>Грешка при изнасянето</translation>
-    </message>
-    <message>
-        <source>There was an error trying to save the address list to %1. Please try again.</source>
-        <translation>Възникна грешка при опита за запазване на списъка с адреси в %1.Моля опитайте отново.</translation>
-    </message>
-</context>
-<context>
-    <name>AddressTableModel</name>
-    <message>
-        <source>Label</source>
-        <translation>Име</translation>
-    </message>
-    <message>
-        <source>Address</source>
-        <translation>Адрес</translation>
-    </message>
-    <message>
-        <source>(no label)</source>
-        <translation>(без име)</translation>
-    </message>
 </context>
 <context>
     <name>AskPassphraseDialog</name>
@@ -248,6 +177,22 @@
         <translation type="unfinished">Вашият портфейл сега е криптиран.</translation>
     </message>
     <message>
+        <source>Enter the old passphrase and new passphrase for the wallet.</source>
+        <translation>Въведете старата и новата паролна фраза за портфейла.</translation>
+    </message>
+    <message>
+        <source>Wallet to be encrypted</source>
+        <translation>Портфейл за криптиране</translation>
+    </message>
+    <message>
+        <source>Your wallet is about to be encrypted. </source>
+        <translation>Портфейлът ви е на път да бъде шифрован.</translation>
+    </message>
+    <message>
+        <source>Your wallet is now encrypted. </source>
+        <translation>Вашият портфейл сега е криптиран.</translation>
+    </message>
+    <message>
         <source>IMPORTANT: Any previous backups you have made of your wallet file should be replaced with the newly generated, encrypted wallet file. For security reasons, previous backups of the unencrypted wallet file will become useless as soon as you start using the new, encrypted wallet.</source>
         <translation type="unfinished">ВАЖНО: Всички стари запазвания, които сте направили на Вашият портфейл трябва да замените с запазване на новополучения, шифриран портфейл. От съображения за сигурност, предишните запазвания на нешифрирани портфейли ще станат неизползваеми веднага, щом започнете да използвате новият, шифриран портфейл.</translation>
     </message>
@@ -278,90 +223,6 @@
     <message>
         <source>Warning: The Caps Lock key is on!</source>
         <translation type="unfinished">Внимание:Бутонът Caps Lock е включен.</translation>
-    </message>
-    <message>
-        <source>Enter the new passphrase to the wallet.&lt;br/&gt;Please use a passphrase of &lt;b&gt;ten or more random characters&lt;/b&gt;, or &lt;b&gt;eight or more words&lt;/b&gt;.</source>
-        <translation>Въведете новата парола към портфейла.&lt;br/&gt;Моля ползвайте парола съставена от &lt;b&gt;десет или повече произволни символа&lt;/b&gt;, или &lt;b&gt;осем или повече думи&lt;/b&gt;.</translation>
-    </message>
-    <message>
-        <source>Encrypt wallet</source>
-        <translation>Шифриране на портфейла</translation>
-    </message>
-    <message>
-        <source>This operation needs your wallet passphrase to unlock the wallet.</source>
-        <translation>Тази операция изисква Вашата парола за отключване на портфейла.</translation>
-    </message>
-    <message>
-        <source>Unlock wallet</source>
-        <translation>Отключване на портфейла</translation>
-    </message>
-    <message>
-        <source>This operation needs your wallet passphrase to decrypt the wallet.</source>
-        <translation>Тази операция изисква Вашата парола за дешифриране на портфейла.</translation>
-    </message>
-    <message>
-        <source>Decrypt wallet</source>
-        <translation>Дешифриране на портфейла</translation>
-    </message>
-    <message>
-        <source>Change passphrase</source>
-        <translation>Смяна на паролата</translation>
-    </message>
-    <message>
-        <source>Enter the old passphrase and new passphrase to the wallet.</source>
-        <translation>Въведете старата парола и новата прола към портфейла.</translation>
-    </message>
-    <message>
-        <source>Confirm wallet encryption</source>
-        <translation>Потвърдете на шифрирането на портфейла</translation>
-    </message>
-    <message>
-        <source>Warning: If you encrypt your wallet and lose your passphrase, you will &lt;b&gt;LOSE ALL OF YOUR BITCOINS&lt;/b&gt;!</source>
-        <translation>ВНИМАНИЕ: Ако шифрирате вашият портфейл и изгубите паролата си, &lt;b&gt;ЩЕ ИЗГУБИТЕ ВСИЧКИТЕ СИ БЛЭККОИНИ&lt;/b&gt;!</translation>
-    </message>
-    <message>
-        <source>Are you sure you wish to encrypt your wallet?</source>
-        <translation>Наистина ли желаете да шифрирате портфейла си?</translation>
-    </message>
-    <message>
-        <source>Wallet encrypted</source>
-        <translation>Портфейлът е шифриран</translation>
-    </message>
-    <message>
-        <source>IMPORTANT: Any previous backups you have made of your wallet file should be replaced with the newly generated, encrypted wallet file. For security reasons, previous backups of the unencrypted wallet file will become useless as soon as you start using the new, encrypted wallet.</source>
-        <translation>ВАЖНО: Всички стари запазвания, които сте направили на Вашият портфейл трябва да замените с запазване на новополучения, шифриран портфейл. От съображения за сигурност, предишните запазвания на нешифрирани портфейли ще станат неизползваеми веднага, щом започнете да използвате новият, шифриран портфейл.</translation>
-    </message>
-    <message>
-        <source>Wallet encryption failed</source>
-        <translation>Шифрирането беше неуспешно</translation>
-    </message>
-    <message>
-        <source>Wallet encryption failed due to an internal error. Your wallet was not encrypted.</source>
-        <translation>Шифрирането на портфейла беше неуспешно, поради софтуерен проблем. Портфейлът не е шифриран.</translation>
-    </message>
-    <message>
-        <source>The supplied passphrases do not match.</source>
-        <translation>Паролите не съвпадат</translation>
-    </message>
-    <message>
-        <source>Wallet unlock failed</source>
-        <translation>Неуспешно отключване на портфейла</translation>
-    </message>
-    <message>
-        <source>The passphrase entered for the wallet decryption was incorrect.</source>
-        <translation>Паролата въведена за дешифриране на портфейла е грешна.</translation>
-    </message>
-    <message>
-        <source>Wallet decryption failed</source>
-        <translation>Дешифрирането на портфейла беше неуспешно</translation>
-    </message>
-    <message>
-        <source>Wallet passphrase was successfully changed.</source>
-        <translation>Паролата на портфейла беше променена успешно.</translation>
-    </message>
-    <message>
-        <source>Warning: The Caps Lock key is on!</source>
-        <translation>Внимание: Caps Lock (главни букви) е включен.</translation>
     </message>
 </context>
 <context>
@@ -523,13 +384,8 @@
         <translation type="unfinished">Покажи информация за %1</translation>
     </message>
     <message>
-<<<<<<< HEAD
-        <source>Send coins to a Bitcoin address</source>
-        <translation>Изпращане към Blackcoin адрес</translation>
-=======
         <source>About &amp;Qt</source>
         <translation>Относно Qt</translation>
->>>>>>> 61646189
     </message>
     <message>
         <source>Show information about Qt</source>
@@ -553,13 +409,8 @@
         <translation type="unfinished">Мрежата деактивирана</translation>
     </message>
     <message>
-<<<<<<< HEAD
-        <source>Bitcoin</source>
-        <translation>Blackcoin</translation>
-=======
         <source>Send coins to a Bitcoin address</source>
         <translation>Изпращане към Биткоин адрес</translation>
->>>>>>> 61646189
     </message>
     <message>
         <source>Backup wallet to another location</source>
@@ -591,11 +442,11 @@
     </message>
     <message>
         <source>Sign messages with your Bitcoin addresses to prove you own them</source>
-        <translation>Пишете съобщения със своя Blackcoin адрес за да докажете,че е ваш.</translation>
+        <translation>Пишете съобщения със своя Биткойн адрес за да докажете,че е ваш.</translation>
     </message>
     <message>
         <source>Verify messages to ensure they were signed with specified Bitcoin addresses</source>
-        <translation>Потвърждаване на съобщения  за да се знае,че са написани с дадените Blackcoin адреси.</translation>
+        <translation>Потвърждаване на съобщения  за да се знае,че са написани с дадените Биткойн адреси.</translation>
     </message>
     <message>
         <source>&amp;File</source>
@@ -615,11 +466,7 @@
     </message>
     <message>
         <source>Request payments (generates QR codes and bitcoin: URIs)</source>
-<<<<<<< HEAD
-        <translation>Изискване на плащания(генерира QR кодове и блэккойн: URIs)</translation>
-=======
         <translation type="unfinished">Изискване на плащания(генерира QR кодове и биткойн: URIs)</translation>
->>>>>>> 61646189
     </message>
     <message>
         <source>Show the list of used sending addresses and labels</source>
@@ -627,25 +474,6 @@
     </message>
     <message>
         <source>Show the list of used receiving addresses and labels</source>
-<<<<<<< HEAD
-        <translation>Покажи списък с използваните адреси и имена.</translation>
-    </message>
-    <message>
-        <source>Open a bitcoin: URI or payment request</source>
-        <translation>Отворете блэккойн: URI или заявка за плащане</translation>
-    </message>
-    <message>
-        <source>&amp;Command-line options</source>
-        <translation>&amp;Налични команди</translation>
-    </message>
-    <message>
-        <source>Indexing blocks on disk...</source>
-        <translation>Индексиране на блокове на диска...</translation>
-    </message>
-    <message>
-        <source>Processing blocks on disk...</source>
-        <translation>Обработване на блокове на диска...</translation>
-=======
         <translation type="unfinished">Покажи списък с използваните адреси и имена.</translation>
     </message>
     <message>
@@ -658,7 +486,6 @@
             <numerusform />
             <numerusform />
         </translation>
->>>>>>> 61646189
     </message>
     <message>
         <source>%1 behind</source>
@@ -706,11 +533,7 @@
     </message>
     <message>
         <source>Show the %1 help message to get a list with possible Bitcoin command-line options</source>
-<<<<<<< HEAD
-        <translation>Покажи %1 помощно съобщение за да получиш лист с възможни Blackcoin команди</translation>
-=======
         <translation type="unfinished">Покажи %1 помощно съобщение за да получиш лист с възможни Биткойн команди</translation>
->>>>>>> 61646189
     </message>
     <message>
         <source>default wallet</source>
@@ -807,11 +630,7 @@
     </message>
     <message>
         <source>Amount:</source>
-<<<<<<< HEAD
-        <translation>Сума:</translation>
-=======
         <translation type="unfinished">Количество:</translation>
->>>>>>> 61646189
     </message>
     <message>
         <source>Fee:</source>
@@ -866,81 +685,8 @@
         <translation type="unfinished">Потвърдено</translation>
     </message>
     <message>
-<<<<<<< HEAD
-        <source>Copy address</source>
-        <translation>Копирай адрес</translation>
-    </message>
-    <message>
-        <source>Copy label</source>
-        <translation>Копирай име</translation>
-    </message>
-    <message>
-        <source>Copy amount</source>
-        <translation>Копирай сума</translation>
-    </message>
-    <message>
-        <source>Copy transaction ID</source>
-        <translation>Копирай транзакция с ID</translation>
-    </message>
-    <message>
-        <source>Lock unspent</source>
-        <translation>Заключване на неизхарченото</translation>
-    </message>
-    <message>
-        <source>Unlock unspent</source>
-        <translation>Отключване на неизхарченото</translation>
-    </message>
-    <message>
-        <source>Copy quantity</source>
-        <translation>Копиране на количеството</translation>
-    </message>
-    <message>
-        <source>Copy fee</source>
-        <translation>Копиране на данък добавена стойност</translation>
-    </message>
-    <message>
-        <source>Copy after fee</source>
-        <translation>Копиране след прилагане на данък добавена стойност</translation>
-    </message>
-    <message>
-        <source>Copy bytes</source>
-        <translation>Копиране на байтовете</translation>
-    </message>
-    <message>
-        <source>Copy dust</source>
-        <translation>Копирай прахта:</translation>
-    </message>
-    <message>
-        <source>Copy change</source>
-        <translation>Копирай рестото</translation>
-    </message>
-    <message>
-        <source>(%1 locked)</source>
-        <translation>(%1 заключен)</translation>
-    </message>
-    <message>
-        <source>yes</source>
-        <translation>да</translation>
-    </message>
-    <message>
-        <source>no</source>
-        <translation>не</translation>
-    </message>
-    <message>
-        <source>(no label)</source>
-        <translation>(без име)</translation>
-    </message>
-    <message>
-        <source>change from %1 (%2)</source>
-        <translation>ресто от %1 (%2)</translation>
-    </message>
-    <message>
-        <source>(change)</source>
-        <translation>(промени)</translation>
-=======
         <source>Copy amount</source>
         <translation type="unfinished">Копиране на сумата</translation>
->>>>>>> 61646189
     </message>
     <message>
         <source>Copy quantity</source>
@@ -962,44 +708,6 @@
         <source>Copy dust</source>
         <translation type="unfinished">Копирай прахта:</translation>
     </message>
-<<<<<<< HEAD
-    <message>
-        <source>New receiving address</source>
-        <translation>Нов адрес за получаване</translation>
-    </message>
-    <message>
-        <source>New sending address</source>
-        <translation>Нов адрес за изпращане</translation>
-    </message>
-    <message>
-        <source>Edit receiving address</source>
-        <translation>Редактиране на адрес за получаване</translation>
-    </message>
-    <message>
-        <source>Edit sending address</source>
-        <translation>Редактиране на адрес за изпращане</translation>
-    </message>
-    <message>
-        <source>The entered address "%1" is not a valid Bitcoin address.</source>
-        <translation>"%1" не е валиден Blackcoin адрес.</translation>
-    </message>
-    <message>
-        <source>The entered address "%1" is already in the address book.</source>
-        <translation>Вече има адрес "%1" в списъка с адреси.</translation>
-    </message>
-    <message>
-        <source>Could not unlock wallet.</source>
-        <translation>Отключването на портфейла беше неуспешно.</translation>
-    </message>
-    <message>
-        <source>New key generation failed.</source>
-        <translation>Създаването на ключ беше неуспешно.</translation>
-    </message>
-</context>
-<context>
-    <name>FreespaceChecker</name>
-=======
->>>>>>> 61646189
     <message>
         <source>Copy change</source>
         <translation type="unfinished">Промяна на копирането</translation>
@@ -1019,6 +727,10 @@
     <message>
         <source>This label turns red if any recipient receives an amount smaller than the current dust threshold.</source>
         <translation type="unfinished">Този етикет става червен ако някой получател получи количество, по-малко от текущия праг на прах</translation>
+    </message>
+    <message>
+        <source>This label turns red if any recipient receives an amount smaller than the current dust threshold.</source>
+        <translation>Този етикет става червен ако някой получател получи количество, по-малко от текущия праг на остатък</translation>
     </message>
     <message>
         <source>(no label)</source>
@@ -1192,22 +904,6 @@
         <source>version</source>
         <translation type="unfinished">версия</translation>
     </message>
-<<<<<<< HEAD
-    </context>
-<context>
-    <name>ModalOverlay</name>
-    <message>
-        <source>Form</source>
-        <translation>Формуляр</translation>
-    </message>
-    <message>
-        <source>Last block time</source>
-        <translation>Време на последния блок</translation>
-    </message>
-    <message>
-        <source>Hide</source>
-        <translation>Скрий</translation>
-=======
     <message>
         <source>About %1</source>
         <translation type="unfinished">Относно %1</translation>
@@ -1215,9 +911,8 @@
     <message>
         <source>Command-line options</source>
         <translation type="unfinished">Списък с команди</translation>
->>>>>>> 61646189
-    </message>
-    </context>
+    </message>
+</context>
 <context>
     <name>ShutdownWindow</name>
     <message>
@@ -1304,7 +999,7 @@
     </message>
     <message>
         <source>Automatically open the Bitcoin client port on the router. This only works when your router supports UPnP and it is enabled.</source>
-        <translation>Автоматично отваряне на входящия Blackcoin порт. Работи само с рутери поддържащи UPnP.</translation>
+        <translation>Автоматично отваряне на входящия Bitcoin порт. Работи само с рутери поддържащи UPnP.</translation>
     </message>
     <message>
         <source>Map port using &amp;UPnP</source>
@@ -1320,11 +1015,7 @@
     </message>
     <message>
         <source>Connect to the Bitcoin network through a SOCKS5 proxy.</source>
-<<<<<<< HEAD
-        <translation>Свързване с Blackcoin мрежата чрез SOCKS5  прокси.</translation>
-=======
         <translation type="unfinished">Свързване с Биткойн мрежата чрез SOCKS5  прокси.</translation>
->>>>>>> 61646189
     </message>
     <message>
         <source>&amp;Connect through SOCKS5 proxy (default proxy):</source>
@@ -1435,7 +1126,7 @@
     </message>
     <message>
         <source>The displayed information may be out of date. Your wallet automatically synchronizes with the Bitcoin network after a connection is established, but this process has not completed yet.</source>
-        <translation>Текущата информация на екрана може да не е актуална. Вашият портфейл ще се синхронизира автоматично с мрежата на Blackcoin, щом поне една връзката с нея се установи; този процес все още не е приключил.</translation>
+        <translation>Текущата информация на екрана може да не е актуална. Вашият портфейл ще се синхронизира автоматично с мрежата на Биткоин, щом поне една връзката с нея се установи; този процес все още не е приключил.</translation>
     </message>
     <message>
         <source>Watch-only:</source>
@@ -1483,82 +1174,15 @@
     </message>
     </context>
 <context>
-<<<<<<< HEAD
-    <name>PaymentServer</name>
-    <message>
-        <source>Payment request error</source>
-        <translation>Възникна грешка по време назаявката за плащане</translation>
-=======
     <name>PSBTOperationsDialog</name>
     <message>
         <source>or</source>
         <translation type="unfinished">или</translation>
->>>>>>> 61646189
     </message>
     </context>
 <context>
     <name>PaymentServer</name>
     <message>
-<<<<<<< HEAD
-        <source>Cannot start bitcoin: click-to-pay handler</source>
-        <translation>Blackcoin не можe да се стартира: click-to-pay handler</translation>
-    </message>
-    <message>
-        <source>URI handling</source>
-        <translation>Справяне с URI</translation>
-    </message>
-    <message>
-        <source>Invalid payment address %1</source>
-        <translation>Невалиден адрес на плащане %1</translation>
-    </message>
-    <message>
-        <source>Payment request file handling</source>
-        <translation>Файл за справяне със заявки</translation>
-    </message>
-    <message>
-        <source>Payment request rejected</source>
-        <translation>Заявката за плащане беше отхвърлена</translation>
-    </message>
-    <message>
-        <source>Payment request network doesn't match client network.</source>
-        <translation>Мрежата от която се извършва заявката за плащане не съвпада с мрежата на клиента.</translation>
-    </message>
-    <message>
-        <source>Payment request expired.</source>
-        <translation>Заявката за плащане е изтекла.</translation>
-    </message>
-    <message>
-        <source>Invalid payment request.</source>
-        <translation>Невалидна заявка за плащане.</translation>
-    </message>
-    <message>
-        <source>Requested payment amount of %1 is too small (considered dust).</source>
-        <translation>Заявената сума за плащане: %1 е твърде малка (счита се за отпадък)</translation>
-    </message>
-    <message>
-        <source>Refund from %1</source>
-        <translation>Възстановяване на сума от %1</translation>
-    </message>
-    <message>
-        <source>Payment request %1 is too large (%2 bytes, allowed %3 bytes).</source>
-        <translation>Заявката за плащане %1 е твърде голям (%2 байта, позволени %3 байта).</translation>
-    </message>
-    <message>
-        <source>Error communicating with %1: %2</source>
-        <translation>Грешка при комуникацията с %1: %2</translation>
-    </message>
-    <message>
-        <source>Bad response from server %1</source>
-        <translation>Възникна проблем при свързването със сървър %1</translation>
-    </message>
-    <message>
-        <source>Network request error</source>
-        <translation>Грешка в мрежата по време на заявката</translation>
-    </message>
-    <message>
-        <source>Payment acknowledged</source>
-        <translation>Плащането е прието</translation>
-=======
         <source>Payment request error</source>
         <translation type="unfinished">Възникна грешка по време назаявката за плащане</translation>
     </message>
@@ -1573,35 +1197,19 @@
     <message>
         <source>Payment request file handling</source>
         <translation type="unfinished">Файл за справяне със заявки</translation>
->>>>>>> 61646189
     </message>
 </context>
 <context>
     <name>PeerTableModel</name>
-<<<<<<< HEAD
-    <message>
-        <source>User Agent</source>
-        <translation>Клиент на потребителя</translation>
-    </message>
-    </context>
-<context>
-    <name>QObject</name>
-=======
->>>>>>> 61646189
     <message>
         <source>User Agent</source>
         <extracomment>Title of Peers Table column which contains the peer's User Agent string.</extracomment>
         <translation type="unfinished">Потребителски агент</translation>
     </message>
     <message>
-<<<<<<< HEAD
-        <source>Enter a Bitcoin address (e.g. %1)</source>
-        <translation>Въведете Blackcoin адрес (например: %1)</translation>
-=======
         <source>Ping</source>
         <extracomment>Title of Peers Table column which indicates the current latency of the connection with the peer.</extracomment>
         <translation type="unfinished">пинг</translation>
->>>>>>> 61646189
     </message>
     <message>
         <source>Sent</source>
@@ -1640,39 +1248,10 @@
         <translation type="unfinished">Грешка при създаването на QR Code от URI.</translation>
     </message>
     <message>
-<<<<<<< HEAD
-        <source>%1 and %2</source>
-        <translation>%1 и %2</translation>
-    </message>
-    </context>
-<context>
-    <name>QObject::QObject</name>
-    </context>
-<context>
-    <name>QRImageWidget</name>
-    <message>
-        <source>&amp;Save Image...</source>
-        <translation>&amp;Запиши изображение...</translation>
-    </message>
-    <message>
-        <source>&amp;Copy Image</source>
-        <translation>&amp;Копирай изображение</translation>
-    </message>
-    <message>
-        <source>Save QR Code</source>
-        <translation>Запази QR Код</translation>
-    </message>
-    <message>
-        <source>PNG Image (*.png)</source>
-        <translation>PNG Изображение (*.png)</translation>
-    </message>
-</context>
-=======
         <source>Save QR Code</source>
         <translation type="unfinished">Запази QR Код</translation>
     </message>
     </context>
->>>>>>> 61646189
 <context>
     <name>RPCConsole</name>
     <message>
@@ -1736,6 +1315,10 @@
         <translation type="unfinished">Прозорец на възела</translation>
     </message>
     <message>
+        <source>Node window</source>
+        <translation>Прозорец на възела</translation>
+    </message>
+    <message>
         <source>Services</source>
         <translation type="unfinished">Услуги</translation>
     </message>
@@ -1859,20 +1442,6 @@
         <translation type="unfinished">Премахване</translation>
     </message>
     <message>
-<<<<<<< HEAD
-        <source>Copy label</source>
-        <translation>Копирай име</translation>
-    </message>
-    <message>
-        <source>Copy message</source>
-        <translation>Копиране на съобщението</translation>
-    </message>
-    <message>
-        <source>Copy amount</source>
-        <translation>Копирай сума</translation>
-    </message>
-</context>
-=======
         <source>Copy &amp;URI</source>
         <translation type="unfinished">Копиране на &amp;URI</translation>
     </message>
@@ -1881,7 +1450,6 @@
         <translation type="unfinished">Не може да отключите портфейла.</translation>
     </message>
     </context>
->>>>>>> 61646189
 <context>
     <name>ReceiveRequestDialog</name>
     <message>
@@ -1916,58 +1484,11 @@
         <source>Request payment to %1</source>
         <translation type="unfinished">Изискване на плащане от %1</translation>
     </message>
-    <message>
-        <source>Request payment to %1</source>
-        <translation>Изискване на плащане от %1</translation>
-    </message>
-    <message>
-        <source>Payment information</source>
-        <translation>Данни за плащането</translation>
-    </message>
-    <message>
-        <source>Address</source>
-        <translation>Адрес</translation>
-    </message>
-    <message>
-        <source>Amount</source>
-        <translation>Сума</translation>
-    </message>
-    <message>
-        <source>Label</source>
-        <translation>Име</translation>
-    </message>
-    <message>
-        <source>Message</source>
-        <translation>Съобщение</translation>
-    </message>
-    <message>
-        <source>Error encoding URI into QR Code.</source>
-        <translation>Грешка при създаването на QR Code от URI.</translation>
-    </message>
 </context>
 <context>
     <name>RecentRequestsTableModel</name>
     <message>
         <source>Date</source>
-<<<<<<< HEAD
-        <translation>Дата</translation>
-    </message>
-    <message>
-        <source>Label</source>
-        <translation>Име</translation>
-    </message>
-    <message>
-        <source>Message</source>
-        <translation>Съобщение</translation>
-    </message>
-    <message>
-        <source>(no label)</source>
-        <translation>(без име)</translation>
-    </message>
-    <message>
-        <source>(no message)</source>
-        <translation>(без съобщение)</translation>
-=======
         <translation type="unfinished">Дата</translation>
     </message>
     <message>
@@ -1985,7 +1506,6 @@
     <message>
         <source>(no message)</source>
         <translation type="unfinished">(без съобщение)</translation>
->>>>>>> 61646189
     </message>
     </context>
 <context>
@@ -2016,11 +1536,7 @@
     </message>
     <message>
         <source>Amount:</source>
-<<<<<<< HEAD
-        <translation>Сума:</translation>
-=======
         <translation type="unfinished">Количество:</translation>
->>>>>>> 61646189
     </message>
     <message>
         <source>Fee:</source>
@@ -2056,19 +1572,7 @@
     </message>
     <message>
         <source>Custom:</source>
-<<<<<<< HEAD
-        <translation>По избор:</translation>
-    </message>
-    <message>
-        <source>normal</source>
-        <translation>нормален</translation>
-    </message>
-    <message>
-        <source>fast</source>
-        <translation>бърз</translation>
-=======
         <translation type="unfinished">По избор:</translation>
->>>>>>> 61646189
     </message>
     <message>
         <source>Send to multiple recipients at once</source>
@@ -2104,81 +1608,6 @@
     </message>
     <message>
         <source>Copy quantity</source>
-<<<<<<< HEAD
-        <translation>Копиране на количеството</translation>
-    </message>
-    <message>
-        <source>Copy amount</source>
-        <translation>Копирай сума</translation>
-    </message>
-    <message>
-        <source>Copy fee</source>
-        <translation>Копиране на данък добавена стойност</translation>
-    </message>
-    <message>
-        <source>Copy after fee</source>
-        <translation>Копиране след прилагане на данък добавена стойност</translation>
-    </message>
-    <message>
-        <source>Copy bytes</source>
-        <translation>Копиране на байтовете</translation>
-    </message>
-    <message>
-        <source>Copy dust</source>
-        <translation>Копирай прахта:</translation>
-    </message>
-    <message>
-        <source>Copy change</source>
-        <translation>Копирай рестото</translation>
-    </message>
-    <message>
-        <source>Are you sure you want to send?</source>
-        <translation>Наистина ли искате да изпратите?</translation>
-    </message>
-    <message>
-        <source>added as transaction fee</source>
-        <translation>добавено като такса за транзакция</translation>
-    </message>
-    <message>
-        <source>or</source>
-        <translation>или</translation>
-    </message>
-    <message>
-        <source>Confirm send coins</source>
-        <translation>Потвърждаване</translation>
-    </message>
-    <message>
-        <source>The amount to pay must be larger than 0.</source>
-        <translation>Сумата трябва да е по-голяма от 0.</translation>
-    </message>
-    <message>
-        <source>The amount exceeds your balance.</source>
-        <translation>Сумата надвишава текущия баланс</translation>
-    </message>
-    <message>
-        <source>The total exceeds your balance when the %1 transaction fee is included.</source>
-        <translation>Сумата при добавяне на данък добавена стойност по %1 транзакцията надвишава сумата по вашата сметка.</translation>
-    </message>
-    <message>
-        <source>Transaction creation failed!</source>
-        <translation>Грешка при създаването на транзакция!</translation>
-    </message>
-    <message>
-        <source>Payment request expired.</source>
-        <translation>Заявката за плащане е изтекла.</translation>
-    </message>
-    <message>
-        <source>Warning: Invalid Bitcoin address</source>
-        <translation>Внимание: Невалиден Blackcoin адрес</translation>
-    </message>
-    <message>
-        <source>Warning: Unknown change address</source>
-        <translation>Внимание:Неизвестен адрес за промяна</translation>
-    </message>
-    <message>
-        <source>(no label)</source>
-        <translation>(без име)</translation>
-=======
         <translation type="unfinished">Копиране на количеството</translation>
     </message>
     <message>
@@ -2259,7 +1688,6 @@
     <message>
         <source>(no label)</source>
         <translation type="unfinished">(без етикет)</translation>
->>>>>>> 61646189
     </message>
 </context>
 <context>
@@ -2298,29 +1726,7 @@
     </message>
     <message>
         <source>Memo:</source>
-<<<<<<< HEAD
-        <translation>Бележка:</translation>
-    </message>
-    <message>
-        <source>Enter a label for this address to add it to your address book</source>
-        <translation>Въведете име за този адрес, за да го добавите в списъка с адреси</translation>
-    </message>
-</context>
-<context>
-    <name>SendConfirmationDialog</name>
-    <message>
-        <source>Yes</source>
-        <translation>Да</translation>
-    </message>
-</context>
-<context>
-    <name>ShutdownWindow</name>
-    <message>
-        <source>Do not shut down the computer until this window disappears.</source>
-        <translation>Не изключвайте компютъра докато този прозорец не изчезне.</translation>
-=======
         <translation type="unfinished">Бележка:</translation>
->>>>>>> 61646189
     </message>
 </context>
 <context>
@@ -2371,70 +1777,12 @@
     </message>
     <message>
         <source>Verify the message to ensure it was signed with the specified Bitcoin address</source>
-        <translation>Проверете съобщение, за да сте сигурни че е подписано с определен Blackcoin адрес</translation>
+        <translation>Проверете съобщение, за да сте сигурни че е подписано с определен Биткоин адрес</translation>
     </message>
     <message>
         <source>Verify &amp;Message</source>
         <translation>Потвърди &amp;съобщението</translation>
     </message>
-<<<<<<< HEAD
-    <message>
-        <source>Click "Sign Message" to generate signature</source>
-        <translation>Натиснете "Подписване на съобщение" за да създадете подпис</translation>
-    </message>
-    <message>
-        <source>The entered address is invalid.</source>
-        <translation>Въведеният адрес е невалиден.</translation>
-    </message>
-    <message>
-        <source>Please check the address and try again.</source>
-        <translation>Моля проверете адреса и опитайте отново.</translation>
-    </message>
-    <message>
-        <source>The entered address does not refer to a key.</source>
-        <translation>Въведеният адрес не може да се съпостави с валиден ключ.</translation>
-    </message>
-    <message>
-        <source>Wallet unlock was cancelled.</source>
-        <translation>Отключването на портфейла беше отменено.</translation>
-    </message>
-    <message>
-        <source>Private key for the entered address is not available.</source>
-        <translation>Не е наличен частен ключ за въведеният адрес.</translation>
-    </message>
-    <message>
-        <source>Message signing failed.</source>
-        <translation>Подписването на съобщение беше неуспешно.</translation>
-    </message>
-    <message>
-        <source>Message signed.</source>
-        <translation>Съобщението е подписано.</translation>
-    </message>
-    <message>
-        <source>The signature could not be decoded.</source>
-        <translation>Подписът не може да бъде декодиран.</translation>
-    </message>
-    <message>
-        <source>Please check the signature and try again.</source>
-        <translation>Проверете подписа и опитайте отново.</translation>
-    </message>
-    <message>
-        <source>The signature did not match the message digest.</source>
-        <translation>Подписът не отговаря на комбинацията от съобщение и адрес.</translation>
-    </message>
-    <message>
-        <source>Message verification failed.</source>
-        <translation>Проверката на съобщението беше неуспешна.</translation>
-    </message>
-    <message>
-        <source>Message verified.</source>
-        <translation>Съобщението е потвърдено.</translation>
-    </message>
-</context>
-<context>
-    <name>SplashScreen</name>
-=======
->>>>>>> 61646189
     <message>
         <source>Click "Sign Message" to generate signature</source>
         <translation type="unfinished">Натиснете "Подписване на съобщение" за да създадете подпис</translation>
@@ -2618,441 +1966,14 @@
     </message>
     </context>
 <context>
-    <name>TransactionDesc</name>
-    <message>
-        <source>Open until %1</source>
-        <translation>Подлежи на промяна до %1</translation>
-    </message>
-    <message>
-        <source>%1/offline</source>
-        <translation>%1/офлайн</translation>
-    </message>
-    <message>
-        <source>%1/unconfirmed</source>
-        <translation>%1/непотвърдени</translation>
-    </message>
-    <message>
-        <source>%1 confirmations</source>
-        <translation>включена в %1 блока</translation>
-    </message>
-    <message>
-        <source>Status</source>
-        <translation>Статус</translation>
-    </message>
-    <message>
-        <source>, has not been successfully broadcast yet</source>
-        <translation>, все още не е изпратено</translation>
-    </message>
-    <message>
-        <source>Date</source>
-        <translation>Дата</translation>
-    </message>
-    <message>
-        <source>Source</source>
-        <translation>Източник</translation>
-    </message>
-    <message>
-        <source>Generated</source>
-        <translation>Издадени</translation>
-    </message>
-    <message>
-        <source>From</source>
-        <translation>От</translation>
-    </message>
-    <message>
-        <source>unknown</source>
-        <translation>неизвестен</translation>
-    </message>
-    <message>
-        <source>To</source>
-        <translation>За</translation>
-    </message>
-    <message>
-        <source>own address</source>
-        <translation>собствен адрес</translation>
-    </message>
-    <message>
-        <source>watch-only</source>
-        <translation>само гледане</translation>
-    </message>
-    <message>
-        <source>label</source>
-        <translation>име</translation>
-    </message>
-    <message>
-        <source>Credit</source>
-        <translation>Кредит</translation>
-    </message>
-    <message>
-        <source>not accepted</source>
-        <translation>не е приет</translation>
-    </message>
-    <message>
-        <source>Debit</source>
-        <translation>Дебит</translation>
-    </message>
-    <message>
-        <source>Total debit</source>
-        <translation>Общ дълг</translation>
-    </message>
-    <message>
-        <source>Total credit</source>
-        <translation>Общ дълг</translation>
-    </message>
-    <message>
-        <source>Transaction fee</source>
-        <translation>Такса</translation>
-    </message>
-    <message>
-        <source>Net amount</source>
-        <translation>Нетна сума</translation>
-    </message>
-    <message>
-        <source>Message</source>
-        <translation>Съобщение</translation>
-    </message>
-    <message>
-        <source>Comment</source>
-        <translation>Коментар</translation>
-    </message>
-    <message>
-        <source>Transaction ID</source>
-        <translation>ID</translation>
-    </message>
-    <message>
-        <source>Merchant</source>
-        <translation>Търговец</translation>
-    </message>
-    <message>
-        <source>Generated coins must mature %1 blocks before they can be spent. When you generated this block, it was broadcast to the network to be added to the block chain. If it fails to get into the chain, its state will change to "not accepted" and it won't be spendable. This may occasionally happen if another node generates a block within a few seconds of yours.</source>
-        <translation>Генерираните монети трябва да отлежат %1 блока преди да могат да бъдат похарчени. Когато генерираш блока, той се разпространява в мрежата, за да се добави в блок-веригата. Ако не успее да се добави във веригата, неговия статус  ще се стане "неприет" и няма да може да се похарчи. Това е възможно да се случи случайно, ако друг възел генерира блок няколко секунди след твоя.</translation>
-    </message>
-    <message>
-        <source>Debug information</source>
-        <translation>Информация за грешките</translation>
-    </message>
-    <message>
-        <source>Transaction</source>
-        <translation>Транзакция</translation>
-    </message>
-    <message>
-        <source>Amount</source>
-        <translation>Сума</translation>
-    </message>
-    <message>
-        <source>true</source>
-        <translation>true</translation>
-    </message>
-    <message>
-        <source>false</source>
-        <translation>false</translation>
-    </message>
-</context>
-<context>
     <name>TransactionDescDialog</name>
     <message>
         <source>This pane shows a detailed description of the transaction</source>
         <translation>Описание на транзакцията</translation>
     </message>
-<<<<<<< HEAD
     </context>
 <context>
     <name>TransactionTableModel</name>
-    <message>
-        <source>Date</source>
-        <translation>Дата</translation>
-    </message>
-    <message>
-        <source>Type</source>
-        <translation>Тип</translation>
-    </message>
-    <message>
-        <source>Label</source>
-        <translation>Име</translation>
-    </message>
-    <message>
-        <source>Open until %1</source>
-        <translation>Подлежи на промяна до %1</translation>
-    </message>
-    <message>
-        <source>Offline</source>
-        <translation>Извън линия</translation>
-    </message>
-    <message>
-        <source>Unconfirmed</source>
-        <translation>Непотвърдено</translation>
-    </message>
-    <message>
-        <source>Confirming (%1 of %2 recommended confirmations)</source>
-        <translation>Потвърждаване (%1 от %2 препоръчвани потвърждения)</translation>
-    </message>
-    <message>
-        <source>Confirmed (%1 confirmations)</source>
-        <translation>Потвърдени (%1 потвърждения)</translation>
-    </message>
-    <message>
-        <source>Conflicted</source>
-        <translation>Конфликтно</translation>
-    </message>
-    <message>
-        <source>Immature (%1 confirmations, will be available after %2)</source>
-        <translation>Неплатим (%1 потвърждения, ще бъде платим след %2)</translation>
-    </message>
-    <message>
-        <source>This block was not received by any other nodes and will probably not be accepted!</source>
-        <translation>Блокът не е получен от останалите участници и най-вероятно няма да бъде одобрен.</translation>
-    </message>
-    <message>
-        <source>Generated but not accepted</source>
-        <translation>Генерирана, но отхвърлена от мрежата</translation>
-    </message>
-    <message>
-        <source>Received with</source>
-        <translation>Получени</translation>
-    </message>
-    <message>
-        <source>Received from</source>
-        <translation>Получен от</translation>
-    </message>
-    <message>
-        <source>Sent to</source>
-        <translation>Изпратени на</translation>
-    </message>
-    <message>
-        <source>Payment to yourself</source>
-        <translation>Плащане към себе си</translation>
-    </message>
-    <message>
-        <source>Mined</source>
-        <translation>Емитирани</translation>
-    </message>
-    <message>
-        <source>watch-only</source>
-        <translation>само гледане</translation>
-    </message>
-    <message>
-        <source>(n/a)</source>
-        <translation>(n/a)</translation>
-    </message>
-    <message>
-        <source>(no label)</source>
-        <translation>(без име)</translation>
-    </message>
-    <message>
-        <source>Transaction status. Hover over this field to show number of confirmations.</source>
-        <translation>Състояние на транзакцията. Задръжте върху това поле за брой потвърждения.</translation>
-    </message>
-    <message>
-        <source>Date and time that the transaction was received.</source>
-        <translation>Дата и час на получаване на транзакцията.</translation>
-    </message>
-    <message>
-        <source>Type of transaction.</source>
-        <translation>Вид транзакция.</translation>
-    </message>
-    <message>
-        <source>Amount removed from or added to balance.</source>
-        <translation>Сума извадена или добавена към баланса.</translation>
-    </message>
-</context>
-<context>
-    <name>TransactionView</name>
-    <message>
-        <source>All</source>
-        <translation>Всички</translation>
-    </message>
-    <message>
-        <source>Today</source>
-        <translation>Днес</translation>
-    </message>
-    <message>
-        <source>This week</source>
-        <translation>Тази седмица</translation>
-    </message>
-    <message>
-        <source>This month</source>
-        <translation>Този месец</translation>
-    </message>
-    <message>
-        <source>Last month</source>
-        <translation>Предния месец</translation>
-    </message>
-    <message>
-        <source>This year</source>
-        <translation>Тази година</translation>
-    </message>
-    <message>
-        <source>Range...</source>
-        <translation>От - до...</translation>
-    </message>
-    <message>
-        <source>Received with</source>
-        <translation>Получени</translation>
-    </message>
-    <message>
-        <source>Sent to</source>
-        <translation>Изпратени на</translation>
-    </message>
-    <message>
-        <source>To yourself</source>
-        <translation>Собствени</translation>
-    </message>
-    <message>
-        <source>Mined</source>
-        <translation>Емитирани</translation>
-    </message>
-    <message>
-        <source>Other</source>
-        <translation>Други</translation>
-    </message>
-    <message>
-        <source>Enter address or label to search</source>
-        <translation>Търсене по адрес или име</translation>
-    </message>
-    <message>
-        <source>Min amount</source>
-        <translation>Минимална сума</translation>
-    </message>
-    <message>
-        <source>Copy address</source>
-        <translation>Копирай адрес</translation>
-    </message>
-    <message>
-        <source>Copy label</source>
-        <translation>Копирай име</translation>
-    </message>
-    <message>
-        <source>Copy amount</source>
-        <translation>Копирай сума</translation>
-    </message>
-    <message>
-        <source>Copy transaction ID</source>
-        <translation>Копирай транзакция с ID</translation>
-    </message>
-    <message>
-        <source>Edit label</source>
-        <translation>Редактирай име</translation>
-    </message>
-    <message>
-        <source>Show transaction details</source>
-        <translation>Подробности за транзакцията</translation>
-    </message>
-    <message>
-        <source>Export Transaction History</source>
-        <translation>Изнасяне историята на транзакциите</translation>
-    </message>
-    <message>
-        <source>Comma separated file (*.csv)</source>
-        <translation>CSV файл (*.csv)</translation>
-    </message>
-    <message>
-        <source>Confirmed</source>
-        <translation>Потвърдени</translation>
-    </message>
-    <message>
-        <source>Watch-only</source>
-        <translation>само гледане</translation>
-    </message>
-    <message>
-        <source>Date</source>
-        <translation>Дата</translation>
-    </message>
-    <message>
-        <source>Type</source>
-        <translation>Тип</translation>
-    </message>
-    <message>
-        <source>Label</source>
-        <translation>Име</translation>
-    </message>
-    <message>
-        <source>Address</source>
-        <translation>Адрес</translation>
-    </message>
-    <message>
-        <source>ID</source>
-        <translation>ИД</translation>
-    </message>
-    <message>
-        <source>Exporting Failed</source>
-        <translation>Грешка при изнасянето</translation>
-    </message>
-    <message>
-        <source>Exporting Successful</source>
-        <translation>Изнасянето е успешна</translation>
-    </message>
-    <message>
-        <source>The transaction history was successfully saved to %1.</source>
-        <translation>Историята с транзакциите беше успешно запазена в %1.</translation>
-    </message>
-    <message>
-        <source>Range:</source>
-        <translation>От:</translation>
-    </message>
-    <message>
-        <source>to</source>
-        <translation>до</translation>
-    </message>
-</context>
-<context>
-    <name>UnitDisplayStatusBarControl</name>
-    </context>
-<context>
-    <name>WalletFrame</name>
-    <message>
-        <source>No wallet has been loaded.</source>
-        <translation>Няма зареден портфейл.</translation>
-    </message>
-</context>
-<context>
-    <name>WalletModel</name>
-    <message>
-        <source>Send Coins</source>
-        <translation>Изпращане</translation>
-    </message>
-</context>
-<context>
-    <name>WalletView</name>
-    <message>
-        <source>&amp;Export</source>
-        <translation>Изнеси</translation>
-    </message>
-    <message>
-        <source>Export the data in the current tab to a file</source>
-        <translation>Запишете данните от текущия раздел във файл</translation>
-    </message>
-    <message>
-        <source>Backup Wallet</source>
-        <translation>Запазване на портфейла</translation>
-    </message>
-    <message>
-        <source>Wallet Data (*.dat)</source>
-        <translation>Информация за портфейла (*.dat)</translation>
-    </message>
-    <message>
-        <source>Backup Failed</source>
-        <translation>Неуспешно запазване на портфейла</translation>
-    </message>
-    <message>
-        <source>There was an error trying to save the wallet data to %1.</source>
-        <translation>Възникна грешка при запазването на информацията за портфейла в %1.</translation>
-    </message>
-    <message>
-        <source>Backup Successful</source>
-        <translation>Успешно запазване на портфейла</translation>
-    </message>
-    <message>
-        <source>The wallet data was successfully saved to %1.</source>
-        <translation>Информацията за портфейла беше успешно запазена в %1.</translation>
-    </message>
-</context>
-<context>
-    <name>bitcoin-core</name>
-=======
-    </context>
-<context>
-    <name>TransactionTableModel</name>
->>>>>>> 61646189
     <message>
         <source>Date</source>
         <translation type="unfinished">Дата</translation>
@@ -3077,10 +1998,6 @@
         <translation type="unfinished">Подлежи на промяна до %1</translation>
     </message>
     <message>
-<<<<<<< HEAD
-        <source>Bitcoin Core</source>
-        <translation>Blackcoin More</translation>
-=======
         <source>Unconfirmed</source>
         <translation type="unfinished">Непотвърдено</translation>
     </message>
@@ -3091,7 +2008,6 @@
     <message>
         <source>Confirmed (%1 confirmations)</source>
         <translation type="unfinished">Потвърдени (%1 потвърждения)</translation>
->>>>>>> 61646189
     </message>
     <message>
         <source>Conflicted</source>
@@ -3157,17 +2073,12 @@
         <translation type="unfinished">Всички</translation>
     </message>
     <message>
-<<<<<<< HEAD
-        <source>Transaction too large</source>
-        <translation>Транзакцията е твърде голяма</translation>
-=======
         <source>Today</source>
         <translation type="unfinished">Днес</translation>
     </message>
     <message>
         <source>This week</source>
         <translation type="unfinished">Тази седмица</translation>
->>>>>>> 61646189
     </message>
     <message>
         <source>This month</source>
