--- conflicted
+++ resolved
@@ -865,13 +865,8 @@
         <translation type="unfinished">Този етикет става червен ако някой получател получи количество, по-малко от текущия праг на прах</translation>
     </message>
     <message>
-<<<<<<< HEAD
-        <source>This label turns red if any recipient receives an amount smaller than the current dust threshold.</source>
-        <translation>Този етикет става червен ако някой получател получи количество, по-малко от текущия праг на остатък</translation>
-=======
         <source>Can vary +/- %1 satoshi(s) per input.</source>
         <translation type="unfinished">Може да варира с +/- %1 байт(а).</translation>
->>>>>>> 6fd35e2c
     </message>
     <message>
         <source>(no label)</source>
@@ -1504,17 +1499,12 @@
         <translation type="unfinished">Прозорец на възела</translation>
     </message>
     <message>
-<<<<<<< HEAD
-        <source>Node window</source>
-        <translation>Прозорец на възела</translation>
-=======
         <source>Decrease font size</source>
         <translation type="unfinished">Намали размера на шрифта</translation>
     </message>
     <message>
         <source>Permissions</source>
         <translation type="unfinished">Разрешения</translation>
->>>>>>> 6fd35e2c
     </message>
     <message>
         <source>Services</source>
