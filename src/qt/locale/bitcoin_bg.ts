<TS version="2.1" language="bg">
<context>
    <name>AddressBookPage</name>
    <message>
        <source>Right-click to edit address or label</source>
        <translation type="unfinished">Десен клик за промяна на адреса или името</translation>
    </message>
    <message>
        <source>Create a new address</source>
        <translation type="unfinished">Създай нов адрес</translation>
    </message>
    <message>
        <source>&amp;New</source>
        <translation type="unfinished">Нов</translation>
    </message>
    <message>
        <source>Copy the currently selected address to the system clipboard</source>
        <translation type="unfinished">Копирай текущо избрания адрес към клипборда</translation>
    </message>
    <message>
        <source>&amp;Copy</source>
        <translation type="unfinished">Копирай</translation>
    </message>
    <message>
        <source>C&amp;lose</source>
        <translation type="unfinished">Затвори</translation>
    </message>
    <message>
        <source>Delete the currently selected address from the list</source>
        <translation type="unfinished">Изтрий текущо избрания адрес от листа</translation>
    </message>
    <message>
        <source>Enter address or label to search</source>
        <translation type="unfinished">Търсене по адрес или име</translation>
    </message>
    <message>
        <source>Export the data in the current tab to a file</source>
        <translation type="unfinished">Изнеси данните в избрания раздел към файл</translation>
    </message>
    <message>
        <source>&amp;Export</source>
        <translation type="unfinished">Изнеси</translation>
    </message>
    <message>
        <source>&amp;Delete</source>
        <translation type="unfinished">Изтрий</translation>
    </message>
    <message>
        <source>Choose the address to send coins to</source>
        <translation type="unfinished">Избери адреса на който да пратиш монети</translation>
    </message>
    <message>
        <source>Choose the address to receive coins with</source>
        <translation type="unfinished">Избери адреса на който да получиш монети</translation>
    </message>
    <message>
        <source>C&amp;hoose</source>
        <translation type="unfinished">Избери</translation>
    </message>
    <message>
        <source>Sending addresses</source>
        <translation type="unfinished">Адреси за изпращане</translation>
    </message>
    <message>
        <source>Receiving addresses</source>
        <translation type="unfinished">Адреси за получаване</translation>
    </message>
    <message>
        <source>These are your Bitcoin addresses for sending payments. Always check the amount and the receiving address before sending coins.</source>
        <translation type="unfinished">Тези са вашите Биткойн адреси за изпращане на плащания. Винаги проверявайте количеството и получаващите адреси преди изпращане на монети. </translation>
    </message>
    <message>
        <source>These are your Bitcoin addresses for receiving payments. Use the 'Create new receiving address' button in the receive tab to create new addresses.
Signing is only possible with addresses of the type 'legacy'.</source>
        <translation type="unfinished">Това са вашите биткойн адреси за получаване на плащания. Използвайте бутона „Създаване на нови адреси“ в раздела за получаване, за да създадете нови адреси. Подписването е възможно само с адреси от типа „наследени“.</translation>
    </message>
    <message>
        <source>&amp;Copy Address</source>
        <translation type="unfinished">Копирай адрес</translation>
    </message>
    <message>
        <source>Copy &amp;Label</source>
        <translation type="unfinished">Копирай етикет</translation>
    </message>
    <message>
        <source>&amp;Edit</source>
        <translation type="unfinished">Редактирай</translation>
    </message>
    <message>
        <source>Export Address List</source>
        <translation type="unfinished">Изнеси лист с адреси</translation>
    </message>
    <message>
        <source>Comma separated file</source>
        <extracomment>Expanded name of the CSV file format. See: https://en.wikipedia.org/wiki/Comma-separated_values.</extracomment>
        <translation type="unfinished">Файл, разделен със запетая</translation>
    </message>
    <message>
        <source>There was an error trying to save the address list to %1. Please try again.</source>
        <extracomment>An error message. %1 is a stand-in argument for the name of the file we attempted to save to.</extracomment>
        <translation type="unfinished">Получи се грешка при запазването на листа с адреси към %1. Моля опитайте пак.</translation>
    </message>
    <message>
        <source>Exporting Failed</source>
        <translation type="unfinished">Изнасянето се провали</translation>
    </message>
</context>
<context>
    <name>AddressTableModel</name>
    <message>
        <source>Label</source>
        <translation type="unfinished">Етикет</translation>
    </message>
    <message>
        <source>Address</source>
        <translation type="unfinished">Адрес</translation>
    </message>
    <message>
        <source>(no label)</source>
        <translation type="unfinished">(без етикет)</translation>
    </message>
</context>
<context>
    <name>AskPassphraseDialog</name>
    <message>
        <source>Passphrase Dialog</source>
        <translation type="unfinished">Диалог за пропуск</translation>
    </message>
    <message>
        <source>Enter passphrase</source>
        <translation type="unfinished">Въведи парола</translation>
    </message>
    <message>
        <source>New passphrase</source>
        <translation type="unfinished">Нова парола</translation>
    </message>
    <message>
        <source>Repeat new passphrase</source>
        <translation type="unfinished">Повтори парола</translation>
    </message>
    <message>
        <source>Show passphrase</source>
        <translation type="unfinished">Показване на парола</translation>
    </message>
    <message>
        <source>Encrypt wallet</source>
        <translation type="unfinished">Криптирай портфейл</translation>
    </message>
    <message>
        <source>This operation needs your wallet passphrase to unlock the wallet.</source>
        <translation type="unfinished">Тази операция изисква вашата парола на портфейла за отключването на портфейла.</translation>
    </message>
    <message>
        <source>Unlock wallet</source>
        <translation type="unfinished">Отключи портфейла</translation>
    </message>
    <message>
        <source>Change passphrase</source>
        <translation type="unfinished">Промени парола</translation>
    </message>
    <message>
        <source>Confirm wallet encryption</source>
        <translation type="unfinished">Потвърди криптирането на порфейла</translation>
    </message>
    <message>
        <source>Warning: If you encrypt your wallet and lose your passphrase, you will &lt;b&gt;LOSE ALL OF YOUR BITCOINS&lt;/b&gt;!</source>
        <translation type="unfinished">ВНИМАНИЕ: Ако шифрирате вашият портфейл и изгубите паролата си, &lt;b&gt;ЩЕ ИЗГУБИТЕ ВСИЧКИТЕ СИ БИТКОИНИ&lt;/b&gt;!</translation>
    </message>
    <message>
        <source>Are you sure you wish to encrypt your wallet?</source>
        <translation type="unfinished">Наистина ли желаете да шифрирате портфейла си?</translation>
    </message>
    <message>
        <source>Wallet encrypted</source>
        <translation type="unfinished">портфейлa е шифрован</translation>
    </message>
    <message>
        <source>Enter the new passphrase for the wallet.&lt;br/&gt;Please use a passphrase of &lt;b&gt;ten or more random characters&lt;/b&gt;, or &lt;b&gt;eight or more words&lt;/b&gt;.</source>
        <translation type="unfinished">Въведете нова пасфраза за уолета.&lt;br/&gt;Моля използвайте пасфраза от &lt;b&gt;десет или повече произволни символа &lt;/b&gt;, или &lt;b&gt;осем или повече думи&lt;/b&gt;.</translation>
    </message>
    <message>
        <source>Enter the old passphrase and new passphrase for the wallet.</source>
        <translation type="unfinished">Въведете старата и новата паролна фраза за портфейла.</translation>
    </message>
    <message>
        <source>Remember that encrypting your wallet cannot fully protect your bitcoins from being stolen by malware infecting your computer.</source>
        <translation type="unfinished">Не забравяйте, че криптирането на вашия портфейл не може напълно да защити вашите биткойни от кражба от зловреден софтуер, заразяващ компютъра ви.</translation>
    </message>
    <message>
        <source>Wallet to be encrypted</source>
        <translation type="unfinished">Портфейл за криптиране</translation>
    </message>
    <message>
        <source>Your wallet is about to be encrypted. </source>
        <translation type="unfinished">Портфейлът ви е на път да бъде шифрован.</translation>
    </message>
    <message>
        <source>Your wallet is about to be encrypted. </source>
        <translation>Портфейлът ви е на път да бъде шифрован.</translation>
    </message>
    <message>
        <source>Your wallet is now encrypted. </source>
        <translation type="unfinished">Вашият портфейл сега е криптиран.</translation>
    </message>
    <message>
        <source>IMPORTANT: Any previous backups you have made of your wallet file should be replaced with the newly generated, encrypted wallet file. For security reasons, previous backups of the unencrypted wallet file will become useless as soon as you start using the new, encrypted wallet.</source>
        <translation type="unfinished">ВАЖНО: Всички стари запазвания, които сте направили на Вашият портфейл трябва да замените с запазване на новополучения, шифриран портфейл. От съображения за сигурност, предишните запазвания на нешифрирани портфейли ще станат неизползваеми веднага, щом започнете да използвате новият, шифриран портфейл.</translation>
    </message>
    <message>
        <source>Wallet encryption failed</source>
        <translation type="unfinished">Шифрирането беше неуспешно</translation>
    </message>
    <message>
        <source>Wallet encryption failed due to an internal error. Your wallet was not encrypted.</source>
        <translation type="unfinished">Шифрирането на портфейла беше неуспешно, поради софтуерен проблем. Портфейлът не е шифриран.</translation>
    </message>
    <message>
        <source>The supplied passphrases do not match.</source>
        <translation type="unfinished">Паролите не съвпадат</translation>
    </message>
    <message>
        <source>Wallet unlock failed</source>
        <translation type="unfinished">Отключването не бе успешно</translation>
    </message>
    <message>
        <source>The passphrase entered for the wallet decryption was incorrect.</source>
        <translation type="unfinished">Паролата въведена за дешифриране на портфейла е грешна.</translation>
    </message>
    <message>
        <source>Wallet passphrase was successfully changed.</source>
        <translation type="unfinished">Паролата на портфейла беше променена успешно.</translation>
    </message>
    <message>
        <source>Warning: The Caps Lock key is on!</source>
        <translation type="unfinished">Внимание:Бутонът Caps Lock е включен.</translation>
    </message>
</context>
<context>
    <name>BanTableModel</name>
    <message>
        <source>IP/Netmask</source>
        <translation type="unfinished">IP/Мрежова маска</translation>
    </message>
    <message>
        <source>Banned Until</source>
        <translation type="unfinished">Блокиран до</translation>
    </message>
</context>
<context>
    <name>BitcoinApplication</name>
    <message>
<<<<<<< HEAD
=======
        <source>Settings file %1 might be corrupt or invalid.</source>
        <translation type="unfinished">Файлът с настройки %1 може да е повреден или невалиден.</translation>
    </message>
    <message>
>>>>>>> 88259837
        <source>Runaway exception</source>
        <translation type="unfinished">Изключи бягащите</translation>
    </message>
    <message>
        <source>A fatal error occurred. %1 can no longer continue safely and will quit.</source>
        <translation type="unfinished">Фатална грешка се появи. %1 не може да продължи безопастно и ще се затвори.</translation>
    </message>
    <message>
        <source>Internal error</source>
        <translation type="unfinished">Вътрешна грешка.</translation>
    </message>
    <message>
        <source>An internal error occurred. %1 will attempt to continue safely. This is an unexpected bug which can be reported as described below.</source>
        <translation type="unfinished">Възникна вътрешна грешка. %1 ще се опита да продължи безопасно. Това е неочакван бъг, който може да бъде докладван, както е описано по-долу.</translation>
    </message>
</context>
<context>
    <name>QObject</name>
    <message>
        <source>Do you want to reset settings to default values, or to abort without making changes?</source>
        <extracomment>Explanatory text shown on startup when the settings file cannot be read. Prompts user to make a choice between resetting or aborting.</extracomment>
        <translation type="unfinished">Искате ли да възстановите настройките към първичните им стойности или да напуснете без да правите промени ?</translation>
    </message>
    <message>
        <source>A fatal error occurred. Check that settings file is writable, or try running with -nosettings.</source>
        <extracomment>Explanatory text shown on startup when the settings file could not be written. Prompts user to check that we have the ability to write to the file. Explains that the user has the option of running without a settings file.</extracomment>
        <translation type="unfinished">Възникна фатална грешка. Проверете че файла с настройки е редактируем или опирайте да стартирате без настройки.</translation>
    </message>
    <message>
<<<<<<< HEAD
        <source>Error: Specified data directory "%1" does not exist.</source>
        <translation type="unfinished">Грешка:Избраната "%1" директория не съществува.</translation>
    </message>
    <message>
        <source>Error: Cannot parse configuration file: %1.</source>
        <translation type="unfinished">Грешка: Не може да се анализира конфигурационния файл: %1.</translation>
    </message>
    <message>
=======
>>>>>>> 88259837
        <source>Error: %1</source>
        <translation type="unfinished">Грешка: %1</translation>
    </message>
    <message>
        <source>%1 didn't yet exit safely…</source>
        <translation type="unfinished">%1 не излезе безопасно…</translation>
    </message>
    <message>
        <source>unknown</source>
        <translation type="unfinished">неизвестен</translation>
    </message>
    <message>
        <source>Amount</source>
        <translation type="unfinished">Количество</translation>
    </message>
    <message>
        <source>Enter a Bitcoin address (e.g. %1)</source>
        <translation type="unfinished">Въведете Биткойн адрес (например: %1)</translation>
    </message>
    <message>
        <source>Inbound</source>
        <extracomment>An inbound connection from a peer. An inbound connection is a connection initiated by a peer.</extracomment>
        <translation type="unfinished">Входящи</translation>
    </message>
    <message>
        <source>Outbound</source>
        <extracomment>An outbound connection to a peer. An outbound connection is a connection initiated by us.</extracomment>
        <translation type="unfinished">Изходящи</translation>
    </message>
    <message>
        <source>%1 d</source>
        <translation type="unfinished">%1 ден</translation>
    </message>
    <message>
        <source>%1 h</source>
        <translation type="unfinished">%1 час</translation>
    </message>
    <message>
        <source>%1 m</source>
        <translation type="unfinished">%1 минута</translation>
    </message>
    <message>
        <source>%1 s</source>
        <translation type="unfinished">%1 секунда</translation>
    </message>
    <message>
        <source>None</source>
        <translation type="unfinished">нито един</translation>
    </message>
    <message>
        <source>N/A</source>
        <translation type="unfinished">Несъществуващ</translation>
    </message>
    <message>
        <source>%1 ms</source>
        <translation type="unfinished">%1 милисекунда</translation>
    </message>
    <message numerus="yes">
        <source>%n second(s)</source>
        <translation type="unfinished">
            <numerusform />
            <numerusform />
        </translation>
    </message>
    <message numerus="yes">
        <source>%n minute(s)</source>
        <translation type="unfinished">
            <numerusform />
            <numerusform />
        </translation>
    </message>
    <message numerus="yes">
        <source>%n hour(s)</source>
        <translation type="unfinished">
            <numerusform />
            <numerusform />
        </translation>
    </message>
    <message numerus="yes">
        <source>%n day(s)</source>
        <translation type="unfinished">
            <numerusform />
            <numerusform />
        </translation>
    </message>
    <message numerus="yes">
        <source>%n week(s)</source>
        <translation type="unfinished">
            <numerusform />
            <numerusform />
        </translation>
    </message>
    <message>
        <source>%1 and %2</source>
        <translation type="unfinished">%1 и %2</translation>
    </message>
    <message numerus="yes">
        <source>%n year(s)</source>
        <translation type="unfinished">
            <numerusform />
            <numerusform />
        </translation>
    </message>
    <message>
        <source>%1 B</source>
        <translation type="unfinished">%1 Байт</translation>
    </message>
    <message>
        <source>%1 MB</source>
        <translation type="unfinished">%1 Мегабайт</translation>
    </message>
    <message>
        <source>%1 GB</source>
        <translation type="unfinished">%1 Гигабайт</translation>
    </message>
</context>
<context>
<<<<<<< HEAD
    <name>bitcoin-core</name>
    <message>
        <source>Settings file could not be read</source>
        <translation type="unfinished">Файла с настройки не може да бъде прочетен.</translation>
    </message>
    <message>
        <source>Settings file could not be written</source>
        <translation type="unfinished">Файла с настройки не може да бъде записан.</translation>
    </message>
    <message>
        <source>Config setting for %s only applied on %s network when in [%s] section.</source>
        <translation type="unfinished">Конфигурирай настройки за %s само когато са приложени на %s мрежа, когато са в [%s] секция.</translation>
    </message>
    <message>
        <source>Do you want to rebuild the block database now?</source>
        <translation type="unfinished">Желаете ли да пресъздадете базата данни с блокове сега?</translation>
    </message>
    <message>
        <source>Done loading</source>
        <translation type="unfinished">Зареждането е завършено</translation>
    </message>
    <message>
        <source>Error initializing block database</source>
        <translation type="unfinished">Грешка в пускането на базата данни с блокове</translation>
    </message>
    <message>
        <source>Failed to listen on any port. Use -listen=0 if you want this.</source>
        <translation type="unfinished">Провалено "слушане" на всеки порт. Използвайте -listen=0 ако искате това.</translation>
    </message>
    <message>
        <source>Insufficient funds</source>
        <translation type="unfinished">Недостатъчно средства</translation>
    </message>
    <message>
        <source>The wallet will avoid paying less than the minimum relay fee.</source>
        <translation type="unfinished">Портфейлът няма да плаша по-малко от миналата такса за препредаване.</translation>
    </message>
    <message>
        <source>This is experimental software.</source>
        <translation type="unfinished">Това е експериментален софтуер.</translation>
    </message>
    <message>
        <source>This is the minimum transaction fee you pay on every transaction.</source>
        <translation type="unfinished">Това е минималната такса за транзакция, която плащате за всяка транзакция.</translation>
    </message>
    <message>
        <source>This is the transaction fee you will pay if you send a transaction.</source>
        <translation type="unfinished">Това е таксата за транзакцията която ще платите ако изпратите транзакция.</translation>
    </message>
    <message>
        <source>Transaction amount too small</source>
        <translation type="unfinished">Сумата на транзакцията е твърде малка</translation>
    </message>
    <message>
        <source>Transaction amounts must not be negative</source>
        <translation type="unfinished">Сумите на транзакциите не могат да бъдат отрицателни</translation>
    </message>
    <message>
        <source>Transaction must have at least one recipient</source>
        <translation type="unfinished">Транзакцията трябва да има поне един получател.</translation>
    </message>
    <message>
        <source>Transaction too large</source>
        <translation type="unfinished">Транзакцията е твърде голяма</translation>
    </message>
    <message>
        <source>Unknown new rules activated (versionbit %i)</source>
        <translation type="unfinished">Активирани са неизвестни нови правила (versionbit %i)</translation>
    </message>
    <message>
        <source>Unsupported logging category %s=%s.</source>
        <translation type="unfinished">Неподдържана logging категория%s=%s.</translation>
    </message>
    <message>
        <source>User Agent comment (%s) contains unsafe characters.</source>
        <translation type="unfinished">Коментар потребителски агент (%s) съдържа не безопасни знаци. </translation>
    </message>
    <message>
        <source>Verifying blocks…</source>
        <translation type="unfinished">Секторите се проверяват...</translation>
    </message>
    <message>
        <source>Verifying wallet(s)…</source>
        <translation type="unfinished">Потвърждаване на портфейл(и)...</translation>
    </message>
    <message>
        <source>Wallet needed to be rewritten: restart %s to complete</source>
        <translation type="unfinished">Портфейлът трябва да бъде презаписан : рестартирай %s , за да завърши</translation>
    </message>
</context>
<context>
=======
>>>>>>> 88259837
    <name>BitcoinGUI</name>
    <message>
        <source>&amp;Overview</source>
        <translation type="unfinished">Преглед</translation>
    </message>
    <message>
        <source>Show general overview of wallet</source>
        <translation type="unfinished">Покажи общ преглед на портфейла</translation>
    </message>
    <message>
        <source>&amp;Transactions</source>
        <translation type="unfinished">Транзакции</translation>
    </message>
    <message>
        <source>Browse transaction history</source>
        <translation type="unfinished">Разгледай история на транзакциите</translation>
    </message>
    <message>
        <source>E&amp;xit</source>
        <translation type="unfinished">Изход</translation>
    </message>
    <message>
        <source>Quit application</source>
        <translation type="unfinished">Излез от приложението</translation>
    </message>
    <message>
        <source>&amp;About %1</source>
        <translation type="unfinished">За %1</translation>
    </message>
    <message>
        <source>Show information about %1</source>
        <translation type="unfinished">Покажи информация за %1</translation>
    </message>
    <message>
        <source>About &amp;Qt</source>
        <translation type="unfinished">Относно Qt</translation>
    </message>
    <message>
        <source>Show information about Qt</source>
        <translation type="unfinished">Покажи информация отностно Qt</translation>
    </message>
    <message>
        <source>Modify configuration options for %1</source>
        <translation type="unfinished">Промени конфигурации за %1</translation>
    </message>
    <message>
        <source>Create a new wallet</source>
        <translation type="unfinished">Създай нов портфейл</translation>
    </message>
    <message>
        <source>&amp;Minimize</source>
        <translation type="unfinished">Минимизирай</translation>
    </message>
    <message>
        <source>Wallet:</source>
        <translation type="unfinished">Портфейл</translation>
    </message>
    <message>
        <source>Network activity disabled.</source>
        <extracomment>A substring of the tooltip.</extracomment>
        <translation type="unfinished">Мрежата деактивирана</translation>
    </message>
    <message>
        <source>Proxy is &lt;b&gt;enabled&lt;/b&gt;: %1</source>
        <translation type="unfinished">Прокси е &lt;b&gt;разрешено&lt;/b&gt;: %1</translation>
    </message>
    <message>
        <source>Send coins to a Bitcoin address</source>
        <translation type="unfinished">Изпращане към Биткоин адрес</translation>
    </message>
    <message>
        <source>Backup wallet to another location</source>
        <translation type="unfinished">Запазване на портфейла на друго място</translation>
    </message>
    <message>
        <source>Change the passphrase used for wallet encryption</source>
        <translation type="unfinished">Променя паролата за портфейла</translation>
    </message>
    <message>
        <source>&amp;Send</source>
        <translation type="unfinished">Изпрати</translation>
    </message>
    <message>
        <source>&amp;Receive</source>
        <translation type="unfinished">Получи</translation>
    </message>
    <message>
        <source>&amp;Options…</source>
        <translation type="unfinished">Опций</translation>
<<<<<<< HEAD
    </message>
    <message>
        <source>&amp;Encrypt Wallet…</source>
        <translation type="unfinished">Шифровай портфейла</translation>
=======
>>>>>>> 88259837
    </message>
    <message>
        <source>&amp;Encrypt Wallet…</source>
        <translation type="unfinished">Шифровай портфейла</translation>
    </message>
    <message>
        <source>Encrypt the private keys that belong to your wallet</source>
        <translation type="unfinished">Шифроване на личните ключове,които принадлежат на портфейла Ви.</translation>
    </message>
    <message>
        <source>&amp;Backup Wallet…</source>
        <translation type="unfinished">&amp;Бекъп уолет.</translation>
    </message>
    <message>
        <source>&amp;Change Passphrase…</source>
        <translation type="unfinished">&amp;Промени пасфрейз.</translation>
    </message>
    <message>
        <source>Sign &amp;message…</source>
        <translation type="unfinished">Подпиши &amp;съобщение…</translation>
    </message>
    <message>
        <source>&amp;Backup Wallet…</source>
        <translation type="unfinished">&amp;Бекъп уолет.</translation>
    </message>
    <message>
        <source>&amp;Change Passphrase…</source>
        <translation type="unfinished">&amp;Промени пасфрейз.</translation>
    </message>
    <message>
        <source>Sign &amp;message…</source>
        <translation type="unfinished">Подпиши &amp;съобщение…</translation>
    </message>
    <message>
        <source>Sign messages with your Bitcoin addresses to prove you own them</source>
        <translation type="unfinished">Пишете съобщения със своя Биткойн адрес за да докажете,че е ваш.</translation>
    </message>
    <message>
        <source>&amp;Verify message…</source>
        <translation type="unfinished">&amp;Потвърди съобщение…</translation>
    </message>
    <message>
        <source>&amp;Verify message…</source>
        <translation type="unfinished">&amp;Потвърди съобщение…</translation>
    </message>
    <message>
        <source>Verify messages to ensure they were signed with specified Bitcoin addresses</source>
        <translation type="unfinished">Потвърждаване на съобщения  за да се знае,че са написани с дадените Биткойн адреси.</translation>
    </message>
    <message>
        <source>&amp;Load PSBT from file…</source>
        <translation type="unfinished">&amp;Зареди PSBT от файл…</translation>
    </message>
    <message>
        <source>Open &amp;URI…</source>
        <translation type="unfinished">Отвори &amp;URI...</translation>
    </message>
    <message>
        <source>Close Wallet…</source>
        <translation type="unfinished">Затвори Портфейл...</translation>
    </message>
    <message>
        <source>Create Wallet…</source>
        <translation type="unfinished">Създай Портфейл...</translation>
    </message>
    <message>
<<<<<<< HEAD
        <source>Close All Wallets…</source>
        <translation type="unfinished">Затвори всички уолети</translation>
    </message>
    <message>
        <source>&amp;Load PSBT from file…</source>
        <translation type="unfinished">&amp;Зареди PSBT от файл…</translation>
    </message>
    <message>
=======
>>>>>>> 88259837
        <source>Close All Wallets…</source>
        <translation type="unfinished">Затвори всички уолети</translation>
    </message>
    <message>
        <source>&amp;File</source>
        <translation type="unfinished">&amp;Файл</translation>
    </message>
    <message>
        <source>&amp;Settings</source>
        <translation type="unfinished">&amp;Настройки</translation>
    </message>
    <message>
        <source>&amp;Help</source>
        <translation type="unfinished">&amp;Помощ</translation>
    </message>
    <message>
        <source>Tabs toolbar</source>
        <translation type="unfinished">Лентата с инструменти</translation>
    </message>
    <message>
        <source>Syncing Headers (%1%)…</source>
        <translation type="unfinished">Синхронизиране на хедъри (%1%)</translation>
    </message>
    <message>
<<<<<<< HEAD
        <source>Synchronizing with network…</source>
        <translation type="unfinished">Синхронизиране с мрежа</translation>
    </message>
    <message>
        <source>Indexing blocks on disk…</source>
        <translation type="unfinished">Индексиране на блокове от диска...</translation>
    </message>
    <message>
        <source>Processing blocks on disk…</source>
        <translation type="unfinished">Обработване на сектори от диска...</translation>
    </message>
    <message>
        <source>Reindexing blocks on disk…</source>
        <translation type="unfinished">Преиндексиране на блокове от диска...</translation>
    </message>
    <message>
        <source>Connecting to peers…</source>
        <translation type="unfinished">Свързване с рояк...</translation>
    </message>
    <message>
=======
>>>>>>> 88259837
        <source>Synchronizing with network…</source>
        <translation type="unfinished">Синхронизиране с мрежа</translation>
    </message>
    <message>
        <source>Indexing blocks on disk…</source>
        <translation type="unfinished">Индексиране на блокове от диска...</translation>
    </message>
    <message>
        <source>Processing blocks on disk…</source>
        <translation type="unfinished">Обработване на сектори от диска...</translation>
    </message>
    <message>
        <source>Connecting to peers…</source>
        <translation type="unfinished">Свързване с рояк...</translation>
    </message>
    <message>
        <source>Request payments (generates QR codes and bitcoin: URIs)</source>
        <translation type="unfinished">Изискване на плащания(генерира QR кодове и биткойн: URIs)</translation>
    </message>
    <message>
        <source>Show the list of used sending addresses and labels</source>
        <translation type="unfinished">Показване на списъка с използвани адреси и имена</translation>
    </message>
    <message>
        <source>Show the list of used receiving addresses and labels</source>
        <translation type="unfinished">Покажи списък с използваните адреси и имена.</translation>
    </message>
    <message>
        <source>&amp;Command-line options</source>
        <translation type="unfinished">&amp;Налични команди</translation>
    </message>
    <message numerus="yes">
        <source>Processed %n block(s) of transaction history.</source>
        <translation type="unfinished">
            <numerusform>Обработени %n сектори от историята с трансакции.</numerusform>
            <numerusform>Обработени %n сектори от историята с трансакции.</numerusform>
        </translation>
    </message>
    <message>
        <source>%1 behind</source>
        <translation type="unfinished">%1 зад</translation>
    </message>
    <message>
        <source>Catching up…</source>
        <translation type="unfinished">Наваксвам...</translation>
    </message>
    <message>
        <source>Last received block was generated %1 ago.</source>
        <translation type="unfinished">Последния получен блок е генериран преди %1.</translation>
    </message>
    <message>
        <source>Transactions after this will not yet be visible.</source>
        <translation type="unfinished">Транзакции след това няма все още да бъдат видими.</translation>
    </message>
    <message>
        <source>Error</source>
        <translation type="unfinished">грешка</translation>
    </message>
    <message>
        <source>Warning</source>
        <translation type="unfinished">Внимание</translation>
    </message>
    <message>
        <source>Information</source>
        <translation type="unfinished">Информация</translation>
    </message>
    <message>
        <source>Up to date</source>
        <translation type="unfinished">Актуално</translation>
    </message>
    <message>
<<<<<<< HEAD
=======
        <source>Ctrl+Q</source>
        <translation type="unfinished">Ctrl+Q </translation>
    </message>
    <message>
>>>>>>> 88259837
        <source>Load Partially Signed Bitcoin Transaction</source>
        <translation type="unfinished">Заредете частично подписана Bitcoin трансакция</translation>
    </message>
    <message>
        <source>Load PSBT from &amp;clipboard…</source>
        <translation type="unfinished">Заредете PSBT от &amp;клипборд...</translation>
    </message>
    <message>
        <source>Load Partially Signed Bitcoin Transaction from clipboard</source>
        <translation type="unfinished">Заредете частично подписана Bitcoin трансакция от клипборд</translation>
    </message>
    <message>
        <source>Node window</source>
        <translation type="unfinished">Прозорец на възела</translation>
    </message>
    <message>
        <source>Open node debugging and diagnostic console</source>
        <translation type="unfinished">Отвори конзола за отстраняване на грешки и диагностика на възела</translation>
    </message>
    <message>
        <source>&amp;Sending addresses</source>
        <translation type="unfinished">&amp;Изпращане на адреси</translation>
    </message>
    <message>
        <source>&amp;Receiving addresses</source>
        <translation type="unfinished">&amp;Получаване на адреси</translation>
    </message>
    <message>
        <source>Open a bitcoin: URI</source>
        <translation type="unfinished">Отвори bitcoin: URI</translation>
    </message>
    <message>
        <source>Open Wallet</source>
        <translation type="unfinished">Отворете портфейл</translation>
    </message>
    <message>
        <source>Open a wallet</source>
        <translation type="unfinished">Отвори портфейл</translation>
    </message>
    <message>
        <source>Close wallet</source>
        <translation type="unfinished">Затвори портфейла</translation>
    </message>
    <message>
        <source>Restore Wallet…</source>
        <extracomment>Name of the menu item that restores wallet from a backup file.</extracomment>
        <translation type="unfinished">Възстановяване на Портфейл...</translation>
    </message>
    <message>
        <source>Restore a wallet from a backup file</source>
        <extracomment>Status tip for Restore Wallet menu item</extracomment>
        <translation type="unfinished">Възстанови портфейла от резервен файл</translation>
    </message>
    <message>
        <source>Close all wallets</source>
        <translation type="unfinished">Затвори всички портфейли</translation>
    </message>
    <message>
        <source>Show the %1 help message to get a list with possible Bitcoin command-line options</source>
        <translation type="unfinished">Покажи %1 помощно съобщение за да получиш лист с възможни Биткойн команди</translation>
    </message>
    <message>
        <source>&amp;Mask values</source>
        <translation type="unfinished">§Маскирай стойностите</translation>
    </message>
    <message>
        <source>Mask the values in the Overview tab</source>
        <translation type="unfinished">Маскирай стойностите в раздела Преглед</translation>
    </message>
    <message>
        <source>default wallet</source>
        <translation type="unfinished">Портфейл по подразбиране</translation>
    </message>
    <message>
        <source>No wallets available</source>
        <translation type="unfinished">Няма достъпни портфейли</translation>
    </message>
    <message>
        <source>Wallet Data</source>
        <extracomment>Name of the wallet data file format.</extracomment>
        <translation type="unfinished">Данни от портфейла</translation>
    </message>
    <message>
        <source>Load Wallet Backup</source>
        <extracomment>The title for Restore Wallet File Windows</extracomment>
        <translation type="unfinished">Зареди резервно копие на портфейл</translation>
    </message>
    <message>
        <source>Restore Wallet</source>
        <extracomment>Title of pop-up window shown when the user is attempting to restore a wallet.</extracomment>
        <translation type="unfinished">Възстановяване на Портфейл</translation>
    </message>
    <message>
        <source>Wallet Name</source>
        <extracomment>Label of the input field where the name of the wallet is entered.</extracomment>
        <translation type="unfinished">Име на портфейл</translation>
    </message>
    <message>
        <source>&amp;Window</source>
        <translation type="unfinished">&amp;Прозорец</translation>
    </message>
    <message>
        <source>Ctrl+M</source>
        <translation type="unfinished">Ctrl+M </translation>
    </message>
    <message>
        <source>Zoom</source>
        <translation type="unfinished">Увеличи</translation>
    </message>
    <message>
        <source>Main Window</source>
        <translation type="unfinished">Главен Прозорец</translation>
    </message>
    <message>
        <source>%1 client</source>
        <translation type="unfinished">%1 клиент</translation>
    </message>
    <message>
        <source>&amp;Hide</source>
        <translation type="unfinished">&amp;Скрий</translation>
    </message>
    <message>
        <source>S&amp;how</source>
        <translation type="unfinished">&amp;Покажи</translation>
    </message>
    <message numerus="yes">
        <source>%n active connection(s) to Bitcoin network.</source>
        <extracomment>A substring of the tooltip.</extracomment>
        <translation type="unfinished">
            <numerusform>%n свързани активно към Bitcoin мрежата.</numerusform>
            <numerusform>%n активно свързани към Биткойн мрежата. </numerusform>
        </translation>
    </message>
    <message>
        <source>Click for more actions.</source>
        <extracomment>A substring of the tooltip. "More actions" are available via the context menu.</extracomment>
        <translation type="unfinished">Клик за повече действия</translation>
    </message>
    <message>
        <source>Show Peers tab</source>
        <extracomment>A context menu item. The "Peers tab" is an element of the "Node window".</extracomment>
        <translation type="unfinished">Показване на раздела с Пиъри</translation>
    </message>
    <message>
        <source>Disable network activity</source>
        <extracomment>A context menu item.</extracomment>
        <translation type="unfinished">Блокирай мрежова активност</translation>
    </message>
    <message>
        <source>Enable network activity</source>
        <extracomment>A context menu item. The network activity was disabled previously.</extracomment>
        <translation type="unfinished">Разреши мрежова активност</translation>
    </message>
    <message>
        <source>Error: %1</source>
        <translation type="unfinished">Грешка: %1</translation>
    </message>
    <message>
        <source>Warning: %1</source>
        <translation type="unfinished">Внимание: %1</translation>
    </message>
    <message>
        <source>Date: %1
</source>
        <translation type="unfinished">Дата: %1
</translation>
    </message>
    <message>
        <source>Amount: %1
</source>
        <translation type="unfinished">Сума: %1
</translation>
    </message>
    <message>
        <source>Wallet: %1
</source>
        <translation type="unfinished">Портфейл: %1
</translation>
    </message>
    <message>
        <source>Wallet: %1
</source>
        <translation type="unfinished">Портфейл: %1</translation>
    </message>
    <message>
        <source>Type: %1
</source>
        <translation type="unfinished">Тип: %1
</translation>
    </message>
    <message>
        <source>Label: %1
</source>
        <translation type="unfinished">Етикет: %1
</translation>
    </message>
    <message>
        <source>Address: %1
</source>
        <translation type="unfinished">Адрес: %1
</translation>
    </message>
    <message>
        <source>Sent transaction</source>
        <translation type="unfinished">Изпратена транзакция</translation>
    </message>
    <message>
        <source>Incoming transaction</source>
        <translation type="unfinished">Входяща транзакция</translation>
    </message>
    <message>
        <source>HD key generation is &lt;b&gt;enabled&lt;/b&gt;</source>
        <translation type="unfinished">Генерирането на HD ключ е &lt;b&gt;включено&lt;/b&gt;</translation>
    </message>
    <message>
        <source>HD key generation is &lt;b&gt;disabled&lt;/b&gt;</source>
        <translation type="unfinished">Генерирането на HD ключ е &lt;b&gt;изключено&lt;/b&gt;</translation>
    </message>
    <message>
        <source>Private key &lt;b&gt;disabled&lt;/b&gt;</source>
        <translation type="unfinished">Частнен ключ &lt;b&gt;изключен&lt;/b&gt;</translation>
    </message>
    <message>
        <source>HD key generation is &lt;b&gt;enabled&lt;/b&gt;</source>
        <translation type="unfinished">Генерирането на HD ключ е &lt;b&gt;разрешено&lt;/b&gt;</translation>
    </message>
    <message>
        <source>HD key generation is &lt;b&gt;disabled&lt;/b&gt;</source>
        <translation type="unfinished">Генерирането на HD ключ е &lt;b&gt;изключено&lt;/b&gt;</translation>
    </message>
    <message>
        <source>Private key &lt;b&gt;disabled&lt;/b&gt;</source>
        <translation type="unfinished">Частнен ключ&lt;b&gt;изключен&lt;/b&gt;</translation>
    </message>
    <message>
        <source>Wallet is &lt;b&gt;encrypted&lt;/b&gt; and currently &lt;b&gt;unlocked&lt;/b&gt;</source>
        <translation type="unfinished">Портфейлът е &lt;b&gt;криптиран&lt;/b&gt; и &lt;b&gt;отключен&lt;/b&gt;</translation>
    </message>
    <message>
        <source>Wallet is &lt;b&gt;encrypted&lt;/b&gt; and currently &lt;b&gt;locked&lt;/b&gt;</source>
        <translation type="unfinished">Портфейлът е &lt;b&gt;криптиран&lt;/b&gt; и &lt;b&gt;заключен&lt;/b&gt;</translation>
    </message>
    <message>
        <source>Original message:</source>
        <translation type="unfinished">Оригинално съобщение:</translation>
    </message>
</context>
<context>
    <name>UnitDisplayStatusBarControl</name>
    <message>
        <source>Unit to show amounts in. Click to select another unit.</source>
        <translation type="unfinished">Елемент за показване на суми. Щракнете, за да изберете друга единица.</translation>
    </message>
</context>
<context>
    <name>CoinControlDialog</name>
    <message>
        <source>Coin Selection</source>
        <translation type="unfinished">Избор на монети</translation>
    </message>
    <message>
        <source>Quantity:</source>
        <translation type="unfinished">Количество:</translation>
    </message>
    <message>
        <source>Bytes:</source>
        <translation type="unfinished">Байтове:</translation>
    </message>
    <message>
        <source>Amount:</source>
        <translation type="unfinished">Количество:</translation>
    </message>
    <message>
        <source>Fee:</source>
        <translation type="unfinished">Такса:</translation>
    </message>
    <message>
        <source>Dust:</source>
        <translation type="unfinished">прах:</translation>
    </message>
    <message>
        <source>After Fee:</source>
        <translation type="unfinished">След такса:</translation>
    </message>
    <message>
        <source>Change:</source>
        <translation type="unfinished">Промяна:</translation>
    </message>
    <message>
        <source>(un)select all</source>
        <translation type="unfinished">(де)маркирай всички</translation>
    </message>
    <message>
        <source>Tree mode</source>
        <translation type="unfinished">Дървовиден режим</translation>
    </message>
    <message>
        <source>List mode</source>
        <translation type="unfinished">списък Режим</translation>
    </message>
    <message>
        <source>Amount</source>
        <translation type="unfinished">Количество</translation>
    </message>
    <message>
        <source>Received with label</source>
        <translation type="unfinished">Получени с име</translation>
    </message>
    <message>
        <source>Received with address</source>
        <translation type="unfinished">Получени с адрес</translation>
    </message>
    <message>
        <source>Date</source>
        <translation type="unfinished">Дата</translation>
    </message>
    <message>
        <source>Confirmations</source>
        <translation type="unfinished">потвърждения</translation>
    </message>
    <message>
        <source>Confirmed</source>
        <translation type="unfinished">Потвърдено</translation>
    </message>
    <message>
        <source>Copy amount</source>
        <translation type="unfinished">Копиране на сумата</translation>
    </message>
    <message>
        <source>&amp;Copy address</source>
        <translation type="unfinished">&amp;Копирай адрес</translation>
    </message>
    <message>
        <source>Copy &amp;label</source>
        <translation type="unfinished">Копиране на етикет</translation>
    </message>
    <message>
        <source>Copy &amp;amount</source>
        <translation type="unfinished">Копирай сума</translation>
    </message>
    <message>
        <source>Copy transaction &amp;ID and output index</source>
        <translation type="unfinished">Копирайте идентификатора &amp;ID на трансакцията и изходния индекс</translation>
    </message>
    <message>
        <source>L&amp;ock unspent</source>
        <translation type="unfinished">Заключи неизхарчено</translation>
    </message>
    <message>
        <source>&amp;Unlock unspent</source>
        <translation type="unfinished">Отключи неизхарчено</translation>
    </message>
    <message>
        <source>Copy quantity</source>
        <translation type="unfinished">Копиране на количеството</translation>
    </message>
    <message>
        <source>Copy fee</source>
        <translation type="unfinished">Копирай такса</translation>
    </message>
    <message>
        <source>Copy after fee</source>
        <translation type="unfinished">Копирайте след такса</translation>
    </message>
    <message>
        <source>Copy bytes</source>
        <translation type="unfinished">Копиране на байтовете</translation>
    </message>
    <message>
        <source>Copy dust</source>
        <translation type="unfinished">Копирай прахта:</translation>
    </message>
    <message>
        <source>Copy change</source>
        <translation type="unfinished">Промяна на копирането</translation>
    </message>
    <message>
        <source>(%1 locked)</source>
        <translation type="unfinished">(%1 заключен)</translation>
    </message>
    <message>
        <source>yes</source>
        <translation type="unfinished">да</translation>
    </message>
    <message>
        <source>no</source>
        <translation type="unfinished">не</translation>
    </message>
    <message>
        <source>This label turns red if any recipient receives an amount smaller than the current dust threshold.</source>
        <translation type="unfinished">Този етикет става червен ако някой получател получи количество, по-малко от текущия праг на прах</translation>
    </message>
    <message>
        <source>Can vary +/- %1 satoshi(s) per input.</source>
        <translation type="unfinished">Може да варира с +/- %1 байт(а).</translation>
    </message>
    <message>
        <source>(no label)</source>
        <translation type="unfinished">(без етикет)</translation>
    </message>
    <message>
        <source>change from %1 (%2)</source>
        <translation type="unfinished">ресто от %1 (%2)</translation>
    </message>
    <message>
        <source>(change)</source>
        <translation type="unfinished">(промени)</translation>
    </message>
</context>
<context>
    <name>CreateWalletActivity</name>
    <message>
        <source>Create Wallet</source>
        <extracomment>Title of window indicating the progress of creation of a new wallet.</extracomment>
        <translation type="unfinished">Създайте портфейл</translation>
    </message>
    <message>
        <source>Creating Wallet &lt;b&gt;%1&lt;/b&gt;…</source>
        <extracomment>Descriptive text of the create wallet progress window which indicates to the user which wallet is currently being created.</extracomment>
        <translation type="unfinished">Създаване на уолет 1 1%1 1</translation>
    </message>
    <message>
        <source>Create wallet failed</source>
        <translation type="unfinished">Създаването на портфейл не бе успешен</translation>
    </message>
    <message>
        <source>Create wallet warning</source>
        <translation type="unfinished">Създайте предупредителен портфейл </translation>
    </message>
    <message>
        <source>Can't list signers</source>
        <translation type="unfinished">Не мога да изброя подписите</translation>
    </message>
<<<<<<< HEAD
=======
    <message>
        <source>Too many external signers found</source>
        <translation type="unfinished">Намерени са твърде много външни подписващи</translation>
    </message>
>>>>>>> 88259837
</context>
<context>
    <name>LoadWalletsActivity</name>
    <message>
        <source>Load Wallets</source>
        <extracomment>Title of progress window which is displayed when wallets are being loaded.</extracomment>
        <translation type="unfinished">Зареди уолети</translation>
    </message>
    <message>
        <source>Loading wallets…</source>
        <extracomment>Descriptive text of the load wallets progress window which indicates to the user that wallets are currently being loaded.</extracomment>
        <translation type="unfinished">Зареждане на уолети...</translation>
    </message>
</context>
<context>
    <name>OpenWalletActivity</name>
    <message>
        <source>Open wallet failed</source>
        <translation type="unfinished">Отварянето на уолет неупсешно</translation>
    </message>
    <message>
        <source>Open wallet warning</source>
        <translation type="unfinished">Внимание, отворен портфейл</translation>
    </message>
    <message>
        <source>default wallet</source>
        <translation type="unfinished">Портфейл по подразбиране</translation>
    </message>
    <message>
        <source>Open Wallet</source>
        <extracomment>Title of window indicating the progress of opening of a wallet.</extracomment>
        <translation type="unfinished">Отворете портфейл</translation>
    </message>
    <message>
        <source>Opening Wallet &lt;b&gt;%1&lt;/b&gt;…</source>
        <extracomment>Descriptive text of the open wallet progress window which indicates to the user which wallet is currently being opened.</extracomment>
        <translation type="unfinished">Отваряне на портфейл &lt;b&gt;%1&lt;/b&gt;…</translation>
    </message>
</context>
<<<<<<< HEAD
=======
<context>
    <name>RestoreWalletActivity</name>
    <message>
        <source>Restore Wallet</source>
        <extracomment>Title of progress window which is displayed when wallets are being restored.</extracomment>
        <translation type="unfinished">Възстановяване на Портфейл</translation>
    </message>
    <message>
        <source>Restore wallet failed</source>
        <extracomment>Title of message box which is displayed when the wallet could not be restored.</extracomment>
        <translation type="unfinished">Възстановяването на портфейла не бе успешно</translation>
    </message>
    <message>
        <source>Restore wallet message</source>
        <extracomment>Title of message box which is displayed when the wallet is successfully restored.</extracomment>
        <translation type="unfinished">Съобщение портфейлът е възстановен</translation>
    </message>
</context>
>>>>>>> 88259837
<context>
    <name>WalletController</name>
    <message>
        <source>Close wallet</source>
        <translation type="unfinished">Затвори портфейла</translation>
    </message>
    <message>
        <source>Are you sure you wish to close the wallet &lt;i&gt;%1&lt;/i&gt;?</source>
        <translation type="unfinished">Сигурни ли сте, че искате да затворите портфейла&lt;i&gt;%1&lt;/i&gt;?</translation>
    </message>
    <message>
        <source>Closing the wallet for too long can result in having to resync the entire chain if pruning is enabled.</source>
        <translation type="unfinished">Затварянето на портфейла за твърде дълго може да доведе до необходимост от повторно синхронизиране на цялата верига, ако съкращаването е активирано.</translation>
    </message>
    <message>
        <source>Close all wallets</source>
        <translation type="unfinished">Затвори всички портфейли</translation>
    </message>
    <message>
        <source>Are you sure you wish to close all wallets?</source>
        <translation type="unfinished">Сигурни ли сте, че искате да затворите всички портфейли?</translation>
    </message>
</context>
<context>
    <name>CreateWalletDialog</name>
    <message>
        <source>Create Wallet</source>
        <translation type="unfinished">Създайте портфейл</translation>
    </message>
    <message>
        <source>Wallet Name</source>
        <translation type="unfinished">Име на портфейл</translation>
    </message>
    <message>
        <source>Wallet</source>
        <translation type="unfinished">портфейл</translation>
    </message>
    <message>
        <source>Encrypt the wallet. The wallet will be encrypted with a passphrase of your choice.</source>
        <translation type="unfinished">Кодиране на портфейла. Портфейлът ще бъде криптиран с парола по ваш избор.</translation>
    </message>
    <message>
        <source>Encrypt Wallet</source>
        <translation type="unfinished">Криптирай портфейла</translation>
    </message>
    <message>
        <source>Advanced Options</source>
        <translation type="unfinished">Разширени настройки</translation>
    </message>
    <message>
        <source>Disable private keys for this wallet. Wallets with private keys disabled will have no private keys and cannot have an HD seed or imported private keys. This is ideal for watch-only wallets.</source>
        <translation type="unfinished">Деактивирайте частните ключове за този портфейл. Портфейлите с деактивирани частни ключове няма да имат частни ключове и не могат да имат HD seed или импортирани частни ключове. Това е идеално за портфейли, които служат само за наблюдение на баланса.</translation>
    </message>
    <message>
        <source>Disable Private Keys</source>
        <translation type="unfinished">Изключете частните (тайните) ключове</translation>
    </message>
    <message>
        <source>Make a blank wallet. Blank wallets do not initially have private keys or scripts. Private keys and addresses can be imported, or an HD seed can be set, at a later time.</source>
        <translation type="unfinished">Създайте празен портфейл.  Празните портфейли първоначално нямат частни ключове или скриптове. Частните ключове и адреси могат да бъдат импортирани или може да се зададе HD seed по-късно. </translation>
    </message>
    <message>
        <source>Make Blank Wallet</source>
        <translation type="unfinished">Създайте празен портфейл</translation>
    </message>
    <message>
        <source>Use descriptors for scriptPubKey management</source>
        <translation type="unfinished">Използвайте декодери за управление на scriptPubKey</translation>
    </message>
    <message>
        <source>Descriptor Wallet</source>
        <translation type="unfinished">Декодер за портфейл</translation>
    </message>
    <message>
        <source>Use an external signing device such as a hardware wallet. Configure the external signer script in wallet preferences first.</source>
        <translation type="unfinished">Използвайте външно устройство за подписване, като хардуерен портфейл. Конфигурирайте първо външния скрипт на подписа в предпочитания портфейл.</translation>
    </message>
    <message>
        <source>External signer</source>
        <translation type="unfinished">Външен подпис</translation>
    </message>
    <message>
        <source>Create</source>
        <translation type="unfinished">Създай</translation>
    </message>
    <message>
        <source>Compiled without sqlite support (required for descriptor wallets)</source>
        <translation type="unfinished">Компилиран без поддръжка на sqlite (изисква се за декодер на портфейли)</translation>
    </message>
    <message>
        <source>Compiled without external signing support (required for external signing)</source>
        <extracomment>"External signing" means using devices such as hardware wallets.</extracomment>
        <translation type="unfinished">Компилиран без поддръжка на външни подписи (изисква се за външно подписване)</translation>
    </message>
</context>
<context>
    <name>EditAddressDialog</name>
    <message>
        <source>Edit Address</source>
        <translation type="unfinished">Редактирайте адреса</translation>
    </message>
    <message>
        <source>&amp;Label</source>
        <translation type="unfinished">&amp;Етикет</translation>
    </message>
    <message>
        <source>The label associated with this address list entry</source>
        <translation type="unfinished">Етикетът свързан с това въведение в листа с адреси</translation>
    </message>
    <message>
        <source>The address associated with this address list entry. This can only be modified for sending addresses.</source>
        <translation type="unfinished">Адресът свързан с това въведение в листа с адреси. Това може да бъде променено само за адреси за изпращане.</translation>
    </message>
    <message>
        <source>&amp;Address</source>
        <translation type="unfinished">&amp;Адрес</translation>
    </message>
    <message>
        <source>New sending address</source>
        <translation type="unfinished">Нов адрес за изпращане</translation>
    </message>
    <message>
        <source>Edit receiving address</source>
        <translation type="unfinished">Редактиране на получаващия адрес</translation>
    </message>
    <message>
        <source>Edit sending address</source>
        <translation type="unfinished">Редактиране на адрес за изпращане</translation>
    </message>
    <message>
        <source>The entered address "%1" is not a valid Bitcoin address.</source>
        <translation type="unfinished">"%1" не е валиден Биткоин адрес.</translation>
    </message>
    <message>
        <source>Address "%1" already exists as a receiving address with label "%2" and so cannot be added as a sending address.</source>
        <translation type="unfinished">Адресът "%1" вече съществува като адрес за получаване с етикет "%2" и затова не може да бъде добавен като адрес за изпращане.</translation>
    </message>
    <message>
        <source>The entered address "%1" is already in the address book with label "%2".</source>
        <translation type="unfinished">Въведеният адрес "%1" вече е в адресната книга с етикет "%2".</translation>
    </message>
    <message>
        <source>Could not unlock wallet.</source>
        <translation type="unfinished">Не може да отключите портфейла.</translation>
    </message>
    <message>
        <source>New key generation failed.</source>
        <translation type="unfinished">Създаването на ключ беше неуспешно.</translation>
    </message>
</context>
<context>
    <name>FreespaceChecker</name>
    <message>
        <source>A new data directory will be created.</source>
        <translation type="unfinished">Ще се създаде нова папка за данни.</translation>
    </message>
    <message>
        <source>name</source>
        <translation type="unfinished">име</translation>
    </message>
    <message>
        <source>Directory already exists. Add %1 if you intend to create a new directory here.</source>
        <translation type="unfinished">Директорията вече съществува.Добавете %1 ако желаете да добавите нова директория тук.</translation>
    </message>
    <message>
        <source>Path already exists, and is not a directory.</source>
        <translation type="unfinished">Пътят вече съществува и не е папка.</translation>
    </message>
    <message>
        <source>Cannot create data directory here.</source>
        <translation type="unfinished">Не може да се създаде директория тук.</translation>
    </message>
</context>
<context>
    <name>Intro</name>
    <message>
        <source>Bitcoin</source>
        <translation type="unfinished">Биткоин</translation>
    </message>
    <message numerus="yes">
        <source>%n GB of space available</source>
        <translation type="unfinished">
            <numerusform />
            <numerusform />
        </translation>
    </message>
    <message numerus="yes">
        <source>(of %n GB needed)</source>
        <translation type="unfinished">
            <numerusform>фе</numerusform>
            <numerusform>(от %n гигабайта са нужни)</numerusform>
        </translation>
    </message>
    <message numerus="yes">
        <source>(%n GB needed for full chain)</source>
        <translation type="unfinished">
            <numerusform />
            <numerusform />
        </translation>
    </message>
    <message>
        <source>%1 GB of space available</source>
        <translation type="unfinished">%1 GB налично пространство</translation>
    </message>
    <message>
        <source>(of %1 GB needed)</source>
        <translation type="unfinished">(от необходимите %1 GB )</translation>
    </message>
    <message>
        <source>(%1 GB needed for full chain)</source>
        <translation type="unfinished">(%1 GB необходими за пълна верига)</translation>
    </message>
    <message>
        <source>At least %1 GB of data will be stored in this directory, and it will grow over time.</source>
        <translation type="unfinished">Най малко %1 GB данни ще бъдат запаметени в тази директория, и ще нарастват през времето.</translation>
    </message>
    <message>
        <source>Approximately %1 GB of data will be stored in this directory.</source>
        <translation type="unfinished">Около %1 GB данни ще бъдат запаметени в тази директория.</translation>
    </message>
    <message numerus="yes">
        <source>(sufficient to restore backups %n day(s) old)</source>
        <extracomment>Explanatory text on the capability of the current prune target.</extracomment>
        <translation type="unfinished">
            <numerusform>(достатъчно за възстановяване на резервните копия %n от преди дни)</numerusform>
            <numerusform>(достатъчно за възстановяване на резервните копия %n от преди дни)</numerusform>
        </translation>
    </message>
    <message>
        <source>%1 will download and store a copy of the Bitcoin block chain.</source>
        <translation type="unfinished">%1 ще свали и съхрани копие на биткойн блокчейна.</translation>
    </message>
    <message>
        <source>The wallet will also be stored in this directory.</source>
        <translation type="unfinished">Портфейлът ще се съхранява и в тази директория.</translation>
    </message>
    <message>
        <source>Error: Specified data directory "%1" cannot be created.</source>
        <translation type="unfinished">Грешка: Не може да се създаде посочената директория за данни "%1"</translation>
    </message>
    <message>
        <source>Error</source>
        <translation type="unfinished">грешка</translation>
    </message>
    <message>
        <source>Welcome</source>
        <translation type="unfinished">Добре дошли</translation>
    </message>
    <message>
        <source>Welcome to %1.</source>
        <translation type="unfinished">Добре дошли в %1.</translation>
    </message>
    <message>
        <source>As this is the first time the program is launched, you can choose where %1 will store its data.</source>
        <translation type="unfinished">Програмата се стартира за първи път вие може да изберете къде %1 ще се запаметят данните.</translation>
    </message>
    <message>
<<<<<<< HEAD
        <source>When you click OK, %1 will begin to download and process the full %4 block chain (%2GB) starting with the earliest transactions in %3 when %4 initially launched.</source>
        <translation type="unfinished">Когато щракнете върху OK, %1 ще започне да изтегля и обработва пълната %4 блокова верига (%2GB) започвайки с най-ранните трансакции %3 когато %4 първоначално стартира.</translation>
    </message>
    <message>
=======
>>>>>>> 88259837
        <source>Limit block chain storage to</source>
        <translation type="unfinished">Ограничете блокчейнното съхранение</translation>
    </message>
    <message>
        <source>Reverting this setting requires re-downloading the entire blockchain. It is faster to download the full chain first and prune it later. Disables some advanced features.</source>
        <translation type="unfinished">Връщането на тази настройка изисква повторно изтегляне на цялата секторна верига. По-бързо е първо да изтеглите пълната верига и да я подрязвате по-късно. Деактивира някои разширени функции.</translation>
    </message>
    <message>
        <source> GB</source>
        <translation type="unfinished">ГБ</translation>
    </message>
    <message>
        <source>This initial synchronisation is very demanding, and may expose hardware problems with your computer that had previously gone unnoticed. Each time you run %1, it will continue downloading where it left off.</source>
        <translation type="unfinished">Първоначалната синхронизация е изключително взискателна, и може да разкрие хардуерни проблеми с вашия компютър, които до сега са били незабелязани. Всеки път, когато включите %1,  свалянето ще започне от където е приключило.</translation>
    </message>
    <message>
        <source>If you have chosen to limit block chain storage (pruning), the historical data must still be downloaded and processed, but will be deleted afterward to keep your disk usage low.</source>
        <translation type="unfinished">Ако сте избрали да ограничите съхранението на блокови вериги (подрязване), историческите данни все още трябва да бъдат изтеглени и обработени, но ще бъдат изтрити след това, за да поддържате използването на вашия диск.</translation>
    </message>
    <message>
        <source>Use the default data directory</source>
        <translation type="unfinished">Използване на директория по подразбиране</translation>
    </message>
    <message>
        <source>Use a custom data directory:</source>
        <translation type="unfinished">Използване на директория ръчно</translation>
    </message>
</context>
<context>
    <name>HelpMessageDialog</name>
    <message>
        <source>version</source>
        <translation type="unfinished">версия</translation>
    </message>
    <message>
        <source>About %1</source>
        <translation type="unfinished">Относно %1</translation>
    </message>
    <message>
        <source>Command-line options</source>
        <translation type="unfinished">Списък с команди</translation>
    </message>
</context>
<context>
    <name>ShutdownWindow</name>
    <message>
        <source>%1 is shutting down…</source>
        <translation type="unfinished">%1 изключва се...</translation>
    </message>
    <message>
        <source>Do not shut down the computer until this window disappears.</source>
        <translation type="unfinished">Не изключвайте компютъра докато този прозорец не изчезне.</translation>
    </message>
</context>
<context>
    <name>ModalOverlay</name>
    <message>
        <source>Form</source>
        <translation type="unfinished">форма</translation>
    </message>
    <message>
        <source>Recent transactions may not yet be visible, and therefore your wallet's balance might be incorrect. This information will be correct once your wallet has finished synchronizing with the bitcoin network, as detailed below.</source>
        <translation type="unfinished">Последните трансакции все още не могат да се виждат и следователно балансът на портфейла ви може да бъде неправилен. Тази информация ще бъде правилна, след като портфейлът ви приключи синхронизирането с Bitcoin мрежата, както е подробно описано по-долу.</translation>
    </message>
    <message>
        <source>Attempting to spend bitcoins that are affected by not-yet-displayed transactions will not be accepted by the network.</source>
        <translation type="unfinished">Опитът да се изразходват биткойни, които са засегнати от все още показаните трансакции, няма да бъдат приети от мрежата.</translation>
    </message>
    <message>
        <source>Number of blocks left</source>
        <translation type="unfinished">Брой останали блокове</translation>
    </message>
    <message>
        <source>Unknown…</source>
        <translation type="unfinished">Неизвестно...</translation>
    </message>
    <message>
        <source>calculating…</source>
        <translation type="unfinished">изчисляване...</translation>
    </message>
    <message>
        <source>Last block time</source>
        <translation type="unfinished">Време на последния блок</translation>
    </message>
    <message>
        <source>Progress</source>
        <translation type="unfinished">прогрес</translation>
    </message>
    <message>
        <source>Progress increase per hour</source>
        <translation type="unfinished">Увеличаване на напредъка на час</translation>
    </message>
    <message>
        <source>Estimated time left until synced</source>
        <translation type="unfinished">Прогнозираното време остава до синхронизиране</translation>
    </message>
    <message>
        <source>Hide</source>
        <translation type="unfinished">Скрий</translation>
    </message>
    <message>
        <source>Esc</source>
        <translation type="unfinished">избягай</translation>
    </message>
    <message>
        <source>%1 is currently syncing.  It will download headers and blocks from peers and validate them until reaching the tip of the block chain.</source>
        <translation type="unfinished">%1 в момента синхронизира. Той ще изтегля заглавия и блокове от рояка и ще ги утвърди, докато достигне върха на секторната верига.</translation>
    </message>
    <message>
        <source>Unknown. Syncing Headers (%1, %2%)…</source>
        <translation type="unfinished">Неизвестно. Синхронизиране на Глави (%1, %2%)...</translation>
    </message>
<<<<<<< HEAD
</context>
=======
    </context>
>>>>>>> 88259837
<context>
    <name>OpenURIDialog</name>
    <message>
        <source>Open bitcoin URI</source>
        <translation type="unfinished">Отвори bitcoin URI </translation>
    </message>
    <message>
        <source>Paste address from clipboard</source>
        <extracomment>Tooltip text for button that allows you to paste an address that is in your clipboard.</extracomment>
        <translation type="unfinished">Вмъкни от клипборда</translation>
    </message>
</context>
<context>
    <name>OptionsDialog</name>
    <message>
        <source>Options</source>
        <translation type="unfinished">Настроики</translation>
    </message>
    <message>
        <source>&amp;Main</source>
        <translation type="unfinished">&amp;Основни</translation>
    </message>
    <message>
        <source>Automatically start %1 after logging in to the system.</source>
        <translation type="unfinished">Автоматично стартиране %1 след влизане в системата.</translation>
    </message>
    <message>
        <source>&amp;Start %1 on system login</source>
        <translation type="unfinished">&amp;Стартиране %1 при влизане в системата</translation>
    </message>
    <message>
        <source>Enabling pruning significantly reduces the disk space required to store transactions. All blocks are still fully validated. Reverting this setting requires re-downloading the entire blockchain.</source>
        <translation type="unfinished">Активирането на подрязването значително намалява дисковото пространство, необходимо за съхраняване на трансакции. Всички блокове все още са напълно валидирани. Връщането на тази настройка изисква повторно изтегляне на целия блокчейн.</translation>
    </message>
    <message>
        <source>Size of &amp;database cache</source>
        <translation type="unfinished">Размер на кеша в &amp;базата данни</translation>
    </message>
    <message>
        <source>Number of script &amp;verification threads</source>
        <translation type="unfinished">Брой на скриптове и &amp;нишки за потвърждение</translation>
    </message>
    <message>
        <source>IP address of the proxy (e.g. IPv4: 127.0.0.1 / IPv6: ::1)</source>
        <translation type="unfinished">IP адрес на прокси (напр. за IPv4: 127.0.0.1 / за IPv6: ::1)</translation>
    </message>
    <message>
        <source>Shows if the supplied default SOCKS5 proxy is used to reach peers via this network type.</source>
        <translation type="unfinished">Показва дали предоставеният proxy по подразбиране Socks5 се използва за достигане до рояк чрез този тип мрежа.</translation>
    </message>
    <message>
        <source>Minimize instead of exit the application when the window is closed. When this option is enabled, the application will be closed only after selecting Exit in the menu.</source>
        <translation type="unfinished">Минимизиране вместо излизане от приложението, когато прозорецът е затворен. Когато тази опция е активирана, приложението ще се затвори само след избиране на Изход от менюто.</translation>
    </message>
    <message>
<<<<<<< HEAD
=======
        <source>Options set in this dialog are overridden by the command line:</source>
        <translation type="unfinished">Опциите, зададени в този диалогов прозорец, се заменят от командния ред:</translation>
    </message>
    <message>
>>>>>>> 88259837
        <source>Open Configuration File</source>
        <translation type="unfinished">Отворете конфигурационния файл</translation>
    </message>
    <message>
        <source>Reset all client options to default.</source>
        <translation type="unfinished">Възстановете всички настройки по подразбиране.</translation>
    </message>
    <message>
        <source>&amp;Reset Options</source>
        <translation type="unfinished">&amp;Нулирай настройките</translation>
    </message>
    <message>
        <source>&amp;Network</source>
        <translation type="unfinished">&amp;Мрежа</translation>
    </message>
    <message>
        <source>Prune &amp;block storage to</source>
        <translation type="unfinished">Съкратете &amp;блоковото хранилище до</translation>
    </message>
    <message>
        <source>GB</source>
        <translation type="unfinished">ГБ</translation>
    </message>
    <message>
        <source>Reverting this setting requires re-downloading the entire blockchain.</source>
        <translation type="unfinished">Връщането на тази настройка изисква повторно изтегляне на цялата блокова верига.</translation>
    </message>
    <message>
        <source>Maximum database cache size. A larger cache can contribute to faster sync, after which the benefit is less pronounced for most use cases. Lowering the cache size will reduce memory usage. Unused mempool memory is shared for this cache.</source>
        <extracomment>Tooltip text for Options window setting that sets the size of the database cache. Explains the corresponding effects of increasing/decreasing this value.</extracomment>
        <translation type="unfinished">Максимален размер кеш за базата данни.  По-големият кеш може да допринесе за по-бърза синхронизация, след което ползата е по-малко изразена за повечето случаи на употреба. Намаляването на размера на кеша ще намали използването на паметта. Неизползваната mempool памет се споделя за този кеш.</translation>
    </message>
    <message>
        <source>Set the number of script verification threads. Negative values correspond to the number of cores you want to leave free to the system.</source>
        <extracomment>Tooltip text for Options window setting that sets the number of script verification threads. Explains that negative values mean to leave these many cores free to the system.</extracomment>
        <translation type="unfinished">Задайте броя на нишките за проверка на скрипта. Отрицателните стойности съответстват на броя ядра, които искате да оставите свободни за системата.</translation>
    </message>
    <message>
        <source>(0 = auto, &lt;0 = leave that many cores free)</source>
        <translation type="unfinished">(0 = авто, &lt;0 = оставете толкова свободни ядра) </translation>
    </message>
    <message>
        <source>This allows you or a third party tool to communicate with the node through command-line and JSON-RPC commands.</source>
        <extracomment>Tooltip text for Options window setting that enables the RPC server.</extracomment>
        <translation type="unfinished">Това позволява на вас или на инструмент на трета страна да комуникирате с възела чрез команден ред и JSON-RPC команди.</translation>
    </message>
    <message>
        <source>Enable R&amp;PC server</source>
        <extracomment>An Options window setting to enable the RPC server.</extracomment>
        <translation type="unfinished">Активиране на R&amp;PC сървър</translation>
    </message>
    <message>
        <source>W&amp;allet</source>
        <translation type="unfinished">По&amp;ртфейл</translation>
    </message>
    <message>
        <source>Whether to set subtract fee from amount as default or not.</source>
        <extracomment>Tooltip text for Options window setting that sets subtracting the fee from a sending amount as default.</extracomment>
        <translation type="unfinished">Дали да зададете изваждане на такса от сумата по подразбиране или не.</translation>
    </message>
    <message>
        <source>Subtract &amp;fee from amount by default</source>
        <extracomment>An Options window setting to set subtracting the fee from a sending amount as default.</extracomment>
        <translation type="unfinished">Изваждане &amp;такса от сума по подразбиране</translation>
    </message>
    <message>
        <source>Expert</source>
        <translation type="unfinished">Експерт</translation>
    </message>
    <message>
        <source>Enable coin &amp;control features</source>
        <translation type="unfinished">Позволяване на монетите и &amp;техните възможности</translation>
    </message>
    <message>
        <source>If you disable the spending of unconfirmed change, the change from a transaction cannot be used until that transaction has at least one confirmation. This also affects how your balance is computed.</source>
        <translation type="unfinished">Ако деактивирате разходите за непотвърдена промяна, промяната от трансакция не може да се използва, докато тази транзакция няма поне едно потвърждение. Това се отразява и на това как се изчислява вашият баланс.</translation>
    </message>
    <message>
        <source>&amp;Spend unconfirmed change</source>
        <translation type="unfinished">&amp;Похарчете непотвърденото ресто</translation>
    </message>
    <message>
        <source>Enable &amp;PSBT controls</source>
        <extracomment>An options window setting to enable PSBT controls.</extracomment>
        <translation type="unfinished">Активиране &amp;PSBT контроли</translation>
    </message>
    <message>
        <source>Whether to show PSBT controls.</source>
        <extracomment>Tooltip text for options window setting that enables PSBT controls.</extracomment>
        <translation type="unfinished">Дали да покажа PSBT контроли.</translation>
    </message>
    <message>
        <source>External Signer (e.g. hardware wallet)</source>
        <translation type="unfinished">Външен подпис (например хардуерен портфейл)</translation>
    </message>
    <message>
        <source>&amp;External signer script path</source>
        <translation type="unfinished">&amp;Външен път на скрипта на подписващия</translation>
    </message>
    <message>
<<<<<<< HEAD
        <source>Full path to a Bitcoin Core compatible script (e.g. C:\Downloads\hwi.exe or /Users/you/Downloads/hwi.py). Beware: malware can steal your coins!</source>
        <translation type="unfinished">Пълен път към съвместим с биткойн основен скрипт (например C: \ Downloads \ hwi.exe или /users/you/downloads/hwi.py). Внимавайте: злонамерен софтуер може да открадне вашите монети!</translation>
    </message>
    <message>
=======
>>>>>>> 88259837
        <source>Automatically open the Bitcoin client port on the router. This only works when your router supports UPnP and it is enabled.</source>
        <translation type="unfinished">Автоматично отваряне на входящия Bitcoin порт. Работи само с рутери поддържащи UPnP.</translation>
    </message>
    <message>
        <source>Map port using &amp;UPnP</source>
        <translation type="unfinished">Отваряне на входящия порт чрез &amp;UPnP</translation>
    </message>
    <message>
        <source>Accept connections from outside.</source>
        <translation type="unfinished">Позволи външни връзки</translation>
    </message>
    <message>
        <source>Allow incomin&amp;g connections</source>
        <translation type="unfinished">Позволи входящи връзки</translation>
    </message>
    <message>
        <source>Connect to the Bitcoin network through a SOCKS5 proxy.</source>
        <translation type="unfinished">Свързване с Биткойн мрежата чрез SOCKS5  прокси.</translation>
    </message>
    <message>
        <source>&amp;Connect through SOCKS5 proxy (default proxy):</source>
        <translation type="unfinished">&amp;Свързване чрез SOCKS5  прокси (прокси по подразбиране):</translation>
    </message>
    <message>
        <source>Proxy &amp;IP:</source>
        <translation type="unfinished">Прокси &amp; АйПи:</translation>
    </message>
    <message>
        <source>&amp;Port:</source>
        <translation type="unfinished">&amp;Порт:</translation>
    </message>
    <message>
        <source>Port of the proxy (e.g. 9050)</source>
        <translation type="unfinished">Порт на прокси сървъра (пр. 9050)</translation>
    </message>
    <message>
        <source>Tor</source>
        <translation type="unfinished">Тор</translation>
    </message>
    <message>
        <source>&amp;Window</source>
        <translation type="unfinished">&amp;Прозорец</translation>
    </message>
    <message>
        <source>Show only a tray icon after minimizing the window.</source>
        <translation type="unfinished">След минимизиране ще е видима само иконата в системния трей.</translation>
    </message>
    <message>
        <source>&amp;Minimize to the tray instead of the taskbar</source>
        <translation type="unfinished">&amp;Минимизиране в системния трей</translation>
    </message>
    <message>
        <source>M&amp;inimize on close</source>
        <translation type="unfinished">М&amp;инимизиране при затваряне</translation>
    </message>
    <message>
        <source>&amp;Display</source>
        <translation type="unfinished">&amp;Интерфейс</translation>
    </message>
    <message>
        <source>User Interface &amp;language:</source>
        <translation type="unfinished">Език:</translation>
    </message>
    <message>
        <source>&amp;Unit to show amounts in:</source>
        <translation type="unfinished">Мерна единица за показваните суми:</translation>
    </message>
    <message>
        <source>Choose the default subdivision unit to show in the interface and when sending coins.</source>
        <translation type="unfinished">Изберете единиците, показвани по подразбиране в интерфейса.</translation>
    </message>
    <message>
        <source>Whether to show coin control features or not.</source>
        <translation type="unfinished">Дали да покаже възможностите за контрол на монетите или не.</translation>
    </message>
    <message>
        <source>Monospaced font in the Overview tab:</source>
        <translation type="unfinished">Моноширинен шрифт в раздела Общ преглед:</translation>
    </message>
    <message>
        <source>&amp;OK</source>
        <translation type="unfinished">ОК</translation>
    </message>
    <message>
        <source>&amp;Cancel</source>
        <translation type="unfinished">Отказ</translation>
    </message>
    <message>
        <source>Compiled without external signing support (required for external signing)</source>
        <extracomment>"External signing" means using devices such as hardware wallets.</extracomment>
        <translation type="unfinished">Компилиран без поддръжка на външни подписи (изисква се за външно подписване)</translation>
    </message>
    <message>
        <source>default</source>
        <translation type="unfinished">подразбиране</translation>
    </message>
    <message>
        <source>none</source>
        <translation type="unfinished">нищо</translation>
    </message>
    <message>
        <source>Confirm options reset</source>
        <extracomment>Window title text of pop-up window shown when the user has chosen to reset options.</extracomment>
        <translation type="unfinished">Потвърдете опциите за нулиране</translation>
    </message>
    <message>
        <source>Client restart required to activate changes.</source>
        <extracomment>Text explaining that the settings changed will not come into effect until the client is restarted.</extracomment>
        <translation type="unfinished">Изисква се рестартиране на клиента за активиране на извършените промени.</translation>
    </message>
    <message>
        <source>Client will be shut down. Do you want to proceed?</source>
        <extracomment>Text asking the user to confirm if they would like to proceed with a client shutdown.</extracomment>
        <translation type="unfinished">Клиентът ще бъде изключен. Искате ли да продължите?</translation>
    </message>
    <message>
        <source>Configuration options</source>
        <extracomment>Window title text of pop-up box that allows opening up of configuration file.</extracomment>
        <translation type="unfinished">Опции за конфигуриране</translation>
    </message>
    <message>
        <source>Error</source>
        <translation type="unfinished">грешка</translation>
    </message>
    <message>
        <source>This change would require a client restart.</source>
        <translation type="unfinished">Тази промяна изисква рестартиране на клиента Ви.</translation>
    </message>
    <message>
        <source>The supplied proxy address is invalid.</source>
        <translation type="unfinished">Текущият прокси адрес е невалиден.</translation>
    </message>
</context>
<context>
    <name>OverviewPage</name>
    <message>
        <source>Form</source>
        <translation type="unfinished">форма</translation>
    </message>
    <message>
        <source>The displayed information may be out of date. Your wallet automatically synchronizes with the Bitcoin network after a connection is established, but this process has not completed yet.</source>
        <translation type="unfinished">Текущата информация на екрана може да не е актуална. Вашият портфейл ще се синхронизира автоматично с мрежата на Биткоин, щом поне една връзката с нея се установи; този процес все още не е приключил.</translation>
    </message>
    <message>
        <source>Watch-only:</source>
        <translation type="unfinished">Гледайте само:</translation>
    </message>
    <message>
        <source>Available:</source>
        <translation type="unfinished">На разположение:</translation>
    </message>
    <message>
        <source>Your current spendable balance</source>
        <translation type="unfinished">Текущото Ви разходоносно салдо</translation>
    </message>
    <message>
        <source>Pending:</source>
        <translation type="unfinished">В очакване на:</translation>
    </message>
    <message>
        <source>Immature:</source>
        <translation type="unfinished">Незрялото:</translation>
    </message>
    <message>
        <source>Mined balance that has not yet matured</source>
        <translation type="unfinished">Миниран баланс,който все още не се е развил</translation>
    </message>
    <message>
        <source>Balances</source>
        <translation type="unfinished">баланс</translation>
    </message>
    <message>
        <source>Total:</source>
        <translation type="unfinished">Обща сума:</translation>
    </message>
    <message>
        <source>Your current total balance</source>
        <translation type="unfinished">Текущото Ви общо салдо</translation>
    </message>
    <message>
        <source>Spendable:</source>
        <translation type="unfinished">За харчене:</translation>
    </message>
    <message>
        <source>Recent transactions</source>
        <translation type="unfinished">Последни транзакции</translation>
    </message>
    </context>
<context>
    <name>PSBTOperationsDialog</name>
    <message>
        <source>Save…</source>
        <translation type="unfinished">Запази...</translation>
    </message>
    <message>
        <source>Close</source>
        <translation type="unfinished">Затвори</translation>
    </message>
    <message>
        <source>or</source>
        <translation type="unfinished">или</translation>
    </message>
    </context>
<context>
    <name>PaymentServer</name>
    <message>
        <source>Payment request error</source>
        <translation type="unfinished">Възникна грешка по време назаявката за плащане</translation>
    </message>
    <message>
        <source>Cannot start bitcoin: click-to-pay handler</source>
        <translation type="unfinished">Биткойн не можe да се стартира: click-to-pay handler</translation>
    </message>
    <message>
        <source>URI handling</source>
        <translation type="unfinished">Справяне с URI</translation>
    </message>
    <message>
        <source>Payment request file handling</source>
        <translation type="unfinished">Файл за справяне със заявки</translation>
    </message>
</context>
<context>
    <name>PeerTableModel</name>
    <message>
        <source>User Agent</source>
        <extracomment>Title of Peers Table column which contains the peer's User Agent string.</extracomment>
        <translation type="unfinished">Потребителски агент</translation>
    </message>
    <message>
        <source>Ping</source>
        <extracomment>Title of Peers Table column which indicates the current latency of the connection with the peer.</extracomment>
        <translation type="unfinished">пинг</translation>
    </message>
    <message>
        <source>Direction</source>
        <extracomment>Title of Peers Table column which indicates the direction the peer connection was initiated from.</extracomment>
        <translation type="unfinished">Посока</translation>
    </message>
    <message>
        <source>Sent</source>
        <extracomment>Title of Peers Table column which indicates the total amount of network information we have sent to the peer.</extracomment>
        <translation type="unfinished">Изпратени</translation>
    </message>
    <message>
        <source>Received</source>
        <extracomment>Title of Peers Table column which indicates the total amount of network information we have received from the peer.</extracomment>
        <translation type="unfinished">Получени</translation>
    </message>
    <message>
        <source>Address</source>
        <extracomment>Title of Peers Table column which contains the IP/Onion/I2P address of the connected peer.</extracomment>
        <translation type="unfinished">Адрес</translation>
    </message>
    <message>
        <source>Type</source>
        <extracomment>Title of Peers Table column which describes the type of peer connection. The "type" describes why the connection exists.</extracomment>
        <translation type="unfinished">Тип</translation>
    </message>
    <message>
        <source>Network</source>
        <extracomment>Title of Peers Table column which states the network the peer connected through.</extracomment>
        <translation type="unfinished">мрежа</translation>
    </message>
    <message>
        <source>Inbound</source>
        <extracomment>An Inbound Connection from a Peer.</extracomment>
        <translation type="unfinished">Входящи</translation>
    </message>
    <message>
        <source>Outbound</source>
        <extracomment>An Outbound Connection to a Peer.</extracomment>
        <translation type="unfinished">Изходящи</translation>
    </message>
</context>
<context>
    <name>QRImageWidget</name>
    <message>
        <source>&amp;Copy Image</source>
        <translation type="unfinished">&amp;Копирай изображение</translation>
    </message>
    <message>
        <source>Error encoding URI into QR Code.</source>
        <translation type="unfinished">Грешка при създаването на QR Code от URI.</translation>
    </message>
    <message>
        <source>QR code support not available.</source>
        <translation type="unfinished">QR код подръжка не е достъпна.</translation>
    </message>
    <message>
        <source>Save QR Code</source>
        <translation type="unfinished">Запази QR Код</translation>
    </message>
    </context>
<context>
    <name>RPCConsole</name>
    <message>
        <source>N/A</source>
        <translation type="unfinished">Несъществуващ</translation>
    </message>
    <message>
        <source>Client version</source>
        <translation type="unfinished">Клиентска версия</translation>
    </message>
    <message>
        <source>&amp;Information</source>
        <translation type="unfinished">Данни</translation>
    </message>
    <message>
        <source>General</source>
        <translation type="unfinished">Общ</translation>
    </message>
    <message>
        <source>Startup time</source>
        <translation type="unfinished">Време за стартиране</translation>
    </message>
    <message>
        <source>Network</source>
        <translation type="unfinished">мрежа</translation>
    </message>
    <message>
        <source>Name</source>
        <translation type="unfinished">име</translation>
    </message>
    <message>
        <source>Number of connections</source>
        <translation type="unfinished">Брой връзки</translation>
    </message>
    <message>
        <source>Block chain</source>
        <translation type="unfinished">Блокчейн</translation>
    </message>
    <message>
        <source>Memory usage</source>
        <translation type="unfinished">Използвана памет</translation>
    </message>
    <message>
        <source>Wallet: </source>
        <translation type="unfinished">Портфейл:</translation>
    </message>
    <message>
        <source>Block chain</source>
        <translation>Блокчейн</translation>
    </message>
    <message>
        <source>Memory usage</source>
        <translation type="unfinished">Използвана памет</translation>
    </message>
    <message>
        <source>Wallet: </source>
        <translation type="unfinished">Портфейл:</translation>
    </message>
    <message>
        <source>Received</source>
        <translation type="unfinished">Получени</translation>
    </message>
    <message>
        <source>Sent</source>
        <translation type="unfinished">Изпратени</translation>
    </message>
    <message>
        <source>&amp;Peers</source>
        <translation type="unfinished">&amp;Пиъри</translation>
    </message>
    <message>
        <source>Select a peer to view detailed information.</source>
        <translation type="unfinished">Избери пиър за детайлна информация.</translation>
    </message>
    <message>
        <source>Version</source>
        <translation type="unfinished">Версия</translation>
    </message>
    <message>
        <source>Synced Blocks</source>
        <translation type="unfinished">Синхронизирани блокове</translation>
    </message>
    <message>
        <source>User Agent</source>
        <translation type="unfinished">Потребителски агент</translation>
    </message>
    <message>
        <source>Node window</source>
        <translation type="unfinished">Прозорец на възела</translation>
    </message>
    <message>
        <source>Decrease font size</source>
        <translation type="unfinished">Намали размера на шрифта</translation>
    </message>
    <message>
        <source>Permissions</source>
        <translation type="unfinished">Разрешения</translation>
    </message>
    <message>
        <source>Services</source>
        <translation type="unfinished">Услуги</translation>
    </message>
    <message>
        <source>Connection Time</source>
        <translation type="unfinished">Продължителност на връзката</translation>
    </message>
    <message>
        <source>Last Send</source>
        <translation type="unfinished">Изпратени за последно</translation>
    </message>
    <message>
        <source>Last Receive</source>
        <translation type="unfinished">Получени за последно</translation>
    </message>
    <message>
        <source>Ping Time</source>
        <translation type="unfinished">Време за отговор</translation>
    </message>
    <message>
        <source>Last block time</source>
        <translation type="unfinished">Време на последния блок</translation>
    </message>
    <message>
        <source>&amp;Open</source>
        <translation type="unfinished">&amp;Отвори</translation>
    </message>
    <message>
        <source>&amp;Console</source>
        <translation type="unfinished">&amp;Конзола</translation>
    </message>
    <message>
        <source>&amp;Network Traffic</source>
        <translation type="unfinished">&amp;Мрежов Трафик</translation>
    </message>
    <message>
        <source>Totals</source>
        <translation type="unfinished">Общо:</translation>
    </message>
    <message>
        <source>Debug log file</source>
        <translation type="unfinished">Лог файл,съдържащ грешките</translation>
    </message>
    <message>
        <source>Clear console</source>
        <translation type="unfinished">Изчисти конзолата</translation>
    </message>
    <message>
        <source>In:</source>
        <translation type="unfinished">Входящи:</translation>
    </message>
    <message>
        <source>Out:</source>
        <translation type="unfinished">Изходящи</translation>
    </message>
    <message>
        <source>&amp;Copy address</source>
        <extracomment>Context menu action to copy the address of a peer.</extracomment>
        <translation type="unfinished">&amp;Копирай адрес</translation>
    </message>
    <message>
        <source>Executing command without any wallet</source>
        <translation type="unfinished">Извършване на команда без портфейл</translation>
    </message>
    <message>
        <source>In:</source>
        <translation type="unfinished">Входящи:</translation>
    </message>
    <message>
        <source>Out:</source>
        <translation type="unfinished">Изходящи</translation>
    </message>
    <message>
        <source>Executing command without any wallet</source>
        <translation type="unfinished">Извършване на команда без портфейл</translation>
    </message>
    <message>
        <source>via %1</source>
        <translation type="unfinished">посредством %1</translation>
    </message>
    <message>
        <source>Yes</source>
        <translation type="unfinished">Да</translation>
    </message>
    <message>
        <source>No</source>
        <translation type="unfinished">Не</translation>
    </message>
    <message>
        <source>To</source>
        <translation type="unfinished">към</translation>
    </message>
    <message>
        <source>From</source>
        <translation type="unfinished">от</translation>
    </message>
    <message>
        <source>Unknown</source>
        <translation type="unfinished">Неизвестен</translation>
    </message>
</context>
<context>
    <name>ReceiveCoinsDialog</name>
    <message>
        <source>&amp;Amount:</source>
        <translation type="unfinished">&amp;Сума</translation>
    </message>
    <message>
        <source>&amp;Label:</source>
        <translation type="unfinished">&amp;Име:</translation>
    </message>
    <message>
        <source>&amp;Message:</source>
        <translation type="unfinished">&amp;Съобщение:</translation>
    </message>
    <message>
        <source>Use this form to request payments. All fields are &lt;b&gt;optional&lt;/b&gt;.</source>
        <translation type="unfinished">Използвате този формуляр за заявяване на плащания. Всички полета са &lt;b&gt;незадължителни&lt;/b&gt;.</translation>
    </message>
    <message>
        <source>An optional amount to request. Leave this empty or zero to not request a specific amount.</source>
        <translation type="unfinished">Незадължително заявяване на сума. Оставете полето празно или нулево, за да не заявите конкретна сума.</translation>
    </message>
    <message>
        <source>Clear all fields of the form.</source>
        <translation type="unfinished">Изчисти всички полета от формуляра.</translation>
    </message>
    <message>
        <source>Clear</source>
        <translation type="unfinished">Изчистване</translation>
    </message>
    <message>
        <source>Requested payments history</source>
        <translation type="unfinished">Изискана история на плащанията</translation>
    </message>
    <message>
        <source>Show</source>
        <translation type="unfinished">Показване</translation>
    </message>
    <message>
        <source>Remove</source>
        <translation type="unfinished">Премахване</translation>
    </message>
    <message>
        <source>Copy &amp;URI</source>
        <translation type="unfinished">Копиране на &amp;URI</translation>
    </message>
    <message>
        <source>&amp;Copy address</source>
        <translation type="unfinished">&amp;Копирай адрес</translation>
    </message>
    <message>
        <source>Copy &amp;label</source>
        <translation type="unfinished">Копиране на етикет</translation>
    </message>
    <message>
        <source>Copy &amp;amount</source>
        <translation type="unfinished">Копирай сума</translation>
    </message>
    <message>
        <source>Could not unlock wallet.</source>
        <translation type="unfinished">Не може да отключите портфейла.</translation>
    </message>
    </context>
<context>
    <name>ReceiveRequestDialog</name>
    <message>
        <source>Amount:</source>
        <translation type="unfinished">Количество:</translation>
    </message>
    <message>
        <source>Label:</source>
        <translation type="unfinished">Име:</translation>
    </message>
    <message>
        <source>Message:</source>
        <translation type="unfinished">Съобщение:</translation>
    </message>
    <message>
        <source>Wallet:</source>
        <translation type="unfinished">Портфейл</translation>
    </message>
    <message>
        <source>Copy &amp;URI</source>
        <translation type="unfinished">Копиране на &amp;URI</translation>
    </message>
    <message>
        <source>Copy &amp;Address</source>
        <translation type="unfinished">&amp;Копирай адрес</translation>
    </message>
    <message>
        <source>Payment information</source>
        <translation type="unfinished">Данни за плащането</translation>
    </message>
    <message>
        <source>Request payment to %1</source>
        <translation type="unfinished">Изискване на плащане от %1</translation>
    </message>
</context>
<context>
    <name>RecentRequestsTableModel</name>
    <message>
        <source>Date</source>
        <translation type="unfinished">Дата</translation>
    </message>
    <message>
        <source>Label</source>
        <translation type="unfinished">Етикет</translation>
    </message>
    <message>
        <source>Message</source>
        <translation type="unfinished">Съобщение</translation>
    </message>
    <message>
        <source>(no label)</source>
        <translation type="unfinished">(без етикет)</translation>
    </message>
    <message>
        <source>(no message)</source>
        <translation type="unfinished">(без съобщение)</translation>
    </message>
    </context>
<context>
    <name>SendCoinsDialog</name>
    <message>
        <source>Send Coins</source>
        <translation type="unfinished">Изпращане</translation>
    </message>
    <message>
        <source>Coin Control Features</source>
        <translation type="unfinished">Настройки за контрол на монетите</translation>
    </message>
    <message>
        <source>automatically selected</source>
        <translation type="unfinished">астоматично избран</translation>
    </message>
    <message>
        <source>Insufficient funds!</source>
        <translation type="unfinished">Нямате достатъчно налични пари!</translation>
    </message>
    <message>
        <source>Quantity:</source>
        <translation type="unfinished">Количество:</translation>
    </message>
    <message>
        <source>Bytes:</source>
        <translation type="unfinished">Байтове:</translation>
    </message>
    <message>
        <source>Amount:</source>
        <translation type="unfinished">Количество:</translation>
    </message>
    <message>
        <source>Fee:</source>
        <translation type="unfinished">Такса:</translation>
    </message>
    <message>
        <source>After Fee:</source>
        <translation type="unfinished">След такса:</translation>
    </message>
    <message>
        <source>Change:</source>
        <translation type="unfinished">Промяна:</translation>
    </message>
    <message>
        <source>If this is activated, but the change address is empty or invalid, change will be sent to a newly generated address.</source>
        <translation type="unfinished">Ако тази опция е активирана,но адресът на промяна е празен или невалиден,промяната ще бъде изпратена на новосъздаден адрес.</translation>
    </message>
    <message>
        <source>Transaction Fee:</source>
        <translation type="unfinished">Такса за транзакцията:</translation>
    </message>
    <message>
        <source>per kilobyte</source>
        <translation type="unfinished">за килобайт</translation>
    </message>
    <message>
        <source>Hide</source>
        <translation type="unfinished">Скрий</translation>
    </message>
    <message>
        <source>Recommended:</source>
        <translation type="unfinished">Препоръчителна:</translation>
    </message>
    <message>
        <source>Custom:</source>
        <translation type="unfinished">По избор:</translation>
    </message>
    <message>
        <source>Send to multiple recipients at once</source>
        <translation type="unfinished">Изпращане към повече от един получател</translation>
    </message>
    <message>
        <source>Add &amp;Recipient</source>
        <translation type="unfinished">Добави &amp;получател</translation>
    </message>
    <message>
        <source>Clear all fields of the form.</source>
        <translation type="unfinished">Изчисти всички полета от формуляра.</translation>
    </message>
    <message>
        <source>Dust:</source>
        <translation type="unfinished">прах:</translation>
    </message>
    <message>
        <source>Clear &amp;All</source>
        <translation type="unfinished">&amp;Изчисти</translation>
    </message>
    <message>
        <source>Balance:</source>
        <translation type="unfinished">Баланс:</translation>
    </message>
    <message>
        <source>Confirm the send action</source>
        <translation type="unfinished">Потвърдете изпращането</translation>
    </message>
    <message>
        <source>S&amp;end</source>
        <translation type="unfinished">И&amp;зпрати</translation>
    </message>
    <message>
        <source>Copy quantity</source>
        <translation type="unfinished">Копиране на количеството</translation>
    </message>
    <message>
        <source>Copy amount</source>
        <translation type="unfinished">Копиране на сумата</translation>
    </message>
    <message>
        <source>Copy fee</source>
        <translation type="unfinished">Копирай такса</translation>
    </message>
    <message>
        <source>Copy after fee</source>
        <translation type="unfinished">Копирайте след такса</translation>
    </message>
    <message>
        <source>Copy bytes</source>
        <translation type="unfinished">Копиране на байтовете</translation>
    </message>
    <message>
        <source>Copy dust</source>
        <translation type="unfinished">Копирай прахта:</translation>
    </message>
    <message>
        <source>Copy change</source>
        <translation type="unfinished">Промяна на копирането</translation>
    </message>
    <message>
        <source>or</source>
        <translation type="unfinished">или</translation>
    </message>
    <message>
        <source>Transaction fee</source>
        <translation type="unfinished">Такса</translation>
    </message>
    <message>
        <source>Confirm send coins</source>
        <translation type="unfinished">Потвърждаване</translation>
    </message>
    <message>
        <source>The amount to pay must be larger than 0.</source>
        <translation type="unfinished">Сумата трябва да е по-голяма от 0.</translation>
    </message>
    <message>
        <source>The amount exceeds your balance.</source>
        <translation type="unfinished">Сумата надвишава текущия баланс</translation>
    </message>
    <message>
        <source>The total exceeds your balance when the %1 transaction fee is included.</source>
        <translation type="unfinished">Сумата при добавяне на данък добавена стойност по %1 транзакцията надвишава сумата по вашата сметка.</translation>
    </message>
    <message>
        <source>Transaction creation failed!</source>
        <translation type="unfinished">Грешка при създаването на транзакция!</translation>
    </message>
    <message numerus="yes">
        <source>Estimated to begin confirmation within %n block(s).</source>
        <translation type="unfinished">
            <numerusform />
            <numerusform />
        </translation>
    </message>
    <message>
        <source>Warning: Invalid Bitcoin address</source>
        <translation type="unfinished">Внимание: Невалиден Биткойн адрес</translation>
    </message>
    <message>
        <source>Warning: Unknown change address</source>
        <translation type="unfinished">Внимание:Неизвестен адрес за промяна</translation>
    </message>
    <message>
        <source>(no label)</source>
        <translation type="unfinished">(без етикет)</translation>
    </message>
</context>
<context>
    <name>SendCoinsEntry</name>
    <message>
        <source>A&amp;mount:</source>
        <translation type="unfinished">С&amp;ума:</translation>
    </message>
    <message>
        <source>Pay &amp;To:</source>
        <translation type="unfinished">Плати &amp;На:</translation>
    </message>
    <message>
        <source>&amp;Label:</source>
        <translation type="unfinished">&amp;Име:</translation>
    </message>
    <message>
        <source>Choose previously used address</source>
        <translation type="unfinished">Изберете използван преди адрес</translation>
    </message>
    <message>
        <source>Paste address from clipboard</source>
        <translation type="unfinished">Вмъкни от клипборда</translation>
    </message>
    <message>
        <source>Remove this entry</source>
        <translation type="unfinished">Премахване на този запис</translation>
    </message>
    <message>
        <source>Use available balance</source>
        <translation type="unfinished">Ползвай достъпен баланс</translation>
    </message>
    <message>
        <source>Message:</source>
        <translation type="unfinished">Съобщение:</translation>
    </message>
    </context>
<context>
    <name>SignVerifyMessageDialog</name>
    <message>
        <source>Signatures - Sign / Verify a Message</source>
        <translation type="unfinished">Подпиши / Провери съобщение</translation>
    </message>
    <message>
        <source>&amp;Sign Message</source>
        <translation type="unfinished">&amp;Подпиши</translation>
    </message>
    <message>
        <source>Choose previously used address</source>
        <translation type="unfinished">Изберете използван преди адрес</translation>
    </message>
    <message>
        <source>Paste address from clipboard</source>
        <translation type="unfinished">Вмъкни от клипборда</translation>
    </message>
    <message>
        <source>Enter the message you want to sign here</source>
        <translation type="unfinished">Въведете съобщението тук</translation>
    </message>
    <message>
        <source>Signature</source>
        <translation type="unfinished">Подпис</translation>
    </message>
    <message>
        <source>Copy the current signature to the system clipboard</source>
        <translation type="unfinished">Копиране на текущия подпис</translation>
    </message>
    <message>
        <source>Sign the message to prove you own this Bitcoin address</source>
        <translation type="unfinished">Подпишете съобщение като доказателство, че притежавате определен адрес</translation>
    </message>
    <message>
        <source>Sign &amp;Message</source>
        <translation type="unfinished">Подпиши &amp;съобщение</translation>
    </message>
    <message>
        <source>Clear &amp;All</source>
        <translation type="unfinished">&amp;Изчисти</translation>
    </message>
    <message>
        <source>&amp;Verify Message</source>
        <translation type="unfinished">&amp;Провери</translation>
    </message>
    <message>
        <source>Verify the message to ensure it was signed with the specified Bitcoin address</source>
        <translation type="unfinished">Проверете съобщение, за да сте сигурни че е подписано с определен Биткоин адрес</translation>
    </message>
    <message>
        <source>Verify &amp;Message</source>
        <translation type="unfinished">Потвърди &amp;съобщението</translation>
    </message>
    <message>
        <source>Click "Sign Message" to generate signature</source>
        <translation type="unfinished">Натиснете "Подписване на съобщение" за да създадете подпис</translation>
    </message>
    <message>
        <source>The entered address is invalid.</source>
        <translation type="unfinished">Въведеният адрес е невалиден.</translation>
    </message>
    <message>
        <source>Please check the address and try again.</source>
        <translation type="unfinished">Моля проверете адреса и опитайте отново.</translation>
    </message>
    <message>
        <source>The entered address does not refer to a key.</source>
        <translation type="unfinished">Въведеният адрес не може да се съпостави с валиден ключ.</translation>
    </message>
    <message>
        <source>Wallet unlock was cancelled.</source>
        <translation type="unfinished">Отключването на портфейла беше отменено.</translation>
    </message>
    <message>
        <source>Private key for the entered address is not available.</source>
        <translation type="unfinished">Не е наличен частен ключ за въведеният адрес.</translation>
    </message>
    <message>
        <source>Message signing failed.</source>
        <translation type="unfinished">Подписването на съобщение беше неуспешно.</translation>
    </message>
    <message>
        <source>Message signed.</source>
        <translation type="unfinished">Съобщението е подписано.</translation>
    </message>
    <message>
        <source>The signature could not be decoded.</source>
        <translation type="unfinished">Подписът не може да бъде декодиран.</translation>
    </message>
    <message>
        <source>Please check the signature and try again.</source>
        <translation type="unfinished">Проверете подписа и опитайте отново.</translation>
    </message>
    <message>
        <source>The signature did not match the message digest.</source>
        <translation type="unfinished">Подписът не отговаря на комбинацията от съобщение и адрес.</translation>
    </message>
    <message>
        <source>Message verification failed.</source>
        <translation type="unfinished">Проверката на съобщението беше неуспешна.</translation>
    </message>
    <message>
        <source>Message verified.</source>
        <translation type="unfinished">Съобщението е потвърдено.</translation>
    </message>
</context>
<context>
    <name>TransactionDesc</name>
    <message numerus="yes">
        <source>Open for %n more block(s)</source>
        <translation>
            <numerusform />
            <numerusform />
        </translation>
    </message>
    <message>
        <source>%1/unconfirmed</source>
        <extracomment>Text explaining the current status of a transaction, shown in the status field of the details window for this transaction. This status represents a transaction confirmed in at least one block, but less than 6 blocks.</extracomment>
        <translation type="unfinished">%1/непотвърдени</translation>
    </message>
    <message>
        <source>%1 confirmations</source>
        <extracomment>Text explaining the current status of a transaction, shown in the status field of the details window for this transaction. This status represents a transaction confirmed in 6 or more blocks.</extracomment>
        <translation type="unfinished">включена в %1 блока</translation>
    </message>
    <message>
        <source>Status</source>
        <translation type="unfinished">Статус</translation>
    </message>
    <message>
        <source>Date</source>
        <translation type="unfinished">Дата</translation>
    </message>
    <message>
        <source>Source</source>
        <translation type="unfinished">източник</translation>
    </message>
    <message>
        <source>Generated</source>
        <translation type="unfinished">Генериран</translation>
    </message>
    <message>
        <source>From</source>
        <translation type="unfinished">от</translation>
    </message>
    <message>
        <source>unknown</source>
        <translation type="unfinished">неизвестен</translation>
    </message>
    <message>
        <source>To</source>
        <translation type="unfinished">към</translation>
    </message>
    <message>
        <source>own address</source>
        <translation type="unfinished">собствен адрес</translation>
    </message>
    <message>
        <source>watch-only</source>
        <translation type="unfinished">само гледане</translation>
    </message>
    <message>
        <source>label</source>
        <translation type="unfinished">име</translation>
    </message>
    <message>
        <source>Credit</source>
        <translation type="unfinished">кредит</translation>
    </message>
    <message numerus="yes">
        <source>matures in %n more block(s)</source>
        <translation type="unfinished">
            <numerusform />
            <numerusform />
        </translation>
    </message>
    <message>
        <source>not accepted</source>
        <translation type="unfinished">не е приет</translation>
    </message>
    <message>
        <source>Debit</source>
        <translation type="unfinished">Дебит</translation>
    </message>
    <message>
        <source>Total debit</source>
        <translation type="unfinished">Общ дълг</translation>
    </message>
    <message>
        <source>Total credit</source>
        <translation type="unfinished">Общ дълг</translation>
    </message>
    <message>
        <source>Transaction fee</source>
        <translation type="unfinished">Такса</translation>
    </message>
    <message>
        <source>Net amount</source>
        <translation type="unfinished">Нетна сума</translation>
    </message>
    <message>
        <source>Message</source>
        <translation type="unfinished">Съобщение</translation>
    </message>
    <message>
        <source>Comment</source>
        <translation type="unfinished">Коментар</translation>
    </message>
    <message>
        <source>Transaction ID</source>
        <translation type="unfinished">ID</translation>
    </message>
    <message>
        <source>Merchant</source>
        <translation type="unfinished">Търговец</translation>
    </message>
    <message>
        <source>Generated coins must mature %1 blocks before they can be spent. When you generated this block, it was broadcast to the network to be added to the block chain. If it fails to get into the chain, its state will change to "not accepted" and it won't be spendable. This may occasionally happen if another node generates a block within a few seconds of yours.</source>
        <translation type="unfinished">Генерираните монети трябва да отлежат %1 блока преди да могат да бъдат похарчени. Когато генерираш блока, той се разпространява в мрежата, за да се добави в блок-веригата. Ако не успее да се добави във веригата, неговия статус  ще се стане "неприет" и няма да може да се похарчи. Това е възможно да се случи случайно, ако друг възел генерира блок няколко секунди след твоя.</translation>
    </message>
    <message>
        <source>Debug information</source>
        <translation type="unfinished">Информация за грешките</translation>
    </message>
    <message>
        <source>Transaction</source>
        <translation type="unfinished">Транзакция</translation>
    </message>
    <message>
        <source>Amount</source>
        <translation type="unfinished">Количество</translation>
    </message>
    </context>
<context>
    <name>TransactionDescDialog</name>
    <message>
        <source>This pane shows a detailed description of the transaction</source>
        <translation type="unfinished">Описание на транзакцията</translation>
    </message>
    </context>
<context>
    <name>TransactionTableModel</name>
    <message>
        <source>Date</source>
        <translation type="unfinished">Дата</translation>
    </message>
    <message>
        <source>Type</source>
        <translation type="unfinished">Тип</translation>
    </message>
    <message>
        <source>Label</source>
        <translation type="unfinished">Етикет</translation>
    </message>
    <message>
        <source>Unconfirmed</source>
        <translation type="unfinished">Непотвърдено</translation>
    </message>
    <message>
        <source>Confirming (%1 of %2 recommended confirmations)</source>
        <translation type="unfinished">Потвърждаване (%1 от %2 препоръчвани потвърждения)</translation>
    </message>
    <message>
        <source>Confirmed (%1 confirmations)</source>
        <translation type="unfinished">Потвърдени (%1 потвърждения)</translation>
    </message>
    <message>
        <source>Conflicted</source>
        <translation type="unfinished">Конфликтно</translation>
    </message>
    <message>
        <source>Immature (%1 confirmations, will be available after %2)</source>
        <translation type="unfinished">Неплатим (%1 потвърждения, ще бъде платим след %2)</translation>
    </message>
    <message>
        <source>Generated but not accepted</source>
        <translation type="unfinished">Генерирана, но отхвърлена от мрежата</translation>
    </message>
    <message>
        <source>Received with</source>
        <translation type="unfinished">Получени</translation>
    </message>
    <message>
        <source>Received from</source>
        <translation type="unfinished">Получен от</translation>
    </message>
    <message>
        <source>Sent to</source>
        <translation type="unfinished">Изпратени на</translation>
    </message>
    <message>
        <source>Payment to yourself</source>
        <translation type="unfinished">Плащане към себе си</translation>
    </message>
    <message>
        <source>Mined</source>
        <translation type="unfinished">Емитирани</translation>
    </message>
    <message>
        <source>watch-only</source>
        <translation type="unfinished">само гледане</translation>
    </message>
    <message>
        <source>(no label)</source>
        <translation type="unfinished">(без етикет)</translation>
    </message>
    <message>
        <source>Transaction status. Hover over this field to show number of confirmations.</source>
        <translation type="unfinished">Състояние на транзакцията. Задръжте върху това поле за брой потвърждения.</translation>
    </message>
    <message>
        <source>Date and time that the transaction was received.</source>
        <translation type="unfinished">Дата и час на получаване на транзакцията.</translation>
    </message>
    <message>
        <source>Type of transaction.</source>
        <translation type="unfinished">Вид транзакция.</translation>
    </message>
    <message>
        <source>Amount removed from or added to balance.</source>
        <translation type="unfinished">Сума извадена или добавена към баланса.</translation>
    </message>
</context>
<context>
    <name>TransactionView</name>
    <message>
        <source>All</source>
        <translation type="unfinished">Всички</translation>
    </message>
    <message>
        <source>Today</source>
        <translation type="unfinished">Днес</translation>
    </message>
    <message>
        <source>This week</source>
        <translation type="unfinished">Тази седмица</translation>
    </message>
    <message>
        <source>This month</source>
        <translation type="unfinished">Този месец</translation>
    </message>
    <message>
        <source>Last month</source>
        <translation type="unfinished">Предния месец</translation>
    </message>
    <message>
        <source>This year</source>
        <translation type="unfinished">Тази година</translation>
    </message>
    <message>
        <source>Received with</source>
        <translation type="unfinished">Получени</translation>
    </message>
    <message>
        <source>Sent to</source>
        <translation type="unfinished">Изпратени на</translation>
    </message>
    <message>
        <source>To yourself</source>
        <translation type="unfinished">Собствени</translation>
    </message>
    <message>
        <source>Mined</source>
        <translation type="unfinished">Емитирани</translation>
    </message>
    <message>
        <source>Other</source>
        <translation type="unfinished">Други</translation>
    </message>
    <message>
        <source>Min amount</source>
        <translation type="unfinished">Минимална сума</translation>
    </message>
    <message>
        <source>&amp;Copy address</source>
        <translation type="unfinished">&amp;Копирай адрес</translation>
    </message>
    <message>
        <source>Copy &amp;label</source>
        <translation type="unfinished">Копиране на етикет</translation>
    </message>
    <message>
        <source>Copy &amp;amount</source>
        <translation type="unfinished">Копирай сума</translation>
    </message>
    <message>
        <source>Export Transaction History</source>
        <translation type="unfinished">Изнасяне историята на транзакциите</translation>
    </message>
    <message>
        <source>Comma separated file</source>
        <extracomment>Expanded name of the CSV file format. See: https://en.wikipedia.org/wiki/Comma-separated_values.</extracomment>
        <translation type="unfinished">Файл, разделен със запетая</translation>
    </message>
    <message>
        <source>Confirmed</source>
        <translation type="unfinished">Потвърдено</translation>
    </message>
    <message>
        <source>Watch-only</source>
        <translation type="unfinished">само гледане</translation>
    </message>
    <message>
        <source>Date</source>
        <translation type="unfinished">Дата</translation>
    </message>
    <message>
        <source>Type</source>
        <translation type="unfinished">Тип</translation>
    </message>
    <message>
        <source>Label</source>
        <translation type="unfinished">Етикет</translation>
    </message>
    <message>
        <source>Address</source>
        <translation type="unfinished">Адрес</translation>
    </message>
    <message>
        <source>ID</source>
        <translation type="unfinished">ИД</translation>
    </message>
    <message>
        <source>Exporting Failed</source>
        <translation type="unfinished">Изнасянето се провали</translation>
    </message>
    <message>
        <source>Exporting Successful</source>
        <translation type="unfinished">Изнасянето е успешна</translation>
    </message>
    <message>
        <source>The transaction history was successfully saved to %1.</source>
        <translation type="unfinished">Историята с транзакциите беше успешно запазена в %1.</translation>
    </message>
    <message>
        <source>Range:</source>
        <translation type="unfinished">От:</translation>
    </message>
    <message>
        <source>to</source>
        <translation type="unfinished">до</translation>
    </message>
</context>
<context>
    <name>WalletFrame</name>
    <message>
        <source>Create a new wallet</source>
        <translation type="unfinished">Създай нов портфейл</translation>
    </message>
    <message>
        <source>Error</source>
        <translation type="unfinished">грешка</translation>
    </message>
    <message>
        <source>Partially Signed Transaction (*.psbt)</source>
        <translation type="unfinished">Частично Подписана Транзакция (*.psbt)</translation>
    </message>
    </context>
<context>
    <name>WalletModel</name>
    <message>
        <source>Send Coins</source>
        <translation type="unfinished">Изпращане</translation>
    </message>
    <message>
        <source>default wallet</source>
        <translation type="unfinished">Портфейл по подразбиране</translation>
    </message>
</context>
<context>
    <name>WalletView</name>
    <message>
        <source>&amp;Export</source>
        <translation type="unfinished">Изнеси</translation>
    </message>
    <message>
        <source>Export the data in the current tab to a file</source>
        <translation type="unfinished">Изнеси данните в избрания раздел към файл</translation>
    </message>
    <message>
        <source>Backup Wallet</source>
        <translation type="unfinished">Запазване на портфейла</translation>
    </message>
    <message>
        <source>Wallet Data</source>
        <extracomment>Name of the wallet data file format.</extracomment>
        <translation type="unfinished">Данни от портфейла</translation>
    </message>
    <message>
        <source>Backup Failed</source>
        <translation type="unfinished">Неуспешно запазване на портфейла</translation>
    </message>
    <message>
        <source>There was an error trying to save the wallet data to %1.</source>
        <translation type="unfinished">Възникна грешка при запазването на информацията за портфейла в %1.</translation>
    </message>
    <message>
        <source>Backup Successful</source>
        <translation type="unfinished">Успешно запазване на портфейла</translation>
    </message>
    <message>
        <source>The wallet data was successfully saved to %1.</source>
        <translation type="unfinished">Информацията за портфейла беше успешно запазена в %1.</translation>
    </message>
    </context>
<context>
    <name>bitcoin-core</name>
    <message>
        <source>Config setting for %s only applied on %s network when in [%s] section.</source>
        <translation type="unfinished">Конфигурирай настройки за %s само когато са приложени на %s мрежа, когато са в [%s] секция.</translation>
    </message>
    <message>
        <source>Do you want to rebuild the block database now?</source>
        <translation type="unfinished">Желаете ли да пресъздадете базата данни с блокове сега?</translation>
    </message>
    <message>
        <source>Done loading</source>
        <translation type="unfinished">Зареждането е завършено</translation>
    </message>
    <message>
        <source>Error initializing block database</source>
        <translation type="unfinished">Грешка в пускането на базата данни с блокове</translation>
    </message>
    <message>
        <source>Failed to listen on any port. Use -listen=0 if you want this.</source>
        <translation type="unfinished">Провалено "слушане" на всеки порт. Използвайте -listen=0 ако искате това.</translation>
    </message>
    <message>
        <source>Insufficient funds</source>
        <translation type="unfinished">Недостатъчно средства</translation>
    </message>
    <message>
        <source>The wallet will avoid paying less than the minimum relay fee.</source>
        <translation type="unfinished">Портфейлът няма да плаша по-малко от миналата такса за препредаване.</translation>
    </message>
    <message>
        <source>This is experimental software.</source>
        <translation type="unfinished">Това е експериментален софтуер.</translation>
    </message>
    <message>
        <source>This is the minimum transaction fee you pay on every transaction.</source>
        <translation type="unfinished">Това е минималната такса за транзакция, която плащате за всяка транзакция.</translation>
    </message>
    <message>
        <source>This is the transaction fee you will pay if you send a transaction.</source>
        <translation type="unfinished">Това е таксата за транзакцията която ще платите ако изпратите транзакция.</translation>
    </message>
    <message>
        <source>Transaction amount too small</source>
        <translation type="unfinished">Сумата на транзакцията е твърде малка</translation>
    </message>
    <message>
        <source>Transaction amounts must not be negative</source>
        <translation type="unfinished">Сумите на транзакциите не могат да бъдат отрицателни</translation>
    </message>
    <message>
        <source>Transaction must have at least one recipient</source>
        <translation type="unfinished">Транзакцията трябва да има поне един получател.</translation>
    </message>
    <message>
        <source>Transaction too large</source>
        <translation type="unfinished">Транзакцията е твърде голяма</translation>
    </message>
    <message>
        <source>Unknown new rules activated (versionbit %i)</source>
        <translation type="unfinished">Активирани са неизвестни нови правила (versionbit %i)</translation>
    </message>
    <message>
        <source>Unsupported logging category %s=%s.</source>
        <translation type="unfinished">Неподдържана logging категория%s=%s.</translation>
    </message>
    <message>
        <source>User Agent comment (%s) contains unsafe characters.</source>
        <translation type="unfinished">Коментар потребителски агент (%s) съдържа не безопасни знаци. </translation>
    </message>
    <message>
        <source>Verifying blocks…</source>
        <translation type="unfinished">Секторите се проверяват...</translation>
    </message>
    <message>
        <source>Verifying wallet(s)…</source>
        <translation type="unfinished">Потвърждаване на портфейл(и)...</translation>
    </message>
    <message>
        <source>Wallet needed to be rewritten: restart %s to complete</source>
        <translation type="unfinished">Портфейлът трябва да бъде презаписан : рестартирай %s , за да завърши</translation>
    </message>
    <message>
        <source>Settings file could not be read</source>
        <translation type="unfinished">Файла с настройки не може да бъде прочетен.</translation>
    </message>
    <message>
        <source>Settings file could not be written</source>
        <translation type="unfinished">Файла с настройки не може да бъде записан.</translation>
    </message>
</context>
</TS><|MERGE_RESOLUTION|>--- conflicted
+++ resolved
@@ -249,13 +249,10 @@
 <context>
     <name>BitcoinApplication</name>
     <message>
-<<<<<<< HEAD
-=======
         <source>Settings file %1 might be corrupt or invalid.</source>
         <translation type="unfinished">Файлът с настройки %1 може да е повреден или невалиден.</translation>
     </message>
     <message>
->>>>>>> 88259837
         <source>Runaway exception</source>
         <translation type="unfinished">Изключи бягащите</translation>
     </message>
@@ -285,17 +282,6 @@
         <translation type="unfinished">Възникна фатална грешка. Проверете че файла с настройки е редактируем или опирайте да стартирате без настройки.</translation>
     </message>
     <message>
-<<<<<<< HEAD
-        <source>Error: Specified data directory "%1" does not exist.</source>
-        <translation type="unfinished">Грешка:Избраната "%1" директория не съществува.</translation>
-    </message>
-    <message>
-        <source>Error: Cannot parse configuration file: %1.</source>
-        <translation type="unfinished">Грешка: Не може да се анализира конфигурационния файл: %1.</translation>
-    </message>
-    <message>
-=======
->>>>>>> 88259837
         <source>Error: %1</source>
         <translation type="unfinished">Грешка: %1</translation>
     </message>
@@ -413,100 +399,6 @@
     </message>
 </context>
 <context>
-<<<<<<< HEAD
-    <name>bitcoin-core</name>
-    <message>
-        <source>Settings file could not be read</source>
-        <translation type="unfinished">Файла с настройки не може да бъде прочетен.</translation>
-    </message>
-    <message>
-        <source>Settings file could not be written</source>
-        <translation type="unfinished">Файла с настройки не може да бъде записан.</translation>
-    </message>
-    <message>
-        <source>Config setting for %s only applied on %s network when in [%s] section.</source>
-        <translation type="unfinished">Конфигурирай настройки за %s само когато са приложени на %s мрежа, когато са в [%s] секция.</translation>
-    </message>
-    <message>
-        <source>Do you want to rebuild the block database now?</source>
-        <translation type="unfinished">Желаете ли да пресъздадете базата данни с блокове сега?</translation>
-    </message>
-    <message>
-        <source>Done loading</source>
-        <translation type="unfinished">Зареждането е завършено</translation>
-    </message>
-    <message>
-        <source>Error initializing block database</source>
-        <translation type="unfinished">Грешка в пускането на базата данни с блокове</translation>
-    </message>
-    <message>
-        <source>Failed to listen on any port. Use -listen=0 if you want this.</source>
-        <translation type="unfinished">Провалено "слушане" на всеки порт. Използвайте -listen=0 ако искате това.</translation>
-    </message>
-    <message>
-        <source>Insufficient funds</source>
-        <translation type="unfinished">Недостатъчно средства</translation>
-    </message>
-    <message>
-        <source>The wallet will avoid paying less than the minimum relay fee.</source>
-        <translation type="unfinished">Портфейлът няма да плаша по-малко от миналата такса за препредаване.</translation>
-    </message>
-    <message>
-        <source>This is experimental software.</source>
-        <translation type="unfinished">Това е експериментален софтуер.</translation>
-    </message>
-    <message>
-        <source>This is the minimum transaction fee you pay on every transaction.</source>
-        <translation type="unfinished">Това е минималната такса за транзакция, която плащате за всяка транзакция.</translation>
-    </message>
-    <message>
-        <source>This is the transaction fee you will pay if you send a transaction.</source>
-        <translation type="unfinished">Това е таксата за транзакцията която ще платите ако изпратите транзакция.</translation>
-    </message>
-    <message>
-        <source>Transaction amount too small</source>
-        <translation type="unfinished">Сумата на транзакцията е твърде малка</translation>
-    </message>
-    <message>
-        <source>Transaction amounts must not be negative</source>
-        <translation type="unfinished">Сумите на транзакциите не могат да бъдат отрицателни</translation>
-    </message>
-    <message>
-        <source>Transaction must have at least one recipient</source>
-        <translation type="unfinished">Транзакцията трябва да има поне един получател.</translation>
-    </message>
-    <message>
-        <source>Transaction too large</source>
-        <translation type="unfinished">Транзакцията е твърде голяма</translation>
-    </message>
-    <message>
-        <source>Unknown new rules activated (versionbit %i)</source>
-        <translation type="unfinished">Активирани са неизвестни нови правила (versionbit %i)</translation>
-    </message>
-    <message>
-        <source>Unsupported logging category %s=%s.</source>
-        <translation type="unfinished">Неподдържана logging категория%s=%s.</translation>
-    </message>
-    <message>
-        <source>User Agent comment (%s) contains unsafe characters.</source>
-        <translation type="unfinished">Коментар потребителски агент (%s) съдържа не безопасни знаци. </translation>
-    </message>
-    <message>
-        <source>Verifying blocks…</source>
-        <translation type="unfinished">Секторите се проверяват...</translation>
-    </message>
-    <message>
-        <source>Verifying wallet(s)…</source>
-        <translation type="unfinished">Потвърждаване на портфейл(и)...</translation>
-    </message>
-    <message>
-        <source>Wallet needed to be rewritten: restart %s to complete</source>
-        <translation type="unfinished">Портфейлът трябва да бъде презаписан : рестартирай %s , за да завърши</translation>
-    </message>
-</context>
-<context>
-=======
->>>>>>> 88259837
     <name>BitcoinGUI</name>
     <message>
         <source>&amp;Overview</source>
@@ -596,17 +488,10 @@
     <message>
         <source>&amp;Options…</source>
         <translation type="unfinished">Опций</translation>
-<<<<<<< HEAD
     </message>
     <message>
         <source>&amp;Encrypt Wallet…</source>
         <translation type="unfinished">Шифровай портфейла</translation>
-=======
->>>>>>> 88259837
-    </message>
-    <message>
-        <source>&amp;Encrypt Wallet…</source>
-        <translation type="unfinished">Шифровай портфейла</translation>
     </message>
     <message>
         <source>Encrypt the private keys that belong to your wallet</source>
@@ -669,21 +554,10 @@
         <translation type="unfinished">Създай Портфейл...</translation>
     </message>
     <message>
-<<<<<<< HEAD
         <source>Close All Wallets…</source>
         <translation type="unfinished">Затвори всички уолети</translation>
     </message>
     <message>
-        <source>&amp;Load PSBT from file…</source>
-        <translation type="unfinished">&amp;Зареди PSBT от файл…</translation>
-    </message>
-    <message>
-=======
->>>>>>> 88259837
-        <source>Close All Wallets…</source>
-        <translation type="unfinished">Затвори всички уолети</translation>
-    </message>
-    <message>
         <source>&amp;File</source>
         <translation type="unfinished">&amp;Файл</translation>
     </message>
@@ -704,29 +578,6 @@
         <translation type="unfinished">Синхронизиране на хедъри (%1%)</translation>
     </message>
     <message>
-<<<<<<< HEAD
-        <source>Synchronizing with network…</source>
-        <translation type="unfinished">Синхронизиране с мрежа</translation>
-    </message>
-    <message>
-        <source>Indexing blocks on disk…</source>
-        <translation type="unfinished">Индексиране на блокове от диска...</translation>
-    </message>
-    <message>
-        <source>Processing blocks on disk…</source>
-        <translation type="unfinished">Обработване на сектори от диска...</translation>
-    </message>
-    <message>
-        <source>Reindexing blocks on disk…</source>
-        <translation type="unfinished">Преиндексиране на блокове от диска...</translation>
-    </message>
-    <message>
-        <source>Connecting to peers…</source>
-        <translation type="unfinished">Свързване с рояк...</translation>
-    </message>
-    <message>
-=======
->>>>>>> 88259837
         <source>Synchronizing with network…</source>
         <translation type="unfinished">Синхронизиране с мрежа</translation>
     </message>
@@ -798,13 +649,10 @@
         <translation type="unfinished">Актуално</translation>
     </message>
     <message>
-<<<<<<< HEAD
-=======
         <source>Ctrl+Q</source>
         <translation type="unfinished">Ctrl+Q </translation>
     </message>
     <message>
->>>>>>> 88259837
         <source>Load Partially Signed Bitcoin Transaction</source>
         <translation type="unfinished">Заредете частично подписана Bitcoin трансакция</translation>
     </message>
@@ -1238,13 +1086,10 @@
         <source>Can't list signers</source>
         <translation type="unfinished">Не мога да изброя подписите</translation>
     </message>
-<<<<<<< HEAD
-=======
     <message>
         <source>Too many external signers found</source>
         <translation type="unfinished">Намерени са твърде много външни подписващи</translation>
     </message>
->>>>>>> 88259837
 </context>
 <context>
     <name>LoadWalletsActivity</name>
@@ -1284,8 +1129,6 @@
         <translation type="unfinished">Отваряне на портфейл &lt;b&gt;%1&lt;/b&gt;…</translation>
     </message>
 </context>
-<<<<<<< HEAD
-=======
 <context>
     <name>RestoreWalletActivity</name>
     <message>
@@ -1304,7 +1147,6 @@
         <translation type="unfinished">Съобщение портфейлът е възстановен</translation>
     </message>
 </context>
->>>>>>> 88259837
 <context>
     <name>WalletController</name>
     <message>
@@ -1504,18 +1346,6 @@
             <numerusform />
             <numerusform />
         </translation>
-    </message>
-    <message>
-        <source>%1 GB of space available</source>
-        <translation type="unfinished">%1 GB налично пространство</translation>
-    </message>
-    <message>
-        <source>(of %1 GB needed)</source>
-        <translation type="unfinished">(от необходимите %1 GB )</translation>
-    </message>
-    <message>
-        <source>(%1 GB needed for full chain)</source>
-        <translation type="unfinished">(%1 GB необходими за пълна верига)</translation>
     </message>
     <message>
         <source>At least %1 GB of data will be stored in this directory, and it will grow over time.</source>
@@ -1562,13 +1392,6 @@
         <translation type="unfinished">Програмата се стартира за първи път вие може да изберете къде %1 ще се запаметят данните.</translation>
     </message>
     <message>
-<<<<<<< HEAD
-        <source>When you click OK, %1 will begin to download and process the full %4 block chain (%2GB) starting with the earliest transactions in %3 when %4 initially launched.</source>
-        <translation type="unfinished">Когато щракнете върху OK, %1 ще започне да изтегля и обработва пълната %4 блокова верига (%2GB) започвайки с най-ранните трансакции %3 когато %4 първоначално стартира.</translation>
-    </message>
-    <message>
-=======
->>>>>>> 88259837
         <source>Limit block chain storage to</source>
         <translation type="unfinished">Ограничете блокчейнното съхранение</translation>
     </message>
@@ -1681,11 +1504,7 @@
         <source>Unknown. Syncing Headers (%1, %2%)…</source>
         <translation type="unfinished">Неизвестно. Синхронизиране на Глави (%1, %2%)...</translation>
     </message>
-<<<<<<< HEAD
-</context>
-=======
     </context>
->>>>>>> 88259837
 <context>
     <name>OpenURIDialog</name>
     <message>
@@ -1741,13 +1560,10 @@
         <translation type="unfinished">Минимизиране вместо излизане от приложението, когато прозорецът е затворен. Когато тази опция е активирана, приложението ще се затвори само след избиране на Изход от менюто.</translation>
     </message>
     <message>
-<<<<<<< HEAD
-=======
         <source>Options set in this dialog are overridden by the command line:</source>
         <translation type="unfinished">Опциите, зададени в този диалогов прозорец, се заменят от командния ред:</translation>
     </message>
     <message>
->>>>>>> 88259837
         <source>Open Configuration File</source>
         <translation type="unfinished">Отворете конфигурационния файл</translation>
     </message>
@@ -1848,13 +1664,6 @@
         <translation type="unfinished">&amp;Външен път на скрипта на подписващия</translation>
     </message>
     <message>
-<<<<<<< HEAD
-        <source>Full path to a Bitcoin Core compatible script (e.g. C:\Downloads\hwi.exe or /Users/you/Downloads/hwi.py). Beware: malware can steal your coins!</source>
-        <translation type="unfinished">Пълен път към съвместим с биткойн основен скрипт (например C: \ Downloads \ hwi.exe или /users/you/downloads/hwi.py). Внимавайте: злонамерен софтуер може да открадне вашите монети!</translation>
-    </message>
-    <message>
-=======
->>>>>>> 88259837
         <source>Automatically open the Bitcoin client port on the router. This only works when your router supports UPnP and it is enabled.</source>
         <translation type="unfinished">Автоматично отваряне на входящия Bitcoin порт. Работи само с рутери поддържащи UPnP.</translation>
     </message>
@@ -2788,13 +2597,6 @@
 </context>
 <context>
     <name>TransactionDesc</name>
-    <message numerus="yes">
-        <source>Open for %n more block(s)</source>
-        <translation>
-            <numerusform />
-            <numerusform />
-        </translation>
-    </message>
     <message>
         <source>%1/unconfirmed</source>
         <extracomment>Text explaining the current status of a transaction, shown in the status field of the details window for this transaction. This status represents a transaction confirmed in at least one block, but less than 6 blocks.</extracomment>
