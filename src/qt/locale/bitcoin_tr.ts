<TS version="2.1" language="tr">
<context>
    <name>AddressBookPage</name>
    <message>
        <source>Right-click to edit address or label</source>
        <translation type="unfinished">Sağ tık ile adres ve etiket düzenle</translation>
    </message>
    <message>
        <source>Create a new address</source>
        <translation type="unfinished">Yeni bir adres oluşturun</translation>
    </message>
    <message>
        <source>&amp;New</source>
        <translation type="unfinished">&amp;Yeni</translation>
    </message>
    <message>
        <source>Copy the currently selected address to the system clipboard</source>
        <translation type="unfinished">Seçili adresi panoya kopyalayın</translation>
    </message>
    <message>
        <source>&amp;Copy</source>
        <translation type="unfinished">&amp;Kopyala</translation>
    </message>
    <message>
        <source>C&amp;lose</source>
        <translation type="unfinished">Ka&amp;pat</translation>
    </message>
    <message>
        <source>Delete the currently selected address from the list</source>
        <translation type="unfinished">Seçili adresi listeden silin</translation>
    </message>
    <message>
        <source>Enter address or label to search</source>
        <translation type="unfinished">Aramak için adres veya etiket girin</translation>
    </message>
    <message>
        <source>Export the data in the current tab to a file</source>
        <translation type="unfinished">Geçerli sekmedeki veriyi bir dosyaya ile dışa aktarın</translation>
    </message>
    <message>
        <source>&amp;Export</source>
        <translation type="unfinished">&amp;Dışa aktar</translation>
    </message>
    <message>
        <source>&amp;Delete</source>
        <translation type="unfinished">&amp;Sil</translation>
    </message>
    <message>
        <source>Choose the address to send coins to</source>
        <translation type="unfinished">Coin gönderilecek adresi seçiniz</translation>
    </message>
    <message>
        <source>Choose the address to receive coins with</source>
        <translation type="unfinished">Coinleri alacak adresi seçin</translation>
    </message>
    <message>
        <source>C&amp;hoose</source>
        <translation type="unfinished">S&amp;eç</translation>
    </message>
    <message>
        <source>These are your Bitcoin addresses for sending payments. Always check the amount and the receiving address before sending coins.</source>
        <translation type="unfinished">Bunlar ödemeleri gönderdiğiniz Bitcoin adreslerinizdir. Para göndermeden önce her zaman tutarı ve alıcı adresi kontrol ediniz.</translation>
    </message>
    <message>
        <source>These are your Bitcoin addresses for receiving payments. Use the 'Create new receiving address' button in the receive tab to create new addresses.
Signing is only possible with addresses of the type 'legacy'.</source>
        <translation type="unfinished">Bunlar ödeme almak için kullanacağınız bitcoin adreslerinizdir. Yeni adres oluşturmak için ödeme alma sekmesindeki 'Yeni alıcı adresi oluşturun' kısmına tıklayın.
İmzalama sadece 'legacy' tipindeki adreslerle mümkündür.</translation>
    </message>
    <message>
        <source>&amp;Copy Address</source>
        <translation type="unfinished">Adresi &amp;Kopyala</translation>
    </message>
    <message>
        <source>Copy &amp;Label</source>
        <translation type="unfinished">Etiketi kopyala</translation>
    </message>
    <message>
        <source>&amp;Edit</source>
        <translation type="unfinished">&amp;Düzenle</translation>
    </message>
    <message>
        <source>Export Address List</source>
        <translation type="unfinished">Adres Listesini Dışa Aktar</translation>
    </message>
    <message>
        <source>Comma separated file</source>
        <extracomment>Expanded name of the CSV file format. See: https://en.wikipedia.org/wiki/Comma-separated_values.</extracomment>
        <translation type="unfinished">Virgülle ayrılmış dosya</translation>
    </message>
    <message>
        <source>There was an error trying to save the address list to %1. Please try again.</source>
        <extracomment>An error message. %1 is a stand-in argument for the name of the file we attempted to save to.</extracomment>
        <translation type="unfinished">Adres listesinin %1 konumuna kaydedilmesi sırasında bir hata meydana geldi. Lütfen tekrar deneyin.</translation>
    </message>
    <message>
        <source>Sending addresses - %1</source>
        <translation type="unfinished">Adresler gönderiliyor - %1</translation>
    </message>
    <message>
        <source>Receiving addresses - %1</source>
        <translation type="unfinished">Adresler alınıyor - %1</translation>
    </message>
    <message>
        <source>Exporting Failed</source>
        <translation type="unfinished">Dışa Aktarım Başarısız Oldu</translation>
    </message>
</context>
<context>
    <name>AddressTableModel</name>
    <message>
        <source>Label</source>
        <translation type="unfinished">Etiket</translation>
    </message>
    <message>
        <source>Address</source>
        <translation type="unfinished">Adres</translation>
    </message>
    <message>
        <source>(no label)</source>
        <translation type="unfinished">(etiket yok)</translation>
    </message>
</context>
<context>
    <name>AskPassphraseDialog</name>
    <message>
        <source>Passphrase Dialog</source>
        <translation type="unfinished">Parola İletişim Kutusu</translation>
    </message>
    <message>
        <source>Enter passphrase</source>
        <translation type="unfinished">Parolanızı giriniz.</translation>
    </message>
    <message>
        <source>New passphrase</source>
        <translation type="unfinished">Yeni parola</translation>
    </message>
    <message>
        <source>Repeat new passphrase</source>
        <translation type="unfinished">Yeni parolanızı tekrar ediniz</translation>
    </message>
    <message>
        <source>Show passphrase</source>
        <translation type="unfinished">Parolayı göster</translation>
    </message>
    <message>
        <source>Encrypt wallet</source>
        <translation type="unfinished">Cüzdan şifrele</translation>
    </message>
    <message>
        <source>This operation needs your wallet passphrase to unlock the wallet.</source>
        <translation type="unfinished">Bu işlemi yapabilmek için cüzdan parolanızı girmeniz gerekmektedir
Cüzdan kilidini aç.</translation>
    </message>
    <message>
        <source>Unlock wallet</source>
        <translation type="unfinished">Cüzdan kilidini aç</translation>
    </message>
    <message>
        <source>Change passphrase</source>
        <translation type="unfinished">Parola değiştir</translation>
    </message>
    <message>
        <source>Confirm wallet encryption</source>
        <translation type="unfinished">Cüzdan şifrelemeyi onayla</translation>
    </message>
    <message>
        <source>Warning: If you encrypt your wallet and lose your passphrase, you will &lt;b&gt;LOSE ALL OF YOUR BITCOINS&lt;/b&gt;!</source>
        <translation type="unfinished">Uyarı: Cüzdanınızı şifreler ve parolanızı unutursanız &lt;b&gt;TÜM BITCOINLERINIZI KAYBEDERSİNİZ&lt;/b&gt;!</translation>
    </message>
    <message>
        <source>Are you sure you wish to encrypt your wallet?</source>
        <translation type="unfinished">Cüzdanınızı şifrelemek istediğinizden emin misiniz?</translation>
    </message>
    <message>
        <source>Wallet encrypted</source>
        <translation type="unfinished">Cüzdan şifrelendi</translation>
    </message>
    <message>
        <source>Enter the new passphrase for the wallet.&lt;br/&gt;Please use a passphrase of &lt;b&gt;ten or more random characters&lt;/b&gt;, or &lt;b&gt;eight or more words&lt;/b&gt;.</source>
        <translation type="unfinished">Cüzdan için yeni parolanızı girin. &lt;br/&gt;Lütfen &lt;b&gt;on veya daha fazla rastgele karakter&lt;/b&gt;ya da &lt;b&gt;sekiz veya daha fazla sözcük&lt;/b&gt; içeren bir parola kullanın.</translation>
    </message>
    <message>
        <source>Enter the old passphrase and new passphrase for the wallet.</source>
        <translation type="unfinished">Cüzdanınızın eski ve yeni parolasını giriniz.</translation>
    </message>
    <message>
        <source>Continue</source>
        <translation type="unfinished">Devam</translation>
    </message>
    <message>
        <source>Back</source>
        <translation type="unfinished">Geri</translation>
    </message>
    <message>
        <source>Remember that encrypting your wallet cannot fully protect your bitcoins from being stolen by malware infecting your computer.</source>
        <translation type="unfinished">Cüzdanınızı şifrelemenin bilgisayarınıza bulaşan kötü amaçlı yazılımlar tarafından bitcoinlerinizin çalınmasına karşı tamamen koruyamayacağını unutmayın.</translation>
    </message>
    <message>
        <source>Wallet to be encrypted</source>
        <translation type="unfinished">Şifrelenecek cüzdan</translation>
    </message>
    <message>
        <source>Your wallet is about to be encrypted. </source>
        <translation type="unfinished">Cüzdanınız şifrelenmek üzere</translation>
    </message>
    <message>
        <source>Your wallet is now encrypted. </source>
        <translation type="unfinished">Cüzdanınız şu an şifrelenmiş</translation>
    </message>
    <message>
        <source>IMPORTANT: Any previous backups you have made of your wallet file should be replaced with the newly generated, encrypted wallet file. For security reasons, previous backups of the unencrypted wallet file will become useless as soon as you start using the new, encrypted wallet.</source>
        <translation type="unfinished">ÖNEMLİ: Yedeklediğiniz cüzdan dosyalarını yeni ve şifrelenmiş cüzdan dosyası ile değiştirmelisiniz. Güvenlik nedeniyle şifrelenmiş cüzdanı kullanmaya başladığınızda eski şifrelenmemiş cüzdan dosyaları kullanılamaz hale gelecektir.</translation>
    </message>
    <message>
        <source>Wallet encryption failed</source>
        <translation type="unfinished">Cüzdan şifreleme başarısız oldu</translation>
    </message>
    <message>
        <source>Wallet encryption failed due to an internal error. Your wallet was not encrypted.</source>
        <translation type="unfinished">Dahili bir hata nedeniyle cüzdan şifreleme başarısız oldu. Cüzdanınız şifrelenmedi.</translation>
    </message>
    <message>
        <source>The supplied passphrases do not match.</source>
        <translation type="unfinished">Girilen parolalar eşleşmiyor.</translation>
    </message>
    <message>
        <source>Wallet unlock failed</source>
        <translation type="unfinished">Cüzdan kilidi açma başarız oldu</translation>
    </message>
    <message>
        <source>The passphrase entered for the wallet decryption was incorrect.</source>
        <translation type="unfinished">Cüzdan parolasının kaldırılması için girilen parola yanlış.</translation>
    </message>
    <message>
        <source>The passphrase entered for the wallet decryption is incorrect. It contains a null character (ie - a zero byte). If the passphrase was set with a version of this software prior to 25.0, please try again with only the characters up to — but not including — the first null character. If this is successful, please set a new passphrase to avoid this issue in the future.</source>
        <translation type="unfinished">The passphrase entered for the wallet decryption is incorrect. It contains a null character (ie - a zero byte). If the passphrase was set with a version of this software prior to 25.0, please try again with only the characters up to — but not including — the first null character. If this is successful, please set a new passphrase to avoid this issue in the future</translation>
    </message>
    <message>
        <source>Wallet passphrase was successfully changed.</source>
        <translation type="unfinished">Cüzdan parolası başarılı bir şekilde değiştirildi</translation>
    </message>
    <message>
        <source>Passphrase change failed</source>
        <translation type="unfinished">Parola değişimi başarısız oldu</translation>
    </message>
    <message>
        <source>Warning: The Caps Lock key is on!</source>
        <translation type="unfinished">Uyarı: Caps lock açık</translation>
    </message>
</context>
<context>
    <name>BanTableModel</name>
    <message>
        <source>IP/Netmask</source>
        <translation type="unfinished">İP/Ağ maskesi</translation>
    </message>
    <message>
        <source>Banned Until</source>
        <translation type="unfinished">Kadar Yasaklı</translation>
    </message>
</context>
<context>
    <name>BitcoinApplication</name>
    <message>
        <source>Settings file %1 might be corrupt or invalid.</source>
        <translation type="unfinished">%1 ayar dosyası bozuk veya geçersiz olabilir.</translation>
    </message>
    <message>
        <source>Runaway exception</source>
        <translation type="unfinished">Sızıntı istisnası</translation>
    </message>
    <message>
        <source>A fatal error occurred. %1 can no longer continue safely and will quit.</source>
        <translation type="unfinished">Önemli bir hata oluştu. %1 artık güvenli bir şekilde devam edemeyecek ve çıkacak.</translation>
    </message>
    <message>
        <source>Internal error</source>
        <translation type="unfinished">İç hata</translation>
    </message>
    <message>
        <source>An internal error occurred. %1 will attempt to continue safely. This is an unexpected bug which can be reported as described below.</source>
        <translation type="unfinished">Bir iç hata oluştu. %1 güvenli bir şekilde devam etmeye çalışacak. Bu, aşağıda açıklandığı gibi rapor edilebilecek beklenmedik bir hatadır.</translation>
    </message>
</context>
<context>
    <name>QObject</name>
    <message>
        <source>Do you want to reset settings to default values, or to abort without making changes?</source>
        <extracomment>Explanatory text shown on startup when the settings file cannot be read. Prompts user to make a choice between resetting or aborting.</extracomment>
        <translation type="unfinished">Ayarları varsayılan değerlere sıfırlamak mı yoksa değişiklik yapmadan iptal etmek mi istiyorsunuz?</translation>
    </message>
    <message>
        <source>A fatal error occurred. Check that settings file is writable, or try running with -nosettings.</source>
        <extracomment>Explanatory text shown on startup when the settings file could not be written. Prompts user to check that we have the ability to write to the file. Explains that the user has the option of running without a settings file.</extracomment>
        <translation type="unfinished">Önemli bir hata oluştu. Ayarlar dosyasının yazılabilir olup olmadığını kontrol edin veya -nosettings ile çalıştırmayı deneyin.</translation>
    </message>
    <message>
        <source>Error: %1</source>
        <translation type="unfinished">Hata: %1</translation>
    </message>
    <message>
        <source>%1 didn't yet exit safely…</source>
        <translation type="unfinished">%1  henüz güvenli bir şekilde çıkış yapmadı...</translation>
    </message>
    <message>
        <source>unknown</source>
        <translation type="unfinished">bilinmeyen</translation>
    </message>
    <message>
        <source>Embedded "%1"</source>
        <translation type="unfinished">Yerleştir "%1"</translation>
    </message>
    <message>
        <source>Default system font "%1"</source>
        <translation type="unfinished">Varsayılan sistem fontu "%1"</translation>
    </message>
    <message>
        <source>Custom…</source>
        <translation type="unfinished">Özel…</translation>
    </message>
    <message>
        <source>Amount</source>
        <translation type="unfinished">Mitar</translation>
    </message>
    <message>
        <source>Enter a Bitcoin address (e.g. %1)</source>
        <translation type="unfinished">Bir bitcoin adresi giriniz (örneğin %1)</translation>
    </message>
    <message>
        <source>Onion</source>
        <comment>network name</comment>
        <extracomment>Name of Tor network in peer info</extracomment>
        <translation type="unfinished">Soğan</translation>
    </message>
    <message>
        <source>Inbound</source>
        <extracomment>An inbound connection from a peer. An inbound connection is a connection initiated by a peer.</extracomment>
        <translation type="unfinished">Gelen</translation>
    </message>
    <message>
        <source>Outbound</source>
        <extracomment>An outbound connection to a peer. An outbound connection is a connection initiated by us.</extracomment>
        <translation type="unfinished">yurt dışı</translation>
    </message>
    <message>
        <source>Manual</source>
        <extracomment>Peer connection type established manually through one of several methods.</extracomment>
        <translation type="unfinished">Manuel</translation>
    </message>
    <message>
        <source>%1 d</source>
        <translation type="unfinished">%1 g</translation>
    </message>
    <message>
        <source>%1 h</source>
        <translation type="unfinished">%1 sa</translation>
    </message>
    <message>
        <source>%1 m</source>
        <translation type="unfinished">%1 d</translation>
    </message>
    <message>
        <source>%1 s</source>
        <translation type="unfinished">%1 sn</translation>
    </message>
    <message>
        <source>None</source>
        <translation type="unfinished">Boş</translation>
    </message>
    <message>
        <source>N/A</source>
        <translation type="unfinished">Mevcut değil</translation>
    </message>
    <message numerus="yes">
        <source>%n second(s)</source>
        <translation type="unfinished">
            <numerusform>%n saniye</numerusform>
        </translation>
    </message>
    <message numerus="yes">
        <source>%n minute(s)</source>
        <translation type="unfinished">
            <numerusform>%n dakika</numerusform>
        </translation>
    </message>
    <message numerus="yes">
        <source>%n hour(s)</source>
        <translation type="unfinished">
            <numerusform>%n saat</numerusform>
        </translation>
    </message>
    <message numerus="yes">
        <source>%n day(s)</source>
        <translation type="unfinished">
            <numerusform>%n gün</numerusform>
        </translation>
    </message>
    <message numerus="yes">
        <source>%n week(s)</source>
        <translation type="unfinished">
            <numerusform>%n hafta</numerusform>
        </translation>
    </message>
    <message>
        <source>%1 and %2</source>
        <translation type="unfinished">%1 ve %2</translation>
    </message>
    <message numerus="yes">
        <source>%n year(s)</source>
        <translation type="unfinished">
            <numerusform>%n yıl</numerusform>
        </translation>
    </message>
    <message>
        <source>default wallet</source>
        <translation type="unfinished">varsayılan cüzdan</translation>
    </message>
</context>
<context>
    <name>BitcoinGUI</name>
    <message>
        <source>&amp;Overview</source>
        <translation type="unfinished">Genel durum</translation>
    </message>
    <message>
        <source>Show general overview of wallet</source>
        <translation type="unfinished">Cüzdan genel durumunu göster</translation>
    </message>
    <message>
        <source>&amp;Transactions</source>
        <translation type="unfinished">&amp;İşlemler</translation>
    </message>
    <message>
        <source>Browse transaction history</source>
        <translation type="unfinished">İşlem geçişini görüntüle</translation>
    </message>
    <message>
        <source>E&amp;xit</source>
        <translation type="unfinished">&amp;Çıkış</translation>
    </message>
    <message>
        <source>Quit application</source>
        <translation type="unfinished">Uygulamadan çık</translation>
    </message>
    <message>
        <source>&amp;About %1</source>
        <translation type="unfinished">&amp;Hakkında %1</translation>
    </message>
    <message>
        <source>Show information about %1</source>
        <translation type="unfinished">%1 hakkındaki bilgileri göster</translation>
    </message>
    <message>
        <source>About &amp;Qt</source>
        <translation type="unfinished">&amp;Qt hakkında</translation>
    </message>
    <message>
        <source>Show information about Qt</source>
        <translation type="unfinished">Qt hakkındaki bilgileri göster</translation>
    </message>
    <message>
        <source>Modify configuration options for %1</source>
        <translation type="unfinished">%1 için yapılandırma seçeneklerini değiştirin</translation>
    </message>
    <message>
        <source>Create a new wallet</source>
        <translation type="unfinished">Yeni bir cüzdan oluştur</translation>
    </message>
    <message>
        <source>&amp;Minimize</source>
        <translation type="unfinished">&amp;Küçült</translation>
    </message>
    <message>
        <source>Wallet:</source>
        <translation type="unfinished">Cüzdan:</translation>
    </message>
    <message>
        <source>Network activity disabled.</source>
        <extracomment>A substring of the tooltip.</extracomment>
        <translation type="unfinished">Network aktivitesi devre dışı bırakıldı</translation>
    </message>
    <message>
        <source>Proxy is &lt;b&gt;enabled&lt;/b&gt;: %1</source>
        <translation type="unfinished">Proxy &lt;b&gt;etkinleştirildi&lt;/b&gt;: %1 </translation>
    </message>
    <message>
        <source>Send coins to a Bitcoin address</source>
        <translation type="unfinished">Bir Bitcoin adresine Bitcoin yolla</translation>
    </message>
    <message>
        <source>Backup wallet to another location</source>
        <translation type="unfinished">Cüzdanı diğer bir konumda yedekle</translation>
    </message>
    <message>
        <source>Change the passphrase used for wallet encryption</source>
        <translation type="unfinished">Cüzdan şifrelemesi için kullanılan parolayı değiştir</translation>
    </message>
    <message>
        <source>&amp;Send</source>
        <translation type="unfinished">&amp;Gönder</translation>
    </message>
    <message>
        <source>&amp;Receive</source>
        <translation type="unfinished">&amp;Al</translation>
    </message>
    <message>
        <source>&amp;Options…</source>
        <translation type="unfinished">&amp;Seçenekler…</translation>
    </message>
    <message>
        <source>&amp;Encrypt Wallet…</source>
        <translation type="unfinished">&amp;Cüzdanı Şifrele...</translation>
    </message>
    <message>
        <source>Encrypt the private keys that belong to your wallet</source>
        <translation type="unfinished">Cüzdanınıza ait özel anahtarları şifreleyin</translation>
    </message>
    <message>
        <source>&amp;Backup Wallet…</source>
        <translation type="unfinished">&amp;Cüzdanı Yedekle...</translation>
    </message>
    <message>
        <source>&amp;Change Passphrase…</source>
        <translation type="unfinished">&amp;Parolayı Değiştir...</translation>
    </message>
    <message>
        <source>Sign &amp;message…</source>
        <translation type="unfinished">&amp;Mesajı imzala...</translation>
    </message>
    <message>
        <source>Sign messages with your Bitcoin addresses to prove you own them</source>
        <translation type="unfinished">Bitcoin adreslerine sahip olduğunuzu kanıtlamak için mesajlarınızı imzalayın</translation>
    </message>
    <message>
        <source>&amp;Verify message…</source>
        <translation type="unfinished">&amp;Mesajı doğrula...</translation>
    </message>
    <message>
        <source>Verify messages to ensure they were signed with specified Bitcoin addresses</source>
        <translation type="unfinished">Belirtilen Bitcoin adresleriyle imzalandıklarından emin olmak için mesajları doğrulayın</translation>
    </message>
    <message>
        <source>&amp;Load PSBT from file…</source>
        <translation type="unfinished">&amp;PSBT'yi dosyadan yükle...</translation>
    </message>
    <message>
        <source>Open &amp;URI…</source>
        <translation type="unfinished">&amp;URI 'ı Aç...</translation>
    </message>
    <message>
        <source>Close Wallet…</source>
        <translation type="unfinished">Cüzdanı Kapat...</translation>
    </message>
    <message>
        <source>Create Wallet…</source>
        <translation type="unfinished">Cüzdan Oluştur...</translation>
    </message>
    <message>
        <source>Close All Wallets…</source>
        <translation type="unfinished">Tüm Cüzdanları Kapat...</translation>
    </message>
    <message>
        <source>&amp;File</source>
        <translation type="unfinished">&amp;Dosya</translation>
    </message>
    <message>
        <source>&amp;Settings</source>
        <translation type="unfinished">&amp;Ayarlar</translation>
    </message>
    <message>
        <source>&amp;Help</source>
        <translation type="unfinished">&amp;Yardım</translation>
    </message>
    <message>
        <source>Tabs toolbar</source>
        <translation type="unfinished">Araç çubuğu sekmeleri</translation>
    </message>
    <message>
        <source>Syncing Headers (%1%)…</source>
        <translation type="unfinished">Başlıklar senkronize ediliyor (%1%)...</translation>
    </message>
    <message>
        <source>Synchronizing with network…</source>
        <translation type="unfinished">Ağ ile senkronize ediliyor...</translation>
    </message>
    <message>
        <source>Connecting to peers…</source>
        <translation type="unfinished">Eşlere Bağlanılıyor...</translation>
    </message>
    <message>
        <source>Request payments (generates QR codes and bitcoin: URIs)</source>
        <translation type="unfinished">Ödeme isteyin (QR kodları ve bitcoin: URI'ler üretir)</translation>
    </message>
    <message>
        <source>Show the list of used sending addresses and labels</source>
        <translation type="unfinished">Kullanılan gönderim adreslerinin ve etiketlerin listesini göster</translation>
    </message>
    <message>
        <source>Show the list of used receiving addresses and labels</source>
        <translation type="unfinished">Kullanılan alım adreslerinin ve etiketlerin listesini göster</translation>
    </message>
    <message>
        <source>&amp;Command-line options</source>
        <translation type="unfinished">&amp;Komut satırı seçenekleri</translation>
    </message>
    <message numerus="yes">
        <source>Processed %n block(s) of transaction history.</source>
        <translation type="unfinished">
            <numerusform>İşlem geçmişinin %n bloğu işlendi.</numerusform>
        </translation>
    </message>
    <message>
        <source>Catching up…</source>
        <translation type="unfinished">Yakalanıyor...</translation>
    </message>
    <message>
        <source>Last received block was generated %1 ago.</source>
        <translation type="unfinished">Üretilen son blok %1 önce üretildi.</translation>
    </message>
    <message>
        <source>Transactions after this will not yet be visible.</source>
        <translation type="unfinished">Bundan sonraki işlemler henüz görüntülenemez.</translation>
    </message>
    <message>
        <source>Error</source>
        <translation type="unfinished">Hata</translation>
    </message>
    <message>
        <source>Warning</source>
        <translation type="unfinished">Uyarı</translation>
    </message>
    <message>
        <source>Information</source>
        <translation type="unfinished">Bilgi</translation>
    </message>
    <message>
        <source>Up to date</source>
        <translation type="unfinished">Güncel</translation>
    </message>
    <message>
        <source>Load Partially Signed Bitcoin Transaction</source>
        <translation type="unfinished">Kısmen İmzalanmış Bitcoin İşlemini Yükle </translation>
    </message>
    <message>
        <source>Load PSBT from &amp;clipboard…</source>
        <translation type="unfinished">PSBT'yi &amp;panodan yükle...</translation>
    </message>
    <message>
        <source>Load Partially Signed Bitcoin Transaction from clipboard</source>
        <translation type="unfinished">Kısmen İmzalanmış Bitcoin işlemini panodan yükle</translation>
    </message>
    <message>
        <source>Node window</source>
        <translation type="unfinished">Düğüm penceresi</translation>
    </message>
    <message>
        <source>Open node debugging and diagnostic console</source>
        <translation type="unfinished">Açık düğüm hata ayıklama ve tanılama konsolu</translation>
    </message>
    <message>
        <source>&amp;Sending addresses</source>
        <translation type="unfinished">&amp; Adresleri gönderme</translation>
    </message>
    <message>
        <source>&amp;Receiving addresses</source>
        <translation type="unfinished">&amp; Adresler alınıyor</translation>
    </message>
    <message>
        <source>Open a bitcoin: URI</source>
        <translation type="unfinished">Bitcoin’i aç.</translation>
    </message>
    <message>
        <source>Open Wallet</source>
        <translation type="unfinished">Cüzdanı Aç</translation>
    </message>
    <message>
        <source>Open a wallet</source>
        <translation type="unfinished">Bir cüzdan aç</translation>
    </message>
    <message>
        <source>Close wallet</source>
        <translation type="unfinished">Cüzdan kapat</translation>
    </message>
    <message>
        <source>Restore Wallet…</source>
        <extracomment>Name of the menu item that restores wallet from a backup file.</extracomment>
        <translation type="unfinished">Cüzdanı Geri Yükle...</translation>
    </message>
    <message>
        <source>Restore a wallet from a backup file</source>
        <extracomment>Status tip for Restore Wallet menu item</extracomment>
        <translation type="unfinished">Yedekleme dosyasından bir cüzdanı geri yükle</translation>
    </message>
    <message>
        <source>Close all wallets</source>
        <translation type="unfinished">Tüm cüzdanları kapat</translation>
    </message>
    <message>
        <source>Migrate Wallet</source>
        <translation type="unfinished">Cüzdanı Taşı</translation>
    </message>
    <message>
        <source>Migrate a wallet</source>
        <translation type="unfinished">Bir Cüzdanı Taşı</translation>
    </message>
    <message>
        <source>&amp;Mask values</source>
        <translation type="unfinished">&amp; Değerleri maskele</translation>
    </message>
    <message>
        <source>Mask the values in the Overview tab</source>
        <translation type="unfinished">Genel Bakış sekmesindeki değerleri maskeleyin</translation>
    </message>
    <message>
        <source>No wallets available</source>
        <translation type="unfinished">Erişilebilir cüzdan yok</translation>
    </message>
    <message>
        <source>Wallet Data</source>
        <extracomment>Name of the wallet data file format.</extracomment>
        <translation type="unfinished">Cüzdan Verisi</translation>
    </message>
    <message>
        <source>Load Wallet Backup</source>
        <extracomment>The title for Restore Wallet File Windows</extracomment>
        <translation type="unfinished">Cüzdan Yedeği Yükle</translation>
    </message>
    <message>
        <source>Restore Wallet</source>
        <extracomment>Title of pop-up window shown when the user is attempting to restore a wallet.</extracomment>
        <translation type="unfinished">Cüzdanı Geri Yükle</translation>
    </message>
    <message>
        <source>Wallet Name</source>
        <extracomment>Label of the input field where the name of the wallet is entered.</extracomment>
        <translation type="unfinished">Cüzdan İsmi</translation>
    </message>
    <message>
        <source>&amp;Window</source>
        <translation type="unfinished">&amp;Pencere</translation>
    </message>
    <message>
        <source>Zoom</source>
        <translation type="unfinished">Yakınlaştır</translation>
    </message>
    <message>
        <source>Main Window</source>
        <translation type="unfinished">Ana Pencere</translation>
    </message>
    <message>
        <source>%1 client</source>
        <translation type="unfinished">%1 istemci</translation>
    </message>
    <message>
        <source>&amp;Hide</source>
        <translation type="unfinished">&amp;Gizle</translation>
    </message>
    <message>
        <source>S&amp;how</source>
        <translation type="unfinished">G&amp;öster</translation>
    </message>
    <message numerus="yes">
        <source>%n active connection(s) to Bitcoin network.</source>
        <extracomment>A substring of the tooltip.</extracomment>
        <translation type="unfinished">
            <numerusform>Bitcoin ağına %n etkin bağlantı.</numerusform>
        </translation>
    </message>
    <message>
        <source>Click for more actions.</source>
        <extracomment>A substring of the tooltip. "More actions" are available via the context menu.</extracomment>
        <translation type="unfinished">daha fazla seçenek için tıklayın.</translation>
    </message>
    <message>
        <source>Disable network activity</source>
        <extracomment>A context menu item.</extracomment>
        <translation type="unfinished">Ağ etkinliğini devre dışı bırak</translation>
    </message>
    <message>
        <source>Enable network activity</source>
        <extracomment>A context menu item. The network activity was disabled previously.</extracomment>
        <translation type="unfinished">Ağ etkinliğini etkinleştir</translation>
    </message>
    <message>
        <source>Pre-syncing Headers (%1%)…</source>
        <translation type="unfinished">Üstbilgiler senkronize ediliyor (%1%)...</translation>
    </message>
    <message>
        <source>Error creating wallet</source>
        <translation type="unfinished">Cüzdan oluşturulurken hata meydana geldi</translation>
    </message>
    <message>
<<<<<<< HEAD
=======
        <source>Cannot create new wallet, the software was compiled without sqlite support (required for descriptor wallets)</source>
        <translation type="unfinished">Yeni cüzdan oluşturulamıyor, yazılım SQLite desteği olmadan derlenmiş (descriptor cüzdanlar için gereklidir).</translation>
    </message>
    <message>
>>>>>>> 89522379
        <source>Error: %1</source>
        <translation type="unfinished">Hata: %1</translation>
    </message>
    <message>
        <source>Warning: %1</source>
        <translation type="unfinished">Uyarı: %1</translation>
    </message>
    <message>
        <source>Date: %1
</source>
        <translation type="unfinished">Tarih: %1
</translation>
    </message>
    <message>
        <source>Amount: %1
</source>
        <translation type="unfinished">Tutar: %1
</translation>
    </message>
    <message>
        <source>Wallet: %1
</source>
        <translation type="unfinished">Cüzdan: %1
</translation>
    </message>
    <message>
        <source>Type: %1
</source>
        <translation type="unfinished">Tür: %1
</translation>
    </message>
    <message>
        <source>Label: %1
</source>
        <translation type="unfinished">Etiket: %1
</translation>
    </message>
    <message>
        <source>Address: %1
</source>
        <translation type="unfinished">Adres: %1
</translation>
    </message>
    <message>
        <source>Sent transaction</source>
        <translation type="unfinished">İşlem gönderildi</translation>
    </message>
    <message>
        <source>Incoming transaction</source>
        <translation type="unfinished">Gelen işlem</translation>
    </message>
    <message>
        <source>HD key generation is &lt;b&gt;enabled&lt;/b&gt;</source>
        <translation type="unfinished">HD anahtar üreticiler &lt;b&gt;kullanilabilir&lt;/b&gt;</translation>
    </message>
    <message>
        <source>HD key generation is &lt;b&gt;disabled&lt;/b&gt;</source>
        <translation type="unfinished">HD anahtar üreticiler &lt;b&gt;kullanılamaz&lt;/b&gt;</translation>
    </message>
    <message>
        <source>Private key &lt;b&gt;disabled&lt;/b&gt;</source>
        <translation type="unfinished">Gizli anahtar oluşturma &lt;b&gt;devre dışı&lt;/b&gt;</translation>
    </message>
    <message>
        <source>Wallet is &lt;b&gt;encrypted&lt;/b&gt; and currently &lt;b&gt;unlocked&lt;/b&gt;</source>
        <translation type="unfinished">Cüzdan &lt;b&gt;şifrelenmiş&lt;/b&gt; ve şu anda &lt;b&gt;kilitli değil&lt;/b&gt;</translation>
    </message>
    <message>
        <source>Wallet is &lt;b&gt;encrypted&lt;/b&gt; and currently &lt;b&gt;locked&lt;/b&gt;</source>
        <translation type="unfinished">Cüzdan &lt;b&gt;şifrelenmiş&lt;/b&gt; ve şu anda &lt;b&gt;kilitlidir&lt;/b&gt;</translation>
    </message>
    <message>
        <source>Original message:</source>
        <translation type="unfinished">Orjinal mesaj:</translation>
    </message>
</context>
<context>
    <name>UnitDisplayStatusBarControl</name>
    <message>
        <source>Unit to show amounts in. Click to select another unit.</source>
        <translation type="unfinished">Tutarı göstermek için birim. Başka bir birim seçmek için tıklayınız.</translation>
    </message>
</context>
<context>
    <name>CoinControlDialog</name>
    <message>
        <source>Quantity:</source>
        <translation type="unfinished">Miktar</translation>
    </message>
    <message>
        <source>Bytes:</source>
        <translation type="unfinished">Bayt:</translation>
    </message>
    <message>
        <source>Amount:</source>
        <translation type="unfinished">Miktar</translation>
    </message>
    <message>
        <source>Fee:</source>
        <translation type="unfinished">Ücret</translation>
    </message>
    <message>
        <source>After Fee:</source>
        <translation type="unfinished">Ücret sonrası:</translation>
    </message>
    <message>
        <source>Change:</source>
        <translation type="unfinished">Değiştir</translation>
    </message>
    <message>
        <source>(un)select all</source>
        <translation type="unfinished">tümünü seçmek</translation>
    </message>
    <message>
        <source>Tree mode</source>
        <translation type="unfinished">Ağaç kipi</translation>
    </message>
    <message>
        <source>List mode</source>
        <translation type="unfinished">Liste kipi</translation>
    </message>
    <message>
        <source>Amount</source>
        <translation type="unfinished">Mitar</translation>
    </message>
    <message>
        <source>Received with label</source>
        <translation type="unfinished">Şu etiketle alındı</translation>
    </message>
    <message>
        <source>Received with address</source>
        <translation type="unfinished">Şu adresle alındı</translation>
    </message>
    <message>
        <source>Date</source>
        <translation type="unfinished">Tarih</translation>
    </message>
    <message>
        <source>Confirmations</source>
        <translation type="unfinished">Doğrulamalar</translation>
    </message>
    <message>
        <source>Confirmed</source>
        <translation type="unfinished">Doğrulandı</translation>
    </message>
    <message>
        <source>Copy amount</source>
        <translation type="unfinished">Miktar kopyala</translation>
    </message>
    <message>
        <source>&amp;Copy address</source>
        <translation type="unfinished">&amp;Adresi kopyala</translation>
    </message>
    <message>
        <source>Copy &amp;label</source>
        <translation type="unfinished">&amp;etiketi kopyala</translation>
    </message>
    <message>
        <source>Copy &amp;amount</source>
        <translation type="unfinished">&amp;miktarı kopyala</translation>
    </message>
    <message>
        <source>Copy transaction &amp;ID and output index</source>
        <translation type="unfinished">İşlem &amp;ID ve çıktı içeriğini kopyala</translation>
    </message>
    <message>
        <source>Copy quantity</source>
        <translation type="unfinished">Miktarı kopyala</translation>
    </message>
    <message>
        <source>Copy fee</source>
        <translation type="unfinished">Ücreti kopyala</translation>
    </message>
    <message>
        <source>Copy after fee</source>
        <translation type="unfinished">Ücretten sonra kopyala</translation>
    </message>
    <message>
        <source>Copy bytes</source>
        <translation type="unfinished">Bitleri kopyala</translation>
    </message>
    <message>
        <source>Copy change</source>
        <translation type="unfinished">Para üstünü kopyala</translation>
    </message>
    <message>
        <source>(%1 locked)</source>
        <translation type="unfinished">(%1'i kilitli)</translation>
    </message>
    <message>
        <source>Can vary +/- %1 satoshi(s) per input.</source>
        <translation type="unfinished">Her girdi için +/- %1 satoshi değişebilir.</translation>
    </message>
    <message>
        <source>(no label)</source>
        <translation type="unfinished">(etiket yok)</translation>
    </message>
    <message>
        <source>change from %1 (%2)</source>
        <translation type="unfinished">%1 (%2)'den değişim</translation>
    </message>
    <message>
        <source>(change)</source>
        <translation type="unfinished">(değiştir)</translation>
    </message>
</context>
<context>
    <name>CreateWalletActivity</name>
    <message>
        <source>Create Wallet</source>
        <extracomment>Title of window indicating the progress of creation of a new wallet.</extracomment>
        <translation type="unfinished">Cüzdan Oluştur</translation>
    </message>
    <message>
        <source>Creating Wallet &lt;b&gt;%1&lt;/b&gt;…</source>
        <extracomment>Descriptive text of the create wallet progress window which indicates to the user which wallet is currently being created.</extracomment>
        <translation type="unfinished">Cüzdan oluşturuluyor&lt;b&gt;%1&lt;/b&gt;...</translation>
    </message>
    <message>
        <source>Create wallet failed</source>
        <translation type="unfinished">Cüzdan oluşturma başarısız</translation>
    </message>
    <message>
        <source>Create wallet warning</source>
        <translation type="unfinished">Cüzdan oluşturma uyarısı</translation>
    </message>
    <message>
        <source>Too many external signers found</source>
        <translation type="unfinished">Çok fazla harici imzalayan bulundu</translation>
    </message>
</context>
<context>
    <name>LoadWalletsActivity</name>
    <message>
        <source>Load Wallets</source>
        <extracomment>Title of progress window which is displayed when wallets are being loaded.</extracomment>
        <translation type="unfinished">Cüzdanları Yükle</translation>
    </message>
    <message>
        <source>Loading wallets…</source>
        <extracomment>Descriptive text of the load wallets progress window which indicates to the user that wallets are currently being loaded.</extracomment>
        <translation type="unfinished">Cüzdanlar yükleniyor...</translation>
    </message>
</context>
<context>
    <name>MigrateWalletActivity</name>
    <message>
        <source>Migrate wallet</source>
        <translation type="unfinished">Cüzdanı taşı</translation>
    </message>
    <message>
        <source>Are you sure you wish to migrate the wallet &lt;i&gt;%1&lt;/i&gt;?</source>
        <translation type="unfinished">Cüzdanı taşımak istediğine emin misin &lt;i&gt;%1&lt;/i&gt;?</translation>
    </message>
    <message>
<<<<<<< HEAD
=======
        <source>Migrating the wallet will convert this wallet to one or more descriptor wallets. A new wallet backup will need to be made.
If this wallet contains any watchonly scripts, a new wallet will be created which contains those watchonly scripts.
If this wallet contains any solvable but not watched scripts, a different and new wallet will be created which contains those scripts.

The migration process will create a backup of the wallet before migrating. This backup file will be named &lt;wallet name&gt;-&lt;timestamp&gt;.legacy.bak and can be found in the directory for this wallet. In the event of an incorrect migration, the backup can be restored with the "Restore Wallet" functionality.</source>
        <translation type="unfinished">Cüzdanı taşımak, bu cüzdanı bir veya daha fazla descriptor cüzdana dönüştürecektir. Yeni bir cüzdan yedeği oluşturulması gerekecektir.
Eğer bu cüzdan yalnızca izlenen scriptler içeriyorsa, bu scriptleri içeren yeni bir cüzdan oluşturulacaktır.
Eğer bu cüzdan çözülebilir ama izlenmeyen scriptler içeriyorsa, bu scriptleri içeren farklı ve yeni bir cüzdan oluşturulacaktır.

Taşıma işlemi, taşıma işleminden önce cüzdanın bir yedeğini oluşturacaktır. Bu yedek dosya &lt;wallet name&gt;-&lt;timestamp&gt;.legacy.bak olarak adlandırılacak ve bu cüzdanın bulunduğu dizinde bulunacaktır. Yanlış bir taşıma durumunda, yedek "Cüzdanı Geri Yükle" işlevi ile geri yüklenebilir.</translation>
    </message>
    <message>
>>>>>>> 89522379
        <source>Migrate Wallet</source>
        <translation type="unfinished">Cüzdanı Taşı</translation>
    </message>
    <message>
        <source>Migrating Wallet &lt;b&gt;%1&lt;/b&gt;…</source>
        <translation type="unfinished">Cüzdan Taşınıyor &lt;b&gt;%1&lt;/b&gt;...</translation>
    </message>
    <message>
        <source>The wallet '%1' was migrated successfully.</source>
        <translation type="unfinished">Cüzdan '%1' başarıyla taşındı.</translation>
    </message>
    <message>
<<<<<<< HEAD
        <source>Migration failed</source>
        <translation type="unfinished">Taşıma başarısız oldu.</translation>
=======
        <source>Watchonly scripts have been migrated to a new wallet named '%1'.</source>
        <translation type="unfinished">Yalnızca izlenen scriptler yeni bir cüzdana taşındı, adı '%1'.</translation>
    </message>
    <message>
        <source>Solvable but not watched scripts have been migrated to a new wallet named '%1'.</source>
        <translation type="unfinished">Çözülebilir ama izlenmeyen scriptler yeni bir cüzdana taşındı, adı '%1'.</translation>
    </message>
    <message>
        <source>Migration failed</source>
        <translation type="unfinished">Taşıma başarısız oldu</translation>
>>>>>>> 89522379
    </message>
    <message>
        <source>Migration Successful</source>
        <translation type="unfinished">Taşıma Başarılı</translation>
    </message>
</context>
<context>
    <name>OpenWalletActivity</name>
    <message>
        <source>Open wallet failed</source>
        <translation type="unfinished">Cüzdan açma başarısız</translation>
    </message>
    <message>
        <source>Open wallet warning</source>
        <translation type="unfinished">Açık cüzdan uyarısı</translation>
    </message>
    <message>
        <source>Open Wallet</source>
        <extracomment>Title of window indicating the progress of opening of a wallet.</extracomment>
        <translation type="unfinished">Cüzdanı Aç</translation>
    </message>
    <message>
        <source>Opening Wallet &lt;b&gt;%1&lt;/b&gt;…</source>
        <extracomment>Descriptive text of the open wallet progress window which indicates to the user which wallet is currently being opened.</extracomment>
        <translation type="unfinished">Cüzdan açılıyor&lt;b&gt;%1&lt;/b&gt;...</translation>
    </message>
</context>
<context>
    <name>RestoreWalletActivity</name>
    <message>
        <source>Restore Wallet</source>
        <extracomment>Title of progress window which is displayed when wallets are being restored.</extracomment>
        <translation type="unfinished">Cüzdanı Geri Yükle</translation>
    </message>
    <message>
        <source>Restoring Wallet &lt;b&gt;%1&lt;/b&gt;…</source>
        <extracomment>Descriptive text of the restore wallets progress window which indicates to the user that wallets are currently being restored.</extracomment>
        <translation type="unfinished">Cüzdan Onarılıyor&lt;b&gt;%1&lt;/b&gt;</translation>
    </message>
    <message>
        <source>Restore wallet failed</source>
        <extracomment>Title of message box which is displayed when the wallet could not be restored.</extracomment>
        <translation type="unfinished">Cüzdan geri yüklenemedi</translation>
    </message>
    <message>
        <source>Restore wallet warning</source>
        <extracomment>Title of message box which is displayed when the wallet is restored with some warning.</extracomment>
        <translation type="unfinished">Cüzdan uyarısını geri yükle</translation>
    </message>
    <message>
        <source>Restore wallet message</source>
        <extracomment>Title of message box which is displayed when the wallet is successfully restored.</extracomment>
        <translation type="unfinished">Cüzdan onarım mesajı</translation>
    </message>
</context>
<context>
    <name>WalletController</name>
    <message>
        <source>Close wallet</source>
        <translation type="unfinished">Cüzdan kapat</translation>
    </message>
    <message>
        <source>Are you sure you wish to close the wallet &lt;i&gt;%1&lt;/i&gt;?</source>
        <translation type="unfinished">&lt;i&gt;%1&lt;/i&gt; cüzdanını kapatmak istediğinizden emin misiniz?</translation>
    </message>
    <message>
        <source>Closing the wallet for too long can result in having to resync the entire chain if pruning is enabled.</source>
        <translation type="unfinished">Cüzdanı çok uzun süre kapatmak, veri budama etkinleştirilmişse tüm zinciri yeniden senkronize etmek zorunda kalmanıza neden olabilir.</translation>
    </message>
    <message>
        <source>Close all wallets</source>
        <translation type="unfinished">Tüm cüzdanları kapat</translation>
    </message>
    <message>
        <source>Are you sure you wish to close all wallets?</source>
        <translation type="unfinished">Tüm cüzdanları kapatmak istediğinizden emin misiniz?</translation>
    </message>
</context>
<context>
    <name>CreateWalletDialog</name>
    <message>
        <source>Create Wallet</source>
        <translation type="unfinished">Cüzdan Oluştur</translation>
    </message>
    <message>
        <source>You are one step away from creating your new wallet!</source>
        <translation type="unfinished">Yeni cüzdanını yaratmaktan bir adım uzaktasın!</translation>
    </message>
    <message>
        <source>Please provide a name and, if desired, enable any advanced options</source>
        <translation type="unfinished">Lütfen bir isim sağla ve, isteğe bağlı olarak, gelişmiş seçenekleri etkinleştir.</translation>
    </message>
    <message>
        <source>Wallet Name</source>
        <translation type="unfinished">Cüzdan İsmi</translation>
    </message>
    <message>
        <source>Wallet</source>
        <translation type="unfinished">Cüzdan</translation>
    </message>
    <message>
        <source>Encrypt the wallet. The wallet will be encrypted with a passphrase of your choice.</source>
        <translation type="unfinished">Cüzdanı şifreleyin. Cüzdan seçtiğiniz bir anahtar parola kelimeleri ile şifrelenecektir.</translation>
    </message>
    <message>
        <source>Encrypt Wallet</source>
        <translation type="unfinished">Cüzdanı Şifrele</translation>
    </message>
    <message>
        <source>Advanced Options</source>
        <translation type="unfinished">Ek Seçenekler</translation>
    </message>
    <message>
        <source>Disable private keys for this wallet. Wallets with private keys disabled will have no private keys and cannot have an HD seed or imported private keys. This is ideal for watch-only wallets.</source>
        <translation type="unfinished">Bu cüzdan için özel anahtarları devre dışı bırakın. Özel anahtarları devre dışı bırakılan cüzdanların özel anahtarları olmayacak ve bir HD çekirdeği veya içe aktarılan özel anahtarları olmayacaktır. Bu, yalnızca saat cüzdanları için idealdir.</translation>
    </message>
    <message>
        <source>Disable Private Keys</source>
        <translation type="unfinished">Özel Kilidi (Private Key) kaldır</translation>
    </message>
    <message>
        <source>Make a blank wallet. Blank wallets do not initially have private keys or scripts. Private keys and addresses can be imported, or an HD seed can be set, at a later time.</source>
        <translation type="unfinished">Boş bir cüzdan yapın. Boş cüzdanlar başlangıçta özel anahtarlara veya komut dosyalarına sahip değildir. Özel anahtarlar ve adresler içe aktarılabilir veya daha sonra bir HD tohum ayarlanabilir.</translation>
    </message>
    <message>
        <source>Make Blank Wallet</source>
        <translation type="unfinished">Boş Cüzdan Oluştur</translation>
    </message>
    <message>
        <source>Use an external signing device such as a hardware wallet. Configure the external signer script in wallet preferences first.</source>
        <translation type="unfinished">Donanım cüzdanı gibi harici bir imzalama cihazı kullanın. Önce cüzdan tercihlerinde harici imzalayan komut dosyasını yapılandırın.</translation>
    </message>
    <message>
        <source>External signer</source>
        <translation type="unfinished">Harici imzalaycı</translation>
    </message>
    <message>
        <source>Create</source>
        <translation type="unfinished">Oluştur</translation>
    </message>
    </context>
<context>
    <name>EditAddressDialog</name>
    <message>
        <source>Edit Address</source>
        <translation type="unfinished">Adresi düzenle</translation>
    </message>
    <message>
        <source>&amp;Label</source>
        <translation type="unfinished">&amp;Etiket</translation>
    </message>
    <message>
        <source>The label associated with this address list entry</source>
        <translation type="unfinished">Bu adres listesi girişiyle ilişkili etiket</translation>
    </message>
    <message>
        <source>The address associated with this address list entry. This can only be modified for sending addresses.</source>
        <translation type="unfinished">Bu adres listesi girişiyle ilişkili adres. Bu sadece adreslerin gönderilmesi için değiştirilebilir</translation>
    </message>
    <message>
        <source>&amp;Address</source>
        <translation type="unfinished">&amp;Adres</translation>
    </message>
    <message>
        <source>New sending address</source>
        <translation type="unfinished">Yeni gönderim adresi</translation>
    </message>
    <message>
        <source>Edit receiving address</source>
        <translation type="unfinished">Alım adresini düzenle</translation>
    </message>
    <message>
        <source>Edit sending address</source>
        <translation type="unfinished">Gönderme adresini  düzenleyin</translation>
    </message>
    <message>
        <source>The entered address "%1" is not a valid Bitcoin address.</source>
        <translation type="unfinished">Girilen "%1" adresi geçerli bir Bitcoin adresi değildir.</translation>
    </message>
    <message>
        <source>Could not unlock wallet.</source>
        <translation type="unfinished">Cüzdanın kilidi açılamadı.</translation>
    </message>
    <message>
        <source>New key generation failed.</source>
        <translation type="unfinished">Yeni anahtar oluşturma başarısız oldu.</translation>
    </message>
</context>
<context>
    <name>FreespaceChecker</name>
    <message>
        <source>A new data directory will be created.</source>
        <translation type="unfinished">Yeni bir veri klasörü oluşturulacaktır.</translation>
    </message>
    <message>
        <source>name</source>
        <translation type="unfinished">isim</translation>
    </message>
    <message>
        <source>Path already exists, and is not a directory.</source>
        <translation type="unfinished">Halihazırda bir yol var ve bu bir klasör değildir.</translation>
    </message>
    <message>
        <source>Cannot create data directory here.</source>
        <translation type="unfinished">Burada veri klasörü oluşturulamaz.</translation>
    </message>
</context>
<context>
    <name>Intro</name>
    <message numerus="yes">
        <source>%n GB of space available</source>
        <translation type="unfinished">
            <numerusform>%n GB alan kullanılabilir</numerusform>
        </translation>
    </message>
    <message numerus="yes">
        <source>(of %n GB needed)</source>
        <translation type="unfinished">
            <numerusform>(gereken %n GB alandan)</numerusform>
        </translation>
    </message>
    <message numerus="yes">
        <source>(%n GB needed for full chain)</source>
        <translation type="unfinished">
            <numerusform>(%n GB tam zincir için gerekli)</numerusform>
        </translation>
    </message>
    <message>
        <source>Choose data directory</source>
        <translation type="unfinished">Veri dizinini seç</translation>
    </message>
    <message>
        <source>At least %1 GB of data will be stored in this directory, and it will grow over time.</source>
        <translation type="unfinished">Bu dizinde en az %1 GB veri depolanacak ve zamanla büyüyecek.</translation>
    </message>
    <message>
        <source>Approximately %1 GB of data will be stored in this directory.</source>
        <translation type="unfinished">Yaklaşık %1 GB veri bu klasörde depolanacak.</translation>
    </message>
    <message numerus="yes">
        <source>(sufficient to restore backups %n day(s) old)</source>
        <extracomment>Explanatory text on the capability of the current prune target.</extracomment>
        <translation type="unfinished">
            <numerusform>(%n günlük yedekleri geri yüklemek için yeterli)</numerusform>
        </translation>
    </message>
    <message>
        <source>%1 will download and store a copy of the Bitcoin block chain.</source>
        <translation type="unfinished">%1  Bitcoin blok zincirinin bir kopyasını indirecek ve depolayacak.</translation>
    </message>
    <message>
        <source>The wallet will also be stored in this directory.</source>
        <translation type="unfinished">Cüzdan da bu dizinde depolanacaktır.</translation>
    </message>
    <message>
        <source>Error: Specified data directory "%1" cannot be created.</source>
        <translation type="unfinished">Hata: Belirtilen "%1" veri klasörü oluşturulamaz.</translation>
    </message>
    <message>
        <source>Error</source>
        <translation type="unfinished">Hata</translation>
    </message>
    <message>
        <source>Welcome</source>
        <translation type="unfinished">Hoş geldiniz </translation>
    </message>
    <message>
        <source>Welcome to %1.</source>
        <translation type="unfinished">%1'e hoşgeldiniz.</translation>
    </message>
    <message>
        <source>As this is the first time the program is launched, you can choose where %1 will store its data.</source>
        <translation type="unfinished">Bu programın ilk kez başlatılmasından dolayı %1 yazılımının verilerini nerede saklayacağını seçebilirsiniz.</translation>
    </message>
    <message>
        <source>Reverting this setting requires re-downloading the entire blockchain. It is faster to download the full chain first and prune it later. Disables some advanced features.</source>
        <translation type="unfinished">Bu ayarın geri döndürülmesi, tüm blok zincirinin yeniden indirilmesini gerektirir. Önce tüm zinciri indirmek ve daha sonra veri budamak daha hızlıdır. Bazı gelişmiş özellikleri devre dışı bırakır.</translation>
    </message>
    <message>
        <source>When you click OK, %1 will begin to download and process the full %4 block chain (%2 GB) starting with the earliest transactions in %3 when %4 initially launched.</source>
        <translation type="unfinished">Tamam'ı tıklattığınızda, %1, %4 ilk başlatıldığında %3'teki en eski işlemlerden başlayarak tam %4 blok zincirini (%2 GB) indirmeye ve işlemeye başlayacak.</translation>
    </message>
    <message>
        <source>If you have chosen to limit block chain storage (pruning), the historical data must still be downloaded and processed, but will be deleted afterward to keep your disk usage low.</source>
        <translation type="unfinished">Blok zinciri depolamayı (veri budama) sınırlamayı seçtiyseniz, geçmiş veriler yine de indirilmeli ve işlenmelidir, ancak disk kullanımınızı düşük tutmak için daha sonra silinecektir.</translation>
    </message>
    <message>
        <source>Use the default data directory</source>
        <translation type="unfinished">Varsayılan veri klasörünü kullan</translation>
    </message>
    <message>
        <source>Use a custom data directory:</source>
        <translation type="unfinished">Özel bir veri klasörü kullan:</translation>
    </message>
</context>
<context>
    <name>HelpMessageDialog</name>
    <message>
        <source>version</source>
        <translation type="unfinished">sürüm</translation>
    </message>
    <message>
        <source>About %1</source>
        <translation type="unfinished">%1 Hakkında</translation>
    </message>
    <message>
        <source>Command-line options</source>
        <translation type="unfinished">Komut-satırı seçenekleri</translation>
    </message>
</context>
<context>
    <name>ShutdownWindow</name>
    <message>
        <source>%1 is shutting down…</source>
        <translation type="unfinished">%1 kapanıyor…</translation>
    </message>
    <message>
        <source>Do not shut down the computer until this window disappears.</source>
        <translation type="unfinished">Bu pencere kapanıncaya dek bilgisayarı kapatmayınız.</translation>
    </message>
</context>
<context>
    <name>ModalOverlay</name>
    <message>
        <source>Recent transactions may not yet be visible, and therefore your wallet's balance might be incorrect. This information will be correct once your wallet has finished synchronizing with the bitcoin network, as detailed below.</source>
        <translation type="unfinished">Son işlemler henüz görünmeyebilir ve bu nedenle cüzdanınızın bakiyesi yanlış olabilir. Bu bilgiler, aşağıda detaylandırıldığı gibi, cüzdanınız bitcoin ağı ile senkronizasyonunu tamamladığında doğru olacaktır. </translation>
    </message>
    <message>
        <source>Attempting to spend bitcoins that are affected by not-yet-displayed transactions will not be accepted by the network.</source>
        <translation type="unfinished">Henüz görüntülenmeyen işlemlerden etkilenen bitcoinleri harcama girişiminde bulunmak ağ tarafından kabul edilmeyecektir.</translation>
    </message>
    <message>
        <source>Number of blocks left</source>
        <translation type="unfinished">Kalan blok sayısı</translation>
    </message>
    <message>
        <source>Unknown…</source>
        <translation type="unfinished">Bilinmiyor...</translation>
    </message>
    <message>
        <source>calculating…</source>
        <translation type="unfinished">hesaplanıyor...</translation>
    </message>
    <message>
        <source>Last block time</source>
        <translation type="unfinished">Son blok zamanı</translation>
    </message>
    <message>
        <source>Progress</source>
        <translation type="unfinished">İlerleme</translation>
    </message>
    <message>
        <source>Progress increase per hour</source>
        <translation type="unfinished">Saat başı ilerleme artışı</translation>
    </message>
    <message>
        <source>Estimated time left until synced</source>
        <translation type="unfinished">Senkronize edilene kadar kalan tahmini süre</translation>
    </message>
    <message>
        <source>Hide</source>
        <translation type="unfinished">Gizle</translation>
    </message>
    <message>
        <source>Unknown. Pre-syncing Headers (%1, %2%)…</source>
        <translation type="unfinished">Bilinmeyen. Ön eşitleme Başlıkları (%1,%2 %)…</translation>
    </message>
</context>
<context>
    <name>OpenURIDialog</name>
    <message>
        <source>Open bitcoin URI</source>
        <translation type="unfinished">Bitcoin URI aç</translation>
    </message>
    <message>
        <source>Paste address from clipboard</source>
        <extracomment>Tooltip text for button that allows you to paste an address that is in your clipboard.</extracomment>
        <translation type="unfinished">Panodan adres yapıştır</translation>
    </message>
</context>
<context>
    <name>OptionsDialog</name>
    <message>
        <source>Options</source>
        <translation type="unfinished">Seçenekler</translation>
    </message>
    <message>
        <source>&amp;Main</source>
        <translation type="unfinished">&amp;Genel</translation>
    </message>
    <message>
        <source>Automatically start %1 after logging in to the system.</source>
        <translation type="unfinished">Sisteme giriş yaptıktan sonra otomatik olarak %1'i başlat.</translation>
    </message>
    <message>
        <source>&amp;Start %1 on system login</source>
        <translation type="unfinished">&amp;Açılışta %1 açılsın</translation>
    </message>
    <message>
        <source>Size of &amp;database cache</source>
        <translation type="unfinished">&amp;veritabanı önbellek boyutu</translation>
    </message>
    <message>
        <source>Number of script &amp;verification threads</source>
        <translation type="unfinished">Betik &amp;doğrulama iş parçacığı sayısı</translation>
    </message>
    <message>
        <source>IP address of the proxy (e.g. IPv4: 127.0.0.1 / IPv6: ::1)</source>
        <translation type="unfinished">Proxy'nin IP Adresi (ör: IPv4: 127.0.0.1 / IPv6: ::1)</translation>
    </message>
    <message>
        <source>Shows if the supplied default SOCKS5 proxy is used to reach peers via this network type.</source>
        <translation type="unfinished">Bu şebeke türü yoluyla eşlere bağlanmak için belirtilen varsayılan SOCKS5 vekil sunucusunun kullanılıp kullanılmadığını gösterir.</translation>
    </message>
    <message>
        <source>Minimize instead of exit the application when the window is closed. When this option is enabled, the application will be closed only after selecting Exit in the menu.</source>
        <translation type="unfinished">Pencere kapatıldığında uygulamadan çıkmak yerine uygulamayı küçültür. Bu seçenek etkinleştirildiğinde, uygulama sadece menüden çıkış seçildiğinde kapanacaktır.</translation>
    </message>
    <message>
        <source>Font in the Overview tab: </source>
        <translation type="unfinished">Genel Bakış sekmesindeki yazı tipi:</translation>
    </message>
    <message>
        <source>Options set in this dialog are overridden by the command line:</source>
        <translation type="unfinished">Bu iletişim kutusundan ayarlanan seçenekler komut satırı tarafından geçersiz kılınır:</translation>
    </message>
    <message>
        <source>Open the %1 configuration file from the working directory.</source>
        <translation type="unfinished">Çalışma dizininden %1  yapılandırma dosyasını aç.</translation>
    </message>
    <message>
        <source>Open Configuration File</source>
        <translation type="unfinished">Yapılandırma Dosyasını Aç</translation>
    </message>
    <message>
        <source>Reset all client options to default.</source>
        <translation type="unfinished">İstemcinin tüm seçeneklerini varsayılan değerlere sıfırla.</translation>
    </message>
    <message>
        <source>&amp;Reset Options</source>
        <translation type="unfinished">Seçenekleri &amp;Sıfırla</translation>
    </message>
    <message>
        <source>&amp;Network</source>
        <translation type="unfinished">&amp;Ağ</translation>
    </message>
    <message>
        <source>Prune &amp;block storage to</source>
        <translation type="unfinished">Depolamayı küçültmek &amp;engellemek için </translation>
    </message>
    <message>
        <source>Reverting this setting requires re-downloading the entire blockchain.</source>
        <translation type="unfinished">Bu ayarın geri alınması, tüm blok zincirinin yeniden indirilmesini gerektirir.</translation>
    </message>
    <message>
        <source>Maximum database cache size. A larger cache can contribute to faster sync, after which the benefit is less pronounced for most use cases. Lowering the cache size will reduce memory usage. Unused mempool memory is shared for this cache.</source>
        <extracomment>Tooltip text for Options window setting that sets the size of the database cache. Explains the corresponding effects of increasing/decreasing this value.</extracomment>
        <translation type="unfinished">Maksimum veritabanı önbellek boyutu. Daha büyük bir önbellek daha hızlı eşitlemeye katkıda bulunabilir, bundan sonra çoğu kullanım durumu için fayda daha az belirgindir. Önbellek boyutunu düşürmek bellek kullanımını azaltır. Bu önbellek için kullanılmayan mempool belleği paylaşılır.</translation>
    </message>
    <message>
        <source>Set the number of script verification threads. Negative values correspond to the number of cores you want to leave free to the system.</source>
        <extracomment>Tooltip text for Options window setting that sets the number of script verification threads. Explains that negative values mean to leave these many cores free to the system.</extracomment>
        <translation type="unfinished">Komut dosyası doğrulama iş parçacığı sayısını ayarlayın. Negatif değerler sisteme serbest bırakmak istediğiniz çekirdek sayısına karşılık gelir.</translation>
    </message>
    <message>
        <source>(0 = auto, &lt;0 = leave that many cores free)</source>
        <translation type="unfinished">(0 = otomatik, &lt;0 = bu kadar çekirdeği kullanma)</translation>
    </message>
    <message>
        <source>This allows you or a third party tool to communicate with the node through command-line and JSON-RPC commands.</source>
        <extracomment>Tooltip text for Options window setting that enables the RPC server.</extracomment>
        <translation type="unfinished">Bu, sizin veya bir üçüncü taraf aracının komut satırı ve JSON-RPC komutları aracılığıyla düğümle iletişim kurmasına olanak tanır.</translation>
    </message>
    <message>
        <source>Enable R&amp;PC server</source>
        <extracomment>An Options window setting to enable the RPC server.</extracomment>
        <translation type="unfinished">R&amp;PC sunucusunu etkinleştir</translation>
    </message>
    <message>
        <source>W&amp;allet</source>
        <translation type="unfinished">&amp;Cüzdan</translation>
    </message>
    <message>
        <source>Whether to set subtract fee from amount as default or not.</source>
        <extracomment>Tooltip text for Options window setting that sets subtracting the fee from a sending amount as default.</extracomment>
        <translation type="unfinished">Tutardan çıkarma ücretinin varsayılan olarak ayarlanıp ayarlanmayacağı.</translation>
    </message>
    <message>
        <source>Subtract &amp;fee from amount by default</source>
        <extracomment>An Options window setting to set subtracting the fee from a sending amount as default.</extracomment>
        <translation type="unfinished">Varsayılan olarak ücreti tutardan düş</translation>
    </message>
    <message>
        <source>Expert</source>
        <translation type="unfinished">Gelişmiş</translation>
    </message>
    <message>
        <source>Enable coin &amp;control features</source>
        <translation type="unfinished">Para &amp;kontrolü özelliklerini etkinleştir</translation>
    </message>
    <message>
        <source>If you disable the spending of unconfirmed change, the change from a transaction cannot be used until that transaction has at least one confirmation. This also affects how your balance is computed.</source>
        <translation type="unfinished">Onaylanmamış bozuk para harcamasını devre dışı bırakırsanız, bir işlemdeki bozukl para, o işlem en az bir onay alana kadar kullanılamaz. Bu aynı zamanda bakiyenizin nasıl hesaplandığını da etkiler.</translation>
    </message>
    <message>
        <source>&amp;Spend unconfirmed change</source>
        <translation type="unfinished">&amp; Onaylanmamış bozuk parayı harcayın</translation>
    </message>
    <message>
        <source>Enable &amp;PSBT controls</source>
        <extracomment>An options window setting to enable PSBT controls.</extracomment>
        <translation type="unfinished">PSBT kontrollerini etkinleştir</translation>
    </message>
    <message>
        <source>Whether to show PSBT controls.</source>
        <extracomment>Tooltip text for options window setting that enables PSBT controls.</extracomment>
        <translation type="unfinished">PSBT kontrollerinin gösterilip gösterilmeyeceği.</translation>
    </message>
    <message>
        <source>Automatically open the Bitcoin client port on the router. This only works when your router supports UPnP and it is enabled.</source>
        <translation type="unfinished">Yönlendiricide Bitcoin istemci portlarını otomatik olarak açar. Bu, sadece yönlendiricinizin UPnP desteği bulunuyorsa ve etkinse çalışabilir.</translation>
    </message>
    <message>
        <source>Map port using &amp;UPnP</source>
        <translation type="unfinished">Portları &amp;UPnP kullanarak haritala</translation>
    </message>
    <message>
        <source>Accept connections from outside.</source>
        <translation type="unfinished">Dışarıdan bağlantıları kabul et.</translation>
    </message>
    <message>
        <source>Allow incomin&amp;g connections</source>
        <translation type="unfinished">Gelen bağlantılara izin ver</translation>
    </message>
    <message>
        <source>Connect to the Bitcoin network through a SOCKS5 proxy.</source>
        <translation type="unfinished">Bitcoin ağına bir SOCKS5 vekil sunucusu aracılığıyla bağlan.</translation>
    </message>
    <message>
        <source>&amp;Connect through SOCKS5 proxy (default proxy):</source>
        <translation type="unfinished">SOCKS5 vekil sunucusu aracılığıyla &amp;bağlan (varsayılan vekil sunucusu):</translation>
    </message>
    <message>
        <source>Port of the proxy (e.g. 9050)</source>
        <translation type="unfinished">Vekil sunucunun portu (mesela 9050)</translation>
    </message>
    <message>
        <source>Used for reaching peers via:</source>
        <translation type="unfinished">Eşlere ulaşmak için kullanılır, şu üzerinden:</translation>
    </message>
    <message>
        <source>&amp;Window</source>
        <translation type="unfinished">&amp;Pencere</translation>
    </message>
    <message>
        <source>&amp;Show tray icon</source>
        <translation type="unfinished">Simgeyi &amp;Göster </translation>
    </message>
    <message>
        <source>Show only a tray icon after minimizing the window.</source>
        <translation type="unfinished">Küçültüldükten sonra sadece tepsi simgesi göster.</translation>
    </message>
    <message>
        <source>&amp;Minimize to the tray instead of the taskbar</source>
        <translation type="unfinished">İşlem çubuğu yerine sistem çekmecesine &amp;küçült</translation>
    </message>
    <message>
        <source>M&amp;inimize on close</source>
        <translation type="unfinished">Kapatma sırasında k&amp;üçült</translation>
    </message>
    <message>
        <source>&amp;Display</source>
        <translation type="unfinished">&amp;Görünüm</translation>
    </message>
    <message>
        <source>User Interface &amp;language:</source>
        <translation type="unfinished">Kullanıcı arayüzü &amp;dili:</translation>
    </message>
    <message>
        <source>The user interface language can be set here. This setting will take effect after restarting %1.</source>
        <translation type="unfinished">Kullanıcı arayüzünün dili burada belirtilebilir. Bu ayar %1 tekrar başlatıldığında etkinleşecektir.</translation>
    </message>
    <message>
        <source>&amp;Unit to show amounts in:</source>
        <translation type="unfinished">Tutarı göstermek için &amp;birim:</translation>
    </message>
    <message>
        <source>Choose the default subdivision unit to show in the interface and when sending coins.</source>
        <translation type="unfinished">Bitcoin gönderildiğinde arayüzde gösterilecek varsayılan alt birimi seçiniz.</translation>
    </message>
    <message>
        <source>Third-party URLs (e.g. a block explorer) that appear in the transactions tab as context menu items. %s in the URL is replaced by transaction hash. Multiple URLs are separated by vertical bar |.</source>
        <translation type="unfinished">İşlemler sekmesinde bağlam menüsü unsurları olarak görünen üçüncü taraf bağlantıları (mesela bir blok tarayıcısı). URL'deki %s, işlem hash değeri ile değiştirilecektir. Birden çok bağlantılar düşey çubuklar | ile ayrılacaktır.</translation>
    </message>
    <message>
        <source>&amp;Third-party transaction URLs</source>
        <translation type="unfinished">&amp;Üçüncü parti işlem URL'leri</translation>
    </message>
    <message>
        <source>Whether to show coin control features or not.</source>
        <translation type="unfinished">Para kontrol özelliklerinin gösterilip gösterilmeyeceğini ayarlar.</translation>
    </message>
    <message>
        <source>Connect to the Bitcoin network through a separate SOCKS5 proxy for Tor onion services.</source>
        <translation type="unfinished">Tor Onion hizmetleri için ayrı bir SOCKS5 proxy aracılığıyla Bitcoin ağına bağlanın. </translation>
    </message>
    <message>
        <source>Use separate SOCKS&amp;5 proxy to reach peers via Tor onion services:</source>
        <translation type="unfinished">Tor onion hizmetleri aracılığıyla eşlere ulaşmak için ayrı SOCKS&amp;5 proxy kullanın: </translation>
    </message>
    <message>
        <source>&amp;OK</source>
        <translation type="unfinished">&amp;Tamam</translation>
    </message>
    <message>
        <source>&amp;Cancel</source>
        <translation type="unfinished">&amp;İptal</translation>
    </message>
    <message>
        <source>default</source>
        <translation type="unfinished">varsayılan</translation>
    </message>
    <message>
        <source>none</source>
        <translation type="unfinished">hiçbiri</translation>
    </message>
    <message>
        <source>Confirm options reset</source>
        <extracomment>Window title text of pop-up window shown when the user has chosen to reset options.</extracomment>
        <translation type="unfinished">Seçenekleri sıfırlamayı onayla</translation>
    </message>
    <message>
        <source>Client restart required to activate changes.</source>
        <extracomment>Text explaining that the settings changed will not come into effect until the client is restarted.</extracomment>
        <translation type="unfinished">Değişikliklerin uygulanması için istemcinin yeniden başlatılması lazımdır.</translation>
    </message>
    <message>
        <source>Current settings will be backed up at "%1".</source>
        <extracomment>Text explaining to the user that the client's current settings will be backed up at a specific location. %1 is a stand-in argument for the backup location's path.</extracomment>
        <translation type="unfinished">Mevcut ayarlar şu adreste yedeklenecek: "%1".</translation>
    </message>
    <message>
        <source>Client will be shut down. Do you want to proceed?</source>
        <extracomment>Text asking the user to confirm if they would like to proceed with a client shutdown.</extracomment>
        <translation type="unfinished">İstemci kapanacaktır. Devam etmek istiyor musunuz?</translation>
    </message>
    <message>
        <source>Configuration options</source>
        <extracomment>Window title text of pop-up box that allows opening up of configuration file.</extracomment>
        <translation type="unfinished">Yapılandırma seçenekleri</translation>
    </message>
    <message>
        <source>The configuration file is used to specify advanced user options which override GUI settings. Additionally, any command-line options will override this configuration file.</source>
        <extracomment>Explanatory text about the priority order of instructions considered by client. The order from high to low being: command-line, configuration file, GUI settings.</extracomment>
        <translation type="unfinished">Yapılandırma dosyası, grafik arayüzü ayarlarını geçersiz kılacak gelişmiş kullanıcı seçeneklerini belirtmek için kullanılır. Ayrıca, herhangi bir komut satırı seçeneği bu yapılandırma dosyasını geçersiz kılacaktır.</translation>
    </message>
    <message>
        <source>Continue</source>
        <translation type="unfinished">Devam</translation>
    </message>
    <message>
        <source>Cancel</source>
        <translation type="unfinished">İptal</translation>
    </message>
    <message>
        <source>Error</source>
        <translation type="unfinished">Hata</translation>
    </message>
    <message>
        <source>The configuration file could not be opened.</source>
        <translation type="unfinished">Yapılandırma dosyası açılamadı.</translation>
    </message>
    <message>
        <source>This change would require a client restart.</source>
        <translation type="unfinished">Bu değişiklik istemcinin tekrar başlatılmasını gerektirir.</translation>
    </message>
    <message>
        <source>The supplied proxy address is invalid.</source>
        <translation type="unfinished">Girilen vekil sunucu adresi geçersizdir.</translation>
    </message>
</context>
<context>
    <name>OptionsModel</name>
    <message>
        <source>Could not read setting "%1", %2.</source>
        <translation type="unfinished">Ayarlar okunamadı "%1",%2.</translation>
    </message>
</context>
<context>
    <name>OverviewPage</name>
    <message>
        <source>The displayed information may be out of date. Your wallet automatically synchronizes with the Bitcoin network after a connection is established, but this process has not completed yet.</source>
        <translation type="unfinished">Görüntülenen bilgiler güncel olmayabilir. Bağlantı kurulduğunda cüzdanınız otomatik olarak Bitcoin ağı ile senkronize olur ancak bu işlem henüz tamamlanmamıştır.</translation>
    </message>
    <message>
        <source>Watch-only:</source>
        <translation type="unfinished">Sadece-izlenen:</translation>
    </message>
    <message>
        <source>Available:</source>
        <translation type="unfinished">Mevcut:</translation>
    </message>
    <message>
        <source>Your current spendable balance</source>
        <translation type="unfinished">Güncel harcanabilir bakiyeniz</translation>
    </message>
    <message>
        <source>Pending:</source>
        <translation type="unfinished">Bekliyor:</translation>
    </message>
    <message>
        <source>Total of transactions that have yet to be confirmed, and do not yet count toward the spendable balance</source>
        <translation type="unfinished">Henüz doğrulanmamış ve harcanabilir bakiyeye eklenmemiş işlemlerin toplamı</translation>
    </message>
    <message>
        <source>Immature:</source>
        <translation type="unfinished">Olgunlaşmamış:</translation>
    </message>
    <message>
        <source>Mined balance that has not yet matured</source>
        <translation type="unfinished">ödenilmemiş miktar</translation>
    </message>
    <message>
        <source>Balances</source>
        <translation type="unfinished">Hesaplar</translation>
    </message>
    <message>
        <source>Total:</source>
        <translation type="unfinished">Toplam:</translation>
    </message>
    <message>
        <source>Your current total balance</source>
        <translation type="unfinished">Güncel toplam bakiyeniz</translation>
    </message>
    <message>
        <source>Your current balance in watch-only addresses</source>
        <translation type="unfinished">Sadece izlenen adreslerdeki güncel bakiyeniz</translation>
    </message>
    <message>
        <source>Spendable:</source>
        <translation type="unfinished">Harcanabilir</translation>
    </message>
    <message>
        <source>Recent transactions</source>
        <translation type="unfinished">Yakın zamandaki işlemler</translation>
    </message>
    <message>
        <source>Unconfirmed transactions to watch-only addresses</source>
        <translation type="unfinished">Sadece izlenen adreslere gelen doğrulanmamış işlemler</translation>
    </message>
    <message>
        <source>Mined balance in watch-only addresses that has not yet matured</source>
        <translation type="unfinished">Sadece izlenen adreslerin henüz olgunlaşmamış oluşturulan bakiyeleri</translation>
    </message>
    <message>
        <source>Current total balance in watch-only addresses</source>
        <translation type="unfinished">Sadece izlenen adreslerdeki güncel toplam bakiye</translation>
    </message>
    </context>
<context>
    <name>PSBTOperationsDialog</name>
    <message>
        <source>PSBT Operations</source>
        <translation type="unfinished">PSBT Operasyonları</translation>
    </message>
    <message>
        <source>Sign Tx</source>
        <translation type="unfinished">İşlemi İmzalayın</translation>
    </message>
    <message>
        <source>Broadcast Tx</source>
        <translation type="unfinished">İşlemi Ağa Duyurun</translation>
    </message>
    <message>
        <source>Copy to Clipboard</source>
        <translation type="unfinished">Panoya kopyala</translation>
    </message>
    <message>
        <source>Save…</source>
        <translation type="unfinished">Kaydet...</translation>
    </message>
    <message>
        <source>Close</source>
        <translation type="unfinished">Kapat</translation>
    </message>
    <message>
        <source>Failed to load transaction: %1</source>
        <translation type="unfinished">İşlem yüklenemedi: %1</translation>
    </message>
    <message>
        <source>Failed to sign transaction: %1</source>
        <translation type="unfinished">İşlem imzalanamadı: %1</translation>
    </message>
    <message>
        <source>Cannot sign inputs while wallet is locked.</source>
        <translation type="unfinished">Cüzdan kilitliyken girdiler işaretlenemez.</translation>
    </message>
    <message>
        <source>Could not sign any more inputs.</source>
        <translation type="unfinished">Daha fazla girdi imzalanamıyor.</translation>
    </message>
    <message>
        <source>Signed transaction successfully. Transaction is ready to broadcast.</source>
        <translation type="unfinished">İşlem imzalandı ve ağa duyurulmaya hazır.</translation>
    </message>
    <message>
        <source>Unknown error processing transaction.</source>
        <translation type="unfinished">İşlem sürerken bilinmeyen bir hata oluştu.</translation>
    </message>
    <message>
        <source>Transaction broadcast successfully! Transaction ID: %1</source>
        <translation type="unfinished">İşlem ağa duyuruldu! İşlem kodu: %1</translation>
    </message>
    <message>
        <source>PSBT copied to clipboard.</source>
        <translation type="unfinished">PSBT panoya kopyalandı.</translation>
    </message>
    <message>
        <source>Save Transaction Data</source>
        <translation type="unfinished">İşlem verilerini kaydet</translation>
    </message>
    <message>
        <source>PSBT saved to disk.</source>
        <translation type="unfinished">PSBT diske kaydedildi.</translation>
    </message>
    <message>
        <source>Sends %1 to %2</source>
        <translation type="unfinished">Gönderiler %1 ile %2</translation>
    </message>
    <message>
        <source>own address</source>
        <translation type="unfinished">kendi adresiniz</translation>
    </message>
    <message>
        <source>Unable to calculate transaction fee or total transaction amount.</source>
        <translation type="unfinished">İşlem ücretini veya toplam işlem miktarını hesaplayamıyor.</translation>
    </message>
    <message>
        <source>Pays transaction fee: </source>
        <translation type="unfinished">İşlem ücreti:&lt;br&gt;</translation>
    </message>
    <message>
        <source>or</source>
        <translation type="unfinished">veya</translation>
    </message>
    <message>
        <source>Transaction is missing some information about inputs.</source>
        <translation type="unfinished">İşlem girdileri hakkında bazı bilgiler eksik. </translation>
    </message>
    <message>
        <source>Transaction still needs signature(s).</source>
        <translation type="unfinished">İşlemin hala imza(lar)a ihtiyacı var.</translation>
    </message>
    <message>
        <source>(But no wallet is loaded.)</source>
        <translation type="unfinished">(Ancak cüzdan yüklenemedi.)</translation>
    </message>
    <message>
        <source>(But this wallet cannot sign transactions.)</source>
        <translation type="unfinished">(Ancak bu cüzdan işlemleri imzalayamaz.)</translation>
    </message>
    <message>
        <source>Transaction is fully signed and ready for broadcast.</source>
        <translation type="unfinished">İşlem tamamen imzalandı ve yayınlama için hazır.</translation>
    </message>
    <message>
        <source>Transaction status is unknown.</source>
        <translation type="unfinished">İşlem durumu bilinmiyor.</translation>
    </message>
</context>
<context>
    <name>PaymentServer</name>
    <message>
        <source>Payment request error</source>
        <translation type="unfinished">Ödeme isteği hatası</translation>
    </message>
    <message>
        <source>Cannot start bitcoin: click-to-pay handler</source>
        <translation type="unfinished">Bitcoin başlatılamadı: tıkla-ve-öde yöneticisi</translation>
    </message>
    <message>
        <source>URI handling</source>
        <translation type="unfinished">URI yönetimi</translation>
    </message>
    <message>
        <source>'bitcoin://' is not a valid URI. Use 'bitcoin:' instead.</source>
        <translation type="unfinished">'bitcoin://' geçerli bir URI değil. Onun yerine 'bitcoin:' kullanın.</translation>
    </message>
    <message>
        <source>URI cannot be parsed! This can be caused by an invalid Bitcoin address or malformed URI parameters.</source>
        <translation type="unfinished">URI ayrıştırılamıyor! Bunun nedeni geçersiz bir Bitcoin adresi veya hatalı biçimlendirilmiş URI değişkenleri olabilir.</translation>
    </message>
    <message>
        <source>Payment request file handling</source>
        <translation type="unfinished">Ödeme talebi dosyası yönetimi</translation>
    </message>
</context>
<context>
    <name>PeerTableModel</name>
    <message>
        <source>User Agent</source>
        <extracomment>Title of Peers Table column which contains the peer's User Agent string.</extracomment>
        <translation type="unfinished">Kullanıcı Yazılımı</translation>
    </message>
    <message>
        <source>Ping</source>
        <extracomment>Title of Peers Table column which indicates the current latency of the connection with the peer.</extracomment>
        <translation type="unfinished">Gecikme</translation>
    </message>
    <message>
        <source>Age</source>
        <extracomment>Title of Peers Table column which indicates the duration (length of time) since the peer connection started.</extracomment>
        <translation type="unfinished">Yaş</translation>
    </message>
    <message>
        <source>Direction</source>
        <extracomment>Title of Peers Table column which indicates the direction the peer connection was initiated from.</extracomment>
        <translation type="unfinished">Yönlendirme</translation>
    </message>
    <message>
        <source>Sent</source>
        <extracomment>Title of Peers Table column which indicates the total amount of network information we have sent to the peer.</extracomment>
        <translation type="unfinished">Gönderildi</translation>
    </message>
    <message>
        <source>Received</source>
        <extracomment>Title of Peers Table column which indicates the total amount of network information we have received from the peer.</extracomment>
        <translation type="unfinished">Alınan</translation>
    </message>
    <message>
        <source>Address</source>
        <extracomment>Title of Peers Table column which contains the IP/Onion/I2P address of the connected peer.</extracomment>
        <translation type="unfinished">Adres</translation>
    </message>
    <message>
        <source>Type</source>
        <extracomment>Title of Peers Table column which describes the type of peer connection. The "type" describes why the connection exists.</extracomment>
        <translation type="unfinished">Tür</translation>
    </message>
    <message>
        <source>Network</source>
        <extracomment>Title of Peers Table column which states the network the peer connected through.</extracomment>
        <translation type="unfinished">Ağ</translation>
    </message>
    <message>
        <source>Inbound</source>
        <extracomment>An Inbound Connection from a Peer.</extracomment>
        <translation type="unfinished">Gelen</translation>
    </message>
    <message>
        <source>Outbound</source>
        <extracomment>An Outbound Connection to a Peer.</extracomment>
        <translation type="unfinished">yurt dışı</translation>
    </message>
</context>
<context>
    <name>QRImageWidget</name>
    <message>
        <source>&amp;Save Image…</source>
        <translation type="unfinished">&amp;Resmi Kaydet...</translation>
    </message>
    <message>
        <source>&amp;Copy Image</source>
        <translation type="unfinished">Resmi &amp;Kopyala</translation>
    </message>
    <message>
        <source>Resulting URI too long, try to reduce the text for label / message.</source>
        <translation type="unfinished">Sonuç URI çok uzun, etiket ya da ileti metnini kısaltmayı deneyiniz.</translation>
    </message>
    <message>
        <source>Error encoding URI into QR Code.</source>
        <translation type="unfinished">URI'nin QR koduna kodlanmasında hata oluştu.</translation>
    </message>
    <message>
        <source>QR code support not available.</source>
        <translation type="unfinished">QR kodu desteği mevcut değil.</translation>
    </message>
    <message>
        <source>Save QR Code</source>
        <translation type="unfinished">QR Kodu Kaydet</translation>
    </message>
    <message>
        <source>PNG Image</source>
        <extracomment>Expanded name of the PNG file format. See: https://en.wikipedia.org/wiki/Portable_Network_Graphics.</extracomment>
        <translation type="unfinished">PNG Resim</translation>
    </message>
</context>
<context>
    <name>RPCConsole</name>
    <message>
        <source>N/A</source>
        <translation type="unfinished">Mevcut değil</translation>
    </message>
    <message>
        <source>Client version</source>
        <translation type="unfinished">İstemci sürümü</translation>
    </message>
    <message>
        <source>&amp;Information</source>
        <translation type="unfinished">&amp;Bilgi</translation>
    </message>
    <message>
        <source>General</source>
        <translation type="unfinished">Genel</translation>
    </message>
    <message>
        <source>Datadir</source>
        <translation type="unfinished">Veri konumu</translation>
    </message>
    <message>
        <source>Startup time</source>
        <translation type="unfinished">Başlangıç zamanı</translation>
    </message>
    <message>
        <source>Network</source>
        <translation type="unfinished">Ağ</translation>
    </message>
    <message>
        <source>Name</source>
        <translation type="unfinished">İsim</translation>
    </message>
    <message>
        <source>Number of connections</source>
        <translation type="unfinished">Bağlantı sayısı</translation>
    </message>
    <message>
        <source>Block chain</source>
        <translation type="unfinished">Blok zinciri</translation>
    </message>
    <message>
        <source>Memory Pool</source>
        <translation type="unfinished">Bellek Alanı</translation>
    </message>
    <message>
        <source>Current number of transactions</source>
        <translation type="unfinished">Güncel işlem sayısı</translation>
    </message>
    <message>
        <source>Memory usage</source>
        <translation type="unfinished">Bellek kullanımı</translation>
    </message>
    <message>
        <source>Wallet: </source>
        <translation type="unfinished">Cüzdan:</translation>
    </message>
    <message>
        <source>(none)</source>
        <translation type="unfinished">(yok)</translation>
    </message>
    <message>
        <source>&amp;Reset</source>
        <translation type="unfinished">&amp;Sıfırla</translation>
    </message>
    <message>
        <source>Received</source>
        <translation type="unfinished">Alınan</translation>
    </message>
    <message>
        <source>Sent</source>
        <translation type="unfinished">Gönderildi</translation>
    </message>
    <message>
        <source>&amp;Peers</source>
        <translation type="unfinished">&amp;Eşler</translation>
    </message>
    <message>
        <source>Banned peers</source>
        <translation type="unfinished">Yasaklı eşler</translation>
    </message>
    <message>
        <source>Select a peer to view detailed information.</source>
        <translation type="unfinished">Ayrıntılı bilgi görmek için bir eş seçin.</translation>
    </message>
    <message>
        <source>The transport layer version: %1</source>
        <translation type="unfinished">Taşıma katmanı versiyonu: %1</translation>
    </message>
    <message>
        <source>Transport</source>
        <translation type="unfinished">Aktar</translation>
    </message>
    <message>
        <source>Session ID</source>
        <translation type="unfinished">Oturum ID</translation>
    </message>
    <message>
        <source>Version</source>
        <translation type="unfinished">Sürüm</translation>
    </message>
    <message>
        <source>Transaction Relay</source>
        <translation type="unfinished">İşlem Aktarımı</translation>
    </message>
    <message>
        <source>Starting Block</source>
        <translation type="unfinished">Başlangıç Bloku</translation>
    </message>
    <message>
        <source>Synced Headers</source>
        <translation type="unfinished">Eşleşmiş Üstbilgiler</translation>
    </message>
    <message>
        <source>Synced Blocks</source>
        <translation type="unfinished">Eşleşmiş Bloklar</translation>
    </message>
    <message>
        <source>Last Transaction</source>
        <translation type="unfinished">Son İşlem</translation>
    </message>
    <message>
        <source>Whether we relay addresses to this peer.</source>
        <extracomment>Tooltip text for the Address Relay field in the peer details area, which displays whether we relay addresses to this peer (Yes/No).</extracomment>
        <translation type="unfinished">Adresleri bu eşe iletip iletemeyeceğimiz.</translation>
    </message>
    <message>
        <source>Address Relay</source>
        <extracomment>Text title for the Address Relay field in the peer details area, which displays whether we relay addresses to this peer (Yes/No).</extracomment>
        <translation type="unfinished">Adres Aktarımı</translation>
    </message>
    <message>
        <source>The total number of addresses received from this peer that were processed (excludes addresses that were dropped due to rate-limiting).</source>
        <extracomment>Tooltip text for the Addresses Processed field in the peer details area, which displays the total number of addresses received from this peer that were processed (excludes addresses that were dropped due to rate-limiting).</extracomment>
        <translation type="unfinished">Bu eşten alınan ve işlenen toplam adres sayısı (hız sınırlaması nedeniyle bırakılan adresler hariç).</translation>
    </message>
    <message>
        <source>The total number of addresses received from this peer that were dropped (not processed) due to rate-limiting.</source>
        <extracomment>Tooltip text for the Addresses Rate-Limited field in the peer details area, which displays the total number of addresses received from this peer that were dropped (not processed) due to rate-limiting.</extracomment>
        <translation type="unfinished">Bu eşten alınan ve hız sınırlaması nedeniyle bırakılan (işlenmeyen) adreslerin toplam sayısı.</translation>
    </message>
    <message>
        <source>Addresses Processed</source>
        <extracomment>Text title for the Addresses Processed field in the peer details area, which displays the total number of addresses received from this peer that were processed (excludes addresses that were dropped due to rate-limiting).</extracomment>
        <translation type="unfinished">Adresler İşlendi</translation>
    </message>
    <message>
        <source>Addresses Rate-Limited</source>
        <extracomment>Text title for the Addresses Rate-Limited field in the peer details area, which displays the total number of addresses received from this peer that were dropped (not processed) due to rate-limiting.</extracomment>
        <translation type="unfinished">Adresler Oran-Sınırlı</translation>
    </message>
    <message>
        <source>User Agent</source>
        <translation type="unfinished">Kullanıcı Yazılımı</translation>
    </message>
    <message>
        <source>Node window</source>
        <translation type="unfinished">Düğüm penceresi</translation>
    </message>
    <message>
        <source>Current block height</source>
        <translation type="unfinished">Şu anki blok yüksekliği</translation>
    </message>
    <message>
        <source>Open the %1 debug log file from the current data directory. This can take a few seconds for large log files.</source>
        <translation type="unfinished">Güncel veri klasöründen %1 hata ayıklama kütük dosyasını açar. Büyük kütük dosyaları için bu birkaç saniye alabilir.</translation>
    </message>
    <message>
        <source>Decrease font size</source>
        <translation type="unfinished">Font boyutunu küçült</translation>
    </message>
    <message>
        <source>Increase font size</source>
        <translation type="unfinished">Yazıtipi boyutunu büyült</translation>
    </message>
    <message>
        <source>Permissions</source>
        <translation type="unfinished">İzinler</translation>
    </message>
    <message>
        <source>Direction/Type</source>
        <translation type="unfinished">Yön/Tür</translation>
    </message>
    <message>
        <source>The BIP324 session ID string in hex.</source>
        <translation type="unfinished">BIP324 oturum kimliği ID dizesi onaltılık ( hex ) biçimde</translation>
    </message>
    <message>
        <source>The network protocol this peer is connected through: IPv4, IPv6, Onion, I2P, or CJDNS.</source>
        <translation type="unfinished">Bu çiftin bağlı olduğu internet protokolü : IPv4, IPv6, Onion, I2P, ya da CJDNS.</translation>
    </message>
    <message>
        <source>Services</source>
        <translation type="unfinished">Servisler</translation>
    </message>
    <message>
        <source>High Bandwidth</source>
        <translation type="unfinished">Yüksek bant genişliği</translation>
    </message>
    <message>
        <source>Connection Time</source>
        <translation type="unfinished">Bağlantı Zamanı</translation>
    </message>
    <message>
        <source>Last Send</source>
        <translation type="unfinished">Son Gönderme</translation>
    </message>
    <message>
        <source>Last Receive</source>
        <translation type="unfinished">Son Alma</translation>
    </message>
    <message>
        <source>Ping Time</source>
        <translation type="unfinished">Ping Süresi</translation>
    </message>
    <message>
        <source>The duration of a currently outstanding ping.</source>
        <translation type="unfinished">Güncel olarak göze çarpan bir ping'in süresi.</translation>
    </message>
    <message>
        <source>Ping Wait</source>
        <translation type="unfinished">Ping Beklemesi</translation>
    </message>
    <message>
        <source>Min Ping</source>
        <translation type="unfinished">En Düşük Ping</translation>
    </message>
    <message>
        <source>Time Offset</source>
        <translation type="unfinished">Saat Farkı</translation>
    </message>
    <message>
        <source>Last block time</source>
        <translation type="unfinished">Son blok zamanı</translation>
    </message>
    <message>
        <source>&amp;Open</source>
        <translation type="unfinished">&amp;Aç</translation>
    </message>
    <message>
        <source>&amp;Console</source>
        <translation type="unfinished">&amp;Konsol</translation>
    </message>
    <message>
        <source>&amp;Network Traffic</source>
        <translation type="unfinished">&amp;Ağ Trafiği</translation>
    </message>
    <message>
        <source>Totals</source>
        <translation type="unfinished">Toplamlar</translation>
    </message>
    <message>
        <source>Debug log file</source>
        <translation type="unfinished">Hata ayıklama günlüğü</translation>
    </message>
    <message>
        <source>Clear console</source>
        <translation type="unfinished">Konsolu temizle</translation>
    </message>
    <message>
        <source>In:</source>
        <translation type="unfinished">İçeri:</translation>
    </message>
    <message>
        <source>Out:</source>
        <translation type="unfinished">Dışarı:</translation>
    </message>
    <message>
        <source>detecting: peer could be v1 or v2</source>
        <extracomment>Explanatory text for "detecting" transport type.</extracomment>
        <translation type="unfinished">keşfediliyor: eş v1 veya v2 olabilir</translation>
    </message>
    <message>
        <source>v1: unencrypted, plaintext transport protocol</source>
        <extracomment>Explanatory text for v1 transport type.</extracomment>
        <translation type="unfinished">v1: şifrelenmemiş, açık metin taşıma protokolü</translation>
    </message>
    <message>
        <source>v2: BIP324 encrypted transport protocol</source>
        <extracomment>Explanatory text for v2 transport type.</extracomment>
        <translation type="unfinished">v2: BIP324 şifrelenmiş taşıma protokolü</translation>
    </message>
    <message>
        <source>&amp;Copy address</source>
        <extracomment>Context menu action to copy the address of a peer.</extracomment>
        <translation type="unfinished">&amp;Adresi kopyala</translation>
    </message>
    <message>
        <source>&amp;Disconnect</source>
        <translation type="unfinished">&amp;Bağlantıyı Kes</translation>
    </message>
    <message>
        <source>1 &amp;hour</source>
        <translation type="unfinished">1 &amp;saat</translation>
    </message>
    <message>
        <source>1 d&amp;ay</source>
        <translation type="unfinished">1 g&amp;ün</translation>
    </message>
    <message>
        <source>1 &amp;week</source>
        <translation type="unfinished">1 &amp;hafta</translation>
    </message>
    <message>
        <source>1 &amp;year</source>
        <translation type="unfinished">1 &amp;yıl</translation>
    </message>
    <message>
        <source>&amp;Copy IP/Netmask</source>
        <extracomment>Context menu action to copy the IP/Netmask of a banned peer. IP/Netmask is the combination of a peer's IP address and its Netmask. For IP address, see: https://en.wikipedia.org/wiki/IP_address.</extracomment>
        <translation type="unfinished">IP/Ağ Maskesini Kopyala</translation>
    </message>
    <message>
        <source>&amp;Unban</source>
        <translation type="unfinished">&amp;Yasaklamayı Kaldır</translation>
    </message>
    <message>
        <source>Network activity disabled</source>
        <translation type="unfinished">Ağ etkinliği devre dışı bırakıldı</translation>
    </message>
    <message>
        <source>None</source>
        <translation type="unfinished">Boş</translation>
    </message>
    <message>
        <source>Executing command without any wallet</source>
        <translation type="unfinished">Komut cüzdan olmadan çalıştırılıyor.</translation>
    </message>
    <message>
        <source>Node window - [%1]</source>
        <translation type="unfinished">Bağlanan pencere - [%1]</translation>
    </message>
    <message>
        <source>Executing command using "%1" wallet</source>
        <translation type="unfinished">Komut "%1" cüzdanı kullanılarak çalıştırılıyor.</translation>
    </message>
    <message>
        <source>via %1</source>
        <translation type="unfinished">%1 vasıtasıyla</translation>
    </message>
    <message>
        <source>Yes</source>
        <translation type="unfinished">evet</translation>
    </message>
    <message>
        <source>No</source>
        <translation type="unfinished">hayır</translation>
    </message>
    <message>
        <source>To</source>
        <translation type="unfinished">Alıcı</translation>
    </message>
    <message>
        <source>From</source>
        <translation type="unfinished">Gönderen</translation>
    </message>
    <message>
        <source>Ban for</source>
        <translation type="unfinished">Yasakla</translation>
    </message>
    <message>
        <source>Never</source>
        <translation type="unfinished">Asla</translation>
    </message>
    <message>
        <source>Unknown</source>
        <translation type="unfinished">Bilinmeyen</translation>
    </message>
</context>
<context>
    <name>ReceiveCoinsDialog</name>
    <message>
        <source>&amp;Amount:</source>
        <translation type="unfinished">miktar</translation>
    </message>
    <message>
        <source>&amp;Label:</source>
        <translation type="unfinished">&amp;Etiket:</translation>
    </message>
    <message>
        <source>&amp;Message:</source>
        <translation type="unfinished">&amp;Mesaj:</translation>
    </message>
    <message>
        <source>An optional message to attach to the payment request, which will be displayed when the request is opened. Note: The message will not be sent with the payment over the Bitcoin network.</source>
        <translation type="unfinished">Talep açıldığında gösterilecek, isteğinize dayalı, ödeme talebi ile ilişkilendirilecek bir ileti. Not: Bu ileti ödeme ile birlikte Bitcoin ağı üzerinden gönderilmeyecektir.</translation>
    </message>
    <message>
        <source>An optional label to associate with the new receiving address.</source>
        <translation type="unfinished">Yeni alım adresi ile ilişkili, seçiminize dayalı etiket.</translation>
    </message>
    <message>
        <source>Use this form to request payments. All fields are &lt;b&gt;optional&lt;/b&gt;.</source>
        <translation type="unfinished">Ödeme talep etmek için bu formu kullanın. Tüm alanlar &lt;b&gt;seçime dayalıdır&lt;/b&gt;.</translation>
    </message>
    <message>
        <source>An optional amount to request. Leave this empty or zero to not request a specific amount.</source>
        <translation type="unfinished">Seçiminize dayalı talep edilecek tutar. Belli bir tutar talep etmemek için bunu boş bırakın veya sıfır değerini kullanın.</translation>
    </message>
    <message>
        <source>&amp;Create new receiving address</source>
        <translation type="unfinished">Yeni alıcı adresi oluştur</translation>
    </message>
    <message>
        <source>Clear all fields of the form.</source>
        <translation type="unfinished">Formdaki tüm alanları temizle.</translation>
    </message>
    <message>
        <source>Clear</source>
        <translation type="unfinished">Temizle</translation>
    </message>
    <message>
        <source>Requested payments history</source>
        <translation type="unfinished">Talep edilen ödemelerin tarihçesi</translation>
    </message>
    <message>
        <source>Show the selected request (does the same as double clicking an entry)</source>
        <translation type="unfinished">Seçilen talebi göster (bir unsura çift tıklamakla aynı anlama gelir)</translation>
    </message>
    <message>
        <source>Show</source>
        <translation type="unfinished">Göster</translation>
    </message>
    <message>
        <source>Remove the selected entries from the list</source>
        <translation type="unfinished">Seçilen unsurları listeden kaldır</translation>
    </message>
    <message>
        <source>Remove</source>
        <translation type="unfinished">Kaldır</translation>
    </message>
    <message>
        <source>Copy &amp;URI</source>
        <translation type="unfinished">&amp;URI'yi Kopyala</translation>
    </message>
    <message>
        <source>&amp;Copy address</source>
        <translation type="unfinished">&amp;Adresi kopyala</translation>
    </message>
    <message>
        <source>Copy &amp;label</source>
        <translation type="unfinished">&amp;etiketi kopyala</translation>
    </message>
    <message>
        <source>Copy &amp;message</source>
        <translation type="unfinished">&amp;mesajı kopyala</translation>
    </message>
    <message>
        <source>Copy &amp;amount</source>
        <translation type="unfinished">&amp;miktarı kopyala</translation>
    </message>
    <message>
        <source>Not recommended due to higher fees and less protection against typos.</source>
        <translation type="unfinished">Yazım yanlışlarına karşı daha az koruma sağladığından ve yüksek ücretinden ötürü tavsiye edilmemektedir.</translation>
    </message>
    <message>
        <source>Generates an address compatible with older wallets.</source>
        <translation type="unfinished">Daha eski cüzdanlarla uyumlu bir adres oluşturur.</translation>
    </message>
    <message>
        <source>Could not unlock wallet.</source>
        <translation type="unfinished">Cüzdanın kilidi açılamadı.</translation>
    </message>
    </context>
<context>
    <name>ReceiveRequestDialog</name>
    <message>
        <source>Address:</source>
        <translation type="unfinished">Adres:</translation>
    </message>
    <message>
        <source>Amount:</source>
        <translation type="unfinished">Miktar</translation>
    </message>
    <message>
        <source>Label:</source>
        <translation type="unfinished">Etiket:</translation>
    </message>
    <message>
        <source>Message:</source>
        <translation type="unfinished">İleti:</translation>
    </message>
    <message>
        <source>Wallet:</source>
        <translation type="unfinished">Cüzdan:</translation>
    </message>
    <message>
        <source>Copy &amp;URI</source>
        <translation type="unfinished">&amp;URI'yi Kopyala</translation>
    </message>
    <message>
        <source>Copy &amp;Address</source>
        <translation type="unfinished">&amp;Adresi Kopyala</translation>
    </message>
    <message>
        <source>&amp;Verify</source>
        <translation type="unfinished">&amp;Onayla</translation>
    </message>
    <message>
        <source>&amp;Save Image…</source>
        <translation type="unfinished">&amp;Resmi Kaydet...</translation>
    </message>
    <message>
        <source>Payment information</source>
        <translation type="unfinished">Ödeme bilgisi</translation>
    </message>
    <message>
        <source>Request payment to %1</source>
        <translation type="unfinished">%1 'e ödeme talep et</translation>
    </message>
</context>
<context>
    <name>RecentRequestsTableModel</name>
    <message>
        <source>Date</source>
        <translation type="unfinished">Tarih</translation>
    </message>
    <message>
        <source>Label</source>
        <translation type="unfinished">Etiket</translation>
    </message>
    <message>
        <source>Message</source>
        <translation type="unfinished">Mesaj</translation>
    </message>
    <message>
        <source>(no label)</source>
        <translation type="unfinished">(etiket yok)</translation>
    </message>
    <message>
        <source>(no message)</source>
        <translation type="unfinished">(mesaj yok)</translation>
    </message>
    <message>
        <source>(no amount requested)</source>
        <translation type="unfinished">(tutar talep edilmedi)</translation>
    </message>
    <message>
        <source>Requested</source>
        <translation type="unfinished">Talep edilen</translation>
    </message>
</context>
<context>
    <name>SendCoinsDialog</name>
    <message>
        <source>Send Coins</source>
        <translation type="unfinished">Bitcoini Gönder</translation>
    </message>
    <message>
        <source>Coin Control Features</source>
        <translation type="unfinished">Para kontrolü özellikleri</translation>
    </message>
    <message>
        <source>automatically selected</source>
        <translation type="unfinished">otomatik seçilmiş</translation>
    </message>
    <message>
        <source>Insufficient funds!</source>
        <translation type="unfinished">Yetersiz fon!</translation>
    </message>
    <message>
        <source>Quantity:</source>
        <translation type="unfinished">Miktar</translation>
    </message>
    <message>
        <source>Bytes:</source>
        <translation type="unfinished">Bayt:</translation>
    </message>
    <message>
        <source>Amount:</source>
        <translation type="unfinished">Miktar</translation>
    </message>
    <message>
        <source>Fee:</source>
        <translation type="unfinished">Ücret</translation>
    </message>
    <message>
        <source>After Fee:</source>
        <translation type="unfinished">Ücret sonrası:</translation>
    </message>
    <message>
        <source>Change:</source>
        <translation type="unfinished">Değiştir</translation>
    </message>
    <message>
        <source>If this is activated, but the change address is empty or invalid, change will be sent to a newly generated address.</source>
        <translation type="unfinished">Bu etkinleştirildiyse fakat para üstü adresi boş ya da geçersizse para üstü yeni oluşturulan bir adrese gönderilecektir.</translation>
    </message>
    <message>
        <source>Custom change address</source>
        <translation type="unfinished">Özel para üstü adresi</translation>
    </message>
    <message>
        <source>Transaction Fee:</source>
        <translation type="unfinished">İşlem Ücreti:</translation>
    </message>
    <message>
        <source>Warning: Fee estimation is currently not possible.</source>
        <translation type="unfinished">Uyarı: Ücret tahmini şu anda mümkün değildir.</translation>
    </message>
    <message>
        <source>per kilobyte</source>
        <translation type="unfinished">kilobayt başı</translation>
    </message>
    <message>
        <source>Hide</source>
        <translation type="unfinished">Gizle</translation>
    </message>
    <message>
        <source>Recommended:</source>
        <translation type="unfinished">Tavsiye edilen:</translation>
    </message>
    <message>
        <source>Custom:</source>
        <translation type="unfinished">Özel:</translation>
    </message>
    <message>
        <source>Send to multiple recipients at once</source>
        <translation type="unfinished">Birçok alıcıya aynı anda gönder</translation>
    </message>
    <message>
        <source>Add &amp;Recipient</source>
        <translation type="unfinished">&amp;Alıcı ekle</translation>
    </message>
    <message>
        <source>Clear all fields of the form.</source>
        <translation type="unfinished">Formdaki tüm alanları temizle.</translation>
    </message>
    <message>
        <source>Inputs…</source>
        <translation type="unfinished">Girdiler...</translation>
    </message>
    <message>
        <source>Choose…</source>
        <translation type="unfinished">Seç...</translation>
    </message>
    <message>
        <source>Hide transaction fee settings</source>
        <translation type="unfinished">İşlem ücreti ayarlarını gizle</translation>
    </message>
    <message>
        <source>Confirmation time target:</source>
        <translation type="unfinished">Doğrulama süresi hedefi:</translation>
    </message>
    <message>
        <source>Clear &amp;All</source>
        <translation type="unfinished">Tümünü &amp;Temizle</translation>
    </message>
    <message>
        <source>Balance:</source>
        <translation type="unfinished">Bakiye:</translation>
    </message>
    <message>
        <source>Confirm the send action</source>
        <translation type="unfinished">Yollama etkinliğini teyit ediniz</translation>
    </message>
    <message>
        <source>S&amp;end</source>
        <translation type="unfinished">&amp;Gönder</translation>
    </message>
    <message>
        <source>Copy quantity</source>
        <translation type="unfinished">Miktarı kopyala</translation>
    </message>
    <message>
        <source>Copy amount</source>
        <translation type="unfinished">Miktar kopyala</translation>
    </message>
    <message>
        <source>Copy fee</source>
        <translation type="unfinished">Ücreti kopyala</translation>
    </message>
    <message>
        <source>Copy after fee</source>
        <translation type="unfinished">Ücretten sonra kopyala</translation>
    </message>
    <message>
        <source>Copy bytes</source>
        <translation type="unfinished">Bitleri kopyala</translation>
    </message>
    <message>
        <source>Copy change</source>
        <translation type="unfinished">Para üstünü kopyala</translation>
    </message>
    <message>
        <source>%1 (%2 blocks)</source>
        <translation type="unfinished">%1(%2 blok)</translation>
    </message>
    <message>
        <source>%1 to %2</source>
        <translation type="unfinished">%1 den %2'ye</translation>
    </message>
    <message>
        <source>Sign failed</source>
        <translation type="unfinished">İmzalama başarısız oldu</translation>
    </message>
    <message>
        <source>Save Transaction Data</source>
        <translation type="unfinished">İşlem verilerini kaydet</translation>
    </message>
    <message>
        <source>PSBT saved</source>
        <extracomment>Popup message when a PSBT has been saved to a file</extracomment>
        <translation type="unfinished">PSBT kaydedildi.</translation>
    </message>
    <message>
        <source>or</source>
        <translation type="unfinished">veya</translation>
    </message>
    <message>
        <source>%1 from wallet '%2'</source>
        <translation type="unfinished">%1 Cüzdandan '%2'</translation>
    </message>
    <message>
        <source>Do you want to create this transaction?</source>
        <extracomment>Message displayed when attempting to create a transaction. Cautionary text to prompt the user to verify that the displayed transaction details represent the transaction the user intends to create.</extracomment>
        <translation type="unfinished">Bu işlemi oluşturmak ister misiniz?</translation>
    </message>
    <message>
        <source>Please, review your transaction. You can create and send this transaction or create a Partially Signed Bitcoin Transaction (PSBT), which you can save or copy and then sign with, e.g., an offline %1 wallet, or a PSBT-compatible hardware wallet.</source>
        <extracomment>Text to inform a user attempting to create a transaction of their current options. At this stage, a user can send their transaction or create a PSBT. This string is displayed when both private keys and PSBT controls are enabled.</extracomment>
        <translation type="unfinished">Lütfen işleminizi gözden geçirin. Bu işlemi oluşturabilir ve gönderebilir veya örneğin çevrimdışı bir %1 cüzdanı veya PSBT uyumlu bir donanım cüzdanı gibi kaydedebileceğiniz veya kopyalayabileceğiniz ve ardından imzalayabileceğiniz bir Kısmen İmzalı Bitcoin İşlemi (PSBT) oluşturabilirsiniz.</translation>
    </message>
    <message>
        <source>Please, review your transaction.</source>
        <extracomment>Text to prompt a user to review the details of the transaction they are attempting to send.</extracomment>
        <translation type="unfinished">Lütfen işleminizi gözden geçirin.</translation>
    </message>
    <message>
        <source>Transaction fee</source>
        <translation type="unfinished">İşlem ücreti</translation>
    </message>
    <message>
        <source>Total Amount</source>
        <translation type="unfinished">Toplam Tutar</translation>
    </message>
    <message>
        <source>Unsigned Transaction</source>
        <comment>PSBT copied</comment>
        <extracomment>Caption of "PSBT has been copied" messagebox</extracomment>
        <translation type="unfinished">İmzalanmamış İşlem</translation>
    </message>
    <message>
        <source>PSBT saved to disk</source>
        <translation type="unfinished">PSBT diske kaydedildi.</translation>
    </message>
    <message>
        <source>Confirm send coins</source>
        <translation type="unfinished">Bitcoin gönderimini onaylayın</translation>
    </message>
    <message>
        <source>The recipient address is not valid. Please recheck.</source>
        <translation type="unfinished">Alıcı adresi geçerli değildir. Lütfen tekrar kontrol ediniz.</translation>
    </message>
    <message>
        <source>The amount to pay must be larger than 0.</source>
        <translation type="unfinished">Ödeyeceğiniz tutarın 0'dan yüksek olması gerekir.</translation>
    </message>
    <message>
        <source>The amount exceeds your balance.</source>
        <translation type="unfinished">Tutar bakiyenizden yüksektir.</translation>
    </message>
    <message>
        <source>The total exceeds your balance when the %1 transaction fee is included.</source>
        <translation type="unfinished">Toplam, %1 işlem ücreti eklendiğinde bakiyenizi geçmektedir.</translation>
    </message>
    <message>
        <source>Duplicate address found: addresses should only be used once each.</source>
        <translation type="unfinished">Tekrarlayan adres bulundu: adresler sadece bir kez kullanılmalıdır.</translation>
    </message>
    <message>
        <source>Transaction creation failed!</source>
        <translation type="unfinished">İşlem oluşturma başarısız!</translation>
    </message>
    <message>
        <source>A fee higher than %1 is considered an absurdly high fee.</source>
        <translation type="unfinished">%1 tutarından yüksek bir ücret saçma derecede yüksek bir ücret olarak kabul edilir.</translation>
    </message>
    <message numerus="yes">
        <source>Estimated to begin confirmation within %n block(s).</source>
        <translation type="unfinished">
            <numerusform>Tahmini %n blok içinde doğrulamaya başlanacaktır.</numerusform>
        </translation>
    </message>
    <message>
        <source>Warning: Invalid Bitcoin address</source>
        <translation type="unfinished">Uyarı: geçersiz Bitcoin adresi</translation>
    </message>
    <message>
        <source>Warning: Unknown change address</source>
        <translation type="unfinished">Uyarı: Bilinmeyen para üstü adresi</translation>
    </message>
    <message>
        <source>Confirm custom change address</source>
        <translation type="unfinished">Özel para üstü adresini onayla</translation>
    </message>
    <message>
        <source>The address you selected for change is not part of this wallet. Any or all funds in your wallet may be sent to this address. Are you sure?</source>
        <translation type="unfinished">Para üstü için seçtiğiniz adres bu cüzdanın bir parçası değil. Cüzdanınızdaki bir miktar veya tüm para bu adrese gönderilebilir. Emin misiniz?</translation>
    </message>
    <message>
        <source>(no label)</source>
        <translation type="unfinished">(etiket yok)</translation>
    </message>
</context>
<context>
    <name>SendCoinsEntry</name>
    <message>
        <source>A&amp;mount:</source>
        <translation type="unfinished">T&amp;utar:</translation>
    </message>
    <message>
        <source>Pay &amp;To:</source>
        <translation type="unfinished">&amp;Şu adrese öde:</translation>
    </message>
    <message>
        <source>&amp;Label:</source>
        <translation type="unfinished">&amp;Etiket:</translation>
    </message>
    <message>
        <source>Choose previously used address</source>
        <translation type="unfinished">Önceden kullanılmış adres seç</translation>
    </message>
    <message>
        <source>The Bitcoin address to send the payment to</source>
        <translation type="unfinished">Ödemenin yollanacağı Bitcoin adresi</translation>
    </message>
    <message>
        <source>Paste address from clipboard</source>
        <translation type="unfinished">Panodan adres yapıştır</translation>
    </message>
    <message>
        <source>Remove this entry</source>
        <translation type="unfinished">Bu ögeyi kaldır</translation>
    </message>
    <message>
        <source>The fee will be deducted from the amount being sent. The recipient will receive less bitcoins than you enter in the amount field. If multiple recipients are selected, the fee is split equally.</source>
        <translation type="unfinished">Ücret yollanan tutardan alınacaktır. Alıcı tutar alanına girdiğinizden daha az bitcoin alacaktır. Eğer birden çok alıcı seçiliyse ücret eşit olarak bölünecektir.</translation>
    </message>
    <message>
        <source>S&amp;ubtract fee from amount</source>
        <translation type="unfinished">Ücreti tutardan düş</translation>
    </message>
    <message>
        <source>Use available balance</source>
        <translation type="unfinished">Mevcut bakiyeyi kullan</translation>
    </message>
    <message>
        <source>Message:</source>
        <translation type="unfinished">İleti:</translation>
    </message>
    <message>
        <source>Enter a label for this address to add it to the list of used addresses</source>
        <translation type="unfinished">Kullanılmış adres listesine eklemek için bu adrese bir etiket girin</translation>
    </message>
    <message>
        <source>A message that was attached to the bitcoin: URI which will be stored with the transaction for your reference. Note: This message will not be sent over the Bitcoin network.</source>
        <translation type="unfinished">Referans için bitcoin: URI'siyle iliştirilmiş işlemle birlikte depolanacak bir ileti. Not: Bu mesaj Bitcoin ağı üzerinden gönderilmeyecektir.</translation>
    </message>
</context>
<context>
    <name>SendConfirmationDialog</name>
    <message>
        <source>Send</source>
        <translation type="unfinished">Gönder</translation>
    </message>
    <message>
        <source>Create Unsigned</source>
        <translation type="unfinished">İmzasız Oluştur</translation>
    </message>
</context>
<context>
    <name>SignVerifyMessageDialog</name>
    <message>
        <source>Signatures - Sign / Verify a Message</source>
        <translation type="unfinished">İmzalar - Giri‭s / Mesaji Onayla</translation>
    </message>
    <message>
        <source>&amp;Sign Message</source>
        <translation type="unfinished">İleti &amp;imzala</translation>
    </message>
    <message>
        <source>You can sign messages/agreements with your legacy (P2PKH) addresses to prove you can receive bitcoins sent to them. Be careful not to sign anything vague or random, as phishing attacks may try to trick you into signing your identity over to them. Only sign fully-detailed statements you agree to.</source>
        <translation type="unfinished">Eski (P2PKH) adreslerinizle mesajları/anlaşmaları imzalayarak bu adreslere gönderilen Bitcoin'leri alabileceğinizi unutmayın. Belirsiz veya rastgele şeyleri imzalamaktan kaçının, çünkü kimlik bilgilerinizi çalmak isteyen oltalama saldırıları sizi kandırmaya çalışabilir. Sadece tamamen ayrıntılı ve onayladığınız beyanları imzalayın.</translation>
    </message>
    <message>
        <source>The Bitcoin address to sign the message with</source>
        <translation type="unfinished">İletinin imzalanmasında kullanılacak Bitcoin adresi</translation>
    </message>
    <message>
        <source>Choose previously used address</source>
        <translation type="unfinished">Önceden kullanılmış adres seç</translation>
    </message>
    <message>
        <source>Paste address from clipboard</source>
        <translation type="unfinished">Panodan adres yapıştır</translation>
    </message>
    <message>
        <source>Enter the message you want to sign here</source>
        <translation type="unfinished">İmzalamak istediğiniz iletiyi burada giriniz</translation>
    </message>
    <message>
        <source>Signature</source>
        <translation type="unfinished">İmza</translation>
    </message>
    <message>
        <source>Copy the current signature to the system clipboard</source>
        <translation type="unfinished">Güncel imzayı sistem panosuna kopyala</translation>
    </message>
    <message>
        <source>Sign the message to prove you own this Bitcoin address</source>
        <translation type="unfinished">Bu Bitcoin adresinin sizin olduğunu ispatlamak için iletiyi imzalayın</translation>
    </message>
    <message>
        <source>Sign &amp;Message</source>
        <translation type="unfinished">&amp;İletiyi imzala</translation>
    </message>
    <message>
        <source>Reset all sign message fields</source>
        <translation type="unfinished">Tüm ileti alanlarını sıfırla</translation>
    </message>
    <message>
        <source>Clear &amp;All</source>
        <translation type="unfinished">Tümünü &amp;Temizle</translation>
    </message>
    <message>
        <source>&amp;Verify Message</source>
        <translation type="unfinished">İletiyi &amp;kontrol et</translation>
    </message>
    <message>
        <source>Enter the receiver's address, message (ensure you copy line breaks, spaces, tabs, etc. exactly) and signature below to verify the message. Be careful not to read more into the signature than what is in the signed message itself, to avoid being tricked by a man-in-the-middle attack. Note that this only proves the signing party receives with the address, it cannot prove sendership of any transaction!</source>
        <translation type="unfinished">Alıcının adresini, iletiyi (satır sonları, boşluklar, sekmeler vs. karakterleri tam olarak kopyaladığınızdan emin olunuz) ve imzayı aşağıya giriniz. Bir ortadaki adam saldırısı tarafından kandırılmaya engel olmak için imzadan, imzalı iletinin içeriğini aşan bir anlam çıkarmamaya dikkat ediniz. Bunun sadece imzalayan tarafın adres ile alım yapabildiğini ispatladığını ve herhangi bir işlemin gönderi tarafını kanıtlayamayacağını unutmayınız!</translation>
    </message>
    <message>
        <source>The Bitcoin address the message was signed with</source>
        <translation type="unfinished">İletinin imzalanmasında kullanılan Bitcoin adresi</translation>
    </message>
    <message>
        <source>The signed message to verify</source>
        <translation type="unfinished">Doğrulamak için imzalanmış mesaj</translation>
    </message>
    <message>
        <source>Verify the message to ensure it was signed with the specified Bitcoin address</source>
        <translation type="unfinished">Belirtilen Bitcoin adresi ile imzalandığını doğrulamak için iletiyi kontrol et</translation>
    </message>
    <message>
        <source>Verify &amp;Message</source>
        <translation type="unfinished">&amp;Mesajı Denetle</translation>
    </message>
    <message>
        <source>Reset all verify message fields</source>
        <translation type="unfinished">Tüm ileti kontrolü alanlarını sıfırla</translation>
    </message>
    <message>
        <source>Click "Sign Message" to generate signature</source>
        <translation type="unfinished">İmzayı oluşturmak için "İletiyi İmzala"ya tıklayın</translation>
    </message>
    <message>
        <source>The entered address is invalid.</source>
        <translation type="unfinished">Girilen adres geçersizdir.</translation>
    </message>
    <message>
        <source>Please check the address and try again.</source>
        <translation type="unfinished">Lütfen adresi kontrol edip tekrar deneyiniz.</translation>
    </message>
    <message>
        <source>The entered address does not refer to a legacy (P2PKH) key. Message signing for SegWit and other non-P2PKH address types is not supported in this version of %1. Please check the address and try again.</source>
        <translation type="unfinished">Girilen adres, eski (P2PKH) bir anahtarı belirtmiyor. Bu sürümde SegWit ve diğer P2PKH olmayan %1 versiyon adres türleri için mesajla imzalama desteklenmiyor. Lütfen adresi kontrol edin ve tekrar deneyin.</translation>
    </message>
    <message>
        <source>Wallet unlock was cancelled.</source>
        <translation type="unfinished">Cüzdan kilidinin açılması iptal edildi.</translation>
    </message>
    <message>
        <source>No error</source>
        <translation type="unfinished">Hata yok</translation>
    </message>
    <message>
        <source>Private key for the entered address is not available.</source>
        <translation type="unfinished">Girilen adres için özel anahtar mevcut değildir.</translation>
    </message>
    <message>
        <source>Message signing failed.</source>
        <translation type="unfinished">Mesaj imzalama başarısız.</translation>
    </message>
    <message>
        <source>Message signed.</source>
        <translation type="unfinished">Mesaj imzalandı.</translation>
    </message>
    <message>
        <source>The signature could not be decoded.</source>
        <translation type="unfinished">İmzanın kodu çözülemedi.</translation>
    </message>
    <message>
        <source>Please check the signature and try again.</source>
        <translation type="unfinished">Lütfen imzayı kontrol edip tekrar deneyiniz.</translation>
    </message>
    <message>
        <source>The signature did not match the message digest.</source>
        <translation type="unfinished">İmza iletinin özeti ile eşleşmedi.</translation>
    </message>
    <message>
        <source>Message verification failed.</source>
        <translation type="unfinished">İleti doğrulaması başarısız oldu.</translation>
    </message>
    <message>
        <source>Message verified.</source>
        <translation type="unfinished">Mesaj doğrulandı.</translation>
    </message>
</context>
<context>
    <name>SplashScreen</name>
    <message>
        <source>(press q to shutdown and continue later)</source>
        <translation type="unfinished">(kapatmak için q tuşuna basın ve daha sonra devam edin)</translation>
    </message>
    <message>
        <source>press q to shutdown</source>
        <translation type="unfinished">kapatmak için q'ya bas</translation>
    </message>
</context>
<context>
    <name>TransactionDesc</name>
    <message>
        <source>Date</source>
        <translation type="unfinished">Tarih</translation>
    </message>
    <message>
        <source>Source</source>
        <translation type="unfinished">Kaynak</translation>
    </message>
    <message>
        <source>Generated</source>
        <translation type="unfinished">Oluşturuldu</translation>
    </message>
    <message>
        <source>From</source>
        <translation type="unfinished">Gönderen</translation>
    </message>
    <message>
        <source>unknown</source>
        <translation type="unfinished">bilinmeyen</translation>
    </message>
    <message>
        <source>To</source>
        <translation type="unfinished">Alıcı</translation>
    </message>
    <message>
        <source>own address</source>
        <translation type="unfinished">kendi adresiniz</translation>
    </message>
    <message>
        <source>watch-only</source>
        <translation type="unfinished">sadece-izlenen</translation>
    </message>
    <message>
        <source>label</source>
        <translation type="unfinished">etiket</translation>
    </message>
    <message>
        <source>Credit</source>
        <translation type="unfinished">Kredi</translation>
    </message>
    <message numerus="yes">
        <source>matures in %n more block(s)</source>
        <translation type="unfinished">
            <numerusform>%n ek blok sonrasında olgunlaşacak</numerusform>
        </translation>
    </message>
    <message>
        <source>not accepted</source>
        <translation type="unfinished">kabul edilmedi</translation>
    </message>
    <message>
        <source>Debit</source>
        <translation type="unfinished">Çekilen Tutar</translation>
    </message>
    <message>
        <source>Total debit</source>
        <translation type="unfinished">Toplam gider</translation>
    </message>
    <message>
        <source>Total credit</source>
        <translation type="unfinished">Toplam gelir</translation>
    </message>
    <message>
        <source>Transaction fee</source>
        <translation type="unfinished">İşlem ücreti</translation>
    </message>
    <message>
        <source>Net amount</source>
        <translation type="unfinished">Net tutar</translation>
    </message>
    <message>
        <source>Message</source>
        <translation type="unfinished">Mesaj</translation>
    </message>
    <message>
        <source>Comment</source>
        <translation type="unfinished">Yorum</translation>
    </message>
    <message>
        <source>Transaction ID</source>
        <translation type="unfinished">İşlem ID'si</translation>
    </message>
    <message>
        <source>Transaction total size</source>
        <translation type="unfinished">İşlemin toplam boyutu</translation>
    </message>
    <message>
        <source>Transaction virtual size</source>
        <translation type="unfinished">İşlemin sanal boyutu</translation>
    </message>
    <message>
        <source>Output index</source>
        <translation type="unfinished">Çıktı indeksi</translation>
    </message>
    <message>
        <source>%1 (Certificate was not verified)</source>
        <translation type="unfinished">%1 (Sertifika doğrulanmadı)</translation>
    </message>
    <message>
        <source>Merchant</source>
        <translation type="unfinished">Tüccar</translation>
    </message>
    <message>
        <source>Generated coins must mature %1 blocks before they can be spent. When you generated this block, it was broadcast to the network to be added to the block chain. If it fails to get into the chain, its state will change to "not accepted" and it won't be spendable. This may occasionally happen if another node generates a block within a few seconds of yours.</source>
        <translation type="unfinished">Oluşturulan bitcoin'lerin harcanabilmelerinden önce %1 blok beklemeleri gerekmektedir. Bu blok, oluşturduğunuzda, blok zincirine eklenmesi için ağda yayınlandı. Zincire eklenmesi başarısız olursa, durumu "kabul edilmedi" olarak değiştirilecek ve harcanamayacaktır. Bu, bazen başka bir düğüm sizden birkaç saniye önce ya da sonra blok oluşturursa meydana gelebilir.</translation>
    </message>
    <message>
        <source>Debug information</source>
        <translation type="unfinished">Hata ayıklama bilgisi</translation>
    </message>
    <message>
        <source>Transaction</source>
        <translation type="unfinished">İşlem</translation>
    </message>
    <message>
        <source>Inputs</source>
        <translation type="unfinished">Girdiler</translation>
    </message>
    <message>
        <source>Amount</source>
        <translation type="unfinished">Mitar</translation>
    </message>
    <message>
        <source>true</source>
        <translation type="unfinished">doğru</translation>
    </message>
    <message>
        <source>false</source>
        <translation type="unfinished">yanlış</translation>
    </message>
</context>
<context>
    <name>TransactionDescDialog</name>
    <message>
        <source>This pane shows a detailed description of the transaction</source>
        <translation type="unfinished">Bu pano işlemin ayrıntılı açıklamasını gösterir</translation>
    </message>
    <message>
        <source>Details for %1</source>
        <translation type="unfinished">%1 için ayrıntılar</translation>
    </message>
</context>
<context>
    <name>TransactionTableModel</name>
    <message>
        <source>Date</source>
        <translation type="unfinished">Tarih</translation>
    </message>
    <message>
        <source>Type</source>
        <translation type="unfinished">Tür</translation>
    </message>
    <message>
        <source>Label</source>
        <translation type="unfinished">Etiket</translation>
    </message>
    <message>
        <source>Unconfirmed</source>
        <translation type="unfinished">Doğrulanmamış</translation>
    </message>
    <message>
        <source>Abandoned</source>
        <translation type="unfinished">Terk edilmiş</translation>
    </message>
    <message>
        <source>Confirming (%1 of %2 recommended confirmations)</source>
        <translation type="unfinished">Doğrulanıyor (%1 kere doğrulandı, önerilen doğrulama sayısı %2)</translation>
    </message>
    <message>
        <source>Confirmed (%1 confirmations)</source>
        <translation type="unfinished">Doğrulandı (%1 doğrulama)</translation>
    </message>
    <message>
        <source>Conflicted</source>
        <translation type="unfinished">Çakıştı</translation>
    </message>
    <message>
        <source>Immature (%1 confirmations, will be available after %2)</source>
        <translation type="unfinished">Olgunlaşmamış (%1 doğrulama, %2 doğrulama sonra kullanılabilir olacaktır)</translation>
    </message>
    <message>
        <source>Generated but not accepted</source>
        <translation type="unfinished">Oluşturuldu ama kabul edilmedi</translation>
    </message>
    <message>
        <source>Received with</source>
        <translation type="unfinished">Şununla alındı</translation>
    </message>
    <message>
        <source>Received from</source>
        <translation type="unfinished">Alındığı kişi</translation>
    </message>
    <message>
        <source>Sent to</source>
        <translation type="unfinished">Gönderildiği adres</translation>
    </message>
    <message>
        <source>Mined</source>
        <translation type="unfinished">Madenden</translation>
    </message>
    <message>
        <source>watch-only</source>
        <translation type="unfinished">sadece-izlenen</translation>
    </message>
    <message>
        <source>(n/a)</source>
        <translation type="unfinished">(mevcut değil)</translation>
    </message>
    <message>
        <source>(no label)</source>
        <translation type="unfinished">(etiket yok)</translation>
    </message>
    <message>
        <source>Transaction status. Hover over this field to show number of confirmations.</source>
        <translation type="unfinished">İşlem durumu. Doğrulama sayısını görüntülemek için fare imlecini bu alanın üzerinde tutunuz.</translation>
    </message>
    <message>
        <source>Date and time that the transaction was received.</source>
        <translation type="unfinished">İşlemin alındığı tarih ve zaman.</translation>
    </message>
    <message>
        <source>Type of transaction.</source>
        <translation type="unfinished">İşlemin türü.</translation>
    </message>
    <message>
        <source>Whether or not a watch-only address is involved in this transaction.</source>
        <translation type="unfinished">Bu işleme sadece-izlenen bir adresin dahil edilip, edilmediği.</translation>
    </message>
    <message>
        <source>User-defined intent/purpose of the transaction.</source>
        <translation type="unfinished">İşlemin kullanıcı tanımlı amacı.</translation>
    </message>
    <message>
        <source>Amount removed from or added to balance.</source>
        <translation type="unfinished">Bakiyeden kaldırılan ya da bakiyeye eklenen tutar.</translation>
    </message>
</context>
<context>
    <name>TransactionView</name>
    <message>
        <source>All</source>
        <translation type="unfinished">Tümü</translation>
    </message>
    <message>
        <source>Today</source>
        <translation type="unfinished">Bugün</translation>
    </message>
    <message>
        <source>This week</source>
        <translation type="unfinished">Bu hafta</translation>
    </message>
    <message>
        <source>This month</source>
        <translation type="unfinished">Bu ay</translation>
    </message>
    <message>
        <source>Last month</source>
        <translation type="unfinished">Geçen ay</translation>
    </message>
    <message>
        <source>This year</source>
        <translation type="unfinished">Bu yıl</translation>
    </message>
    <message>
        <source>Received with</source>
        <translation type="unfinished">Şununla alındı</translation>
    </message>
    <message>
        <source>Sent to</source>
        <translation type="unfinished">Gönderildiği adres</translation>
    </message>
    <message>
        <source>Mined</source>
        <translation type="unfinished">Madenden</translation>
    </message>
    <message>
        <source>Other</source>
        <translation type="unfinished">Diğer</translation>
    </message>
    <message>
        <source>Enter address, transaction id, or label to search</source>
        <translation type="unfinished">Aramak için adres, gönderim numarası ya da etiket yazınız</translation>
    </message>
    <message>
        <source>Min amount</source>
        <translation type="unfinished">En düşük tutar</translation>
    </message>
    <message>
        <source>Range…</source>
        <translation type="unfinished">Aralık...</translation>
    </message>
    <message>
        <source>&amp;Copy address</source>
        <translation type="unfinished">&amp;Adresi kopyala</translation>
    </message>
    <message>
        <source>Copy &amp;label</source>
        <translation type="unfinished">&amp;etiketi kopyala</translation>
    </message>
    <message>
        <source>Copy &amp;amount</source>
        <translation type="unfinished">&amp;miktarı kopyala</translation>
    </message>
    <message>
        <source>Show in %1</source>
        <extracomment>Transactions table context menu action to show the selected transaction in a third-party block explorer. %1 is a stand-in argument for the URL of the explorer.</extracomment>
        <translation type="unfinished">%1'da göster</translation>
    </message>
    <message>
        <source>Export Transaction History</source>
        <translation type="unfinished">İşlem Tarihçesini Dışarı Aktar</translation>
    </message>
    <message>
        <source>Comma separated file</source>
        <extracomment>Expanded name of the CSV file format. See: https://en.wikipedia.org/wiki/Comma-separated_values.</extracomment>
        <translation type="unfinished">Virgülle ayrılmış dosya</translation>
    </message>
    <message>
        <source>Confirmed</source>
        <translation type="unfinished">Doğrulandı</translation>
    </message>
    <message>
        <source>Watch-only</source>
        <translation type="unfinished">Sadece izlenen</translation>
    </message>
    <message>
        <source>Date</source>
        <translation type="unfinished">Tarih</translation>
    </message>
    <message>
        <source>Type</source>
        <translation type="unfinished">Tür</translation>
    </message>
    <message>
        <source>Label</source>
        <translation type="unfinished">Etiket</translation>
    </message>
    <message>
        <source>Address</source>
        <translation type="unfinished">Adres</translation>
    </message>
    <message>
        <source>Exporting Failed</source>
        <translation type="unfinished">Dışa Aktarım Başarısız Oldu</translation>
    </message>
    <message>
        <source>There was an error trying to save the transaction history to %1.</source>
        <translation type="unfinished">İşlem tarihçesinin %1 konumuna kaydedilmeye çalışıldığı sırada bir hata meydana geldi.</translation>
    </message>
    <message>
        <source>Exporting Successful</source>
        <translation type="unfinished">Dışarı Aktarma Başarılı</translation>
    </message>
    <message>
        <source>The transaction history was successfully saved to %1.</source>
        <translation type="unfinished">İşlem tarihçesi %1 konumuna başarıyla kaydedildi.</translation>
    </message>
    <message>
        <source>Range:</source>
        <translation type="unfinished">Tarih Aralığı:</translation>
    </message>
    <message>
        <source>to</source>
        <translation type="unfinished">Alıcı</translation>
    </message>
</context>
<context>
    <name>WalletFrame</name>
    <message>
        <source>Create a new wallet</source>
        <translation type="unfinished">Yeni bir cüzdan oluştur</translation>
    </message>
    <message>
        <source>Error</source>
        <translation type="unfinished">Hata</translation>
    </message>
    <message>
        <source>Load Transaction Data</source>
        <translation type="unfinished">İşlem Verilerini Yükle</translation>
    </message>
    </context>
<context>
    <name>WalletModel</name>
    <message>
        <source>Send Coins</source>
        <translation type="unfinished">Bitcoini Gönder</translation>
    </message>
    <message>
        <source>Fee bump error</source>
        <translation type="unfinished">Ücret yükselişi hatası</translation>
    </message>
    <message>
        <source>Increasing transaction fee failed</source>
        <translation type="unfinished">İşlem ücreti artırma başarısız oldu</translation>
    </message>
    <message>
        <source>Do you want to increase the fee?</source>
        <extracomment>Asks a user if they would like to manually increase the fee of a transaction that has already been created.</extracomment>
        <translation type="unfinished">Ücreti artırmak istiyor musunuz?</translation>
    </message>
    <message>
        <source>Current fee:</source>
        <translation type="unfinished">Geçerli ücret:</translation>
    </message>
    <message>
        <source>Increase:</source>
        <translation type="unfinished">Artış:</translation>
    </message>
    <message>
        <source>New fee:</source>
        <translation type="unfinished">Yeni ücret:</translation>
    </message>
    <message>
        <source>PSBT copied</source>
        <translation type="unfinished">PSBT kopyalandı</translation>
    </message>
    <message>
        <source>Fee-bump PSBT copied to clipboard</source>
        <translation type="unfinished">Ücret artırma PSBT'si panoya kopyalandı</translation>
    </message>
    <message>
        <source>Can't sign transaction.</source>
        <translation type="unfinished">İşlem imzalanamıyor.</translation>
    </message>
    <message>
        <source>Could not commit transaction</source>
        <translation type="unfinished">Alışveriş taahüt edilemedi.</translation>
    </message>
    <message>
        <source>Signer error</source>
        <translation type="unfinished">imzalayıcı hatası</translation>
    </message>
    </context>
<context>
    <name>WalletView</name>
    <message>
        <source>&amp;Export</source>
        <translation type="unfinished">&amp;Dışa aktar</translation>
    </message>
    <message>
        <source>Export the data in the current tab to a file</source>
        <translation type="unfinished">Geçerli sekmedeki veriyi bir dosyaya ile dışa aktarın</translation>
    </message>
    <message>
        <source>Backup Wallet</source>
        <translation type="unfinished">Cüzdanı Yedekle</translation>
    </message>
    <message>
        <source>Wallet Data</source>
        <extracomment>Name of the wallet data file format.</extracomment>
        <translation type="unfinished">Cüzdan Verisi</translation>
    </message>
    <message>
        <source>Backup Failed</source>
        <translation type="unfinished">Yedekleme Başarısız</translation>
    </message>
    <message>
        <source>There was an error trying to save the wallet data to %1.</source>
        <translation type="unfinished">Cüzdan verisini %1'e kaydederken hata oluştu.</translation>
    </message>
    <message>
        <source>Backup Successful</source>
        <translation type="unfinished">Yedekleme Başarılı</translation>
    </message>
    <message>
        <source>The wallet data was successfully saved to %1.</source>
        <translation type="unfinished">Cüzdan verisi %1'e kaydedildi.</translation>
    </message>
    <message>
        <source>Cancel</source>
        <translation type="unfinished">İptal</translation>
    </message>
</context>
<context>
    <name>bitcoin-core</name>
    <message>
        <source>The %s developers</source>
        <translation type="unfinished">%s geliştiricileri</translation>
    </message>
    <message>
        <source>%s failed to validate the -assumeutxo snapshot state. This indicates a hardware problem, or a bug in the software, or a bad software modification that allowed an invalid snapshot to be loaded. As a result of this, the node will shut down and stop using any state that was built on the snapshot, resetting the chain height from %d to %d. On the next restart, the node will resume syncing from %d without using any snapshot data. Please report this incident to %s, including how you obtained the snapshot. The invalid snapshot chainstate will be left on disk in case it is helpful in diagnosing the issue that caused this error.</source>
        <translation type="unfinished">%s -assumeutxo anlık görüntü durumunu doğrulamada başarısız oldu. Bu, bir donanım sorunu, yazılımda bir hata veya geçersiz bir anlık görüntünün yüklenmesine izin veren kötü bir yazılım değişikliği olduğunu gösterir. Bu nedenle, düğüm kapanacak ve anlık görüntüye dayanan herhangi bir durumu kullanmayı bırakacak, zincir yüksekliğini %d'den %d'e sıfırlayacaktır. Bir sonraki yeniden başlatmada, düğüm herhangi bir anlık görüntü verisi kullanmadan %d'den senkronizasyona devam edecektir. Bu olayı %s'ye bildiriniz ve anlık görüntüyü nasıl elde ettiğinizi de ekleyiniz. Geçersiz anlık görüntü zincir durumu, bu hatanın nedenini teşhis etmekte yardımcı olabilir diye diskte bırakılacaktır.</translation>
    </message>
    <message>
        <source>Cannot obtain a lock on data directory %s. %s is probably already running.</source>
        <translation type="unfinished">%s veri dizininde kilit elde edilemedi. %s muhtemelen hâlihazırda çalışmaktadır.</translation>
    </message>
    <message>
        <source>Distributed under the MIT software license, see the accompanying file %s or %s</source>
        <translation type="unfinished">MIT yazılım lisansı altında dağıtılmıştır, beraberindeki %s ya da %s dosyasına bakınız.</translation>
    </message>
    <message>
        <source>Error reading %s! Transaction data may be missing or incorrect. Rescanning wallet.</source>
        <translation type="unfinished">%s okuma hatası! İşlem verileri eksik veya yanlış olabilir. Cüzdan yeniden taranıyor.</translation>
    </message>
    <message>
        <source>Invalid or corrupt peers.dat (%s). If you believe this is a bug, please report it to %s. As a workaround, you can move the file (%s) out of the way (rename, move, or delete) to have a new one created on the next start.</source>
        <translation type="unfinished">Geçersiz veya bozuk peers.dat (%s). Bunun bir hata olduğunu düşünüyorsanız, lütfen %s'e bildirin. Geçici bir çözüm olarak, bir sonraki başlangıçta yeni bir dosya oluşturmak için dosyayı (%s) yoldan çekebilirsiniz (yeniden adlandırabilir, taşıyabilir veya silebilirsiniz).</translation>
    </message>
    <message>
        <source>Please contribute if you find %s useful. Visit %s for further information about the software.</source>
        <translation type="unfinished">%s programını faydalı buluyorsanız lütfen katkıda bulununuz. Yazılım hakkında daha fazla bilgi için %s adresini ziyaret ediniz.</translation>
    </message>
    <message>
        <source>Prune configured below the minimum of %d MiB.  Please use a higher number.</source>
        <translation type="unfinished">Budama, en düşük değer olan %d MiB'den düşük olarak ayarlanmıştır. Lütfen daha yüksek bir sayı kullanınız.</translation>
    </message>
    <message>
        <source>Prune mode is incompatible with -reindex-chainstate. Use full -reindex instead.</source>
        <translation type="unfinished">Prune modu -reindex-chainstate ile uyumlu değil. Bunun yerine tam -reindex kullanın.</translation>
    </message>
    <message>
        <source>Prune: last wallet synchronisation goes beyond pruned data. You need to -reindex (download the whole blockchain again in case of pruned node)</source>
        <translation type="unfinished">Budama: son cüzdan eşleşmesi budanmış verilerin ötesine gitmektedir. -reindex kullanmanız gerekmektedir (Budanmış düğüm ise tüm blok zincirini tekrar indirmeniz gerekir.)</translation>
    </message>
    <message>
        <source>Rename of '%s' -&gt; '%s' failed. You should resolve this by manually moving or deleting the invalid snapshot directory %s, otherwise you will encounter the same error again on the next startup.</source>
        <translation type="unfinished">'%s' -&gt; '%s' yeniden adlandırması başarısız oldu. Bunu,  %s geçersiz anlık görüntü dizinini manuel olarak taşıyarak veya silerek çözmelisiniz; aksi takdirde, bir sonraki başlatmada aynı hata ile karşılaşabilirsiniz."</translation>
    </message>
    <message>
        <source>The block database contains a block which appears to be from the future. This may be due to your computer's date and time being set incorrectly. Only rebuild the block database if you are sure that your computer's date and time are correct</source>
        <translation type="unfinished">Blok veritabanı gelecekten gibi görünen bir blok içermektedir. Bu, bilgisayarınızın saat ve tarihinin yanlış ayarlanmış olmasından kaynaklanabilir. Blok veritabanını sadece bilgisayarınızın tarih ve saatinin doğru olduğundan eminseniz yeniden derleyin.</translation>
    </message>
    <message>
        <source>The transaction amount is too small to send after the fee has been deducted</source>
        <translation type="unfinished">Bu işlem, tutar düşüldükten sonra göndermek için çok düşük</translation>
    </message>
    <message>
        <source>This error could occur if this wallet was not shutdown cleanly and was last loaded using a build with a newer version of Berkeley DB. If so, please use the software that last loaded this wallet</source>
        <translation type="unfinished">Bu hata, bu cüzdan düzgün bir şekilde kapatılmadıysa ve en son Berkeley DB'nin daha yeni bir sürümü kullanılarak yüklendiyse oluşabilir. Öyleyse, lütfen bu cüzdanı en son sürümünü kullanın.</translation>
    </message>
    <message>
        <source>This is a pre-release test build - use at your own risk - do not use for mining or merchant applications</source>
        <translation type="unfinished">Bu kararlı sürümden önceki bir deneme sürümüdür. - risklerini bilerek kullanma sorumluluğu sizdedir - bitcoin oluşturmak ya da ticari uygulamalar için kullanmayınız</translation>
    </message>
    <message>
        <source>This is the transaction fee you may pay when fee estimates are not available.</source>
        <translation type="unfinished">İşlem ücret tahminleri mevcut olmadığında ödeyebileceğiniz işlem ücreti budur.</translation>
    </message>
    <message>
        <source>Total length of network version string (%i) exceeds maximum length (%i). Reduce the number or size of uacomments.</source>
        <translation type="unfinished">Ağ sürümü zincirinin toplam boyutu (%i) en yüksek boyutu geçmektedir (%i). Kullanıcı aracı açıklamasının sayısı veya boyutunu azaltınız.</translation>
    </message>
    <message>
        <source>Unknown wallet file format "%s" provided. Please provide one of "bdb" or "sqlite".</source>
        <translation type="unfinished">Bilinmeyen cüzdan dosya biçimi “%s” girildi. Lütfen “bdb” veya “sqlite” formatlarından birini girin.</translation>
    </message>
    <message>
        <source>Unsupported category-specific logging level %1$s=%2$s. Expected %1$s=&lt;category&gt;:&lt;loglevel&gt;. Valid categories: %3$s. Valid loglevels: %4$s.</source>
        <translation type="unfinished">Desteklenmeyen kategoriye özgü günlükleme seviyesi %1$s=%2$s. Beklenen: %1$s=&lt;category&gt;:&lt;loglevel&gt;. Geçerli kategoriler: %3$s. Geçerli günlükleme seviyeleri: %4$s.</translation>
    </message>
    <message>
        <source>Wallet created successfully. The legacy wallet type is being deprecated and support for creating and opening legacy wallets will be removed in the future.</source>
        <translation type="unfinished">Cüzdan başarıyla oluşturuldu. Eski cüzdan türü kullanımdan kaldırılmaktadır ve eski cüzdan oluşturma ve açma desteği gelecekte kaldırılacaktır.</translation>
    </message>
    <message>
        <source>Wallet loaded successfully. The legacy wallet type is being deprecated and support for creating and opening legacy wallets will be removed in the future. Legacy wallets can be migrated to a descriptor wallet with migratewallet.</source>
        <translation type="unfinished">Cüzdan başarıyla yüklendi. Eski cüzdan türü kullanımdan kaldırılacak ve eski cüzdanların oluşturulması ve açılması desteği gelecekte kaldırılacaktır. Eski cüzdanlar, migratewallet komutuyla descriptor cüzdana dönüştürülebilir.</translation>
    </message>
    <message>
        <source>Warning: Dumpfile wallet format "%s" does not match command line specified format "%s".</source>
        <translation type="unfinished">Uyarı: Dumpfile cüzdan formatı "%s", komut satırında belirtilen formatla "%s" eşleşmiyor.</translation>
    </message>
    <message>
        <source>Warning: Private keys detected in wallet {%s} with disabled private keys</source>
        <translation type="unfinished">Uyarı: {%s} cüzdanında özel anahtarlarla devre dışı bırakılmış özel anahtarlar algılandı</translation>
    </message>
    <message>
        <source>Warning: We do not appear to fully agree with our peers! You may need to upgrade, or other nodes may need to upgrade.</source>
        <translation type="unfinished">Uyarı: Ağ eşlerimizle tamamen anlaşamamışız gibi görünüyor! Güncelleme yapmanız gerekebilir ya da diğer düğümlerin güncelleme yapmaları gerekebilir.</translation>
    </message>
    <message>
        <source>You need to rebuild the database using -reindex to go back to unpruned mode.  This will redownload the entire blockchain</source>
        <translation type="unfinished">Budama olmayan kipe dönmek için veritabanını -reindex ile tekrar derlemeniz gerekir. Bu, tüm blok zincirini tekrar indirecektir</translation>
    </message>
    <message>
        <source>%s is set very high!</source>
        <translation type="unfinished">%s çok yüksek ayarlanmış!</translation>
    </message>
    <message>
        <source>-maxmempool must be at least %d MB</source>
        <translation type="unfinished">-maxmempool en az %d MB olmalıdır</translation>
    </message>
    <message>
        <source>Cannot resolve -%s address: '%s'</source>
        <translation type="unfinished">Çözümlenemedi - %s adres: '%s'</translation>
    </message>
    <message>
        <source>Cannot set -forcednsseed to true when setting -dnsseed to false.</source>
        <translation type="unfinished">-dnsseed false olarak ayarlanırken -forcednsseed true olarak ayarlanamıyor.</translation>
    </message>
    <message>
        <source>Cannot set -peerblockfilters without -blockfilterindex.</source>
        <translation type="unfinished">-blockfilterindex olmadan -peerblockfilters ayarlanamıyor.</translation>
    </message>
    <message>
        <source>Cannot write to data directory '%s'; check permissions.</source>
        <translation type="unfinished">Veriler '%s' klasörüne yazılamıyor ; yetkilendirmeyi kontrol edin.</translation>
    </message>
    <message>
        <source>Cannot provide specific connections and have addrman find outgoing connections at the same time.</source>
        <translation type="unfinished">Belirli bağlantılar sağlayamaz ve aynı anda addrman'ın giden bağlantıları bulmasını sağlayamaz.</translation>
    </message>
    <message>
        <source>Error loading %s: External signer wallet being loaded without external signer support compiled</source>
        <translation type="unfinished">%s yüklenirken hata oluştu: Harici imzalayan cüzdanı derlenmiş harici imzalayan desteği olmadan yükleniyor</translation>
    </message>
    <message>
        <source>Error reading %s! All keys read correctly, but transaction data or address metadata may be missing or incorrect.</source>
        <translation type="unfinished">Okumada Hata %s! Tüm anahtarlar doğru okundu, ancak işlem verileri veya adres metadata verileri eksik veya hatalı olabilir.</translation>
    </message>
    <message>
        <source>Error: Address book data in wallet cannot be identified to belong to migrated wallets</source>
        <translation type="unfinished">Hata: Cüzdandaki adres defteri verilerinin taşınan cüzdanlara ait olduğu tespit edilemiyor</translation>
    </message>
    <message>
        <source>Error: Duplicate descriptors created during migration. Your wallet may be corrupted.</source>
        <translation type="unfinished">Hata: Geçiş sırasında yinelenen tanımlayıcılar oluşturuldu. Cüzdanınız bozulmuş olabilir.</translation>
    </message>
    <message>
        <source>Error: Transaction %s in wallet cannot be identified to belong to migrated wallets</source>
        <translation type="unfinished">Hata: Cüzdandaki %s işleminin taşınan cüzdanlara ait olduğu tespit edilemiyor</translation>
    </message>
    <message>
        <source>Failed to calculate bump fees, because unconfirmed UTXOs depend on enormous cluster of unconfirmed transactions.</source>
        <translation type="unfinished">Ücret artışını hesaplamada başarısız olundu, çünkü onaylanmamış UTXO'lar, devasa bir onaylanmamış işlemler kümesine bağlı.</translation>
    </message>
    <message>
        <source>Failed to remove snapshot chainstate dir (%s). Manually remove it before restarting.
</source>
        <translation type="unfinished">Anlık görüntü zincir durumu dizini (%s) kaldırılamadı. Yeniden başlatmadan önce manuel olarak silin.
</translation>
    </message>
    <message>
        <source>Failed to rename invalid peers.dat file. Please move or delete it and try again.</source>
        <translation type="unfinished">Geçersiz peers.dat dosyası yeniden adlandırılamadı. Lütfen taşıyın veya silin ve tekrar deneyin.</translation>
    </message>
    <message>
        <source>Flushing block file to disk failed. This is likely the result of an I/O error.</source>
        <translation type="unfinished">Blok dosyasını diske yazma başarısız oldu. Bu muhtemelen bir G/Ç hatasının sonucudur.</translation>
    </message>
    <message>
        <source>Flushing undo file to disk failed. This is likely the result of an I/O error.</source>
        <translation type="unfinished">Geri alma dosyasını diske yazma başarısız oldu. Bu muhtemelen bir G/Ç hatasının sonucudur.</translation>
    </message>
    <message>
        <source>Maximum transaction weight is less than transaction weight without inputs</source>
        <translation type="unfinished">Maksimum işlem ağırlığı, işlem girdi ağırlığından daha küçük olmalıdır.</translation>
    </message>
    <message>
        <source>Maximum transaction weight is too low, can not accommodate change output</source>
        <translation type="unfinished">Maksimum işlem ağırlığı çok düşük, değişim çıktısını barındıramaz.</translation>
    </message>
    <message>
        <source>Rename of '%s' -&gt; '%s' failed. Cannot clean up the background chainstate leveldb directory.</source>
        <translation type="unfinished">'%s' -&gt; '%s' yeniden adlandırması başarısız oldu. Arka plan zincir durumu leveldb dizinini temizleyemiyor.</translation>
    </message>
    <message>
        <source>The combination of the pre-selected inputs and the wallet automatic inputs selection exceeds the transaction maximum weight. Please try sending a smaller amount or manually consolidating your wallet's UTXOs</source>
        <translation type="unfinished">Önceden seçilmiş girişlerin ve cüzdanın otomatik giriş seçiminin kombinasyonu, işlemin maksimum ağırlığını aşıyor. Lütfen daha küçük bir miktar göndermeyi deneyin veya cüzdanınızdaki UTXO'ları manuel olarak birleştirin.</translation>
    </message>
    <message>
        <source>Your computer's date and time appear to be more than %d minutes out of sync with the network, this may lead to consensus failure. After you've confirmed your computer's clock, this message should no longer appear when you restart your node. Without a restart, it should stop showing automatically after you've connected to a sufficient number of new outbound peers, which may take some time. You can inspect the `timeoffset` field of the `getpeerinfo` and `getnetworkinfo` RPC methods to get more info.</source>
        <translation type="unfinished">Bilgisayarınızın tarihi ve saati, ağla %d dakikadan fazla senkronizasyon görünmüyor; bu başarısız işlem hatasına yol açabilir. Bilgisayarınızın saatini düzenledikten sonra, bu mesaj tekrar görünmemelidir. Düğümünüzü yeniden başlattığınızda mesaj kaybolmalıdır. Yeniden başlatma olmadan, yeterli sayıda yeni çıkış bağlantısı sağladıktan sonra otomatik olarak kaybolmalıdır, bu biraz zaman alabilir. Daha fazla bilgi almak için `getpeerinfo` ve `getnetworkinfo` RPC yöntemlerinin `timeoffset` alanını kontrol edebilirsiniz.</translation>
    </message>
    <message>
        <source>
Unable to restore backup of wallet.</source>
        <translation type="unfinished">
Cüzdan yedeği geri yüklenemiyor.</translation>
    </message>
    <message>
        <source>whitebind may only be used for incoming connections ("out" was passed)</source>
        <translation type="unfinished">whitebind yalnızca gelen bağlantılar için kullanılabilir ('out' parametresi pas geçildi)</translation>
    </message>
    <message>
        <source>A fatal internal error occurred, see debug.log for details: </source>
        <translation type="unfinished">Kritik bir iç hata oluştu, detaylar için debug.log dosyasına bakın:</translation>
    </message>
    <message>
        <source>Assumeutxo data not found for the given blockhash '%s'.</source>
        <translation type="unfinished">Verilen blok hash '%s' için AssumeUTXO verisi bulunamadı.</translation>
    </message>
    <message>
        <source>Copyright (C) %i-%i</source>
        <translation type="unfinished">Telif Hakkı (C) %i-%i</translation>
    </message>
    <message>
        <source>Corrupt block found indicating potential hardware failure.</source>
        <translation type="unfinished">Bozuk bir blok bulundu, bu donanım arızası kaynaklı olabilir.</translation>
    </message>
    <message>
        <source>Corrupted block database detected</source>
        <translation type="unfinished">Bozuk blok veritabanı tespit edildi</translation>
    </message>
    <message>
        <source>Disk space is too low!</source>
        <translation type="unfinished">Disk alanı çok düşük!</translation>
    </message>
    <message>
        <source>Do you want to rebuild the block database now?</source>
        <translation type="unfinished">Blok veritabanını şimdi yeniden inşa etmek istiyor musunuz?</translation>
    </message>
    <message>
        <source>Done loading</source>
        <translation type="unfinished">Yükleme tamamlandı</translation>
    </message>
    <message>
        <source>Elliptic curve cryptography sanity check failure. %s is shutting down.</source>
        <translation type="unfinished">Eliptik eğri kriptografisi sistem sağlığı kontrolü başarısız oldu. %s kapatılıyor.</translation>
    </message>
    <message>
        <source>Error committing db txn for wallet transactions removal</source>
        <translation type="unfinished">Cüzdan verilerinizin silinirken hata. Veri tabanı bağlantı hatası.</translation>
    </message>
    <message>
        <source>Error initializing block database</source>
        <translation type="unfinished">Blok veritabanını başlatılırken bir hata meydana geldi</translation>
    </message>
    <message>
        <source>Error initializing wallet database environment %s!</source>
        <translation type="unfinished">%s cüzdan veritabanı ortamının başlatılmasında hata meydana geldi!</translation>
    </message>
    <message>
        <source>Error loading %s</source>
        <translation type="unfinished">%s unsurunun yüklenmesinde hata oluştu</translation>
    </message>
    <message>
        <source>Error loading %s: Wallet corrupted</source>
        <translation type="unfinished">%s unsurunun yüklenmesinde hata oluştu: bozuk cüzdan</translation>
    </message>
    <message>
        <source>Error loading %s: Wallet requires newer version of %s</source>
        <translation type="unfinished">%s unsurunun yüklenmesinde hata oluştu: cüzdan %s programının yeni bir sürümüne ihtiyaç duyuyor</translation>
    </message>
    <message>
        <source>Error loading block database</source>
        <translation type="unfinished">Blok veritabanının yüklenmesinde hata</translation>
    </message>
    <message>
        <source>Error opening block database</source>
        <translation type="unfinished">Blok veritabanının açılışı sırasında hata</translation>
    </message>
    <message>
        <source>Error reading from database, shutting down.</source>
        <translation type="unfinished">Veritabanı okuma hatası, program kapatılıyor.</translation>
    </message>
    <message>
        <source>Error starting db txn for wallet transactions removal</source>
        <translation type="unfinished">Cüzdan verileriniz silinirken hata. Veri tabanı başlatılamadı</translation>
    </message>
    <message>
        <source>Error: Failed to create new watchonly wallet</source>
        <translation type="unfinished">Hata: Yeni  sadece izlenebilir (watchonly) cüzdanı oluşturulamadı</translation>
    </message>
    <message>
        <source>Error: This wallet already uses SQLite</source>
        <translation type="unfinished">Hata: Bu cüzdan zaten SQLite kullanıyor</translation>
    </message>
    <message>
        <source>Error: Unable to read wallet's best block locator record</source>
        <translation type="unfinished">Hata: Cüzdan okunamadı en iyi blok bulucu kaydı </translation>
    </message>
    <message>
        <source>Error: Unable to write solvable wallet best block locator record</source>
        <translation type="unfinished">Hata: Cüzdana yazılamadı en iyi blok bulucu kaydı </translation>
    </message>
    <message>
        <source>Error: Unable to write watchonly wallet best block locator record</source>
        <translation type="unfinished">Hata: Yalnızca izlenen cüzdanın en iyi blok bulucu kaydını yazmak mümkün değil</translation>
    </message>
    <message>
        <source>Error: address book copy failed for wallet %s</source>
        <translation type="unfinished">Hata: %s Cüzdan için adres defteri kopyası oluşturulamadı</translation>
    </message>
    <message>
        <source>Error: database transaction cannot be executed for wallet %s</source>
        <translation type="unfinished">Hata: %sCüzdan için veri tabanında işlem yapılamaz</translation>
    </message>
    <message>
        <source>Failed to connect best block (%s).</source>
        <translation type="unfinished">En iyi (%s) bloğa bağlanmak başarısız oldu.</translation>
    </message>
    <message>
        <source>Failed to disconnect block.</source>
        <translation type="unfinished">Bloğun bağlantısı kesilemedi.</translation>
    </message>
    <message>
        <source>Failed to listen on any port. Use -listen=0 if you want this.</source>
        <translation type="unfinished">Herhangi bir portun dinlenmesi başarısız oldu. Bunu istiyorsanız -listen=0 seçeneğini kullanınız.</translation>
    </message>
    <message>
        <source>Failed to read block.</source>
        <translation type="unfinished">Bloğu okuma başarısız oldu.</translation>
    </message>
    <message>
        <source>Failed to rescan the wallet during initialization</source>
        <translation type="unfinished">Başlatma sırasında cüzdanı yeniden tarama işlemi başarısız oldu</translation>
    </message>
    <message>
        <source>Failed to start indexes, shutting down..</source>
        <translation type="unfinished">Endekslerin başlatılması başarısız oldu, kapatılıyor..</translation>
    </message>
    <message>
        <source>Failed to verify database</source>
        <translation type="unfinished">Veritabanı doğrulanamadı</translation>
    </message>
    <message>
        <source>Failed to write block.</source>
        <translation type="unfinished">Bloğa yazma başarısız oldu.</translation>
    </message>
    <message>
        <source>Failed to write to block index database.</source>
        <translation type="unfinished">Blok indeks veri tabanına yazma başarısız oldu.</translation>
    </message>
    <message>
        <source>Failed to write to coin database.</source>
        <translation type="unfinished">Coin veri tabanına yazma başarısız oldu.</translation>
    </message>
    <message>
        <source>Failed to write undo data.</source>
        <translation type="unfinished">Eski verilere yazma başarısız oldu.</translation>
    </message>
    <message>
        <source>Failure removing transaction: %s</source>
        <translation type="unfinished">işlemi: %s silme başarısız oldu.</translation>
    </message>
    <message>
        <source>Importing…</source>
        <translation type="unfinished">İçe aktarılıyor...</translation>
    </message>
    <message>
        <source>Incorrect or no genesis block found. Wrong datadir for network?</source>
        <translation type="unfinished">Yanlış ya da bulunamamış doğuş bloğu. Ağ için yanlış veri klasörü mü?</translation>
    </message>
    <message>
        <source>Initialization sanity check failed. %s is shutting down.</source>
        <translation type="unfinished">Başlatma sınaması başarısız oldu. %s kapatılıyor.</translation>
    </message>
    <message>
        <source>Input not found or already spent</source>
        <translation type="unfinished">Girdi bulunamadı veya zaten harcandı</translation>
    </message>
    <message>
        <source>Insufficient funds</source>
        <translation type="unfinished">Yetersiz bakiye</translation>
    </message>
    <message>
        <source>Invalid -onion address or hostname: '%s'</source>
        <translation type="unfinished">Geçersiz -onion adresi veya ana makine adı: '%s'</translation>
    </message>
    <message>
        <source>Invalid -proxy address or hostname: '%s'</source>
        <translation type="unfinished">Geçersiz -proxy adresi veya ana makine adı: '%s'</translation>
    </message>
    <message>
        <source>Invalid amount for -%s=&lt;amount&gt;: '%s'</source>
        <translation type="unfinished">Geçersiz tutar için -%s=&lt;amount&gt;: '%s'</translation>
    </message>
    <message>
        <source>Invalid netmask specified in -whitelist: '%s'</source>
        <translation type="unfinished">-whitelist: '%s' unsurunda geçersiz bir ağ maskesi belirtildi</translation>
    </message>
    <message>
        <source>Loading P2P addresses…</source>
        <translation type="unfinished">P2P adresleri yükleniyor...</translation>
    </message>
    <message>
        <source>Loading banlist…</source>
        <translation type="unfinished">Engel listesi yükleniyor...</translation>
    </message>
    <message>
        <source>Loading block index…</source>
        <translation type="unfinished">Blok dizini yükleniyor...</translation>
    </message>
    <message>
        <source>Loading wallet…</source>
        <translation type="unfinished">Cüzdan yükleniyor...</translation>
    </message>
    <message>
        <source>Maximum transaction weight must be between %d and %d</source>
        <translation type="unfinished">Maksimum işlem yükü %d ile %d arasında olmalıdır</translation>
    </message>
    <message>
        <source>Missing amount</source>
        <translation type="unfinished">Eksik tutar</translation>
    </message>
    <message>
        <source>Missing solving data for estimating transaction size</source>
        <translation type="unfinished">İşlem boyutunu tahmin etmek için çözümleme verileri eksik</translation>
    </message>
    <message>
        <source>Need to specify a port with -whitebind: '%s'</source>
        <translation type="unfinished">-whitebind: '%s' ile bir port belirtilmesi lazımdır</translation>
    </message>
    <message>
        <source>No addresses available</source>
        <translation type="unfinished">Erişilebilir adres yok</translation>
    </message>
    <message>
        <source>Not enough file descriptors available.</source>
        <translation type="unfinished">Kafi derecede dosya tanımlayıcıları mevcut değil.</translation>
    </message>
    <message>
        <source>Only direction was set, no permissions: '%s'</source>
        <translation type="unfinished">'%s' için izin yok. Sadece hedef ayarlandı.</translation>
    </message>
    <message>
        <source>Prune cannot be configured with a negative value.</source>
        <translation type="unfinished">Budama negatif bir değerle yapılandırılamaz.</translation>
    </message>
    <message>
        <source>Prune mode is incompatible with -txindex.</source>
        <translation type="unfinished">Budama kipi -txindex ile uyumsuzdur.</translation>
    </message>
    <message>
        <source>Reducing -maxconnections from %d to %d, because of system limitations.</source>
        <translation type="unfinished">Sistem sınırlamaları sebebiyle -maxconnections %d değerinden %d değerine düşürülmüştür.</translation>
    </message>
    <message>
        <source>Rescanning…</source>
        <translation type="unfinished">Yeniden taranıyor...</translation>
    </message>
    <message>
        <source>Signer did not echo address</source>
        <translation type="unfinished">İmzalayıcı adresi belirtilmedi.</translation>
    </message>
    <message>
        <source>Signer echoed unexpected address %s</source>
        <translation type="unfinished">İstenmeyen %s adrese imzalama yapıldı.</translation>
    </message>
    <message>
        <source>Signer returned error: %s</source>
        <translation type="unfinished">%s İmzayıcı hatası tekrarı.</translation>
    </message>
    <message>
        <source>Signing transaction failed</source>
        <translation type="unfinished">İşlemin imzalanması başarısız oldu</translation>
    </message>
    <message>
        <source>Specified -walletdir "%s" does not exist</source>
        <translation type="unfinished">Belirtilen -walletdir "%s" mevcut değil</translation>
    </message>
    <message>
        <source>Specified -walletdir "%s" is a relative path</source>
        <translation type="unfinished">Belirtilen -walletdir "%s" göreceli bir yoldur</translation>
    </message>
    <message>
        <source>Specified -walletdir "%s" is not a directory</source>
        <translation type="unfinished">Belirtilen -walletdir "%s" bir dizin değildir</translation>
    </message>
    <message>
        <source>System error while flushing: %s</source>
        <translation type="unfinished">Temizleme esnasında sistem hatası: %s</translation>
    </message>
    <message>
        <source>System error while loading external block file: %s</source>
        <translation type="unfinished">%s : Harici blok dosyası yüklenirken sistem hatası.</translation>
    </message>
    <message>
        <source>System error while saving block to disk: %s</source>
        <translation type="unfinished">%s Bloğu diske kaydederken sistem hatası oluştu.</translation>
    </message>
    <message>
        <source>The source code is available from %s.</source>
        <translation type="unfinished">%s'in kaynak kodu ulaşılabilir.</translation>
    </message>
    <message>
        <source>The transaction amount is too small to pay the fee</source>
        <translation type="unfinished">İşlemdeki bitcoin tutarı ücreti ödemek için çok düşük</translation>
    </message>
    <message>
        <source>The wallet will avoid paying less than the minimum relay fee.</source>
        <translation type="unfinished">Cüzdan en az aktarma ücretinden daha az ödeme yapmaktan sakınacaktır.</translation>
    </message>
    <message>
        <source>There is no ScriptPubKeyManager for this address</source>
        <translation type="unfinished">Bu adres için bir ScriptPubKeyManager bulunmuyor</translation>
    </message>
    <message>
        <source>This is experimental software.</source>
        <translation type="unfinished">Bu deneysel bir uygulamadır.</translation>
    </message>
    <message>
        <source>This is the minimum transaction fee you pay on every transaction.</source>
        <translation type="unfinished">Bu her işlemde ödeceğiniz en düşük işlem ücretidir.</translation>
    </message>
    <message>
        <source>This is the transaction fee you will pay if you send a transaction.</source>
        <translation type="unfinished">-paytxfee çok yüksek bir değere ayarlanmış! Bu, işlemi gönderirseniz ödeyeceğiniz işlem ücretidir.</translation>
    </message>
    <message>
        <source>Transaction %s does not belong to this wallet</source>
        <translation type="unfinished">%s İşlem bu cüzdana ait değil.</translation>
    </message>
    <message>
        <source>Transaction amount too small</source>
        <translation type="unfinished">İşlem tutarı çok düşük</translation>
    </message>
    <message>
        <source>Transaction amounts must not be negative</source>
        <translation type="unfinished">İşlem tutarı negatif olmamalıdır.</translation>
    </message>
    <message>
        <source>Transaction change output index out of range</source>
        <translation type="unfinished">İşlem değişikliği çıktı endeksi aralık dışında</translation>
    </message>
    <message>
        <source>Transaction must have at least one recipient</source>
        <translation type="unfinished">İşlem en az bir adet alıcıya sahip olmalı.</translation>
    </message>
    <message>
        <source>Transaction needs a change address, but we can't generate it.</source>
        <translation type="unfinished">İşlemin bir değişiklik adresine ihtiyacı var, ancak bunu oluşturamıyoruz.</translation>
    </message>
    <message>
        <source>Transaction too large</source>
        <translation type="unfinished">İşlem çok büyük</translation>
    </message>
    <message>
        <source>Unable to bind to %s on this computer (bind returned error %s)</source>
        <translation type="unfinished">Bu bilgisayarda %s ögesine bağlanılamadı (bağlanma %s hatasını verdi)</translation>
    </message>
    <message>
        <source>Unable to bind to %s on this computer. %s is probably already running.</source>
        <translation type="unfinished">Bu bilgisayarda %s unsuruna bağlanılamadı. %s muhtemelen hâlihazırda çalışmaktadır.</translation>
    </message>
    <message>
        <source>Unable to find UTXO for external input</source>
        <translation type="unfinished">Harici giriş için UTXO bulunamıyor.</translation>
    </message>
    <message>
        <source>Unable to generate initial keys</source>
        <translation type="unfinished">Başlangıç anahtarları üretilemiyor</translation>
    </message>
    <message>
        <source>Unable to generate keys</source>
        <translation type="unfinished">Anahtarlar oluşturulamıyor</translation>
    </message>
    <message>
        <source>Unable to parse -maxuploadtarget: '%s'</source>
        <translation type="unfinished">-maxuploadtarget ayrıştırılamıyor: '%s'</translation>
    </message>
    <message>
        <source>Unable to start HTTP server. See debug log for details.</source>
        <translation type="unfinished">HTTP sunucusu başlatılamadı. Ayrıntılar için debug.log dosyasına bakınız.</translation>
    </message>
    <message>
        <source>Unknown address type '%s'</source>
        <translation type="unfinished">Bilinmeyen adres türü '%s'</translation>
    </message>
    <message>
        <source>Unknown network specified in -onlynet: '%s'</source>
        <translation type="unfinished">-onlynet için bilinmeyen bir ağ belirtildi: '%s'</translation>
    </message>
    <message>
        <source>Unrecognised option "%s" provided in -test=&lt;option&gt;.</source>
        <translation type="unfinished">Tanınmayan seçenek "%s" sağlanan -test=&lt;option&gt;.</translation>
    </message>
    <message>
        <source>Unsupported global logging level %s=%s. Valid values: %s.</source>
        <translation type="unfinished">Desteklenmeyen global günlük seviyesi %s=%s. Geçerli değer:%s.</translation>
    </message>
    <message>
        <source>Wallet file creation failed: %s</source>
        <translation type="unfinished">%s Cüzdan dosyaları oluşturulamadı.</translation>
    </message>
    <message>
        <source>acceptstalefeeestimates is not supported on %s chain.</source>
        <translation type="unfinished">acceptstalefeeestimates %s blok zincirinde desteklenmiyor.</translation>
    </message>
    <message>
        <source>Unsupported logging category %s=%s.</source>
        <translation type="unfinished">Desteklenmeyen günlük kategorisi %s=%s.</translation>
    </message>
    <message>
        <source>Error: Could not add watchonly tx %s to watchonly wallet</source>
        <translation type="unfinished">Hata: Sadece izleme %s cüzdanı. tx izleme cüzdanına eklenemedi</translation>
    </message>
    <message>
        <source>Error: Could not delete watchonly transactions. </source>
        <translation type="unfinished">Hata: Yalnızca izlenen işlemler silinemedi.</translation>
    </message>
    <message>
        <source>User Agent comment (%s) contains unsafe characters.</source>
        <translation type="unfinished">Kullanıcı Aracı açıklaması (%s) güvensiz karakterler içermektedir.</translation>
    </message>
    <message>
        <source>Verifying blocks…</source>
        <translation type="unfinished">Bloklar doğrulanıyor...</translation>
    </message>
    <message>
        <source>Verifying wallet(s)…</source>
        <translation type="unfinished">Cüzdan(lar) doğrulanıyor...</translation>
    </message>
    <message>
        <source>Wallet needed to be rewritten: restart %s to complete</source>
        <translation type="unfinished">Cüzdanın tekrar yazılması gerekiyordu: işlemi tamamlamak için %s programını yeniden başlatınız</translation>
    </message>
    <message>
        <source>Settings file could not be read</source>
        <translation type="unfinished">Ayarlar dosyası okunamadı</translation>
    </message>
    <message>
        <source>Settings file could not be written</source>
        <translation type="unfinished">Ayarlar dosyası yazılamadı</translation>
    </message>
</context>
</TS><|MERGE_RESOLUTION|>--- conflicted
+++ resolved
@@ -791,13 +791,10 @@
         <translation type="unfinished">Cüzdan oluşturulurken hata meydana geldi</translation>
     </message>
     <message>
-<<<<<<< HEAD
-=======
         <source>Cannot create new wallet, the software was compiled without sqlite support (required for descriptor wallets)</source>
         <translation type="unfinished">Yeni cüzdan oluşturulamıyor, yazılım SQLite desteği olmadan derlenmiş (descriptor cüzdanlar için gereklidir).</translation>
     </message>
     <message>
->>>>>>> 89522379
         <source>Error: %1</source>
         <translation type="unfinished">Hata: %1</translation>
     </message>
@@ -1053,8 +1050,6 @@
         <translation type="unfinished">Cüzdanı taşımak istediğine emin misin &lt;i&gt;%1&lt;/i&gt;?</translation>
     </message>
     <message>
-<<<<<<< HEAD
-=======
         <source>Migrating the wallet will convert this wallet to one or more descriptor wallets. A new wallet backup will need to be made.
 If this wallet contains any watchonly scripts, a new wallet will be created which contains those watchonly scripts.
 If this wallet contains any solvable but not watched scripts, a different and new wallet will be created which contains those scripts.
@@ -1067,7 +1062,6 @@
 Taşıma işlemi, taşıma işleminden önce cüzdanın bir yedeğini oluşturacaktır. Bu yedek dosya &lt;wallet name&gt;-&lt;timestamp&gt;.legacy.bak olarak adlandırılacak ve bu cüzdanın bulunduğu dizinde bulunacaktır. Yanlış bir taşıma durumunda, yedek "Cüzdanı Geri Yükle" işlevi ile geri yüklenebilir.</translation>
     </message>
     <message>
->>>>>>> 89522379
         <source>Migrate Wallet</source>
         <translation type="unfinished">Cüzdanı Taşı</translation>
     </message>
@@ -1080,10 +1074,6 @@
         <translation type="unfinished">Cüzdan '%1' başarıyla taşındı.</translation>
     </message>
     <message>
-<<<<<<< HEAD
-        <source>Migration failed</source>
-        <translation type="unfinished">Taşıma başarısız oldu.</translation>
-=======
         <source>Watchonly scripts have been migrated to a new wallet named '%1'.</source>
         <translation type="unfinished">Yalnızca izlenen scriptler yeni bir cüzdana taşındı, adı '%1'.</translation>
     </message>
@@ -1094,7 +1084,6 @@
     <message>
         <source>Migration failed</source>
         <translation type="unfinished">Taşıma başarısız oldu</translation>
->>>>>>> 89522379
     </message>
     <message>
         <source>Migration Successful</source>
