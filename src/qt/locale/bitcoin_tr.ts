<TS version="2.1" language="tr">
<context>
    <name>AddressBookPage</name>
    <message>
        <source>Right-click to edit address or label</source>
        <translation type="unfinished">Adresi veya etiketi düzenlemek için sağ tıklayın</translation>
    </message>
    <message>
        <source>Create a new address</source>
        <translation type="unfinished">Yeni bir adres oluşturun</translation>
    </message>
    <message>
        <source>&amp;New</source>
        <translation type="unfinished">&amp;Yeni</translation>
    </message>
    <message>
        <source>Copy the currently selected address to the system clipboard</source>
        <translation type="unfinished">Seçili adresi panoya kopyalayın</translation>
    </message>
    <message>
        <source>&amp;Copy</source>
        <translation type="unfinished">&amp;Kopyala</translation>
    </message>
    <message>
        <source>C&amp;lose</source>
        <translation type="unfinished">Ka&amp;pat</translation>
    </message>
    <message>
        <source>Delete the currently selected address from the list</source>
        <translation type="unfinished">Seçili adresi listeden silin</translation>
    </message>
    <message>
        <source>Enter address or label to search</source>
        <translation type="unfinished">Aramak için adres veya etiket girin</translation>
    </message>
    <message>
        <source>Export the data in the current tab to a file</source>
        <translation type="unfinished">Geçerli sekmedeki veriyi bir dosyaya ile dışa aktarın</translation>
    </message>
    <message>
        <source>&amp;Export</source>
        <translation type="unfinished">&amp;Dışa aktar</translation>
    </message>
    <message>
        <source>&amp;Delete</source>
        <translation type="unfinished">&amp;Sil</translation>
    </message>
    <message>
        <source>Choose the address to send coins to</source>
        <translation type="unfinished">Coin gönderilecek adresi seçiniz</translation>
    </message>
    <message>
        <source>Choose the address to receive coins with</source>
        <translation type="unfinished">Coinleri alacak adresi seçin</translation>
    </message>
    <message>
        <source>C&amp;hoose</source>
        <translation type="unfinished">S&amp;eç</translation>
    </message>
    <message>
        <source>These are your Bitcoin addresses for sending payments. Always check the amount and the receiving address before sending coins.</source>
        <translation type="unfinished">Bunlar ödemeleri gönderdiğiniz Bitcoin adreslerinizdir. Para göndermeden önce her zaman tutarı ve alıcı adresi kontrol ediniz.</translation>
    </message>
    <message>
        <source>These are your Bitcoin addresses for receiving payments. Use the 'Create new receiving address' button in the receive tab to create new addresses.
Signing is only possible with addresses of the type 'legacy'.</source>
        <translation type="unfinished">Bunlar ödeme almak için kullanacağınız bitcoin adreslerinizdir. Yeni adres oluşturmak için ödeme alma sekmesindeki 'Yeni alıcı adresi oluşturun' kısmına tıklayın.
İmzalama sadece 'legacy' tipindeki adreslerle mümkündür.</translation>
    </message>
    <message>
        <source>&amp;Copy Address</source>
        <translation type="unfinished">Adresi &amp;Kopyala</translation>
    </message>
    <message>
        <source>Copy &amp;Label</source>
        <translation type="unfinished">Etiketi kopyala</translation>
    </message>
    <message>
        <source>&amp;Edit</source>
        <translation type="unfinished">&amp;Düzenle</translation>
    </message>
    <message>
        <source>Export Address List</source>
        <translation type="unfinished">Adres Listesini Dışa Aktar</translation>
    </message>
    <message>
        <source>Comma separated file</source>
        <extracomment>Expanded name of the CSV file format. See: https://en.wikipedia.org/wiki/Comma-separated_values.</extracomment>
        <translation type="unfinished">Virgülle ayrılmış dosya</translation>
    </message>
    <message>
        <source>There was an error trying to save the address list to %1. Please try again.</source>
        <extracomment>An error message. %1 is a stand-in argument for the name of the file we attempted to save to.</extracomment>
        <translation type="unfinished">Adres listesinin %1 konumuna kaydedilmesi sırasında bir hata meydana geldi. Lütfen tekrar deneyin.</translation>
    </message>
    <message>
        <source>Exporting Failed</source>
        <translation type="unfinished">Dışa Aktarım Başarısız Oldu</translation>
    </message>
</context>
<context>
    <name>AddressTableModel</name>
    <message>
        <source>Label</source>
        <translation type="unfinished">Etiket</translation>
    </message>
    <message>
        <source>Address</source>
        <translation type="unfinished">Adres</translation>
    </message>
    <message>
        <source>(no label)</source>
        <translation type="unfinished">(etiket yok)</translation>
    </message>
</context>
<context>
    <name>AskPassphraseDialog</name>
    <message>
        <source>Passphrase Dialog</source>
        <translation type="unfinished">Parola İletişim Kutusu</translation>
    </message>
    <message>
        <source>Enter passphrase</source>
        <translation type="unfinished">Parolanızı giriniz.</translation>
    </message>
    <message>
        <source>New passphrase</source>
        <translation type="unfinished">Yeni parola</translation>
    </message>
    <message>
        <source>Repeat new passphrase</source>
        <translation type="unfinished">Yeni parolanızı tekrar ediniz</translation>
    </message>
    <message>
        <source>Show passphrase</source>
        <translation type="unfinished">Parolayı göster</translation>
    </message>
    <message>
        <source>Encrypt wallet</source>
        <translation type="unfinished">Cüzdan şifrele</translation>
    </message>
    <message>
        <source>This operation needs your wallet passphrase to unlock the wallet.</source>
        <translation type="unfinished">Bu işlemi yapabilmek için cüzdan parolanızı girmeniz gerekmektedir
Cüzdan kilidini aç.</translation>
    </message>
    <message>
        <source>Unlock wallet</source>
        <translation type="unfinished">Cüzdan kilidini aç</translation>
    </message>
    <message>
        <source>Change passphrase</source>
        <translation type="unfinished">Parola değiştir</translation>
    </message>
    <message>
        <source>Confirm wallet encryption</source>
        <translation type="unfinished">Cüzdan şifrelemeyi onayla</translation>
    </message>
    <message>
        <source>Warning: If you encrypt your wallet and lose your passphrase, you will &lt;b&gt;LOSE ALL OF YOUR BITCOINS&lt;/b&gt;!</source>
        <translation type="unfinished">Uyarı: Cüzdanınızı şifreler ve parolanızı unutursanız &lt;b&gt;TÜM BITCOINLERINIZI KAYBEDERSİNİZ&lt;/b&gt;!</translation>
    </message>
    <message>
        <source>Are you sure you wish to encrypt your wallet?</source>
        <translation type="unfinished">Cüzdanınızı şifrelemek istediğinizden emin misiniz?</translation>
    </message>
    <message>
        <source>Wallet encrypted</source>
        <translation type="unfinished">Cüzdan şifrelendi</translation>
    </message>
    <message>
        <source>Enter the new passphrase for the wallet.&lt;br/&gt;Please use a passphrase of &lt;b&gt;ten or more random characters&lt;/b&gt;, or &lt;b&gt;eight or more words&lt;/b&gt;.</source>
        <translation type="unfinished">Cüzdan için yeni parolanızı girin. &lt;br/&gt;Lütfen &lt;b&gt;on veya daha fazla rastgele karakter&lt;/b&gt;ya da &lt;b&gt;sekiz veya daha fazla sözcük&lt;/b&gt; içeren bir parola kullanın.</translation>
    </message>
    <message>
        <source>Enter the old passphrase and new passphrase for the wallet.</source>
        <translation type="unfinished">Cüzdanınızın eski ve yeni parolasını giriniz.</translation>
    </message>
    <message>
        <source>Remember that encrypting your wallet cannot fully protect your bitcoins from being stolen by malware infecting your computer.</source>
        <translation type="unfinished">Cüzdanınızı şifrelemenin bilgisayarınıza bulaşan kötü amaçlı yazılımlar tarafından bitcoinlerinizin çalınmasına karşı tamamen koruyamayacağını unutmayın.</translation>
    </message>
    <message>
        <source>Wallet to be encrypted</source>
        <translation type="unfinished">Şifrelenecek cüzdan</translation>
    </message>
    <message>
        <source>Your wallet is about to be encrypted. </source>
        <translation type="unfinished">Cüzdanınız şifrelenmek üzere</translation>
    </message>
    <message>
        <source>Your wallet is now encrypted. </source>
        <translation type="unfinished">Cüzdanınız şu an şifrelenmiş</translation>
    </message>
    <message>
        <source>IMPORTANT: Any previous backups you have made of your wallet file should be replaced with the newly generated, encrypted wallet file. For security reasons, previous backups of the unencrypted wallet file will become useless as soon as you start using the new, encrypted wallet.</source>
        <translation type="unfinished">ÖNEMLİ: Yedeklediğiniz cüzdan dosyalarını yeni ve şifrelenmiş cüzdan dosyası ile değiştirmelisiniz. Güvenlik nedeniyle şifrelenmiş cüzdanı kullanmaya başladığınızda eski şifrelenmemiş cüzdan dosyaları kullanılamaz hale gelecektir.</translation>
    </message>
    <message>
        <source>Wallet encryption failed</source>
        <translation type="unfinished">Cüzdan şifreleme başarısız oldu</translation>
    </message>
    <message>
        <source>Wallet encryption failed due to an internal error. Your wallet was not encrypted.</source>
        <translation type="unfinished">Dahili bir hata nedeniyle cüzdan şifreleme başarısız oldu. Cüzdanınız şifrelenmedi.</translation>
    </message>
    <message>
        <source>The supplied passphrases do not match.</source>
        <translation type="unfinished">Girilen parolalar eşleşmiyor.</translation>
    </message>
    <message>
        <source>Wallet unlock failed</source>
        <translation type="unfinished">Cüzdan kilidi açma başarız oldu</translation>
    </message>
    <message>
        <source>The passphrase entered for the wallet decryption was incorrect.</source>
        <translation type="unfinished">Cüzdan parolasının kaldırılması için girilen parola yanlış.</translation>
    </message>
    <message>
        <source>Wallet passphrase was successfully changed.</source>
        <translation type="unfinished">Cüzdan parolası başarılı bir şekilde değiştirildi</translation>
    </message>
    <message>
        <source>Passphrase change failed</source>
        <translation type="unfinished">Parola değişimi başarısız oldu</translation>
    </message>
    <message>
        <source>Warning: The Caps Lock key is on!</source>
        <translation type="unfinished">Uyarı: Caps lock açık</translation>
    </message>
</context>
<context>
    <name>BanTableModel</name>
    <message>
        <source>IP/Netmask</source>
        <translation type="unfinished">İP/Ağ maskesi</translation>
    </message>
    <message>
        <source>Banned Until</source>
        <translation type="unfinished">Kadar Yasaklı</translation>
    </message>
</context>
<context>
    <name>BitcoinApplication</name>
    <message>
        <source>Settings file %1 might be corrupt or invalid.</source>
        <translation type="unfinished">%1 ayar dosyası bozuk veya geçersiz olabilir.</translation>
    </message>
    <message>
        <source>Runaway exception</source>
        <translation type="unfinished">Sızıntı istisnası</translation>
    </message>
    <message>
        <source>Internal error</source>
        <translation type="unfinished">İç hata</translation>
    </message>
    </context>
<context>
    <name>QObject</name>
    <message>
        <source>Do you want to reset settings to default values, or to abort without making changes?</source>
        <extracomment>Explanatory text shown on startup when the settings file cannot be read. Prompts user to make a choice between resetting or aborting.</extracomment>
        <translation type="unfinished">Ayarları varsayılan değerlere sıfırlamak mı yoksa değişiklik yapmadan iptal etmek mi istiyorsunuz?</translation>
    </message>
    <message>
        <source>A fatal error occurred. Check that settings file is writable, or try running with -nosettings.</source>
        <extracomment>Explanatory text shown on startup when the settings file could not be written. Prompts user to check that we have the ability to write to the file. Explains that the user has the option of running without a settings file.</extracomment>
        <translation type="unfinished">Önemli bir hata oluştu. Ayarlar dosyasının yazılabilir olup olmadığını kontrol edin veya -nosettings ile çalıştırmayı deneyin.</translation>
    </message>
    <message>
        <source>Error: %1</source>
        <translation type="unfinished">Hata: %1</translation>
    </message>
    <message>
        <source>%1 didn't yet exit safely…</source>
        <translation type="unfinished">%1  henüz güvenli bir şekilde çıkış yapmadı...</translation>
    </message>
    <message>
        <source>unknown</source>
        <translation type="unfinished">bilinmeyen</translation>
    </message>
    <message>
        <source>Amount</source>
        <translation type="unfinished">Mitar</translation>
    </message>
    <message>
        <source>Enter a Bitcoin address (e.g. %1)</source>
        <translation type="unfinished">Bir bitcoin adresi giriniz (örneğin %1)</translation>
    </message>
    <message>
        <source>Onion</source>
        <comment>network name</comment>
        <extracomment>Name of Tor network in peer info</extracomment>
        <translation type="unfinished">Soğan</translation>
    </message>
    <message>
        <source>Inbound</source>
        <extracomment>An inbound connection from a peer. An inbound connection is a connection initiated by a peer.</extracomment>
        <translation type="unfinished">Gelen</translation>
    </message>
    <message>
        <source>Outbound</source>
        <extracomment>An outbound connection to a peer. An outbound connection is a connection initiated by us.</extracomment>
        <translation type="unfinished">yurt dışı</translation>
    </message>
    <message>
        <source>Manual</source>
        <extracomment>Peer connection type established manually through one of several methods.</extracomment>
        <translation type="unfinished">Manuel</translation>
    </message>
    <message>
        <source>%1 d</source>
        <translation type="unfinished">%1 g</translation>
    </message>
    <message>
        <source>%1 h</source>
        <translation type="unfinished">%1 sa</translation>
    </message>
    <message>
        <source>%1 m</source>
        <translation type="unfinished">%1 d</translation>
    </message>
    <message>
        <source>%1 s</source>
        <translation type="unfinished">%1 sn</translation>
    </message>
    <message>
        <source>None</source>
        <translation type="unfinished">Boş</translation>
    </message>
    <message>
        <source>N/A</source>
        <translation type="unfinished">Mevcut değil</translation>
    </message>
    <message numerus="yes">
        <source>%n second(s)</source>
        <translation type="unfinished">
            <numerusform>%n saniye</numerusform>
        </translation>
    </message>
    <message numerus="yes">
        <source>%n minute(s)</source>
        <translation type="unfinished">
            <numerusform>%n dakika</numerusform>
        </translation>
    </message>
    <message numerus="yes">
        <source>%n hour(s)</source>
        <translation type="unfinished">
            <numerusform>%n saat</numerusform>
        </translation>
    </message>
    <message numerus="yes">
        <source>%n day(s)</source>
        <translation type="unfinished">
            <numerusform>%n gün</numerusform>
        </translation>
    </message>
    <message numerus="yes">
        <source>%n week(s)</source>
        <translation type="unfinished">
            <numerusform>%n hafta</numerusform>
        </translation>
    </message>
    <message>
        <source>%1 and %2</source>
        <translation type="unfinished">%1 ve %2</translation>
    </message>
    <message numerus="yes">
        <source>%n year(s)</source>
        <translation type="unfinished">
            <numerusform>%n yıl</numerusform>
        </translation>
    </message>
    </context>
<context>
    <name>BitcoinGUI</name>
    <message>
        <source>&amp;Overview</source>
        <translation type="unfinished">Genel durum</translation>
    </message>
    <message>
        <source>Show general overview of wallet</source>
        <translation type="unfinished">Cüzdan genel durumunu göster</translation>
    </message>
    <message>
        <source>&amp;Transactions</source>
        <translation type="unfinished">&amp;İşlemler</translation>
    </message>
    <message>
        <source>Browse transaction history</source>
        <translation type="unfinished">İşlem geçişini görüntüle</translation>
    </message>
    <message>
        <source>E&amp;xit</source>
        <translation type="unfinished">&amp;Çıkış</translation>
    </message>
    <message>
        <source>Quit application</source>
        <translation type="unfinished">Uygulamadan çık</translation>
    </message>
    <message>
        <source>&amp;About %1</source>
        <translation type="unfinished">&amp;Hakkında %1</translation>
    </message>
    <message>
        <source>Show information about %1</source>
        <translation type="unfinished">%1 hakkındaki bilgileri göster</translation>
    </message>
    <message>
        <source>About &amp;Qt</source>
        <translation type="unfinished">&amp;Qt hakkında</translation>
    </message>
    <message>
        <source>Show information about Qt</source>
        <translation type="unfinished">Qt hakkındaki bilgileri göster</translation>
    </message>
    <message>
        <source>Modify configuration options for %1</source>
        <translation type="unfinished">%1 için yapılandırma seçeneklerini değiştirin</translation>
    </message>
    <message>
        <source>Create a new wallet</source>
        <translation type="unfinished">Yeni bir cüzdan oluştur</translation>
    </message>
    <message>
        <source>&amp;Minimize</source>
        <translation type="unfinished">&amp;Küçült</translation>
    </message>
    <message>
        <source>Wallet:</source>
        <translation type="unfinished">Cüzdan:</translation>
    </message>
    <message>
        <source>Network activity disabled.</source>
        <extracomment>A substring of the tooltip.</extracomment>
        <translation type="unfinished">Network aktivitesi devre dışı bırakıldı</translation>
    </message>
    <message>
        <source>Proxy is &lt;b&gt;enabled&lt;/b&gt;: %1</source>
        <translation type="unfinished">Proxy &lt;b&gt;etkinleştirildi&lt;/b&gt;: %1 </translation>
    </message>
    <message>
        <source>Send coins to a Bitcoin address</source>
        <translation type="unfinished">Bir Bitcoin adresine Bitcoin yolla</translation>
    </message>
    <message>
        <source>Backup wallet to another location</source>
        <translation type="unfinished">Cüzdanı diğer bir konumda yedekle</translation>
    </message>
    <message>
        <source>Change the passphrase used for wallet encryption</source>
        <translation type="unfinished">Cüzdan şifrelemesi için kullanılan parolayı değiştir</translation>
    </message>
    <message>
        <source>&amp;Send</source>
        <translation type="unfinished">&amp;Gönder</translation>
    </message>
    <message>
        <source>&amp;Receive</source>
        <translation type="unfinished">&amp;Al</translation>
    </message>
    <message>
        <source>&amp;Options…</source>
        <translation type="unfinished">&amp;Seçenekler…</translation>
    </message>
    <message>
        <source>&amp;Encrypt Wallet…</source>
        <translation type="unfinished">&amp;Cüzdanı Şifrele...</translation>
    </message>
    <message>
        <source>Encrypt the private keys that belong to your wallet</source>
        <translation type="unfinished">Cüzdanınıza ait özel anahtarları şifreleyin</translation>
    </message>
    <message>
        <source>&amp;Backup Wallet…</source>
        <translation type="unfinished">&amp;Cüzdanı Yedekle...</translation>
    </message>
    <message>
        <source>&amp;Change Passphrase…</source>
        <translation type="unfinished">&amp;Parolayı Değiştir...</translation>
    </message>
    <message>
        <source>Sign &amp;message…</source>
        <translation type="unfinished">&amp;Mesajı imzala...</translation>
    </message>
    <message>
        <source>Sign messages with your Bitcoin addresses to prove you own them</source>
        <translation type="unfinished">Bitcoin adreslerine sahip olduğunuzu kanıtlamak için mesajlarınızı imzalayın</translation>
    </message>
    <message>
        <source>&amp;Verify message…</source>
        <translation type="unfinished">&amp;Mesajı doğrula...</translation>
    </message>
    <message>
        <source>Verify messages to ensure they were signed with specified Bitcoin addresses</source>
        <translation type="unfinished">Belirtilen Bitcoin adresleriyle imzalandıklarından emin olmak için mesajları doğrulayın</translation>
    </message>
    <message>
        <source>&amp;Load PSBT from file…</source>
        <translation type="unfinished">&amp;PSBT'yi dosyadan yükle...</translation>
    </message>
    <message>
        <source>Open &amp;URI…</source>
        <translation type="unfinished">&amp;URI 'ı Aç...</translation>
    </message>
    <message>
        <source>Close Wallet…</source>
        <translation type="unfinished">Cüzdanı Kapat...</translation>
    </message>
    <message>
        <source>Create Wallet…</source>
        <translation type="unfinished">Cüzdan Oluştur...</translation>
    </message>
    <message>
        <source>Close All Wallets…</source>
        <translation type="unfinished">Tüm Cüzdanları Kapat...</translation>
    </message>
    <message>
        <source>&amp;File</source>
        <translation type="unfinished">&amp;Dosya</translation>
    </message>
    <message>
        <source>&amp;Settings</source>
        <translation type="unfinished">&amp;Ayarlar</translation>
    </message>
    <message>
        <source>&amp;Help</source>
        <translation type="unfinished">&amp;Yardım</translation>
    </message>
    <message>
        <source>Tabs toolbar</source>
        <translation type="unfinished">Araç çubuğu sekmeleri</translation>
    </message>
    <message>
        <source>Syncing Headers (%1%)…</source>
        <translation type="unfinished">Başlıklar senkronize ediliyor (%1%)...</translation>
    </message>
    <message>
        <source>Synchronizing with network…</source>
        <translation type="unfinished">Ağ ile senkronize ediliyor...</translation>
    </message>
    <message>
        <source>Connecting to peers…</source>
        <translation type="unfinished">Eşlere Bağlanılıyor...</translation>
    </message>
    <message>
        <source>Request payments (generates QR codes and bitcoin: URIs)</source>
        <translation type="unfinished">Ödeme isteyin (QR kodları ve bitcoin: URI'ler üretir)</translation>
    </message>
    <message>
        <source>Show the list of used sending addresses and labels</source>
        <translation type="unfinished">Kullanılan gönderim adreslerinin ve etiketlerin listesini göster</translation>
    </message>
    <message>
        <source>Show the list of used receiving addresses and labels</source>
        <translation type="unfinished">Kullanılan alım adreslerinin ve etiketlerin listesini göster</translation>
    </message>
    <message>
        <source>&amp;Command-line options</source>
        <translation type="unfinished">&amp;Komut satırı seçenekleri</translation>
    </message>
    <message numerus="yes">
        <source>Processed %n block(s) of transaction history.</source>
        <translation type="unfinished">
            <numerusform>İşlem geçmişinin %n bloğu işlendi.</numerusform>
        </translation>
    </message>
    <message>
        <source>Catching up…</source>
        <translation type="unfinished">Yakalanıyor...</translation>
    </message>
    <message>
        <source>Last received block was generated %1 ago.</source>
        <translation type="unfinished">Üretilen son blok %1 önce üretildi.</translation>
    </message>
    <message>
        <source>Transactions after this will not yet be visible.</source>
        <translation type="unfinished">Bundan sonraki işlemler henüz görüntülenemez.</translation>
    </message>
    <message>
        <source>Error</source>
        <translation type="unfinished">Hata</translation>
    </message>
    <message>
        <source>Warning</source>
        <translation type="unfinished">Uyarı</translation>
    </message>
    <message>
        <source>Information</source>
        <translation type="unfinished">Bilgi</translation>
    </message>
    <message>
        <source>Up to date</source>
        <translation type="unfinished">Güncel</translation>
    </message>
    <message>
        <source>Load Partially Signed Bitcoin Transaction</source>
        <translation type="unfinished">Kısmen İmzalanmış Bitcoin İşlemini Yükle </translation>
    </message>
    <message>
        <source>Load PSBT from &amp;clipboard…</source>
        <translation type="unfinished">PSBT'yi &amp;panodan yükle...</translation>
    </message>
    <message>
        <source>Load Partially Signed Bitcoin Transaction from clipboard</source>
        <translation type="unfinished">Kısmen İmzalanmış Bitcoin işlemini panodan yükle</translation>
    </message>
    <message>
        <source>Node window</source>
        <translation type="unfinished">Düğüm penceresi</translation>
    </message>
    <message>
        <source>Open node debugging and diagnostic console</source>
        <translation type="unfinished">Açık düğüm hata ayıklama ve tanılama konsolu</translation>
    </message>
    <message>
        <source>&amp;Sending addresses</source>
        <translation type="unfinished">&amp; Adresleri gönderme</translation>
    </message>
    <message>
        <source>&amp;Receiving addresses</source>
        <translation type="unfinished">&amp; Adresler alınıyor</translation>
    </message>
    <message>
        <source>Open a bitcoin: URI</source>
        <translation type="unfinished">Bitcoin’i aç.</translation>
    </message>
    <message>
        <source>Open Wallet</source>
        <translation type="unfinished">Cüzdanı Aç</translation>
    </message>
    <message>
        <source>Open a wallet</source>
        <translation type="unfinished">Bir cüzdan aç</translation>
    </message>
    <message>
        <source>Close wallet</source>
        <translation type="unfinished">Cüzdan kapat</translation>
    </message>
    <message>
        <source>Restore Wallet…</source>
        <extracomment>Name of the menu item that restores wallet from a backup file.</extracomment>
        <translation type="unfinished">Cüzdanı Geri Yükle...</translation>
    </message>
    <message>
        <source>Restore a wallet from a backup file</source>
        <extracomment>Status tip for Restore Wallet menu item</extracomment>
        <translation type="unfinished">Yedekleme dosyasından bir cüzdanı geri yükle</translation>
    </message>
    <message>
        <source>Close all wallets</source>
        <translation type="unfinished">Tüm cüzdanları kapat</translation>
    </message>
    <message>
        <source>&amp;Mask values</source>
        <translation type="unfinished">&amp; Değerleri maskele</translation>
    </message>
    <message>
        <source>Mask the values in the Overview tab</source>
        <translation type="unfinished">Genel Bakış sekmesindeki değerleri maskeleyin</translation>
    </message>
    <message>
        <source>default wallet</source>
        <translation type="unfinished">varsayılan cüzdan</translation>
    </message>
    <message>
        <source>No wallets available</source>
        <translation type="unfinished">Erişilebilir cüzdan yok</translation>
    </message>
    <message>
        <source>Wallet Data</source>
        <extracomment>Name of the wallet data file format.</extracomment>
        <translation type="unfinished">Cüzdan Verisi</translation>
    </message>
    <message>
        <source>Load Wallet Backup</source>
        <extracomment>The title for Restore Wallet File Windows</extracomment>
        <translation type="unfinished">Cüzdan Yedeği Yükle</translation>
    </message>
    <message>
        <source>Restore Wallet</source>
        <extracomment>Title of pop-up window shown when the user is attempting to restore a wallet.</extracomment>
        <translation type="unfinished">Cüzdanı Geri Yükle</translation>
    </message>
    <message>
        <source>Wallet Name</source>
        <extracomment>Label of the input field where the name of the wallet is entered.</extracomment>
        <translation type="unfinished">Cüzdan İsmi</translation>
    </message>
    <message>
        <source>&amp;Window</source>
        <translation type="unfinished">&amp;Pencere</translation>
    </message>
    <message>
        <source>Zoom</source>
        <translation type="unfinished">Yakınlaştır</translation>
    </message>
    <message>
        <source>Main Window</source>
        <translation type="unfinished">Ana Pencere</translation>
    </message>
    <message>
        <source>%1 client</source>
        <translation type="unfinished">%1 istemci</translation>
    </message>
    <message>
        <source>&amp;Hide</source>
        <translation type="unfinished">&amp;Gizle</translation>
    </message>
    <message>
        <source>S&amp;how</source>
        <translation type="unfinished">G&amp;öster</translation>
    </message>
    <message numerus="yes">
        <source>%n active connection(s) to Bitcoin network.</source>
        <extracomment>A substring of the tooltip.</extracomment>
        <translation type="unfinished">
            <numerusform>Bitcoin ağına %n etkin bağlantı.</numerusform>
        </translation>
    </message>
    <message>
        <source>Click for more actions.</source>
        <extracomment>A substring of the tooltip. "More actions" are available via the context menu.</extracomment>
        <translation type="unfinished">daha fazla seçenek için tıklayın.</translation>
    </message>
    <message>
        <source>Disable network activity</source>
        <extracomment>A context menu item.</extracomment>
        <translation type="unfinished">Ağ etkinliğini devre dışı bırak</translation>
    </message>
    <message>
        <source>Enable network activity</source>
        <extracomment>A context menu item. The network activity was disabled previously.</extracomment>
        <translation type="unfinished">Ağ etkinliğini etkinleştir</translation>
    </message>
    <message>
        <source>Pre-syncing Headers (%1%)…</source>
        <translation type="unfinished">Üstbilgiler senkronize ediliyor (%1%)...</translation>
    </message>
    <message>
        <source>Error: %1</source>
        <translation type="unfinished">Hata: %1</translation>
    </message>
    <message>
        <source>Warning: %1</source>
        <translation type="unfinished">Uyarı: %1</translation>
    </message>
    <message>
        <source>Date: %1
</source>
        <translation type="unfinished">Tarih: %1
</translation>
    </message>
    <message>
        <source>Amount: %1
</source>
        <translation type="unfinished">Tutar: %1
</translation>
    </message>
    <message>
        <source>Wallet: %1
</source>
        <translation type="unfinished">Cüzdan: %1
</translation>
    </message>
    <message>
        <source>Type: %1
</source>
        <translation type="unfinished">Tür: %1
</translation>
    </message>
    <message>
        <source>Label: %1
</source>
        <translation type="unfinished">Etiket: %1
</translation>
    </message>
    <message>
        <source>Address: %1
</source>
        <translation type="unfinished">Adres: %1
</translation>
    </message>
    <message>
        <source>Sent transaction</source>
        <translation type="unfinished">İşlem gönderildi</translation>
    </message>
    <message>
        <source>Incoming transaction</source>
        <translation type="unfinished">Gelen işlem</translation>
    </message>
    <message>
        <source>HD key generation is &lt;b&gt;enabled&lt;/b&gt;</source>
        <translation type="unfinished">HD anahtar üreticiler kullanilabilir</translation>
    </message>
    <message>
        <source>HD key generation is &lt;b&gt;disabled&lt;/b&gt;</source>
        <translation type="unfinished">HD anahtar üreticiler kullanılamaz</translation>
    </message>
    <message>
        <source>Private key &lt;b&gt;disabled&lt;/b&gt;</source>
        <translation type="unfinished">Gizli anahtar oluşturma &lt;b&gt;devre dışı&lt;/b&gt;</translation>
    </message>
    <message>
        <source>Wallet is &lt;b&gt;encrypted&lt;/b&gt; and currently &lt;b&gt;unlocked&lt;/b&gt;</source>
        <translation type="unfinished">Cüzdan &lt;b&gt;şifrelenmiş&lt;/b&gt; ve şu anda &lt;b&gt;kilitli değil</translation>
    </message>
    <message>
        <source>Wallet is &lt;b&gt;encrypted&lt;/b&gt; and currently &lt;b&gt;locked&lt;/b&gt;</source>
        <translation type="unfinished">Cüzdan &lt;b&gt;şifrelenmiş&lt;/b&gt; ve şu anda &lt;b&gt;kilitlidir</translation>
    </message>
    <message>
        <source>Original message:</source>
        <translation type="unfinished">Orjinal mesaj:</translation>
    </message>
</context>
<context>
    <name>UnitDisplayStatusBarControl</name>
    <message>
        <source>Unit to show amounts in. Click to select another unit.</source>
        <translation type="unfinished">Tutarı göstermek için birim. Başka bir birim seçmek için tıklayınız.</translation>
    </message>
</context>
<context>
    <name>CoinControlDialog</name>
    <message>
        <source>Quantity:</source>
        <translation type="unfinished">Miktar</translation>
    </message>
    <message>
        <source>Bytes:</source>
        <translation type="unfinished">Bayt:</translation>
    </message>
    <message>
        <source>Amount:</source>
        <translation type="unfinished">Miktar</translation>
    </message>
    <message>
        <source>Fee:</source>
        <translation type="unfinished">Ücret</translation>
    </message>
    <message>
        <source>After Fee:</source>
        <translation type="unfinished">Ücret sonrası:</translation>
    </message>
    <message>
        <source>Change:</source>
        <translation type="unfinished">Değiştir</translation>
    </message>
    <message>
        <source>(un)select all</source>
        <translation type="unfinished">tümünü seçmek</translation>
    </message>
    <message>
        <source>Tree mode</source>
        <translation type="unfinished">Ağaç kipi</translation>
    </message>
    <message>
        <source>List mode</source>
        <translation type="unfinished">Liste kipi</translation>
    </message>
    <message>
        <source>Amount</source>
        <translation type="unfinished">Mitar</translation>
    </message>
    <message>
        <source>Received with label</source>
        <translation type="unfinished">Şu etiketle alındı</translation>
    </message>
    <message>
        <source>Received with address</source>
        <translation type="unfinished">Şu adresle alındı</translation>
    </message>
    <message>
        <source>Date</source>
        <translation type="unfinished">Tarih</translation>
    </message>
    <message>
        <source>Confirmations</source>
        <translation type="unfinished">Doğrulamalar</translation>
    </message>
    <message>
        <source>Confirmed</source>
        <translation type="unfinished">Doğrulandı</translation>
    </message>
    <message>
        <source>Copy amount</source>
        <translation type="unfinished">Miktar kopyala</translation>
    </message>
    <message>
        <source>&amp;Copy address</source>
        <translation type="unfinished">&amp;Adresi kopyala</translation>
    </message>
    <message>
        <source>Copy &amp;label</source>
        <translation type="unfinished">&amp;etiketi kopyala</translation>
    </message>
    <message>
        <source>Copy &amp;amount</source>
        <translation type="unfinished">&amp;miktarı kopyala</translation>
    </message>
    <message>
        <source>Copy transaction &amp;ID and output index</source>
        <translation type="unfinished">İşlem &amp;ID ve çıktı içeriğini kopyala</translation>
    </message>
    <message>
        <source>Copy quantity</source>
        <translation type="unfinished">Miktarı kopyala</translation>
    </message>
    <message>
        <source>Copy fee</source>
        <translation type="unfinished">Ücreti kopyala</translation>
    </message>
    <message>
        <source>Copy after fee</source>
        <translation type="unfinished">Ücretten sonra kopyala</translation>
    </message>
    <message>
        <source>Copy bytes</source>
        <translation type="unfinished">Bitleri kopyala</translation>
    </message>
    <message>
<<<<<<< HEAD
=======
        <source>Copy dust</source>
        <translation type="unfinished">toz kopyala</translation>
    </message>
    <message>
>>>>>>> fdf4084a
        <source>Copy change</source>
        <translation type="unfinished">Para üstünü kopyala</translation>
    </message>
    <message>
        <source>(%1 locked)</source>
        <translation type="unfinished">(%1'i kilitli)</translation>
    </message>
    <message>
        <source>Can vary +/- %1 satoshi(s) per input.</source>
        <translation type="unfinished">Her girdi için +/- %1 satoshi değişebilir.</translation>
    </message>
    <message>
        <source>(no label)</source>
        <translation type="unfinished">(etiket yok)</translation>
    </message>
    <message>
        <source>change from %1 (%2)</source>
        <translation type="unfinished">%1 (%2)'den değişim</translation>
    </message>
    <message>
        <source>(change)</source>
        <translation type="unfinished">(değiştir)</translation>
    </message>
</context>
<context>
    <name>CreateWalletActivity</name>
    <message>
        <source>Create Wallet</source>
        <extracomment>Title of window indicating the progress of creation of a new wallet.</extracomment>
        <translation type="unfinished">Cüzdan Oluştur</translation>
    </message>
    <message>
        <source>Creating Wallet &lt;b&gt;%1&lt;/b&gt;…</source>
        <extracomment>Descriptive text of the create wallet progress window which indicates to the user which wallet is currently being created.</extracomment>
        <translation type="unfinished">Cüzdan oluşturuluyor&lt;b&gt;%1&lt;/b&gt;...</translation>
    </message>
    <message>
        <source>Create wallet failed</source>
        <translation type="unfinished">Cüzdan oluşturma başarısız</translation>
    </message>
    <message>
        <source>Create wallet warning</source>
        <translation type="unfinished">Cüzdan oluşturma uyarısı</translation>
    </message>
    <message>
        <source>Can't list signers</source>
        <translation type="unfinished">İmzalayanlar listelenmiyor</translation>
    </message>
    <message>
        <source>Too many external signers found</source>
        <translation type="unfinished">Çok fazla harici imzalayan bulundu</translation>
    </message>
</context>
<context>
    <name>LoadWalletsActivity</name>
    <message>
        <source>Load Wallets</source>
        <extracomment>Title of progress window which is displayed when wallets are being loaded.</extracomment>
        <translation type="unfinished">Cüzdanları Yükle</translation>
    </message>
    <message>
        <source>Loading wallets…</source>
        <extracomment>Descriptive text of the load wallets progress window which indicates to the user that wallets are currently being loaded.</extracomment>
        <translation type="unfinished">Cüzdanlar yükleniyor...</translation>
    </message>
</context>
<context>
    <name>OpenWalletActivity</name>
    <message>
        <source>Open wallet failed</source>
        <translation type="unfinished">Cüzdan açma başarısız</translation>
    </message>
    <message>
        <source>Open wallet warning</source>
        <translation type="unfinished">Açık cüzdan uyarısı</translation>
    </message>
    <message>
        <source>default wallet</source>
        <translation type="unfinished">varsayılan cüzdan</translation>
    </message>
    <message>
        <source>Open Wallet</source>
        <extracomment>Title of window indicating the progress of opening of a wallet.</extracomment>
        <translation type="unfinished">Cüzdanı Aç</translation>
    </message>
    <message>
        <source>Opening Wallet &lt;b&gt;%1&lt;/b&gt;…</source>
        <extracomment>Descriptive text of the open wallet progress window which indicates to the user which wallet is currently being opened.</extracomment>
        <translation type="unfinished">Cüzdan açılıyor&lt;b&gt;%1&lt;/b&gt;...</translation>
    </message>
</context>
<context>
    <name>RestoreWalletActivity</name>
    <message>
        <source>Restore Wallet</source>
        <extracomment>Title of progress window which is displayed when wallets are being restored.</extracomment>
        <translation type="unfinished">Cüzdanı Geri Yükle</translation>
    </message>
    <message>
        <source>Restoring Wallet &lt;b&gt;%1&lt;/b&gt;…</source>
        <extracomment>Descriptive text of the restore wallets progress window which indicates to the user that wallets are currently being restored.</extracomment>
        <translation type="unfinished">Cüzdan Onarılıyor&lt;b&gt;%1&lt;/b&gt;</translation>
    </message>
    <message>
        <source>Restore wallet failed</source>
        <extracomment>Title of message box which is displayed when the wallet could not be restored.</extracomment>
        <translation type="unfinished">Cüzdan geri yüklenemedi</translation>
    </message>
    <message>
        <source>Restore wallet warning</source>
        <extracomment>Title of message box which is displayed when the wallet is restored with some warning.</extracomment>
        <translation type="unfinished">Cüzdan uyarısını geri yükle</translation>
    </message>
    <message>
        <source>Restore wallet message</source>
        <extracomment>Title of message box which is displayed when the wallet is successfully restored.</extracomment>
        <translation type="unfinished">Cüzdan onarım mesajı</translation>
    </message>
</context>
<context>
    <name>WalletController</name>
    <message>
        <source>Close wallet</source>
        <translation type="unfinished">Cüzdan kapat</translation>
    </message>
    <message>
        <source>Are you sure you wish to close the wallet &lt;i&gt;%1&lt;/i&gt;?</source>
        <translation type="unfinished">&lt;i&gt;%1&lt;/i&gt; cüzdanını kapatmak istediğinizden emin misiniz?</translation>
    </message>
    <message>
        <source>Closing the wallet for too long can result in having to resync the entire chain if pruning is enabled.</source>
        <translation type="unfinished">Cüzdanı çok uzun süre kapatmak, veri budama etkinleştirilmişse tüm zinciri yeniden senkronize etmek zorunda kalmanıza neden olabilir.</translation>
    </message>
    <message>
        <source>Close all wallets</source>
        <translation type="unfinished">Tüm cüzdanları kapat</translation>
    </message>
    <message>
        <source>Are you sure you wish to close all wallets?</source>
        <translation type="unfinished">Tüm cüzdanları kapatmak istediğinizden emin misiniz?</translation>
    </message>
</context>
<context>
    <name>CreateWalletDialog</name>
    <message>
        <source>Create Wallet</source>
        <translation type="unfinished">Cüzdan Oluştur</translation>
    </message>
    <message>
        <source>Wallet Name</source>
        <translation type="unfinished">Cüzdan İsmi</translation>
    </message>
    <message>
        <source>Wallet</source>
        <translation type="unfinished">Cüzdan</translation>
    </message>
    <message>
        <source>Encrypt the wallet. The wallet will be encrypted with a passphrase of your choice.</source>
        <translation type="unfinished">Cüzdanı şifreleyin. Cüzdan seçtiğiniz bir anahtar parola kelimeleri ile şifrelenecektir.</translation>
    </message>
    <message>
        <source>Encrypt Wallet</source>
        <translation type="unfinished">Cüzdanı Şifrele</translation>
    </message>
    <message>
        <source>Advanced Options</source>
        <translation type="unfinished">Ek Seçenekler</translation>
    </message>
    <message>
        <source>Disable private keys for this wallet. Wallets with private keys disabled will have no private keys and cannot have an HD seed or imported private keys. This is ideal for watch-only wallets.</source>
        <translation type="unfinished">Bu cüzdan için özel anahtarları devre dışı bırakın. Özel anahtarları devre dışı bırakılan cüzdanların özel anahtarları olmayacak ve bir HD çekirdeği veya içe aktarılan özel anahtarları olmayacaktır. Bu, yalnızca saat cüzdanları için idealdir.</translation>
    </message>
    <message>
        <source>Disable Private Keys</source>
        <translation type="unfinished">Özel Kilidi (Private Key) kaldır</translation>
    </message>
    <message>
        <source>Make a blank wallet. Blank wallets do not initially have private keys or scripts. Private keys and addresses can be imported, or an HD seed can be set, at a later time.</source>
        <translation type="unfinished">Boş bir cüzdan yapın. Boş cüzdanlar başlangıçta özel anahtarlara veya komut dosyalarına sahip değildir. Özel anahtarlar ve adresler içe aktarılabilir veya daha sonra bir HD tohum ayarlanabilir.</translation>
    </message>
    <message>
        <source>Make Blank Wallet</source>
        <translation type="unfinished">Boş Cüzdan Oluştur</translation>
    </message>
    <message>
        <source>Use an external signing device such as a hardware wallet. Configure the external signer script in wallet preferences first.</source>
        <translation type="unfinished">Donanım cüzdanı gibi harici bir imzalama cihazı kullanın. Önce cüzdan tercihlerinde harici imzalayan komut dosyasını yapılandırın.</translation>
    </message>
    <message>
        <source>External signer</source>
        <translation type="unfinished">Harici imzalaycı</translation>
    </message>
    <message>
        <source>Create</source>
        <translation type="unfinished">Oluştur</translation>
    </message>
    </context>
<context>
    <name>EditAddressDialog</name>
    <message>
        <source>Edit Address</source>
        <translation type="unfinished">Adresi düzenle</translation>
    </message>
    <message>
        <source>&amp;Label</source>
        <translation type="unfinished">&amp;Etiket</translation>
    </message>
    <message>
        <source>The label associated with this address list entry</source>
        <translation type="unfinished">Bu adres listesi girişiyle ilişkili etiket</translation>
    </message>
    <message>
        <source>The address associated with this address list entry. This can only be modified for sending addresses.</source>
        <translation type="unfinished">Bu adres listesi girişiyle ilişkili adres. Bu sadece adreslerin gönderilmesi için değiştirilebilir</translation>
    </message>
    <message>
        <source>&amp;Address</source>
        <translation type="unfinished">&amp;Adres</translation>
    </message>
    <message>
        <source>New sending address</source>
        <translation type="unfinished">Yeni gönderim adresi</translation>
    </message>
    <message>
        <source>Edit receiving address</source>
        <translation type="unfinished">Alım adresini düzenle</translation>
    </message>
    <message>
        <source>Edit sending address</source>
        <translation type="unfinished">Gönderme adresini  düzenleyin</translation>
    </message>
    <message>
        <source>The entered address "%1" is not a valid Bitcoin address.</source>
        <translation type="unfinished">Girilen "%1" adresi geçerli bir Bitcoin adresi değildir.</translation>
    </message>
    <message>
        <source>Could not unlock wallet.</source>
        <translation type="unfinished">Cüzdanın kilidi açılamadı.</translation>
    </message>
    <message>
        <source>New key generation failed.</source>
        <translation type="unfinished">Yeni anahtar oluşturma başarısız oldu.</translation>
    </message>
</context>
<context>
    <name>FreespaceChecker</name>
    <message>
        <source>A new data directory will be created.</source>
        <translation type="unfinished">Yeni bir veri klasörü oluşturulacaktır.</translation>
    </message>
    <message>
        <source>name</source>
        <translation type="unfinished">isim</translation>
    </message>
    <message>
        <source>Path already exists, and is not a directory.</source>
        <translation type="unfinished">Halihazırda bir yol var ve bu bir klasör değildir.</translation>
    </message>
    <message>
        <source>Cannot create data directory here.</source>
        <translation type="unfinished">Burada veri klasörü oluşturulamaz.</translation>
    </message>
</context>
<context>
    <name>Intro</name>
    <message numerus="yes">
        <source>%n GB of space available</source>
        <translation type="unfinished">
            <numerusform>%n GB alan kullanılabilir</numerusform>
        </translation>
    </message>
    <message numerus="yes">
        <source>(of %n GB needed)</source>
        <translation type="unfinished">
            <numerusform>(gereken %n GB alandan)</numerusform>
        </translation>
    </message>
    <message numerus="yes">
        <source>(%n GB needed for full chain)</source>
        <translation type="unfinished">
            <numerusform>(%n GB tam zincir için gerekli)</numerusform>
        </translation>
    </message>
    <message>
        <source>Choose data directory</source>
        <translation type="unfinished">Veri dizinini seç</translation>
    </message>
    <message>
        <source>At least %1 GB of data will be stored in this directory, and it will grow over time.</source>
        <translation type="unfinished">Bu dizinde en az %1 GB veri depolanacak ve zamanla büyüyecek.</translation>
    </message>
    <message>
        <source>Approximately %1 GB of data will be stored in this directory.</source>
        <translation type="unfinished">Yaklaşık %1 GB veri bu klasörde depolanacak.</translation>
    </message>
    <message numerus="yes">
        <source>(sufficient to restore backups %n day(s) old)</source>
        <extracomment>Explanatory text on the capability of the current prune target.</extracomment>
        <translation type="unfinished">
            <numerusform>(%n günlük yedekleri geri yüklemek için yeterli)</numerusform>
        </translation>
    </message>
    <message>
        <source>%1 will download and store a copy of the Bitcoin block chain.</source>
        <translation type="unfinished">%1  Bitcoin blok zincirinin bir kopyasını indirecek ve depolayacak.</translation>
    </message>
    <message>
        <source>The wallet will also be stored in this directory.</source>
        <translation type="unfinished">Cüzdan da bu dizinde depolanacaktır.</translation>
    </message>
    <message>
        <source>Error: Specified data directory "%1" cannot be created.</source>
        <translation type="unfinished">Hata: Belirtilen "%1" veri klasörü oluşturulamaz.</translation>
    </message>
    <message>
        <source>Error</source>
        <translation type="unfinished">Hata</translation>
    </message>
    <message>
        <source>Welcome</source>
        <translation type="unfinished">Hoş geldiniz </translation>
    </message>
    <message>
        <source>Welcome to %1.</source>
        <translation type="unfinished">%1'e hoşgeldiniz.</translation>
    </message>
    <message>
        <source>As this is the first time the program is launched, you can choose where %1 will store its data.</source>
        <translation type="unfinished">Bu programın ilk kez başlatılmasından dolayı %1 yazılımının verilerini nerede saklayacağını seçebilirsiniz.</translation>
    </message>
    <message>
        <source>Reverting this setting requires re-downloading the entire blockchain. It is faster to download the full chain first and prune it later. Disables some advanced features.</source>
        <translation type="unfinished">Bu ayarın geri döndürülmesi, tüm blok zincirinin yeniden indirilmesini gerektirir. Önce tüm zinciri indirmek ve daha sonra veri budamak daha hızlıdır. Bazı gelişmiş özellikleri devre dışı bırakır.</translation>
    </message>
    <message>
        <source>When you click OK, %1 will begin to download and process the full %4 block chain (%2 GB) starting with the earliest transactions in %3 when %4 initially launched.</source>
        <translation type="unfinished">Tamam'ı tıklattığınızda, %1, %4 ilk başlatıldığında %3'teki en eski işlemlerden başlayarak tam %4 blok zincirini (%2 GB) indirmeye ve işlemeye başlayacak.</translation>
    </message>
    <message>
        <source>If you have chosen to limit block chain storage (pruning), the historical data must still be downloaded and processed, but will be deleted afterward to keep your disk usage low.</source>
        <translation type="unfinished">Blok zinciri depolamayı (veri budama) sınırlamayı seçtiyseniz, geçmiş veriler yine de indirilmeli ve işlenmelidir, ancak disk kullanımınızı düşük tutmak için daha sonra silinecektir.</translation>
    </message>
    <message>
        <source>Use the default data directory</source>
        <translation type="unfinished">Varsayılan veri klasörünü kullan</translation>
    </message>
    <message>
        <source>Use a custom data directory:</source>
        <translation type="unfinished">Özel bir veri klasörü kullan:</translation>
    </message>
</context>
<context>
    <name>HelpMessageDialog</name>
    <message>
        <source>version</source>
        <translation type="unfinished">sürüm</translation>
    </message>
    <message>
        <source>About %1</source>
        <translation type="unfinished">%1 Hakkında</translation>
    </message>
    <message>
        <source>Command-line options</source>
        <translation type="unfinished">Komut-satırı seçenekleri</translation>
    </message>
</context>
<context>
    <name>ShutdownWindow</name>
    <message>
        <source>%1 is shutting down…</source>
        <translation type="unfinished">%1 kapanıyor…</translation>
    </message>
    <message>
        <source>Do not shut down the computer until this window disappears.</source>
        <translation type="unfinished">Bu pencere kalkıncaya dek bilgisayarı kapatmayınız.</translation>
    </message>
</context>
<context>
    <name>ModalOverlay</name>
    <message>
        <source>Recent transactions may not yet be visible, and therefore your wallet's balance might be incorrect. This information will be correct once your wallet has finished synchronizing with the bitcoin network, as detailed below.</source>
        <translation type="unfinished">Son işlemler henüz görünmeyebilir ve bu nedenle cüzdanınızın bakiyesi yanlış olabilir. Bu bilgiler, aşağıda detaylandırıldığı gibi, cüzdanınız bitcoin ağı ile senkronizasyonunu tamamladığında doğru olacaktır. </translation>
    </message>
    <message>
        <source>Attempting to spend bitcoins that are affected by not-yet-displayed transactions will not be accepted by the network.</source>
        <translation type="unfinished">Henüz görüntülenmeyen işlemlerden etkilenen bitcoinleri harcama girişiminde bulunmak ağ tarafından kabul edilmeyecektir.</translation>
    </message>
    <message>
        <source>Number of blocks left</source>
        <translation type="unfinished">Kalan blok sayısı</translation>
    </message>
    <message>
        <source>Unknown…</source>
        <translation type="unfinished">Bilinmiyor...</translation>
    </message>
    <message>
        <source>calculating…</source>
        <translation type="unfinished">hesaplanıyor...</translation>
    </message>
    <message>
        <source>Last block time</source>
        <translation type="unfinished">Son blok zamanı</translation>
    </message>
    <message>
        <source>Progress</source>
        <translation type="unfinished">İlerleme</translation>
    </message>
    <message>
        <source>Progress increase per hour</source>
        <translation type="unfinished">Saat başı ilerleme artışı</translation>
    </message>
    <message>
        <source>Estimated time left until synced</source>
        <translation type="unfinished">Senkronize edilene kadar kalan tahmini süre</translation>
    </message>
    <message>
        <source>Hide</source>
        <translation type="unfinished">Gizle</translation>
    </message>
    <message>
        <source>Unknown. Pre-syncing Headers (%1, %2%)…</source>
        <translation type="unfinished">Bilinmeyen. Ön eşitleme Başlıkları (%1,%2 %)…</translation>
    </message>
</context>
<context>
    <name>OpenURIDialog</name>
    <message>
        <source>Open bitcoin URI</source>
        <translation type="unfinished">Bitcoin URI aç</translation>
    </message>
    <message>
        <source>Paste address from clipboard</source>
        <extracomment>Tooltip text for button that allows you to paste an address that is in your clipboard.</extracomment>
        <translation type="unfinished">Panodan adres yapıştır</translation>
    </message>
</context>
<context>
    <name>OptionsDialog</name>
    <message>
        <source>Options</source>
        <translation type="unfinished">Seçenekler</translation>
    </message>
    <message>
        <source>&amp;Main</source>
        <translation type="unfinished">&amp;Genel</translation>
    </message>
    <message>
        <source>Automatically start %1 after logging in to the system.</source>
        <translation type="unfinished">Sisteme giriş yaptıktan sonra otomatik olarak %1'i başlat.</translation>
    </message>
    <message>
        <source>&amp;Start %1 on system login</source>
        <translation type="unfinished">&amp;Açılışta %1 açılsın</translation>
    </message>
    <message>
        <source>Size of &amp;database cache</source>
        <translation type="unfinished">&amp;veritabanı önbellek boyutu</translation>
    </message>
    <message>
        <source>Number of script &amp;verification threads</source>
        <translation type="unfinished">Betik &amp;doğrulama iş parçacığı sayısı</translation>
    </message>
    <message>
        <source>IP address of the proxy (e.g. IPv4: 127.0.0.1 / IPv6: ::1)</source>
        <translation type="unfinished">Proxy'nin IP Adresi (ör: IPv4: 127.0.0.1 / IPv6: ::1)</translation>
    </message>
    <message>
        <source>Shows if the supplied default SOCKS5 proxy is used to reach peers via this network type.</source>
        <translation type="unfinished">Bu şebeke türü yoluyla eşlere bağlanmak için belirtilen varsayılan SOCKS5 vekil sunucusunun kullanılıp kullanılmadığını gösterir.</translation>
    </message>
    <message>
        <source>Minimize instead of exit the application when the window is closed. When this option is enabled, the application will be closed only after selecting Exit in the menu.</source>
        <translation type="unfinished">Pencere kapatıldığında uygulamadan çıkmak yerine uygulamayı küçültür. Bu seçenek etkinleştirildiğinde, uygulama sadece menüden çıkış seçildiğinde kapanacaktır.</translation>
    </message>
    <message>
        <source>Options set in this dialog are overridden by the command line:</source>
        <translation type="unfinished">Bu iletişim kutusundan ayarlanan seçenekler komut satırı tarafından geçersiz kılınır:</translation>
    </message>
    <message>
        <source>Open the %1 configuration file from the working directory.</source>
        <translation type="unfinished">Çalışma dizininden %1  yapılandırma dosyasını aç.</translation>
    </message>
    <message>
        <source>Open Configuration File</source>
        <translation type="unfinished">Yapılandırma Dosyasını Aç</translation>
    </message>
    <message>
        <source>Reset all client options to default.</source>
        <translation type="unfinished">İstemcinin tüm seçeneklerini varsayılan değerlere sıfırla.</translation>
    </message>
    <message>
        <source>&amp;Reset Options</source>
        <translation type="unfinished">Seçenekleri &amp;Sıfırla</translation>
    </message>
    <message>
        <source>&amp;Network</source>
        <translation type="unfinished">&amp;Ağ</translation>
    </message>
    <message>
        <source>Prune &amp;block storage to</source>
        <translation type="unfinished">Depolamayı küçültmek &amp;engellemek için </translation>
    </message>
    <message>
        <source>Reverting this setting requires re-downloading the entire blockchain.</source>
        <translation type="unfinished">Bu ayarın geri alınması, tüm blok zincirinin yeniden indirilmesini gerektirir.</translation>
    </message>
    <message>
        <source>Maximum database cache size. A larger cache can contribute to faster sync, after which the benefit is less pronounced for most use cases. Lowering the cache size will reduce memory usage. Unused mempool memory is shared for this cache.</source>
        <extracomment>Tooltip text for Options window setting that sets the size of the database cache. Explains the corresponding effects of increasing/decreasing this value.</extracomment>
        <translation type="unfinished">Maksimum veritabanı önbellek boyutu. Daha büyük bir önbellek daha hızlı eşitlemeye katkıda bulunabilir, bundan sonra çoğu kullanım durumu için fayda daha az belirgindir. Önbellek boyutunu düşürmek bellek kullanımını azaltır. Bu önbellek için kullanılmayan mempool belleği paylaşılır.</translation>
    </message>
    <message>
        <source>Set the number of script verification threads. Negative values correspond to the number of cores you want to leave free to the system.</source>
        <extracomment>Tooltip text for Options window setting that sets the number of script verification threads. Explains that negative values mean to leave these many cores free to the system.</extracomment>
        <translation type="unfinished">Komut dosyası doğrulama iş parçacığı sayısını ayarlayın. Negatif değerler sisteme serbest bırakmak istediğiniz çekirdek sayısına karşılık gelir.</translation>
    </message>
    <message>
        <source>(0 = auto, &lt;0 = leave that many cores free)</source>
        <translation type="unfinished">(0 = otomatik, &lt;0 = bu kadar çekirdeği kullanma)</translation>
    </message>
    <message>
        <source>This allows you or a third party tool to communicate with the node through command-line and JSON-RPC commands.</source>
        <extracomment>Tooltip text for Options window setting that enables the RPC server.</extracomment>
        <translation type="unfinished">Bu, sizin veya bir üçüncü taraf aracının komut satırı ve JSON-RPC komutları aracılığıyla düğümle iletişim kurmasına olanak tanır.</translation>
    </message>
    <message>
        <source>Enable R&amp;PC server</source>
        <extracomment>An Options window setting to enable the RPC server.</extracomment>
        <translation type="unfinished">R&amp;PC sunucusunu etkinleştir</translation>
    </message>
    <message>
        <source>W&amp;allet</source>
        <translation type="unfinished">&amp;Cüzdan</translation>
    </message>
    <message>
        <source>Whether to set subtract fee from amount as default or not.</source>
        <extracomment>Tooltip text for Options window setting that sets subtracting the fee from a sending amount as default.</extracomment>
        <translation type="unfinished">Tutardan çıkarma ücretinin varsayılan olarak ayarlanıp ayarlanmayacağı.</translation>
    </message>
    <message>
        <source>Subtract &amp;fee from amount by default</source>
        <extracomment>An Options window setting to set subtracting the fee from a sending amount as default.</extracomment>
        <translation type="unfinished">Varsayılan olarak ücreti tutardan düş</translation>
    </message>
    <message>
        <source>Expert</source>
        <translation type="unfinished">Gelişmiş</translation>
    </message>
    <message>
        <source>Enable coin &amp;control features</source>
        <translation type="unfinished">Para &amp;kontrolü özelliklerini etkinleştir</translation>
    </message>
    <message>
        <source>If you disable the spending of unconfirmed change, the change from a transaction cannot be used until that transaction has at least one confirmation. This also affects how your balance is computed.</source>
        <translation type="unfinished">Onaylanmamış bozuk para harcamasını devre dışı bırakırsanız, bir işlemdeki bozukl para, o işlem en az bir onay alana kadar kullanılamaz. Bu aynı zamanda bakiyenizin nasıl hesaplandığını da etkiler.</translation>
    </message>
    <message>
        <source>&amp;Spend unconfirmed change</source>
        <translation type="unfinished">&amp; Onaylanmamış bozuk parayı harcayın</translation>
    </message>
    <message>
        <source>Enable &amp;PSBT controls</source>
        <extracomment>An options window setting to enable PSBT controls.</extracomment>
        <translation type="unfinished">PSBT kontrollerini etkinleştir</translation>
    </message>
    <message>
        <source>Whether to show PSBT controls.</source>
        <extracomment>Tooltip text for options window setting that enables PSBT controls.</extracomment>
        <translation type="unfinished">PSBT kontrollerinin gösterilip gösterilmeyeceği.</translation>
    </message>
    <message>
        <source>Automatically open the Bitcoin client port on the router. This only works when your router supports UPnP and it is enabled.</source>
        <translation type="unfinished">Yönlendiricide Bitcoin istemci portlarını otomatik olarak açar. Bu, sadece yönlendiricinizin UPnP desteği bulunuyorsa ve etkinse çalışabilir.</translation>
    </message>
    <message>
        <source>Map port using &amp;UPnP</source>
        <translation type="unfinished">Portları &amp;UPnP kullanarak haritala</translation>
    </message>
    <message>
        <source>Accept connections from outside.</source>
        <translation type="unfinished">Dışarıdan bağlantıları kabul et.</translation>
    </message>
    <message>
        <source>Allow incomin&amp;g connections</source>
        <translation type="unfinished">Gelen bağlantılara izin ver</translation>
    </message>
    <message>
        <source>Connect to the Bitcoin network through a SOCKS5 proxy.</source>
        <translation type="unfinished">Bitcoin ağına bir SOCKS5 vekil sunucusu aracılığıyla bağlan.</translation>
    </message>
    <message>
        <source>&amp;Connect through SOCKS5 proxy (default proxy):</source>
        <translation type="unfinished">SOCKS5 vekil sunucusu aracılığıyla &amp;bağlan (varsayılan vekil sunucusu):</translation>
    </message>
    <message>
        <source>Port of the proxy (e.g. 9050)</source>
        <translation type="unfinished">Vekil sunucunun portu (mesela 9050)</translation>
    </message>
    <message>
        <source>Used for reaching peers via:</source>
        <translation type="unfinished">Eşlere ulaşmak için kullanılır, şu üzerinden:</translation>
    </message>
    <message>
        <source>&amp;Window</source>
        <translation type="unfinished">&amp;Pencere</translation>
    </message>
    <message>
        <source>&amp;Show tray icon</source>
        <translation type="unfinished">Simgeyi &amp;Göster </translation>
    </message>
    <message>
        <source>Show only a tray icon after minimizing the window.</source>
        <translation type="unfinished">Küçültüldükten sonra sadece tepsi simgesi göster.</translation>
    </message>
    <message>
        <source>&amp;Minimize to the tray instead of the taskbar</source>
        <translation type="unfinished">İşlem çubuğu yerine sistem çekmecesine &amp;küçült</translation>
    </message>
    <message>
        <source>M&amp;inimize on close</source>
        <translation type="unfinished">Kapatma sırasında k&amp;üçült</translation>
    </message>
    <message>
        <source>&amp;Display</source>
        <translation type="unfinished">&amp;Görünüm</translation>
    </message>
    <message>
        <source>User Interface &amp;language:</source>
        <translation type="unfinished">Kullanıcı arayüzü &amp;dili:</translation>
    </message>
    <message>
        <source>The user interface language can be set here. This setting will take effect after restarting %1.</source>
        <translation type="unfinished">Kullanıcı arayüzünün dili burada belirtilebilir. Bu ayar %1 tekrar başlatıldığında etkinleşecektir.</translation>
    </message>
    <message>
        <source>&amp;Unit to show amounts in:</source>
        <translation type="unfinished">Tutarı göstermek için &amp;birim:</translation>
    </message>
    <message>
        <source>Choose the default subdivision unit to show in the interface and when sending coins.</source>
        <translation type="unfinished">Bitcoin gönderildiğinde arayüzde gösterilecek varsayılan alt birimi seçiniz.</translation>
    </message>
    <message>
        <source>Third-party URLs (e.g. a block explorer) that appear in the transactions tab as context menu items. %s in the URL is replaced by transaction hash. Multiple URLs are separated by vertical bar |.</source>
        <translation type="unfinished">İşlemler sekmesinde bağlam menüsü unsurları olarak görünen üçüncü taraf bağlantıları (mesela bir blok tarayıcısı). URL'deki %s, işlem hash değeri ile değiştirilecektir. Birden çok bağlantılar düşey çubuklar | ile ayrılacaktır.</translation>
    </message>
    <message>
        <source>&amp;Third-party transaction URLs</source>
        <translation type="unfinished">&amp;Üçüncü parti işlem URL'leri</translation>
    </message>
    <message>
        <source>Whether to show coin control features or not.</source>
        <translation type="unfinished">Para kontrol özelliklerinin gösterilip gösterilmeyeceğini ayarlar.</translation>
    </message>
    <message>
        <source>Connect to the Bitcoin network through a separate SOCKS5 proxy for Tor onion services.</source>
        <translation type="unfinished">Tor Onion hizmetleri için ayrı bir SOCKS5 proxy aracılığıyla Bitcoin ağına bağlanın. </translation>
    </message>
    <message>
        <source>Use separate SOCKS&amp;5 proxy to reach peers via Tor onion services:</source>
        <translation type="unfinished">Tor onion hizmetleri aracılığıyla eşlere ulaşmak için ayrı SOCKS&amp;5 proxy kullanın: </translation>
    </message>
    <message>
        <source>&amp;OK</source>
        <translation type="unfinished">&amp;Tamam</translation>
    </message>
    <message>
        <source>&amp;Cancel</source>
        <translation type="unfinished">&amp;İptal</translation>
    </message>
    <message>
        <source>default</source>
        <translation type="unfinished">varsayılan</translation>
    </message>
    <message>
        <source>none</source>
        <translation type="unfinished">hiçbiri</translation>
    </message>
    <message>
        <source>Confirm options reset</source>
        <extracomment>Window title text of pop-up window shown when the user has chosen to reset options.</extracomment>
        <translation type="unfinished">Seçenekleri sıfırlamayı onayla</translation>
    </message>
    <message>
        <source>Client restart required to activate changes.</source>
        <extracomment>Text explaining that the settings changed will not come into effect until the client is restarted.</extracomment>
        <translation type="unfinished">Değişikliklerin uygulanması için istemcinin yeniden başlatılması lazımdır.</translation>
    </message>
    <message>
        <source>Client will be shut down. Do you want to proceed?</source>
        <extracomment>Text asking the user to confirm if they would like to proceed with a client shutdown.</extracomment>
        <translation type="unfinished">İstemci kapanacaktır. Devam etmek istiyor musunuz?</translation>
    </message>
    <message>
        <source>Configuration options</source>
        <extracomment>Window title text of pop-up box that allows opening up of configuration file.</extracomment>
        <translation type="unfinished">Yapılandırma seçenekleri</translation>
    </message>
    <message>
        <source>The configuration file is used to specify advanced user options which override GUI settings. Additionally, any command-line options will override this configuration file.</source>
        <extracomment>Explanatory text about the priority order of instructions considered by client. The order from high to low being: command-line, configuration file, GUI settings.</extracomment>
        <translation type="unfinished">Yapılandırma dosyası, grafik arayüzü ayarlarını geçersiz kılacak gelişmiş kullanıcı seçeneklerini belirtmek için kullanılır. Ayrıca, herhangi bir komut satırı seçeneği bu yapılandırma dosyasını geçersiz kılacaktır.</translation>
    </message>
    <message>
        <source>Continue</source>
        <translation type="unfinished">Devam</translation>
    </message>
    <message>
        <source>Cancel</source>
        <translation type="unfinished">İptal</translation>
    </message>
    <message>
        <source>Error</source>
        <translation type="unfinished">Hata</translation>
    </message>
    <message>
        <source>The configuration file could not be opened.</source>
        <translation type="unfinished">Yapılandırma dosyası açılamadı.</translation>
    </message>
    <message>
        <source>This change would require a client restart.</source>
        <translation type="unfinished">Bu değişiklik istemcinin tekrar başlatılmasını gerektirir.</translation>
    </message>
    <message>
        <source>The supplied proxy address is invalid.</source>
        <translation type="unfinished">Girilen vekil sunucu adresi geçersizdir.</translation>
    </message>
</context>
<context>
    <name>OptionsModel</name>
    <message>
        <source>Could not read setting "%1", %2.</source>
        <translation type="unfinished">Ayarlar okunamadı "%1",%2.</translation>
    </message>
</context>
<context>
    <name>OverviewPage</name>
    <message>
        <source>The displayed information may be out of date. Your wallet automatically synchronizes with the Bitcoin network after a connection is established, but this process has not completed yet.</source>
        <translation type="unfinished">Görüntülenen bilgiler güncel olmayabilir. Bağlantı kurulduğunda cüzdanınız otomatik olarak Bitcoin ağı ile senkronize olur ancak bu işlem henüz tamamlanmamıştır.</translation>
    </message>
    <message>
        <source>Watch-only:</source>
        <translation type="unfinished">Sadece-izlenen:</translation>
    </message>
    <message>
        <source>Available:</source>
        <translation type="unfinished">Mevcut:</translation>
    </message>
    <message>
        <source>Your current spendable balance</source>
        <translation type="unfinished">Güncel harcanabilir bakiyeniz</translation>
    </message>
    <message>
        <source>Pending:</source>
        <translation type="unfinished">Bekliyor:</translation>
    </message>
    <message>
        <source>Total of transactions that have yet to be confirmed, and do not yet count toward the spendable balance</source>
        <translation type="unfinished">Henüz doğrulanmamış ve harcanabilir bakiyeye eklenmemiş işlemlerin toplamı</translation>
    </message>
    <message>
        <source>Immature:</source>
        <translation type="unfinished">Olgunlaşmamış:</translation>
    </message>
    <message>
        <source>Mined balance that has not yet matured</source>
        <translation type="unfinished">ödenilmemiş miktar</translation>
    </message>
    <message>
        <source>Balances</source>
        <translation type="unfinished">Hesaplar</translation>
    </message>
    <message>
        <source>Total:</source>
        <translation type="unfinished">Toplam:</translation>
    </message>
    <message>
        <source>Your current total balance</source>
        <translation type="unfinished">Güncel toplam bakiyeniz</translation>
    </message>
    <message>
        <source>Your current balance in watch-only addresses</source>
        <translation type="unfinished">Sadece izlenen adreslerdeki güncel bakiyeniz</translation>
    </message>
    <message>
        <source>Spendable:</source>
        <translation type="unfinished">Harcanabilir</translation>
    </message>
    <message>
        <source>Recent transactions</source>
        <translation type="unfinished">Yakın zamandaki işlemler</translation>
    </message>
    <message>
        <source>Unconfirmed transactions to watch-only addresses</source>
        <translation type="unfinished">Sadece izlenen adreslere gelen doğrulanmamış işlemler</translation>
    </message>
    <message>
        <source>Mined balance in watch-only addresses that has not yet matured</source>
        <translation type="unfinished">Sadece izlenen adreslerin henüz olgunlaşmamış oluşturulan bakiyeleri</translation>
    </message>
    <message>
        <source>Current total balance in watch-only addresses</source>
        <translation type="unfinished">Sadece izlenen adreslerdeki güncel toplam bakiye</translation>
    </message>
    </context>
<context>
    <name>PSBTOperationsDialog</name>
    <message>
        <source>PSBT Operations</source>
        <translation type="unfinished">PSBT Operasyonları</translation>
    </message>
    <message>
        <source>Sign Tx</source>
        <translation type="unfinished">İşlemi İmzalayın</translation>
    </message>
    <message>
        <source>Broadcast Tx</source>
        <translation type="unfinished">İşlemi Ağa Duyurun</translation>
    </message>
    <message>
        <source>Copy to Clipboard</source>
        <translation type="unfinished">Panoya kopyala</translation>
    </message>
    <message>
        <source>Save…</source>
        <translation type="unfinished">Kaydet...</translation>
    </message>
    <message>
        <source>Close</source>
        <translation type="unfinished">Kapat</translation>
    </message>
    <message>
        <source>Failed to load transaction: %1</source>
        <translation type="unfinished">İşlem yüklenemedi: %1</translation>
    </message>
    <message>
        <source>Failed to sign transaction: %1</source>
        <translation type="unfinished">İşlem imzalanamadı: %1</translation>
    </message>
    <message>
        <source>Cannot sign inputs while wallet is locked.</source>
        <translation type="unfinished">Cüzdan kilitliyken girdiler işaretlenemez.</translation>
    </message>
    <message>
        <source>Could not sign any more inputs.</source>
        <translation type="unfinished">Daha fazla girdi imzalanamıyor.</translation>
    </message>
    <message>
        <source>Signed transaction successfully. Transaction is ready to broadcast.</source>
        <translation type="unfinished">İşlem imzalandı ve ağa duyurulmaya hazır.</translation>
    </message>
    <message>
        <source>Unknown error processing transaction.</source>
        <translation type="unfinished">İşlem sürerken bilinmeyen bir hata oluştu.</translation>
    </message>
    <message>
        <source>Transaction broadcast successfully! Transaction ID: %1</source>
        <translation type="unfinished">İşlem ağa duyuruldu! İşlem kodu: %1</translation>
    </message>
    <message>
        <source>PSBT copied to clipboard.</source>
        <translation type="unfinished">PSBT panoya kopyalandı.</translation>
    </message>
    <message>
        <source>Save Transaction Data</source>
        <translation type="unfinished">İşlem verilerini kaydet</translation>
    </message>
    <message>
        <source>PSBT saved to disk.</source>
        <translation type="unfinished">PSBT diske kaydedildi.</translation>
    </message>
    <message>
        <source>own address</source>
        <translation type="unfinished">kendi adresiniz</translation>
    </message>
    <message>
        <source>Unable to calculate transaction fee or total transaction amount.</source>
        <translation type="unfinished">İşlem ücretini veya toplam işlem miktarını hesaplayamıyor.</translation>
    </message>
    <message>
        <source>Pays transaction fee: </source>
        <translation type="unfinished">İşlem ücreti:&lt;br&gt;</translation>
    </message>
    <message>
        <source>or</source>
        <translation type="unfinished">veya</translation>
    </message>
    <message>
        <source>Transaction is missing some information about inputs.</source>
        <translation type="unfinished">İşlem girdileri hakkında bazı bilgiler eksik. </translation>
    </message>
    <message>
        <source>Transaction still needs signature(s).</source>
        <translation type="unfinished">İşlemin hala imza(lar)a ihtiyacı var.</translation>
    </message>
    <message>
        <source>(But no wallet is loaded.)</source>
        <translation type="unfinished">(Ancak cüzdan yüklenemedi.)</translation>
    </message>
    <message>
        <source>(But this wallet cannot sign transactions.)</source>
        <translation type="unfinished">(Ancak bu cüzdan işlemleri imzalayamaz.)</translation>
    </message>
    <message>
        <source>Transaction is fully signed and ready for broadcast.</source>
        <translation type="unfinished">İşlem tamamen imzalandı ve yayınlama için hazır.</translation>
    </message>
    <message>
        <source>Transaction status is unknown.</source>
        <translation type="unfinished">İşlem durumu bilinmiyor.</translation>
    </message>
</context>
<context>
    <name>PaymentServer</name>
    <message>
        <source>Payment request error</source>
        <translation type="unfinished">Ödeme isteği hatası</translation>
    </message>
    <message>
        <source>Cannot start bitcoin: click-to-pay handler</source>
        <translation type="unfinished">Bitcoin başlatılamadı: tıkla-ve-öde yöneticisi</translation>
    </message>
    <message>
        <source>URI handling</source>
        <translation type="unfinished">URI yönetimi</translation>
    </message>
    <message>
        <source>'bitcoin://' is not a valid URI. Use 'bitcoin:' instead.</source>
        <translation type="unfinished">'bitcoin://' geçerli bir URI değil. Onun yerine 'bitcoin:' kullanın.</translation>
    </message>
    <message>
        <source>URI cannot be parsed! This can be caused by an invalid Bitcoin address or malformed URI parameters.</source>
        <translation type="unfinished">URI ayrıştırılamıyor! Bunun nedeni geçersiz bir Bitcoin adresi veya hatalı biçimlendirilmiş URI değişkenleri olabilir.</translation>
    </message>
    <message>
        <source>Payment request file handling</source>
        <translation type="unfinished">Ödeme talebi dosyası yönetimi</translation>
    </message>
</context>
<context>
    <name>PeerTableModel</name>
    <message>
        <source>User Agent</source>
        <extracomment>Title of Peers Table column which contains the peer's User Agent string.</extracomment>
        <translation type="unfinished">Kullanıcı Yazılımı</translation>
    </message>
    <message>
        <source>Ping</source>
        <extracomment>Title of Peers Table column which indicates the current latency of the connection with the peer.</extracomment>
        <translation type="unfinished">Gecikme</translation>
    </message>
    <message>
        <source>Age</source>
        <extracomment>Title of Peers Table column which indicates the duration (length of time) since the peer connection started.</extracomment>
        <translation type="unfinished">Yaş</translation>
    </message>
    <message>
        <source>Direction</source>
        <extracomment>Title of Peers Table column which indicates the direction the peer connection was initiated from.</extracomment>
        <translation type="unfinished">Yönlendirme</translation>
    </message>
    <message>
        <source>Sent</source>
        <extracomment>Title of Peers Table column which indicates the total amount of network information we have sent to the peer.</extracomment>
        <translation type="unfinished">Gönderildi</translation>
    </message>
    <message>
        <source>Received</source>
        <extracomment>Title of Peers Table column which indicates the total amount of network information we have received from the peer.</extracomment>
        <translation type="unfinished">Alınan</translation>
    </message>
    <message>
        <source>Address</source>
        <extracomment>Title of Peers Table column which contains the IP/Onion/I2P address of the connected peer.</extracomment>
        <translation type="unfinished">Adres</translation>
    </message>
    <message>
        <source>Type</source>
        <extracomment>Title of Peers Table column which describes the type of peer connection. The "type" describes why the connection exists.</extracomment>
        <translation type="unfinished">Tür</translation>
    </message>
    <message>
        <source>Network</source>
        <extracomment>Title of Peers Table column which states the network the peer connected through.</extracomment>
        <translation type="unfinished">Ağ</translation>
    </message>
    <message>
        <source>Inbound</source>
        <extracomment>An Inbound Connection from a Peer.</extracomment>
        <translation type="unfinished">Gelen</translation>
    </message>
    <message>
        <source>Outbound</source>
        <extracomment>An Outbound Connection to a Peer.</extracomment>
        <translation type="unfinished">yurt dışı</translation>
    </message>
</context>
<context>
    <name>QRImageWidget</name>
    <message>
        <source>&amp;Save Image…</source>
        <translation type="unfinished">&amp;Resmi Kaydet...</translation>
    </message>
    <message>
        <source>&amp;Copy Image</source>
        <translation type="unfinished">Resmi &amp;Kopyala</translation>
    </message>
    <message>
        <source>Resulting URI too long, try to reduce the text for label / message.</source>
        <translation type="unfinished">Sonuç URI çok uzun, etiket ya da ileti metnini kısaltmayı deneyiniz.</translation>
    </message>
    <message>
        <source>Error encoding URI into QR Code.</source>
        <translation type="unfinished">URI'nin QR koduna kodlanmasında hata oluştu.</translation>
    </message>
    <message>
        <source>QR code support not available.</source>
        <translation type="unfinished">QR kodu desteği mevcut değil.</translation>
    </message>
    <message>
        <source>Save QR Code</source>
        <translation type="unfinished">QR Kodu Kaydet</translation>
    </message>
    <message>
        <source>PNG Image</source>
        <extracomment>Expanded name of the PNG file format. See: https://en.wikipedia.org/wiki/Portable_Network_Graphics.</extracomment>
        <translation type="unfinished">PNG Resim</translation>
    </message>
</context>
<context>
    <name>RPCConsole</name>
    <message>
        <source>N/A</source>
        <translation type="unfinished">Mevcut değil</translation>
    </message>
    <message>
        <source>Client version</source>
        <translation type="unfinished">İstemci sürümü</translation>
    </message>
    <message>
        <source>&amp;Information</source>
        <translation type="unfinished">&amp;Bilgi</translation>
    </message>
    <message>
        <source>General</source>
        <translation type="unfinished">Genel</translation>
    </message>
    <message>
        <source>Datadir</source>
        <translation type="unfinished">Veri konumu</translation>
    </message>
    <message>
        <source>Startup time</source>
        <translation type="unfinished">Başlangıç zamanı</translation>
    </message>
    <message>
        <source>Network</source>
        <translation type="unfinished">Ağ</translation>
    </message>
    <message>
        <source>Name</source>
        <translation type="unfinished">İsim</translation>
    </message>
    <message>
        <source>Number of connections</source>
        <translation type="unfinished">Bağlantı sayısı</translation>
    </message>
    <message>
        <source>Block chain</source>
        <translation type="unfinished">Blok zinciri</translation>
    </message>
    <message>
        <source>Memory Pool</source>
        <translation type="unfinished">Bellek Alanı</translation>
    </message>
    <message>
        <source>Current number of transactions</source>
        <translation type="unfinished">Güncel işlem sayısı</translation>
    </message>
    <message>
        <source>Memory usage</source>
        <translation type="unfinished">Bellek kullanımı</translation>
    </message>
    <message>
        <source>Wallet: </source>
        <translation type="unfinished">Cüzdan:</translation>
    </message>
    <message>
        <source>(none)</source>
        <translation type="unfinished">(yok)</translation>
    </message>
    <message>
        <source>&amp;Reset</source>
        <translation type="unfinished">&amp;Sıfırla</translation>
    </message>
    <message>
        <source>Received</source>
        <translation type="unfinished">Alınan</translation>
    </message>
    <message>
        <source>Sent</source>
        <translation type="unfinished">Gönderildi</translation>
    </message>
    <message>
        <source>&amp;Peers</source>
        <translation type="unfinished">&amp;Eşler</translation>
    </message>
    <message>
        <source>Banned peers</source>
        <translation type="unfinished">Yasaklı eşler</translation>
    </message>
    <message>
        <source>Select a peer to view detailed information.</source>
        <translation type="unfinished">Ayrıntılı bilgi görmek için bir eş seçin.</translation>
    </message>
    <message>
        <source>Transport</source>
        <translation type="unfinished">Aktar</translation>
    </message>
    <message>
        <source>Version</source>
        <translation type="unfinished">Sürüm</translation>
    </message>
    <message>
        <source>Transaction Relay</source>
        <translation type="unfinished">İşlem Aktarımı</translation>
    </message>
    <message>
        <source>Starting Block</source>
        <translation type="unfinished">Başlangıç Bloku</translation>
    </message>
    <message>
        <source>Synced Headers</source>
        <translation type="unfinished">Eşleşmiş Üstbilgiler</translation>
    </message>
    <message>
        <source>Synced Blocks</source>
        <translation type="unfinished">Eşleşmiş Bloklar</translation>
    </message>
    <message>
        <source>Last Transaction</source>
        <translation type="unfinished">Son İşlem</translation>
    </message>
    <message>
        <source>Whether we relay addresses to this peer.</source>
        <extracomment>Tooltip text for the Address Relay field in the peer details area, which displays whether we relay addresses to this peer (Yes/No).</extracomment>
        <translation type="unfinished">Adresleri bu eşe iletip iletemeyeceğimiz.</translation>
    </message>
    <message>
        <source>Address Relay</source>
        <extracomment>Text title for the Address Relay field in the peer details area, which displays whether we relay addresses to this peer (Yes/No).</extracomment>
        <translation type="unfinished">Adres Aktarımı</translation>
    </message>
    <message>
        <source>The total number of addresses received from this peer that were processed (excludes addresses that were dropped due to rate-limiting).</source>
        <extracomment>Tooltip text for the Addresses Processed field in the peer details area, which displays the total number of addresses received from this peer that were processed (excludes addresses that were dropped due to rate-limiting).</extracomment>
        <translation type="unfinished">Bu eşten alınan ve işlenen toplam adres sayısı (hız sınırlaması nedeniyle bırakılan adresler hariç).</translation>
    </message>
    <message>
        <source>The total number of addresses received from this peer that were dropped (not processed) due to rate-limiting.</source>
        <extracomment>Tooltip text for the Addresses Rate-Limited field in the peer details area, which displays the total number of addresses received from this peer that were dropped (not processed) due to rate-limiting.</extracomment>
        <translation type="unfinished">Bu eşten alınan ve hız sınırlaması nedeniyle bırakılan (işlenmeyen) adreslerin toplam sayısı.</translation>
    </message>
    <message>
        <source>Addresses Processed</source>
        <extracomment>Text title for the Addresses Processed field in the peer details area, which displays the total number of addresses received from this peer that were processed (excludes addresses that were dropped due to rate-limiting).</extracomment>
        <translation type="unfinished">Adresler İşlendi</translation>
    </message>
    <message>
        <source>Addresses Rate-Limited</source>
        <extracomment>Text title for the Addresses Rate-Limited field in the peer details area, which displays the total number of addresses received from this peer that were dropped (not processed) due to rate-limiting.</extracomment>
        <translation type="unfinished">Adresler Oran-Sınırlı</translation>
    </message>
    <message>
        <source>User Agent</source>
        <translation type="unfinished">Kullanıcı Yazılımı</translation>
    </message>
    <message>
        <source>Node window</source>
        <translation type="unfinished">Düğüm penceresi</translation>
    </message>
    <message>
        <source>Current block height</source>
        <translation type="unfinished">Şu anki blok yüksekliği</translation>
    </message>
    <message>
        <source>Open the %1 debug log file from the current data directory. This can take a few seconds for large log files.</source>
        <translation type="unfinished">Güncel veri klasöründen %1 hata ayıklama kütük dosyasını açar. Büyük kütük dosyaları için bu birkaç saniye alabilir.</translation>
    </message>
    <message>
        <source>Decrease font size</source>
        <translation type="unfinished">Font boyutunu küçült</translation>
    </message>
    <message>
        <source>Increase font size</source>
        <translation type="unfinished">Yazıtipi boyutunu büyült</translation>
    </message>
    <message>
        <source>Permissions</source>
        <translation type="unfinished">İzinler</translation>
    </message>
    <message>
        <source>Direction/Type</source>
        <translation type="unfinished">Yön/Tür</translation>
    </message>
    <message>
        <source>The network protocol this peer is connected through: IPv4, IPv6, Onion, I2P, or CJDNS.</source>
        <translation type="unfinished">Bu çiftin bağlı olduğu internet protokolü : IPv4, IPv6, Onion, I2P, ya da CJDNS.</translation>
    </message>
    <message>
        <source>Services</source>
        <translation type="unfinished">Servisler</translation>
    </message>
    <message>
        <source>High Bandwidth</source>
        <translation type="unfinished">Yüksek bant genişliği</translation>
    </message>
    <message>
        <source>Connection Time</source>
        <translation type="unfinished">Bağlantı Zamanı</translation>
    </message>
    <message>
        <source>Last Send</source>
        <translation type="unfinished">Son Gönderme</translation>
    </message>
    <message>
        <source>Last Receive</source>
        <translation type="unfinished">Son Alma</translation>
    </message>
    <message>
        <source>Ping Time</source>
        <translation type="unfinished">Ping Süresi</translation>
    </message>
    <message>
        <source>The duration of a currently outstanding ping.</source>
        <translation type="unfinished">Güncel olarak göze çarpan bir ping'in süresi.</translation>
    </message>
    <message>
        <source>Ping Wait</source>
        <translation type="unfinished">Ping Beklemesi</translation>
    </message>
    <message>
        <source>Min Ping</source>
        <translation type="unfinished">En Düşük Ping</translation>
    </message>
    <message>
        <source>Time Offset</source>
        <translation type="unfinished">Saat Farkı</translation>
    </message>
    <message>
        <source>Last block time</source>
        <translation type="unfinished">Son blok zamanı</translation>
    </message>
    <message>
        <source>&amp;Open</source>
        <translation type="unfinished">&amp;Aç</translation>
    </message>
    <message>
        <source>&amp;Console</source>
        <translation type="unfinished">&amp;Konsol</translation>
    </message>
    <message>
        <source>&amp;Network Traffic</source>
        <translation type="unfinished">&amp;Ağ Trafiği</translation>
    </message>
    <message>
        <source>Totals</source>
        <translation type="unfinished">Toplamlar</translation>
    </message>
    <message>
        <source>Debug log file</source>
        <translation type="unfinished">Hata ayıklama günlüğü</translation>
    </message>
    <message>
        <source>Clear console</source>
        <translation type="unfinished">Konsolu temizle</translation>
    </message>
    <message>
        <source>In:</source>
        <translation type="unfinished">İçeri:</translation>
    </message>
    <message>
        <source>Out:</source>
        <translation type="unfinished">Dışarı:</translation>
    </message>
    <message>
        <source>&amp;Copy address</source>
        <extracomment>Context menu action to copy the address of a peer.</extracomment>
        <translation type="unfinished">&amp;Adresi kopyala</translation>
    </message>
    <message>
        <source>&amp;Disconnect</source>
        <translation type="unfinished">&amp;Bağlantıyı Kes</translation>
    </message>
    <message>
        <source>1 &amp;hour</source>
        <translation type="unfinished">1 &amp;saat</translation>
    </message>
    <message>
        <source>1 d&amp;ay</source>
        <translation type="unfinished">1 g&amp;ün</translation>
    </message>
    <message>
        <source>1 &amp;week</source>
        <translation type="unfinished">1 &amp;hafta</translation>
    </message>
    <message>
        <source>1 &amp;year</source>
        <translation type="unfinished">1 &amp;yıl</translation>
    </message>
    <message>
        <source>&amp;Copy IP/Netmask</source>
        <extracomment>Context menu action to copy the IP/Netmask of a banned peer. IP/Netmask is the combination of a peer's IP address and its Netmask. For IP address, see: https://en.wikipedia.org/wiki/IP_address.</extracomment>
        <translation type="unfinished">IP/Ağ Maskesini Kopyala</translation>
    </message>
    <message>
        <source>&amp;Unban</source>
        <translation type="unfinished">&amp;Yasaklamayı Kaldır</translation>
    </message>
    <message>
        <source>Network activity disabled</source>
        <translation type="unfinished">Ağ etkinliği devre dışı bırakıldı</translation>
    </message>
    <message>
        <source>Executing command without any wallet</source>
        <translation type="unfinished">Komut cüzdan olmadan çalıştırılıyor.</translation>
    </message>
    <message>
        <source>Executing command using "%1" wallet</source>
        <translation type="unfinished">Komut "%1" cüzdanı kullanılarak çalıştırılıyor.</translation>
    </message>
    <message>
        <source>via %1</source>
        <translation type="unfinished">%1 vasıtasıyla</translation>
    </message>
    <message>
        <source>Yes</source>
        <translation type="unfinished">evet</translation>
    </message>
    <message>
        <source>No</source>
        <translation type="unfinished">hayır</translation>
    </message>
    <message>
        <source>To</source>
        <translation type="unfinished">Alıcı</translation>
    </message>
    <message>
        <source>From</source>
        <translation type="unfinished">Gönderen</translation>
    </message>
    <message>
        <source>Ban for</source>
        <translation type="unfinished">Yasakla</translation>
    </message>
    <message>
        <source>Never</source>
        <translation type="unfinished">Asla</translation>
    </message>
    <message>
        <source>Unknown</source>
        <translation type="unfinished">Bilinmeyen</translation>
    </message>
</context>
<context>
    <name>ReceiveCoinsDialog</name>
    <message>
        <source>&amp;Amount:</source>
        <translation type="unfinished">miktar</translation>
    </message>
    <message>
        <source>&amp;Label:</source>
        <translation type="unfinished">&amp;Etiket:</translation>
    </message>
    <message>
        <source>&amp;Message:</source>
        <translation type="unfinished">&amp;Mesaj:</translation>
    </message>
    <message>
        <source>An optional message to attach to the payment request, which will be displayed when the request is opened. Note: The message will not be sent with the payment over the Bitcoin network.</source>
        <translation type="unfinished">Talep açıldığında gösterilecek, isteğinize dayalı, ödeme talebi ile ilişkilendirilecek bir ileti. Not: Bu ileti ödeme ile birlikte Bitcoin ağı üzerinden gönderilmeyecektir.</translation>
    </message>
    <message>
        <source>An optional label to associate with the new receiving address.</source>
        <translation type="unfinished">Yeni alım adresi ile ilişkili, seçiminize dayalı etiket.</translation>
    </message>
    <message>
        <source>Use this form to request payments. All fields are &lt;b&gt;optional&lt;/b&gt;.</source>
        <translation type="unfinished">Ödeme talep etmek için bu formu kullanın. Tüm alanlar &lt;b&gt;seçime dayalıdır&lt;/b&gt;.</translation>
    </message>
    <message>
        <source>An optional amount to request. Leave this empty or zero to not request a specific amount.</source>
        <translation type="unfinished">Seçiminize dayalı talep edilecek tutar. Belli bir tutar talep etmemek için bunu boş bırakın veya sıfır değerini kullanın.</translation>
    </message>
    <message>
        <source>&amp;Create new receiving address</source>
        <translation type="unfinished">Yeni alıcı adresi oluştur</translation>
    </message>
    <message>
        <source>Clear all fields of the form.</source>
        <translation type="unfinished">Formdaki tüm alanları temizle.</translation>
    </message>
    <message>
        <source>Clear</source>
        <translation type="unfinished">Temizle</translation>
    </message>
    <message>
        <source>Requested payments history</source>
        <translation type="unfinished">Talep edilen ödemelerin tarihçesi</translation>
    </message>
    <message>
        <source>Show the selected request (does the same as double clicking an entry)</source>
        <translation type="unfinished">Seçilen talebi göster (bir unsura çift tıklamakla aynı anlama gelir)</translation>
    </message>
    <message>
        <source>Show</source>
        <translation type="unfinished">Göster</translation>
    </message>
    <message>
        <source>Remove the selected entries from the list</source>
        <translation type="unfinished">Seçilen unsurları listeden kaldır</translation>
    </message>
    <message>
        <source>Remove</source>
        <translation type="unfinished">Kaldır</translation>
    </message>
    <message>
        <source>Copy &amp;URI</source>
        <translation type="unfinished">&amp;URI'yi Kopyala</translation>
    </message>
    <message>
        <source>&amp;Copy address</source>
        <translation type="unfinished">&amp;Adresi kopyala</translation>
    </message>
    <message>
        <source>Copy &amp;label</source>
        <translation type="unfinished">&amp;etiketi kopyala</translation>
    </message>
    <message>
        <source>Copy &amp;message</source>
        <translation type="unfinished">&amp;mesajı kopyala</translation>
    </message>
    <message>
        <source>Copy &amp;amount</source>
        <translation type="unfinished">&amp;miktarı kopyala</translation>
    </message>
    <message>
        <source>Not recommended due to higher fees and less protection against typos.</source>
        <translation type="unfinished">Yazım yanlışlarına karşı daha az koruma sağladığından ve yüksek ücretinden ötürü tavsiye edilmemektedir.</translation>
    </message>
    <message>
        <source>Generates an address compatible with older wallets.</source>
        <translation type="unfinished">Daha eski cüzdanlarla uyumlu bir adres oluşturur.</translation>
    </message>
    <message>
        <source>Could not unlock wallet.</source>
        <translation type="unfinished">Cüzdanın kilidi açılamadı.</translation>
    </message>
    </context>
<context>
    <name>ReceiveRequestDialog</name>
    <message>
        <source>Address:</source>
        <translation type="unfinished">Adres:</translation>
    </message>
    <message>
        <source>Amount:</source>
        <translation type="unfinished">Miktar</translation>
    </message>
    <message>
        <source>Label:</source>
        <translation type="unfinished">Etiket:</translation>
    </message>
    <message>
        <source>Message:</source>
        <translation type="unfinished">İleti:</translation>
    </message>
    <message>
        <source>Wallet:</source>
        <translation type="unfinished">Cüzdan:</translation>
    </message>
    <message>
        <source>Copy &amp;URI</source>
        <translation type="unfinished">&amp;URI'yi Kopyala</translation>
    </message>
    <message>
        <source>Copy &amp;Address</source>
        <translation type="unfinished">&amp;Adresi Kopyala</translation>
    </message>
    <message>
        <source>&amp;Verify</source>
        <translation type="unfinished">&amp;Onayla</translation>
    </message>
    <message>
        <source>&amp;Save Image…</source>
        <translation type="unfinished">&amp;Resmi Kaydet...</translation>
    </message>
    <message>
        <source>Payment information</source>
        <translation type="unfinished">Ödeme bilgisi</translation>
    </message>
    <message>
        <source>Request payment to %1</source>
        <translation type="unfinished">%1 'e ödeme talep et</translation>
    </message>
</context>
<context>
    <name>RecentRequestsTableModel</name>
    <message>
        <source>Date</source>
        <translation type="unfinished">Tarih</translation>
    </message>
    <message>
        <source>Label</source>
        <translation type="unfinished">Etiket</translation>
    </message>
    <message>
        <source>Message</source>
        <translation type="unfinished">Mesaj</translation>
    </message>
    <message>
        <source>(no label)</source>
        <translation type="unfinished">(etiket yok)</translation>
    </message>
    <message>
        <source>(no message)</source>
        <translation type="unfinished">(mesaj yok)</translation>
    </message>
    <message>
        <source>(no amount requested)</source>
        <translation type="unfinished">(tutar talep edilmedi)</translation>
    </message>
    <message>
        <source>Requested</source>
        <translation type="unfinished">Talep edilen</translation>
    </message>
</context>
<context>
    <name>SendCoinsDialog</name>
    <message>
        <source>Send Coins</source>
        <translation type="unfinished">Bitcoini Gönder</translation>
    </message>
    <message>
        <source>Coin Control Features</source>
        <translation type="unfinished">Para kontrolü özellikleri</translation>
    </message>
    <message>
        <source>automatically selected</source>
        <translation type="unfinished">otomatik seçilmiş</translation>
    </message>
    <message>
        <source>Insufficient funds!</source>
        <translation type="unfinished">Yetersiz fon!</translation>
    </message>
    <message>
        <source>Quantity:</source>
        <translation type="unfinished">Miktar</translation>
    </message>
    <message>
        <source>Bytes:</source>
        <translation type="unfinished">Bayt:</translation>
    </message>
    <message>
        <source>Amount:</source>
        <translation type="unfinished">Miktar</translation>
    </message>
    <message>
        <source>Fee:</source>
        <translation type="unfinished">Ücret</translation>
    </message>
    <message>
        <source>After Fee:</source>
        <translation type="unfinished">Ücret sonrası:</translation>
    </message>
    <message>
        <source>Change:</source>
        <translation type="unfinished">Değiştir</translation>
    </message>
    <message>
        <source>If this is activated, but the change address is empty or invalid, change will be sent to a newly generated address.</source>
        <translation type="unfinished">Bu etkinleştirildiyse fakat para üstü adresi boş ya da geçersizse para üstü yeni oluşturulan bir adrese gönderilecektir.</translation>
    </message>
    <message>
        <source>Custom change address</source>
        <translation type="unfinished">Özel para üstü adresi</translation>
    </message>
    <message>
        <source>Transaction Fee:</source>
        <translation type="unfinished">İşlem Ücreti:</translation>
    </message>
    <message>
        <source>Warning: Fee estimation is currently not possible.</source>
        <translation type="unfinished">Uyarı: Ücret tahmini şu anda mümkün değildir.</translation>
    </message>
    <message>
        <source>per kilobyte</source>
        <translation type="unfinished">kilobayt başı</translation>
    </message>
    <message>
        <source>Hide</source>
        <translation type="unfinished">Gizle</translation>
    </message>
    <message>
        <source>Recommended:</source>
        <translation type="unfinished">Tavsiye edilen:</translation>
    </message>
    <message>
        <source>Custom:</source>
        <translation type="unfinished">Özel:</translation>
    </message>
    <message>
        <source>Send to multiple recipients at once</source>
        <translation type="unfinished">Birçok alıcıya aynı anda gönder</translation>
    </message>
    <message>
        <source>Add &amp;Recipient</source>
        <translation type="unfinished">&amp;Alıcı ekle</translation>
    </message>
    <message>
        <source>Clear all fields of the form.</source>
        <translation type="unfinished">Formdaki tüm alanları temizle.</translation>
    </message>
    <message>
        <source>Inputs…</source>
        <translation type="unfinished">Girdiler...</translation>
    </message>
    <message>
        <source>Choose…</source>
        <translation type="unfinished">Seç...</translation>
    </message>
    <message>
        <source>Hide transaction fee settings</source>
        <translation type="unfinished">İşlem ücreti ayarlarını gizle</translation>
    </message>
    <message>
        <source>Confirmation time target:</source>
        <translation type="unfinished">Doğrulama süresi hedefi:</translation>
    </message>
    <message>
        <source>Clear &amp;All</source>
        <translation type="unfinished">Tümünü &amp;Temizle</translation>
    </message>
    <message>
        <source>Balance:</source>
        <translation type="unfinished">Bakiye:</translation>
    </message>
    <message>
        <source>Confirm the send action</source>
        <translation type="unfinished">Yollama etkinliğini teyit ediniz</translation>
    </message>
    <message>
        <source>S&amp;end</source>
        <translation type="unfinished">&amp;Gönder</translation>
    </message>
    <message>
        <source>Copy quantity</source>
        <translation type="unfinished">Miktarı kopyala</translation>
    </message>
    <message>
        <source>Copy amount</source>
        <translation type="unfinished">Miktar kopyala</translation>
    </message>
    <message>
        <source>Copy fee</source>
        <translation type="unfinished">Ücreti kopyala</translation>
    </message>
    <message>
        <source>Copy after fee</source>
        <translation type="unfinished">Ücretten sonra kopyala</translation>
    </message>
    <message>
        <source>Copy bytes</source>
        <translation type="unfinished">Bitleri kopyala</translation>
    </message>
    <message>
        <source>Copy change</source>
        <translation type="unfinished">Para üstünü kopyala</translation>
    </message>
    <message>
        <source>%1 (%2 blocks)</source>
        <translation type="unfinished">%1(%2 blok)</translation>
    </message>
    <message>
        <source>%1 to %2</source>
        <translation type="unfinished">%1 den %2'ye</translation>
    </message>
    <message>
        <source>Sign failed</source>
        <translation type="unfinished">İmzalama başarısız oldu</translation>
    </message>
    <message>
        <source>Save Transaction Data</source>
        <translation type="unfinished">İşlem verilerini kaydet</translation>
    </message>
    <message>
        <source>PSBT saved</source>
        <extracomment>Popup message when a PSBT has been saved to a file</extracomment>
        <translation type="unfinished">PSBT kaydedildi.</translation>
    </message>
    <message>
        <source>or</source>
        <translation type="unfinished">veya</translation>
    </message>
    <message>
        <source>Do you want to create this transaction?</source>
        <extracomment>Message displayed when attempting to create a transaction. Cautionary text to prompt the user to verify that the displayed transaction details represent the transaction the user intends to create.</extracomment>
        <translation type="unfinished">Bu işlemi oluşturmak ister misiniz?</translation>
    </message>
    <message>
        <source>Please, review your transaction. You can create and send this transaction or create a Partially Signed Bitcoin Transaction (PSBT), which you can save or copy and then sign with, e.g., an offline %1 wallet, or a PSBT-compatible hardware wallet.</source>
        <extracomment>Text to inform a user attempting to create a transaction of their current options. At this stage, a user can send their transaction or create a PSBT. This string is displayed when both private keys and PSBT controls are enabled.</extracomment>
        <translation type="unfinished">Lütfen işleminizi gözden geçirin. Bu işlemi oluşturabilir ve gönderebilir veya örneğin çevrimdışı bir %1 cüzdanı veya PSBT uyumlu bir donanım cüzdanı gibi kaydedebileceğiniz veya kopyalayabileceğiniz ve ardından imzalayabileceğiniz bir Kısmen İmzalı Bitcoin İşlemi (PSBT) oluşturabilirsiniz.</translation>
    </message>
    <message>
        <source>Please, review your transaction.</source>
        <extracomment>Text to prompt a user to review the details of the transaction they are attempting to send.</extracomment>
        <translation type="unfinished">Lütfen işleminizi gözden geçirin.</translation>
    </message>
    <message>
        <source>Transaction fee</source>
        <translation type="unfinished">İşlem ücreti</translation>
    </message>
    <message>
        <source>Unsigned Transaction</source>
        <comment>PSBT copied</comment>
        <extracomment>Caption of "PSBT has been copied" messagebox</extracomment>
        <translation type="unfinished">İmzalanmamış İşlem</translation>
    </message>
    <message>
        <source>PSBT saved to disk</source>
        <translation type="unfinished">PSBT diske kaydedildi.</translation>
    </message>
    <message>
        <source>Confirm send coins</source>
        <translation type="unfinished">Bitcoin gönderimini onaylayın</translation>
    </message>
    <message>
        <source>The recipient address is not valid. Please recheck.</source>
        <translation type="unfinished">Alıcı adresi geçerli değildir. Lütfen tekrar kontrol ediniz.</translation>
    </message>
    <message>
        <source>The amount to pay must be larger than 0.</source>
        <translation type="unfinished">Ödeyeceğiniz tutarın 0'dan yüksek olması gerekir.</translation>
    </message>
    <message>
        <source>The amount exceeds your balance.</source>
        <translation type="unfinished">Tutar bakiyenizden yüksektir.</translation>
    </message>
    <message>
        <source>The total exceeds your balance when the %1 transaction fee is included.</source>
        <translation type="unfinished">Toplam, %1 işlem ücreti eklendiğinde bakiyenizi geçmektedir.</translation>
    </message>
    <message>
        <source>Duplicate address found: addresses should only be used once each.</source>
        <translation type="unfinished">Tekrarlayan adres bulundu: adresler sadece bir kez kullanılmalıdır.</translation>
    </message>
    <message>
        <source>Transaction creation failed!</source>
        <translation type="unfinished">İşlem oluşturma başarısız!</translation>
    </message>
    <message>
        <source>A fee higher than %1 is considered an absurdly high fee.</source>
        <translation type="unfinished">%1 tutarından yüksek bir ücret saçma derecede yüksek bir ücret olarak kabul edilir.</translation>
    </message>
    <message numerus="yes">
        <source>Estimated to begin confirmation within %n block(s).</source>
        <translation type="unfinished">
            <numerusform>Tahmini %n blok içinde doğrulamaya başlanacaktır.</numerusform>
        </translation>
    </message>
    <message>
        <source>Warning: Invalid Bitcoin address</source>
        <translation type="unfinished">Uyarı: geçersiz Bitcoin adresi</translation>
    </message>
    <message>
        <source>Warning: Unknown change address</source>
        <translation type="unfinished">Uyarı: Bilinmeyen para üstü adresi</translation>
    </message>
    <message>
        <source>Confirm custom change address</source>
        <translation type="unfinished">Özel para üstü adresini onayla</translation>
    </message>
    <message>
        <source>The address you selected for change is not part of this wallet. Any or all funds in your wallet may be sent to this address. Are you sure?</source>
        <translation type="unfinished">Para üstü için seçtiğiniz adres bu cüzdanın bir parçası değil. Cüzdanınızdaki bir miktar veya tüm para bu adrese gönderilebilir. Emin misiniz?</translation>
    </message>
    <message>
        <source>(no label)</source>
        <translation type="unfinished">(etiket yok)</translation>
    </message>
</context>
<context>
    <name>SendCoinsEntry</name>
    <message>
        <source>A&amp;mount:</source>
        <translation type="unfinished">T&amp;utar:</translation>
    </message>
    <message>
        <source>Pay &amp;To:</source>
        <translation type="unfinished">&amp;Şu adrese öde:</translation>
    </message>
    <message>
        <source>&amp;Label:</source>
        <translation type="unfinished">&amp;Etiket:</translation>
    </message>
    <message>
        <source>Choose previously used address</source>
        <translation type="unfinished">Önceden kullanılmış adres seç</translation>
    </message>
    <message>
        <source>The Bitcoin address to send the payment to</source>
        <translation type="unfinished">Ödemenin yollanacağı Bitcoin adresi</translation>
    </message>
    <message>
        <source>Paste address from clipboard</source>
        <translation type="unfinished">Panodan adres yapıştır</translation>
    </message>
    <message>
        <source>Remove this entry</source>
        <translation type="unfinished">Bu ögeyi kaldır</translation>
    </message>
    <message>
        <source>The fee will be deducted from the amount being sent. The recipient will receive less bitcoins than you enter in the amount field. If multiple recipients are selected, the fee is split equally.</source>
        <translation type="unfinished">Ücret yollanan tutardan alınacaktır. Alıcı tutar alanına girdiğinizden daha az bitcoin alacaktır. Eğer birden çok alıcı seçiliyse ücret eşit olarak bölünecektir.</translation>
    </message>
    <message>
        <source>S&amp;ubtract fee from amount</source>
        <translation type="unfinished">Ücreti tutardan düş</translation>
    </message>
    <message>
        <source>Use available balance</source>
        <translation type="unfinished">Mevcut bakiyeyi kullan</translation>
    </message>
    <message>
        <source>Message:</source>
        <translation type="unfinished">İleti:</translation>
    </message>
    <message>
        <source>Enter a label for this address to add it to the list of used addresses</source>
        <translation type="unfinished">Kullanılmış adres listesine eklemek için bu adrese bir etiket girin</translation>
    </message>
    <message>
        <source>A message that was attached to the bitcoin: URI which will be stored with the transaction for your reference. Note: This message will not be sent over the Bitcoin network.</source>
        <translation type="unfinished">Referans için bitcoin: URI'siyle iliştirilmiş işlemle birlikte depolanacak bir ileti. Not: Bu mesaj Bitcoin ağı üzerinden gönderilmeyecektir.</translation>
    </message>
</context>
<context>
    <name>SendConfirmationDialog</name>
    <message>
        <source>Send</source>
        <translation type="unfinished">Gönder</translation>
    </message>
    <message>
        <source>Create Unsigned</source>
        <translation type="unfinished">İmzasız Oluştur</translation>
    </message>
</context>
<context>
    <name>SignVerifyMessageDialog</name>
    <message>
        <source>Signatures - Sign / Verify a Message</source>
        <translation type="unfinished">İmzalar - Giri‭s / Mesaji Onayla</translation>
    </message>
    <message>
        <source>&amp;Sign Message</source>
        <translation type="unfinished">İleti &amp;imzala</translation>
    </message>
    <message>
        <source>You can sign messages/agreements with your addresses to prove you can receive bitcoins sent to them. Be careful not to sign anything vague or random, as phishing attacks may try to trick you into signing your identity over to them. Only sign fully-detailed statements you agree to.</source>
        <translation type="unfinished">Adreslerinize yollanan bitcoinleri alabileceğiniz ispatlamak için adreslerinizle iletiler/anlaşmalar imzalayabilirsiniz. Oltalama saldırılarının kimliğinizi imzanızla elde etmeyi deneyebilecekleri için belirsiz ya da rastgele hiçbir şey imzalamamaya dikkat ediniz. Sadece ayrıntılı açıklaması olan ve tümüne katıldığınız ifadeleri imzalayınız.</translation>
    </message>
    <message>
        <source>The Bitcoin address to sign the message with</source>
        <translation type="unfinished">İletinin imzalanmasında kullanılacak Bitcoin adresi</translation>
    </message>
    <message>
        <source>Choose previously used address</source>
        <translation type="unfinished">Önceden kullanılmış adres seç</translation>
    </message>
    <message>
        <source>Paste address from clipboard</source>
        <translation type="unfinished">Panodan adres yapıştır</translation>
    </message>
    <message>
        <source>Enter the message you want to sign here</source>
        <translation type="unfinished">İmzalamak istediğiniz iletiyi burada giriniz</translation>
    </message>
    <message>
        <source>Signature</source>
        <translation type="unfinished">İmza</translation>
    </message>
    <message>
        <source>Copy the current signature to the system clipboard</source>
        <translation type="unfinished">Güncel imzayı sistem panosuna kopyala</translation>
    </message>
    <message>
        <source>Sign the message to prove you own this Bitcoin address</source>
        <translation type="unfinished">Bu Bitcoin adresinin sizin olduğunu ispatlamak için iletiyi imzalayın</translation>
    </message>
    <message>
        <source>Sign &amp;Message</source>
        <translation type="unfinished">&amp;İletiyi imzala</translation>
    </message>
    <message>
        <source>Reset all sign message fields</source>
        <translation type="unfinished">Tüm ileti alanlarını sıfırla</translation>
    </message>
    <message>
        <source>Clear &amp;All</source>
        <translation type="unfinished">Tümünü &amp;Temizle</translation>
    </message>
    <message>
        <source>&amp;Verify Message</source>
        <translation type="unfinished">İletiyi &amp;kontrol et</translation>
    </message>
    <message>
        <source>Enter the receiver's address, message (ensure you copy line breaks, spaces, tabs, etc. exactly) and signature below to verify the message. Be careful not to read more into the signature than what is in the signed message itself, to avoid being tricked by a man-in-the-middle attack. Note that this only proves the signing party receives with the address, it cannot prove sendership of any transaction!</source>
        <translation type="unfinished">Alıcının adresini, iletiyi (satır sonları, boşluklar, sekmeler vs. karakterleri tam olarak kopyaladığınızdan emin olunuz) ve imzayı aşağıya giriniz. Bir ortadaki adam saldırısı tarafından kandırılmaya engel olmak için imzadan, imzalı iletinin içeriğini aşan bir anlam çıkarmamaya dikkat ediniz. Bunun sadece imzalayan tarafın adres ile alım yapabildiğini ispatladığını ve herhangi bir işlemin gönderi tarafını kanıtlayamayacağını unutmayınız!</translation>
    </message>
    <message>
        <source>The Bitcoin address the message was signed with</source>
        <translation type="unfinished">İletinin imzalanmasında kullanılan Bitcoin adresi</translation>
    </message>
    <message>
        <source>The signed message to verify</source>
        <translation type="unfinished">Doğrulamak için imzalanmış mesaj</translation>
    </message>
    <message>
        <source>Verify the message to ensure it was signed with the specified Bitcoin address</source>
        <translation type="unfinished">Belirtilen Bitcoin adresi ile imzalandığını doğrulamak için iletiyi kontrol et</translation>
    </message>
    <message>
        <source>Verify &amp;Message</source>
        <translation type="unfinished">&amp;Mesajı Denetle</translation>
    </message>
    <message>
        <source>Reset all verify message fields</source>
        <translation type="unfinished">Tüm ileti kontrolü alanlarını sıfırla</translation>
    </message>
    <message>
        <source>Click "Sign Message" to generate signature</source>
        <translation type="unfinished">İmzayı oluşturmak için "İletiyi İmzala"ya tıklayın</translation>
    </message>
    <message>
        <source>The entered address is invalid.</source>
        <translation type="unfinished">Girilen adres geçersizdir.</translation>
    </message>
    <message>
        <source>Please check the address and try again.</source>
        <translation type="unfinished">Lütfen adresi kontrol edip tekrar deneyiniz.</translation>
    </message>
    <message>
        <source>The entered address does not refer to a key.</source>
        <translation type="unfinished">Girilen adres herhangi bir anahtara işaret etmemektedir.</translation>
    </message>
    <message>
        <source>Wallet unlock was cancelled.</source>
        <translation type="unfinished">Cüzdan kilidinin açılması iptal edildi.</translation>
    </message>
    <message>
        <source>No error</source>
        <translation type="unfinished">Hata yok</translation>
    </message>
    <message>
        <source>Private key for the entered address is not available.</source>
        <translation type="unfinished">Girilen adres için özel anahtar mevcut değildir.</translation>
    </message>
    <message>
        <source>Message signing failed.</source>
        <translation type="unfinished">Mesaj imzalama başarısız.</translation>
    </message>
    <message>
        <source>Message signed.</source>
        <translation type="unfinished">Mesaj imzalandı.</translation>
    </message>
    <message>
        <source>The signature could not be decoded.</source>
        <translation type="unfinished">İmzanın kodu çözülemedi.</translation>
    </message>
    <message>
        <source>Please check the signature and try again.</source>
        <translation type="unfinished">Lütfen imzayı kontrol edip tekrar deneyiniz.</translation>
    </message>
    <message>
        <source>The signature did not match the message digest.</source>
        <translation type="unfinished">İmza iletinin özeti ile eşleşmedi.</translation>
    </message>
    <message>
        <source>Message verification failed.</source>
        <translation type="unfinished">İleti doğrulaması başarısız oldu.</translation>
    </message>
    <message>
        <source>Message verified.</source>
        <translation type="unfinished">Mesaj doğrulandı.</translation>
    </message>
</context>
<context>
    <name>SplashScreen</name>
    <message>
        <source>(press q to shutdown and continue later)</source>
        <translation type="unfinished">(kapatmak için q tuşuna basın ve daha sonra devam edin)</translation>
    </message>
    <message>
        <source>press q to shutdown</source>
        <translation type="unfinished">kapatmak için q'ya bas</translation>
    </message>
</context>
<context>
    <name>TransactionDesc</name>
    <message>
        <source>Date</source>
        <translation type="unfinished">Tarih</translation>
    </message>
    <message>
        <source>Source</source>
        <translation type="unfinished">Kaynak</translation>
    </message>
    <message>
        <source>Generated</source>
        <translation type="unfinished">Oluşturuldu</translation>
    </message>
    <message>
        <source>From</source>
        <translation type="unfinished">Gönderen</translation>
    </message>
    <message>
        <source>unknown</source>
        <translation type="unfinished">bilinmeyen</translation>
    </message>
    <message>
        <source>To</source>
        <translation type="unfinished">Alıcı</translation>
    </message>
    <message>
        <source>own address</source>
        <translation type="unfinished">kendi adresiniz</translation>
    </message>
    <message>
        <source>watch-only</source>
        <translation type="unfinished">sadece-izlenen</translation>
    </message>
    <message>
        <source>label</source>
        <translation type="unfinished">etiket</translation>
    </message>
    <message>
        <source>Credit</source>
        <translation type="unfinished">Kredi</translation>
    </message>
    <message numerus="yes">
        <source>matures in %n more block(s)</source>
        <translation type="unfinished">
            <numerusform>%n ek blok sonrasında olgunlaşacak</numerusform>
        </translation>
    </message>
    <message>
        <source>not accepted</source>
        <translation type="unfinished">kabul edilmedi</translation>
    </message>
    <message>
        <source>Debit</source>
        <translation type="unfinished">Çekilen Tutar</translation>
    </message>
    <message>
        <source>Total debit</source>
        <translation type="unfinished">Toplam gider</translation>
    </message>
    <message>
        <source>Total credit</source>
        <translation type="unfinished">Toplam gelir</translation>
    </message>
    <message>
        <source>Transaction fee</source>
        <translation type="unfinished">İşlem ücreti</translation>
    </message>
    <message>
        <source>Net amount</source>
        <translation type="unfinished">Net tutar</translation>
    </message>
    <message>
        <source>Message</source>
        <translation type="unfinished">Mesaj</translation>
    </message>
    <message>
        <source>Comment</source>
        <translation type="unfinished">Yorum</translation>
    </message>
    <message>
        <source>Transaction ID</source>
        <translation type="unfinished">İşlem ID'si</translation>
    </message>
    <message>
        <source>Transaction total size</source>
        <translation type="unfinished">İşlemin toplam boyutu</translation>
    </message>
    <message>
        <source>Transaction virtual size</source>
        <translation type="unfinished">İşlemin sanal boyutu</translation>
    </message>
    <message>
        <source>Output index</source>
        <translation type="unfinished">Çıktı indeksi</translation>
    </message>
    <message>
        <source> (Certificate was not verified)</source>
        <translation type="unfinished">(Sertifika doğrulanmadı)</translation>
    </message>
    <message>
        <source>Merchant</source>
        <translation type="unfinished">Tüccar</translation>
    </message>
    <message>
        <source>Generated coins must mature %1 blocks before they can be spent. When you generated this block, it was broadcast to the network to be added to the block chain. If it fails to get into the chain, its state will change to "not accepted" and it won't be spendable. This may occasionally happen if another node generates a block within a few seconds of yours.</source>
        <translation type="unfinished">Oluşturulan bitcoin'lerin harcanabilmelerinden önce %1 blok beklemeleri gerekmektedir. Bu blok, oluşturduğunuzda, blok zincirine eklenmesi için ağda yayınlandı. Zincire eklenmesi başarısız olursa, durumu "kabul edilmedi" olarak değiştirilecek ve harcanamayacaktır. Bu, bazen başka bir düğüm sizden birkaç saniye önce ya da sonra blok oluşturursa meydana gelebilir.</translation>
    </message>
    <message>
        <source>Debug information</source>
        <translation type="unfinished">Hata ayıklama bilgisi</translation>
    </message>
    <message>
        <source>Transaction</source>
        <translation type="unfinished">İşlem</translation>
    </message>
    <message>
        <source>Inputs</source>
        <translation type="unfinished">Girdiler</translation>
    </message>
    <message>
        <source>Amount</source>
        <translation type="unfinished">Mitar</translation>
    </message>
    <message>
        <source>true</source>
        <translation type="unfinished">doğru</translation>
    </message>
    <message>
        <source>false</source>
        <translation type="unfinished">yanlış</translation>
    </message>
</context>
<context>
    <name>TransactionDescDialog</name>
    <message>
        <source>This pane shows a detailed description of the transaction</source>
        <translation type="unfinished">Bu pano işlemin ayrıntılı açıklamasını gösterir</translation>
    </message>
    <message>
        <source>Details for %1</source>
        <translation type="unfinished">%1 için ayrıntılar</translation>
    </message>
</context>
<context>
    <name>TransactionTableModel</name>
    <message>
        <source>Date</source>
        <translation type="unfinished">Tarih</translation>
    </message>
    <message>
        <source>Type</source>
        <translation type="unfinished">Tür</translation>
    </message>
    <message>
        <source>Label</source>
        <translation type="unfinished">Etiket</translation>
    </message>
    <message>
        <source>Unconfirmed</source>
        <translation type="unfinished">Doğrulanmamış</translation>
    </message>
    <message>
        <source>Abandoned</source>
        <translation type="unfinished">Terk edilmiş</translation>
    </message>
    <message>
        <source>Confirming (%1 of %2 recommended confirmations)</source>
        <translation type="unfinished">Doğrulanıyor (%1 kere doğrulandı, önerilen doğrulama sayısı %2)</translation>
    </message>
    <message>
        <source>Confirmed (%1 confirmations)</source>
        <translation type="unfinished">Doğrulandı (%1 doğrulama)</translation>
    </message>
    <message>
        <source>Conflicted</source>
        <translation type="unfinished">Çakıştı</translation>
    </message>
    <message>
        <source>Immature (%1 confirmations, will be available after %2)</source>
        <translation type="unfinished">Olgunlaşmamış (%1 doğrulama, %2 doğrulama sonra kullanılabilir olacaktır)</translation>
    </message>
    <message>
        <source>Generated but not accepted</source>
        <translation type="unfinished">Oluşturuldu ama kabul edilmedi</translation>
    </message>
    <message>
        <source>Received with</source>
        <translation type="unfinished">Şununla alındı</translation>
    </message>
    <message>
        <source>Received from</source>
        <translation type="unfinished">Alındığı kişi</translation>
    </message>
    <message>
        <source>Sent to</source>
        <translation type="unfinished">Gönderildiği adres</translation>
    </message>
    <message>
        <source>Mined</source>
        <translation type="unfinished">Madenden</translation>
    </message>
    <message>
        <source>watch-only</source>
        <translation type="unfinished">sadece-izlenen</translation>
    </message>
    <message>
        <source>(n/a)</source>
        <translation type="unfinished">(mevcut değil)</translation>
    </message>
    <message>
        <source>(no label)</source>
        <translation type="unfinished">(etiket yok)</translation>
    </message>
    <message>
        <source>Transaction status. Hover over this field to show number of confirmations.</source>
        <translation type="unfinished">İşlem durumu. Doğrulama sayısını görüntülemek için fare imlecini bu alanın üzerinde tutunuz.</translation>
    </message>
    <message>
        <source>Date and time that the transaction was received.</source>
        <translation type="unfinished">İşlemin alındığı tarih ve zaman.</translation>
    </message>
    <message>
        <source>Type of transaction.</source>
        <translation type="unfinished">İşlemin türü.</translation>
    </message>
    <message>
        <source>Whether or not a watch-only address is involved in this transaction.</source>
        <translation type="unfinished">Bu işleme sadece-izlenen bir adresin dahil edilip, edilmediği.</translation>
    </message>
    <message>
        <source>User-defined intent/purpose of the transaction.</source>
        <translation type="unfinished">İşlemin kullanıcı tanımlı amacı.</translation>
    </message>
    <message>
        <source>Amount removed from or added to balance.</source>
        <translation type="unfinished">Bakiyeden kaldırılan ya da bakiyeye eklenen tutar.</translation>
    </message>
</context>
<context>
    <name>TransactionView</name>
    <message>
        <source>All</source>
        <translation type="unfinished">Tümü</translation>
    </message>
    <message>
        <source>Today</source>
        <translation type="unfinished">Bugün</translation>
    </message>
    <message>
        <source>This week</source>
        <translation type="unfinished">Bu hafta</translation>
    </message>
    <message>
        <source>This month</source>
        <translation type="unfinished">Bu ay</translation>
    </message>
    <message>
        <source>Last month</source>
        <translation type="unfinished">Geçen ay</translation>
    </message>
    <message>
        <source>This year</source>
        <translation type="unfinished">Bu yıl</translation>
    </message>
    <message>
        <source>Received with</source>
        <translation type="unfinished">Şununla alındı</translation>
    </message>
    <message>
        <source>Sent to</source>
        <translation type="unfinished">Gönderildiği adres</translation>
    </message>
    <message>
        <source>Mined</source>
        <translation type="unfinished">Madenden</translation>
    </message>
    <message>
        <source>Other</source>
        <translation type="unfinished">Diğer</translation>
    </message>
    <message>
        <source>Enter address, transaction id, or label to search</source>
        <translation type="unfinished">Aramak için adres, gönderim numarası ya da etiket yazınız</translation>
    </message>
    <message>
        <source>Min amount</source>
        <translation type="unfinished">En düşük tutar</translation>
    </message>
    <message>
        <source>Range…</source>
        <translation type="unfinished">Aralık...</translation>
    </message>
    <message>
        <source>&amp;Copy address</source>
        <translation type="unfinished">&amp;Adresi kopyala</translation>
    </message>
    <message>
        <source>Copy &amp;label</source>
        <translation type="unfinished">&amp;etiketi kopyala</translation>
    </message>
    <message>
        <source>Copy &amp;amount</source>
        <translation type="unfinished">&amp;miktarı kopyala</translation>
    </message>
    <message>
        <source>Show in %1</source>
        <extracomment>Transactions table context menu action to show the selected transaction in a third-party block explorer. %1 is a stand-in argument for the URL of the explorer.</extracomment>
        <translation type="unfinished">%1'da göster</translation>
    </message>
    <message>
        <source>Export Transaction History</source>
        <translation type="unfinished">İşlem Tarihçesini Dışarı Aktar</translation>
    </message>
    <message>
        <source>Comma separated file</source>
        <extracomment>Expanded name of the CSV file format. See: https://en.wikipedia.org/wiki/Comma-separated_values.</extracomment>
        <translation type="unfinished">Virgülle ayrılmış dosya</translation>
    </message>
    <message>
        <source>Confirmed</source>
        <translation type="unfinished">Doğrulandı</translation>
    </message>
    <message>
        <source>Watch-only</source>
        <translation type="unfinished">Sadece izlenen</translation>
    </message>
    <message>
        <source>Date</source>
        <translation type="unfinished">Tarih</translation>
    </message>
    <message>
        <source>Type</source>
        <translation type="unfinished">Tür</translation>
    </message>
    <message>
        <source>Label</source>
        <translation type="unfinished">Etiket</translation>
    </message>
    <message>
        <source>Address</source>
        <translation type="unfinished">Adres</translation>
    </message>
    <message>
        <source>Exporting Failed</source>
        <translation type="unfinished">Dışa Aktarım Başarısız Oldu</translation>
    </message>
    <message>
        <source>There was an error trying to save the transaction history to %1.</source>
        <translation type="unfinished">İşlem tarihçesinin %1 konumuna kaydedilmeye çalışıldığı sırada bir hata meydana geldi.</translation>
    </message>
    <message>
        <source>Exporting Successful</source>
        <translation type="unfinished">Dışarı Aktarma Başarılı</translation>
    </message>
    <message>
        <source>The transaction history was successfully saved to %1.</source>
        <translation type="unfinished">İşlem tarihçesi %1 konumuna başarıyla kaydedildi.</translation>
    </message>
    <message>
        <source>Range:</source>
        <translation type="unfinished">Tarih Aralığı:</translation>
    </message>
    <message>
        <source>to</source>
        <translation type="unfinished">Alıcı</translation>
    </message>
</context>
<context>
    <name>WalletFrame</name>
    <message>
        <source>Create a new wallet</source>
        <translation type="unfinished">Yeni bir cüzdan oluştur</translation>
    </message>
    <message>
        <source>Error</source>
        <translation type="unfinished">Hata</translation>
    </message>
    <message>
        <source>Load Transaction Data</source>
        <translation type="unfinished">İşlem Verilerini Yükle</translation>
    </message>
    </context>
<context>
    <name>WalletModel</name>
    <message>
        <source>Send Coins</source>
        <translation type="unfinished">Bitcoini Gönder</translation>
    </message>
    <message>
        <source>Fee bump error</source>
        <translation type="unfinished">Ücret yükselişi hatası</translation>
    </message>
    <message>
        <source>Increasing transaction fee failed</source>
        <translation type="unfinished">İşlem ücreti artırma başarısız oldu</translation>
    </message>
    <message>
        <source>Do you want to increase the fee?</source>
        <extracomment>Asks a user if they would like to manually increase the fee of a transaction that has already been created.</extracomment>
        <translation type="unfinished">Ücreti artırmak istiyor musunuz?</translation>
    </message>
    <message>
        <source>Current fee:</source>
        <translation type="unfinished">Geçerli ücret:</translation>
    </message>
    <message>
        <source>Increase:</source>
        <translation type="unfinished">Artış:</translation>
    </message>
    <message>
        <source>New fee:</source>
        <translation type="unfinished">Yeni ücret:</translation>
    </message>
    <message>
        <source>PSBT copied</source>
        <translation type="unfinished">PSBT kopyalandı</translation>
    </message>
    <message>
        <source>Copied to clipboard</source>
        <comment>Fee-bump PSBT saved</comment>
        <translation type="unfinished">Panoya kopyalandı</translation>
    </message>
    <message>
        <source>Can't sign transaction.</source>
        <translation type="unfinished">İşlem imzalanamıyor.</translation>
    </message>
    <message>
        <source>Could not commit transaction</source>
        <translation type="unfinished">Alışveriş taahüt edilemedi.</translation>
    </message>
    <message>
        <source>default wallet</source>
        <translation type="unfinished">varsayılan cüzdan</translation>
    </message>
</context>
<context>
    <name>WalletView</name>
    <message>
        <source>&amp;Export</source>
        <translation type="unfinished">&amp;Dışa aktar</translation>
    </message>
    <message>
        <source>Export the data in the current tab to a file</source>
        <translation type="unfinished">Geçerli sekmedeki veriyi bir dosyaya ile dışa aktarın</translation>
    </message>
    <message>
        <source>Backup Wallet</source>
        <translation type="unfinished">Cüzdanı Yedekle</translation>
    </message>
    <message>
        <source>Wallet Data</source>
        <extracomment>Name of the wallet data file format.</extracomment>
        <translation type="unfinished">Cüzdan Verisi</translation>
    </message>
    <message>
        <source>Backup Failed</source>
        <translation type="unfinished">Yedekleme Başarısız</translation>
    </message>
    <message>
        <source>There was an error trying to save the wallet data to %1.</source>
        <translation type="unfinished">Cüzdan verisini %1'e kaydederken hata oluştu.</translation>
    </message>
    <message>
        <source>Backup Successful</source>
        <translation type="unfinished">Yedekleme Başarılı</translation>
    </message>
    <message>
        <source>The wallet data was successfully saved to %1.</source>
        <translation type="unfinished">Cüzdan verisi %1'e kaydedildi.</translation>
    </message>
    <message>
        <source>Cancel</source>
        <translation type="unfinished">İptal</translation>
    </message>
</context>
<context>
    <name>bitcoin-core</name>
    <message>
        <source>The %s developers</source>
        <translation type="unfinished">%s geliştiricileri</translation>
    </message>
    <message>
        <source>Cannot obtain a lock on data directory %s. %s is probably already running.</source>
        <translation type="unfinished">%s veri dizininde kilit elde edilemedi. %s muhtemelen hâlihazırda çalışmaktadır.</translation>
    </message>
    <message>
        <source>Distributed under the MIT software license, see the accompanying file %s or %s</source>
        <translation type="unfinished">MIT yazılım lisansı altında dağıtılmıştır, beraberindeki %s ya da %s dosyasına bakınız.</translation>
    </message>
    <message>
        <source>Error reading %s! Transaction data may be missing or incorrect. Rescanning wallet.</source>
        <translation type="unfinished">%s okuma hatası! İşlem verileri eksik veya yanlış olabilir. Cüzdan yeniden taranıyor.</translation>
    </message>
    <message>
        <source>Invalid or corrupt peers.dat (%s). If you believe this is a bug, please report it to %s. As a workaround, you can move the file (%s) out of the way (rename, move, or delete) to have a new one created on the next start.</source>
        <translation type="unfinished">Geçersiz veya bozuk peers.dat (%s). Bunun bir hata olduğunu düşünüyorsanız, lütfen %s'e bildirin. Geçici bir çözüm olarak, bir sonraki başlangıçta yeni bir dosya oluşturmak için dosyayı (%s) yoldan çekebilirsiniz (yeniden adlandırabilir, taşıyabilir veya silebilirsiniz).</translation>
    </message>
    <message>
        <source>Please check that your computer's date and time are correct! If your clock is wrong, %s will not work properly.</source>
        <translation type="unfinished">Lütfen bilgisayarınızın tarih ve saatinin doğruluğunu kontrol edin. Hata varsa %s doğru çalışmayacaktır.</translation>
    </message>
    <message>
        <source>Please contribute if you find %s useful. Visit %s for further information about the software.</source>
        <translation type="unfinished">%s programını faydalı buluyorsanız lütfen katkıda bulununuz. Yazılım hakkında daha fazla bilgi için %s adresini ziyaret ediniz.</translation>
    </message>
    <message>
        <source>Prune configured below the minimum of %d MiB.  Please use a higher number.</source>
        <translation type="unfinished">Budama, en düşük değer olan %d MiB'den düşük olarak ayarlanmıştır. Lütfen daha yüksek bir sayı kullanınız.</translation>
    </message>
    <message>
        <source>Prune mode is incompatible with -reindex-chainstate. Use full -reindex instead.</source>
        <translation type="unfinished">Prune modu -reindex-chainstate ile uyumlu değil. Bunun yerine tam -reindex kullanın.</translation>
    </message>
    <message>
        <source>Prune: last wallet synchronisation goes beyond pruned data. You need to -reindex (download the whole blockchain again in case of pruned node)</source>
        <translation type="unfinished">Budama: son cüzdan eşleşmesi budanmış verilerin ötesine gitmektedir. -reindex kullanmanız gerekmektedir (Budanmış düğüm ise tüm blok zincirini tekrar indirmeniz gerekir.)</translation>
    </message>
    <message>
        <source>The block database contains a block which appears to be from the future. This may be due to your computer's date and time being set incorrectly. Only rebuild the block database if you are sure that your computer's date and time are correct</source>
        <translation type="unfinished">Blok veritabanı gelecekten gibi görünen bir blok içermektedir. Bu, bilgisayarınızın saat ve tarihinin yanlış ayarlanmış olmasından kaynaklanabilir. Blok veritabanını sadece bilgisayarınızın tarih ve saatinin doğru olduğundan eminseniz yeniden derleyin.</translation>
    </message>
    <message>
        <source>The transaction amount is too small to send after the fee has been deducted</source>
        <translation type="unfinished">Bu işlem, tutar düşüldükten sonra göndermek için çok düşük</translation>
    </message>
    <message>
        <source>This error could occur if this wallet was not shutdown cleanly and was last loaded using a build with a newer version of Berkeley DB. If so, please use the software that last loaded this wallet</source>
        <translation type="unfinished">Bu hata, bu cüzdan düzgün bir şekilde kapatılmadıysa ve en son Berkeley DB'nin daha yeni bir sürümü kullanılarak yüklendiyse oluşabilir. Öyleyse, lütfen bu cüzdanı en son sürümünü kullanın.</translation>
    </message>
    <message>
        <source>This is a pre-release test build - use at your own risk - do not use for mining or merchant applications</source>
        <translation type="unfinished">Bu kararlı sürümden önceki bir deneme sürümüdür. - risklerini bilerek kullanma sorumluluğu sizdedir - bitcoin oluşturmak ya da ticari uygulamalar için kullanmayınız</translation>
    </message>
    <message>
        <source>This is the transaction fee you may pay when fee estimates are not available.</source>
        <translation type="unfinished">İşlem ücret tahminleri mevcut olmadığında ödeyebileceğiniz işlem ücreti budur.</translation>
    </message>
    <message>
        <source>Total length of network version string (%i) exceeds maximum length (%i). Reduce the number or size of uacomments.</source>
        <translation type="unfinished">Ağ sürümü zincirinin toplam boyutu (%i) en yüksek boyutu geçmektedir (%i). Kullanıcı aracı açıklamasının sayısı veya boyutunu azaltınız.</translation>
    </message>
    <message>
        <source>Warning: We do not appear to fully agree with our peers! You may need to upgrade, or other nodes may need to upgrade.</source>
        <translation type="unfinished">Uyarı: Ağ eşlerimizle tamamen anlaşamamışız gibi görünüyor! Güncelleme yapmanız gerekebilir ya da diğer düğümlerin güncelleme yapmaları gerekebilir.</translation>
    </message>
    <message>
        <source>You need to rebuild the database using -reindex to go back to unpruned mode.  This will redownload the entire blockchain</source>
        <translation type="unfinished">Budama olmayan kipe dönmek için veritabanını -reindex ile tekrar derlemeniz gerekir. Bu, tüm blok zincirini tekrar indirecektir</translation>
    </message>
    <message>
        <source>%s is set very high!</source>
        <translation type="unfinished">%s çok yüksek ayarlanmış!</translation>
    </message>
    <message>
        <source>-maxmempool must be at least %d MB</source>
        <translation type="unfinished">-maxmempool en az %d MB olmalıdır</translation>
    </message>
    <message>
        <source>Cannot resolve -%s address: '%s'</source>
        <translation type="unfinished">Çözümlenemedi - %s adres: '%s'</translation>
    </message>
    <message>
        <source>Cannot set -forcednsseed to true when setting -dnsseed to false.</source>
        <translation type="unfinished">-dnsseed false olarak ayarlanırken -forcednsseed true olarak ayarlanamıyor.</translation>
    </message>
    <message>
        <source>Cannot write to data directory '%s'; check permissions.</source>
        <translation type="unfinished">Veriler '%s' klasörüne yazılamıyor ; yetkilendirmeyi kontrol edin.</translation>
    </message>
    <message>
        <source>Cannot provide specific connections and have addrman find outgoing connections at the same time.</source>
        <translation type="unfinished">Belirli bağlantılar sağlayamaz ve aynı anda addrman'ın giden bağlantıları bulmasını sağlayamaz.</translation>
    </message>
    <message>
        <source>Error loading %s: External signer wallet being loaded without external signer support compiled</source>
        <translation type="unfinished">%s yüklenirken hata oluştu: Harici imzalayan cüzdanı derlenmiş harici imzalayan desteği olmadan yükleniyor</translation>
    </message>
    <message>
        <source>Failed to rename invalid peers.dat file. Please move or delete it and try again.</source>
        <translation type="unfinished">Geçersiz peers.dat dosyası yeniden adlandırılamadı. Lütfen taşıyın veya silin ve tekrar deneyin.</translation>
    </message>
    <message>
        <source>
Unable to restore backup of wallet.</source>
        <translation type="unfinished">
Cüzdan yedeği geri yüklenemiyor.</translation>
    </message>
    <message>
        <source>Copyright (C) %i-%i</source>
        <translation type="unfinished">Telif Hakkı (C) %i-%i</translation>
    </message>
    <message>
        <source>Corrupted block database detected</source>
        <translation type="unfinished">Bozuk blok veritabanı tespit edildi</translation>
    </message>
    <message>
        <source>Disk space is too low!</source>
        <translation type="unfinished">Disk alanı çok düşük!</translation>
    </message>
    <message>
        <source>Do you want to rebuild the block database now?</source>
        <translation type="unfinished">Blok veritabanını şimdi yeniden inşa etmek istiyor musunuz?</translation>
    </message>
    <message>
        <source>Done loading</source>
        <translation type="unfinished">Yükleme tamamlandı</translation>
    </message>
    <message>
        <source>Error initializing block database</source>
        <translation type="unfinished">Blok veritabanını başlatılırken bir hata meydana geldi</translation>
    </message>
    <message>
        <source>Error initializing wallet database environment %s!</source>
        <translation type="unfinished">%s cüzdan veritabanı ortamının başlatılmasında hata meydana geldi!</translation>
    </message>
    <message>
        <source>Error loading %s</source>
        <translation type="unfinished">%s unsurunun yüklenmesinde hata oluştu</translation>
    </message>
    <message>
        <source>Error loading %s: Wallet corrupted</source>
        <translation type="unfinished">%s unsurunun yüklenmesinde hata oluştu: bozuk cüzdan</translation>
    </message>
    <message>
        <source>Error loading %s: Wallet requires newer version of %s</source>
        <translation type="unfinished">%s unsurunun yüklenmesinde hata oluştu: cüzdan %s programının yeni bir sürümüne ihtiyaç duyuyor</translation>
    </message>
    <message>
        <source>Error loading block database</source>
        <translation type="unfinished">Blok veritabanının yüklenmesinde hata</translation>
    </message>
    <message>
        <source>Error opening block database</source>
        <translation type="unfinished">Blok veritabanının açılışı sırasında hata</translation>
    </message>
    <message>
        <source>Error reading from database, shutting down.</source>
        <translation type="unfinished">Veritabanı okuma hatası, program kapatılıyor.</translation>
    </message>
    <message>
        <source>Error: Failed to create new watchonly wallet</source>
        <translation type="unfinished">Hata: Yeni  sadece izlenebilir (watchonly) cüzdanı oluşturulamadı</translation>
    </message>
    <message>
        <source>Error: This wallet already uses SQLite</source>
        <translation type="unfinished">Hata: Bu cüzdan zaten SQLite kullanıyor</translation>
    </message>
    <message>
        <source>Failed to listen on any port. Use -listen=0 if you want this.</source>
        <translation type="unfinished">Herhangi bir portun dinlenmesi başarısız oldu. Bunu istiyorsanız -listen=0 seçeneğini kullanınız.</translation>
    </message>
    <message>
        <source>Failed to rescan the wallet during initialization</source>
        <translation type="unfinished">Başlatma sırasında cüzdanı yeniden tarama işlemi başarısız oldu</translation>
    </message>
    <message>
        <source>Failed to verify database</source>
        <translation type="unfinished">Veritabanı doğrulanamadı</translation>
    </message>
    <message>
        <source>Importing…</source>
        <translation type="unfinished">İçe aktarılıyor...</translation>
    </message>
    <message>
        <source>Incorrect or no genesis block found. Wrong datadir for network?</source>
        <translation type="unfinished">Yanlış ya da bulunamamış doğuş bloğu. Ağ için yanlış veri klasörü mü?</translation>
    </message>
    <message>
        <source>Initialization sanity check failed. %s is shutting down.</source>
        <translation type="unfinished">Başlatma sınaması başarısız oldu. %s kapatılıyor.</translation>
    </message>
    <message>
        <source>Input not found or already spent</source>
        <translation type="unfinished">Girdi bulunamadı veya zaten harcandı</translation>
    </message>
    <message>
        <source>Insufficient funds</source>
        <translation type="unfinished">Yetersiz bakiye</translation>
    </message>
    <message>
        <source>Invalid -onion address or hostname: '%s'</source>
        <translation type="unfinished">Geçersiz -onion adresi veya ana makine adı: '%s'</translation>
    </message>
    <message>
        <source>Invalid -proxy address or hostname: '%s'</source>
        <translation type="unfinished">Geçersiz -proxy adresi veya ana makine adı: '%s'</translation>
    </message>
    <message>
        <source>Invalid amount for -%s=&lt;amount&gt;: '%s'</source>
        <translation type="unfinished">-%s=&lt;tutar&gt; için geçersiz tutar: '%s'</translation>
    </message>
    <message>
        <source>Invalid netmask specified in -whitelist: '%s'</source>
        <translation type="unfinished">-whitelist: '%s' unsurunda geçersiz bir ağ maskesi belirtildi</translation>
    </message>
    <message>
        <source>Loading P2P addresses…</source>
        <translation type="unfinished">P2P adresleri yükleniyor...</translation>
    </message>
    <message>
        <source>Loading banlist…</source>
        <translation type="unfinished">Engel listesi yükleniyor...</translation>
    </message>
    <message>
        <source>Loading block index…</source>
        <translation type="unfinished">Blok dizini yükleniyor...</translation>
    </message>
    <message>
        <source>Loading wallet…</source>
        <translation type="unfinished">Cüzdan yükleniyor...</translation>
    </message>
    <message>
        <source>Missing amount</source>
        <translation type="unfinished">Eksik tutar</translation>
    </message>
    <message>
        <source>Missing solving data for estimating transaction size</source>
        <translation type="unfinished">İşlem boyutunu tahmin etmek için çözümleme verileri eksik</translation>
    </message>
    <message>
        <source>Need to specify a port with -whitebind: '%s'</source>
        <translation type="unfinished">-whitebind: '%s' ile bir port belirtilmesi lazımdır</translation>
    </message>
    <message>
        <source>No addresses available</source>
        <translation type="unfinished">Erişilebilir adres yok</translation>
    </message>
    <message>
        <source>Not enough file descriptors available.</source>
        <translation type="unfinished">Kafi derecede dosya tanımlayıcıları mevcut değil.</translation>
    </message>
    <message>
        <source>Prune cannot be configured with a negative value.</source>
        <translation type="unfinished">Budama negatif bir değerle yapılandırılamaz.</translation>
    </message>
    <message>
        <source>Prune mode is incompatible with -txindex.</source>
        <translation type="unfinished">Budama kipi -txindex ile uyumsuzdur.</translation>
    </message>
    <message>
        <source>Reducing -maxconnections from %d to %d, because of system limitations.</source>
        <translation type="unfinished">Sistem sınırlamaları sebebiyle -maxconnections %d değerinden %d değerine düşürülmüştür.</translation>
    </message>
    <message>
        <source>Rescanning…</source>
        <translation type="unfinished">Yeniden taranıyor...</translation>
    </message>
    <message>
        <source>Signing transaction failed</source>
        <translation type="unfinished">İşlemin imzalanması başarısız oldu</translation>
    </message>
    <message>
        <source>Specified -walletdir "%s" does not exist</source>
        <translation type="unfinished">Belirtilen -walletdir "%s" mevcut değil</translation>
    </message>
    <message>
        <source>Specified -walletdir "%s" is a relative path</source>
        <translation type="unfinished">Belirtilen -walletdir "%s" göreceli bir yoldur</translation>
    </message>
    <message>
        <source>Specified -walletdir "%s" is not a directory</source>
        <translation type="unfinished">Belirtilen -walletdir "%s" bir dizin değildir</translation>
    </message>
    <message>
        <source>The source code is available from %s.</source>
        <translation type="unfinished">%s'in kaynak kodu ulaşılabilir.</translation>
    </message>
    <message>
        <source>The transaction amount is too small to pay the fee</source>
        <translation type="unfinished">İşlemdeki bitcoin tutarı ücreti ödemek için çok düşük</translation>
    </message>
    <message>
        <source>The wallet will avoid paying less than the minimum relay fee.</source>
        <translation type="unfinished">Cüzdan en az aktarma ücretinden daha az ödeme yapmaktan sakınacaktır.</translation>
    </message>
    <message>
        <source>This is experimental software.</source>
        <translation type="unfinished">Bu deneysel bir uygulamadır.</translation>
    </message>
    <message>
        <source>This is the minimum transaction fee you pay on every transaction.</source>
        <translation type="unfinished">Bu her işlemde ödeceğiniz en düşük işlem ücretidir.</translation>
    </message>
    <message>
        <source>This is the transaction fee you will pay if you send a transaction.</source>
        <translation type="unfinished">-paytxfee çok yüksek bir değere ayarlanmış! Bu, işlemi gönderirseniz ödeyeceğiniz işlem ücretidir.</translation>
    </message>
    <message>
        <source>Transaction amount too small</source>
        <translation type="unfinished">İşlem tutarı çok düşük</translation>
    </message>
    <message>
        <source>Transaction amounts must not be negative</source>
        <translation type="unfinished">İşlem tutarı negatif olmamalıdır.</translation>
    </message>
    <message>
        <source>Transaction change output index out of range</source>
        <translation type="unfinished">İşlem değişikliği çıktı endeksi aralık dışında</translation>
    </message>
    <message>
        <source>Transaction has too long of a mempool chain</source>
        <translation type="unfinished">İşlem çok uzun bir mempool zincirine sahip</translation>
    </message>
    <message>
        <source>Transaction must have at least one recipient</source>
        <translation type="unfinished">İşlem en az bir adet alıcıya sahip olmalı.</translation>
    </message>
    <message>
        <source>Transaction needs a change address, but we can't generate it.</source>
        <translation type="unfinished">İşlemin bir değişiklik adresine ihtiyacı var, ancak bunu oluşturamıyoruz.</translation>
    </message>
    <message>
        <source>Transaction too large</source>
        <translation type="unfinished">İşlem çok büyük</translation>
    </message>
    <message>
        <source>Unable to allocate memory for -maxsigcachesize: '%s' MiB</source>
        <translation type="unfinished">-maxsigcachesize: ' %s' MiB için bellek konumlandırılamıyor.</translation>
    </message>
    <message>
        <source>Unable to bind to %s on this computer (bind returned error %s)</source>
        <translation type="unfinished">Bu bilgisayarda %s ögesine bağlanılamadı (bağlanma %s hatasını verdi)</translation>
    </message>
    <message>
        <source>Unable to bind to %s on this computer. %s is probably already running.</source>
        <translation type="unfinished">Bu bilgisayarda %s unsuruna bağlanılamadı. %s muhtemelen hâlihazırda çalışmaktadır.</translation>
    </message>
    <message>
        <source>Unable to find UTXO for external input</source>
        <translation type="unfinished">Harici giriş için UTXO bulunamıyor.</translation>
    </message>
    <message>
        <source>Unable to generate initial keys</source>
        <translation type="unfinished">Başlangıç anahtarları üretilemiyor</translation>
    </message>
    <message>
        <source>Unable to generate keys</source>
        <translation type="unfinished">Anahtarlar oluşturulamıyor</translation>
    </message>
    <message>
        <source>Unable to parse -maxuploadtarget: '%s'</source>
        <translation type="unfinished">-maxuploadtarget ayrıştırılamıyor: '%s'</translation>
    </message>
    <message>
        <source>Unable to start HTTP server. See debug log for details.</source>
        <translation type="unfinished">HTTP sunucusu başlatılamadı. Ayrıntılar için debug.log dosyasına bakınız.</translation>
    </message>
    <message>
        <source>Unknown address type '%s'</source>
        <translation type="unfinished">Bilinmeyen adres türü '%s'</translation>
    </message>
    <message>
        <source>Unknown network specified in -onlynet: '%s'</source>
        <translation type="unfinished">-onlynet için bilinmeyen bir ağ belirtildi: '%s'</translation>
    </message>
    <message>
        <source>Unsupported logging category %s=%s.</source>
        <translation type="unfinished">Desteklenmeyen günlük kategorisi %s=%s.</translation>
    </message>
    <message>
        <source>User Agent comment (%s) contains unsafe characters.</source>
        <translation type="unfinished">Kullanıcı Aracı açıklaması (%s) güvensiz karakterler içermektedir.</translation>
    </message>
    <message>
        <source>Verifying blocks…</source>
        <translation type="unfinished">Bloklar doğrulanıyor...</translation>
    </message>
    <message>
        <source>Verifying wallet(s)…</source>
        <translation type="unfinished">Cüzdan(lar) doğrulanıyor...</translation>
    </message>
    <message>
        <source>Wallet needed to be rewritten: restart %s to complete</source>
        <translation type="unfinished">Cüzdanın tekrar yazılması gerekiyordu: işlemi tamamlamak için %s programını yeniden başlatınız</translation>
    </message>
    <message>
        <source>Settings file could not be read</source>
        <translation type="unfinished">Ayarlar dosyası okunamadı</translation>
    </message>
    <message>
        <source>Settings file could not be written</source>
        <translation type="unfinished">Ayarlar dosyası yazılamadı</translation>
    </message>
</context>
</TS><|MERGE_RESOLUTION|>--- conflicted
+++ resolved
@@ -921,13 +921,6 @@
         <translation type="unfinished">Bitleri kopyala</translation>
     </message>
     <message>
-<<<<<<< HEAD
-=======
-        <source>Copy dust</source>
-        <translation type="unfinished">toz kopyala</translation>
-    </message>
-    <message>
->>>>>>> fdf4084a
         <source>Copy change</source>
         <translation type="unfinished">Para üstünü kopyala</translation>
     </message>
