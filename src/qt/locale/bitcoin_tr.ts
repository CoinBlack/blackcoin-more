<TS version="2.1" language="tr">
<context>
    <name>AddressBookPage</name>
    <message>
        <source>Right-click to edit address or label</source>
        <translation type="unfinished">Adresi veya etiketi düzenlemek için sağ tıklayın</translation>
    </message>
    <message>
        <source>Create a new address</source>
        <translation type="unfinished">Yeni bir adres oluşturun</translation>
    </message>
    <message>
        <source>&amp;New</source>
        <translation type="unfinished">&amp;Yeni</translation>
    </message>
    <message>
        <source>Copy the currently selected address to the system clipboard</source>
        <translation type="unfinished">Seçili adresi panoya kopyalayın</translation>
    </message>
    <message>
        <source>&amp;Copy</source>
        <translation type="unfinished">&amp;Kopyala</translation>
    </message>
    <message>
        <source>C&amp;lose</source>
        <translation type="unfinished">Ka&amp;pat</translation>
    </message>
    <message>
        <source>Delete the currently selected address from the list</source>
        <translation type="unfinished">Seçili adresi listeden silin</translation>
    </message>
    <message>
        <source>Enter address or label to search</source>
        <translation type="unfinished">Aramak için adres veya etiket girin</translation>
    </message>
    <message>
        <source>Export the data in the current tab to a file</source>
        <translation type="unfinished">Geçerli sekmedeki veriyi bir dosyaya ile dışa aktarın</translation>
    </message>
    <message>
        <source>&amp;Export</source>
        <translation type="unfinished">&amp;Dışa aktar</translation>
    </message>
    <message>
        <source>&amp;Delete</source>
        <translation type="unfinished">&amp;Sil</translation>
    </message>
    <message>
        <source>Choose the address to send coins to</source>
        <translation type="unfinished">Coin gönderilecek adresi seçiniz</translation>
    </message>
    <message>
        <source>C&amp;hoose</source>
        <translation type="unfinished">S&amp;eç</translation>
    </message>
    <message>
        <source>Sending addresses</source>
        <translation type="unfinished">Gönderici adresler</translation>
    </message>
    <message>
        <source>Receiving addresses</source>
        <translation type="unfinished">Alıcı adresler</translation>
    </message>
    <message>
        <source>These are your Bitcoin addresses for sending payments. Always check the amount and the receiving address before sending coins.</source>
        <translation type="unfinished">Bunlar Bitcoinleriniz için gönderici adreslerinizdir.
Gönderim yapmadan önce her zaman tutarı ve alıcı adresi kontrol ediniz.</translation>
    </message>
    <message>
        <source>These are your Bitcoin addresses for receiving payments. Use the 'Create new receiving address' button in the receive tab to create new addresses.
Signing is only possible with addresses of the type 'legacy'.</source>
        <translation type="unfinished">Bunlar ödeme almak için kullanacağınız bitcoin adreslerinizdir. Yeni adres oluşturmak için ödeme alma sekmesindeki 'Yeni alıcı adresi oluşturun' kısmına tıklayın.
İmzalama sadece 'legacy' tipindeki adreslerle mümkündür.</translation>
    </message>
    <message>
        <source>&amp;Copy Address</source>
        <translation type="unfinished">Adresi &amp;Kopyala</translation>
    </message>
    <message>
        <source>Copy &amp;Label</source>
        <translation type="unfinished">Etiketi kopyala</translation>
    </message>
    <message>
        <source>&amp;Edit</source>
        <translation type="unfinished">&amp;Düzenle</translation>
    </message>
    <message>
        <source>Export Address List</source>
        <translation type="unfinished">Adres Listesini Dışa Aktar</translation>
    </message>
    <message>
        <source>Comma separated file</source>
        <extracomment>Expanded name of the CSV file format. See: https://en.wikipedia.org/wiki/Comma-separated_values.</extracomment>
        <translation type="unfinished">Virgülle ayrılmış dosya</translation>
    </message>
    <message>
        <source>There was an error trying to save the address list to %1. Please try again.</source>
        <extracomment>An error message. %1 is a stand-in argument for the name of the file we attempted to save to.</extracomment>
        <translation type="unfinished">Adres listesinin %1 konumuna kaydedilmesi sırasında bir hata meydana geldi. Lütfen tekrar deneyin.</translation>
    </message>
    <message>
        <source>Exporting Failed</source>
        <translation type="unfinished">Dışa Aktarım Başarısız Oldu</translation>
    </message>
</context>
<context>
    <name>AddressTableModel</name>
    <message>
        <source>Label</source>
        <translation type="unfinished">Etiket</translation>
    </message>
    <message>
        <source>Address</source>
        <translation type="unfinished">Adres</translation>
    </message>
    <message>
        <source>(no label)</source>
        <translation type="unfinished">(etiket yok)</translation>
    </message>
</context>
<context>
    <name>AskPassphraseDialog</name>
    <message>
        <source>Passphrase Dialog</source>
        <translation type="unfinished">Parola İletişim Kutusu</translation>
    </message>
    <message>
        <source>Enter passphrase</source>
        <translation type="unfinished">Parolanızı giriniz.</translation>
    </message>
    <message>
        <source>New passphrase</source>
        <translation type="unfinished">Yeni parola</translation>
    </message>
    <message>
        <source>Repeat new passphrase</source>
        <translation type="unfinished">Yeni parolanızı tekrar ediniz</translation>
    </message>
    <message>
        <source>Show passphrase</source>
        <translation type="unfinished">Parolayı göster</translation>
    </message>
    <message>
        <source>Encrypt wallet</source>
        <translation type="unfinished">Cüzdan şifrele</translation>
    </message>
    <message>
        <source>This operation needs your wallet passphrase to unlock the wallet.</source>
        <translation type="unfinished">kilidi açmakparolaBu işlemi yapabilmek için cüzdan parolanızı girmeniz gerekmektedir
Cüzdan kilidini aç.</translation>
    </message>
    <message>
        <source>Unlock wallet</source>
        <translation type="unfinished">Cüzdan kilidini aç</translation>
    </message>
    <message>
        <source>Change passphrase</source>
        <translation type="unfinished">Parola değiştir</translation>
    </message>
    <message>
        <source>Confirm wallet encryption</source>
        <translation type="unfinished">Cüzdan şifrelemeyi onayla</translation>
    </message>
    <message>
        <source>Warning: If you encrypt your wallet and lose your passphrase, you will &lt;b&gt;LOSE ALL OF YOUR BITCOINS&lt;/b&gt;!</source>
        <translation type="unfinished">Uyarı: Cüzdanınızı şifreler ve parolanızı unutursanız &lt;b&gt;TÜM BITCOINLERINIZI KAYBEDERSİNİZ&lt;/b&gt;!</translation>
    </message>
    <message>
        <source>Are you sure you wish to encrypt your wallet?</source>
        <translation type="unfinished">Cüzdanınızı şifrelemek istediğinizden emin misiniz?</translation>
    </message>
    <message>
        <source>Wallet encrypted</source>
        <translation type="unfinished">Cüzdan şifrelendi</translation>
    </message>
    <message>
        <source>Enter the new passphrase for the wallet.&lt;br/&gt;Please use a passphrase of &lt;b&gt;ten or more random characters&lt;/b&gt;, or &lt;b&gt;eight or more words&lt;/b&gt;.</source>
        <translation type="unfinished">Cüzdan için yeni parolanızı girin. &lt;br/&gt;Lütfen &lt;b&gt;on veya daha fazla rastgele karakter&lt;/b&gt;ya da &lt;b&gt;sekiz veya daha fazla sözcük&lt;/b&gt; içeren bir parola kullanın.</translation>
    </message>
    <message>
        <source>Enter the old passphrase and new passphrase for the wallet.</source>
        <translation type="unfinished">Cüzdanınızın eski ve yeni parolasını giriniz.</translation>
    </message>
    <message>
        <source>Remember that encrypting your wallet cannot fully protect your bitcoins from being stolen by malware infecting your computer.</source>
        <translation type="unfinished">Cüzdanınızı şifrelemenin bilgisayarınıza bulaşan kötü amaçlı yazılımlar tarafından bitcoinlerinizin çalınmasına karşı tamamen koruyamayacağını unutmayın.</translation>
    </message>
    <message>
        <source>Wallet to be encrypted</source>
        <translation type="unfinished">Şifrelenecek cüzdan</translation>
    </message>
    <message>
        <source>Your wallet is about to be encrypted. </source>
        <translation type="unfinished">Cüzdanınız şifrelenmek üzere</translation>
    </message>
    <message>
        <source>Your wallet is now encrypted. </source>
        <translation type="unfinished">Cüzdanınız şu an şifrelenmiş</translation>
    </message>
    <message>
        <source>IMPORTANT: Any previous backups you have made of your wallet file should be replaced with the newly generated, encrypted wallet file. For security reasons, previous backups of the unencrypted wallet file will become useless as soon as you start using the new, encrypted wallet.</source>
        <translation type="unfinished">ÖNEMLİ: Yedeklediğiniz cüzdan dosyalarını yeni ve şifrelenmiş cüzdan dosyası ile değiştirmelisiniz. Güvenlik nedeniyle şifrelenmiş cüzdanı kullanmaya başladığınızda eski şifrelenmemiş cüzdan dosyaları kullanılamaz hale gelecektir.</translation>
    </message>
    <message>
        <source>Wallet encryption failed</source>
        <translation type="unfinished">Cüzdan şifreleme başarısız oldu</translation>
    </message>
    <message>
        <source>Wallet encryption failed due to an internal error. Your wallet was not encrypted.</source>
        <translation type="unfinished">Dahili bir hata nedeniyle cüzdan şifreleme başarısız oldu. Cüzdanınız şifrelenmedi.</translation>
    </message>
    <message>
        <source>The supplied passphrases do not match.</source>
        <translation type="unfinished">Girilen parolalar eşleşmiyor.</translation>
    </message>
    <message>
        <source>Wallet unlock failed</source>
        <translation type="unfinished">Cüzdan kilidi açma başarız oldu</translation>
    </message>
    <message>
        <source>The passphrase entered for the wallet decryption was incorrect.</source>
        <translation type="unfinished">Cüzdan parolasının kaldırılması için girilen parola yanlış.</translation>
    </message>
    <message>
        <source>Wallet passphrase was successfully changed.</source>
        <translation type="unfinished">Cüzdan parolası başarılı bir şekilde değiştirildi</translation>
    </message>
    <message>
        <source>Passphrase change failed</source>
        <translation type="unfinished">Parola değişimi başarısız oldu</translation>
    </message>
    <message>
        <source>Warning: The Caps Lock key is on!</source>
        <translation type="unfinished">Uyarı: Caps lock açık</translation>
    </message>
</context>
<context>
    <name>BanTableModel</name>
    <message>
        <source>IP/Netmask</source>
        <translation type="unfinished">İP/Ağ maskesi</translation>
    </message>
    <message>
        <source>Banned Until</source>
        <translation type="unfinished">Kadar Yasaklı</translation>
    </message>
</context>
<context>
    <name>BitcoinApplication</name>
    <message>
        <source>Settings file %1 might be corrupt or invalid.</source>
        <translation type="unfinished">%1 ayar dosyası bozuk veya geçersiz olabilir.</translation>
    </message>
    <message>
        <source>Runaway exception</source>
        <translation type="unfinished">Sızıntı istisnası</translation>
    </message>
    <message>
        <source>Internal error</source>
        <translation type="unfinished">İç hata</translation>
    </message>
    </context>
<context>
    <name>QObject</name>
    <message>
        <source>Do you want to reset settings to default values, or to abort without making changes?</source>
        <extracomment>Explanatory text shown on startup when the settings file cannot be read. Prompts user to make a choice between resetting or aborting.</extracomment>
        <translation type="unfinished">Ayarları varsayılan değerlere sıfırlamak mı yoksa değişiklik yapmadan iptal etmek mi istiyorsunuz?</translation>
    </message>
    <message>
        <source>A fatal error occurred. Check that settings file is writable, or try running with -nosettings.</source>
        <extracomment>Explanatory text shown on startup when the settings file could not be written. Prompts user to check that we have the ability to write to the file. Explains that the user has the option of running without a settings file.</extracomment>
        <translation type="unfinished">Önemli bir hata oluştu. Ayarlar dosyasının yazılabilir olup olmadığını kontrol edin veya -nosettings ile çalıştırmayı deneyin.</translation>
    </message>
    <message>
        <source>Error: %1</source>
        <translation type="unfinished">Hata: %1</translation>
    </message>
    <message>
        <source>%1 didn't yet exit safely…</source>
        <translation type="unfinished">%1  henüz güvenli bir şekilde çıkış yapmadı...</translation>
    </message>
    <message>
        <source>unknown</source>
        <translation type="unfinished">bilinmeyen</translation>
    </message>
    <message>
        <source>Amount</source>
        <translation type="unfinished">Mitar</translation>
    </message>
    <message>
        <source>Enter a Bitcoin address (e.g. %1)</source>
        <translation type="unfinished">Bir bitcoin adresi giriniz (örneğin %1)</translation>
    </message>
    <message>
        <source>Onion</source>
        <comment>network name</comment>
        <extracomment>Name of Tor network in peer info</extracomment>
        <translation type="unfinished">Soğan</translation>
    </message>
    <message>
        <source>Inbound</source>
        <extracomment>An inbound connection from a peer. An inbound connection is a connection initiated by a peer.</extracomment>
        <translation type="unfinished">Gelen</translation>
    </message>
    <message>
        <source>Outbound</source>
        <extracomment>An outbound connection to a peer. An outbound connection is a connection initiated by us.</extracomment>
        <translation type="unfinished">yurt dışı</translation>
    </message>
    <message>
        <source>Manual</source>
        <extracomment>Peer connection type established manually through one of several methods.</extracomment>
        <translation type="unfinished">Manuel</translation>
    </message>
    <message>
        <source>%1 d</source>
        <translation type="unfinished">%1 g</translation>
    </message>
    <message>
        <source>%1 h</source>
        <translation type="unfinished">%1 sa</translation>
    </message>
    <message>
        <source>%1 m</source>
        <translation type="unfinished">%1 d</translation>
    </message>
    <message>
        <source>%1 s</source>
        <translation type="unfinished">%1 sn</translation>
    </message>
    <message>
        <source>None</source>
        <translation type="unfinished">Boş</translation>
    </message>
    <message>
        <source>N/A</source>
        <translation type="unfinished">Mevcut değil</translation>
    </message>
    <message numerus="yes">
        <source>%n second(s)</source>
        <translation type="unfinished">
            <numerusform>%n saniye</numerusform>
        </translation>
    </message>
    <message numerus="yes">
        <source>%n minute(s)</source>
        <translation type="unfinished">
            <numerusform>%n dakika</numerusform>
        </translation>
    </message>
    <message numerus="yes">
        <source>%n hour(s)</source>
        <translation type="unfinished">
            <numerusform>%n saat</numerusform>
        </translation>
    </message>
    <message numerus="yes">
        <source>%n day(s)</source>
        <translation type="unfinished">
            <numerusform>%n gün</numerusform>
        </translation>
    </message>
    <message numerus="yes">
        <source>%n week(s)</source>
        <translation type="unfinished">
            <numerusform>%n hafta</numerusform>
        </translation>
    </message>
    <message>
        <source>%1 and %2</source>
        <translation type="unfinished">%1 ve %2</translation>
    </message>
    <message numerus="yes">
        <source>%n year(s)</source>
        <translation type="unfinished">
            <numerusform>%n yıl</numerusform>
        </translation>
    </message>
    </context>
<context>
    <name>BitcoinGUI</name>
    <message>
        <source>&amp;Overview</source>
        <translation type="unfinished">Genel durum</translation>
    </message>
    <message>
        <source>Show general overview of wallet</source>
        <translation type="unfinished">Cüzdan genel durumunu göster</translation>
    </message>
    <message>
        <source>&amp;Transactions</source>
        <translation type="unfinished">&amp;İşlemler</translation>
    </message>
    <message>
        <source>Browse transaction history</source>
        <translation type="unfinished">İşlem geçişini görüntüle</translation>
    </message>
    <message>
        <source>E&amp;xit</source>
        <translation type="unfinished">&amp;Çıkış</translation>
    </message>
    <message>
        <source>Quit application</source>
        <translation type="unfinished">Uygulamadan çık</translation>
    </message>
    <message>
        <source>&amp;About %1</source>
        <translation type="unfinished">&amp;Hakkında %1</translation>
    </message>
    <message>
<<<<<<< HEAD
        <source>Error reading %s! Transaction data may be missing or incorrect. Rescanning wallet.</source>
        <translation type="unfinished">%s okuma hatası! İşlem verileri eksik veya yanlış olabilir. Cüzdan yeniden taranıyor.</translation>
    </message>
    <message>
        <source>Error: Listening for incoming connections failed (listen returned error %s)</source>
        <translation type="unfinished">Hata: İçeri gelen bağlantıların dinlenmesi başarısız oldu (dinleme %s hatasını verdi)</translation>
=======
        <source>Show information about %1</source>
        <translation type="unfinished">%1 hakkındaki bilgileri göster</translation>
>>>>>>> 88259837
    </message>
    <message>
        <source>About &amp;Qt</source>
        <translation type="unfinished">&amp;Qt hakkında</translation>
    </message>
    <message>
<<<<<<< HEAD
        <source>Invalid or corrupt peers.dat (%s). If you believe this is a bug, please report it to %s. As a workaround, you can move the file (%s) out of the way (rename, move, or delete) to have a new one created on the next start.</source>
        <translation type="unfinished">Geçersiz veya bozuk peers.dat (%s). Bunun bir hata olduğunu düşünüyorsanız, lütfen %s'e bildirin. Geçici bir çözüm olarak, bir sonraki başlangıçta yeni bir dosya oluşturmak için dosyayı (%s) yoldan çekebilirsiniz (yeniden adlandırabilir, taşıyabilir veya silebilirsiniz).</translation>
    </message>
    <message>
        <source>Please check that your computer's date and time are correct! If your clock is wrong, %s will not work properly.</source>
        <translation type="unfinished">Lütfen bilgisayarınızın tarih ve saatinin doğruluğunu kontrol edin. Hata varsa %s doğru çalışmayacaktır.</translation>
=======
        <source>Show information about Qt</source>
        <translation type="unfinished">Qt hakkındaki bilgileri göster</translation>
>>>>>>> 88259837
    </message>
    <message>
        <source>Modify configuration options for %1</source>
        <translation type="unfinished">%1 için yapılandırma seçeneklerini değiştirin</translation>
    </message>
    <message>
        <source>Create a new wallet</source>
        <translation type="unfinished">Yeni bir cüzdan oluştur</translation>
    </message>
    <message>
        <source>&amp;Minimize</source>
        <translation type="unfinished">&amp;Küçült</translation>
    </message>
    <message>
        <source>Wallet:</source>
        <translation type="unfinished">Cüzdan:</translation>
    </message>
    <message>
<<<<<<< HEAD
        <source>The block index db contains a legacy 'txindex'. To clear the occupied disk space, run a full -reindex, otherwise ignore this error. This error message will not be displayed again.</source>
        <translation type="unfinished">Blok dizini db, eski bir 'txindex' içerir. Dolu disk alanını temizlemek için full -reindex çalıştırın, aksi takdirde bu hatayı yok sayın. Bu hata mesajı tekrar görüntülenmeyecek.</translation>
    </message>
    <message>
        <source>The transaction amount is too small to send after the fee has been deducted</source>
        <translation type="unfinished">Bu işlem, tutar düşüldükten sonra göndermek için çok düşük</translation>
=======
        <source>Network activity disabled.</source>
        <extracomment>A substring of the tooltip.</extracomment>
        <translation type="unfinished">Network aktivitesi devre dışı bırakıldı</translation>
>>>>>>> 88259837
    </message>
    <message>
        <source>Proxy is &lt;b&gt;enabled&lt;/b&gt;: %1</source>
        <translation type="unfinished">Proxy &lt;b&gt;etkinleştirildi&lt;/b&gt;: %1 </translation>
    </message>
    <message>
        <source>Send coins to a Bitcoin address</source>
        <translation type="unfinished">Bir Bitcoin adresine Bitcoin yolla</translation>
    </message>
    <message>
        <source>Backup wallet to another location</source>
        <translation type="unfinished">Cüzdanı diğer bir konumda yedekle</translation>
    </message>
    <message>
        <source>Change the passphrase used for wallet encryption</source>
        <translation type="unfinished">Cüzdan şifrelemesi için kullanılan parolayı değiştir</translation>
    </message>
    <message>
        <source>&amp;Send</source>
        <translation type="unfinished">&amp;Gönder</translation>
    </message>
    <message>
        <source>&amp;Receive</source>
        <translation type="unfinished">&amp;Al</translation>
    </message>
    <message>
        <source>&amp;Options…</source>
        <translation type="unfinished">&amp;Seçenekler…</translation>
    </message>
    <message>
        <source>&amp;Encrypt Wallet…</source>
        <translation type="unfinished">&amp;Cüzdanı Şifrele...</translation>
    </message>
    <message>
<<<<<<< HEAD
        <source>Cannot set -forcednsseed to true when setting -dnsseed to false.</source>
        <translation type="unfinished">-dnsseed false olarak ayarlanırken -forcednsseed true olarak ayarlanamıyor.</translation>
    </message>
    <message>
        <source>Cannot write to data directory '%s'; check permissions.</source>
        <translation type="unfinished">Veriler '%s' klasörüne yazılamıyor ; yetkilendirmeyi kontrol edin.</translation>
    </message>
    <message>
        <source>The -txindex upgrade started by a previous version cannot be completed. Restart with the previous version or run a full -reindex.</source>
        <translation type="unfinished">Önceki bir sürüm tarafından başlatılan -txindex yükseltmesi tamamlanamaz. Önceki sürümle yeniden başlatın veya full -reindex çalıştırın.</translation>
    </message>
    <message>
        <source>%s request to listen on port %u. This port is considered "bad" and thus it is unlikely that any Bitcoin Core peers connect to it. See doc/p2p-bad-ports.md for details and a full list.</source>
        <translation type="unfinished">%s, %u bağlantı noktasında dinleme isteğinde bulunur. Bu bağlantı noktası "kötü" olarak kabul edilir ve bu nedenle, herhangi bir Bitcoin Core eşinin ona bağlanması olası değildir. Ayrıntılar ve tam liste için doc/p2p-bad-ports.md'ye bakın.</translation>
    </message>
    <message>
        <source>Cannot provide specific connections and have addrman find outgoing connections at the same time.</source>
        <translation type="unfinished">Belirli bağlantılar sağlayamaz ve aynı anda addrman'ın giden bağlantıları bulmasını sağlayamaz.</translation>
    </message>
    <message>
        <source>Error loading %s: External signer wallet being loaded without external signer support compiled</source>
        <translation type="unfinished">%s yüklenirken hata oluştu: Harici imzalayan cüzdanı derlenmiş harici imzalayan desteği olmadan yükleniyor</translation>
    </message>
    <message>
        <source>Failed to rename invalid peers.dat file. Please move or delete it and try again.</source>
        <translation type="unfinished">Geçersiz peers.dat dosyası yeniden adlandırılamadı. Lütfen taşıyın veya silin ve tekrar deneyin.</translation>
    </message>
    <message>
        <source>Outbound connections restricted to Tor (-onlynet=onion) but the proxy for reaching the Tor network is not provided (no -proxy= and no -onion= given) or it is explicitly forbidden (-onion=0)</source>
        <translation type="unfinished">Giden bağlantılar Tor ile sınırlıdır (-onlynet=onion) ancak Tor ağına ulaşmak için proxy sağlanmaz (-proxy= ve -onion= verilmez) veya açıkça yasaktır (-onion=0)</translation>
    </message>
    <message>
        <source>Copyright (C) %i-%i</source>
        <translation type="unfinished">Telif Hakkı (C) %i-%i</translation>
=======
        <source>Encrypt the private keys that belong to your wallet</source>
        <translation type="unfinished">Cüzdanınıza ait özel anahtarları şifreleyin</translation>
    </message>
    <message>
        <source>&amp;Backup Wallet…</source>
        <translation type="unfinished">&amp;Cüzdanı Yedekle...</translation>
>>>>>>> 88259837
    </message>
    <message>
        <source>&amp;Change Passphrase…</source>
        <translation type="unfinished">&amp;Parolayı Değiştir...</translation>
    </message>
    <message>
        <source>Sign &amp;message…</source>
        <translation type="unfinished">&amp;Mesajı imzala...</translation>
    </message>
    <message>
        <source>Sign messages with your Bitcoin addresses to prove you own them</source>
        <translation type="unfinished">Bitcoin adreslerine sahip olduğunuzu kanıtlamak için mesajlarınızı imzalayın</translation>
    </message>
    <message>
        <source>&amp;Verify message…</source>
        <translation type="unfinished">&amp;Mesajı doğrula...</translation>
    </message>
    <message>
        <source>Verify messages to ensure they were signed with specified Bitcoin addresses</source>
        <translation type="unfinished">Belirtilen Bitcoin adresleriyle imzalandıklarından emin olmak için mesajları doğrulayın</translation>
    </message>
    <message>
        <source>&amp;Load PSBT from file…</source>
        <translation type="unfinished">&amp;PSBT'yi dosyadan yükle...</translation>
    </message>
    <message>
        <source>Open &amp;URI…</source>
        <translation type="unfinished">&amp;URI 'ı Aç...</translation>
    </message>
    <message>
        <source>Close Wallet…</source>
        <translation type="unfinished">Cüzdanı Kapat...</translation>
    </message>
    <message>
        <source>Create Wallet…</source>
        <translation type="unfinished">Cüzdan Oluştur...</translation>
    </message>
    <message>
        <source>Close All Wallets…</source>
        <translation type="unfinished">Tüm Cüzdanları Kapat...</translation>
    </message>
    <message>
        <source>&amp;File</source>
        <translation type="unfinished">&amp;Dosya</translation>
    </message>
    <message>
        <source>&amp;Settings</source>
        <translation type="unfinished">&amp;Ayarlar</translation>
    </message>
    <message>
        <source>&amp;Help</source>
        <translation type="unfinished">&amp;Yardım</translation>
    </message>
    <message>
        <source>Tabs toolbar</source>
        <translation type="unfinished">Araç çubuğu sekmeleri</translation>
    </message>
    <message>
        <source>Syncing Headers (%1%)…</source>
        <translation type="unfinished">Başlıklar senkronize ediliyor (%1%)...</translation>
    </message>
    <message>
        <source>Synchronizing with network…</source>
        <translation type="unfinished">Ağ ile senkronize ediliyor...</translation>
    </message>
    <message>
        <source>Connecting to peers…</source>
        <translation type="unfinished">Eşlere Bağlanılıyor...</translation>
    </message>
    <message>
        <source>Request payments (generates QR codes and bitcoin: URIs)</source>
        <translation type="unfinished">Ödeme isteyin (QR kodları ve bitcoin: URI'ler üretir)</translation>
    </message>
    <message>
        <source>Show the list of used sending addresses and labels</source>
        <translation type="unfinished">Kullanılan gönderim adreslerinin ve etiketlerin listesini göster</translation>
    </message>
    <message>
<<<<<<< HEAD
        <source>Input not found or already spent</source>
        <translation type="unfinished">Girdi bulunamadı veya zaten harcandı</translation>
    </message>
    <message>
        <source>Insufficient funds</source>
        <translation type="unfinished">Yetersiz bakiye</translation>
=======
        <source>Show the list of used receiving addresses and labels</source>
        <translation type="unfinished">Kullanılan alım adreslerinin ve etiketlerin listesini göster</translation>
>>>>>>> 88259837
    </message>
    <message>
        <source>&amp;Command-line options</source>
        <translation type="unfinished">&amp;Komut satırı seçenekleri</translation>
    </message>
    <message numerus="yes">
        <source>Processed %n block(s) of transaction history.</source>
        <translation type="unfinished">
            <numerusform>İşlem geçmişinin %n bloğu işlendi.</numerusform>
        </translation>
    </message>
    <message>
        <source>Catching up…</source>
        <translation type="unfinished">Yakalanıyor...</translation>
    </message>
    <message>
        <source>Last received block was generated %1 ago.</source>
        <translation type="unfinished">Üretilen son blok %1 önce üretildi.</translation>
    </message>
    <message>
        <source>Transactions after this will not yet be visible.</source>
        <translation type="unfinished">Bundan sonraki işlemler henüz görüntülenemez.</translation>
    </message>
    <message>
        <source>Error</source>
        <translation type="unfinished">Hata</translation>
    </message>
    <message>
        <source>Warning</source>
        <translation type="unfinished">Uyarı</translation>
    </message>
    <message>
        <source>Information</source>
        <translation type="unfinished">Bilgi</translation>
    </message>
    <message>
        <source>Up to date</source>
        <translation type="unfinished">Güncel</translation>
    </message>
    <message>
        <source>Load Partially Signed Bitcoin Transaction</source>
        <translation type="unfinished">Kısmen İmzalanmış Bitcoin İşlemini Yükle </translation>
    </message>
    <message>
        <source>Load PSBT from &amp;clipboard…</source>
        <translation type="unfinished">PSBT'yi &amp;panodan yükle...</translation>
    </message>
    <message>
        <source>Load Partially Signed Bitcoin Transaction from clipboard</source>
        <translation type="unfinished">Kısmen İmzalanmış Bitcoin işlemini panodan yükle</translation>
    </message>
    <message>
<<<<<<< HEAD
        <source>Missing solving data for estimating transaction size</source>
        <translation type="unfinished">İşlem boyutunu tahmin etmek için çözümleme verileri eksik</translation>
    </message>
    <message>
        <source>Need to specify a port with -whitebind: '%s'</source>
        <translation type="unfinished">-whitebind: '%s' ile bir port belirtilmesi lazımdır</translation>
=======
        <source>Node window</source>
        <translation type="unfinished">Düğüm penceresi</translation>
>>>>>>> 88259837
    </message>
    <message>
        <source>Open node debugging and diagnostic console</source>
        <translation type="unfinished">Açık düğüm hata ayıklama ve tanılama konsolu</translation>
    </message>
    <message>
        <source>&amp;Sending addresses</source>
        <translation type="unfinished">&amp; Adresleri gönderme</translation>
    </message>
    <message>
        <source>&amp;Receiving addresses</source>
        <translation type="unfinished">&amp; Adresler alınıyor</translation>
    </message>
    <message>
        <source>Open a bitcoin: URI</source>
        <translation type="unfinished">Bitcoin’i aç.</translation>
    </message>
    <message>
        <source>Open Wallet</source>
        <translation type="unfinished">Cüzdanı Aç</translation>
    </message>
    <message>
        <source>Open a wallet</source>
        <translation type="unfinished">Bir cüzdan aç</translation>
    </message>
    <message>
        <source>Close wallet</source>
        <translation type="unfinished">Cüzdan kapat</translation>
    </message>
    <message>
        <source>Restore Wallet…</source>
        <extracomment>Name of the menu item that restores wallet from a backup file.</extracomment>
        <translation type="unfinished">Cüzdanı Geri Yükle...</translation>
    </message>
    <message>
        <source>Restore a wallet from a backup file</source>
        <extracomment>Status tip for Restore Wallet menu item</extracomment>
        <translation type="unfinished">Yedekleme dosyasından bir cüzdanı geri yükle</translation>
    </message>
    <message>
        <source>Close all wallets</source>
        <translation type="unfinished">Tüm cüzdanları kapat</translation>
    </message>
    <message>
        <source>&amp;Mask values</source>
        <translation type="unfinished">&amp; Değerleri maskele</translation>
    </message>
    <message>
        <source>Mask the values in the Overview tab</source>
        <translation type="unfinished">Genel Bakış sekmesindeki değerleri maskeleyin</translation>
    </message>
    <message>
        <source>default wallet</source>
        <translation type="unfinished">varsayılan cüzdan</translation>
    </message>
    <message>
        <source>No wallets available</source>
        <translation type="unfinished">Erişilebilir cüzdan yok</translation>
    </message>
    <message>
        <source>Wallet Data</source>
        <extracomment>Name of the wallet data file format.</extracomment>
        <translation type="unfinished">Cüzdan Verisi</translation>
    </message>
    <message>
        <source>Load Wallet Backup</source>
        <extracomment>The title for Restore Wallet File Windows</extracomment>
        <translation type="unfinished">Cüzdan Yedeği Yükle</translation>
    </message>
    <message>
        <source>Restore Wallet</source>
        <extracomment>Title of pop-up window shown when the user is attempting to restore a wallet.</extracomment>
        <translation type="unfinished">Cüzdanı Geri Yükle</translation>
    </message>
    <message>
        <source>Wallet Name</source>
        <extracomment>Label of the input field where the name of the wallet is entered.</extracomment>
        <translation type="unfinished">Cüzdan İsmi</translation>
    </message>
    <message>
<<<<<<< HEAD
        <source>Transaction change output index out of range</source>
        <translation type="unfinished">İşlem değişikliği çıktı endeksi aralık dışında</translation>
    </message>
    <message>
        <source>Transaction has too long of a mempool chain</source>
        <translation type="unfinished">İşlem çok uzun bir mempool zincirine sahip</translation>
=======
        <source>&amp;Window</source>
        <translation type="unfinished">&amp;Pencere</translation>
>>>>>>> 88259837
    </message>
    <message>
        <source>Zoom</source>
        <translation type="unfinished">Yakınlaştır</translation>
    </message>
    <message>
<<<<<<< HEAD
        <source>Transaction needs a change address, but we can't generate it.</source>
        <translation type="unfinished">İşlemin bir değişiklik adresine ihtiyacı var, ancak bunu oluşturamıyoruz.</translation>
    </message>
    <message>
        <source>Transaction too large</source>
        <translation type="unfinished">İşlem çok büyük</translation>
=======
        <source>Main Window</source>
        <translation type="unfinished">Ana Pencere</translation>
>>>>>>> 88259837
    </message>
    <message>
        <source>%1 client</source>
        <translation type="unfinished">%1 istemci</translation>
    </message>
    <message>
        <source>&amp;Hide</source>
        <translation type="unfinished">&amp;Gizle</translation>
    </message>
    <message>
        <source>S&amp;how</source>
        <translation type="unfinished">G&amp;öster</translation>
    </message>
    <message numerus="yes">
        <source>%n active connection(s) to Bitcoin network.</source>
        <extracomment>A substring of the tooltip.</extracomment>
        <translation type="unfinished">
            <numerusform>Bitcoin ağına %n etkin bağlantı.</numerusform>
        </translation>
    </message>
    <message>
        <source>Click for more actions.</source>
        <extracomment>A substring of the tooltip. "More actions" are available via the context menu.</extracomment>
        <translation type="unfinished">daha fazla seçenek için tıklayın.</translation>
    </message>
    <message>
<<<<<<< HEAD
        <source>Unable to parse -maxuploadtarget: '%s'</source>
        <translation type="unfinished">-maxuploadtarget ayrıştırılamıyor: '%s'</translation>
    </message>
    <message>
        <source>Unable to start HTTP server. See debug log for details.</source>
        <translation type="unfinished">HTTP sunucusu başlatılamadı. Ayrıntılar için debug.log dosyasına bakınız.</translation>
=======
        <source>Disable network activity</source>
        <extracomment>A context menu item.</extracomment>
        <translation type="unfinished">Ağ etkinliğini devre dışı bırak</translation>
>>>>>>> 88259837
    </message>
    <message>
        <source>Enable network activity</source>
        <extracomment>A context menu item. The network activity was disabled previously.</extracomment>
        <translation type="unfinished">Ağ etkinliğini etkinleştir</translation>
    </message>
    <message>
        <source>Pre-syncing Headers (%1%)…</source>
        <translation type="unfinished">Üstbilgiler senkronize ediliyor (%1%)...</translation>
    </message>
    <message>
        <source>Error: %1</source>
        <translation type="unfinished">Hata: %1</translation>
    </message>
    <message>
        <source>Warning: %1</source>
        <translation type="unfinished">Uyarı: %1</translation>
    </message>
    <message>
        <source>Date: %1
</source>
        <translation type="unfinished">Tarih: %1
</translation>
    </message>
    <message>
        <source>Amount: %1
</source>
        <translation type="unfinished">Tutar: %1
</translation>
    </message>
    <message>
        <source>Wallet: %1
</source>
        <translation type="unfinished">Cüzdan: %1
</translation>
    </message>
    <message>
        <source>Type: %1
</source>
        <translation type="unfinished">Tür: %1
</translation>
    </message>
<<<<<<< HEAD
</context>
<context>
    <name>BitcoinApplication</name>
    <message>
        <source>Runaway exception</source>
        <translation type="unfinished">Sızıntı istisnası</translation>
    </message>
    <message>
        <source>Internal error</source>
        <translation type="unfinished">İç hata</translation>
    </message>
    </context>
<context>
    <name>QObject</name>
    <message>
        <source>Error: Specified data directory "%1" does not exist.</source>
        <translation type="unfinished">Hata: Belirtilen "%1" veri klasörü yoktur.</translation>
    </message>
    <message>
        <source>Error: Cannot parse configuration file: %1.</source>
        <translation type="unfinished">Hata: %1 yapılandırma dosyası ayrıştırılamadı. </translation>
    </message>
    <message>
        <source>Error: %1</source>
        <translation type="unfinished">Hata: %1</translation>
    </message>
    <message>
        <source>%1 didn't yet exit safely…</source>
        <translation type="unfinished">%1  henüz güvenli bir şekilde çıkış yapmadı...</translation>
    </message>
    <message>
        <source>unknown</source>
        <translation type="unfinished">bilinmeyen</translation>
    </message>
    <message>
        <source>Amount</source>
        <translation type="unfinished">Mitar</translation>
    </message>
    <message>
        <source>Enter a Bitcoin address (e.g. %1)</source>
        <translation type="unfinished">Bir bitcoin adresi giriniz (örneğin %1)</translation>
    </message>
    <message>
        <source>Internal</source>
        <translation type="unfinished">Dahili</translation>
    </message>
    <message>
        <source>Inbound</source>
        <translation type="unfinished">Gelen</translation>
    </message>
    <message>
        <source>Outbound</source>
        <translation type="unfinished">yurt dışı</translation>
    </message>
    <message>
        <source>Manual</source>
        <translation type="unfinished">Manuel</translation>
    </message>
    <message>
        <source>%1 d</source>
        <translation type="unfinished">%1 g</translation>
    </message>
    <message>
        <source>%1 h</source>
        <translation type="unfinished">%1 sa</translation>
    </message>
    <message>
        <source>%1 m</source>
        <translation type="unfinished">%1 d</translation>
    </message>
    <message>
        <source>%1 s</source>
        <translation type="unfinished">%1 sn</translation>
    </message>
    <message>
        <source>None</source>
        <translation type="unfinished">Boş</translation>
    </message>
    <message>
        <source>N/A</source>
        <translation type="unfinished">Mevcut değil</translation>
    </message>
    <message numerus="yes">
        <source>%n second(s)</source>
        <translation>
            <numerusform>%n saniye</numerusform>
        </translation>
    </message>
    <message numerus="yes">
        <source>%n minute(s)</source>
        <translation>
            <numerusform>%n dakika</numerusform>
        </translation>
    </message>
    <message numerus="yes">
        <source>%n hour(s)</source>
        <translation type="unfinished">
            <numerusform>%n saat</numerusform>
        </translation>
    </message>
    <message numerus="yes">
        <source>%n day(s)</source>
        <translation type="unfinished">
            <numerusform>%ngün</numerusform>
        </translation>
    </message>
    <message numerus="yes">
        <source>%n week(s)</source>
        <translation type="unfinished">
            <numerusform>%n hafta</numerusform>
        </translation>
    </message>
    <message>
        <source>%1 and %2</source>
        <translation type="unfinished">%1 ve %2</translation>
    </message>
    <message numerus="yes">
        <source>%n year(s)</source>
        <translation type="unfinished">
            <numerusform>%n yıl</numerusform>
        </translation>
    </message>
    </context>
<context>
    <name>BitcoinGUI</name>
=======
>>>>>>> 88259837
    <message>
        <source>Label: %1
</source>
        <translation type="unfinished">Etiket: %1
</translation>
    </message>
    <message>
        <source>Address: %1
</source>
        <translation type="unfinished">Adres: %1
</translation>
    </message>
    <message>
        <source>Sent transaction</source>
        <translation type="unfinished">İşlem gönderildi</translation>
    </message>
    <message>
        <source>Incoming transaction</source>
        <translation type="unfinished">Gelen işlem</translation>
    </message>
    <message>
        <source>HD key generation is &lt;b&gt;enabled&lt;/b&gt;</source>
        <translation type="unfinished">HD anahtar üreticiler kullanilabilir</translation>
    </message>
    <message>
        <source>HD key generation is &lt;b&gt;disabled&lt;/b&gt;</source>
        <translation type="unfinished">HD anahtar üreticiler kullanılamaz</translation>
    </message>
    <message>
        <source>Private key &lt;b&gt;disabled&lt;/b&gt;</source>
        <translation type="unfinished">Gizli anahtar oluşturma &lt;b&gt;devre dışı&lt;/b&gt;</translation>
    </message>
    <message>
        <source>Wallet is &lt;b&gt;encrypted&lt;/b&gt; and currently &lt;b&gt;unlocked&lt;/b&gt;</source>
        <translation type="unfinished">Cüzdan &lt;b&gt;şifrelenmiş&lt;/b&gt; ve şu anda &lt;b&gt;kilitli değil</translation>
    </message>
    <message>
        <source>Wallet is &lt;b&gt;encrypted&lt;/b&gt; and currently &lt;b&gt;locked&lt;/b&gt;</source>
        <translation type="unfinished">Cüzdan &lt;b&gt;şifrelenmiş&lt;/b&gt; ve şu anda &lt;b&gt;kilitlidir</translation>
    </message>
    <message>
        <source>Original message:</source>
        <translation type="unfinished">Orjinal mesaj:</translation>
    </message>
</context>
<context>
    <name>UnitDisplayStatusBarControl</name>
    <message>
        <source>Unit to show amounts in. Click to select another unit.</source>
        <translation type="unfinished">Tutarı göstermek için birim. Başka bir birim seçmek için tıklayınız.</translation>
    </message>
</context>
<context>
    <name>CoinControlDialog</name>
    <message>
        <source>Quantity:</source>
        <translation type="unfinished">Miktar</translation>
    </message>
    <message>
        <source>Bytes:</source>
        <translation type="unfinished">Bayt:</translation>
    </message>
    <message>
        <source>Amount:</source>
        <translation type="unfinished">Miktar</translation>
    </message>
    <message>
        <source>Fee:</source>
        <translation type="unfinished">Ücret</translation>
    </message>
    <message>
        <source>Dust:</source>
        <translation type="unfinished">Toz:</translation>
    </message>
    <message>
        <source>After Fee:</source>
        <translation type="unfinished">Ücret sonrası:</translation>
    </message>
    <message>
        <source>Change:</source>
        <translation type="unfinished">Değiştir</translation>
    </message>
    <message>
        <source>(un)select all</source>
        <translation type="unfinished">tümünü seçmek</translation>
    </message>
    <message>
        <source>Tree mode</source>
        <translation type="unfinished">Ağaç kipi</translation>
    </message>
    <message>
        <source>List mode</source>
        <translation type="unfinished">Liste kipi</translation>
    </message>
    <message>
        <source>Amount</source>
        <translation type="unfinished">Mitar</translation>
    </message>
    <message>
        <source>Received with label</source>
        <translation type="unfinished">Şu etiketle alındı</translation>
    </message>
    <message>
        <source>Received with address</source>
        <translation type="unfinished">Şu adresle alındı</translation>
    </message>
    <message>
        <source>Date</source>
        <translation type="unfinished">Tarih</translation>
    </message>
    <message>
        <source>Confirmations</source>
        <translation type="unfinished">Doğrulamalar</translation>
    </message>
    <message>
        <source>Confirmed</source>
        <translation type="unfinished">Doğrulandı</translation>
    </message>
    <message>
        <source>Copy amount</source>
        <translation type="unfinished">Miktar kopyala</translation>
    </message>
    <message>
        <source>&amp;Copy address</source>
        <translation type="unfinished">&amp;Adresi kopyala</translation>
    </message>
    <message>
        <source>Copy &amp;label</source>
        <translation type="unfinished">&amp;etiketi kopyala</translation>
    </message>
    <message>
        <source>Copy &amp;amount</source>
        <translation type="unfinished">&amp;miktarı kopyala</translation>
    </message>
    <message>
        <source>Copy transaction &amp;ID and output index</source>
        <translation type="unfinished">İşlem &amp;ID ve çıktı içeriğini kopyala</translation>
    </message>
    <message>
        <source>Copy quantity</source>
        <translation type="unfinished">Miktarı kopyala</translation>
    </message>
    <message>
        <source>Copy fee</source>
        <translation type="unfinished">Ücreti kopyala</translation>
    </message>
    <message>
        <source>Copy after fee</source>
        <translation type="unfinished">Ücretten sonra kopyala</translation>
    </message>
    <message>
<<<<<<< HEAD
        <source>&amp;Encrypt Wallet…</source>
        <translation type="unfinished">&amp;Cüzdanı Şifrele...</translation>
    </message>
    <message>
        <source>Encrypt the private keys that belong to your wallet</source>
        <translation>Cüzdanınıza ait özel anahtarları şifreleyin</translation>
    </message>
    <message>
        <source>&amp;Backup Wallet…</source>
        <translation type="unfinished">&amp;Cüzdanı Yedekle...</translation>
    </message>
    <message>
        <source>&amp;Change Passphrase…</source>
        <translation type="unfinished">&amp;Parolayı Değiştir...</translation>
    </message>
    <message>
        <source>Sign &amp;message…</source>
        <translation type="unfinished">&amp;Mesajı imzala...</translation>
    </message>
    <message>
        <source>Sign messages with your Bitcoin addresses to prove you own them</source>
        <translation>Bitcoin adreslerine sahip olduğunuzu kanıtlamak için mesajlarınızı imzalayın</translation>
    </message>
    <message>
        <source>&amp;Verify message…</source>
        <translation type="unfinished">&amp;Mesajı doğrula...</translation>
    </message>
    <message>
        <source>Verify messages to ensure they were signed with specified Bitcoin addresses</source>
        <translation>Belirtilen Bitcoin adresleriyle imzalandıklarından emin olmak için mesajları doğrulayın</translation>
    </message>
    <message>
        <source>&amp;Load PSBT from file…</source>
        <translation type="unfinished">&amp;PSBT'yi dosyadan yükle...</translation>
    </message>
    <message>
        <source>Load PSBT from clipboard…</source>
        <translation type="unfinished">PSBT'yi panodan yükle...</translation>
    </message>
    <message>
        <source>Open &amp;URI…</source>
        <translation type="unfinished">&amp;URI 'ı Aç...</translation>
    </message>
    <message>
        <source>Close Wallet…</source>
        <translation type="unfinished">Cüzdanı Kapat...</translation>
    </message>
    <message>
        <source>Create Wallet…</source>
        <translation type="unfinished">Cüzdan Oluştur...</translation>
    </message>
    <message>
        <source>Close All Wallets…</source>
        <translation type="unfinished">Tüm Cüzdanları Kapat...</translation>
    </message>
    <message>
        <source>&amp;File</source>
        <translation type="unfinished">&amp;Dosya</translation>
=======
        <source>Copy bytes</source>
        <translation type="unfinished">Bitleri kopyala</translation>
>>>>>>> 88259837
    </message>
    <message>
        <source>Copy dust</source>
        <translation type="unfinished">toz kopyala</translation>
    </message>
    <message>
        <source>Copy change</source>
        <translation type="unfinished">Para üstünü kopyala</translation>
    </message>
    <message>
        <source>(%1 locked)</source>
        <translation type="unfinished">(%1'i kilitli)</translation>
    </message>
    <message>
        <source>yes</source>
        <translation type="unfinished">evet</translation>
    </message>
    <message>
        <source>no</source>
        <translation type="unfinished">hayır</translation>
    </message>
    <message>
        <source>This label turns red if any recipient receives an amount smaller than the current dust threshold.</source>
        <translation type="unfinished">Herhangi bir alıcı mevcut toz eşiğinden daha düşük bir miktar alırsa bu etiket kırmızıya döner.</translation>
    </message>
    <message>
        <source>Can vary +/- %1 satoshi(s) per input.</source>
        <translation type="unfinished">Her girdi için +/- %1 satoshi değişebilir.</translation>
    </message>
    <message>
        <source>(no label)</source>
        <translation type="unfinished">(etiket yok)</translation>
    </message>
    <message>
        <source>change from %1 (%2)</source>
        <translation type="unfinished">%1 (%2)'den değişim</translation>
    </message>
    <message>
<<<<<<< HEAD
        <source>Syncing Headers (%1%)…</source>
        <translation type="unfinished">Başlıklar senkronize ediliyor (%1%)...</translation>
    </message>
    <message>
        <source>Synchronizing with network…</source>
        <translation type="unfinished">Ağ ile senkronize ediliyor...</translation>
    </message>
    <message>
        <source>Connecting to peers…</source>
        <translation type="unfinished">Eşlere Bağlanılıyor...</translation>
    </message>
    <message>
        <source>Request payments (generates QR codes and bitcoin: URIs)</source>
        <translation type="unfinished">Ödeme isteyin (QR kodları ve bitcoin: URI'ler üretir)</translation>
    </message>
    <message>
        <source>Show the list of used sending addresses and labels</source>
        <translation type="unfinished">Kullanılan gönderim adreslerinin ve etiketlerin listesini göster</translation>
    </message>
    <message>
        <source>Show the list of used receiving addresses and labels</source>
        <translation type="unfinished">Kullanılan alım adreslerinin ve etiketlerin listesini göster</translation>
    </message>
    <message>
        <source>&amp;Command-line options</source>
        <translation type="unfinished">&amp;Komut satırı seçenekleri</translation>
    </message>
    <message numerus="yes">
        <source>Processed %n block(s) of transaction history.</source>
        <translation type="unfinished">
            <numerusform>İşlem geçmişinin %nbloğu işlendi.</numerusform>
        </translation>
=======
        <source>(change)</source>
        <translation type="unfinished">(değiştir)</translation>
>>>>>>> 88259837
    </message>
</context>
<context>
    <name>CreateWalletActivity</name>
    <message>
        <source>Create Wallet</source>
        <extracomment>Title of window indicating the progress of creation of a new wallet.</extracomment>
        <translation type="unfinished">Cüzdan Oluştur</translation>
    </message>
    <message>
        <source>Creating Wallet &lt;b&gt;%1&lt;/b&gt;…</source>
        <extracomment>Descriptive text of the create wallet progress window which indicates to the user which wallet is currently being created.</extracomment>
        <translation type="unfinished">Cüzdan oluşturuluyor&lt;b&gt;%1&lt;/b&gt;...</translation>
    </message>
    <message>
        <source>Create wallet failed</source>
        <translation type="unfinished">Cüzdan oluşturma başarısız</translation>
    </message>
    <message>
        <source>Create wallet warning</source>
        <translation type="unfinished">Cüzdan oluşturma uyarısı</translation>
    </message>
    <message>
        <source>Too many external signers found</source>
        <translation type="unfinished">Çok fazla harici imzalayan bulundu</translation>
    </message>
</context>
<context>
    <name>LoadWalletsActivity</name>
    <message>
        <source>Load Wallets</source>
        <extracomment>Title of progress window which is displayed when wallets are being loaded.</extracomment>
        <translation type="unfinished">Cüzdanları Yükle</translation>
    </message>
    <message>
        <source>Loading wallets…</source>
        <extracomment>Descriptive text of the load wallets progress window which indicates to the user that wallets are currently being loaded.</extracomment>
        <translation type="unfinished">Cüzdanlar yükleniyor...</translation>
    </message>
</context>
<context>
    <name>OpenWalletActivity</name>
    <message>
        <source>Open wallet failed</source>
        <translation type="unfinished">Cüzdan açma başarısız</translation>
    </message>
    <message>
        <source>Open wallet warning</source>
        <translation type="unfinished">Açık cüzdan uyarısı</translation>
    </message>
    <message>
        <source>default wallet</source>
        <translation type="unfinished">varsayılan cüzdan</translation>
    </message>
    <message>
        <source>Open Wallet</source>
        <extracomment>Title of window indicating the progress of opening of a wallet.</extracomment>
        <translation type="unfinished">Cüzdanı Aç</translation>
    </message>
    <message>
        <source>Opening Wallet &lt;b&gt;%1&lt;/b&gt;…</source>
        <extracomment>Descriptive text of the open wallet progress window which indicates to the user which wallet is currently being opened.</extracomment>
        <translation type="unfinished">Cüzdan açılıyor&lt;b&gt;%1&lt;/b&gt;...</translation>
    </message>
</context>
<context>
    <name>RestoreWalletActivity</name>
    <message>
        <source>Restore Wallet</source>
        <extracomment>Title of progress window which is displayed when wallets are being restored.</extracomment>
        <translation type="unfinished">Cüzdanı Geri Yükle</translation>
    </message>
    <message>
        <source>Restoring Wallet &lt;b&gt;%1&lt;/b&gt;…</source>
        <extracomment>Descriptive text of the restore wallets progress window which indicates to the user that wallets are currently being restored.</extracomment>
        <translation type="unfinished">Cüzdan Onarılıyor&lt;b&gt;%1&lt;/b&gt;</translation>
    </message>
    <message>
        <source>Restore wallet failed</source>
        <extracomment>Title of message box which is displayed when the wallet could not be restored.</extracomment>
        <translation type="unfinished">Cüzdan geri yüklenemedi</translation>
    </message>
    <message>
<<<<<<< HEAD
        <source>Load Partially Signed Bitcoin Transaction</source>
        <translation type="unfinished">Kısmen İmzalanmış Bitcoin İşlemini Yükle </translation>
    </message>
    <message>
        <source>Load Partially Signed Bitcoin Transaction from clipboard</source>
        <translation type="unfinished">Kısmen İmzalanmış Bitcoin işlemini panodan yükle</translation>
    </message>
    <message>
        <source>Node window</source>
        <translation type="unfinished">Düğüm penceresi</translation>
    </message>
    <message>
        <source>Open node debugging and diagnostic console</source>
        <translation type="unfinished">Açık düğüm hata ayıklama ve tanılama konsolu</translation>
    </message>
    <message>
        <source>&amp;Sending addresses</source>
        <translation type="unfinished">&amp; Adresleri gönderme</translation>
    </message>
    <message>
        <source>&amp;Receiving addresses</source>
        <translation type="unfinished">&amp; Adresler alınıyor</translation>
    </message>
    <message>
        <source>Open a bitcoin: URI</source>
        <translation type="unfinished">Bitcoin’i aç.</translation>
    </message>
    <message>
        <source>Open Wallet</source>
        <translation type="unfinished">Cüzdanı Aç</translation>
=======
        <source>Restore wallet warning</source>
        <extracomment>Title of message box which is displayed when the wallet is restored with some warning.</extracomment>
        <translation type="unfinished">Cüzdan uyarısını geri yükle</translation>
>>>>>>> 88259837
    </message>
    <message>
        <source>Restore wallet message</source>
        <extracomment>Title of message box which is displayed when the wallet is successfully restored.</extracomment>
        <translation type="unfinished">Cüzdan onarım mesajı</translation>
    </message>
</context>
<context>
    <name>WalletController</name>
    <message>
        <source>Close wallet</source>
        <translation type="unfinished">Cüzdan kapat</translation>
    </message>
    <message>
        <source>Are you sure you wish to close the wallet &lt;i&gt;%1&lt;/i&gt;?</source>
        <translation type="unfinished">&lt;i&gt;%1&lt;/i&gt; cüzdanını kapatmak istediğinizden emin misiniz?</translation>
    </message>
    <message>
        <source>Closing the wallet for too long can result in having to resync the entire chain if pruning is enabled.</source>
        <translation type="unfinished">Cüzdanı çok uzun süre kapatmak, veri budama etkinleştirilmişse tüm zinciri yeniden senkronize etmek zorunda kalmanıza neden olabilir.</translation>
    </message>
    <message>
        <source>Close all wallets</source>
        <translation type="unfinished">Tüm cüzdanları kapat</translation>
    </message>
    <message>
        <source>Are you sure you wish to close all wallets?</source>
        <translation type="unfinished">Tüm cüzdanları kapatmak istediğinizden emin misiniz?</translation>
    </message>
</context>
<context>
    <name>CreateWalletDialog</name>
    <message>
        <source>Create Wallet</source>
        <translation type="unfinished">Cüzdan Oluştur</translation>
    </message>
    <message>
        <source>Wallet Name</source>
        <translation type="unfinished">Cüzdan İsmi</translation>
    </message>
    <message>
        <source>Wallet</source>
        <translation type="unfinished">Cüzdan</translation>
    </message>
    <message>
        <source>Encrypt the wallet. The wallet will be encrypted with a passphrase of your choice.</source>
        <translation type="unfinished">Cüzdanı şifreleyin. Cüzdan seçtiğiniz bir anahtar parola kelimeleri ile şifrelenecektir.</translation>
    </message>
    <message>
        <source>Encrypt Wallet</source>
        <translation type="unfinished">Cüzdanı Şifrele</translation>
    </message>
    <message>
        <source>Advanced Options</source>
        <translation type="unfinished">Ek Seçenekler</translation>
    </message>
    <message>
        <source>Disable private keys for this wallet. Wallets with private keys disabled will have no private keys and cannot have an HD seed or imported private keys. This is ideal for watch-only wallets.</source>
        <translation type="unfinished">Bu cüzdan için özel anahtarları devre dışı bırakın. Özel anahtarları devre dışı bırakılan cüzdanların özel anahtarları olmayacak ve bir HD çekirdeği veya içe aktarılan özel anahtarları olmayacaktır. Bu, yalnızca saat cüzdanları için idealdir.</translation>
    </message>
    <message>
        <source>Disable Private Keys</source>
        <translation type="unfinished">Özel Kilidi (Private Key) kaldır</translation>
    </message>
    <message>
        <source>Make a blank wallet. Blank wallets do not initially have private keys or scripts. Private keys and addresses can be imported, or an HD seed can be set, at a later time.</source>
        <translation type="unfinished">Boş bir cüzdan yapın. Boş cüzdanlar başlangıçta özel anahtarlara veya komut dosyalarına sahip değildir. Özel anahtarlar ve adresler içe aktarılabilir veya daha sonra bir HD tohum ayarlanabilir.</translation>
    </message>
    <message>
        <source>Make Blank Wallet</source>
        <translation type="unfinished">Boş Cüzdan Oluştur</translation>
    </message>
    <message>
        <source>Use descriptors for scriptPubKey management</source>
        <translation type="unfinished">scriptPubKey yönetimi için tanımlayıcıları kullanın</translation>
    </message>
    <message>
        <source>Descriptor Wallet</source>
        <translation type="unfinished">Tanımlayıcı Cüzdan </translation>
    </message>
    <message>
        <source>Create</source>
        <translation type="unfinished">Oluştur</translation>
    </message>
    <message>
        <source>Compiled without sqlite support (required for descriptor wallets)</source>
        <translation type="unfinished">Sqlite desteği olmadan derlenmiş. (tanımlayıcı cüzdanlar için gereklidir)</translation>
    </message>
    </context>
<context>
    <name>EditAddressDialog</name>
    <message>
        <source>Edit Address</source>
        <translation type="unfinished">Adresi düzenle</translation>
    </message>
    <message>
        <source>&amp;Label</source>
        <translation type="unfinished">&amp;Etiket</translation>
    </message>
    <message>
        <source>The label associated with this address list entry</source>
        <translation type="unfinished">Bu adres listesi girişiyle ilişkili etiket</translation>
    </message>
    <message>
        <source>The address associated with this address list entry. This can only be modified for sending addresses.</source>
        <translation type="unfinished">Bu adres listesi girişiyle ilişkili adres. Bu sadece adreslerin gönderilmesi için değiştirilebilir</translation>
    </message>
    <message>
        <source>&amp;Address</source>
        <translation type="unfinished">&amp;Adres</translation>
    </message>
    <message>
        <source>New sending address</source>
        <translation type="unfinished">Yeni gönderim adresi</translation>
    </message>
    <message>
        <source>Edit receiving address</source>
        <translation type="unfinished">Alım adresini düzenle</translation>
    </message>
    <message>
        <source>Edit sending address</source>
        <translation type="unfinished">Gönderme adresini  düzenleyin</translation>
    </message>
    <message>
        <source>The entered address "%1" is not a valid Bitcoin address.</source>
        <translation type="unfinished">Girilen "%1" adresi geçerli bir Bitcoin adresi değildir.</translation>
    </message>
    <message>
        <source>Could not unlock wallet.</source>
        <translation type="unfinished">Cüzdanın kilidi açılamadı.</translation>
    </message>
    <message>
        <source>New key generation failed.</source>
        <translation type="unfinished">Yeni anahtar oluşturma başarısız oldu.</translation>
    </message>
</context>
<context>
    <name>FreespaceChecker</name>
    <message>
        <source>A new data directory will be created.</source>
        <translation type="unfinished">Yeni bir veri klasörü oluşturulacaktır.</translation>
    </message>
    <message>
        <source>name</source>
        <translation type="unfinished">isim</translation>
    </message>
    <message>
        <source>Path already exists, and is not a directory.</source>
        <translation type="unfinished">Halihazırda bir yol var ve bu bir klasör değildir.</translation>
    </message>
    <message>
        <source>Cannot create data directory here.</source>
        <translation type="unfinished">Burada veri klasörü oluşturulamaz.</translation>
    </message>
</context>
<context>
    <name>Intro</name>
    <message numerus="yes">
        <source>%n GB of space available</source>
        <translation type="unfinished">
<<<<<<< HEAD
            <numerusform>Bitcoin ağına %n etkin bağlantı.</numerusform>
=======
            <numerusform>%n GB alan kullanılabilir</numerusform>
        </translation>
    </message>
    <message numerus="yes">
        <source>(of %n GB needed)</source>
        <translation type="unfinished">
            <numerusform>(gereken %n GB alandan)</numerusform>
        </translation>
    </message>
    <message numerus="yes">
        <source>(%n GB needed for full chain)</source>
        <translation type="unfinished">
            <numerusform>(%n GB tam zincir için gerekli)</numerusform>
>>>>>>> 88259837
        </translation>
    </message>
    <message>
        <source>Choose data directory</source>
        <translation type="unfinished">Veri dizinini seç</translation>
    </message>
    <message>
        <source>At least %1 GB of data will be stored in this directory, and it will grow over time.</source>
        <translation type="unfinished">Bu dizinde en az %1 GB veri depolanacak ve zamanla büyüyecek.</translation>
    </message>
    <message>
        <source>Approximately %1 GB of data will be stored in this directory.</source>
        <translation type="unfinished">Yaklaşık %1 GB veri bu klasörde depolanacak.</translation>
    </message>
    <message numerus="yes">
        <source>(sufficient to restore backups %n day(s) old)</source>
        <extracomment>Explanatory text on the capability of the current prune target.</extracomment>
        <translation type="unfinished">
            <numerusform>(%n günlük yedekleri geri yüklemek için yeterli)</numerusform>
        </translation>
    </message>
    <message>
        <source>%1 will download and store a copy of the Bitcoin block chain.</source>
        <translation type="unfinished">%1  Bitcoin blok zincirinin bir kopyasını indirecek ve depolayacak.</translation>
    </message>
    <message>
        <source>The wallet will also be stored in this directory.</source>
        <translation type="unfinished">Cüzdan da bu dizinde depolanacaktır.</translation>
    </message>
    <message>
        <source>Error: Specified data directory "%1" cannot be created.</source>
        <translation type="unfinished">Hata: Belirtilen "%1" veri klasörü oluşturulamaz.</translation>
    </message>
    <message>
        <source>Error</source>
        <translation type="unfinished">Hata</translation>
    </message>
    <message>
        <source>Welcome</source>
        <translation type="unfinished">Hoş geldiniz </translation>
    </message>
    <message>
        <source>Welcome to %1.</source>
        <translation type="unfinished">%1'e hoşgeldiniz.</translation>
    </message>
    <message>
        <source>As this is the first time the program is launched, you can choose where %1 will store its data.</source>
        <translation type="unfinished">Bu programın ilk kez başlatılmasından dolayı %1 yazılımının verilerini nerede saklayacağını seçebilirsiniz.</translation>
    </message>
    <message>
        <source>Reverting this setting requires re-downloading the entire blockchain. It is faster to download the full chain first and prune it later. Disables some advanced features.</source>
        <translation type="unfinished">Bu ayarın geri döndürülmesi, tüm blok zincirinin yeniden indirilmesini gerektirir. Önce tüm zinciri indirmek ve daha sonra veri budamak daha hızlıdır. Bazı gelişmiş özellikleri devre dışı bırakır.</translation>
    </message>
    <message>
        <source>If you have chosen to limit block chain storage (pruning), the historical data must still be downloaded and processed, but will be deleted afterward to keep your disk usage low.</source>
        <translation type="unfinished">Blok zinciri depolamayı (veri budama) sınırlamayı seçtiyseniz, geçmiş veriler yine de indirilmeli ve işlenmelidir, ancak disk kullanımınızı düşük tutmak için daha sonra silinecektir.</translation>
    </message>
    <message>
        <source>Use the default data directory</source>
        <translation type="unfinished">Varsayılan veri klasörünü kullan</translation>
    </message>
    <message>
        <source>Use a custom data directory:</source>
        <translation type="unfinished">Özel bir veri klasörü kullan:</translation>
    </message>
</context>
<context>
    <name>HelpMessageDialog</name>
    <message>
        <source>version</source>
        <translation type="unfinished">sürüm</translation>
    </message>
    <message>
        <source>About %1</source>
        <translation type="unfinished">%1 Hakkında</translation>
    </message>
    <message>
        <source>Command-line options</source>
        <translation type="unfinished">Komut-satırı seçenekleri</translation>
    </message>
</context>
<context>
    <name>ShutdownWindow</name>
    <message>
        <source>%1 is shutting down…</source>
        <translation type="unfinished">%1 kapanıyor…</translation>
    </message>
    <message>
        <source>Do not shut down the computer until this window disappears.</source>
        <translation type="unfinished">Bu pencere kalkıncaya dek bilgisayarı kapatmayınız.</translation>
    </message>
</context>
<context>
    <name>ModalOverlay</name>
    <message>
        <source>Recent transactions may not yet be visible, and therefore your wallet's balance might be incorrect. This information will be correct once your wallet has finished synchronizing with the bitcoin network, as detailed below.</source>
        <translation type="unfinished">Son işlemler henüz görünmeyebilir ve bu nedenle cüzdanınızın bakiyesi yanlış olabilir. Bu bilgiler, aşağıda detaylandırıldığı gibi, cüzdanınız bitcoin ağı ile senkronizasyonunu tamamladığında doğru olacaktır. </translation>
    </message>
    <message>
        <source>Attempting to spend bitcoins that are affected by not-yet-displayed transactions will not be accepted by the network.</source>
        <translation type="unfinished">Henüz görüntülenmeyen işlemlerden etkilenen bitcoinleri harcama girişiminde bulunmak ağ tarafından kabul edilmeyecektir.</translation>
    </message>
    <message>
        <source>Number of blocks left</source>
        <translation type="unfinished">Kalan blok sayısı</translation>
    </message>
    <message>
        <source>Unknown…</source>
        <translation type="unfinished">Bilinmiyor...</translation>
    </message>
    <message>
        <source>calculating…</source>
        <translation type="unfinished">hesaplanıyor...</translation>
    </message>
    <message>
        <source>Last block time</source>
        <translation type="unfinished">Son blok zamanı</translation>
    </message>
    <message>
        <source>Progress</source>
        <translation type="unfinished">İlerleme</translation>
    </message>
    <message>
        <source>Progress increase per hour</source>
        <translation type="unfinished">Saat başı ilerleme artışı</translation>
    </message>
    <message>
        <source>Estimated time left until synced</source>
        <translation type="unfinished">Senkronize edilene kadar kalan tahmini süre</translation>
    </message>
    <message>
        <source>Hide</source>
        <translation type="unfinished">Gizle</translation>
    </message>
    </context>
<context>
    <name>OpenURIDialog</name>
    <message>
        <source>Open bitcoin URI</source>
        <translation type="unfinished">Bitcoin URI aç</translation>
    </message>
    <message>
        <source>Paste address from clipboard</source>
        <extracomment>Tooltip text for button that allows you to paste an address that is in your clipboard.</extracomment>
        <translation type="unfinished">Panodan adres yapıştır</translation>
    </message>
</context>
<context>
    <name>OptionsDialog</name>
    <message>
        <source>Options</source>
        <translation type="unfinished">Seçenekler</translation>
    </message>
    <message>
        <source>&amp;Main</source>
        <translation type="unfinished">&amp;Genel</translation>
    </message>
    <message>
        <source>Automatically start %1 after logging in to the system.</source>
        <translation type="unfinished">Sisteme giriş yaptıktan sonra otomatik olarak %1'i başlat.</translation>
    </message>
    <message>
        <source>&amp;Start %1 on system login</source>
        <translation type="unfinished">&amp;Açılışta %1 açılsın</translation>
    </message>
    <message>
        <source>Size of &amp;database cache</source>
        <translation type="unfinished">&amp;veritabanı önbellek boyutu</translation>
    </message>
    <message>
        <source>Number of script &amp;verification threads</source>
        <translation type="unfinished">Betik &amp;doğrulama iş parçacığı sayısı</translation>
    </message>
    <message>
        <source>IP address of the proxy (e.g. IPv4: 127.0.0.1 / IPv6: ::1)</source>
        <translation type="unfinished">Proxy'nin IP Adresi (ör: IPv4: 127.0.0.1 / IPv6: ::1)</translation>
    </message>
    <message>
        <source>Shows if the supplied default SOCKS5 proxy is used to reach peers via this network type.</source>
        <translation type="unfinished">Bu şebeke türü yoluyla eşlere bağlanmak için belirtilen varsayılan SOCKS5 vekil sunucusunun kullanılıp kullanılmadığını gösterir.</translation>
    </message>
    <message>
        <source>Minimize instead of exit the application when the window is closed. When this option is enabled, the application will be closed only after selecting Exit in the menu.</source>
        <translation type="unfinished">Pencere kapatıldığında uygulamadan çıkmak yerine uygulamayı küçültür. Bu seçenek etkinleştirildiğinde, uygulama sadece menüden çıkış seçildiğinde kapanacaktır.</translation>
    </message>
    <message>
        <source>Options set in this dialog are overridden by the command line:</source>
        <translation type="unfinished">Bu iletişim kutusundan ayarlanan seçenekler komut satırı tarafından geçersiz kılınır:</translation>
    </message>
    <message>
        <source>Open the %1 configuration file from the working directory.</source>
        <translation type="unfinished">Çalışma dizininden %1  yapılandırma dosyasını aç.</translation>
    </message>
    <message>
        <source>Open Configuration File</source>
        <translation type="unfinished">Yapılandırma Dosyasını Aç</translation>
    </message>
    <message>
        <source>Reset all client options to default.</source>
        <translation type="unfinished">İstemcinin tüm seçeneklerini varsayılan değerlere sıfırla.</translation>
    </message>
    <message>
        <source>&amp;Reset Options</source>
        <translation type="unfinished">Seçenekleri &amp;Sıfırla</translation>
    </message>
    <message>
        <source>&amp;Network</source>
        <translation type="unfinished">&amp;Ağ</translation>
    </message>
    <message>
        <source>Prune &amp;block storage to</source>
        <translation type="unfinished">Depolamayı küçültmek &amp;engellemek için </translation>
    </message>
    <message>
        <source>Reverting this setting requires re-downloading the entire blockchain.</source>
        <translation type="unfinished">Bu ayarın geri alınması, tüm blok zincirinin yeniden indirilmesini gerektirir.</translation>
    </message>
    <message>
        <source>Maximum database cache size. A larger cache can contribute to faster sync, after which the benefit is less pronounced for most use cases. Lowering the cache size will reduce memory usage. Unused mempool memory is shared for this cache.</source>
        <extracomment>Tooltip text for Options window setting that sets the size of the database cache. Explains the corresponding effects of increasing/decreasing this value.</extracomment>
        <translation type="unfinished">Maksimum veritabanı önbellek boyutu. Daha büyük bir önbellek daha hızlı eşitlemeye katkıda bulunabilir, bundan sonra çoğu kullanım durumu için fayda daha az belirgindir. Önbellek boyutunu düşürmek bellek kullanımını azaltır. Bu önbellek için kullanılmayan mempool belleği paylaşılır.</translation>
    </message>
    <message>
        <source>Set the number of script verification threads. Negative values correspond to the number of cores you want to leave free to the system.</source>
        <extracomment>Tooltip text for Options window setting that sets the number of script verification threads. Explains that negative values mean to leave these many cores free to the system.</extracomment>
        <translation type="unfinished">Komut dosyası doğrulama iş parçacığı sayısını ayarlayın. Negatif değerler sisteme serbest bırakmak istediğiniz çekirdek sayısına karşılık gelir.</translation>
    </message>
    <message>
        <source>(0 = auto, &lt;0 = leave that many cores free)</source>
        <translation type="unfinished">(0 = otomatik, &lt;0 = bu kadar çekirdeği kullanma)</translation>
    </message>
    <message>
        <source>This allows you or a third party tool to communicate with the node through command-line and JSON-RPC commands.</source>
        <extracomment>Tooltip text for Options window setting that enables the RPC server.</extracomment>
        <translation type="unfinished">Bu, sizin veya bir üçüncü taraf aracının komut satırı ve JSON-RPC komutları aracılığıyla düğümle iletişim kurmasına olanak tanır.</translation>
    </message>
    <message>
        <source>Enable R&amp;PC server</source>
        <extracomment>An Options window setting to enable the RPC server.</extracomment>
        <translation type="unfinished">R&amp;PC sunucusunu etkinleştir</translation>
    </message>
    <message>
        <source>W&amp;allet</source>
        <translation type="unfinished">&amp;Cüzdan</translation>
    </message>
    <message>
        <source>Whether to set subtract fee from amount as default or not.</source>
        <extracomment>Tooltip text for Options window setting that sets subtracting the fee from a sending amount as default.</extracomment>
        <translation type="unfinished">Tutardan çıkarma ücretinin varsayılan olarak ayarlanıp ayarlanmayacağı.</translation>
    </message>
    <message>
        <source>Subtract &amp;fee from amount by default</source>
        <extracomment>An Options window setting to set subtracting the fee from a sending amount as default.</extracomment>
        <translation type="unfinished">Varsayılan olarak ücreti tutardan düş</translation>
    </message>
    <message>
        <source>Expert</source>
        <translation type="unfinished">Gelişmiş</translation>
    </message>
    <message>
        <source>Enable coin &amp;control features</source>
        <translation type="unfinished">Para &amp;kontrolü özelliklerini etkinleştir</translation>
    </message>
    <message>
        <source>If you disable the spending of unconfirmed change, the change from a transaction cannot be used until that transaction has at least one confirmation. This also affects how your balance is computed.</source>
        <translation type="unfinished">Onaylanmamış bozuk para harcamasını devre dışı bırakırsanız, bir işlemdeki bozukl para, o işlem en az bir onay alana kadar kullanılamaz. Bu aynı zamanda bakiyenizin nasıl hesaplandığını da etkiler.</translation>
    </message>
    <message>
        <source>&amp;Spend unconfirmed change</source>
        <translation type="unfinished">&amp; Onaylanmamış bozuk parayı harcayın</translation>
    </message>
    <message>
        <source>Enable &amp;PSBT controls</source>
        <extracomment>An options window setting to enable PSBT controls.</extracomment>
        <translation type="unfinished">PSBT kontrollerini etkinleştir</translation>
    </message>
    <message>
        <source>Whether to show PSBT controls.</source>
        <extracomment>Tooltip text for options window setting that enables PSBT controls.</extracomment>
        <translation type="unfinished">PSBT kontrollerinin gösterilip gösterilmeyeceği.</translation>
    </message>
    <message>
        <source>Automatically open the Bitcoin client port on the router. This only works when your router supports UPnP and it is enabled.</source>
        <translation type="unfinished">Yönlendiricide Bitcoin istemci portlarını otomatik olarak açar. Bu, sadece yönlendiricinizin UPnP desteği bulunuyorsa ve etkinse çalışabilir.</translation>
    </message>
    <message>
        <source>Map port using &amp;UPnP</source>
        <translation type="unfinished">Portları &amp;UPnP kullanarak haritala</translation>
    </message>
    <message>
        <source>Accept connections from outside.</source>
        <translation type="unfinished">Dışarıdan bağlantıları kabul et.</translation>
    </message>
    <message>
        <source>Allow incomin&amp;g connections</source>
        <translation type="unfinished">Gelen bağlantılara izin ver</translation>
    </message>
    <message>
        <source>Connect to the Bitcoin network through a SOCKS5 proxy.</source>
        <translation type="unfinished">Bitcoin ağına bir SOCKS5 vekil sunucusu aracılığıyla bağlan.</translation>
    </message>
    <message>
        <source>&amp;Connect through SOCKS5 proxy (default proxy):</source>
        <translation type="unfinished">SOCKS5 vekil sunucusu aracılığıyla &amp;bağlan (varsayılan vekil sunucusu):</translation>
    </message>
    <message>
        <source>Port of the proxy (e.g. 9050)</source>
        <translation type="unfinished">Vekil sunucunun portu (mesela 9050)</translation>
    </message>
    <message>
        <source>Used for reaching peers via:</source>
        <translation type="unfinished">Eşlere ulaşmak için kullanılır, şu üzerinden:</translation>
    </message>
    <message>
        <source>&amp;Window</source>
        <translation type="unfinished">&amp;Pencere</translation>
    </message>
    <message>
        <source>&amp;Show tray icon</source>
        <translation type="unfinished">Simgeyi &amp;Göster </translation>
    </message>
    <message>
        <source>Show only a tray icon after minimizing the window.</source>
        <translation type="unfinished">Küçültüldükten sonra sadece tepsi simgesi göster.</translation>
    </message>
    <message>
        <source>&amp;Minimize to the tray instead of the taskbar</source>
        <translation type="unfinished">İşlem çubuğu yerine sistem çekmecesine &amp;küçült</translation>
    </message>
    <message>
        <source>M&amp;inimize on close</source>
        <translation type="unfinished">Kapatma sırasında k&amp;üçült</translation>
    </message>
    <message>
        <source>&amp;Display</source>
        <translation type="unfinished">&amp;Görünüm</translation>
    </message>
    <message>
        <source>User Interface &amp;language:</source>
        <translation type="unfinished">Kullanıcı arayüzü &amp;dili:</translation>
    </message>
    <message>
        <source>The user interface language can be set here. This setting will take effect after restarting %1.</source>
        <translation type="unfinished">Kullanıcı arayüzünün dili burada belirtilebilir. Bu ayar %1 tekrar başlatıldığında etkinleşecektir.</translation>
    </message>
    <message>
        <source>&amp;Unit to show amounts in:</source>
        <translation type="unfinished">Tutarı göstermek için &amp;birim:</translation>
    </message>
    <message>
        <source>Choose the default subdivision unit to show in the interface and when sending coins.</source>
        <translation type="unfinished">Bitcoin gönderildiğinde arayüzde gösterilecek varsayılan alt birimi seçiniz.</translation>
    </message>
    <message>
        <source>Third-party URLs (e.g. a block explorer) that appear in the transactions tab as context menu items. %s in the URL is replaced by transaction hash. Multiple URLs are separated by vertical bar |.</source>
        <translation type="unfinished">İşlemler sekmesinde bağlam menüsü unsurları olarak görünen üçüncü taraf bağlantıları (mesela bir blok tarayıcısı). URL'deki %s, işlem hash değeri ile değiştirilecektir. Birden çok bağlantılar düşey çubuklar | ile ayrılacaktır.</translation>
    </message>
    <message>
        <source>&amp;Third-party transaction URLs</source>
        <translation type="unfinished">&amp;Üçüncü parti işlem URL'leri</translation>
    </message>
    <message>
        <source>Whether to show coin control features or not.</source>
        <translation type="unfinished">Para kontrol özelliklerinin gösterilip gösterilmeyeceğini ayarlar.</translation>
    </message>
    <message>
        <source>Connect to the Bitcoin network through a separate SOCKS5 proxy for Tor onion services.</source>
        <translation type="unfinished">Tor Onion hizmetleri için ayrı bir SOCKS5 proxy aracılığıyla Bitcoin ağına bağlanın. </translation>
    </message>
    <message>
        <source>Use separate SOCKS&amp;5 proxy to reach peers via Tor onion services:</source>
        <translation type="unfinished">Tor onion hizmetleri aracılığıyla eşlere ulaşmak için ayrı SOCKS&amp;5 proxy kullanın: </translation>
    </message>
    <message>
        <source>&amp;OK</source>
        <translation type="unfinished">&amp;Tamam</translation>
    </message>
    <message>
        <source>&amp;Cancel</source>
        <translation type="unfinished">&amp;İptal</translation>
    </message>
    <message>
        <source>default</source>
        <translation type="unfinished">varsayılan</translation>
    </message>
    <message>
        <source>none</source>
        <translation type="unfinished">hiçbiri</translation>
    </message>
    <message>
        <source>Confirm options reset</source>
        <extracomment>Window title text of pop-up window shown when the user has chosen to reset options.</extracomment>
        <translation type="unfinished">Seçenekleri sıfırlamayı onayla</translation>
    </message>
    <message>
        <source>Client restart required to activate changes.</source>
        <extracomment>Text explaining that the settings changed will not come into effect until the client is restarted.</extracomment>
        <translation type="unfinished">Değişikliklerin uygulanması için istemcinin yeniden başlatılması lazımdır.</translation>
    </message>
    <message>
        <source>Client will be shut down. Do you want to proceed?</source>
        <extracomment>Text asking the user to confirm if they would like to proceed with a client shutdown.</extracomment>
        <translation type="unfinished">İstemci kapanacaktır. Devam etmek istiyor musunuz?</translation>
    </message>
    <message>
        <source>Configuration options</source>
        <extracomment>Window title text of pop-up box that allows opening up of configuration file.</extracomment>
        <translation type="unfinished">Yapılandırma seçenekleri</translation>
    </message>
    <message>
        <source>The configuration file is used to specify advanced user options which override GUI settings. Additionally, any command-line options will override this configuration file.</source>
        <extracomment>Explanatory text about the priority order of instructions considered by client. The order from high to low being: command-line, configuration file, GUI settings.</extracomment>
        <translation type="unfinished">Yapılandırma dosyası, grafik arayüzü ayarlarını geçersiz kılacak gelişmiş kullanıcı seçeneklerini belirtmek için kullanılır. Ayrıca, herhangi bir komut satırı seçeneği bu yapılandırma dosyasını geçersiz kılacaktır.</translation>
    </message>
    <message>
        <source>Continue</source>
        <translation type="unfinished">Devam</translation>
    </message>
    <message>
        <source>Cancel</source>
        <translation type="unfinished">İptal</translation>
    </message>
    <message>
        <source>Error</source>
        <translation type="unfinished">Hata</translation>
    </message>
    <message>
        <source>The configuration file could not be opened.</source>
        <translation type="unfinished">Yapılandırma dosyası açılamadı.</translation>
    </message>
    <message>
        <source>This change would require a client restart.</source>
        <translation type="unfinished">Bu değişiklik istemcinin tekrar başlatılmasını gerektirir.</translation>
    </message>
    <message>
        <source>The supplied proxy address is invalid.</source>
        <translation type="unfinished">Girilen vekil sunucu adresi geçersizdir.</translation>
    </message>
</context>
<context>
    <name>OptionsModel</name>
    <message>
        <source>Could not read setting "%1", %2.</source>
        <translation type="unfinished">Ayarlar okunamadı "%1",%2.</translation>
    </message>
</context>
<context>
    <name>OverviewPage</name>
    <message>
        <source>The displayed information may be out of date. Your wallet automatically synchronizes with the Bitcoin network after a connection is established, but this process has not completed yet.</source>
        <translation type="unfinished">Görüntülenen bilgiler güncel olmayabilir. Bağlantı kurulduğunda cüzdanınız otomatik olarak Bitcoin ağı ile senkronize olur ancak bu işlem henüz tamamlanmamıştır.</translation>
    </message>
    <message>
        <source>Watch-only:</source>
        <translation type="unfinished">Sadece-izlenen:</translation>
    </message>
    <message>
        <source>Available:</source>
        <translation type="unfinished">Mevcut:</translation>
    </message>
    <message>
        <source>Your current spendable balance</source>
        <translation type="unfinished">Güncel harcanabilir bakiyeniz</translation>
    </message>
    <message>
        <source>Pending:</source>
        <translation type="unfinished">Bekliyor:</translation>
    </message>
    <message>
        <source>Total of transactions that have yet to be confirmed, and do not yet count toward the spendable balance</source>
        <translation type="unfinished">Henüz doğrulanmamış ve harcanabilir bakiyeye eklenmemiş işlemlerin toplamı</translation>
    </message>
    <message>
        <source>Immature:</source>
        <translation type="unfinished">Olgunlaşmamış:</translation>
    </message>
    <message>
        <source>Mined balance that has not yet matured</source>
        <translation type="unfinished">ödenilmemiş miktar</translation>
    </message>
    <message>
        <source>Balances</source>
        <translation type="unfinished">Hesaplar</translation>
    </message>
    <message>
        <source>Total:</source>
        <translation type="unfinished">Toplam:</translation>
    </message>
    <message>
<<<<<<< HEAD
        <source>%1 GB of space available</source>
        <translation type="unfinished">%1 GB boş alan mevcut.</translation>
    </message>
    <message>
        <source>At least %1 GB of data will be stored in this directory, and it will grow over time.</source>
        <translation type="unfinished">Bu dizinde en az %1 GB veri depolanacak ve zamanla büyüyecek.</translation>
=======
        <source>Your current total balance</source>
        <translation type="unfinished">Güncel toplam bakiyeniz</translation>
>>>>>>> 88259837
    </message>
    <message>
        <source>Your current balance in watch-only addresses</source>
        <translation type="unfinished">Sadece izlenen adreslerdeki güncel bakiyeniz</translation>
    </message>
<<<<<<< HEAD
    <message numerus="yes">
        <source>(sufficient to restore backups %n day(s) old)</source>
        <extracomment>Explanatory text on the capability of the current prune target.</extracomment>
        <translation type="unfinished">
            <numerusform>(%n günlük yedekleri geri yüklemek için yeterli)</numerusform>
        </translation>
=======
    <message>
        <source>Spendable:</source>
        <translation type="unfinished">Harcanabilir</translation>
>>>>>>> 88259837
    </message>
    <message>
        <source>Recent transactions</source>
        <translation type="unfinished">Yakın zamandaki işlemler</translation>
    </message>
    <message>
        <source>Unconfirmed transactions to watch-only addresses</source>
        <translation type="unfinished">Sadece izlenen adreslere gelen doğrulanmamış işlemler</translation>
    </message>
    <message>
        <source>Mined balance in watch-only addresses that has not yet matured</source>
        <translation type="unfinished">Sadece izlenen adreslerin henüz olgunlaşmamış oluşturulan bakiyeleri</translation>
    </message>
    <message>
        <source>Current total balance in watch-only addresses</source>
        <translation type="unfinished">Sadece izlenen adreslerdeki güncel toplam bakiye</translation>
    </message>
    </context>
<context>
    <name>PSBTOperationsDialog</name>
    <message>
        <source>PSBT Operations</source>
        <translation type="unfinished">PSBT Operasyonları</translation>
    </message>
    <message>
        <source>Sign Tx</source>
        <translation type="unfinished">İşlemi İmzalayın</translation>
    </message>
    <message>
        <source>Broadcast Tx</source>
        <translation type="unfinished">İşlemi Ağa Duyurun</translation>
    </message>
    <message>
        <source>Copy to Clipboard</source>
        <translation type="unfinished">Panoya kopyala</translation>
    </message>
    <message>
        <source>Save…</source>
        <translation type="unfinished">Kaydet...</translation>
    </message>
    <message>
        <source>Close</source>
        <translation type="unfinished">Kapat</translation>
    </message>
    <message>
        <source>Failed to load transaction: %1</source>
        <translation type="unfinished">İşlem yüklenemedi: %1</translation>
    </message>
    <message>
        <source>Failed to sign transaction: %1</source>
        <translation type="unfinished">İşlem imzalanamadı: %1</translation>
    </message>
    <message>
        <source>Cannot sign inputs while wallet is locked.</source>
        <translation type="unfinished">Cüzdan kilitliyken girdiler işaretlenemez.</translation>
    </message>
    <message>
        <source>Could not sign any more inputs.</source>
        <translation type="unfinished">Daha fazla girdi imzalanamıyor.</translation>
    </message>
    <message>
        <source>Signed transaction successfully. Transaction is ready to broadcast.</source>
        <translation type="unfinished">İşlem imzalandı ve ağa duyurulmaya hazır.</translation>
    </message>
    <message>
        <source>Unknown error processing transaction.</source>
        <translation type="unfinished">İşlem sürerken bilinmeyen bir hata oluştu.</translation>
    </message>
    <message>
        <source>Transaction broadcast successfully! Transaction ID: %1</source>
        <translation type="unfinished">İşlem ağa duyuruldu! İşlem kodu: %1</translation>
    </message>
    <message>
        <source>PSBT copied to clipboard.</source>
        <translation type="unfinished">PSBT panoya kopyalandı.</translation>
    </message>
    <message>
        <source>Save Transaction Data</source>
        <translation type="unfinished">İşlem verilerini kaydet</translation>
    </message>
    <message>
        <source>PSBT saved to disk.</source>
        <translation type="unfinished">PSBT diske kaydedildi.</translation>
    </message>
    <message>
        <source>Unable to calculate transaction fee or total transaction amount.</source>
        <translation type="unfinished">İşlem ücretini veya toplam işlem miktarını hesaplayamıyor.</translation>
    </message>
    <message>
        <source>Pays transaction fee: </source>
        <translation type="unfinished">İşlem ücreti:&lt;br&gt;</translation>
    </message>
    <message>
        <source>or</source>
        <translation type="unfinished">veya</translation>
    </message>
    <message>
        <source>Transaction is missing some information about inputs.</source>
        <translation type="unfinished">İşlem girdileri hakkında bazı bilgiler eksik. </translation>
    </message>
    <message>
        <source>Transaction still needs signature(s).</source>
        <translation type="unfinished">İşlemin hala imza(lar)a ihtiyacı var.</translation>
    </message>
    <message>
        <source>(But no wallet is loaded.)</source>
        <translation type="unfinished">(Ancak cüzdan yüklenemedi.)</translation>
    </message>
    <message>
        <source>(But this wallet cannot sign transactions.)</source>
        <translation type="unfinished">(Ancak bu cüzdan işlemleri imzalayamaz.)</translation>
    </message>
    <message>
        <source>Transaction is fully signed and ready for broadcast.</source>
        <translation type="unfinished">İşlem tamamen imzalandı ve yayınlama için hazır.</translation>
    </message>
    <message>
        <source>Transaction status is unknown.</source>
        <translation type="unfinished">İşlem durumu bilinmiyor.</translation>
    </message>
</context>
<context>
    <name>PaymentServer</name>
    <message>
        <source>Payment request error</source>
        <translation type="unfinished">Ödeme isteği hatası</translation>
    </message>
    <message>
        <source>Cannot start bitcoin: click-to-pay handler</source>
        <translation type="unfinished">Bitcoin başlatılamadı: tıkla-ve-öde yöneticisi</translation>
    </message>
    <message>
        <source>URI handling</source>
        <translation type="unfinished">URI yönetimi</translation>
    </message>
    <message>
        <source>'bitcoin://' is not a valid URI. Use 'bitcoin:' instead.</source>
        <translation type="unfinished">'bitcoin://' geçerli bir URI değil. Onun yerine 'bitcoin:' kullanın.</translation>
    </message>
    <message>
        <source>URI cannot be parsed! This can be caused by an invalid Bitcoin address or malformed URI parameters.</source>
        <translation type="unfinished">URI ayrıştırılamıyor! Bunun nedeni geçersiz bir Bitcoin adresi veya hatalı biçimlendirilmiş URI değişkenleri olabilir.</translation>
    </message>
    <message>
        <source>Payment request file handling</source>
        <translation type="unfinished">Ödeme talebi dosyası yönetimi</translation>
    </message>
</context>
<context>
    <name>PeerTableModel</name>
    <message>
        <source>User Agent</source>
        <extracomment>Title of Peers Table column which contains the peer's User Agent string.</extracomment>
        <translation type="unfinished">Kullanıcı Yazılımı</translation>
    </message>
    <message>
        <source>Ping</source>
        <extracomment>Title of Peers Table column which indicates the current latency of the connection with the peer.</extracomment>
        <translation type="unfinished">Gecikme</translation>
    </message>
    <message>
        <source>Age</source>
        <extracomment>Title of Peers Table column which indicates the duration (length of time) since the peer connection started.</extracomment>
        <translation type="unfinished">Yaş</translation>
    </message>
    <message>
        <source>Direction</source>
        <extracomment>Title of Peers Table column which indicates the direction the peer connection was initiated from.</extracomment>
        <translation type="unfinished">Yönlendirme</translation>
    </message>
    <message>
        <source>Sent</source>
        <extracomment>Title of Peers Table column which indicates the total amount of network information we have sent to the peer.</extracomment>
        <translation type="unfinished">Gönderildi</translation>
    </message>
    <message>
        <source>Received</source>
        <extracomment>Title of Peers Table column which indicates the total amount of network information we have received from the peer.</extracomment>
        <translation type="unfinished">Alınan</translation>
    </message>
    <message>
        <source>Address</source>
        <extracomment>Title of Peers Table column which contains the IP/Onion/I2P address of the connected peer.</extracomment>
        <translation type="unfinished">Adres</translation>
    </message>
    <message>
        <source>Type</source>
        <extracomment>Title of Peers Table column which describes the type of peer connection. The "type" describes why the connection exists.</extracomment>
        <translation type="unfinished">Tür</translation>
    </message>
    <message>
        <source>Network</source>
        <extracomment>Title of Peers Table column which states the network the peer connected through.</extracomment>
        <translation type="unfinished">Ağ</translation>
    </message>
    <message>
        <source>Inbound</source>
        <extracomment>An Inbound Connection from a Peer.</extracomment>
        <translation type="unfinished">Gelen</translation>
    </message>
    <message>
        <source>Outbound</source>
        <extracomment>An Outbound Connection to a Peer.</extracomment>
        <translation type="unfinished">yurt dışı</translation>
    </message>
</context>
<context>
    <name>QRImageWidget</name>
    <message>
        <source>&amp;Save Image…</source>
        <translation type="unfinished">&amp;Resmi Kaydet...</translation>
    </message>
    <message>
<<<<<<< HEAD
        <source>Enable R&amp;PC server</source>
        <extracomment>An Options window setting to enable the RPC server.</extracomment>
        <translation type="unfinished">R&amp;PC sunucusunu etkinleştir</translation>
    </message>
    <message>
        <source>W&amp;allet</source>
        <translation type="unfinished">&amp;Cüzdan</translation>
    </message>
    <message>
        <source>Whether to set subtract fee from amount as default or not.</source>
        <extracomment>Tooltip text for Options window setting that sets subtracting the fee from a sending amount as default.</extracomment>
        <translation type="unfinished">Tutardan çıkarma ücretinin varsayılan olarak ayarlanıp ayarlanmayacağı.</translation>
    </message>
    <message>
        <source>Subtract &amp;fee from amount by default</source>
        <extracomment>An Options window setting to set subtracting the fee from a sending amount as default.</extracomment>
        <translation type="unfinished">Varsayılan olarak ücreti tutardan düş</translation>
    </message>
    <message>
        <source>Expert</source>
        <translation type="unfinished">Gelişmiş</translation>
=======
        <source>&amp;Copy Image</source>
        <translation type="unfinished">Resmi &amp;Kopyala</translation>
    </message>
    <message>
        <source>Resulting URI too long, try to reduce the text for label / message.</source>
        <translation type="unfinished">Sonuç URI çok uzun, etiket ya da ileti metnini kısaltmayı deneyiniz.</translation>
>>>>>>> 88259837
    </message>
    <message>
        <source>Error encoding URI into QR Code.</source>
        <translation type="unfinished">URI'nin QR koduna kodlanmasında hata oluştu.</translation>
    </message>
    <message>
        <source>QR code support not available.</source>
        <translation type="unfinished">QR kodu desteği mevcut değil.</translation>
    </message>
    <message>
        <source>Save QR Code</source>
        <translation type="unfinished">QR Kodu Kaydet</translation>
    </message>
    <message>
<<<<<<< HEAD
        <source>Enable &amp;PSBT controls</source>
        <extracomment>An options window setting to enable PSBT controls.</extracomment>
        <translation type="unfinished">PSBT kontrollerini etkinleştir</translation>
    </message>
    <message>
        <source>Whether to show PSBT controls.</source>
        <extracomment>Tooltip text for options window setting that enables PSBT controls.</extracomment>
        <translation type="unfinished">PSBT kontrollerinin gösterilip gösterilmeyeceği.</translation>
    </message>
    <message>
        <source>Automatically open the Bitcoin client port on the router. This only works when your router supports UPnP and it is enabled.</source>
        <translation type="unfinished">Yönlendiricide Bitcoin istemci portlarını otomatik olarak açar. Bu, sadece yönlendiricinizin UPnP desteği bulunuyorsa ve etkinse çalışabilir.</translation>
=======
        <source>PNG Image</source>
        <extracomment>Expanded name of the PNG file format. See: https://en.wikipedia.org/wiki/Portable_Network_Graphics.</extracomment>
        <translation type="unfinished">PNG Resim</translation>
>>>>>>> 88259837
    </message>
</context>
<context>
    <name>RPCConsole</name>
    <message>
        <source>N/A</source>
        <translation type="unfinished">Mevcut değil</translation>
    </message>
    <message>
        <source>Client version</source>
        <translation type="unfinished">İstemci sürümü</translation>
    </message>
    <message>
        <source>&amp;Information</source>
        <translation type="unfinished">&amp;Bilgi</translation>
    </message>
    <message>
        <source>General</source>
        <translation type="unfinished">Genel</translation>
    </message>
    <message>
        <source>Datadir</source>
        <translation type="unfinished">Veri konumu</translation>
    </message>
    <message>
        <source>Startup time</source>
        <translation type="unfinished">Başlangıç zamanı</translation>
    </message>
    <message>
        <source>Network</source>
        <translation type="unfinished">Ağ</translation>
    </message>
    <message>
        <source>Name</source>
        <translation type="unfinished">İsim</translation>
    </message>
    <message>
        <source>Number of connections</source>
        <translation type="unfinished">Bağlantı sayısı</translation>
    </message>
    <message>
        <source>Block chain</source>
        <translation type="unfinished">Blok zinciri</translation>
    </message>
    <message>
        <source>Memory Pool</source>
        <translation type="unfinished">Bellek Alanı</translation>
    </message>
    <message>
        <source>Current number of transactions</source>
        <translation type="unfinished">Güncel işlem sayısı</translation>
    </message>
    <message>
        <source>Memory usage</source>
        <translation type="unfinished">Bellek kullanımı</translation>
    </message>
    <message>
        <source>Wallet: </source>
        <translation type="unfinished">Cüzdan:</translation>
    </message>
    <message>
        <source>(none)</source>
        <translation type="unfinished">(yok)</translation>
    </message>
    <message>
        <source>&amp;Reset</source>
        <translation type="unfinished">&amp;Sıfırla</translation>
    </message>
    <message>
        <source>Received</source>
        <translation type="unfinished">Alınan</translation>
    </message>
    <message>
<<<<<<< HEAD
        <source>Third-party URLs (e.g. a block explorer) that appear in the transactions tab as context menu items. %s in the URL is replaced by transaction hash. Multiple URLs are separated by vertical bar |.</source>
        <translation type="unfinished">İşlemler sekmesinde bağlam menüsü unsurları olarak görünen üçüncü taraf bağlantıları (mesela bir blok tarayıcısı). URL'deki %s, işlem hash değeri ile değiştirilecektir. Birden çok bağlantılar düşey çubuklar | ile ayrılacaktır.</translation>
    </message>
    <message>
        <source>&amp;Third-party transaction URLs</source>
        <translation type="unfinished">&amp;Üçüncü parti işlem URL'leri</translation>
=======
        <source>Sent</source>
        <translation type="unfinished">Gönderildi</translation>
>>>>>>> 88259837
    </message>
    <message>
        <source>&amp;Peers</source>
        <translation type="unfinished">&amp;Eşler</translation>
    </message>
    <message>
        <source>Banned peers</source>
        <translation type="unfinished">Yasaklı eşler</translation>
    </message>
    <message>
        <source>Select a peer to view detailed information.</source>
        <translation type="unfinished">Ayrıntılı bilgi görmek için bir eş seçin.</translation>
    </message>
    <message>
        <source>Version</source>
        <translation type="unfinished">Sürüm</translation>
    </message>
    <message>
        <source>Transaction Relay</source>
        <translation type="unfinished">İşlem Aktarımı</translation>
    </message>
    <message>
        <source>Starting Block</source>
        <translation type="unfinished">Başlangıç Bloku</translation>
    </message>
    <message>
        <source>Synced Headers</source>
        <translation type="unfinished">Eşleşmiş Üstbilgiler</translation>
    </message>
    <message>
        <source>Synced Blocks</source>
        <translation type="unfinished">Eşleşmiş Bloklar</translation>
    </message>
    <message>
        <source>Last Transaction</source>
        <translation type="unfinished">Son İşlem</translation>
    </message>
    <message>
        <source>Whether we relay addresses to this peer.</source>
        <extracomment>Tooltip text for the Address Relay field in the peer details area, which displays whether we relay addresses to this peer (Yes/No).</extracomment>
        <translation type="unfinished">Adresleri bu eşe iletip iletemeyeceğimiz.</translation>
    </message>
    <message>
        <source>Address Relay</source>
        <extracomment>Text title for the Address Relay field in the peer details area, which displays whether we relay addresses to this peer (Yes/No).</extracomment>
        <translation type="unfinished">Adres Aktarımı</translation>
    </message>
    <message>
        <source>Addresses Processed</source>
        <extracomment>Text title for the Addresses Processed field in the peer details area, which displays the total number of addresses received from this peer that were processed (excludes addresses that were dropped due to rate-limiting).</extracomment>
        <translation type="unfinished">Adresler İşlendi</translation>
    </message>
    <message>
        <source>Addresses Rate-Limited</source>
        <extracomment>Text title for the Addresses Rate-Limited field in the peer details area, which displays the total number of addresses received from this peer that were dropped (not processed) due to rate-limiting.</extracomment>
        <translation type="unfinished">Adresler Oran-Sınırlı</translation>
    </message>
    <message>
        <source>User Agent</source>
        <translation type="unfinished">Kullanıcı Yazılımı</translation>
    </message>
    <message>
        <source>Node window</source>
        <translation type="unfinished">Düğüm penceresi</translation>
    </message>
    <message>
        <source>Current block height</source>
        <translation type="unfinished">Şu anki blok yüksekliği</translation>
    </message>
    <message>
        <source>Open the %1 debug log file from the current data directory. This can take a few seconds for large log files.</source>
        <translation type="unfinished">Güncel veri klasöründen %1 hata ayıklama kütük dosyasını açar. Büyük kütük dosyaları için bu birkaç saniye alabilir.</translation>
    </message>
    <message>
        <source>Decrease font size</source>
        <translation type="unfinished">Font boyutunu küçült</translation>
    </message>
    <message>
        <source>Increase font size</source>
        <translation type="unfinished">Yazıtipi boyutunu büyült</translation>
    </message>
    <message>
        <source>Permissions</source>
        <translation type="unfinished">İzinler</translation>
    </message>
    <message>
        <source>Direction/Type</source>
        <translation type="unfinished">Yön/Tür</translation>
    </message>
    <message>
        <source>The network protocol this peer is connected through: IPv4, IPv6, Onion, I2P, or CJDNS.</source>
        <translation type="unfinished">Bu çiftin bağlı olduğu internet protokolü : IPv4, IPv6, Onion, I2P, ya da CJDNS.</translation>
    </message>
    <message>
        <source>Services</source>
        <translation type="unfinished">Servisler</translation>
    </message>
    <message>
        <source>High Bandwidth</source>
        <translation type="unfinished">Yüksek bant genişliği</translation>
    </message>
    <message>
        <source>Connection Time</source>
        <translation type="unfinished">Bağlantı Zamanı</translation>
    </message>
    <message>
        <source>Last Send</source>
        <translation type="unfinished">Son Gönderme</translation>
    </message>
    <message>
        <source>Last Receive</source>
        <translation type="unfinished">Son Alma</translation>
    </message>
    <message>
        <source>Ping Time</source>
        <translation type="unfinished">Ping Süresi</translation>
    </message>
    <message>
        <source>The duration of a currently outstanding ping.</source>
        <translation type="unfinished">Güncel olarak göze çarpan bir ping'in süresi.</translation>
    </message>
    <message>
        <source>Ping Wait</source>
        <translation type="unfinished">Ping Beklemesi</translation>
    </message>
    <message>
<<<<<<< HEAD
        <source>Your current total balance</source>
        <translation>Güncel toplam bakiyeniz</translation>
    </message>
    <message>
        <source>Your current balance in watch-only addresses</source>
        <translation type="unfinished">Sadece izlenen adreslerdeki güncel bakiyeniz</translation>
    </message>
    <message>
        <source>Spendable:</source>
        <translation type="unfinished">Harcanabilir</translation>
=======
        <source>Min Ping</source>
        <translation type="unfinished">En Düşük Ping</translation>
>>>>>>> 88259837
    </message>
    <message>
        <source>Time Offset</source>
        <translation type="unfinished">Saat Farkı</translation>
    </message>
    <message>
        <source>Last block time</source>
        <translation type="unfinished">Son blok zamanı</translation>
    </message>
    <message>
        <source>&amp;Open</source>
        <translation type="unfinished">&amp;Aç</translation>
    </message>
    <message>
        <source>&amp;Console</source>
        <translation type="unfinished">&amp;Konsol</translation>
    </message>
    <message>
        <source>&amp;Network Traffic</source>
        <translation type="unfinished">&amp;Ağ Trafiği</translation>
    </message>
    <message>
        <source>Totals</source>
        <translation type="unfinished">Toplamlar</translation>
    </message>
    <message>
        <source>Debug log file</source>
        <translation type="unfinished">Hata ayıklama günlüğü</translation>
    </message>
    <message>
        <source>Clear console</source>
        <translation type="unfinished">Konsolu temizle</translation>
    </message>
    <message>
        <source>In:</source>
        <translation type="unfinished">İçeri:</translation>
    </message>
    <message>
        <source>Out:</source>
        <translation type="unfinished">Dışarı:</translation>
    </message>
    <message>
        <source>&amp;Copy address</source>
        <extracomment>Context menu action to copy the address of a peer.</extracomment>
        <translation type="unfinished">&amp;Adresi kopyala</translation>
    </message>
    <message>
        <source>&amp;Disconnect</source>
        <translation type="unfinished">&amp;Bağlantıyı Kes</translation>
    </message>
    <message>
        <source>1 &amp;hour</source>
        <translation type="unfinished">1 &amp;saat</translation>
    </message>
    <message>
        <source>1 d&amp;ay</source>
        <translation type="unfinished">1 g&amp;ün</translation>
    </message>
    <message>
        <source>1 &amp;week</source>
        <translation type="unfinished">1 &amp;hafta</translation>
    </message>
    <message>
        <source>1 &amp;year</source>
        <translation type="unfinished">1 &amp;yıl</translation>
    </message>
    <message>
        <source>&amp;Copy IP/Netmask</source>
        <extracomment>Context menu action to copy the IP/Netmask of a banned peer. IP/Netmask is the combination of a peer's IP address and its Netmask. For IP address, see: https://en.wikipedia.org/wiki/IP_address.</extracomment>
        <translation type="unfinished">IP/Ağ Maskesini Kopyala</translation>
    </message>
    <message>
        <source>&amp;Unban</source>
        <translation type="unfinished">&amp;Yasaklamayı Kaldır</translation>
    </message>
    <message>
        <source>Network activity disabled</source>
        <translation type="unfinished">Ağ etkinliği devre dışı bırakıldı</translation>
    </message>
    <message>
        <source>Executing command without any wallet</source>
        <translation type="unfinished">Komut cüzdan olmadan çalıştırılıyor.</translation>
    </message>
    <message>
        <source>Executing command using "%1" wallet</source>
        <translation type="unfinished">Komut "%1" cüzdanı kullanılarak çalıştırılıyor.</translation>
    </message>
    <message>
        <source>via %1</source>
        <translation type="unfinished">%1 vasıtasıyla</translation>
    </message>
    <message>
        <source>Yes</source>
        <translation type="unfinished">evet</translation>
    </message>
    <message>
        <source>No</source>
        <translation type="unfinished">hayır</translation>
    </message>
    <message>
        <source>To</source>
        <translation type="unfinished">Alıcı</translation>
    </message>
    <message>
        <source>From</source>
        <translation type="unfinished">Gönderen</translation>
    </message>
    <message>
        <source>Ban for</source>
        <translation type="unfinished">Yasakla</translation>
    </message>
    <message>
        <source>Never</source>
        <translation type="unfinished">Asla</translation>
    </message>
    <message>
        <source>Unknown</source>
        <translation type="unfinished">Bilinmeyen</translation>
    </message>
</context>
<context>
    <name>ReceiveCoinsDialog</name>
    <message>
        <source>&amp;Amount:</source>
        <translation type="unfinished">miktar</translation>
    </message>
    <message>
        <source>&amp;Label:</source>
        <translation type="unfinished">&amp;Etiket:</translation>
    </message>
    <message>
        <source>&amp;Message:</source>
        <translation type="unfinished">&amp;Mesaj:</translation>
    </message>
    <message>
        <source>An optional message to attach to the payment request, which will be displayed when the request is opened. Note: The message will not be sent with the payment over the Bitcoin network.</source>
        <translation type="unfinished">Talep açıldığında gösterilecek, isteğinize dayalı, ödeme talebi ile ilişkilendirilecek bir ileti. Not: Bu ileti ödeme ile birlikte Bitcoin ağı üzerinden gönderilmeyecektir.</translation>
    </message>
    <message>
        <source>An optional label to associate with the new receiving address.</source>
        <translation type="unfinished">Yeni alım adresi ile ilişkili, seçiminize dayalı etiket.</translation>
    </message>
    <message>
        <source>Use this form to request payments. All fields are &lt;b&gt;optional&lt;/b&gt;.</source>
        <translation type="unfinished">Ödeme talep etmek için bu formu kullanın. Tüm alanlar &lt;b&gt;seçime dayalıdır&lt;/b&gt;.</translation>
    </message>
    <message>
        <source>An optional amount to request. Leave this empty or zero to not request a specific amount.</source>
        <translation type="unfinished">Seçiminize dayalı talep edilecek tutar. Belli bir tutar talep etmemek için bunu boş bırakın veya sıfır değerini kullanın.</translation>
    </message>
    <message>
        <source>&amp;Create new receiving address</source>
        <translation type="unfinished">Yeni alıcı adresi oluştur</translation>
    </message>
    <message>
        <source>Clear all fields of the form.</source>
        <translation type="unfinished">Formdaki tüm alanları temizle.</translation>
    </message>
    <message>
        <source>Clear</source>
        <translation type="unfinished">Temizle</translation>
    </message>
    <message>
        <source>Requested payments history</source>
        <translation type="unfinished">Talep edilen ödemelerin tarihçesi</translation>
    </message>
    <message>
        <source>Show the selected request (does the same as double clicking an entry)</source>
        <translation type="unfinished">Seçilen talebi göster (bir unsura çift tıklamakla aynı anlama gelir)</translation>
    </message>
    <message>
        <source>Show</source>
        <translation type="unfinished">Göster</translation>
    </message>
    <message>
        <source>Remove the selected entries from the list</source>
        <translation type="unfinished">Seçilen unsurları listeden kaldır</translation>
    </message>
    <message>
        <source>Remove</source>
        <translation type="unfinished">Kaldır</translation>
    </message>
    <message>
        <source>Copy &amp;URI</source>
        <translation type="unfinished">&amp;URI'yi Kopyala</translation>
    </message>
    <message>
        <source>&amp;Copy address</source>
        <translation type="unfinished">&amp;Adresi kopyala</translation>
    </message>
    <message>
        <source>Copy &amp;label</source>
        <translation type="unfinished">&amp;etiketi kopyala</translation>
    </message>
    <message>
        <source>Copy &amp;message</source>
        <translation type="unfinished">&amp;mesajı kopyala</translation>
    </message>
    <message>
        <source>Copy &amp;amount</source>
        <translation type="unfinished">&amp;miktarı kopyala</translation>
    </message>
    <message>
        <source>Not recommended due to higher fees and less protection against typos.</source>
        <translation type="unfinished">Yazım yanlışlarına karşı daha az koruma sağladığından ve yüksek ücretinden ötürü tavsiye edilmemektedir.</translation>
    </message>
    <message>
        <source>Generates an address compatible with older wallets.</source>
        <translation type="unfinished">Daha eski cüzdanlarla uyumlu bir adres oluşturur.</translation>
    </message>
    <message>
        <source>Could not unlock wallet.</source>
        <translation type="unfinished">Cüzdanın kilidi açılamadı.</translation>
    </message>
    </context>
<context>
    <name>ReceiveRequestDialog</name>
    <message>
        <source>Address:</source>
        <translation type="unfinished">Adres:</translation>
    </message>
    <message>
        <source>Amount:</source>
        <translation type="unfinished">Miktar</translation>
    </message>
    <message>
        <source>Label:</source>
        <translation type="unfinished">Etiket:</translation>
    </message>
    <message>
        <source>Message:</source>
        <translation type="unfinished">İleti:</translation>
    </message>
    <message>
        <source>Wallet:</source>
        <translation type="unfinished">Cüzdan:</translation>
    </message>
    <message>
        <source>Copy &amp;URI</source>
        <translation type="unfinished">&amp;URI'yi Kopyala</translation>
    </message>
    <message>
        <source>Copy &amp;Address</source>
        <translation type="unfinished">&amp;Adresi Kopyala</translation>
    </message>
    <message>
        <source>&amp;Verify</source>
        <translation type="unfinished">&amp;Onayla</translation>
    </message>
    <message>
        <source>&amp;Save Image…</source>
        <translation type="unfinished">&amp;Resmi Kaydet...</translation>
    </message>
    <message>
        <source>Payment information</source>
        <translation type="unfinished">Ödeme bilgisi</translation>
    </message>
    <message>
        <source>Request payment to %1</source>
        <translation type="unfinished">%1 'e ödeme talep et</translation>
    </message>
</context>
<context>
    <name>RecentRequestsTableModel</name>
    <message>
        <source>Date</source>
        <translation type="unfinished">Tarih</translation>
    </message>
    <message>
        <source>Label</source>
        <translation type="unfinished">Etiket</translation>
    </message>
    <message>
        <source>Message</source>
        <translation type="unfinished">Mesaj</translation>
    </message>
    <message>
        <source>(no label)</source>
        <translation type="unfinished">(etiket yok)</translation>
    </message>
    <message>
        <source>(no message)</source>
        <translation type="unfinished">(mesaj yok)</translation>
    </message>
    <message>
        <source>(no amount requested)</source>
        <translation type="unfinished">(tutar talep edilmedi)</translation>
    </message>
    <message>
        <source>Requested</source>
        <translation type="unfinished">Talep edilen</translation>
    </message>
</context>
<context>
    <name>SendCoinsDialog</name>
    <message>
        <source>Send Coins</source>
        <translation type="unfinished">Bitcoini Gönder</translation>
    </message>
    <message>
        <source>Coin Control Features</source>
        <translation type="unfinished">Para kontrolü özellikleri</translation>
    </message>
    <message>
        <source>automatically selected</source>
        <translation type="unfinished">otomatik seçilmiş</translation>
    </message>
    <message>
        <source>Insufficient funds!</source>
        <translation type="unfinished">Yetersiz fon!</translation>
    </message>
    <message>
        <source>Quantity:</source>
        <translation type="unfinished">Miktar</translation>
    </message>
    <message>
        <source>Bytes:</source>
        <translation type="unfinished">Bayt:</translation>
    </message>
    <message>
        <source>Amount:</source>
        <translation type="unfinished">Miktar</translation>
    </message>
    <message>
        <source>Fee:</source>
        <translation type="unfinished">Ücret</translation>
    </message>
    <message>
        <source>After Fee:</source>
        <translation type="unfinished">Ücret sonrası:</translation>
    </message>
    <message>
        <source>Change:</source>
        <translation type="unfinished">Değiştir</translation>
    </message>
    <message>
<<<<<<< HEAD
        <source>Whether we relay addresses to this peer.</source>
        <extracomment>Tooltip text for the Address Relay field in the peer details area.</extracomment>
        <translation type="unfinished">Adresleri bu eşe iletip iletemeyeceğimiz.</translation>
    </message>
    <message>
        <source>Address Relay</source>
        <translation type="unfinished">Adres Aktarımı</translation>
    </message>
    <message>
        <source>Total number of addresses processed, excluding those dropped due to rate-limiting.</source>
        <extracomment>Tooltip text for the Addresses Processed field in the peer details area.</extracomment>
        <translation type="unfinished">Hız sınırlaması nedeniyle düşürülenler hariç, işlenen toplam adres sayısı.</translation>
    </message>
    <message>
        <source>Addresses Processed</source>
        <translation type="unfinished">Adresler İşlendi</translation>
    </message>
    <message>
        <source>Total number of addresses dropped due to rate-limiting.</source>
        <extracomment>Tooltip text for the Addresses Rate-Limited field in the peer details area.</extracomment>
        <translation type="unfinished">Hız sınırlaması nedeniyle toplam adres sayısı düştü.</translation>
    </message>
    <message>
        <source>Addresses Rate-Limited</source>
        <translation type="unfinished">Adresler Oran-Sınırlı</translation>
    </message>
    <message>
        <source>User Agent</source>
        <translation type="unfinished">Kullanıcı Yazılımı</translation>
=======
        <source>If this is activated, but the change address is empty or invalid, change will be sent to a newly generated address.</source>
        <translation type="unfinished">Bu etkinleştirildiyse fakat para üstü adresi boş ya da geçersizse para üstü yeni oluşturulan bir adrese gönderilecektir.</translation>
    </message>
    <message>
        <source>Custom change address</source>
        <translation type="unfinished">Özel para üstü adresi</translation>
    </message>
    <message>
        <source>Transaction Fee:</source>
        <translation type="unfinished">İşlem Ücreti:</translation>
>>>>>>> 88259837
    </message>
    <message>
        <source>Warning: Fee estimation is currently not possible.</source>
        <translation type="unfinished">Uyarı: Ücret tahmini şu anda mümkün değildir.</translation>
    </message>
    <message>
        <source>per kilobyte</source>
        <translation type="unfinished">kilobayt başı</translation>
    </message>
    <message>
        <source>Hide</source>
        <translation type="unfinished">Gizle</translation>
    </message>
    <message>
        <source>Recommended:</source>
        <translation type="unfinished">Tavsiye edilen:</translation>
    </message>
    <message>
        <source>Custom:</source>
        <translation type="unfinished">Özel:</translation>
    </message>
    <message>
        <source>Send to multiple recipients at once</source>
        <translation type="unfinished">Birçok alıcıya aynı anda gönder</translation>
    </message>
    <message>
        <source>Add &amp;Recipient</source>
        <translation type="unfinished">&amp;Alıcı ekle</translation>
    </message>
    <message>
        <source>Clear all fields of the form.</source>
        <translation type="unfinished">Formdaki tüm alanları temizle.</translation>
    </message>
    <message>
        <source>Inputs…</source>
        <translation type="unfinished">Girdiler...</translation>
    </message>
    <message>
        <source>Dust:</source>
        <translation type="unfinished">Toz:</translation>
    </message>
    <message>
        <source>Choose…</source>
        <translation type="unfinished">Seç...</translation>
    </message>
    <message>
        <source>Hide transaction fee settings</source>
        <translation type="unfinished">İşlem ücreti ayarlarını gizle</translation>
    </message>
    <message>
        <source>Confirmation time target:</source>
        <translation type="unfinished">Doğrulama süresi hedefi:</translation>
    </message>
    <message>
        <source>Clear &amp;All</source>
        <translation type="unfinished">Tümünü &amp;Temizle</translation>
    </message>
    <message>
        <source>Balance:</source>
        <translation type="unfinished">Bakiye:</translation>
    </message>
    <message>
        <source>Confirm the send action</source>
        <translation type="unfinished">Yollama etkinliğini teyit ediniz</translation>
    </message>
    <message>
        <source>S&amp;end</source>
        <translation type="unfinished">&amp;Gönder</translation>
    </message>
    <message>
        <source>Copy quantity</source>
        <translation type="unfinished">Miktarı kopyala</translation>
    </message>
    <message>
        <source>Copy amount</source>
        <translation type="unfinished">Miktar kopyala</translation>
    </message>
    <message>
        <source>Copy fee</source>
        <translation type="unfinished">Ücreti kopyala</translation>
    </message>
    <message>
        <source>Copy after fee</source>
        <translation type="unfinished">Ücretten sonra kopyala</translation>
    </message>
    <message>
        <source>Copy bytes</source>
        <translation type="unfinished">Bitleri kopyala</translation>
    </message>
    <message>
        <source>Copy dust</source>
        <translation type="unfinished">toz kopyala</translation>
    </message>
    <message>
        <source>Copy change</source>
        <translation type="unfinished">Para üstünü kopyala</translation>
    </message>
    <message>
        <source>%1 (%2 blocks)</source>
        <translation type="unfinished">%1(%2 blok)</translation>
    </message>
    <message>
        <source>%1 to %2</source>
        <translation type="unfinished">%1 den %2'ye</translation>
    </message>
    <message>
        <source>Sign failed</source>
        <translation type="unfinished">İmzalama başarısız oldu</translation>
    </message>
    <message>
        <source>Save Transaction Data</source>
        <translation type="unfinished">İşlem verilerini kaydet</translation>
    </message>
    <message>
        <source>PSBT saved</source>
        <extracomment>Popup message when a PSBT has been saved to a file</extracomment>
        <translation type="unfinished">PSBT kaydedildi.</translation>
    </message>
    <message>
        <source>or</source>
        <translation type="unfinished">veya</translation>
    </message>
    <message>
        <source>Do you want to create this transaction?</source>
        <extracomment>Message displayed when attempting to create a transaction. Cautionary text to prompt the user to verify that the displayed transaction details represent the transaction the user intends to create.</extracomment>
        <translation type="unfinished">Bu işlemi oluşturmak ister misiniz?</translation>
    </message>
    <message>
        <source>Please, review your transaction. You can create and send this transaction or create a Partially Signed Bitcoin Transaction (PSBT), which you can save or copy and then sign with, e.g., an offline %1 wallet, or a PSBT-compatible hardware wallet.</source>
        <extracomment>Text to inform a user attempting to create a transaction of their current options. At this stage, a user can send their transaction or create a PSBT. This string is displayed when both private keys and PSBT controls are enabled.</extracomment>
        <translation type="unfinished">Lütfen işleminizi gözden geçirin. Bu işlemi oluşturabilir ve gönderebilir veya örneğin çevrimdışı bir %1 cüzdanı veya PSBT uyumlu bir donanım cüzdanı gibi kaydedebileceğiniz veya kopyalayabileceğiniz ve ardından imzalayabileceğiniz bir Kısmen İmzalı Bitcoin İşlemi (PSBT) oluşturabilirsiniz.</translation>
    </message>
    <message>
        <source>Please, review your transaction.</source>
        <extracomment>Text to prompt a user to review the details of the transaction they are attempting to send.</extracomment>
        <translation type="unfinished">Lütfen işleminizi gözden geçirin.</translation>
    </message>
    <message>
        <source>Transaction fee</source>
        <translation type="unfinished">İşlem ücreti</translation>
    </message>
    <message>
        <source>Unsigned Transaction</source>
        <comment>PSBT copied</comment>
        <extracomment>Caption of "PSBT has been copied" messagebox</extracomment>
        <translation type="unfinished">İmzalanmamış İşlem</translation>
    </message>
    <message>
        <source>PSBT saved to disk</source>
        <translation type="unfinished">PSBT diske kaydedildi.</translation>
    </message>
    <message>
        <source>Confirm send coins</source>
        <translation type="unfinished">Bitcoin gönderimini onaylayın</translation>
    </message>
    <message>
        <source>The recipient address is not valid. Please recheck.</source>
        <translation type="unfinished">Alıcı adresi geçerli değildir. Lütfen tekrar kontrol ediniz.</translation>
    </message>
    <message>
        <source>The amount to pay must be larger than 0.</source>
        <translation type="unfinished">Ödeyeceğiniz tutarın 0'dan yüksek olması gerekir.</translation>
    </message>
    <message>
        <source>The amount exceeds your balance.</source>
        <translation type="unfinished">Tutar bakiyenizden yüksektir.</translation>
    </message>
    <message>
        <source>The total exceeds your balance when the %1 transaction fee is included.</source>
        <translation type="unfinished">Toplam, %1 işlem ücreti eklendiğinde bakiyenizi geçmektedir.</translation>
    </message>
    <message>
        <source>Duplicate address found: addresses should only be used once each.</source>
        <translation type="unfinished">Tekrarlayan adres bulundu: adresler sadece bir kez kullanılmalıdır.</translation>
    </message>
    <message>
        <source>Transaction creation failed!</source>
        <translation type="unfinished">İşlem oluşturma başarısız!</translation>
    </message>
    <message>
        <source>A fee higher than %1 is considered an absurdly high fee.</source>
        <translation type="unfinished">%1 tutarından yüksek bir ücret saçma derecede yüksek bir ücret olarak kabul edilir.</translation>
    </message>
    <message numerus="yes">
        <source>Estimated to begin confirmation within %n block(s).</source>
        <translation type="unfinished">
            <numerusform>Tahmini %n blok içinde doğrulamaya başlanacaktır.</numerusform>
        </translation>
    </message>
    <message>
        <source>Warning: Invalid Bitcoin address</source>
        <translation type="unfinished">Uyarı: geçersiz Bitcoin adresi</translation>
    </message>
    <message>
        <source>Warning: Unknown change address</source>
        <translation type="unfinished">Uyarı: Bilinmeyen para üstü adresi</translation>
    </message>
    <message>
<<<<<<< HEAD
        <source>Connection Time</source>
        <translation type="unfinished">Bağlantı Zamanı</translation>
    </message>
    <message>
        <source>Last Send</source>
        <translation type="unfinished">Son Gönderme</translation>
    </message>
    <message>
        <source>Last Receive</source>
        <translation type="unfinished">Son Alma</translation>
    </message>
    <message>
        <source>Ping Time</source>
        <translation type="unfinished">Ping Süresi</translation>
    </message>
    <message>
        <source>The duration of a currently outstanding ping.</source>
        <translation type="unfinished">Güncel olarak göze çarpan bir ping'in süresi.</translation>
    </message>
    <message>
        <source>Ping Wait</source>
        <translation type="unfinished">Ping Beklemesi</translation>
    </message>
    <message>
        <source>Min Ping</source>
        <translation type="unfinished">En Düşük Ping</translation>
    </message>
    <message>
        <source>Time Offset</source>
        <translation type="unfinished">Saat Farkı</translation>
    </message>
    <message>
        <source>Last block time</source>
        <translation>Son blok zamanı</translation>
    </message>
    <message>
        <source>&amp;Open</source>
        <translation>&amp;Aç</translation>
    </message>
    <message>
        <source>&amp;Console</source>
        <translation>&amp;Konsol</translation>
    </message>
    <message>
        <source>&amp;Network Traffic</source>
        <translation type="unfinished">&amp;Ağ Trafiği</translation>
    </message>
    <message>
        <source>Totals</source>
        <translation type="unfinished">Toplamlar</translation>
    </message>
    <message>
        <source>Debug log file</source>
        <translation>Hata ayıklama günlüğü</translation>
    </message>
    <message>
        <source>Clear console</source>
        <translation>Konsolu temizle</translation>
    </message>
    <message>
        <source>In:</source>
        <translation type="unfinished">İçeri:</translation>
    </message>
    <message>
        <source>Out:</source>
        <translation type="unfinished">Dışarı:</translation>
    </message>
    <message>
        <source>&amp;Disconnect</source>
        <translation type="unfinished">&amp;Bağlantıyı Kes</translation>
    </message>
    <message>
        <source>1 &amp;hour</source>
        <translation type="unfinished">1 &amp;saat</translation>
    </message>
    <message>
        <source>1 d&amp;ay</source>
        <translation type="unfinished">1 g&amp;ün</translation>
    </message>
    <message>
        <source>1 &amp;week</source>
        <translation type="unfinished">1 &amp;hafta</translation>
    </message>
    <message>
        <source>1 &amp;year</source>
        <translation type="unfinished">1 &amp;yıl</translation>
    </message>
    <message>
        <source>&amp;Unban</source>
        <translation type="unfinished">&amp;Yasaklamayı Kaldır</translation>
    </message>
    <message>
        <source>Network activity disabled</source>
        <translation type="unfinished">Ağ etkinliği devre dışı bırakıldı</translation>
    </message>
    <message>
        <source>Executing command without any wallet</source>
        <translation type="unfinished">Komut cüzdan olmadan çalıştırılıyor.</translation>
    </message>
    <message>
        <source>Executing command using "%1" wallet</source>
        <translation type="unfinished">Komut "%1" cüzdanı kullanılarak çalıştırılıyor.</translation>
    </message>
    <message>
        <source>via %1</source>
        <translation type="unfinished">%1 vasıtasıyla</translation>
    </message>
    <message>
        <source>Yes</source>
        <translation type="unfinished">evet</translation>
    </message>
    <message>
        <source>No</source>
        <translation type="unfinished">hayır</translation>
    </message>
    <message>
        <source>To</source>
        <translation type="unfinished">Alıcı</translation>
    </message>
    <message>
        <source>From</source>
        <translation type="unfinished">Gönderen</translation>
    </message>
    <message>
        <source>Ban for</source>
        <translation type="unfinished">Yasakla</translation>
    </message>
    <message>
        <source>Never</source>
        <translation type="unfinished">Asla</translation>
    </message>
</context>
<context>
    <name>EditAddressDialog</name>
    <message>
        <source>Unknown</source>
        <translation type="unfinished">Bilinmeyen</translation>
=======
        <source>Confirm custom change address</source>
        <translation type="unfinished">Özel para üstü adresini onayla</translation>
>>>>>>> 88259837
    </message>
    <message>
        <source>The address you selected for change is not part of this wallet. Any or all funds in your wallet may be sent to this address. Are you sure?</source>
        <translation type="unfinished">Para üstü için seçtiğiniz adres bu cüzdanın bir parçası değil. Cüzdanınızdaki bir miktar veya tüm para bu adrese gönderilebilir. Emin misiniz?</translation>
    </message>
    <message>
        <source>(no label)</source>
        <translation type="unfinished">(etiket yok)</translation>
    </message>
</context>
<context>
    <name>SendCoinsEntry</name>
    <message>
        <source>A&amp;mount:</source>
        <translation type="unfinished">T&amp;utar:</translation>
    </message>
    <message>
        <source>Pay &amp;To:</source>
        <translation type="unfinished">&amp;Şu adrese öde:</translation>
    </message>
    <message>
        <source>&amp;Label:</source>
        <translation type="unfinished">&amp;Etiket:</translation>
    </message>
    <message>
        <source>Choose previously used address</source>
        <translation type="unfinished">Önceden kullanılmış adres seç</translation>
    </message>
    <message>
        <source>The Bitcoin address to send the payment to</source>
        <translation type="unfinished">Ödemenin yollanacağı Bitcoin adresi</translation>
    </message>
    <message>
        <source>Paste address from clipboard</source>
        <translation type="unfinished">Panodan adres yapıştır</translation>
    </message>
    <message>
        <source>Remove this entry</source>
        <translation type="unfinished">Bu ögeyi kaldır</translation>
    </message>
    <message>
        <source>The fee will be deducted from the amount being sent. The recipient will receive less bitcoins than you enter in the amount field. If multiple recipients are selected, the fee is split equally.</source>
        <translation type="unfinished">Ücret yollanan tutardan alınacaktır. Alıcı tutar alanına girdiğinizden daha az bitcoin alacaktır. Eğer birden çok alıcı seçiliyse ücret eşit olarak bölünecektir.</translation>
    </message>
    <message>
        <source>S&amp;ubtract fee from amount</source>
        <translation type="unfinished">Ücreti tutardan düş</translation>
    </message>
    <message>
        <source>Use available balance</source>
        <translation type="unfinished">Mevcut bakiyeyi kullan</translation>
    </message>
    <message>
        <source>Message:</source>
        <translation type="unfinished">İleti:</translation>
    </message>
    <message>
        <source>Enter a label for this address to add it to the list of used addresses</source>
        <translation type="unfinished">Kullanılmış adres listesine eklemek için bu adrese bir etiket girin</translation>
    </message>
    <message>
        <source>A message that was attached to the bitcoin: URI which will be stored with the transaction for your reference. Note: This message will not be sent over the Bitcoin network.</source>
        <translation type="unfinished">Referans için bitcoin: URI'siyle iliştirilmiş işlemle birlikte depolanacak bir ileti. Not: Bu mesaj Bitcoin ağı üzerinden gönderilmeyecektir.</translation>
    </message>
</context>
<context>
    <name>SendConfirmationDialog</name>
    <message>
        <source>Send</source>
        <translation type="unfinished">Gönder</translation>
    </message>
    <message>
        <source>Create Unsigned</source>
        <translation type="unfinished">İmzasız Oluştur</translation>
    </message>
</context>
<context>
    <name>SignVerifyMessageDialog</name>
    <message>
        <source>Signatures - Sign / Verify a Message</source>
        <translation type="unfinished">İmzalar - Giri‭s / Mesaji Onayla</translation>
    </message>
    <message>
        <source>&amp;Sign Message</source>
        <translation type="unfinished">İleti &amp;imzala</translation>
    </message>
    <message>
        <source>You can sign messages/agreements with your addresses to prove you can receive bitcoins sent to them. Be careful not to sign anything vague or random, as phishing attacks may try to trick you into signing your identity over to them. Only sign fully-detailed statements you agree to.</source>
        <translation type="unfinished">Adreslerinize yollanan bitcoinleri alabileceğiniz ispatlamak için adreslerinizle iletiler/anlaşmalar imzalayabilirsiniz. Oltalama saldırılarının kimliğinizi imzanızla elde etmeyi deneyebilecekleri için belirsiz ya da rastgele hiçbir şey imzalamamaya dikkat ediniz. Sadece ayrıntılı açıklaması olan ve tümüne katıldığınız ifadeleri imzalayınız.</translation>
    </message>
    <message>
        <source>The Bitcoin address to sign the message with</source>
        <translation type="unfinished">İletinin imzalanmasında kullanılacak Bitcoin adresi</translation>
    </message>
    <message>
        <source>Choose previously used address</source>
        <translation type="unfinished">Önceden kullanılmış adres seç</translation>
    </message>
    <message>
        <source>Paste address from clipboard</source>
        <translation type="unfinished">Panodan adres yapıştır</translation>
    </message>
    <message>
        <source>Enter the message you want to sign here</source>
        <translation type="unfinished">İmzalamak istediğiniz iletiyi burada giriniz</translation>
    </message>
    <message>
        <source>Signature</source>
        <translation type="unfinished">İmza</translation>
    </message>
    <message>
        <source>Copy the current signature to the system clipboard</source>
        <translation type="unfinished">Güncel imzayı sistem panosuna kopyala</translation>
    </message>
    <message>
        <source>Sign the message to prove you own this Bitcoin address</source>
        <translation type="unfinished">Bu Bitcoin adresinin sizin olduğunu ispatlamak için iletiyi imzalayın</translation>
    </message>
    <message>
        <source>Sign &amp;Message</source>
        <translation type="unfinished">&amp;İletiyi imzala</translation>
    </message>
    <message>
        <source>Reset all sign message fields</source>
        <translation type="unfinished">Tüm ileti alanlarını sıfırla</translation>
    </message>
    <message>
        <source>Clear &amp;All</source>
        <translation type="unfinished">Tümünü &amp;Temizle</translation>
    </message>
    <message>
        <source>&amp;Verify Message</source>
        <translation type="unfinished">İletiyi &amp;kontrol et</translation>
    </message>
    <message>
        <source>Enter the receiver's address, message (ensure you copy line breaks, spaces, tabs, etc. exactly) and signature below to verify the message. Be careful not to read more into the signature than what is in the signed message itself, to avoid being tricked by a man-in-the-middle attack. Note that this only proves the signing party receives with the address, it cannot prove sendership of any transaction!</source>
        <translation type="unfinished">Alıcının adresini, iletiyi (satır sonları, boşluklar, sekmeler vs. karakterleri tam olarak kopyaladığınızdan emin olunuz) ve imzayı aşağıya giriniz. Bir ortadaki adam saldırısı tarafından kandırılmaya engel olmak için imzadan, imzalı iletinin içeriğini aşan bir anlam çıkarmamaya dikkat ediniz. Bunun sadece imzalayan tarafın adres ile alım yapabildiğini ispatladığını ve herhangi bir işlemin gönderi tarafını kanıtlayamayacağını unutmayınız!</translation>
    </message>
    <message>
        <source>The Bitcoin address the message was signed with</source>
        <translation type="unfinished">İletinin imzalanmasında kullanılan Bitcoin adresi</translation>
    </message>
    <message>
        <source>The signed message to verify</source>
        <translation type="unfinished">Doğrulamak için imzalanmış mesaj</translation>
    </message>
    <message>
        <source>Verify the message to ensure it was signed with the specified Bitcoin address</source>
        <translation type="unfinished">Belirtilen Bitcoin adresi ile imzalandığını doğrulamak için iletiyi kontrol et</translation>
    </message>
    <message>
        <source>Verify &amp;Message</source>
        <translation type="unfinished">&amp;Mesajı Denetle</translation>
    </message>
    <message>
        <source>Reset all verify message fields</source>
        <translation type="unfinished">Tüm ileti kontrolü alanlarını sıfırla</translation>
    </message>
    <message>
        <source>Click "Sign Message" to generate signature</source>
        <translation type="unfinished">İmzayı oluşturmak için "İletiyi İmzala"ya tıklayın</translation>
    </message>
    <message>
        <source>The entered address is invalid.</source>
        <translation type="unfinished">Girilen adres geçersizdir.</translation>
    </message>
    <message>
        <source>Please check the address and try again.</source>
        <translation type="unfinished">Lütfen adresi kontrol edip tekrar deneyiniz.</translation>
    </message>
    <message>
        <source>The entered address does not refer to a key.</source>
        <translation type="unfinished">Girilen adres herhangi bir anahtara işaret etmemektedir.</translation>
    </message>
    <message>
        <source>Wallet unlock was cancelled.</source>
        <translation type="unfinished">Cüzdan kilidinin açılması iptal edildi.</translation>
    </message>
    <message>
        <source>No error</source>
        <translation type="unfinished">Hata yok</translation>
    </message>
    <message>
        <source>Private key for the entered address is not available.</source>
        <translation type="unfinished">Girilen adres için özel anahtar mevcut değildir.</translation>
    </message>
    <message>
        <source>Message signing failed.</source>
        <translation type="unfinished">Mesaj imzalama başarısız.</translation>
    </message>
    <message>
        <source>Message signed.</source>
        <translation type="unfinished">Mesaj imzalandı.</translation>
    </message>
    <message>
        <source>The signature could not be decoded.</source>
        <translation type="unfinished">İmzanın kodu çözülemedi.</translation>
    </message>
    <message>
        <source>Please check the signature and try again.</source>
        <translation type="unfinished">Lütfen imzayı kontrol edip tekrar deneyiniz.</translation>
    </message>
    <message>
        <source>The signature did not match the message digest.</source>
        <translation type="unfinished">İmza iletinin özeti ile eşleşmedi.</translation>
    </message>
    <message>
        <source>Message verification failed.</source>
        <translation type="unfinished">İleti doğrulaması başarısız oldu.</translation>
    </message>
    <message>
        <source>Message verified.</source>
        <translation type="unfinished">Mesaj doğrulandı.</translation>
    </message>
</context>
<context>
    <name>SplashScreen</name>
    <message>
        <source>(press q to shutdown and continue later)</source>
        <translation type="unfinished">(kapatmak için q tuşuna basın ve daha sonra devam edin)</translation>
    </message>
    <message>
        <source>press q to shutdown</source>
        <translation type="unfinished">kapatmak için q'ya bas</translation>
    </message>
</context>
<context>
    <name>TransactionDesc</name>
    <message>
        <source>conflicted with a transaction with %1 confirmations</source>
        <extracomment>Text explaining the current status of a transaction, shown in the status field of the details window for this transaction. This status represents an unconfirmed transaction that conflicts with a confirmed transaction.</extracomment>
        <translation type="unfinished">%1 doğrulamalı bir işlem ile çelişti</translation>
    </message>
    <message>
        <source>0/unconfirmed, in memory pool</source>
        <extracomment>Text explaining the current status of a transaction, shown in the status field of the details window for this transaction. This status represents an unconfirmed transaction that is in the memory pool.</extracomment>
        <translation type="unfinished">0/onaylanmamış, bellek havuzunda</translation>
    </message>
    <message>
        <source>0/unconfirmed, not in memory pool</source>
        <extracomment>Text explaining the current status of a transaction, shown in the status field of the details window for this transaction. This status represents an unconfirmed transaction that is not in the memory pool.</extracomment>
        <translation type="unfinished">0/doğrulanmadı, bellek havuzunda değil</translation>
    </message>
    <message>
        <source>abandoned</source>
        <extracomment>Text explaining the current status of a transaction, shown in the status field of the details window for this transaction. This status represents an abandoned transaction.</extracomment>
        <translation type="unfinished">terk edilmiş</translation>
    </message>
    <message>
        <source>%1/unconfirmed</source>
        <extracomment>Text explaining the current status of a transaction, shown in the status field of the details window for this transaction. This status represents a transaction confirmed in at least one block, but less than 6 blocks.</extracomment>
        <translation type="unfinished">%1/doğrulanmadı</translation>
    </message>
    <message>
        <source>%1 confirmations</source>
        <extracomment>Text explaining the current status of a transaction, shown in the status field of the details window for this transaction. This status represents a transaction confirmed in 6 or more blocks.</extracomment>
        <translation type="unfinished">%1 doğrulama</translation>
    </message>
    <message>
        <source>Status</source>
        <translation type="unfinished">Durum</translation>
    </message>
    <message>
        <source>Date</source>
        <translation type="unfinished">Tarih</translation>
    </message>
    <message>
        <source>Source</source>
        <translation type="unfinished">Kaynak</translation>
    </message>
    <message>
        <source>Generated</source>
        <translation type="unfinished">Oluşturuldu</translation>
    </message>
    <message>
        <source>From</source>
        <translation type="unfinished">Gönderen</translation>
    </message>
    <message>
        <source>unknown</source>
        <translation type="unfinished">bilinmeyen</translation>
    </message>
    <message>
        <source>To</source>
        <translation type="unfinished">Alıcı</translation>
    </message>
    <message>
        <source>own address</source>
        <translation type="unfinished">kendi adresiniz</translation>
    </message>
    <message>
        <source>watch-only</source>
        <translation type="unfinished">sadece-izlenen</translation>
    </message>
    <message>
        <source>label</source>
        <translation type="unfinished">etiket</translation>
    </message>
    <message>
        <source>Credit</source>
        <translation type="unfinished">Kredi</translation>
    </message>
    <message numerus="yes">
        <source>matures in %n more block(s)</source>
        <translation type="unfinished">
            <numerusform>%n ek blok sonrasında olgunlaşacak</numerusform>
        </translation>
    </message>
    <message>
        <source>not accepted</source>
        <translation type="unfinished">kabul edilmedi</translation>
    </message>
    <message>
        <source>Debit</source>
        <translation type="unfinished">Çekilen Tutar</translation>
    </message>
    <message>
        <source>Total debit</source>
        <translation type="unfinished">Toplam gider</translation>
    </message>
    <message>
        <source>Total credit</source>
        <translation type="unfinished">Toplam gelir</translation>
    </message>
    <message>
        <source>Transaction fee</source>
        <translation type="unfinished">İşlem ücreti</translation>
    </message>
    <message>
        <source>Net amount</source>
        <translation type="unfinished">Net tutar</translation>
    </message>
    <message>
        <source>Message</source>
        <translation type="unfinished">Mesaj</translation>
    </message>
    <message>
        <source>Comment</source>
        <translation type="unfinished">Yorum</translation>
    </message>
    <message>
        <source>Transaction ID</source>
        <translation type="unfinished">İşlem ID'si</translation>
    </message>
    <message>
        <source>Transaction total size</source>
        <translation type="unfinished">İşlemin toplam boyutu</translation>
    </message>
    <message>
        <source>Transaction virtual size</source>
        <translation type="unfinished">İşlemin sanal boyutu</translation>
    </message>
    <message>
        <source>Output index</source>
        <translation type="unfinished">Çıktı indeksi</translation>
    </message>
    <message>
<<<<<<< HEAD
        <source>Please, review your transaction. You can create and send this transaction or create a Partially Signed Bitcoin Transaction (PSBT), which you can save or copy and then sign with, e.g., an offline %1 wallet, or a PSBT-compatible hardware wallet.</source>
        <extracomment>Text to inform a user attempting to create a transaction of their current options. At this stage, a user can send their transaction or create a PSBT. This string is displayed when both private keys and PSBT controls are enabled.</extracomment>
        <translation type="unfinished">Lütfen işleminizi gözden geçirin. Bu işlemi oluşturabilir ve gönderebilir veya örneğin çevrimdışı bir %1 cüzdanı veya PSBT uyumlu bir donanım cüzdanı gibi kaydedebileceğiniz veya kopyalayabileceğiniz ve ardından imzalayabileceğiniz bir Kısmen İmzalı Bitcoin İşlemi (PSBT) oluşturabilirsiniz.</translation>
    </message>
    <message>
        <source>Please, review your transaction.</source>
        <extracomment>Text to prompt a user to review the details of the transaction they are attempting to send.</extracomment>
        <translation type="unfinished">Lütfen işleminizi gözden geçirin.</translation>
=======
        <source> (Certificate was not verified)</source>
        <translation type="unfinished">(Sertifika doğrulanmadı)</translation>
>>>>>>> 88259837
    </message>
    <message>
        <source>Merchant</source>
        <translation type="unfinished">Tüccar</translation>
    </message>
    <message>
        <source>Generated coins must mature %1 blocks before they can be spent. When you generated this block, it was broadcast to the network to be added to the block chain. If it fails to get into the chain, its state will change to "not accepted" and it won't be spendable. This may occasionally happen if another node generates a block within a few seconds of yours.</source>
        <translation type="unfinished">Oluşturulan bitcoin'lerin harcanabilmelerinden önce %1 blok beklemeleri gerekmektedir. Bu blok, oluşturduğunuzda, blok zincirine eklenmesi için ağda yayınlandı. Zincire eklenmesi başarısız olursa, durumu "kabul edilmedi" olarak değiştirilecek ve harcanamayacaktır. Bu, bazen başka bir düğüm sizden birkaç saniye önce ya da sonra blok oluşturursa meydana gelebilir.</translation>
    </message>
    <message>
        <source>Debug information</source>
        <translation type="unfinished">Hata ayıklama bilgisi</translation>
    </message>
    <message>
        <source>Transaction</source>
        <translation type="unfinished">İşlem</translation>
    </message>
    <message>
        <source>Inputs</source>
        <translation type="unfinished">Girdiler</translation>
    </message>
    <message>
        <source>Amount</source>
        <translation type="unfinished">Mitar</translation>
    </message>
    <message>
        <source>true</source>
        <translation type="unfinished">doğru</translation>
    </message>
    <message>
        <source>false</source>
        <translation type="unfinished">yanlış</translation>
    </message>
</context>
<context>
    <name>TransactionDescDialog</name>
    <message>
        <source>This pane shows a detailed description of the transaction</source>
        <translation type="unfinished">Bu pano işlemin ayrıntılı açıklamasını gösterir</translation>
    </message>
    <message>
<<<<<<< HEAD
        <source>Payment request expired.</source>
        <translation type="unfinished">Ödeme talebinin geçerlilik süresi bitti.</translation>
    </message>
    <message numerus="yes">
        <source>Estimated to begin confirmation within %n block(s).</source>
        <translation type="unfinished">
            <numerusform>Tahmini %n blok içinde doğrulamaya başlanacaktır.</numerusform>
        </translation>
=======
        <source>Details for %1</source>
        <translation type="unfinished">%1 için ayrıntılar</translation>
>>>>>>> 88259837
    </message>
</context>
<context>
    <name>TransactionTableModel</name>
    <message>
        <source>Date</source>
        <translation type="unfinished">Tarih</translation>
    </message>
    <message>
        <source>Type</source>
        <translation type="unfinished">Tür</translation>
    </message>
    <message>
        <source>Label</source>
        <translation type="unfinished">Etiket</translation>
    </message>
    <message>
        <source>Unconfirmed</source>
        <translation type="unfinished">Doğrulanmamış</translation>
    </message>
    <message>
        <source>Abandoned</source>
        <translation type="unfinished">Terk edilmiş</translation>
    </message>
    <message>
        <source>Confirming (%1 of %2 recommended confirmations)</source>
        <translation type="unfinished">Doğrulanıyor (%1 kere doğrulandı, önerilen doğrulama sayısı %2)</translation>
    </message>
    <message>
        <source>Confirmed (%1 confirmations)</source>
        <translation type="unfinished">Doğrulandı (%1 doğrulama)</translation>
    </message>
    <message>
        <source>Conflicted</source>
        <translation type="unfinished">Çakıştı</translation>
    </message>
    <message>
        <source>Immature (%1 confirmations, will be available after %2)</source>
        <translation type="unfinished">Olgunlaşmamış (%1 doğrulama, %2 doğrulama sonra kullanılabilir olacaktır)</translation>
    </message>
    <message>
        <source>Generated but not accepted</source>
        <translation type="unfinished">Oluşturuldu ama kabul edilmedi</translation>
    </message>
    <message>
        <source>Received with</source>
        <translation type="unfinished">Şununla alındı</translation>
    </message>
    <message>
        <source>Received from</source>
        <translation type="unfinished">Alındığı kişi</translation>
    </message>
    <message>
        <source>Sent to</source>
        <translation type="unfinished">Gönderildiği adres</translation>
    </message>
    <message>
        <source>Payment to yourself</source>
        <translation type="unfinished">Kendinize ödeme</translation>
    </message>
    <message>
        <source>Mined</source>
        <translation type="unfinished">Madenden</translation>
    </message>
    <message>
        <source>watch-only</source>
        <translation type="unfinished">sadece-izlenen</translation>
    </message>
    <message>
        <source>(n/a)</source>
        <translation type="unfinished">(mevcut değil)</translation>
    </message>
    <message>
        <source>(no label)</source>
        <translation type="unfinished">(etiket yok)</translation>
    </message>
    <message>
        <source>Transaction status. Hover over this field to show number of confirmations.</source>
        <translation type="unfinished">İşlem durumu. Doğrulama sayısını görüntülemek için fare imlecini bu alanın üzerinde tutunuz.</translation>
    </message>
    <message>
        <source>Date and time that the transaction was received.</source>
        <translation type="unfinished">İşlemin alındığı tarih ve zaman.</translation>
    </message>
    <message>
        <source>Type of transaction.</source>
        <translation type="unfinished">İşlemin türü.</translation>
    </message>
    <message>
        <source>Whether or not a watch-only address is involved in this transaction.</source>
        <translation type="unfinished">Bu işleme sadece-izlenen bir adresin dahil edilip, edilmediği.</translation>
    </message>
    <message>
        <source>User-defined intent/purpose of the transaction.</source>
        <translation type="unfinished">İşlemin kullanıcı tanımlı amacı.</translation>
    </message>
    <message>
        <source>Amount removed from or added to balance.</source>
        <translation type="unfinished">Bakiyeden kaldırılan ya da bakiyeye eklenen tutar.</translation>
    </message>
</context>
<context>
    <name>TransactionView</name>
    <message>
        <source>All</source>
        <translation type="unfinished">Tümü</translation>
    </message>
    <message>
        <source>Today</source>
        <translation type="unfinished">Bugün</translation>
    </message>
    <message>
        <source>This week</source>
        <translation type="unfinished">Bu hafta</translation>
    </message>
    <message>
        <source>This month</source>
        <translation type="unfinished">Bu ay</translation>
    </message>
    <message>
        <source>Last month</source>
        <translation type="unfinished">Geçen ay</translation>
    </message>
    <message>
        <source>This year</source>
        <translation type="unfinished">Bu yıl</translation>
    </message>
    <message>
        <source>Received with</source>
        <translation type="unfinished">Şununla alındı</translation>
    </message>
    <message>
        <source>Sent to</source>
        <translation type="unfinished">Gönderildiği adres</translation>
    </message>
    <message>
        <source>To yourself</source>
        <translation type="unfinished">Kendinize</translation>
    </message>
    <message>
        <source>Mined</source>
        <translation type="unfinished">Madenden</translation>
    </message>
    <message>
        <source>Other</source>
        <translation type="unfinished">Diğer</translation>
    </message>
    <message>
        <source>Enter address, transaction id, or label to search</source>
        <translation type="unfinished">Aramak için adres, gönderim numarası ya da etiket yazınız</translation>
    </message>
    <message>
        <source>Min amount</source>
        <translation type="unfinished">En düşük tutar</translation>
    </message>
    <message>
        <source>Range…</source>
        <translation type="unfinished">Aralık...</translation>
    </message>
    <message>
        <source>&amp;Copy address</source>
        <translation type="unfinished">&amp;Adresi kopyala</translation>
    </message>
    <message>
        <source>Copy &amp;label</source>
        <translation type="unfinished">&amp;etiketi kopyala</translation>
    </message>
    <message>
        <source>Copy &amp;amount</source>
        <translation type="unfinished">&amp;miktarı kopyala</translation>
    </message>
    <message>
        <source>Show in %1</source>
        <extracomment>Transactions table context menu action to show the selected transaction in a third-party block explorer. %1 is a stand-in argument for the URL of the explorer.</extracomment>
        <translation type="unfinished">%1'da göster</translation>
    </message>
    <message>
        <source>Export Transaction History</source>
        <translation type="unfinished">İşlem Tarihçesini Dışarı Aktar</translation>
    </message>
    <message>
        <source>Comma separated file</source>
        <extracomment>Expanded name of the CSV file format. See: https://en.wikipedia.org/wiki/Comma-separated_values.</extracomment>
        <translation type="unfinished">Virgülle ayrılmış dosya</translation>
    </message>
    <message>
        <source>Confirmed</source>
        <translation type="unfinished">Doğrulandı</translation>
    </message>
    <message>
        <source>Watch-only</source>
        <translation type="unfinished">Sadece izlenen</translation>
    </message>
    <message>
        <source>Date</source>
        <translation type="unfinished">Tarih</translation>
    </message>
    <message>
        <source>Type</source>
        <translation type="unfinished">Tür</translation>
    </message>
    <message>
        <source>Label</source>
        <translation type="unfinished">Etiket</translation>
    </message>
    <message>
        <source>Address</source>
        <translation type="unfinished">Adres</translation>
    </message>
    <message>
        <source>Exporting Failed</source>
        <translation type="unfinished">Dışa Aktarım Başarısız Oldu</translation>
    </message>
    <message>
        <source>There was an error trying to save the transaction history to %1.</source>
        <translation type="unfinished">İşlem tarihçesinin %1 konumuna kaydedilmeye çalışıldığı sırada bir hata meydana geldi.</translation>
    </message>
    <message>
        <source>Exporting Successful</source>
        <translation type="unfinished">Dışarı Aktarma Başarılı</translation>
    </message>
    <message>
        <source>The transaction history was successfully saved to %1.</source>
        <translation type="unfinished">İşlem tarihçesi %1 konumuna başarıyla kaydedildi.</translation>
    </message>
    <message>
        <source>Range:</source>
        <translation type="unfinished">Tarih Aralığı:</translation>
    </message>
    <message>
        <source>to</source>
        <translation type="unfinished">Alıcı</translation>
    </message>
</context>
<context>
    <name>WalletFrame</name>
    <message>
        <source>Create a new wallet</source>
        <translation type="unfinished">Yeni bir cüzdan oluştur</translation>
    </message>
    <message>
        <source>Error</source>
        <translation type="unfinished">Hata</translation>
    </message>
    <message>
        <source>Load Transaction Data</source>
        <translation type="unfinished">İşlem Verilerini Yükle</translation>
    </message>
    </context>
<context>
    <name>WalletModel</name>
    <message>
        <source>Send Coins</source>
        <translation type="unfinished">Bitcoini Gönder</translation>
    </message>
    <message>
        <source>Fee bump error</source>
        <translation type="unfinished">Ücret yükselişi hatası</translation>
    </message>
<<<<<<< HEAD
</context>
<context>
    <name>TransactionDesc</name>
    <message numerus="yes">
        <source>Open for %n more block(s)</source>
        <translation>
            <numerusform>Open for %n more block</numerusform>
        </translation>
    </message>
    <message>
        <source>Open until %1</source>
        <translation type="unfinished">%1 değerine dek açık</translation>
    </message>
    <message>
        <source>conflicted with a transaction with %1 confirmations</source>
        <translation type="unfinished">%1 doğrulamalı bir işlem ile çelişti</translation>
    </message>
    <message>
        <source>0/unconfirmed, %1</source>
        <translation type="unfinished">0/doğrulanmamış, %1</translation>
    </message>
    <message>
        <source>in memory pool</source>
        <translation type="unfinished">bellek alanında</translation>
    </message>
    <message>
        <source>not in memory pool</source>
        <translation type="unfinished">bellek alanında değil</translation>
    </message>
    <message>
        <source>abandoned</source>
        <translation type="unfinished">terk edilmiş</translation>
    </message>
    <message>
        <source>%1/unconfirmed</source>
        <translation type="unfinished">%1/doğrulanmadı</translation>
    </message>
    <message>
        <source>%1 confirmations</source>
        <translation type="unfinished">%1 doğrulama</translation>
    </message>
    <message>
        <source>Status</source>
        <translation type="unfinished">Durum</translation>
    </message>
=======
>>>>>>> 88259837
    <message>
        <source>Increasing transaction fee failed</source>
        <translation type="unfinished">İşlem ücreti artırma başarısız oldu</translation>
    </message>
    <message>
        <source>Do you want to increase the fee?</source>
        <extracomment>Asks a user if they would like to manually increase the fee of a transaction that has already been created.</extracomment>
        <translation type="unfinished">Ücreti artırmak istiyor musunuz?</translation>
    </message>
    <message>
        <source>Current fee:</source>
        <translation type="unfinished">Geçerli ücret:</translation>
    </message>
    <message>
        <source>Increase:</source>
        <translation type="unfinished">Artış:</translation>
    </message>
    <message>
        <source>New fee:</source>
        <translation type="unfinished">Yeni ücret:</translation>
    </message>
    <message>
        <source>PSBT copied</source>
        <translation type="unfinished">PSBT kopyalandı</translation>
    </message>
    <message>
        <source>Copied to clipboard</source>
        <comment>Fee-bump PSBT saved</comment>
        <translation type="unfinished">Panoya kopyalandı</translation>
    </message>
    <message>
        <source>Can't sign transaction.</source>
        <translation type="unfinished">İşlem imzalanamıyor.</translation>
    </message>
    <message>
        <source>Could not commit transaction</source>
        <translation type="unfinished">Alışveriş taahüt edilemedi.</translation>
    </message>
    <message>
        <source>default wallet</source>
        <translation type="unfinished">varsayılan cüzdan</translation>
    </message>
</context>
<context>
    <name>WalletView</name>
    <message>
        <source>&amp;Export</source>
        <translation type="unfinished">Dışa aktar</translation>
    </message>
    <message>
        <source>Export the data in the current tab to a file</source>
        <translation type="unfinished">Geçerli sekmedeki veriyi bir dosyaya ile dışa aktarın</translation>
    </message>
    <message>
        <source>Backup Wallet</source>
        <translation type="unfinished">Cüzdanı Yedekle</translation>
    </message>
    <message>
        <source>Wallet Data</source>
        <extracomment>Name of the wallet data file format.</extracomment>
        <translation type="unfinished">Cüzdan Verisi</translation>
    </message>
    <message>
        <source>Backup Failed</source>
        <translation type="unfinished">Yedekleme Başarısız</translation>
    </message>
    <message>
        <source>There was an error trying to save the wallet data to %1.</source>
        <translation type="unfinished">Cüzdan verisini %1'e kaydederken hata oluştu.</translation>
    </message>
    <message>
        <source>Backup Successful</source>
        <translation type="unfinished">Yedekleme Başarılı</translation>
    </message>
    <message>
        <source>The wallet data was successfully saved to %1.</source>
        <translation type="unfinished">Cüzdan verisi %1'e kaydedildi.</translation>
    </message>
<<<<<<< HEAD
    <message numerus="yes">
        <source>matures in %n more block(s)</source>
        <translation type="unfinished">
            <numerusform>%n ek blok sonrasında olgunlaşacak</numerusform>
        </translation>
=======
    <message>
        <source>Cancel</source>
        <translation type="unfinished">İptal</translation>
>>>>>>> 88259837
    </message>
</context>
<context>
    <name>bitcoin-core</name>
    <message>
        <source>The %s developers</source>
        <translation type="unfinished">%s geliştiricileri</translation>
    </message>
    <message>
        <source>Cannot obtain a lock on data directory %s. %s is probably already running.</source>
        <translation type="unfinished">%s veri dizininde kilit elde edilemedi. %s muhtemelen hâlihazırda çalışmaktadır.</translation>
    </message>
    <message>
        <source>Distributed under the MIT software license, see the accompanying file %s or %s</source>
        <translation type="unfinished">MIT yazılım lisansı altında dağıtılmıştır, beraberindeki %s ya da %s dosyasına bakınız.</translation>
    </message>
    <message>
        <source>Error reading %s! All keys read correctly, but transaction data or address book entries might be missing or incorrect.</source>
        <translation type="unfinished">%s dosyasının okunması sırasında bir hata meydana geldi! Tüm anahtarlar doğru bir şekilde okundu, ancak işlem verileri ya da adres defteri ögeleri hatalı veya eksik olabilir.</translation>
    </message>
    <message>
        <source>Error reading %s! Transaction data may be missing or incorrect. Rescanning wallet.</source>
        <translation type="unfinished">%s okuma hatası! İşlem verileri eksik veya yanlış olabilir. Cüzdan yeniden taranıyor.</translation>
    </message>
    <message>
        <source>Invalid or corrupt peers.dat (%s). If you believe this is a bug, please report it to %s. As a workaround, you can move the file (%s) out of the way (rename, move, or delete) to have a new one created on the next start.</source>
        <translation type="unfinished">Geçersiz veya bozuk peers.dat (%s). Bunun bir hata olduğunu düşünüyorsanız, lütfen %s'e bildirin. Geçici bir çözüm olarak, bir sonraki başlangıçta yeni bir dosya oluşturmak için dosyayı (%s) yoldan çekebilirsiniz (yeniden adlandırabilir, taşıyabilir veya silebilirsiniz).</translation>
    </message>
    <message>
        <source>Please check that your computer's date and time are correct! If your clock is wrong, %s will not work properly.</source>
        <translation type="unfinished">Lütfen bilgisayarınızın tarih ve saatinin doğruluğunu kontrol edin. Hata varsa %s doğru çalışmayacaktır.</translation>
    </message>
    <message>
        <source>Please contribute if you find %s useful. Visit %s for further information about the software.</source>
        <translation type="unfinished">%s programını faydalı buluyorsanız lütfen katkıda bulununuz. Yazılım hakkında daha fazla bilgi için %s adresini ziyaret ediniz.</translation>
    </message>
    <message>
        <source>Prune configured below the minimum of %d MiB.  Please use a higher number.</source>
        <translation type="unfinished">Budama, en düşük değer olan %d MiB'den düşük olarak ayarlanmıştır. Lütfen daha yüksek bir sayı kullanınız.</translation>
    </message>
    <message>
        <source>Prune: last wallet synchronisation goes beyond pruned data. You need to -reindex (download the whole blockchain again in case of pruned node)</source>
        <translation type="unfinished">Budama: son cüzdan eşleşmesi budanmış verilerin ötesine gitmektedir. -reindex kullanmanız gerekmektedir (Budanmış düğüm ise tüm blok zincirini tekrar indirmeniz gerekir.)</translation>
    </message>
    <message>
        <source>The block database contains a block which appears to be from the future. This may be due to your computer's date and time being set incorrectly. Only rebuild the block database if you are sure that your computer's date and time are correct</source>
        <translation type="unfinished">Blok veritabanı gelecekten gibi görünen bir blok içermektedir. Bu, bilgisayarınızın saat ve tarihinin yanlış ayarlanmış olmasından kaynaklanabilir. Blok veritabanını sadece bilgisayarınızın tarih ve saatinin doğru olduğundan eminseniz yeniden derleyin.</translation>
    </message>
    <message>
        <source>The block index db contains a legacy 'txindex'. To clear the occupied disk space, run a full -reindex, otherwise ignore this error. This error message will not be displayed again.</source>
        <translation type="unfinished">Blok dizini db, eski bir 'txindex' içerir. Dolu disk alanını temizlemek için full -reindex çalıştırın, aksi takdirde bu hatayı yok sayın. Bu hata mesajı tekrar görüntülenmeyecek.</translation>
    </message>
    <message>
        <source>The transaction amount is too small to send after the fee has been deducted</source>
        <translation type="unfinished">Bu işlem, tutar düşüldükten sonra göndermek için çok düşük</translation>
    </message>
    <message>
        <source>This is a pre-release test build - use at your own risk - do not use for mining or merchant applications</source>
        <translation type="unfinished">Bu kararlı sürümden önceki bir deneme sürümüdür. - risklerini bilerek kullanma sorumluluğu sizdedir - bitcoin oluşturmak ya da ticari uygulamalar için kullanmayınız</translation>
    </message>
    <message>
        <source>This is the transaction fee you may pay when fee estimates are not available.</source>
        <translation type="unfinished">İşlem ücret tahminleri mevcut olmadığında ödeyebileceğiniz işlem ücreti budur.</translation>
    </message>
    <message>
        <source>Total length of network version string (%i) exceeds maximum length (%i). Reduce the number or size of uacomments.</source>
        <translation type="unfinished">Ağ sürümü zincirinin toplam boyutu (%i) en yüksek boyutu geçmektedir (%i). Kullanıcı aracı açıklamasının sayısı veya boyutunu azaltınız.</translation>
    </message>
    <message>
        <source>Warning: We do not appear to fully agree with our peers! You may need to upgrade, or other nodes may need to upgrade.</source>
        <translation type="unfinished">Uyarı: Ağ eşlerimizle tamamen anlaşamamışız gibi görünüyor! Güncelleme yapmanız gerekebilir ya da diğer düğümlerin güncelleme yapmaları gerekebilir.</translation>
    </message>
    <message>
        <source>You need to rebuild the database using -reindex to go back to unpruned mode.  This will redownload the entire blockchain</source>
        <translation type="unfinished">Budama olmayan kipe dönmek için veritabanını -reindex ile tekrar derlemeniz gerekir. Bu, tüm blok zincirini tekrar indirecektir</translation>
    </message>
    <message>
        <source>%s is set very high!</source>
        <translation type="unfinished">%s çok yüksek ayarlanmış!</translation>
    </message>
    <message>
        <source>-maxmempool must be at least %d MB</source>
        <translation type="unfinished">-maxmempool en az %d MB olmalıdır</translation>
    </message>
    <message>
        <source>Cannot resolve -%s address: '%s'</source>
        <translation type="unfinished">Çözümlenemedi - %s adres: '%s'</translation>
    </message>
    <message>
        <source>Cannot set -forcednsseed to true when setting -dnsseed to false.</source>
        <translation type="unfinished">-dnsseed false olarak ayarlanırken -forcednsseed true olarak ayarlanamıyor.</translation>
    </message>
    <message>
        <source>Cannot write to data directory '%s'; check permissions.</source>
        <translation type="unfinished">Veriler '%s' klasörüne yazılamıyor ; yetkilendirmeyi kontrol edin.</translation>
    </message>
    <message>
        <source>The -txindex upgrade started by a previous version cannot be completed. Restart with the previous version or run a full -reindex.</source>
        <translation type="unfinished">Önceki bir sürüm tarafından başlatılan -txindex yükseltmesi tamamlanamaz. Önceki sürümle yeniden başlatın veya full -reindex çalıştırın.</translation>
    </message>
    <message>
        <source>Cannot provide specific connections and have addrman find outgoing connections at the same time.</source>
        <translation type="unfinished">Belirli bağlantılar sağlayamaz ve aynı anda addrman'ın giden bağlantıları bulmasını sağlayamaz.</translation>
    </message>
    <message>
        <source>Error loading %s: External signer wallet being loaded without external signer support compiled</source>
        <translation type="unfinished">%s yüklenirken hata oluştu: Harici imzalayan cüzdanı derlenmiş harici imzalayan desteği olmadan yükleniyor</translation>
    </message>
    <message>
        <source>Failed to rename invalid peers.dat file. Please move or delete it and try again.</source>
        <translation type="unfinished">Geçersiz peers.dat dosyası yeniden adlandırılamadı. Lütfen taşıyın veya silin ve tekrar deneyin.</translation>
    </message>
    <message>
        <source>
Unable to restore backup of wallet.</source>
        <translation type="unfinished">
Cüzdan yedeği geri yüklenemiyor.</translation>
    </message>
    <message>
        <source>Copyright (C) %i-%i</source>
        <translation type="unfinished">Telif Hakkı (C) %i-%i</translation>
    </message>
    <message>
        <source>Corrupted block database detected</source>
        <translation type="unfinished">Bozuk blok veritabanı tespit edildi</translation>
    </message>
    <message>
        <source>Disk space is too low!</source>
        <translation type="unfinished">Disk alanı çok düşük!</translation>
    </message>
    <message>
        <source>Do you want to rebuild the block database now?</source>
        <translation type="unfinished">Blok veritabanını şimdi yeniden inşa etmek istiyor musunuz?</translation>
    </message>
    <message>
        <source>Done loading</source>
        <translation type="unfinished">Yükleme tamamlandı</translation>
    </message>
    <message>
        <source>Error initializing block database</source>
        <translation type="unfinished">Blok veritabanını başlatılırken bir hata meydana geldi</translation>
    </message>
    <message>
        <source>Error initializing wallet database environment %s!</source>
        <translation type="unfinished">%s cüzdan veritabanı ortamının başlatılmasında hata meydana geldi!</translation>
    </message>
    <message>
        <source>Error loading %s</source>
        <translation type="unfinished">%s unsurunun yüklenmesinde hata oluştu</translation>
    </message>
    <message>
        <source>Error loading %s: Wallet corrupted</source>
        <translation type="unfinished">%s unsurunun yüklenmesinde hata oluştu: bozuk cüzdan</translation>
    </message>
    <message>
        <source>Error loading %s: Wallet requires newer version of %s</source>
        <translation type="unfinished">%s unsurunun yüklenmesinde hata oluştu: cüzdan %s programının yeni bir sürümüne ihtiyaç duyuyor</translation>
    </message>
    <message>
        <source>Error loading block database</source>
        <translation type="unfinished">Blok veritabanının yüklenmesinde hata</translation>
    </message>
    <message>
        <source>Error opening block database</source>
        <translation type="unfinished">Blok veritabanının açılışı sırasında hata</translation>
    </message>
    <message>
        <source>Error reading from database, shutting down.</source>
        <translation type="unfinished">Veritabanı okuma hatası, program kapatılıyor.</translation>
    </message>
    <message>
        <source>Error: Failed to create new watchonly wallet</source>
        <translation type="unfinished">Hata: Yeni  sadece izlenebilir (watchonly) cüzdanı oluşturulamadı</translation>
    </message>
    <message>
        <source>Error: This wallet already uses SQLite</source>
        <translation type="unfinished">Hata: Bu cüzdan zaten SQLite kullanıyor</translation>
    </message>
    <message>
        <source>Failed to listen on any port. Use -listen=0 if you want this.</source>
        <translation type="unfinished">Herhangi bir portun dinlenmesi başarısız oldu. Bunu istiyorsanız -listen=0 seçeneğini kullanınız.</translation>
    </message>
    <message>
        <source>Failed to rescan the wallet during initialization</source>
        <translation type="unfinished">Başlatma sırasında cüzdanı yeniden tarama işlemi başarısız oldu</translation>
    </message>
    <message>
        <source>Failed to verify database</source>
        <translation type="unfinished">Veritabanı doğrulanamadı</translation>
    </message>
    <message>
        <source>Importing…</source>
        <translation type="unfinished">İçe aktarılıyor...</translation>
    </message>
    <message>
        <source>Incorrect or no genesis block found. Wrong datadir for network?</source>
        <translation type="unfinished">Yanlış ya da bulunamamış doğuş bloğu. Ağ için yanlış veri klasörü mü?</translation>
    </message>
    <message>
        <source>Initialization sanity check failed. %s is shutting down.</source>
        <translation type="unfinished">Başlatma sınaması başarısız oldu. %s kapatılıyor.</translation>
    </message>
    <message>
        <source>Input not found or already spent</source>
        <translation type="unfinished">Girdi bulunamadı veya zaten harcandı</translation>
    </message>
    <message>
        <source>Insufficient funds</source>
        <translation type="unfinished">Yetersiz bakiye</translation>
    </message>
    <message>
        <source>Invalid -onion address or hostname: '%s'</source>
        <translation type="unfinished">Geçersiz -onion adresi veya ana makine adı: '%s'</translation>
    </message>
    <message>
        <source>Invalid -proxy address or hostname: '%s'</source>
        <translation type="unfinished">Geçersiz -proxy adresi veya ana makine adı: '%s'</translation>
    </message>
    <message>
        <source>Invalid amount for -%s=&lt;amount&gt;: '%s'</source>
        <translation type="unfinished">-%s=&lt;tutar&gt; için geçersiz tutar: '%s'</translation>
    </message>
    <message>
        <source>Invalid netmask specified in -whitelist: '%s'</source>
        <translation type="unfinished">-whitelist: '%s' unsurunda geçersiz bir ağ maskesi belirtildi</translation>
    </message>
    <message>
        <source>Loading P2P addresses…</source>
        <translation type="unfinished">P2P adresleri yükleniyor...</translation>
    </message>
    <message>
        <source>Loading banlist…</source>
        <translation type="unfinished">Engel listesi yükleniyor...</translation>
    </message>
    <message>
        <source>Loading block index…</source>
        <translation type="unfinished">Blok dizini yükleniyor...</translation>
    </message>
    <message>
        <source>Loading wallet…</source>
        <translation type="unfinished">Cüzdan yükleniyor...</translation>
    </message>
    <message>
        <source>Missing amount</source>
        <translation type="unfinished">Eksik tutar</translation>
    </message>
    <message>
        <source>Missing solving data for estimating transaction size</source>
        <translation type="unfinished">İşlem boyutunu tahmin etmek için çözümleme verileri eksik</translation>
    </message>
    <message>
        <source>Need to specify a port with -whitebind: '%s'</source>
        <translation type="unfinished">-whitebind: '%s' ile bir port belirtilmesi lazımdır</translation>
    </message>
    <message>
        <source>No addresses available</source>
        <translation type="unfinished">Erişilebilir adres yok</translation>
    </message>
    <message>
        <source>Not enough file descriptors available.</source>
        <translation type="unfinished">Kafi derecede dosya tanımlayıcıları mevcut değil.</translation>
    </message>
    <message>
        <source>Prune cannot be configured with a negative value.</source>
        <translation type="unfinished">Budama negatif bir değerle yapılandırılamaz.</translation>
    </message>
    <message>
        <source>Prune mode is incompatible with -txindex.</source>
        <translation type="unfinished">Budama kipi -txindex ile uyumsuzdur.</translation>
    </message>
    <message>
        <source>Reducing -maxconnections from %d to %d, because of system limitations.</source>
        <translation type="unfinished">Sistem sınırlamaları sebebiyle -maxconnections %d değerinden %d değerine düşürülmüştür.</translation>
    </message>
    <message>
        <source>Rescanning…</source>
        <translation type="unfinished">Yeniden taranıyor...</translation>
    </message>
    <message>
        <source>Signing transaction failed</source>
        <translation type="unfinished">İşlemin imzalanması başarısız oldu</translation>
    </message>
    <message>
        <source>Specified -walletdir "%s" does not exist</source>
        <translation type="unfinished">Belirtilen -walletdir "%s" mevcut değil</translation>
    </message>
    <message>
        <source>Specified -walletdir "%s" is a relative path</source>
        <translation type="unfinished">Belirtilen -walletdir "%s" göreceli bir yoldur</translation>
    </message>
    <message>
        <source>Specified -walletdir "%s" is not a directory</source>
        <translation type="unfinished">Belirtilen -walletdir "%s" bir dizin değildir</translation>
    </message>
    <message>
        <source>The source code is available from %s.</source>
        <translation type="unfinished">%s'in kaynak kodu ulaşılabilir.</translation>
    </message>
    <message>
        <source>The transaction amount is too small to pay the fee</source>
        <translation type="unfinished">İşlemdeki bitcoin tutarı ücreti ödemek için çok düşük</translation>
    </message>
    <message>
        <source>The wallet will avoid paying less than the minimum relay fee.</source>
        <translation type="unfinished">Cüzdan en az aktarma ücretinden daha az ödeme yapmaktan sakınacaktır.</translation>
    </message>
    <message>
        <source>This is experimental software.</source>
        <translation type="unfinished">Bu deneysel bir uygulamadır.</translation>
    </message>
    <message>
        <source>This is the minimum transaction fee you pay on every transaction.</source>
        <translation type="unfinished">Bu her işlemde ödeceğiniz en düşük işlem ücretidir.</translation>
    </message>
    <message>
        <source>This is the transaction fee you will pay if you send a transaction.</source>
        <translation type="unfinished">-paytxfee çok yüksek bir değere ayarlanmış! Bu, işlemi gönderirseniz ödeyeceğiniz işlem ücretidir.</translation>
    </message>
    <message>
        <source>Transaction amount too small</source>
        <translation type="unfinished">İşlem tutarı çok düşük</translation>
    </message>
    <message>
        <source>Transaction amounts must not be negative</source>
        <translation type="unfinished">İşlem tutarı negatif olmamalıdır.</translation>
    </message>
    <message>
        <source>Transaction change output index out of range</source>
        <translation type="unfinished">İşlem değişikliği çıktı endeksi aralık dışında</translation>
    </message>
    <message>
        <source>Transaction has too long of a mempool chain</source>
        <translation type="unfinished">İşlem çok uzun bir mempool zincirine sahip</translation>
    </message>
    <message>
        <source>Transaction must have at least one recipient</source>
        <translation type="unfinished">İşlem en az bir adet alıcıya sahip olmalı.</translation>
    </message>
    <message>
        <source>Transaction needs a change address, but we can't generate it.</source>
        <translation type="unfinished">İşlemin bir değişiklik adresine ihtiyacı var, ancak bunu oluşturamıyoruz.</translation>
    </message>
    <message>
        <source>Transaction too large</source>
        <translation type="unfinished">İşlem çok büyük</translation>
    </message>
    <message>
        <source>Unable to allocate memory for -maxsigcachesize: '%s' MiB</source>
        <translation type="unfinished">-maxsigcachesize: ' %s' MiB için bellek konumlandırılamıyor.</translation>
    </message>
    <message>
        <source>Unable to bind to %s on this computer (bind returned error %s)</source>
        <translation type="unfinished">Bu bilgisayarda %s ögesine bağlanılamadı (bağlanma %s hatasını verdi)</translation>
    </message>
    <message>
        <source>Unable to bind to %s on this computer. %s is probably already running.</source>
        <translation type="unfinished">Bu bilgisayarda %s unsuruna bağlanılamadı. %s muhtemelen hâlihazırda çalışmaktadır.</translation>
    </message>
    <message>
        <source>Unable to find UTXO for external input</source>
        <translation type="unfinished">Harici giriş için UTXO bulunamıyor.</translation>
    </message>
    <message>
        <source>Unable to generate initial keys</source>
        <translation type="unfinished">Başlangıç anahtarları üretilemiyor</translation>
    </message>
    <message>
        <source>Unable to generate keys</source>
        <translation type="unfinished">Anahtarlar oluşturulamıyor</translation>
    </message>
    <message>
        <source>Unable to parse -maxuploadtarget: '%s'</source>
        <translation type="unfinished">-maxuploadtarget ayrıştırılamıyor: '%s'</translation>
    </message>
    <message>
        <source>Unable to start HTTP server. See debug log for details.</source>
        <translation type="unfinished">HTTP sunucusu başlatılamadı. Ayrıntılar için debug.log dosyasına bakınız.</translation>
    </message>
    <message>
        <source>Unknown address type '%s'</source>
        <translation type="unfinished">Bilinmeyen adres türü '%s'</translation>
    </message>
    <message>
        <source>Unknown network specified in -onlynet: '%s'</source>
        <translation type="unfinished">-onlynet için bilinmeyen bir ağ belirtildi: '%s'</translation>
    </message>
    <message>
        <source>Unsupported logging category %s=%s.</source>
        <translation type="unfinished">Desteklenmeyen günlük kategorisi %s=%s.</translation>
    </message>
    <message>
        <source>User Agent comment (%s) contains unsafe characters.</source>
        <translation type="unfinished">Kullanıcı Aracı açıklaması (%s) güvensiz karakterler içermektedir.</translation>
    </message>
    <message>
        <source>Verifying blocks…</source>
        <translation type="unfinished">Bloklar doğrulanıyor...</translation>
    </message>
    <message>
        <source>Verifying wallet(s)…</source>
        <translation type="unfinished">Cüzdan(lar) doğrulanıyor...</translation>
    </message>
    <message>
        <source>Wallet needed to be rewritten: restart %s to complete</source>
        <translation type="unfinished">Cüzdanın tekrar yazılması gerekiyordu: işlemi tamamlamak için %s programını yeniden başlatınız</translation>
    </message>
    <message>
        <source>Settings file could not be read</source>
        <translation type="unfinished">Ayarlar dosyası okunamadı</translation>
    </message>
    <message>
        <source>Settings file could not be written</source>
        <translation type="unfinished">Ayarlar dosyası yazılamadı</translation>
    </message>
</context>
</TS><|MERGE_RESOLUTION|>--- conflicted
+++ resolved
@@ -3,7 +3,7 @@
     <name>AddressBookPage</name>
     <message>
         <source>Right-click to edit address or label</source>
-        <translation type="unfinished">Adresi veya etiketi düzenlemek için sağ tıklayın</translation>
+        <translation type="unfinished">Adresi veya etiketi düzenlemek için sağ tıklayın.</translation>
     </message>
     <message>
         <source>Create a new address</source>
@@ -409,34 +409,16 @@
         <translation type="unfinished">&amp;Hakkında %1</translation>
     </message>
     <message>
-<<<<<<< HEAD
-        <source>Error reading %s! Transaction data may be missing or incorrect. Rescanning wallet.</source>
-        <translation type="unfinished">%s okuma hatası! İşlem verileri eksik veya yanlış olabilir. Cüzdan yeniden taranıyor.</translation>
-    </message>
-    <message>
-        <source>Error: Listening for incoming connections failed (listen returned error %s)</source>
-        <translation type="unfinished">Hata: İçeri gelen bağlantıların dinlenmesi başarısız oldu (dinleme %s hatasını verdi)</translation>
-=======
         <source>Show information about %1</source>
         <translation type="unfinished">%1 hakkındaki bilgileri göster</translation>
->>>>>>> 88259837
     </message>
     <message>
         <source>About &amp;Qt</source>
         <translation type="unfinished">&amp;Qt hakkında</translation>
     </message>
     <message>
-<<<<<<< HEAD
-        <source>Invalid or corrupt peers.dat (%s). If you believe this is a bug, please report it to %s. As a workaround, you can move the file (%s) out of the way (rename, move, or delete) to have a new one created on the next start.</source>
-        <translation type="unfinished">Geçersiz veya bozuk peers.dat (%s). Bunun bir hata olduğunu düşünüyorsanız, lütfen %s'e bildirin. Geçici bir çözüm olarak, bir sonraki başlangıçta yeni bir dosya oluşturmak için dosyayı (%s) yoldan çekebilirsiniz (yeniden adlandırabilir, taşıyabilir veya silebilirsiniz).</translation>
-    </message>
-    <message>
-        <source>Please check that your computer's date and time are correct! If your clock is wrong, %s will not work properly.</source>
-        <translation type="unfinished">Lütfen bilgisayarınızın tarih ve saatinin doğruluğunu kontrol edin. Hata varsa %s doğru çalışmayacaktır.</translation>
-=======
         <source>Show information about Qt</source>
         <translation type="unfinished">Qt hakkındaki bilgileri göster</translation>
->>>>>>> 88259837
     </message>
     <message>
         <source>Modify configuration options for %1</source>
@@ -455,18 +437,9 @@
         <translation type="unfinished">Cüzdan:</translation>
     </message>
     <message>
-<<<<<<< HEAD
-        <source>The block index db contains a legacy 'txindex'. To clear the occupied disk space, run a full -reindex, otherwise ignore this error. This error message will not be displayed again.</source>
-        <translation type="unfinished">Blok dizini db, eski bir 'txindex' içerir. Dolu disk alanını temizlemek için full -reindex çalıştırın, aksi takdirde bu hatayı yok sayın. Bu hata mesajı tekrar görüntülenmeyecek.</translation>
-    </message>
-    <message>
-        <source>The transaction amount is too small to send after the fee has been deducted</source>
-        <translation type="unfinished">Bu işlem, tutar düşüldükten sonra göndermek için çok düşük</translation>
-=======
         <source>Network activity disabled.</source>
         <extracomment>A substring of the tooltip.</extracomment>
         <translation type="unfinished">Network aktivitesi devre dışı bırakıldı</translation>
->>>>>>> 88259837
     </message>
     <message>
         <source>Proxy is &lt;b&gt;enabled&lt;/b&gt;: %1</source>
@@ -501,49 +474,12 @@
         <translation type="unfinished">&amp;Cüzdanı Şifrele...</translation>
     </message>
     <message>
-<<<<<<< HEAD
-        <source>Cannot set -forcednsseed to true when setting -dnsseed to false.</source>
-        <translation type="unfinished">-dnsseed false olarak ayarlanırken -forcednsseed true olarak ayarlanamıyor.</translation>
-    </message>
-    <message>
-        <source>Cannot write to data directory '%s'; check permissions.</source>
-        <translation type="unfinished">Veriler '%s' klasörüne yazılamıyor ; yetkilendirmeyi kontrol edin.</translation>
-    </message>
-    <message>
-        <source>The -txindex upgrade started by a previous version cannot be completed. Restart with the previous version or run a full -reindex.</source>
-        <translation type="unfinished">Önceki bir sürüm tarafından başlatılan -txindex yükseltmesi tamamlanamaz. Önceki sürümle yeniden başlatın veya full -reindex çalıştırın.</translation>
-    </message>
-    <message>
-        <source>%s request to listen on port %u. This port is considered "bad" and thus it is unlikely that any Bitcoin Core peers connect to it. See doc/p2p-bad-ports.md for details and a full list.</source>
-        <translation type="unfinished">%s, %u bağlantı noktasında dinleme isteğinde bulunur. Bu bağlantı noktası "kötü" olarak kabul edilir ve bu nedenle, herhangi bir Bitcoin Core eşinin ona bağlanması olası değildir. Ayrıntılar ve tam liste için doc/p2p-bad-ports.md'ye bakın.</translation>
-    </message>
-    <message>
-        <source>Cannot provide specific connections and have addrman find outgoing connections at the same time.</source>
-        <translation type="unfinished">Belirli bağlantılar sağlayamaz ve aynı anda addrman'ın giden bağlantıları bulmasını sağlayamaz.</translation>
-    </message>
-    <message>
-        <source>Error loading %s: External signer wallet being loaded without external signer support compiled</source>
-        <translation type="unfinished">%s yüklenirken hata oluştu: Harici imzalayan cüzdanı derlenmiş harici imzalayan desteği olmadan yükleniyor</translation>
-    </message>
-    <message>
-        <source>Failed to rename invalid peers.dat file. Please move or delete it and try again.</source>
-        <translation type="unfinished">Geçersiz peers.dat dosyası yeniden adlandırılamadı. Lütfen taşıyın veya silin ve tekrar deneyin.</translation>
-    </message>
-    <message>
-        <source>Outbound connections restricted to Tor (-onlynet=onion) but the proxy for reaching the Tor network is not provided (no -proxy= and no -onion= given) or it is explicitly forbidden (-onion=0)</source>
-        <translation type="unfinished">Giden bağlantılar Tor ile sınırlıdır (-onlynet=onion) ancak Tor ağına ulaşmak için proxy sağlanmaz (-proxy= ve -onion= verilmez) veya açıkça yasaktır (-onion=0)</translation>
-    </message>
-    <message>
-        <source>Copyright (C) %i-%i</source>
-        <translation type="unfinished">Telif Hakkı (C) %i-%i</translation>
-=======
         <source>Encrypt the private keys that belong to your wallet</source>
         <translation type="unfinished">Cüzdanınıza ait özel anahtarları şifreleyin</translation>
     </message>
     <message>
         <source>&amp;Backup Wallet…</source>
         <translation type="unfinished">&amp;Cüzdanı Yedekle...</translation>
->>>>>>> 88259837
     </message>
     <message>
         <source>&amp;Change Passphrase…</source>
@@ -586,6 +522,62 @@
         <translation type="unfinished">Tüm Cüzdanları Kapat...</translation>
     </message>
     <message>
+        <source>&amp;Encrypt Wallet…</source>
+        <translation type="unfinished">&amp;Cüzdanı Şifrele...</translation>
+    </message>
+    <message>
+        <source>Encrypt the private keys that belong to your wallet</source>
+        <translation>Cüzdanınıza ait özel anahtarları şifreleyin</translation>
+    </message>
+    <message>
+        <source>&amp;Backup Wallet…</source>
+        <translation type="unfinished">&amp;Cüzdanı Yedekle...</translation>
+    </message>
+    <message>
+        <source>&amp;Change Passphrase…</source>
+        <translation type="unfinished">&amp;Parolayı Değiştir...</translation>
+    </message>
+    <message>
+        <source>Sign &amp;message…</source>
+        <translation type="unfinished">&amp;Mesajı imzala...</translation>
+    </message>
+    <message>
+        <source>Sign messages with your Bitcoin addresses to prove you own them</source>
+        <translation>Bitcoin adreslerine sahip olduğunuzu kanıtlamak için mesajlarınızı imzalayın</translation>
+    </message>
+    <message>
+        <source>&amp;Verify message…</source>
+        <translation type="unfinished">&amp;Mesajı doğrula...</translation>
+    </message>
+    <message>
+        <source>Verify messages to ensure they were signed with specified Bitcoin addresses</source>
+        <translation>Belirtilen Bitcoin adresleriyle imzalandıklarından emin olmak için mesajları doğrulayın</translation>
+    </message>
+    <message>
+        <source>&amp;Load PSBT from file…</source>
+        <translation type="unfinished">&amp;PSBT'yi dosyadan yükle...</translation>
+    </message>
+    <message>
+        <source>Load PSBT from clipboard…</source>
+        <translation type="unfinished">PSBT'yi panodan yükle...</translation>
+    </message>
+    <message>
+        <source>Open &amp;URI…</source>
+        <translation type="unfinished">&amp;URI 'ı Aç...</translation>
+    </message>
+    <message>
+        <source>Close Wallet…</source>
+        <translation type="unfinished">Cüzdanı Kapat...</translation>
+    </message>
+    <message>
+        <source>Create Wallet…</source>
+        <translation type="unfinished">Cüzdan Oluştur...</translation>
+    </message>
+    <message>
+        <source>Close All Wallets…</source>
+        <translation type="unfinished">Tüm Cüzdanları Kapat...</translation>
+    </message>
+    <message>
         <source>&amp;File</source>
         <translation type="unfinished">&amp;Dosya</translation>
     </message>
@@ -622,17 +614,32 @@
         <translation type="unfinished">Kullanılan gönderim adreslerinin ve etiketlerin listesini göster</translation>
     </message>
     <message>
-<<<<<<< HEAD
-        <source>Input not found or already spent</source>
-        <translation type="unfinished">Girdi bulunamadı veya zaten harcandı</translation>
-    </message>
-    <message>
-        <source>Insufficient funds</source>
-        <translation type="unfinished">Yetersiz bakiye</translation>
-=======
         <source>Show the list of used receiving addresses and labels</source>
         <translation type="unfinished">Kullanılan alım adreslerinin ve etiketlerin listesini göster</translation>
->>>>>>> 88259837
+    </message>
+    <message>
+        <source>Syncing Headers (%1%)…</source>
+        <translation type="unfinished">Başlıklar senkronize ediliyor (%1%)...</translation>
+    </message>
+    <message>
+        <source>Synchronizing with network…</source>
+        <translation type="unfinished">Ağ ile senkronize ediliyor...</translation>
+    </message>
+    <message>
+        <source>Connecting to peers…</source>
+        <translation type="unfinished">Eşlere Bağlanılıyor...</translation>
+    </message>
+    <message>
+        <source>Request payments (generates QR codes and bitcoin: URIs)</source>
+        <translation type="unfinished">Ödeme isteyin (QR kodları ve bitcoin: URI'ler üretir)</translation>
+    </message>
+    <message>
+        <source>Show the list of used sending addresses and labels</source>
+        <translation type="unfinished">Kullanılan gönderim adreslerinin ve etiketlerin listesini göster</translation>
+    </message>
+    <message>
+        <source>Show the list of used receiving addresses and labels</source>
+        <translation type="unfinished">Kullanılan alım adreslerinin ve etiketlerin listesini göster</translation>
     </message>
     <message>
         <source>&amp;Command-line options</source>
@@ -685,17 +692,36 @@
         <translation type="unfinished">Kısmen İmzalanmış Bitcoin işlemini panodan yükle</translation>
     </message>
     <message>
-<<<<<<< HEAD
-        <source>Missing solving data for estimating transaction size</source>
-        <translation type="unfinished">İşlem boyutunu tahmin etmek için çözümleme verileri eksik</translation>
-    </message>
-    <message>
-        <source>Need to specify a port with -whitebind: '%s'</source>
-        <translation type="unfinished">-whitebind: '%s' ile bir port belirtilmesi lazımdır</translation>
-=======
         <source>Node window</source>
         <translation type="unfinished">Düğüm penceresi</translation>
->>>>>>> 88259837
+    </message>
+    <message>
+        <source>Open node debugging and diagnostic console</source>
+        <translation type="unfinished">Açık düğüm hata ayıklama ve tanılama konsolu</translation>
+    </message>
+    <message>
+        <source>&amp;Sending addresses</source>
+        <translation type="unfinished">&amp; Adresleri gönderme</translation>
+    </message>
+    <message>
+        <source>&amp;Receiving addresses</source>
+        <translation type="unfinished">&amp; Adresler alınıyor</translation>
+    </message>
+    <message>
+        <source>Open a bitcoin: URI</source>
+        <translation type="unfinished">Bitcoin’i aç.</translation>
+    </message>
+    <message>
+        <source>Load Partially Signed Bitcoin Transaction</source>
+        <translation type="unfinished">Kısmen İmzalanmış Bitcoin İşlemini Yükle </translation>
+    </message>
+    <message>
+        <source>Load Partially Signed Bitcoin Transaction from clipboard</source>
+        <translation type="unfinished">Kısmen İmzalanmış Bitcoin işlemini panodan yükle</translation>
+    </message>
+    <message>
+        <source>Node window</source>
+        <translation type="unfinished">Düğüm penceresi</translation>
     </message>
     <message>
         <source>Open node debugging and diagnostic console</source>
@@ -776,34 +802,16 @@
         <translation type="unfinished">Cüzdan İsmi</translation>
     </message>
     <message>
-<<<<<<< HEAD
-        <source>Transaction change output index out of range</source>
-        <translation type="unfinished">İşlem değişikliği çıktı endeksi aralık dışında</translation>
-    </message>
-    <message>
-        <source>Transaction has too long of a mempool chain</source>
-        <translation type="unfinished">İşlem çok uzun bir mempool zincirine sahip</translation>
-=======
         <source>&amp;Window</source>
         <translation type="unfinished">&amp;Pencere</translation>
->>>>>>> 88259837
     </message>
     <message>
         <source>Zoom</source>
         <translation type="unfinished">Yakınlaştır</translation>
     </message>
     <message>
-<<<<<<< HEAD
-        <source>Transaction needs a change address, but we can't generate it.</source>
-        <translation type="unfinished">İşlemin bir değişiklik adresine ihtiyacı var, ancak bunu oluşturamıyoruz.</translation>
-    </message>
-    <message>
-        <source>Transaction too large</source>
-        <translation type="unfinished">İşlem çok büyük</translation>
-=======
         <source>Main Window</source>
         <translation type="unfinished">Ana Pencere</translation>
->>>>>>> 88259837
     </message>
     <message>
         <source>%1 client</source>
@@ -830,18 +838,14 @@
         <translation type="unfinished">daha fazla seçenek için tıklayın.</translation>
     </message>
     <message>
-<<<<<<< HEAD
-        <source>Unable to parse -maxuploadtarget: '%s'</source>
-        <translation type="unfinished">-maxuploadtarget ayrıştırılamıyor: '%s'</translation>
-    </message>
-    <message>
-        <source>Unable to start HTTP server. See debug log for details.</source>
-        <translation type="unfinished">HTTP sunucusu başlatılamadı. Ayrıntılar için debug.log dosyasına bakınız.</translation>
-=======
+        <source>Show Peers tab</source>
+        <extracomment>A context menu item. The "Peers tab" is an element of the "Node window".</extracomment>
+        <translation type="unfinished">Eşler sekmesini göster</translation>
+    </message>
+    <message>
         <source>Disable network activity</source>
         <extracomment>A context menu item.</extracomment>
         <translation type="unfinished">Ağ etkinliğini devre dışı bırak</translation>
->>>>>>> 88259837
     </message>
     <message>
         <source>Enable network activity</source>
@@ -884,134 +888,6 @@
         <translation type="unfinished">Tür: %1
 </translation>
     </message>
-<<<<<<< HEAD
-</context>
-<context>
-    <name>BitcoinApplication</name>
-    <message>
-        <source>Runaway exception</source>
-        <translation type="unfinished">Sızıntı istisnası</translation>
-    </message>
-    <message>
-        <source>Internal error</source>
-        <translation type="unfinished">İç hata</translation>
-    </message>
-    </context>
-<context>
-    <name>QObject</name>
-    <message>
-        <source>Error: Specified data directory "%1" does not exist.</source>
-        <translation type="unfinished">Hata: Belirtilen "%1" veri klasörü yoktur.</translation>
-    </message>
-    <message>
-        <source>Error: Cannot parse configuration file: %1.</source>
-        <translation type="unfinished">Hata: %1 yapılandırma dosyası ayrıştırılamadı. </translation>
-    </message>
-    <message>
-        <source>Error: %1</source>
-        <translation type="unfinished">Hata: %1</translation>
-    </message>
-    <message>
-        <source>%1 didn't yet exit safely…</source>
-        <translation type="unfinished">%1  henüz güvenli bir şekilde çıkış yapmadı...</translation>
-    </message>
-    <message>
-        <source>unknown</source>
-        <translation type="unfinished">bilinmeyen</translation>
-    </message>
-    <message>
-        <source>Amount</source>
-        <translation type="unfinished">Mitar</translation>
-    </message>
-    <message>
-        <source>Enter a Bitcoin address (e.g. %1)</source>
-        <translation type="unfinished">Bir bitcoin adresi giriniz (örneğin %1)</translation>
-    </message>
-    <message>
-        <source>Internal</source>
-        <translation type="unfinished">Dahili</translation>
-    </message>
-    <message>
-        <source>Inbound</source>
-        <translation type="unfinished">Gelen</translation>
-    </message>
-    <message>
-        <source>Outbound</source>
-        <translation type="unfinished">yurt dışı</translation>
-    </message>
-    <message>
-        <source>Manual</source>
-        <translation type="unfinished">Manuel</translation>
-    </message>
-    <message>
-        <source>%1 d</source>
-        <translation type="unfinished">%1 g</translation>
-    </message>
-    <message>
-        <source>%1 h</source>
-        <translation type="unfinished">%1 sa</translation>
-    </message>
-    <message>
-        <source>%1 m</source>
-        <translation type="unfinished">%1 d</translation>
-    </message>
-    <message>
-        <source>%1 s</source>
-        <translation type="unfinished">%1 sn</translation>
-    </message>
-    <message>
-        <source>None</source>
-        <translation type="unfinished">Boş</translation>
-    </message>
-    <message>
-        <source>N/A</source>
-        <translation type="unfinished">Mevcut değil</translation>
-    </message>
-    <message numerus="yes">
-        <source>%n second(s)</source>
-        <translation>
-            <numerusform>%n saniye</numerusform>
-        </translation>
-    </message>
-    <message numerus="yes">
-        <source>%n minute(s)</source>
-        <translation>
-            <numerusform>%n dakika</numerusform>
-        </translation>
-    </message>
-    <message numerus="yes">
-        <source>%n hour(s)</source>
-        <translation type="unfinished">
-            <numerusform>%n saat</numerusform>
-        </translation>
-    </message>
-    <message numerus="yes">
-        <source>%n day(s)</source>
-        <translation type="unfinished">
-            <numerusform>%ngün</numerusform>
-        </translation>
-    </message>
-    <message numerus="yes">
-        <source>%n week(s)</source>
-        <translation type="unfinished">
-            <numerusform>%n hafta</numerusform>
-        </translation>
-    </message>
-    <message>
-        <source>%1 and %2</source>
-        <translation type="unfinished">%1 ve %2</translation>
-    </message>
-    <message numerus="yes">
-        <source>%n year(s)</source>
-        <translation type="unfinished">
-            <numerusform>%n yıl</numerusform>
-        </translation>
-    </message>
-    </context>
-<context>
-    <name>BitcoinGUI</name>
-=======
->>>>>>> 88259837
     <message>
         <source>Label: %1
 </source>
@@ -1163,73 +1039,12 @@
         <translation type="unfinished">Ücretten sonra kopyala</translation>
     </message>
     <message>
-<<<<<<< HEAD
-        <source>&amp;Encrypt Wallet…</source>
-        <translation type="unfinished">&amp;Cüzdanı Şifrele...</translation>
-    </message>
-    <message>
-        <source>Encrypt the private keys that belong to your wallet</source>
-        <translation>Cüzdanınıza ait özel anahtarları şifreleyin</translation>
-    </message>
-    <message>
-        <source>&amp;Backup Wallet…</source>
-        <translation type="unfinished">&amp;Cüzdanı Yedekle...</translation>
-    </message>
-    <message>
-        <source>&amp;Change Passphrase…</source>
-        <translation type="unfinished">&amp;Parolayı Değiştir...</translation>
-    </message>
-    <message>
-        <source>Sign &amp;message…</source>
-        <translation type="unfinished">&amp;Mesajı imzala...</translation>
-    </message>
-    <message>
-        <source>Sign messages with your Bitcoin addresses to prove you own them</source>
-        <translation>Bitcoin adreslerine sahip olduğunuzu kanıtlamak için mesajlarınızı imzalayın</translation>
-    </message>
-    <message>
-        <source>&amp;Verify message…</source>
-        <translation type="unfinished">&amp;Mesajı doğrula...</translation>
-    </message>
-    <message>
-        <source>Verify messages to ensure they were signed with specified Bitcoin addresses</source>
-        <translation>Belirtilen Bitcoin adresleriyle imzalandıklarından emin olmak için mesajları doğrulayın</translation>
-    </message>
-    <message>
-        <source>&amp;Load PSBT from file…</source>
-        <translation type="unfinished">&amp;PSBT'yi dosyadan yükle...</translation>
-    </message>
-    <message>
-        <source>Load PSBT from clipboard…</source>
-        <translation type="unfinished">PSBT'yi panodan yükle...</translation>
-    </message>
-    <message>
-        <source>Open &amp;URI…</source>
-        <translation type="unfinished">&amp;URI 'ı Aç...</translation>
-    </message>
-    <message>
-        <source>Close Wallet…</source>
-        <translation type="unfinished">Cüzdanı Kapat...</translation>
-    </message>
-    <message>
-        <source>Create Wallet…</source>
-        <translation type="unfinished">Cüzdan Oluştur...</translation>
-    </message>
-    <message>
-        <source>Close All Wallets…</source>
-        <translation type="unfinished">Tüm Cüzdanları Kapat...</translation>
-    </message>
-    <message>
-        <source>&amp;File</source>
-        <translation type="unfinished">&amp;Dosya</translation>
-=======
         <source>Copy bytes</source>
         <translation type="unfinished">Bitleri kopyala</translation>
->>>>>>> 88259837
     </message>
     <message>
         <source>Copy dust</source>
-        <translation type="unfinished">toz kopyala</translation>
+        <translation type="unfinished">Toz kopyala</translation>
     </message>
     <message>
         <source>Copy change</source>
@@ -1264,43 +1079,8 @@
         <translation type="unfinished">%1 (%2)'den değişim</translation>
     </message>
     <message>
-<<<<<<< HEAD
-        <source>Syncing Headers (%1%)…</source>
-        <translation type="unfinished">Başlıklar senkronize ediliyor (%1%)...</translation>
-    </message>
-    <message>
-        <source>Synchronizing with network…</source>
-        <translation type="unfinished">Ağ ile senkronize ediliyor...</translation>
-    </message>
-    <message>
-        <source>Connecting to peers…</source>
-        <translation type="unfinished">Eşlere Bağlanılıyor...</translation>
-    </message>
-    <message>
-        <source>Request payments (generates QR codes and bitcoin: URIs)</source>
-        <translation type="unfinished">Ödeme isteyin (QR kodları ve bitcoin: URI'ler üretir)</translation>
-    </message>
-    <message>
-        <source>Show the list of used sending addresses and labels</source>
-        <translation type="unfinished">Kullanılan gönderim adreslerinin ve etiketlerin listesini göster</translation>
-    </message>
-    <message>
-        <source>Show the list of used receiving addresses and labels</source>
-        <translation type="unfinished">Kullanılan alım adreslerinin ve etiketlerin listesini göster</translation>
-    </message>
-    <message>
-        <source>&amp;Command-line options</source>
-        <translation type="unfinished">&amp;Komut satırı seçenekleri</translation>
-    </message>
-    <message numerus="yes">
-        <source>Processed %n block(s) of transaction history.</source>
-        <translation type="unfinished">
-            <numerusform>İşlem geçmişinin %nbloğu işlendi.</numerusform>
-        </translation>
-=======
         <source>(change)</source>
         <translation type="unfinished">(değiştir)</translation>
->>>>>>> 88259837
     </message>
 </context>
 <context>
@@ -1384,42 +1164,9 @@
         <translation type="unfinished">Cüzdan geri yüklenemedi</translation>
     </message>
     <message>
-<<<<<<< HEAD
-        <source>Load Partially Signed Bitcoin Transaction</source>
-        <translation type="unfinished">Kısmen İmzalanmış Bitcoin İşlemini Yükle </translation>
-    </message>
-    <message>
-        <source>Load Partially Signed Bitcoin Transaction from clipboard</source>
-        <translation type="unfinished">Kısmen İmzalanmış Bitcoin işlemini panodan yükle</translation>
-    </message>
-    <message>
-        <source>Node window</source>
-        <translation type="unfinished">Düğüm penceresi</translation>
-    </message>
-    <message>
-        <source>Open node debugging and diagnostic console</source>
-        <translation type="unfinished">Açık düğüm hata ayıklama ve tanılama konsolu</translation>
-    </message>
-    <message>
-        <source>&amp;Sending addresses</source>
-        <translation type="unfinished">&amp; Adresleri gönderme</translation>
-    </message>
-    <message>
-        <source>&amp;Receiving addresses</source>
-        <translation type="unfinished">&amp; Adresler alınıyor</translation>
-    </message>
-    <message>
-        <source>Open a bitcoin: URI</source>
-        <translation type="unfinished">Bitcoin’i aç.</translation>
-    </message>
-    <message>
-        <source>Open Wallet</source>
-        <translation type="unfinished">Cüzdanı Aç</translation>
-=======
         <source>Restore wallet warning</source>
         <extracomment>Title of message box which is displayed when the wallet is restored with some warning.</extracomment>
         <translation type="unfinished">Cüzdan uyarısını geri yükle</translation>
->>>>>>> 88259837
     </message>
     <message>
         <source>Restore wallet message</source>
@@ -1499,6 +1246,14 @@
     <message>
         <source>Descriptor Wallet</source>
         <translation type="unfinished">Tanımlayıcı Cüzdan </translation>
+    </message>
+    <message>
+        <source>Use an external signing device such as a hardware wallet. Configure the external signer script in wallet preferences first.</source>
+        <translation type="unfinished">Donanım cüzdanı gibi harici bir imzalama cihazı kullanın. Önce cüzdan tercihlerinde harici imzalayan komut dosyasını yapılandırın.</translation>
+    </message>
+    <message>
+        <source>External signer</source>
+        <translation type="unfinished">Harici imzalaycı</translation>
     </message>
     <message>
         <source>Create</source>
@@ -1580,9 +1335,6 @@
     <message numerus="yes">
         <source>%n GB of space available</source>
         <translation type="unfinished">
-<<<<<<< HEAD
-            <numerusform>Bitcoin ağına %n etkin bağlantı.</numerusform>
-=======
             <numerusform>%n GB alan kullanılabilir</numerusform>
         </translation>
     </message>
@@ -1596,7 +1348,6 @@
         <source>(%n GB needed for full chain)</source>
         <translation type="unfinished">
             <numerusform>(%n GB tam zincir için gerekli)</numerusform>
->>>>>>> 88259837
         </translation>
     </message>
     <message>
@@ -1651,6 +1402,10 @@
         <translation type="unfinished">Bu ayarın geri döndürülmesi, tüm blok zincirinin yeniden indirilmesini gerektirir. Önce tüm zinciri indirmek ve daha sonra veri budamak daha hızlıdır. Bazı gelişmiş özellikleri devre dışı bırakır.</translation>
     </message>
     <message>
+        <source>When you click OK, %1 will begin to download and process the full %4 block chain (%2 GB) starting with the earliest transactions in %3 when %4 initially launched.</source>
+        <translation type="unfinished">Tamam'ı tıklattığınızda, %1, %4 ilk başlatıldığında %3'teki en eski işlemlerden başlayarak tam %4 blok zincirini (%2 GB) indirmeye ve işlemeye başlayacak.</translation>
+    </message>
+    <message>
         <source>If you have chosen to limit block chain storage (pruning), the historical data must still be downloaded and processed, but will be deleted afterward to keep your disk usage low.</source>
         <translation type="unfinished">Blok zinciri depolamayı (veri budama) sınırlamayı seçtiyseniz, geçmiş veriler yine de indirilmeli ve işlenmelidir, ancak disk kullanımınızı düşük tutmak için daha sonra silinecektir.</translation>
     </message>
@@ -1686,7 +1441,7 @@
     </message>
     <message>
         <source>Do not shut down the computer until this window disappears.</source>
-        <translation type="unfinished">Bu pencere kalkıncaya dek bilgisayarı kapatmayınız.</translation>
+        <translation type="unfinished">Bu pencere kapanıncaya dek bilgisayarı kapatmayınız.</translation>
     </message>
 </context>
 <context>
@@ -1731,7 +1486,11 @@
         <source>Hide</source>
         <translation type="unfinished">Gizle</translation>
     </message>
-    </context>
+    <message>
+        <source>Unknown. Pre-syncing Headers (%1, %2%)…</source>
+        <translation type="unfinished">Bilinmeyen. Ön eşitleme Başlıkları (%1,%2 %)…</translation>
+    </message>
+</context>
 <context>
     <name>OpenURIDialog</name>
     <message>
@@ -1997,6 +1756,11 @@
         <translation type="unfinished">Değişikliklerin uygulanması için istemcinin yeniden başlatılması lazımdır.</translation>
     </message>
     <message>
+        <source>Current settings will be backed up at "%1".</source>
+        <extracomment>Text explaining to the user that the client's current settings will be backed up at a specific location. %1 is a stand-in argument for the backup location's path.</extracomment>
+        <translation type="unfinished">Mevcut ayarlar şu adreste yedeklenecek: "%1".</translation>
+    </message>
+    <message>
         <source>Client will be shut down. Do you want to proceed?</source>
         <extracomment>Text asking the user to confirm if they would like to proceed with a client shutdown.</extracomment>
         <translation type="unfinished">İstemci kapanacaktır. Devam etmek istiyor musunuz?</translation>
@@ -2086,34 +1850,24 @@
         <translation type="unfinished">Toplam:</translation>
     </message>
     <message>
-<<<<<<< HEAD
-        <source>%1 GB of space available</source>
-        <translation type="unfinished">%1 GB boş alan mevcut.</translation>
-    </message>
-    <message>
-        <source>At least %1 GB of data will be stored in this directory, and it will grow over time.</source>
-        <translation type="unfinished">Bu dizinde en az %1 GB veri depolanacak ve zamanla büyüyecek.</translation>
-=======
         <source>Your current total balance</source>
         <translation type="unfinished">Güncel toplam bakiyeniz</translation>
->>>>>>> 88259837
     </message>
     <message>
         <source>Your current balance in watch-only addresses</source>
         <translation type="unfinished">Sadece izlenen adreslerdeki güncel bakiyeniz</translation>
     </message>
-<<<<<<< HEAD
-    <message numerus="yes">
-        <source>(sufficient to restore backups %n day(s) old)</source>
-        <extracomment>Explanatory text on the capability of the current prune target.</extracomment>
-        <translation type="unfinished">
-            <numerusform>(%n günlük yedekleri geri yüklemek için yeterli)</numerusform>
-        </translation>
-=======
+    <message>
+        <source>Your current total balance</source>
+        <translation>Güncel toplam bakiyeniz</translation>
+    </message>
+    <message>
+        <source>Your current balance in watch-only addresses</source>
+        <translation type="unfinished">Sadece izlenen adreslerdeki güncel bakiyeniz</translation>
+    </message>
     <message>
         <source>Spendable:</source>
         <translation type="unfinished">Harcanabilir</translation>
->>>>>>> 88259837
     </message>
     <message>
         <source>Recent transactions</source>
@@ -2327,36 +2081,12 @@
         <translation type="unfinished">&amp;Resmi Kaydet...</translation>
     </message>
     <message>
-<<<<<<< HEAD
-        <source>Enable R&amp;PC server</source>
-        <extracomment>An Options window setting to enable the RPC server.</extracomment>
-        <translation type="unfinished">R&amp;PC sunucusunu etkinleştir</translation>
-    </message>
-    <message>
-        <source>W&amp;allet</source>
-        <translation type="unfinished">&amp;Cüzdan</translation>
-    </message>
-    <message>
-        <source>Whether to set subtract fee from amount as default or not.</source>
-        <extracomment>Tooltip text for Options window setting that sets subtracting the fee from a sending amount as default.</extracomment>
-        <translation type="unfinished">Tutardan çıkarma ücretinin varsayılan olarak ayarlanıp ayarlanmayacağı.</translation>
-    </message>
-    <message>
-        <source>Subtract &amp;fee from amount by default</source>
-        <extracomment>An Options window setting to set subtracting the fee from a sending amount as default.</extracomment>
-        <translation type="unfinished">Varsayılan olarak ücreti tutardan düş</translation>
-    </message>
-    <message>
-        <source>Expert</source>
-        <translation type="unfinished">Gelişmiş</translation>
-=======
         <source>&amp;Copy Image</source>
         <translation type="unfinished">Resmi &amp;Kopyala</translation>
     </message>
     <message>
         <source>Resulting URI too long, try to reduce the text for label / message.</source>
         <translation type="unfinished">Sonuç URI çok uzun, etiket ya da ileti metnini kısaltmayı deneyiniz.</translation>
->>>>>>> 88259837
     </message>
     <message>
         <source>Error encoding URI into QR Code.</source>
@@ -2371,24 +2101,9 @@
         <translation type="unfinished">QR Kodu Kaydet</translation>
     </message>
     <message>
-<<<<<<< HEAD
-        <source>Enable &amp;PSBT controls</source>
-        <extracomment>An options window setting to enable PSBT controls.</extracomment>
-        <translation type="unfinished">PSBT kontrollerini etkinleştir</translation>
-    </message>
-    <message>
-        <source>Whether to show PSBT controls.</source>
-        <extracomment>Tooltip text for options window setting that enables PSBT controls.</extracomment>
-        <translation type="unfinished">PSBT kontrollerinin gösterilip gösterilmeyeceği.</translation>
-    </message>
-    <message>
-        <source>Automatically open the Bitcoin client port on the router. This only works when your router supports UPnP and it is enabled.</source>
-        <translation type="unfinished">Yönlendiricide Bitcoin istemci portlarını otomatik olarak açar. Bu, sadece yönlendiricinizin UPnP desteği bulunuyorsa ve etkinse çalışabilir.</translation>
-=======
         <source>PNG Image</source>
         <extracomment>Expanded name of the PNG file format. See: https://en.wikipedia.org/wiki/Portable_Network_Graphics.</extracomment>
         <translation type="unfinished">PNG Resim</translation>
->>>>>>> 88259837
     </message>
 </context>
 <context>
@@ -2462,17 +2177,8 @@
         <translation type="unfinished">Alınan</translation>
     </message>
     <message>
-<<<<<<< HEAD
-        <source>Third-party URLs (e.g. a block explorer) that appear in the transactions tab as context menu items. %s in the URL is replaced by transaction hash. Multiple URLs are separated by vertical bar |.</source>
-        <translation type="unfinished">İşlemler sekmesinde bağlam menüsü unsurları olarak görünen üçüncü taraf bağlantıları (mesela bir blok tarayıcısı). URL'deki %s, işlem hash değeri ile değiştirilecektir. Birden çok bağlantılar düşey çubuklar | ile ayrılacaktır.</translation>
-    </message>
-    <message>
-        <source>&amp;Third-party transaction URLs</source>
-        <translation type="unfinished">&amp;Üçüncü parti işlem URL'leri</translation>
-=======
         <source>Sent</source>
         <translation type="unfinished">Gönderildi</translation>
->>>>>>> 88259837
     </message>
     <message>
         <source>&amp;Peers</source>
@@ -2521,6 +2227,16 @@
         <translation type="unfinished">Adres Aktarımı</translation>
     </message>
     <message>
+        <source>The total number of addresses received from this peer that were processed (excludes addresses that were dropped due to rate-limiting).</source>
+        <extracomment>Tooltip text for the Addresses Processed field in the peer details area, which displays the total number of addresses received from this peer that were processed (excludes addresses that were dropped due to rate-limiting).</extracomment>
+        <translation type="unfinished">Bu eşten alınan ve işlenen toplam adres sayısı (hız sınırlaması nedeniyle bırakılan adresler hariç).</translation>
+    </message>
+    <message>
+        <source>The total number of addresses received from this peer that were dropped (not processed) due to rate-limiting.</source>
+        <extracomment>Tooltip text for the Addresses Rate-Limited field in the peer details area, which displays the total number of addresses received from this peer that were dropped (not processed) due to rate-limiting.</extracomment>
+        <translation type="unfinished">Bu eşten alınan ve hız sınırlaması nedeniyle bırakılan (işlenmeyen) adreslerin toplam sayısı.</translation>
+    </message>
+    <message>
         <source>Addresses Processed</source>
         <extracomment>Text title for the Addresses Processed field in the peer details area, which displays the total number of addresses received from this peer that were processed (excludes addresses that were dropped due to rate-limiting).</extracomment>
         <translation type="unfinished">Adresler İşlendi</translation>
@@ -2599,21 +2315,8 @@
         <translation type="unfinished">Ping Beklemesi</translation>
     </message>
     <message>
-<<<<<<< HEAD
-        <source>Your current total balance</source>
-        <translation>Güncel toplam bakiyeniz</translation>
-    </message>
-    <message>
-        <source>Your current balance in watch-only addresses</source>
-        <translation type="unfinished">Sadece izlenen adreslerdeki güncel bakiyeniz</translation>
-    </message>
-    <message>
-        <source>Spendable:</source>
-        <translation type="unfinished">Harcanabilir</translation>
-=======
         <source>Min Ping</source>
         <translation type="unfinished">En Düşük Ping</translation>
->>>>>>> 88259837
     </message>
     <message>
         <source>Time Offset</source>
@@ -2730,6 +2433,141 @@
         <translation type="unfinished">Asla</translation>
     </message>
     <message>
+        <source>Connection Time</source>
+        <translation type="unfinished">Bağlantı Zamanı</translation>
+    </message>
+    <message>
+        <source>Last Send</source>
+        <translation type="unfinished">Son Gönderme</translation>
+    </message>
+    <message>
+        <source>Last Receive</source>
+        <translation type="unfinished">Son Alma</translation>
+    </message>
+    <message>
+        <source>Ping Time</source>
+        <translation type="unfinished">Ping Süresi</translation>
+    </message>
+    <message>
+        <source>The duration of a currently outstanding ping.</source>
+        <translation type="unfinished">Güncel olarak göze çarpan bir ping'in süresi.</translation>
+    </message>
+    <message>
+        <source>Ping Wait</source>
+        <translation type="unfinished">Ping Beklemesi</translation>
+    </message>
+    <message>
+        <source>Min Ping</source>
+        <translation type="unfinished">En Düşük Ping</translation>
+    </message>
+    <message>
+        <source>Time Offset</source>
+        <translation type="unfinished">Saat Farkı</translation>
+    </message>
+    <message>
+        <source>Last block time</source>
+        <translation>Son blok zamanı</translation>
+    </message>
+    <message>
+        <source>&amp;Open</source>
+        <translation>&amp;Aç</translation>
+    </message>
+    <message>
+        <source>&amp;Console</source>
+        <translation>&amp;Konsol</translation>
+    </message>
+    <message>
+        <source>&amp;Network Traffic</source>
+        <translation type="unfinished">&amp;Ağ Trafiği</translation>
+    </message>
+    <message>
+        <source>Totals</source>
+        <translation type="unfinished">Toplamlar</translation>
+    </message>
+    <message>
+        <source>Debug log file</source>
+        <translation>Hata ayıklama günlüğü</translation>
+    </message>
+    <message>
+        <source>Clear console</source>
+        <translation>Konsolu temizle</translation>
+    </message>
+    <message>
+        <source>In:</source>
+        <translation type="unfinished">İçeri:</translation>
+    </message>
+    <message>
+        <source>Out:</source>
+        <translation type="unfinished">Dışarı:</translation>
+    </message>
+    <message>
+        <source>&amp;Disconnect</source>
+        <translation type="unfinished">&amp;Bağlantıyı Kes</translation>
+    </message>
+    <message>
+        <source>1 &amp;hour</source>
+        <translation type="unfinished">1 &amp;saat</translation>
+    </message>
+    <message>
+        <source>1 d&amp;ay</source>
+        <translation type="unfinished">1 g&amp;ün</translation>
+    </message>
+    <message>
+        <source>1 &amp;week</source>
+        <translation type="unfinished">1 &amp;hafta</translation>
+    </message>
+    <message>
+        <source>1 &amp;year</source>
+        <translation type="unfinished">1 &amp;yıl</translation>
+    </message>
+    <message>
+        <source>&amp;Unban</source>
+        <translation type="unfinished">&amp;Yasaklamayı Kaldır</translation>
+    </message>
+    <message>
+        <source>Network activity disabled</source>
+        <translation type="unfinished">Ağ etkinliği devre dışı bırakıldı</translation>
+    </message>
+    <message>
+        <source>Executing command without any wallet</source>
+        <translation type="unfinished">Komut cüzdan olmadan çalıştırılıyor.</translation>
+    </message>
+    <message>
+        <source>Executing command using "%1" wallet</source>
+        <translation type="unfinished">Komut "%1" cüzdanı kullanılarak çalıştırılıyor.</translation>
+    </message>
+    <message>
+        <source>via %1</source>
+        <translation type="unfinished">%1 vasıtasıyla</translation>
+    </message>
+    <message>
+        <source>Yes</source>
+        <translation type="unfinished">evet</translation>
+    </message>
+    <message>
+        <source>No</source>
+        <translation type="unfinished">hayır</translation>
+    </message>
+    <message>
+        <source>To</source>
+        <translation type="unfinished">Alıcı</translation>
+    </message>
+    <message>
+        <source>From</source>
+        <translation type="unfinished">Gönderen</translation>
+    </message>
+    <message>
+        <source>Ban for</source>
+        <translation type="unfinished">Yasakla</translation>
+    </message>
+    <message>
+        <source>Never</source>
+        <translation type="unfinished">Asla</translation>
+    </message>
+</context>
+<context>
+    <name>EditAddressDialog</name>
+    <message>
         <source>Unknown</source>
         <translation type="unfinished">Bilinmeyen</translation>
     </message>
@@ -2950,37 +2788,6 @@
         <translation type="unfinished">Değiştir</translation>
     </message>
     <message>
-<<<<<<< HEAD
-        <source>Whether we relay addresses to this peer.</source>
-        <extracomment>Tooltip text for the Address Relay field in the peer details area.</extracomment>
-        <translation type="unfinished">Adresleri bu eşe iletip iletemeyeceğimiz.</translation>
-    </message>
-    <message>
-        <source>Address Relay</source>
-        <translation type="unfinished">Adres Aktarımı</translation>
-    </message>
-    <message>
-        <source>Total number of addresses processed, excluding those dropped due to rate-limiting.</source>
-        <extracomment>Tooltip text for the Addresses Processed field in the peer details area.</extracomment>
-        <translation type="unfinished">Hız sınırlaması nedeniyle düşürülenler hariç, işlenen toplam adres sayısı.</translation>
-    </message>
-    <message>
-        <source>Addresses Processed</source>
-        <translation type="unfinished">Adresler İşlendi</translation>
-    </message>
-    <message>
-        <source>Total number of addresses dropped due to rate-limiting.</source>
-        <extracomment>Tooltip text for the Addresses Rate-Limited field in the peer details area.</extracomment>
-        <translation type="unfinished">Hız sınırlaması nedeniyle toplam adres sayısı düştü.</translation>
-    </message>
-    <message>
-        <source>Addresses Rate-Limited</source>
-        <translation type="unfinished">Adresler Oran-Sınırlı</translation>
-    </message>
-    <message>
-        <source>User Agent</source>
-        <translation type="unfinished">Kullanıcı Yazılımı</translation>
-=======
         <source>If this is activated, but the change address is empty or invalid, change will be sent to a newly generated address.</source>
         <translation type="unfinished">Bu etkinleştirildiyse fakat para üstü adresi boş ya da geçersizse para üstü yeni oluşturulan bir adrese gönderilecektir.</translation>
     </message>
@@ -2991,7 +2798,6 @@
     <message>
         <source>Transaction Fee:</source>
         <translation type="unfinished">İşlem Ücreti:</translation>
->>>>>>> 88259837
     </message>
     <message>
         <source>Warning: Fee estimation is currently not possible.</source>
@@ -3190,148 +2996,8 @@
         <translation type="unfinished">Uyarı: Bilinmeyen para üstü adresi</translation>
     </message>
     <message>
-<<<<<<< HEAD
-        <source>Connection Time</source>
-        <translation type="unfinished">Bağlantı Zamanı</translation>
-    </message>
-    <message>
-        <source>Last Send</source>
-        <translation type="unfinished">Son Gönderme</translation>
-    </message>
-    <message>
-        <source>Last Receive</source>
-        <translation type="unfinished">Son Alma</translation>
-    </message>
-    <message>
-        <source>Ping Time</source>
-        <translation type="unfinished">Ping Süresi</translation>
-    </message>
-    <message>
-        <source>The duration of a currently outstanding ping.</source>
-        <translation type="unfinished">Güncel olarak göze çarpan bir ping'in süresi.</translation>
-    </message>
-    <message>
-        <source>Ping Wait</source>
-        <translation type="unfinished">Ping Beklemesi</translation>
-    </message>
-    <message>
-        <source>Min Ping</source>
-        <translation type="unfinished">En Düşük Ping</translation>
-    </message>
-    <message>
-        <source>Time Offset</source>
-        <translation type="unfinished">Saat Farkı</translation>
-    </message>
-    <message>
-        <source>Last block time</source>
-        <translation>Son blok zamanı</translation>
-    </message>
-    <message>
-        <source>&amp;Open</source>
-        <translation>&amp;Aç</translation>
-    </message>
-    <message>
-        <source>&amp;Console</source>
-        <translation>&amp;Konsol</translation>
-    </message>
-    <message>
-        <source>&amp;Network Traffic</source>
-        <translation type="unfinished">&amp;Ağ Trafiği</translation>
-    </message>
-    <message>
-        <source>Totals</source>
-        <translation type="unfinished">Toplamlar</translation>
-    </message>
-    <message>
-        <source>Debug log file</source>
-        <translation>Hata ayıklama günlüğü</translation>
-    </message>
-    <message>
-        <source>Clear console</source>
-        <translation>Konsolu temizle</translation>
-    </message>
-    <message>
-        <source>In:</source>
-        <translation type="unfinished">İçeri:</translation>
-    </message>
-    <message>
-        <source>Out:</source>
-        <translation type="unfinished">Dışarı:</translation>
-    </message>
-    <message>
-        <source>&amp;Disconnect</source>
-        <translation type="unfinished">&amp;Bağlantıyı Kes</translation>
-    </message>
-    <message>
-        <source>1 &amp;hour</source>
-        <translation type="unfinished">1 &amp;saat</translation>
-    </message>
-    <message>
-        <source>1 d&amp;ay</source>
-        <translation type="unfinished">1 g&amp;ün</translation>
-    </message>
-    <message>
-        <source>1 &amp;week</source>
-        <translation type="unfinished">1 &amp;hafta</translation>
-    </message>
-    <message>
-        <source>1 &amp;year</source>
-        <translation type="unfinished">1 &amp;yıl</translation>
-    </message>
-    <message>
-        <source>&amp;Unban</source>
-        <translation type="unfinished">&amp;Yasaklamayı Kaldır</translation>
-    </message>
-    <message>
-        <source>Network activity disabled</source>
-        <translation type="unfinished">Ağ etkinliği devre dışı bırakıldı</translation>
-    </message>
-    <message>
-        <source>Executing command without any wallet</source>
-        <translation type="unfinished">Komut cüzdan olmadan çalıştırılıyor.</translation>
-    </message>
-    <message>
-        <source>Executing command using "%1" wallet</source>
-        <translation type="unfinished">Komut "%1" cüzdanı kullanılarak çalıştırılıyor.</translation>
-    </message>
-    <message>
-        <source>via %1</source>
-        <translation type="unfinished">%1 vasıtasıyla</translation>
-    </message>
-    <message>
-        <source>Yes</source>
-        <translation type="unfinished">evet</translation>
-    </message>
-    <message>
-        <source>No</source>
-        <translation type="unfinished">hayır</translation>
-    </message>
-    <message>
-        <source>To</source>
-        <translation type="unfinished">Alıcı</translation>
-    </message>
-    <message>
-        <source>From</source>
-        <translation type="unfinished">Gönderen</translation>
-    </message>
-    <message>
-        <source>Ban for</source>
-        <translation type="unfinished">Yasakla</translation>
-    </message>
-    <message>
-        <source>Never</source>
-        <translation type="unfinished">Asla</translation>
-    </message>
-</context>
-<context>
-    <name>EditAddressDialog</name>
-    <message>
-        <source>Unknown</source>
-        <translation type="unfinished">Bilinmeyen</translation>
-=======
         <source>Confirm custom change address</source>
         <translation type="unfinished">Özel para üstü adresini onayla</translation>
->>>>>>> 88259837
     </message>
     <message>
         <source>The address you selected for change is not part of this wallet. Any or all funds in your wallet may be sent to this address. Are you sure?</source>
@@ -3557,465 +3223,6 @@
         <source>press q to shutdown</source>
         <translation type="unfinished">kapatmak için q'ya bas</translation>
     </message>
-</context>
-<context>
-    <name>TransactionDesc</name>
-    <message>
-        <source>conflicted with a transaction with %1 confirmations</source>
-        <extracomment>Text explaining the current status of a transaction, shown in the status field of the details window for this transaction. This status represents an unconfirmed transaction that conflicts with a confirmed transaction.</extracomment>
-        <translation type="unfinished">%1 doğrulamalı bir işlem ile çelişti</translation>
-    </message>
-    <message>
-        <source>0/unconfirmed, in memory pool</source>
-        <extracomment>Text explaining the current status of a transaction, shown in the status field of the details window for this transaction. This status represents an unconfirmed transaction that is in the memory pool.</extracomment>
-        <translation type="unfinished">0/onaylanmamış, bellek havuzunda</translation>
-    </message>
-    <message>
-        <source>0/unconfirmed, not in memory pool</source>
-        <extracomment>Text explaining the current status of a transaction, shown in the status field of the details window for this transaction. This status represents an unconfirmed transaction that is not in the memory pool.</extracomment>
-        <translation type="unfinished">0/doğrulanmadı, bellek havuzunda değil</translation>
-    </message>
-    <message>
-        <source>abandoned</source>
-        <extracomment>Text explaining the current status of a transaction, shown in the status field of the details window for this transaction. This status represents an abandoned transaction.</extracomment>
-        <translation type="unfinished">terk edilmiş</translation>
-    </message>
-    <message>
-        <source>%1/unconfirmed</source>
-        <extracomment>Text explaining the current status of a transaction, shown in the status field of the details window for this transaction. This status represents a transaction confirmed in at least one block, but less than 6 blocks.</extracomment>
-        <translation type="unfinished">%1/doğrulanmadı</translation>
-    </message>
-    <message>
-        <source>%1 confirmations</source>
-        <extracomment>Text explaining the current status of a transaction, shown in the status field of the details window for this transaction. This status represents a transaction confirmed in 6 or more blocks.</extracomment>
-        <translation type="unfinished">%1 doğrulama</translation>
-    </message>
-    <message>
-        <source>Status</source>
-        <translation type="unfinished">Durum</translation>
-    </message>
-    <message>
-        <source>Date</source>
-        <translation type="unfinished">Tarih</translation>
-    </message>
-    <message>
-        <source>Source</source>
-        <translation type="unfinished">Kaynak</translation>
-    </message>
-    <message>
-        <source>Generated</source>
-        <translation type="unfinished">Oluşturuldu</translation>
-    </message>
-    <message>
-        <source>From</source>
-        <translation type="unfinished">Gönderen</translation>
-    </message>
-    <message>
-        <source>unknown</source>
-        <translation type="unfinished">bilinmeyen</translation>
-    </message>
-    <message>
-        <source>To</source>
-        <translation type="unfinished">Alıcı</translation>
-    </message>
-    <message>
-        <source>own address</source>
-        <translation type="unfinished">kendi adresiniz</translation>
-    </message>
-    <message>
-        <source>watch-only</source>
-        <translation type="unfinished">sadece-izlenen</translation>
-    </message>
-    <message>
-        <source>label</source>
-        <translation type="unfinished">etiket</translation>
-    </message>
-    <message>
-        <source>Credit</source>
-        <translation type="unfinished">Kredi</translation>
-    </message>
-    <message numerus="yes">
-        <source>matures in %n more block(s)</source>
-        <translation type="unfinished">
-            <numerusform>%n ek blok sonrasında olgunlaşacak</numerusform>
-        </translation>
-    </message>
-    <message>
-        <source>not accepted</source>
-        <translation type="unfinished">kabul edilmedi</translation>
-    </message>
-    <message>
-        <source>Debit</source>
-        <translation type="unfinished">Çekilen Tutar</translation>
-    </message>
-    <message>
-        <source>Total debit</source>
-        <translation type="unfinished">Toplam gider</translation>
-    </message>
-    <message>
-        <source>Total credit</source>
-        <translation type="unfinished">Toplam gelir</translation>
-    </message>
-    <message>
-        <source>Transaction fee</source>
-        <translation type="unfinished">İşlem ücreti</translation>
-    </message>
-    <message>
-        <source>Net amount</source>
-        <translation type="unfinished">Net tutar</translation>
-    </message>
-    <message>
-        <source>Message</source>
-        <translation type="unfinished">Mesaj</translation>
-    </message>
-    <message>
-        <source>Comment</source>
-        <translation type="unfinished">Yorum</translation>
-    </message>
-    <message>
-        <source>Transaction ID</source>
-        <translation type="unfinished">İşlem ID'si</translation>
-    </message>
-    <message>
-        <source>Transaction total size</source>
-        <translation type="unfinished">İşlemin toplam boyutu</translation>
-    </message>
-    <message>
-        <source>Transaction virtual size</source>
-        <translation type="unfinished">İşlemin sanal boyutu</translation>
-    </message>
-    <message>
-        <source>Output index</source>
-        <translation type="unfinished">Çıktı indeksi</translation>
-    </message>
-    <message>
-<<<<<<< HEAD
-        <source>Please, review your transaction. You can create and send this transaction or create a Partially Signed Bitcoin Transaction (PSBT), which you can save or copy and then sign with, e.g., an offline %1 wallet, or a PSBT-compatible hardware wallet.</source>
-        <extracomment>Text to inform a user attempting to create a transaction of their current options. At this stage, a user can send their transaction or create a PSBT. This string is displayed when both private keys and PSBT controls are enabled.</extracomment>
-        <translation type="unfinished">Lütfen işleminizi gözden geçirin. Bu işlemi oluşturabilir ve gönderebilir veya örneğin çevrimdışı bir %1 cüzdanı veya PSBT uyumlu bir donanım cüzdanı gibi kaydedebileceğiniz veya kopyalayabileceğiniz ve ardından imzalayabileceğiniz bir Kısmen İmzalı Bitcoin İşlemi (PSBT) oluşturabilirsiniz.</translation>
-    </message>
-    <message>
-        <source>Please, review your transaction.</source>
-        <extracomment>Text to prompt a user to review the details of the transaction they are attempting to send.</extracomment>
-        <translation type="unfinished">Lütfen işleminizi gözden geçirin.</translation>
-=======
-        <source> (Certificate was not verified)</source>
-        <translation type="unfinished">(Sertifika doğrulanmadı)</translation>
->>>>>>> 88259837
-    </message>
-    <message>
-        <source>Merchant</source>
-        <translation type="unfinished">Tüccar</translation>
-    </message>
-    <message>
-        <source>Generated coins must mature %1 blocks before they can be spent. When you generated this block, it was broadcast to the network to be added to the block chain. If it fails to get into the chain, its state will change to "not accepted" and it won't be spendable. This may occasionally happen if another node generates a block within a few seconds of yours.</source>
-        <translation type="unfinished">Oluşturulan bitcoin'lerin harcanabilmelerinden önce %1 blok beklemeleri gerekmektedir. Bu blok, oluşturduğunuzda, blok zincirine eklenmesi için ağda yayınlandı. Zincire eklenmesi başarısız olursa, durumu "kabul edilmedi" olarak değiştirilecek ve harcanamayacaktır. Bu, bazen başka bir düğüm sizden birkaç saniye önce ya da sonra blok oluşturursa meydana gelebilir.</translation>
-    </message>
-    <message>
-        <source>Debug information</source>
-        <translation type="unfinished">Hata ayıklama bilgisi</translation>
-    </message>
-    <message>
-        <source>Transaction</source>
-        <translation type="unfinished">İşlem</translation>
-    </message>
-    <message>
-        <source>Inputs</source>
-        <translation type="unfinished">Girdiler</translation>
-    </message>
-    <message>
-        <source>Amount</source>
-        <translation type="unfinished">Mitar</translation>
-    </message>
-    <message>
-        <source>true</source>
-        <translation type="unfinished">doğru</translation>
-    </message>
-    <message>
-        <source>false</source>
-        <translation type="unfinished">yanlış</translation>
-    </message>
-</context>
-<context>
-    <name>TransactionDescDialog</name>
-    <message>
-        <source>This pane shows a detailed description of the transaction</source>
-        <translation type="unfinished">Bu pano işlemin ayrıntılı açıklamasını gösterir</translation>
-    </message>
-    <message>
-<<<<<<< HEAD
-        <source>Payment request expired.</source>
-        <translation type="unfinished">Ödeme talebinin geçerlilik süresi bitti.</translation>
-    </message>
-    <message numerus="yes">
-        <source>Estimated to begin confirmation within %n block(s).</source>
-        <translation type="unfinished">
-            <numerusform>Tahmini %n blok içinde doğrulamaya başlanacaktır.</numerusform>
-        </translation>
-=======
-        <source>Details for %1</source>
-        <translation type="unfinished">%1 için ayrıntılar</translation>
->>>>>>> 88259837
-    </message>
-</context>
-<context>
-    <name>TransactionTableModel</name>
-    <message>
-        <source>Date</source>
-        <translation type="unfinished">Tarih</translation>
-    </message>
-    <message>
-        <source>Type</source>
-        <translation type="unfinished">Tür</translation>
-    </message>
-    <message>
-        <source>Label</source>
-        <translation type="unfinished">Etiket</translation>
-    </message>
-    <message>
-        <source>Unconfirmed</source>
-        <translation type="unfinished">Doğrulanmamış</translation>
-    </message>
-    <message>
-        <source>Abandoned</source>
-        <translation type="unfinished">Terk edilmiş</translation>
-    </message>
-    <message>
-        <source>Confirming (%1 of %2 recommended confirmations)</source>
-        <translation type="unfinished">Doğrulanıyor (%1 kere doğrulandı, önerilen doğrulama sayısı %2)</translation>
-    </message>
-    <message>
-        <source>Confirmed (%1 confirmations)</source>
-        <translation type="unfinished">Doğrulandı (%1 doğrulama)</translation>
-    </message>
-    <message>
-        <source>Conflicted</source>
-        <translation type="unfinished">Çakıştı</translation>
-    </message>
-    <message>
-        <source>Immature (%1 confirmations, will be available after %2)</source>
-        <translation type="unfinished">Olgunlaşmamış (%1 doğrulama, %2 doğrulama sonra kullanılabilir olacaktır)</translation>
-    </message>
-    <message>
-        <source>Generated but not accepted</source>
-        <translation type="unfinished">Oluşturuldu ama kabul edilmedi</translation>
-    </message>
-    <message>
-        <source>Received with</source>
-        <translation type="unfinished">Şununla alındı</translation>
-    </message>
-    <message>
-        <source>Received from</source>
-        <translation type="unfinished">Alındığı kişi</translation>
-    </message>
-    <message>
-        <source>Sent to</source>
-        <translation type="unfinished">Gönderildiği adres</translation>
-    </message>
-    <message>
-        <source>Payment to yourself</source>
-        <translation type="unfinished">Kendinize ödeme</translation>
-    </message>
-    <message>
-        <source>Mined</source>
-        <translation type="unfinished">Madenden</translation>
-    </message>
-    <message>
-        <source>watch-only</source>
-        <translation type="unfinished">sadece-izlenen</translation>
-    </message>
-    <message>
-        <source>(n/a)</source>
-        <translation type="unfinished">(mevcut değil)</translation>
-    </message>
-    <message>
-        <source>(no label)</source>
-        <translation type="unfinished">(etiket yok)</translation>
-    </message>
-    <message>
-        <source>Transaction status. Hover over this field to show number of confirmations.</source>
-        <translation type="unfinished">İşlem durumu. Doğrulama sayısını görüntülemek için fare imlecini bu alanın üzerinde tutunuz.</translation>
-    </message>
-    <message>
-        <source>Date and time that the transaction was received.</source>
-        <translation type="unfinished">İşlemin alındığı tarih ve zaman.</translation>
-    </message>
-    <message>
-        <source>Type of transaction.</source>
-        <translation type="unfinished">İşlemin türü.</translation>
-    </message>
-    <message>
-        <source>Whether or not a watch-only address is involved in this transaction.</source>
-        <translation type="unfinished">Bu işleme sadece-izlenen bir adresin dahil edilip, edilmediği.</translation>
-    </message>
-    <message>
-        <source>User-defined intent/purpose of the transaction.</source>
-        <translation type="unfinished">İşlemin kullanıcı tanımlı amacı.</translation>
-    </message>
-    <message>
-        <source>Amount removed from or added to balance.</source>
-        <translation type="unfinished">Bakiyeden kaldırılan ya da bakiyeye eklenen tutar.</translation>
-    </message>
-</context>
-<context>
-    <name>TransactionView</name>
-    <message>
-        <source>All</source>
-        <translation type="unfinished">Tümü</translation>
-    </message>
-    <message>
-        <source>Today</source>
-        <translation type="unfinished">Bugün</translation>
-    </message>
-    <message>
-        <source>This week</source>
-        <translation type="unfinished">Bu hafta</translation>
-    </message>
-    <message>
-        <source>This month</source>
-        <translation type="unfinished">Bu ay</translation>
-    </message>
-    <message>
-        <source>Last month</source>
-        <translation type="unfinished">Geçen ay</translation>
-    </message>
-    <message>
-        <source>This year</source>
-        <translation type="unfinished">Bu yıl</translation>
-    </message>
-    <message>
-        <source>Received with</source>
-        <translation type="unfinished">Şununla alındı</translation>
-    </message>
-    <message>
-        <source>Sent to</source>
-        <translation type="unfinished">Gönderildiği adres</translation>
-    </message>
-    <message>
-        <source>To yourself</source>
-        <translation type="unfinished">Kendinize</translation>
-    </message>
-    <message>
-        <source>Mined</source>
-        <translation type="unfinished">Madenden</translation>
-    </message>
-    <message>
-        <source>Other</source>
-        <translation type="unfinished">Diğer</translation>
-    </message>
-    <message>
-        <source>Enter address, transaction id, or label to search</source>
-        <translation type="unfinished">Aramak için adres, gönderim numarası ya da etiket yazınız</translation>
-    </message>
-    <message>
-        <source>Min amount</source>
-        <translation type="unfinished">En düşük tutar</translation>
-    </message>
-    <message>
-        <source>Range…</source>
-        <translation type="unfinished">Aralık...</translation>
-    </message>
-    <message>
-        <source>&amp;Copy address</source>
-        <translation type="unfinished">&amp;Adresi kopyala</translation>
-    </message>
-    <message>
-        <source>Copy &amp;label</source>
-        <translation type="unfinished">&amp;etiketi kopyala</translation>
-    </message>
-    <message>
-        <source>Copy &amp;amount</source>
-        <translation type="unfinished">&amp;miktarı kopyala</translation>
-    </message>
-    <message>
-        <source>Show in %1</source>
-        <extracomment>Transactions table context menu action to show the selected transaction in a third-party block explorer. %1 is a stand-in argument for the URL of the explorer.</extracomment>
-        <translation type="unfinished">%1'da göster</translation>
-    </message>
-    <message>
-        <source>Export Transaction History</source>
-        <translation type="unfinished">İşlem Tarihçesini Dışarı Aktar</translation>
-    </message>
-    <message>
-        <source>Comma separated file</source>
-        <extracomment>Expanded name of the CSV file format. See: https://en.wikipedia.org/wiki/Comma-separated_values.</extracomment>
-        <translation type="unfinished">Virgülle ayrılmış dosya</translation>
-    </message>
-    <message>
-        <source>Confirmed</source>
-        <translation type="unfinished">Doğrulandı</translation>
-    </message>
-    <message>
-        <source>Watch-only</source>
-        <translation type="unfinished">Sadece izlenen</translation>
-    </message>
-    <message>
-        <source>Date</source>
-        <translation type="unfinished">Tarih</translation>
-    </message>
-    <message>
-        <source>Type</source>
-        <translation type="unfinished">Tür</translation>
-    </message>
-    <message>
-        <source>Label</source>
-        <translation type="unfinished">Etiket</translation>
-    </message>
-    <message>
-        <source>Address</source>
-        <translation type="unfinished">Adres</translation>
-    </message>
-    <message>
-        <source>Exporting Failed</source>
-        <translation type="unfinished">Dışa Aktarım Başarısız Oldu</translation>
-    </message>
-    <message>
-        <source>There was an error trying to save the transaction history to %1.</source>
-        <translation type="unfinished">İşlem tarihçesinin %1 konumuna kaydedilmeye çalışıldığı sırada bir hata meydana geldi.</translation>
-    </message>
-    <message>
-        <source>Exporting Successful</source>
-        <translation type="unfinished">Dışarı Aktarma Başarılı</translation>
-    </message>
-    <message>
-        <source>The transaction history was successfully saved to %1.</source>
-        <translation type="unfinished">İşlem tarihçesi %1 konumuna başarıyla kaydedildi.</translation>
-    </message>
-    <message>
-        <source>Range:</source>
-        <translation type="unfinished">Tarih Aralığı:</translation>
-    </message>
-    <message>
-        <source>to</source>
-        <translation type="unfinished">Alıcı</translation>
-    </message>
-</context>
-<context>
-    <name>WalletFrame</name>
-    <message>
-        <source>Create a new wallet</source>
-        <translation type="unfinished">Yeni bir cüzdan oluştur</translation>
-    </message>
-    <message>
-        <source>Error</source>
-        <translation type="unfinished">Hata</translation>
-    </message>
-    <message>
-        <source>Load Transaction Data</source>
-        <translation type="unfinished">İşlem Verilerini Yükle</translation>
-    </message>
-    </context>
-<context>
-    <name>WalletModel</name>
-    <message>
-        <source>Send Coins</source>
-        <translation type="unfinished">Bitcoini Gönder</translation>
-    </message>
-    <message>
-        <source>Fee bump error</source>
-        <translation type="unfinished">Ücret yükselişi hatası</translation>
-    </message>
-<<<<<<< HEAD
 </context>
 <context>
     <name>TransactionDesc</name>
@@ -4031,127 +3238,552 @@
     </message>
     <message>
         <source>conflicted with a transaction with %1 confirmations</source>
+        <extracomment>Text explaining the current status of a transaction, shown in the status field of the details window for this transaction. This status represents an unconfirmed transaction that conflicts with a confirmed transaction.</extracomment>
         <translation type="unfinished">%1 doğrulamalı bir işlem ile çelişti</translation>
     </message>
     <message>
-        <source>0/unconfirmed, %1</source>
-        <translation type="unfinished">0/doğrulanmamış, %1</translation>
-    </message>
-    <message>
-        <source>in memory pool</source>
-        <translation type="unfinished">bellek alanında</translation>
-    </message>
-    <message>
-        <source>not in memory pool</source>
-        <translation type="unfinished">bellek alanında değil</translation>
+        <source>0/unconfirmed, in memory pool</source>
+        <extracomment>Text explaining the current status of a transaction, shown in the status field of the details window for this transaction. This status represents an unconfirmed transaction that is in the memory pool.</extracomment>
+        <translation type="unfinished">0/onaylanmamış, bellek havuzunda</translation>
+    </message>
+    <message>
+        <source>0/unconfirmed, not in memory pool</source>
+        <extracomment>Text explaining the current status of a transaction, shown in the status field of the details window for this transaction. This status represents an unconfirmed transaction that is not in the memory pool.</extracomment>
+        <translation type="unfinished">0/doğrulanmadı, bellek havuzunda değil</translation>
     </message>
     <message>
         <source>abandoned</source>
+        <extracomment>Text explaining the current status of a transaction, shown in the status field of the details window for this transaction. This status represents an abandoned transaction.</extracomment>
         <translation type="unfinished">terk edilmiş</translation>
     </message>
     <message>
         <source>%1/unconfirmed</source>
+        <extracomment>Text explaining the current status of a transaction, shown in the status field of the details window for this transaction. This status represents a transaction confirmed in at least one block, but less than 6 blocks.</extracomment>
         <translation type="unfinished">%1/doğrulanmadı</translation>
     </message>
     <message>
         <source>%1 confirmations</source>
+        <extracomment>Text explaining the current status of a transaction, shown in the status field of the details window for this transaction. This status represents a transaction confirmed in 6 or more blocks.</extracomment>
         <translation type="unfinished">%1 doğrulama</translation>
     </message>
     <message>
         <source>Status</source>
         <translation type="unfinished">Durum</translation>
     </message>
-=======
->>>>>>> 88259837
-    <message>
-        <source>Increasing transaction fee failed</source>
-        <translation type="unfinished">İşlem ücreti artırma başarısız oldu</translation>
-    </message>
-    <message>
-        <source>Do you want to increase the fee?</source>
-        <extracomment>Asks a user if they would like to manually increase the fee of a transaction that has already been created.</extracomment>
-        <translation type="unfinished">Ücreti artırmak istiyor musunuz?</translation>
-    </message>
-    <message>
-        <source>Current fee:</source>
-        <translation type="unfinished">Geçerli ücret:</translation>
-    </message>
-    <message>
-        <source>Increase:</source>
-        <translation type="unfinished">Artış:</translation>
-    </message>
-    <message>
-        <source>New fee:</source>
-        <translation type="unfinished">Yeni ücret:</translation>
-    </message>
-    <message>
-        <source>PSBT copied</source>
-        <translation type="unfinished">PSBT kopyalandı</translation>
-    </message>
-    <message>
-        <source>Copied to clipboard</source>
-        <comment>Fee-bump PSBT saved</comment>
-        <translation type="unfinished">Panoya kopyalandı</translation>
-    </message>
-    <message>
-        <source>Can't sign transaction.</source>
-        <translation type="unfinished">İşlem imzalanamıyor.</translation>
-    </message>
-    <message>
-        <source>Could not commit transaction</source>
-        <translation type="unfinished">Alışveriş taahüt edilemedi.</translation>
-    </message>
-    <message>
-        <source>default wallet</source>
-        <translation type="unfinished">varsayılan cüzdan</translation>
-    </message>
-</context>
-<context>
-    <name>WalletView</name>
-    <message>
-        <source>&amp;Export</source>
-        <translation type="unfinished">Dışa aktar</translation>
-    </message>
-    <message>
-        <source>Export the data in the current tab to a file</source>
-        <translation type="unfinished">Geçerli sekmedeki veriyi bir dosyaya ile dışa aktarın</translation>
-    </message>
-    <message>
-        <source>Backup Wallet</source>
-        <translation type="unfinished">Cüzdanı Yedekle</translation>
-    </message>
-    <message>
-        <source>Wallet Data</source>
-        <extracomment>Name of the wallet data file format.</extracomment>
-        <translation type="unfinished">Cüzdan Verisi</translation>
-    </message>
-    <message>
-        <source>Backup Failed</source>
-        <translation type="unfinished">Yedekleme Başarısız</translation>
-    </message>
-    <message>
-        <source>There was an error trying to save the wallet data to %1.</source>
-        <translation type="unfinished">Cüzdan verisini %1'e kaydederken hata oluştu.</translation>
-    </message>
-    <message>
-        <source>Backup Successful</source>
-        <translation type="unfinished">Yedekleme Başarılı</translation>
-    </message>
-    <message>
-        <source>The wallet data was successfully saved to %1.</source>
-        <translation type="unfinished">Cüzdan verisi %1'e kaydedildi.</translation>
-    </message>
-<<<<<<< HEAD
+    <message>
+        <source>conflicted with a transaction with %1 confirmations</source>
+        <extracomment>Text explaining the current status of a transaction, shown in the status field of the details window for this transaction. This status represents an unconfirmed transaction that conflicts with a confirmed transaction.</extracomment>
+        <translation type="unfinished">%1 doğrulamalı bir işlem ile çelişti</translation>
+    </message>
+    <message>
+        <source>0/unconfirmed, in memory pool</source>
+        <extracomment>Text explaining the current status of a transaction, shown in the status field of the details window for this transaction. This status represents an unconfirmed transaction that is in the memory pool.</extracomment>
+        <translation type="unfinished">0/onaylanmamış, bellek havuzunda</translation>
+    </message>
+    <message>
+        <source>0/unconfirmed, not in memory pool</source>
+        <extracomment>Text explaining the current status of a transaction, shown in the status field of the details window for this transaction. This status represents an unconfirmed transaction that is not in the memory pool.</extracomment>
+        <translation type="unfinished">0/doğrulanmadı, bellek havuzunda değil</translation>
+    </message>
+    <message>
+        <source>abandoned</source>
+        <extracomment>Text explaining the current status of a transaction, shown in the status field of the details window for this transaction. This status represents an abandoned transaction.</extracomment>
+        <translation type="unfinished">terk edilmiş</translation>
+    </message>
+    <message>
+        <source>%1/unconfirmed</source>
+        <extracomment>Text explaining the current status of a transaction, shown in the status field of the details window for this transaction. This status represents a transaction confirmed in at least one block, but less than 6 blocks.</extracomment>
+        <translation type="unfinished">%1/doğrulanmadı</translation>
+    </message>
+    <message>
+        <source>%1 confirmations</source>
+        <extracomment>Text explaining the current status of a transaction, shown in the status field of the details window for this transaction. This status represents a transaction confirmed in 6 or more blocks.</extracomment>
+        <translation type="unfinished">%1 doğrulama</translation>
+    </message>
+    <message>
+        <source>Status</source>
+        <translation type="unfinished">Durum</translation>
+    </message>
+    <message>
+        <source>Date</source>
+        <translation type="unfinished">Tarih</translation>
+    </message>
+    <message>
+        <source>Source</source>
+        <translation type="unfinished">Kaynak</translation>
+    </message>
+    <message>
+        <source>Generated</source>
+        <translation type="unfinished">Oluşturuldu</translation>
+    </message>
+    <message>
+        <source>From</source>
+        <translation type="unfinished">Gönderen</translation>
+    </message>
+    <message>
+        <source>unknown</source>
+        <translation type="unfinished">bilinmeyen</translation>
+    </message>
+    <message>
+        <source>To</source>
+        <translation type="unfinished">Alıcı</translation>
+    </message>
+    <message>
+        <source>own address</source>
+        <translation type="unfinished">kendi adresiniz</translation>
+    </message>
+    <message>
+        <source>watch-only</source>
+        <translation type="unfinished">sadece-izlenen</translation>
+    </message>
+    <message>
+        <source>label</source>
+        <translation type="unfinished">etiket</translation>
+    </message>
+    <message>
+        <source>Credit</source>
+        <translation type="unfinished">Kredi</translation>
+    </message>
     <message numerus="yes">
         <source>matures in %n more block(s)</source>
         <translation type="unfinished">
             <numerusform>%n ek blok sonrasında olgunlaşacak</numerusform>
         </translation>
-=======
+    </message>
+    <message>
+        <source>not accepted</source>
+        <translation type="unfinished">kabul edilmedi</translation>
+    </message>
+    <message>
+        <source>Debit</source>
+        <translation type="unfinished">Çekilen Tutar</translation>
+    </message>
+    <message>
+        <source>Total debit</source>
+        <translation type="unfinished">Toplam gider</translation>
+    </message>
+    <message>
+        <source>Total credit</source>
+        <translation type="unfinished">Toplam gelir</translation>
+    </message>
+    <message>
+        <source>Transaction fee</source>
+        <translation type="unfinished">İşlem ücreti</translation>
+    </message>
+    <message>
+        <source>Net amount</source>
+        <translation type="unfinished">Net tutar</translation>
+    </message>
+    <message>
+        <source>Message</source>
+        <translation type="unfinished">Mesaj</translation>
+    </message>
+    <message>
+        <source>Comment</source>
+        <translation type="unfinished">Yorum</translation>
+    </message>
+    <message>
+        <source>Transaction ID</source>
+        <translation type="unfinished">İşlem ID'si</translation>
+    </message>
+    <message>
+        <source>Transaction total size</source>
+        <translation type="unfinished">İşlemin toplam boyutu</translation>
+    </message>
+    <message>
+        <source>Transaction virtual size</source>
+        <translation type="unfinished">İşlemin sanal boyutu</translation>
+    </message>
+    <message>
+        <source>Output index</source>
+        <translation type="unfinished">Çıktı indeksi</translation>
+    </message>
+    <message>
+        <source> (Certificate was not verified)</source>
+        <translation type="unfinished">(Sertifika doğrulanmadı)</translation>
+    </message>
+    <message>
+        <source>Merchant</source>
+        <translation type="unfinished">Tüccar</translation>
+    </message>
+    <message>
+        <source>Generated coins must mature %1 blocks before they can be spent. When you generated this block, it was broadcast to the network to be added to the block chain. If it fails to get into the chain, its state will change to "not accepted" and it won't be spendable. This may occasionally happen if another node generates a block within a few seconds of yours.</source>
+        <translation type="unfinished">Oluşturulan bitcoin'lerin harcanabilmelerinden önce %1 blok beklemeleri gerekmektedir. Bu blok, oluşturduğunuzda, blok zincirine eklenmesi için ağda yayınlandı. Zincire eklenmesi başarısız olursa, durumu "kabul edilmedi" olarak değiştirilecek ve harcanamayacaktır. Bu, bazen başka bir düğüm sizden birkaç saniye önce ya da sonra blok oluşturursa meydana gelebilir.</translation>
+    </message>
+    <message>
+        <source>Debug information</source>
+        <translation type="unfinished">Hata ayıklama bilgisi</translation>
+    </message>
+    <message>
+        <source>Transaction</source>
+        <translation type="unfinished">İşlem</translation>
+    </message>
+    <message>
+        <source>Inputs</source>
+        <translation type="unfinished">Girdiler</translation>
+    </message>
+    <message>
+        <source>Amount</source>
+        <translation type="unfinished">Mitar</translation>
+    </message>
+    <message>
+        <source>true</source>
+        <translation type="unfinished">doğru</translation>
+    </message>
+    <message>
+        <source>false</source>
+        <translation type="unfinished">yanlış</translation>
+    </message>
+</context>
+<context>
+    <name>TransactionDescDialog</name>
+    <message>
+        <source>This pane shows a detailed description of the transaction</source>
+        <translation type="unfinished">Bu pano işlemin ayrıntılı açıklamasını gösterir</translation>
+    </message>
+    <message>
+        <source>Details for %1</source>
+        <translation type="unfinished">%1 için ayrıntılar</translation>
+    </message>
+</context>
+<context>
+    <name>TransactionTableModel</name>
+    <message>
+        <source>Date</source>
+        <translation type="unfinished">Tarih</translation>
+    </message>
+    <message>
+        <source>Type</source>
+        <translation type="unfinished">Tür</translation>
+    </message>
+    <message>
+        <source>Label</source>
+        <translation type="unfinished">Etiket</translation>
+    </message>
+    <message>
+        <source>Unconfirmed</source>
+        <translation type="unfinished">Doğrulanmamış</translation>
+    </message>
+    <message>
+        <source>Abandoned</source>
+        <translation type="unfinished">Terk edilmiş</translation>
+    </message>
+    <message>
+        <source>Confirming (%1 of %2 recommended confirmations)</source>
+        <translation type="unfinished">Doğrulanıyor (%1 kere doğrulandı, önerilen doğrulama sayısı %2)</translation>
+    </message>
+    <message>
+        <source>Confirmed (%1 confirmations)</source>
+        <translation type="unfinished">Doğrulandı (%1 doğrulama)</translation>
+    </message>
+    <message>
+        <source>Conflicted</source>
+        <translation type="unfinished">Çakıştı</translation>
+    </message>
+    <message>
+        <source>Immature (%1 confirmations, will be available after %2)</source>
+        <translation type="unfinished">Olgunlaşmamış (%1 doğrulama, %2 doğrulama sonra kullanılabilir olacaktır)</translation>
+    </message>
+    <message>
+        <source>Generated but not accepted</source>
+        <translation type="unfinished">Oluşturuldu ama kabul edilmedi</translation>
+    </message>
+    <message>
+        <source>Received with</source>
+        <translation type="unfinished">Şununla alındı</translation>
+    </message>
+    <message>
+        <source>Received from</source>
+        <translation type="unfinished">Alındığı kişi</translation>
+    </message>
+    <message>
+        <source>Sent to</source>
+        <translation type="unfinished">Gönderildiği adres</translation>
+    </message>
+    <message>
+        <source>Payment to yourself</source>
+        <translation type="unfinished">Kendinize ödeme</translation>
+    </message>
+    <message>
+        <source>Mined</source>
+        <translation type="unfinished">Madenden</translation>
+    </message>
+    <message>
+        <source>watch-only</source>
+        <translation type="unfinished">sadece-izlenen</translation>
+    </message>
+    <message>
+        <source>(n/a)</source>
+        <translation type="unfinished">(mevcut değil)</translation>
+    </message>
+    <message>
+        <source>(no label)</source>
+        <translation type="unfinished">(etiket yok)</translation>
+    </message>
+    <message>
+        <source>Transaction status. Hover over this field to show number of confirmations.</source>
+        <translation type="unfinished">İşlem durumu. Doğrulama sayısını görüntülemek için fare imlecini bu alanın üzerinde tutunuz.</translation>
+    </message>
+    <message>
+        <source>Date and time that the transaction was received.</source>
+        <translation type="unfinished">İşlemin alındığı tarih ve zaman.</translation>
+    </message>
+    <message>
+        <source>Type of transaction.</source>
+        <translation type="unfinished">İşlemin türü.</translation>
+    </message>
+    <message>
+        <source>Whether or not a watch-only address is involved in this transaction.</source>
+        <translation type="unfinished">Bu işleme sadece-izlenen bir adresin dahil edilip, edilmediği.</translation>
+    </message>
+    <message>
+        <source>User-defined intent/purpose of the transaction.</source>
+        <translation type="unfinished">İşlemin kullanıcı tanımlı amacı.</translation>
+    </message>
+    <message>
+        <source>Amount removed from or added to balance.</source>
+        <translation type="unfinished">Bakiyeden kaldırılan ya da bakiyeye eklenen tutar.</translation>
+    </message>
+</context>
+<context>
+    <name>TransactionView</name>
+    <message>
+        <source>All</source>
+        <translation type="unfinished">Tümü</translation>
+    </message>
+    <message>
+        <source>Today</source>
+        <translation type="unfinished">Bugün</translation>
+    </message>
+    <message>
+        <source>This week</source>
+        <translation type="unfinished">Bu hafta</translation>
+    </message>
+    <message>
+        <source>This month</source>
+        <translation type="unfinished">Bu ay</translation>
+    </message>
+    <message>
+        <source>Last month</source>
+        <translation type="unfinished">Geçen ay</translation>
+    </message>
+    <message>
+        <source>This year</source>
+        <translation type="unfinished">Bu yıl</translation>
+    </message>
+    <message>
+        <source>Received with</source>
+        <translation type="unfinished">Şununla alındı</translation>
+    </message>
+    <message>
+        <source>Sent to</source>
+        <translation type="unfinished">Gönderildiği adres</translation>
+    </message>
+    <message>
+        <source>To yourself</source>
+        <translation type="unfinished">Kendinize</translation>
+    </message>
+    <message>
+        <source>Mined</source>
+        <translation type="unfinished">Madenden</translation>
+    </message>
+    <message>
+        <source>Other</source>
+        <translation type="unfinished">Diğer</translation>
+    </message>
+    <message>
+        <source>Enter address, transaction id, or label to search</source>
+        <translation type="unfinished">Aramak için adres, gönderim numarası ya da etiket yazınız</translation>
+    </message>
+    <message>
+        <source>Min amount</source>
+        <translation type="unfinished">En düşük tutar</translation>
+    </message>
+    <message>
+        <source>Range…</source>
+        <translation type="unfinished">Aralık...</translation>
+    </message>
+    <message>
+        <source>&amp;Copy address</source>
+        <translation type="unfinished">&amp;Adresi kopyala</translation>
+    </message>
+    <message>
+        <source>Copy &amp;label</source>
+        <translation type="unfinished">&amp;etiketi kopyala</translation>
+    </message>
+    <message>
+        <source>Copy &amp;amount</source>
+        <translation type="unfinished">&amp;miktarı kopyala</translation>
+    </message>
+    <message>
+        <source>Show in %1</source>
+        <extracomment>Transactions table context menu action to show the selected transaction in a third-party block explorer. %1 is a stand-in argument for the URL of the explorer.</extracomment>
+        <translation type="unfinished">%1'da göster</translation>
+    </message>
+    <message>
+        <source>Export Transaction History</source>
+        <translation type="unfinished">İşlem Tarihçesini Dışarı Aktar</translation>
+    </message>
+    <message>
+        <source>Comma separated file</source>
+        <extracomment>Expanded name of the CSV file format. See: https://en.wikipedia.org/wiki/Comma-separated_values.</extracomment>
+        <translation type="unfinished">Virgülle ayrılmış dosya</translation>
+    </message>
+    <message>
+        <source>Confirmed</source>
+        <translation type="unfinished">Doğrulandı</translation>
+    </message>
+    <message>
+        <source>Watch-only</source>
+        <translation type="unfinished">Sadece izlenen</translation>
+    </message>
+    <message>
+        <source>Date</source>
+        <translation type="unfinished">Tarih</translation>
+    </message>
+    <message>
+        <source>Type</source>
+        <translation type="unfinished">Tür</translation>
+    </message>
+    <message>
+        <source>Label</source>
+        <translation type="unfinished">Etiket</translation>
+    </message>
+    <message>
+        <source>Address</source>
+        <translation type="unfinished">Adres</translation>
+    </message>
+    <message>
+        <source>Exporting Failed</source>
+        <translation type="unfinished">Dışa Aktarım Başarısız Oldu</translation>
+    </message>
+    <message>
+        <source>There was an error trying to save the transaction history to %1.</source>
+        <translation type="unfinished">İşlem tarihçesinin %1 konumuna kaydedilmeye çalışıldığı sırada bir hata meydana geldi.</translation>
+    </message>
+    <message>
+        <source>Exporting Successful</source>
+        <translation type="unfinished">Dışarı Aktarma Başarılı</translation>
+    </message>
+    <message>
+        <source>The transaction history was successfully saved to %1.</source>
+        <translation type="unfinished">İşlem tarihçesi %1 konumuna başarıyla kaydedildi.</translation>
+    </message>
+    <message>
+        <source>Range:</source>
+        <translation type="unfinished">Tarih Aralığı:</translation>
+    </message>
+    <message>
+        <source>to</source>
+        <translation type="unfinished">Alıcı</translation>
+    </message>
+</context>
+<context>
+    <name>WalletFrame</name>
+    <message>
+        <source>Create a new wallet</source>
+        <translation type="unfinished">Yeni bir cüzdan oluştur</translation>
+    </message>
+    <message>
+        <source>Error</source>
+        <translation type="unfinished">Hata</translation>
+    </message>
+    <message>
+        <source>Load Transaction Data</source>
+        <translation type="unfinished">İşlem Verilerini Yükle</translation>
+    </message>
+    </context>
+<context>
+    <name>WalletModel</name>
+    <message>
+        <source>Send Coins</source>
+        <translation type="unfinished">Bitcoini Gönder</translation>
+    </message>
+    <message>
+        <source>Fee bump error</source>
+        <translation type="unfinished">Ücret yükselişi hatası</translation>
+    </message>
+    <message>
+        <source>Increasing transaction fee failed</source>
+        <translation type="unfinished">İşlem ücreti artırma başarısız oldu</translation>
+    </message>
+    <message>
+        <source>Do you want to increase the fee?</source>
+        <extracomment>Asks a user if they would like to manually increase the fee of a transaction that has already been created.</extracomment>
+        <translation type="unfinished">Ücreti artırmak istiyor musunuz?</translation>
+    </message>
+    <message>
+        <source>Current fee:</source>
+        <translation type="unfinished">Geçerli ücret:</translation>
+    </message>
+    <message>
+        <source>Increase:</source>
+        <translation type="unfinished">Artış:</translation>
+    </message>
+    <message>
+        <source>New fee:</source>
+        <translation type="unfinished">Yeni ücret:</translation>
+    </message>
+    <message>
+        <source>PSBT copied</source>
+        <translation type="unfinished">PSBT kopyalandı</translation>
+    </message>
+    <message>
+        <source>Copied to clipboard</source>
+        <comment>Fee-bump PSBT saved</comment>
+        <translation type="unfinished">Panoya kopyalandı</translation>
+    </message>
+    <message>
+        <source>Can't sign transaction.</source>
+        <translation type="unfinished">İşlem imzalanamıyor.</translation>
+    </message>
+    <message>
+        <source>Could not commit transaction</source>
+        <translation type="unfinished">Alışveriş taahüt edilemedi.</translation>
+    </message>
+    <message>
+        <source>default wallet</source>
+        <translation type="unfinished">varsayılan cüzdan</translation>
+    </message>
+</context>
+<context>
+    <name>WalletView</name>
+    <message>
+        <source>&amp;Export</source>
+        <translation type="unfinished">Dışa aktar</translation>
+    </message>
+    <message>
+        <source>Export the data in the current tab to a file</source>
+        <translation type="unfinished">Geçerli sekmedeki veriyi bir dosyaya ile dışa aktarın</translation>
+    </message>
+    <message>
+        <source>Backup Wallet</source>
+        <translation type="unfinished">Cüzdanı Yedekle</translation>
+    </message>
+    <message>
+        <source>Wallet Data</source>
+        <extracomment>Name of the wallet data file format.</extracomment>
+        <translation type="unfinished">Cüzdan Verisi</translation>
+    </message>
+    <message>
+        <source>Backup Failed</source>
+        <translation type="unfinished">Yedekleme Başarısız</translation>
+    </message>
+    <message>
+        <source>There was an error trying to save the wallet data to %1.</source>
+        <translation type="unfinished">Cüzdan verisini %1'e kaydederken hata oluştu.</translation>
+    </message>
+    <message>
+        <source>Backup Successful</source>
+        <translation type="unfinished">Yedekleme Başarılı</translation>
+    </message>
+    <message>
+        <source>The wallet data was successfully saved to %1.</source>
+        <translation type="unfinished">Cüzdan verisi %1'e kaydedildi.</translation>
+    </message>
     <message>
         <source>Cancel</source>
         <translation type="unfinished">İptal</translation>
->>>>>>> 88259837
     </message>
 </context>
 <context>
