<TS version="2.1" language="sr">
<context>
    <name>AddressBookPage</name>
    <message>
        <source>Right-click to edit address or label</source>
<<<<<<< HEAD
        <translation>Kliknite desnim klikom radi izmene adrese ili oznake</translation>
=======
        <translation type="unfinished">Десни клик за измену адресе или ознаке</translation>
>>>>>>> 61646189
    </message>
    <message>
        <source>Create a new address</source>
        <translation>Направи нову адресу</translation>
    </message>
    <message>
        <source>&amp;New</source>
        <translation type="unfinished">&amp;Ново</translation>
    </message>
    <message>
        <source>Copy the currently selected address to the system clipboard</source>
        <translation>Копирај тренутно одабрану адресу</translation>
    </message>
    <message>
        <source>&amp;Copy</source>
        <translation type="unfinished">&amp;Копирај</translation>
    </message>
    <message>
        <source>C&amp;lose</source>
        <translation type="unfinished">&amp;Затвори</translation>
    </message>
    <message>
        <source>C&amp;lose</source>
        <translation>Zatvorite</translation>
    </message>
    <message>
        <source>Delete the currently selected address from the list</source>
        <translation>Обриши тренутно одабрану адресу са листе</translation>
    </message>
    <message>
        <source>Enter address or label to search</source>
        <translation type="unfinished">Унеси адресу или назив ознаке за претрагу</translation>
    </message>
    <message>
        <source>Export the data in the current tab to a file</source>
        <translation>Извези податке из одабране картице у датотеку</translation>
    </message>
    <message>
        <source>&amp;Export</source>
        <translation>&amp;Извези</translation>
    </message>
    <message>
        <source>Export the data in the current tab to a file</source>
        <translation>Eksportuj podatke iz izabrane kartice u fajl</translation>
    </message>
    <message>
        <source>&amp;Delete</source>
        <translation>&amp;Обриши</translation>
    </message>
    <message>
        <source>Choose the address to send coins to</source>
        <translation type="unfinished">Одабери адресу за слање</translation>
    </message>
    <message>
        <source>Choose the address to receive coins with</source>
        <translation type="unfinished">Одабери адресу за примање</translation>
    </message>
    <message>
        <source>C&amp;hoose</source>
        <translation type="unfinished">&amp;Одабери</translation>
    </message>
    <message>
        <source>Sending addresses</source>
        <translation type="unfinished">Адресе за слање</translation>
    </message>
    <message>
        <source>Receiving addresses</source>
        <translation type="unfinished">Адресе за примање</translation>
    </message>
    <message>
        <source>These are your Bitcoin addresses for sending payments. Always check the amount and the receiving address before sending coins.</source>
        <translation type="unfinished">Ово су твоје Биткоин адресе за слање уплата. Увек добро провери износ и адресу на коју шаљеш пре него што пошаљеш уплату.</translation>
    </message>
    <message>
        <source>These are your Bitcoin addresses for receiving payments. Use the 'Create new receiving address' button in the receive tab to create new addresses.
Signing is only possible with addresses of the type 'legacy'.</source>
        <translation type="unfinished">Ово су твоје Биткоин адресе за приманје уплата. Користи дугме „Направи нову адресу за примање” у картици за примање за креирање нових адреса.
Потписивање је могуће само за адресе типа 'legacy'.</translation>
    </message>
    <message>
        <source>&amp;Copy Address</source>
        <translation type="unfinished">&amp;Копирај Адресу</translation>
    </message>
    <message>
        <source>Copy &amp;Label</source>
        <translation type="unfinished">Копирај &amp; Обележи</translation>
    </message>
    <message>
        <source>&amp;Edit</source>
        <translation type="unfinished">&amp;Измени</translation>
    </message>
    <message>
        <source>Export Address List</source>
        <translation type="unfinished">Извези Листу Адреса</translation>
    </message>
    <message>
        <source>There was an error trying to save the address list to %1. Please try again.</source>
        <extracomment>An error message. %1 is a stand-in argument for the name of the file we attempted to save to.</extracomment>
        <translation type="unfinished">Десила се грешка приликом покушаја да се листа адреса упамти на  %1. Молимо покушајте поново.</translation>
    </message>
    <message>
        <source>Exporting Failed</source>
        <translation type="unfinished">Извоз Неуспешан</translation>
    </message>
</context>
<context>
    <name>AddressTableModel</name>
    <message>
        <source>Label</source>
        <translation type="unfinished">Ознака</translation>
    </message>
    <message>
        <source>Address</source>
        <translation type="unfinished">Адреса</translation>
    </message>
    <message>
        <source>(no label)</source>
        <translation type="unfinished">(без ознаке)</translation>
    </message>
    <message>
        <source>Choose the address to send coins to</source>
        <translation>Izbirajte adresu za slanje</translation>
    </message>
    <message>
        <source>Choose the address to receive coins with</source>
        <translation>Izbirajte adresu za primanje</translation>
    </message>
    <message>
        <source>Sending addresses</source>
        <translation>Adresa za slanje</translation>
    </message>
    <message>
        <source>Receiving addresses</source>
        <translation>Adresa za primanje</translation>
    </message>
    </context>
<context>
    <name>AddressTableModel</name>
    </context>
<context>
    <name>AskPassphraseDialog</name>
    <message>
        <source>Passphrase Dialog</source>
        <translation>Прозор за унос лозинке</translation>
    </message>
    <message>
        <source>Enter passphrase</source>
        <translation>Унеси лозинку</translation>
    </message>
    <message>
        <source>New passphrase</source>
        <translation>Нова лозинка</translation>
    </message>
    <message>
        <source>Repeat new passphrase</source>
        <translation>Понови нову лозинку</translation>
    </message>
<<<<<<< HEAD
    </context>
<context>
    <name>BanTableModel</name>
    </context>
<context>
    <name>BitcoinGUI</name>
=======
>>>>>>> 61646189
    <message>
        <source>Show passphrase</source>
        <translation type="unfinished">Прикажи лозинку</translation>
    </message>
    <message>
        <source>Encrypt wallet</source>
        <translation type="unfinished">Шифрирај новчаник</translation>
    </message>
    <message>
        <source>This operation needs your wallet passphrase to unlock the wallet.</source>
        <translation type="unfinished">Ова операција захтева да унесеш лозинку новчаника како би се новчаник откључао.</translation>
    </message>
    <message>
        <source>Unlock wallet</source>
        <translation type="unfinished">Откључај новчаник</translation>
    </message>
    <message>
        <source>Change passphrase</source>
        <translation type="unfinished">Измени лозинку</translation>
    </message>
    <message>
        <source>Confirm wallet encryption</source>
        <translation type="unfinished">Потврди шифрирање новчаника</translation>
    </message>
    <message>
        <source>Warning: If you encrypt your wallet and lose your passphrase, you will &lt;b&gt;LOSE ALL OF YOUR BITCOINS&lt;/b&gt;!</source>
        <translation type="unfinished">Упозорење: Уколико шифрираш новчаник и изгубиш своју лозинку, &lt;b&gt;ИЗГУБИЋЕШ СВЕ СВОЈЕ БИТКОИНЕ&lt;/b&gt;!</translation>
    </message>
    <message>
        <source>Are you sure you wish to encrypt your wallet?</source>
        <translation type="unfinished">Да ли сте сигурни да желите да шифрирате свој новчаник?</translation>
    </message>
    <message>
        <source>Wallet encrypted</source>
        <translation type="unfinished">Новчаник шифриран</translation>
    </message>
    <message>
        <source>Enter the new passphrase for the wallet.&lt;br/&gt;Please use a passphrase of &lt;b&gt;ten or more random characters&lt;/b&gt;, or &lt;b&gt;eight or more words&lt;/b&gt;.</source>
        <translation type="unfinished">Унеси нову приступну фразу за новчаник&lt;br/&gt;Молимо користи приступну фразу од десет или више насумичних карактера&lt;b&gt;,или&lt;b&gt;осам или више речи&lt;/b&gt;.</translation>
    </message>
    <message>
        <source>Enter the old passphrase and new passphrase for the wallet.</source>
        <translation type="unfinished">Унеси стару лозинку и нову лозинку новчаника.</translation>
    </message>
    <message>
        <source>Remember that encrypting your wallet cannot fully protect your bitcoins from being stolen by malware infecting your computer.</source>
        <translation type="unfinished">Упамти, шифрирање новчаника не може у потуности заштити твоје биткоине од крађе од стране малвера инфицира твој рачунар.</translation>
    </message>
    <message>
        <source>Wallet to be encrypted</source>
        <translation type="unfinished">Новчаник за шифрирање</translation>
    </message>
    <message>
<<<<<<< HEAD
        <source>Send coins to a Bitcoin address</source>
        <translation>Пошаљите новац на blackcoin адресу</translation>
=======
        <source>Your wallet is about to be encrypted. </source>
        <translation type="unfinished">Твој новчаник биће шифриран.</translation>
>>>>>>> 61646189
    </message>
    <message>
        <source>Your wallet is now encrypted. </source>
        <translation type="unfinished">Твој новчаник сада је шифриран.</translation>
    </message>
    <message>
        <source>IMPORTANT: Any previous backups you have made of your wallet file should be replaced with the newly generated, encrypted wallet file. For security reasons, previous backups of the unencrypted wallet file will become useless as soon as you start using the new, encrypted wallet.</source>
        <translation type="unfinished">ВАЖНО: Свакa претходнa резерва новчаника коју сте имали треба да се замени новим, шифрираним фајлом новчаника. Из сигурносних разлога, свака претходна резерва нешифрираног фајла новчаника постаће сувишна, чим почнете да користите нови, шифрирани новчаник.</translation>
    </message>
    <message>
        <source>Wallet encryption failed</source>
        <translation type="unfinished">Шифрирање новчаника неуспешно.</translation>
    </message>
    <message>
        <source>Wallet encryption failed due to an internal error. Your wallet was not encrypted.</source>
        <translation type="unfinished">Шифрирање новчаника није успело због интерне грешке. Ваш новчаник није шифриран.</translation>
    </message>
    <message>
        <source>The supplied passphrases do not match.</source>
        <translation type="unfinished">Лозинке које сте унели нису исте.</translation>
    </message>
    <message>
        <source>Wallet unlock failed</source>
        <translation type="unfinished">Отључавање новчаника није успело.</translation>
    </message>
    <message>
        <source>The passphrase entered for the wallet decryption was incorrect.</source>
        <translation type="unfinished">Лозинка коју сте унели за дешифровање новчаника је погрешна.</translation>
    </message>
    <message>
<<<<<<< HEAD
        <source>Error</source>
        <translation>Greška</translation>
    </message>
    <message>
        <source>Up to date</source>
        <translation>Ажурно</translation>
=======
        <source>Wallet passphrase was successfully changed.</source>
        <translation type="unfinished">Лозинка новчаника успешно је промењена.</translation>
>>>>>>> 61646189
    </message>
    <message>
        <source>Warning: The Caps Lock key is on!</source>
        <translation type="unfinished">Упозорање Caps Lock дугме укључено!</translation>
    </message>
</context>
<context>
    <name>BanTableModel</name>
    <message>
        <source>IP/Netmask</source>
        <translation type="unfinished">ИП/Нетмаск</translation>
    </message>
    <message>
        <source>Banned Until</source>
        <translation type="unfinished">Забрањен до</translation>
    </message>
</context>
<context>
    <name>BitcoinApplication</name>
    <message>
        <source>Internal error</source>
        <translation type="unfinished">Интерна грешка</translation>
    </message>
    </context>
<context>
    <name>QObject</name>
    <message>
        <source>Error: Specified data directory "%1" does not exist.</source>
        <translation type="unfinished">Грешка: Одабрани директорјиум датотеке "%1" не постоји.</translation>
    </message>
<<<<<<< HEAD
    </context>
<context>
    <name>CoinControlDialog</name>
=======
>>>>>>> 61646189
    <message>
        <source>Error: %1</source>
        <translation type="unfinished">Грешка: %1</translation>
    </message>
    <message>
        <source>unknown</source>
        <translation type="unfinished">непознато</translation>
    </message>
    <message>
        <source>Amount</source>
        <translation type="unfinished">Износ</translation>
    </message>
    <message>
        <source>Enter a Bitcoin address (e.g. %1)</source>
        <translation type="unfinished">Унеси Биткоин адресу, (нпр %1)</translation>
    </message>
    <message>
        <source>Inbound</source>
        <translation type="unfinished">Долазеће</translation>
    </message>
    <message>
        <source>Outbound</source>
        <translation type="unfinished">Одлазеће</translation>
    </message>
    <message>
        <source>None</source>
        <translation type="unfinished">Nijedan</translation>
    </message>
    <message>
        <source>N/A</source>
        <translation type="unfinished">Није применљиво</translation>
    </message>
    <message numerus="yes">
        <source>%n second(s)</source>
        <translation>
            <numerusform />
            <numerusform />
            <numerusform />
        </translation>
    </message>
    <message numerus="yes">
        <source>%n minute(s)</source>
        <translation>
            <numerusform />
            <numerusform />
            <numerusform />
        </translation>
    </message>
    <message numerus="yes">
        <source>%n hour(s)</source>
        <translation type="unfinished">
            <numerusform />
            <numerusform />
            <numerusform />
        </translation>
    </message>
    <message numerus="yes">
        <source>%n day(s)</source>
        <translation type="unfinished">
            <numerusform />
            <numerusform />
            <numerusform />
        </translation>
    </message>
    <message numerus="yes">
        <source>%n week(s)</source>
        <translation type="unfinished">
            <numerusform />
            <numerusform />
            <numerusform />
        </translation>
    </message>
    <message>
        <source>%1 and %2</source>
        <translation type="unfinished">%1 и %2</translation>
    </message>
    <message numerus="yes">
        <source>%n year(s)</source>
        <translation type="unfinished">
            <numerusform />
            <numerusform />
            <numerusform />
        </translation>
    </message>
<<<<<<< HEAD
    </context>
<context>
    <name>FreespaceChecker</name>
=======
>>>>>>> 61646189
    </context>
<context>
    <name>BitcoinGUI</name>
    <message>
        <source>&amp;Overview</source>
        <translation>&amp;Општи преглед</translation>
    </message>
    <message>
        <source>Show general overview of wallet</source>
        <translation>Погледајте општи преглед новчаника</translation>
    </message>
<<<<<<< HEAD
    </context>
<context>
    <name>Intro</name>
    <message>
        <source>Error</source>
        <translation>Greška</translation>
    </message>
    </context>
<context>
    <name>ModalOverlay</name>
    <message>
        <source>Form</source>
        <translation>Форма</translation>
    </message>
    </context>
<context>
    <name>OpenURIDialog</name>
    </context>
<context>
    <name>OptionsDialog</name>
=======
>>>>>>> 61646189
    <message>
        <source>&amp;Transactions</source>
        <translation>&amp;Трансакције</translation>
    </message>
    <message>
        <source>Browse transaction history</source>
        <translation>Претражите историјат трансакција</translation>
    </message>
    <message>
        <source>E&amp;xit</source>
        <translation>И&amp;злаз</translation>
    </message>
    <message>
        <source>Quit application</source>
        <translation>Напустите програм</translation>
    </message>
    <message>
        <source>&amp;About %1</source>
        <translation type="unfinished">&amp;О %1</translation>
    </message>
<<<<<<< HEAD
    </context>
<context>
    <name>PaymentServer</name>
    </context>
<context>
    <name>PeerTableModel</name>
    </context>
<context>
    <name>QObject</name>
=======
>>>>>>> 61646189
    <message>
        <source>Show information about %1</source>
        <translation type="unfinished">Прикажи информације о %1</translation>
    </message>
<<<<<<< HEAD
    </context>
<context>
    <name>QObject::QObject</name>
    </context>
<context>
    <name>QRImageWidget</name>
    </context>
<context>
    <name>RPCConsole</name>
    <message>
        <source>Yes</source>
        <translation>Da</translation>
    </message>
    <message>
        <source>No</source>
        <translation>Ne</translation>
    </message>
    </context>
<context>
    <name>ReceiveCoinsDialog</name>
=======
>>>>>>> 61646189
    <message>
        <source>About &amp;Qt</source>
        <translation>О &amp;Qt-у</translation>
    </message>
    <message>
        <source>Show information about Qt</source>
        <translation>Прегледај информације о Qt-у</translation>
    </message>
    <message>
        <source>Modify configuration options for %1</source>
        <translation type="unfinished">Измени конфигурацију поставки за %1</translation>
    </message>
<<<<<<< HEAD
    <message>
        <source>Show</source>
        <translation>Prikaži</translation>
    </message>
    </context>
<context>
    <name>ReceiveRequestDialog</name>
=======
>>>>>>> 61646189
    <message>
        <source>Create a new wallet</source>
        <translation type="unfinished">Направи нови ночаник</translation>
    </message>
<<<<<<< HEAD
    </context>
<context>
    <name>RecentRequestsTableModel</name>
    </context>
<context>
    <name>SendCoinsDialog</name>
=======
>>>>>>> 61646189
    <message>
        <source>Wallet:</source>
        <translation type="unfinished">Новчаник:</translation>
    </message>
    <message>
        <source>Network activity disabled.</source>
        <extracomment>A substring of the tooltip.</extracomment>
        <translation type="unfinished">Активност на мрежи искључена.</translation>
    </message>
    <message>
        <source>Proxy is &lt;b&gt;enabled&lt;/b&gt;: %1</source>
        <translation type="unfinished">Прокси је &lt;b&gt;омогућен&lt;/b&gt;: %1</translation>
    </message>
    <message>
        <source>Send coins to a Bitcoin address</source>
        <translation>Пошаљи новац на Биткоин адресу</translation>
    </message>
    <message>
        <source>Backup wallet to another location</source>
        <translation>Направи резервну копију новчаника на другој локацији</translation>
    </message>
    <message>
        <source>Change the passphrase used for wallet encryption</source>
        <translation>Мењање лозинке којом се шифрује новчаник</translation>
    </message>
    <message>
        <source>&amp;Send</source>
        <translation>&amp;Пошаљи</translation>
    </message>
<<<<<<< HEAD
    </context>
<context>
    <name>SendCoinsEntry</name>
=======
>>>>>>> 61646189
    <message>
        <source>&amp;Receive</source>
        <translation>&amp;Прими</translation>
    </message>
    <message>
        <source>&amp;Options…</source>
        <translation type="unfinished">&amp;Опције...</translation>
    </message>
    <message>
        <source>&amp;Show / Hide</source>
        <translation>&amp;Прикажи / Сакриј</translation>
    </message>
    <message>
        <source>Show or hide the main Window</source>
        <translation>Прикажи или сакриј главни прозор</translation>
    </message>
    <message>
        <source>&amp;Encrypt Wallet…</source>
        <translation type="unfinished">&amp;Енкриптуј новчаник</translation>
    </message>
<<<<<<< HEAD
    </context>
<context>
    <name>SendConfirmationDialog</name>
    <message>
        <source>Yes</source>
        <translation>Da</translation>
    </message>
</context>
<context>
    <name>ShutdownWindow</name>
    </context>
<context>
    <name>SignVerifyMessageDialog</name>
=======
>>>>>>> 61646189
    <message>
        <source>Encrypt the private keys that belong to your wallet</source>
        <translation>Шифрирај приватни клуљ који припада новчанику.</translation>
    </message>
    <message>
        <source>&amp;Backup Wallet…</source>
        <translation type="unfinished">&amp;Резервна копија новчаника</translation>
    </message>
    <message>
        <source>&amp;Change Passphrase…</source>
        <translation type="unfinished">&amp;Измени приступну фразу</translation>
    </message>
<<<<<<< HEAD
</context>
<context>
    <name>TrafficGraphWidget</name>
    </context>
<context>
    <name>TransactionDesc</name>
    </context>
<context>
    <name>TransactionDescDialog</name>
=======
>>>>>>> 61646189
    <message>
        <source>Sign &amp;message…</source>
        <translation type="unfinished">Потпиши &amp;поруку</translation>
    </message>
    <message>
        <source>Sign messages with your Bitcoin addresses to prove you own them</source>
        <translation>Потписуј поруку са своје Биткоин адресе као доказ да си њихов власник</translation>
    </message>
    <message>
        <source>&amp;Verify message…</source>
        <translation type="unfinished">&amp;Верификуј поруку</translation>
    </message>
    <message>
        <source>Verify messages to ensure they were signed with specified Bitcoin addresses</source>
        <translation>Верификуј поруке и утврди да ли су потписане од стране спецификованих Биткоин адреса</translation>
    </message>
    <message>
        <source>Close Wallet…</source>
        <translation type="unfinished">Затвори новчаник...</translation>
    </message>
<<<<<<< HEAD
    </context>
<context>
    <name>TransactionTableModel</name>
    </context>
<context>
    <name>TransactionView</name>
    </context>
<context>
    <name>UnitDisplayStatusBarControl</name>
    </context>
<context>
    <name>WalletFrame</name>
    </context>
<context>
    <name>WalletModel</name>
    </context>
<context>
    <name>WalletView</name>
    </context>
<context>
    <name>bitcoin-core</name>
=======
>>>>>>> 61646189
    <message>
        <source>Create Wallet…</source>
        <translation type="unfinished">Направи новчаник...</translation>
    </message>
    <message>
        <source>Close All Wallets…</source>
        <translation type="unfinished">Затвори све новчанике...</translation>
    </message>
    <message>
        <source>&amp;File</source>
        <translation>&amp;Фајл</translation>
    </message>
    <message>
        <source>&amp;Settings</source>
        <translation>&amp;Подешавања</translation>
    </message>
    <message>
        <source>&amp;Help</source>
        <translation>&amp;Помоћ</translation>
    </message>
    <message>
        <source>Tabs toolbar</source>
        <translation>Трака са картицама</translation>
    </message>
    <message>
        <source>Synchronizing with network…</source>
        <translation type="unfinished">Синхронизација са мрежом...</translation>
    </message>
    <message>
<<<<<<< HEAD
        <source>Insufficient funds</source>
        <translation>Nedovoljno sredstava</translation>
    </message>
    <message>
        <source>Loading block index...</source>
        <translation>Učitavam blok indeksa...</translation>
=======
        <source>Request payments (generates QR codes and bitcoin: URIs)</source>
        <translation type="unfinished">Затражи плаћање (генерише QR кодове и биткоин: URI-е)</translation>
>>>>>>> 61646189
    </message>
    <message>
        <source>Show the list of used sending addresses and labels</source>
        <translation type="unfinished">Прегледајте листу коришћених адреса и етикета за слање уплата</translation>
    </message>
    <message>
        <source>Show the list of used receiving addresses and labels</source>
        <translation type="unfinished">Прегледајте листу коришћених адреса и етикета за пријем уплата</translation>
    </message>
    <message>
        <source>&amp;Command-line options</source>
        <translation type="unfinished">&amp;Опције командне линије</translation>
    </message>
<<<<<<< HEAD
    <message>
        <source>Error</source>
        <translation>Greška</translation>
=======
    <message numerus="yes">
        <source>Processed %n block(s) of transaction history.</source>
        <translation>
            <numerusform />
            <numerusform />
            <numerusform />
        </translation>
    </message>
    <message>
        <source>%1 behind</source>
        <translation>%1 уназад</translation>
    </message>
    <message>
        <source>Last received block was generated %1 ago.</source>
        <translation>Последњи примљени блок је направљен пре %1.</translation>
    </message>
    <message>
        <source>Transactions after this will not yet be visible.</source>
        <translation>Трансакције након овога још неће бити видљиве.</translation>
    </message>
    <message>
        <source>Error</source>
        <translation>Грешка</translation>
    </message>
    <message>
        <source>Warning</source>
        <translation>Упозорење</translation>
    </message>
    <message>
        <source>Information</source>
        <translation>Информације</translation>
    </message>
    <message>
        <source>Up to date</source>
        <translation>Ажурирано</translation>
    </message>
    <message>
        <source>Node window</source>
        <translation type="unfinished">Ноде прозор</translation>
    </message>
    <message>
        <source>Open node debugging and diagnostic console</source>
        <translation type="unfinished">Отвори конзолу за ноде дебуг и дијагностику</translation>
    </message>
    <message>
        <source>&amp;Sending addresses</source>
        <translation type="unfinished">&amp;Адресе за слање</translation>
    </message>
    <message>
        <source>&amp;Receiving addresses</source>
        <translation type="unfinished">&amp;Адресе за примање</translation>
    </message>
    <message>
        <source>Open a bitcoin: URI</source>
        <translation type="unfinished">Отвори биткоин: URI</translation>
    </message>
    <message>
        <source>Open Wallet</source>
        <translation type="unfinished">Отвори новчаник</translation>
    </message>
    <message>
        <source>Open a wallet</source>
        <translation type="unfinished">Отвори новчаник</translation>
    </message>
    <message>
        <source>Close wallet</source>
        <translation type="unfinished">Затвори новчаник</translation>
    </message>
    <message>
        <source>Close all wallets</source>
        <translation type="unfinished">Затвори све новчанике</translation>
    </message>
    <message>
        <source>Show the %1 help message to get a list with possible Bitcoin command-line options</source>
        <translation type="unfinished">Прикажи  поруку помоћи %1 за листу са могућим опцијама Биткоин командне линије</translation>
    </message>
    <message>
        <source>default wallet</source>
        <translation type="unfinished">подразумевани новчаник</translation>
    </message>
    <message>
        <source>No wallets available</source>
        <translation type="unfinished">Нема доступних новчаника</translation>
    </message>
    <message>
        <source>Minimize</source>
        <translation type="unfinished">Умањи</translation>
    </message>
    <message>
        <source>Zoom</source>
        <translation type="unfinished">Увећај</translation>
    </message>
    <message>
        <source>Main Window</source>
        <translation type="unfinished">Главни прозор</translation>
    </message>
    <message>
        <source>%1 client</source>
        <translation type="unfinished">%1 клијент</translation>
    </message>
    <message numerus="yes">
        <source>%n active connection(s) to Bitcoin network.</source>
        <extracomment>A substring of the tooltip.</extracomment>
        <translation type="unfinished">
            <numerusform />
            <numerusform />
            <numerusform />
        </translation>
    </message>
    <message>
        <source>Error: %1</source>
        <translation type="unfinished">Грешка: %1</translation>
    </message>
    <message>
        <source>Warning: %1</source>
        <translation type="unfinished">Упозорење: %1</translation>
    </message>
    <message>
        <source>Date: %1
</source>
        <translation type="unfinished">Датум: %1
</translation>
    </message>
    <message>
        <source>Amount: %1
</source>
        <translation type="unfinished">Износ: %1
</translation>
    </message>
    <message>
        <source>Wallet: %1
</source>
        <translation type="unfinished">Новчаник: %1
</translation>
    </message>
    <message>
        <source>Type: %1
</source>
        <translation type="unfinished">Тип: %1
</translation>
    </message>
    <message>
        <source>Label: %1
</source>
        <translation type="unfinished">Ознака: %1
</translation>
    </message>
    <message>
        <source>Address: %1
</source>
        <translation type="unfinished">Адреса: %1
</translation>
    </message>
    <message>
        <source>Sent transaction</source>
        <translation>Послата трансакција</translation>
    </message>
    <message>
        <source>Incoming transaction</source>
        <translation>Долазна трансакција</translation>
    </message>
    <message>
        <source>HD key generation is &lt;b&gt;enabled&lt;/b&gt;</source>
        <translation type="unfinished">Генерисање ХД кључа је &lt;b&gt;омогућено&lt;/b&gt;</translation>
    </message>
    <message>
        <source>HD key generation is &lt;b&gt;disabled&lt;/b&gt;</source>
        <translation type="unfinished">Генерисање ХД кључа је &lt;b&gt;онеомогућено&lt;/b&gt;</translation>
    </message>
    <message>
        <source>Private key &lt;b&gt;disabled&lt;/b&gt;</source>
        <translation type="unfinished">Приватни кључ &lt;b&gt;онемогућен&lt;/b&gt;</translation>
    </message>
    <message>
        <source>Wallet is &lt;b&gt;encrypted&lt;/b&gt; and currently &lt;b&gt;unlocked&lt;/b&gt;</source>
        <translation>Новчаник јс &lt;b&gt;шифриран&lt;/b&gt; и тренутно &lt;b&gt;откључан&lt;/b&gt;</translation>
    </message>
    <message>
        <source>Wallet is &lt;b&gt;encrypted&lt;/b&gt; and currently &lt;b&gt;locked&lt;/b&gt;</source>
        <translation>Новчаник јс &lt;b&gt;шифрован&lt;/b&gt; и тренутно &lt;b&gt;закључан&lt;/b&gt;</translation>
    </message>
    <message>
        <source>Original message:</source>
        <translation type="unfinished">Оригинална порука:</translation>
    </message>
</context>
<context>
    <name>UnitDisplayStatusBarControl</name>
    <message>
        <source>Unit to show amounts in. Click to select another unit.</source>
        <translation type="unfinished">Јединица у којој се приказују износи. Притисни да се прикаже друга јединица.</translation>
    </message>
</context>
<context>
    <name>CoinControlDialog</name>
    <message>
        <source>Coin Selection</source>
        <translation type="unfinished">Избор новчића</translation>
    </message>
    <message>
        <source>Quantity:</source>
        <translation type="unfinished">Количина:</translation>
    </message>
    <message>
        <source>Bytes:</source>
        <translation type="unfinished">Бајта:</translation>
    </message>
    <message>
        <source>Amount:</source>
        <translation type="unfinished">Износ:</translation>
    </message>
    <message>
        <source>Fee:</source>
        <translation type="unfinished">Провизија:</translation>
    </message>
    <message>
        <source>Dust:</source>
        <translation type="unfinished">Прашина:</translation>
    </message>
    <message>
        <source>After Fee:</source>
        <translation type="unfinished">Након накнаде:</translation>
    </message>
    <message>
        <source>Change:</source>
        <translation type="unfinished">Кусур:</translation>
    </message>
    <message>
        <source>(un)select all</source>
        <translation type="unfinished">(Де)Селектуј све</translation>
    </message>
    <message>
        <source>Tree mode</source>
        <translation type="unfinished">Прикажи као стабло</translation>
    </message>
    <message>
        <source>List mode</source>
        <translation type="unfinished">Прикажи као листу</translation>
    </message>
    <message>
        <source>Amount</source>
        <translation type="unfinished">Износ</translation>
    </message>
    <message>
        <source>Received with label</source>
        <translation type="unfinished">Примљено са ознаком</translation>
    </message>
    <message>
        <source>Received with address</source>
        <translation type="unfinished">Примљено са адресом</translation>
    </message>
    <message>
        <source>Date</source>
        <translation type="unfinished">Датум</translation>
    </message>
    <message>
        <source>Confirmations</source>
        <translation type="unfinished">Потврде</translation>
    </message>
    <message>
        <source>Confirmed</source>
        <translation type="unfinished">Потврђено</translation>
    </message>
    <message>
        <source>Copy amount</source>
        <translation type="unfinished">Копирај износ</translation>
    </message>
    <message>
        <source>Copy quantity</source>
        <translation type="unfinished">Копирај количину</translation>
    </message>
    <message>
        <source>Copy fee</source>
        <translation type="unfinished">Копирај провизију</translation>
    </message>
    <message>
        <source>Copy after fee</source>
        <translation type="unfinished">Копирај након провизије</translation>
    </message>
    <message>
        <source>Copy bytes</source>
        <translation type="unfinished">Копирај бајтове</translation>
    </message>
    <message>
        <source>Copy dust</source>
        <translation type="unfinished">Копирај прашину</translation>
    </message>
    <message>
        <source>Copy change</source>
        <translation type="unfinished">Копирај кусур</translation>
    </message>
    <message>
        <source>(%1 locked)</source>
        <translation type="unfinished">(%1 закључан)</translation>
    </message>
    <message>
        <source>yes</source>
        <translation type="unfinished">да</translation>
    </message>
    <message>
        <source>no</source>
        <translation type="unfinished">не</translation>
    </message>
    <message>
        <source>This label turns red if any recipient receives an amount smaller than the current dust threshold.</source>
        <translation type="unfinished">Ознака постаје црвена уколико прималац прими износ мањи од износа прашине - сићушног износа.</translation>
    </message>
    <message>
        <source>Can vary +/- %1 satoshi(s) per input.</source>
        <translation type="unfinished">Може варирати  +/- %1 сатоши(ја) по инпуту.</translation>
    </message>
    <message>
        <source>(no label)</source>
        <translation type="unfinished">(без ознаке)</translation>
    </message>
    <message>
        <source>change from %1 (%2)</source>
        <translation type="unfinished">Измени од %1 (%2)</translation>
    </message>
    <message>
        <source>(change)</source>
        <translation type="unfinished">(промени)</translation>
    </message>
</context>
<context>
    <name>CreateWalletActivity</name>
    <message>
        <source>Create wallet failed</source>
        <translation type="unfinished">Креирање новчаника неуспешно</translation>
    </message>
    <message>
        <source>Create wallet warning</source>
        <translation type="unfinished">Направи упозорење за новчаник</translation>
    </message>
    </context>
<context>
    <name>OpenWalletActivity</name>
    <message>
        <source>Open wallet failed</source>
        <translation type="unfinished">Отварање новчаника неуспешно</translation>
    </message>
    <message>
        <source>Open wallet warning</source>
        <translation type="unfinished">Упозорење приликом отварања новчаника</translation>
    </message>
    <message>
        <source>default wallet</source>
        <translation type="unfinished">подразумевани новчаник</translation>
    </message>
    </context>
<context>
    <name>WalletController</name>
    <message>
        <source>Close wallet</source>
        <translation type="unfinished">Затвори новчаник</translation>
    </message>
    <message>
        <source>Are you sure you wish to close the wallet &lt;i&gt;%1&lt;/i&gt;?</source>
        <translation type="unfinished">Да ли сте сигурни да желите да затворите новчаник &lt;i&gt;%1&lt;/i&gt;?</translation>
    </message>
    <message>
        <source>Closing the wallet for too long can result in having to resync the entire chain if pruning is enabled.</source>
        <translation type="unfinished">Услед затварања новчаника на дугачки период времена може се десити да је потребна поновна синхронизација комплетног ланца, уколико је дозвољено резање.</translation>
    </message>
    <message>
        <source>Close all wallets</source>
        <translation type="unfinished">Затвори све новчанике</translation>
    </message>
    <message>
        <source>Are you sure you wish to close all wallets?</source>
        <translation type="unfinished">Да ли сигурно желите да затворите све новчанике?</translation>
    </message>
</context>
<context>
    <name>CreateWalletDialog</name>
    <message>
        <source>Create Wallet</source>
        <translation type="unfinished">Направи новчаник</translation>
    </message>
    <message>
        <source>Wallet Name</source>
        <translation type="unfinished">Име Новчаника</translation>
    </message>
    <message>
        <source>Wallet</source>
        <translation type="unfinished">Новчаник</translation>
    </message>
    <message>
        <source>Encrypt the wallet. The wallet will be encrypted with a passphrase of your choice.</source>
        <translation type="unfinished">Шифрирај новчаник. Новчаник ће бити шифриран лозинком коју одаберете.</translation>
    </message>
    <message>
        <source>Encrypt Wallet</source>
        <translation type="unfinished">Шифрирај новчаник</translation>
    </message>
    <message>
        <source>Disable private keys for this wallet. Wallets with private keys disabled will have no private keys and cannot have an HD seed or imported private keys. This is ideal for watch-only wallets.</source>
        <translation type="unfinished">Онемогући приватни кључ за овај новчаник. Новчаници са онемогућеним приватним кључем неће  имати приватни кључ и не могу имати HD семе или увезени приватни кључ. Ова опција идеална је за новчанике који су искључиво за посматрање.</translation>
    </message>
    <message>
        <source>Disable Private Keys</source>
        <translation type="unfinished">Онемогући Приватне Кључеве</translation>
    </message>
    <message>
        <source>Make a blank wallet. Blank wallets do not initially have private keys or scripts. Private keys and addresses can be imported, or an HD seed can be set, at a later time.</source>
        <translation type="unfinished">Направи празан новчаник. Празни новчанци немају приватане кључеве или скрипте. Приватни кључеви могу се увести, или HD семе може бити постављено касније.</translation>
    </message>
    <message>
        <source>Make Blank Wallet</source>
        <translation type="unfinished">Направи Празан Новчаник</translation>
    </message>
    <message>
        <source>Create</source>
        <translation type="unfinished">Направи</translation>
    </message>
    </context>
<context>
    <name>EditAddressDialog</name>
    <message>
        <source>Edit Address</source>
        <translation>Измени адресу</translation>
    </message>
    <message>
        <source>&amp;Label</source>
        <translation>&amp;Ознака</translation>
    </message>
    <message>
        <source>The label associated with this address list entry</source>
        <translation type="unfinished">Ознака повезана са овом ставком из листе адреса</translation>
    </message>
    <message>
        <source>The address associated with this address list entry. This can only be modified for sending addresses.</source>
        <translation type="unfinished">Адреса повезана са овом ставком из листе адреса. Ово можете променити једини у случају адреса за плаћање.</translation>
    </message>
    <message>
        <source>&amp;Address</source>
        <translation>&amp;Адреса</translation>
    </message>
    <message>
        <source>New sending address</source>
        <translation type="unfinished">Нова адреса за слање</translation>
    </message>
    <message>
        <source>Edit receiving address</source>
        <translation type="unfinished">Измени адресу за примање</translation>
    </message>
    <message>
        <source>Edit sending address</source>
        <translation type="unfinished">Измени адресу за слање</translation>
    </message>
    <message>
        <source>The entered address "%1" is not a valid Bitcoin address.</source>
        <translation type="unfinished">Унета адреса "%1" није важећа Биткоин адреса.</translation>
    </message>
    <message>
        <source>Address "%1" already exists as a receiving address with label "%2" and so cannot be added as a sending address.</source>
        <translation type="unfinished">Адреса "%1" већ постоји као примајућа адреса са ознаком "%2" и не може бити додата као адреса за слање.</translation>
    </message>
    <message>
        <source>The entered address "%1" is already in the address book with label "%2".</source>
        <translation type="unfinished">Унета адреса "%1" већ постоји у адресару са ознаком "%2".</translation>
    </message>
    <message>
        <source>Could not unlock wallet.</source>
        <translation type="unfinished">Новчаник није могуће откључати.</translation>
    </message>
    <message>
        <source>New key generation failed.</source>
        <translation type="unfinished">Генерисање новог кључа није успело.</translation>
    </message>
</context>
<context>
    <name>FreespaceChecker</name>
    <message>
        <source>A new data directory will be created.</source>
        <translation>Нови директоријум података биће креиран.</translation>
    </message>
    <message>
        <source>name</source>
        <translation>име</translation>
    </message>
    <message>
        <source>Directory already exists. Add %1 if you intend to create a new directory here.</source>
        <translation>Директоријум већ постоји. Додајте %1 ако намеравате да креирате нови директоријум овде.</translation>
    </message>
    <message>
        <source>Path already exists, and is not a directory.</source>
        <translation>Путања већ постоји и није директоријум.</translation>
    </message>
    <message>
        <source>Cannot create data directory here.</source>
        <translation>Не можете креирати директоријум података овде.</translation>
    </message>
</context>
<context>
    <name>Intro</name>
    <message>
        <source>Bitcoin</source>
        <translation type="unfinished">Биткоин</translation>
    </message>
    <message>
        <source>At least %1 GB of data will be stored in this directory, and it will grow over time.</source>
        <translation type="unfinished">Најмање %1 GB подататака биће складиштен у овај директорјиум који ће временом порасти.</translation>
    </message>
    <message>
        <source>Approximately %1 GB of data will be stored in this directory.</source>
        <translation type="unfinished">Најмање %1 GB подататака биће складиштен у овај директорјиум.</translation>
    </message>
    <message numerus="yes">
        <source>(sufficient to restore backups %n day(s) old)</source>
        <extracomment>Explanatory text on the capability of the current prune target.</extracomment>
        <translation type="unfinished">
            <numerusform />
            <numerusform />
            <numerusform />
        </translation>
    </message>
    <message>
        <source>%1 will download and store a copy of the Bitcoin block chain.</source>
        <translation type="unfinished">%1 биће преузеће и складиштити копију Биткоин ланца блокова.</translation>
    </message>
    <message>
        <source>The wallet will also be stored in this directory.</source>
        <translation type="unfinished">Новчаник ће бити складиштен у овом директоријуму.</translation>
    </message>
    <message>
        <source>Error: Specified data directory "%1" cannot be created.</source>
        <translation type="unfinished">Грешка: Одабрана датотека  "%1" не може бити креирана.</translation>
    </message>
    <message>
        <source>Error</source>
        <translation>Грешка</translation>
    </message>
    <message>
        <source>Welcome</source>
        <translation>Добродошли</translation>
    </message>
    <message>
        <source>Welcome to %1.</source>
        <translation type="unfinished">Добродошли на  %1.</translation>
    </message>
    <message>
        <source>As this is the first time the program is launched, you can choose where %1 will store its data.</source>
        <translation type="unfinished">Пошто је ово први пут да је програм покренут, можете изабрати где ће %1 чувати своје податке.</translation>
    </message>
    <message>
        <source>When you click OK, %1 will begin to download and process the full %4 block chain (%2GB) starting with the earliest transactions in %3 when %4 initially launched.</source>
        <translation type="unfinished">Када кликнете на ОК, %1 ће почети с преузимањем и процесуирањем целокупног ланца блокова %4 (%2GB), почевши од најранијих трансакција у %3 када је %4 покренут.</translation>
    </message>
    <message>
        <source>Reverting this setting requires re-downloading the entire blockchain. It is faster to download the full chain first and prune it later. Disables some advanced features.</source>
        <translation type="unfinished">Враћање ове опције захтева поновно преузимање целокупног блокчејна - ланца блокова. Брже је преузети цели ланац и касније га скратити. Онемогућава неке напредне опције.</translation>
    </message>
    <message>
        <source>This initial synchronisation is very demanding, and may expose hardware problems with your computer that had previously gone unnoticed. Each time you run %1, it will continue downloading where it left off.</source>
        <translation type="unfinished">Првобитна синхронизација веома је захтевна и може изложити ваш рачунар хардверским проблемима који раније нису били примећени. Сваки пут када покренете %1, преузимање ће се наставити тамо где је било прекинуто.</translation>
    </message>
    <message>
        <source>If you have chosen to limit block chain storage (pruning), the historical data must still be downloaded and processed, but will be deleted afterward to keep your disk usage low.</source>
        <translation type="unfinished">Ако сте одлучили да ограничите складиштење ланаца блокова (тримовање), историјски подаци се ипак морају преузети и обрадити, али ће након тога бити избрисани како би се ограничила употреба диска.</translation>
    </message>
    <message>
        <source>Use the default data directory</source>
        <translation>Користите подразумевани директоријум података</translation>
    </message>
    <message>
        <source>Use a custom data directory:</source>
        <translation>Користите прилагођени директоријум података:</translation>
    </message>
</context>
<context>
    <name>HelpMessageDialog</name>
    <message>
        <source>version</source>
        <translation type="unfinished">верзија</translation>
    </message>
    <message>
        <source>About %1</source>
        <translation type="unfinished">О %1</translation>
    </message>
    <message>
        <source>Command-line options</source>
        <translation type="unfinished">Опције командне линије</translation>
    </message>
</context>
<context>
    <name>ShutdownWindow</name>
    <message>
        <source>%1 is shutting down…</source>
        <translation type="unfinished">%1 се искључује...</translation>
    </message>
    <message>
        <source>Do not shut down the computer until this window disappears.</source>
        <translation type="unfinished">Немојте искључити рачунар док овај прозор не нестане.</translation>
    </message>
</context>
<context>
    <name>ModalOverlay</name>
    <message>
        <source>Form</source>
        <translation type="unfinished">Форма</translation>
    </message>
    <message>
        <source>Recent transactions may not yet be visible, and therefore your wallet's balance might be incorrect. This information will be correct once your wallet has finished synchronizing with the bitcoin network, as detailed below.</source>
        <translation type="unfinished">Недавне трансакције можда не буду видљиве, зато салдо твог новчаника може бити нетачан. Ова информација биће тачна када новчаник заврши са синхронизацијом биткоин мреже, приказаном испод.</translation>
    </message>
    <message>
        <source>Attempting to spend bitcoins that are affected by not-yet-displayed transactions will not be accepted by the network.</source>
        <translation type="unfinished">Покушај трошења биткоина на које утичу још увек неприказане трансакције мрежа неће прихватити.</translation>
    </message>
    <message>
        <source>Number of blocks left</source>
        <translation type="unfinished">Број преосталих блокова</translation>
    </message>
    <message>
        <source>Unknown…</source>
        <translation type="unfinished">Непознато...</translation>
    </message>
    <message>
        <source>calculating…</source>
        <translation type="unfinished">рачунање...</translation>
    </message>
    <message>
        <source>Last block time</source>
        <translation type="unfinished">Време последњег блока</translation>
    </message>
    <message>
        <source>Progress</source>
        <translation type="unfinished">Напредак</translation>
    </message>
    <message>
        <source>Progress increase per hour</source>
        <translation type="unfinished">Повећање напретка по часу</translation>
    </message>
    <message>
        <source>Estimated time left until synced</source>
        <translation type="unfinished">Оквирно време до краја синхронизације</translation>
    </message>
    <message>
        <source>Hide</source>
        <translation type="unfinished">Сакриј</translation>
    </message>
    <message>
        <source>Esc</source>
        <translation type="unfinished">Есц</translation>
    </message>
    <message>
        <source>%1 is currently syncing.  It will download headers and blocks from peers and validate them until reaching the tip of the block chain.</source>
        <translation type="unfinished">%1 се синхронузује. Преузеће заглавља и блокове од клијената и потврдити их док не стигне на крај ланца блокова.</translation>
    </message>
    </context>
<context>
    <name>OpenURIDialog</name>
    <message>
        <source>Open bitcoin URI</source>
        <translation type="unfinished">Отвори биткоин URI</translation>
    </message>
    </context>
<context>
    <name>OptionsDialog</name>
    <message>
        <source>Options</source>
        <translation>Поставке</translation>
    </message>
    <message>
        <source>&amp;Main</source>
        <translation>&amp;Главни</translation>
    </message>
    <message>
        <source>Automatically start %1 after logging in to the system.</source>
        <translation type="unfinished">Аутоматски почети %1 након пријање на систем.</translation>
    </message>
    <message>
        <source>&amp;Start %1 on system login</source>
        <translation type="unfinished">&amp;Покрени %1 приликом пријаве на систем</translation>
    </message>
    <message>
        <source>Size of &amp;database cache</source>
        <translation type="unfinished">Величина кеша базе података</translation>
    </message>
    <message>
        <source>Number of script &amp;verification threads</source>
        <translation type="unfinished">Број скрипти и CPU за верификацију</translation>
    </message>
    <message>
        <source>IP address of the proxy (e.g. IPv4: 127.0.0.1 / IPv6: ::1)</source>
        <translation type="unfinished">ИП адреса проксија (нпр. IPv4: 127.0.0.1 / IPv6: ::1)</translation>
    </message>
    <message>
        <source>Shows if the supplied default SOCKS5 proxy is used to reach peers via this network type.</source>
        <translation type="unfinished">Приказује се ако је испоручени уобичајени SOCKS5 проxy коришћен ради проналажења клијената преко овог типа мреже. </translation>
    </message>
    <message>
        <source>Minimize instead of exit the application when the window is closed. When this option is enabled, the application will be closed only after selecting Exit in the menu.</source>
        <translation type="unfinished">Минимизирање уместо искључивања апликације када се прозор затвори. Када је ова опција омогућена, апликација ће бити затворена тек након одабира Излаз у менију. </translation>
    </message>
    <message>
        <source>Third party URLs (e.g. a block explorer) that appear in the transactions tab as context menu items. %s in the URL is replaced by transaction hash. Multiple URLs are separated by vertical bar |.</source>
        <translation type="unfinished">URL треће стране (нпр блок претраживач) који се појављује у менију трансакције.  %s у URL  замењен је хашом трансакције. Више URL-ова поделено је вертикалом |.</translation>
    </message>
    <message>
        <source>Open the %1 configuration file from the working directory.</source>
        <translation type="unfinished">Отвори  %1 конфигурациони фајл из директоријума у употреби.</translation>
    </message>
    <message>
        <source>Open Configuration File</source>
        <translation type="unfinished">Отвори Конфигурациону Датотеку</translation>
    </message>
    <message>
        <source>Reset all client options to default.</source>
        <translation>Ресетуј све опције клијента на почетна подешавања.</translation>
    </message>
    <message>
        <source>&amp;Reset Options</source>
        <translation>&amp;Ресет Опције</translation>
    </message>
    <message>
        <source>&amp;Network</source>
        <translation>&amp;Мрежа</translation>
    </message>
    <message>
        <source>Prune &amp;block storage to</source>
        <translation type="unfinished">Сакрати &amp;block складиштење на</translation>
    </message>
    <message>
        <source>Reverting this setting requires re-downloading the entire blockchain.</source>
        <translation type="unfinished">Враћање ове опције захтева да поновно преузимање целокупонг блокчејна.</translation>
    </message>
    <message>
        <source>(0 = auto, &lt;0 = leave that many cores free)</source>
        <translation type="unfinished">(0 = аутоматски одреди, &lt;0 = остави слободно толико језгара)</translation>
    </message>
    <message>
        <source>W&amp;allet</source>
        <translation type="unfinished">Н&amp;овчаник</translation>
    </message>
    <message>
        <source>Expert</source>
        <translation type="unfinished">Експерт</translation>
    </message>
    <message>
        <source>Enable coin &amp;control features</source>
        <translation type="unfinished">Омогући опцију контроле новчића</translation>
    </message>
    <message>
        <source>If you disable the spending of unconfirmed change, the change from a transaction cannot be used until that transaction has at least one confirmation. This also affects how your balance is computed.</source>
        <translation type="unfinished">Уколико онемогућиш трошење непотврђеног кусура, кусур трансакције неће моћи да се користи док транскација нема макар једну потврду. Ово такође утиче како ће се салдо рачунати.</translation>
    </message>
    <message>
        <source>&amp;Spend unconfirmed change</source>
        <translation type="unfinished">&amp;Троши непотврђени кусур</translation>
    </message>
    <message>
        <source>Automatically open the Bitcoin client port on the router. This only works when your router supports UPnP and it is enabled.</source>
        <translation>Аутоматски отвори Биткоин клијент порт на рутеру. Ова опција ради само уколико твој рутер подржава и има омогућен UPnP.</translation>
    </message>
    <message>
        <source>Map port using &amp;UPnP</source>
        <translation>Мапирај порт користећи &amp;UPnP</translation>
    </message>
    <message>
        <source>Accept connections from outside.</source>
        <translation type="unfinished">Прихвати спољашње концекције.</translation>
    </message>
    <message>
        <source>Allow incomin&amp;g connections</source>
        <translation type="unfinished">Дозволи долазеће конекције.</translation>
    </message>
    <message>
        <source>Connect to the Bitcoin network through a SOCKS5 proxy.</source>
        <translation type="unfinished">Конектуј се на Биткоин мрежу кроз SOCKS5 проксијем.</translation>
    </message>
    <message>
        <source>&amp;Connect through SOCKS5 proxy (default proxy):</source>
        <translation type="unfinished">&amp;Конектуј се кроз SOCKS5 прокси (уобичајени прокси):</translation>
    </message>
    <message>
        <source>Proxy &amp;IP:</source>
        <translation>Прокси &amp;IP:</translation>
    </message>
    <message>
        <source>&amp;Port:</source>
        <translation>&amp;Порт:</translation>
    </message>
    <message>
        <source>Port of the proxy (e.g. 9050)</source>
        <translation>Прокси порт (нпр. 9050)</translation>
    </message>
    <message>
        <source>Used for reaching peers via:</source>
        <translation type="unfinished">Коришћен за приступ другим чворовима преко:</translation>
    </message>
    <message>
        <source>Tor</source>
        <translation type="unfinished">Тор</translation>
    </message>
    <message>
        <source>Show only a tray icon after minimizing the window.</source>
        <translation>Покажи само иконицу у панелу након минимизирања прозора</translation>
    </message>
    <message>
        <source>&amp;Minimize to the tray instead of the taskbar</source>
        <translation>&amp;минимизирај у доњу линију, уместо у програмску траку</translation>
    </message>
    <message>
        <source>M&amp;inimize on close</source>
        <translation>Минимизирај при затварању</translation>
    </message>
    <message>
        <source>&amp;Display</source>
        <translation>&amp;Прикажи</translation>
    </message>
    <message>
        <source>User Interface &amp;language:</source>
        <translation>&amp;Језик корисничког интерфејса:</translation>
    </message>
    <message>
        <source>The user interface language can be set here. This setting will take effect after restarting %1.</source>
        <translation type="unfinished">Језик корисничког интерфејса може се овде поставити. Ово својство биће на снази након поновног покреања %1.</translation>
    </message>
    <message>
        <source>&amp;Unit to show amounts in:</source>
        <translation>&amp;Јединица за приказивање износа:</translation>
    </message>
    <message>
        <source>Choose the default subdivision unit to show in the interface and when sending coins.</source>
        <translation>Одабери уобичајену подјединицу која се приказује у интерфејсу и када се шаљу новчићи.</translation>
    </message>
    <message>
        <source>Whether to show coin control features or not.</source>
        <translation type="unfinished">Да ли да се прикажу опције контроле новчића или не.</translation>
    </message>
    <message>
        <source>&amp;Third party transaction URLs</source>
        <translation type="unfinished">&amp;URL-ови трансакција трећих страна</translation>
    </message>
    <message>
        <source>Options set in this dialog are overridden by the command line or in the configuration file:</source>
        <translation type="unfinished">Опције постављене у овом диалогу су поништене командном линијом или у конфигурационој датотеци:</translation>
    </message>
    <message>
        <source>&amp;OK</source>
        <translation>&amp;Уреду</translation>
    </message>
    <message>
        <source>&amp;Cancel</source>
        <translation>&amp;Откажи</translation>
    </message>
    <message>
        <source>default</source>
        <translation>подразумевано</translation>
    </message>
    <message>
        <source>none</source>
        <translation type="unfinished">ниједно</translation>
    </message>
    <message>
        <source>Confirm options reset</source>
        <translation>Потврди ресет опција</translation>
    </message>
    <message>
        <source>Client restart required to activate changes.</source>
        <translation type="unfinished">Рестарт клијента захтеван како би се промене активирале.</translation>
    </message>
    <message>
        <source>Client will be shut down. Do you want to proceed?</source>
        <translation type="unfinished">Клијент ће се искључити. Да ли желите да наставите?</translation>
    </message>
    <message>
        <source>Configuration options</source>
        <translation type="unfinished">Конфигурација својстава</translation>
    </message>
    <message>
        <source>The configuration file is used to specify advanced user options which override GUI settings. Additionally, any command-line options will override this configuration file.</source>
        <translation type="unfinished">Конфигурациона датотека се користи да одреди напредне корисничке опције које поништају подешавања у графичком корисничком интерфејсу.</translation>
    </message>
    <message>
        <source>Error</source>
        <translation type="unfinished">Грешка</translation>
    </message>
    <message>
        <source>The configuration file could not be opened.</source>
        <translation type="unfinished">Ова конфигурациона датотека не може бити отворена.</translation>
    </message>
    <message>
        <source>This change would require a client restart.</source>
        <translation type="unfinished">Ова промена захтева да се рачунар поново покрене.</translation>
    </message>
    <message>
        <source>The supplied proxy address is invalid.</source>
        <translation>Достављена прокси адреса није валидна.</translation>
    </message>
</context>
<context>
    <name>OverviewPage</name>
    <message>
        <source>Form</source>
        <translation>Форма</translation>
    </message>
    <message>
        <source>The displayed information may be out of date. Your wallet automatically synchronizes with the Bitcoin network after a connection is established, but this process has not completed yet.</source>
        <translation>Приказана информација може бити застарела. Ваш новчаник се аутоматски синхронизује са Биткоин мрежом након успостављања конекције, али овај процес је још увек у току.</translation>
    </message>
    <message>
        <source>Watch-only:</source>
        <translation type="unfinished">Само гледање:</translation>
    </message>
    <message>
        <source>Available:</source>
        <translation type="unfinished">Доступно:</translation>
    </message>
    <message>
        <source>Your current spendable balance</source>
        <translation>Салдо који можете потрошити</translation>
    </message>
    <message>
        <source>Pending:</source>
        <translation type="unfinished">На чекању:</translation>
    </message>
    <message>
        <source>Total of transactions that have yet to be confirmed, and do not yet count toward the spendable balance</source>
        <translation>Укупан број трансакција које још увек нису потврђене, и не рачунају се у салдо рачуна који је могуће потрошити</translation>
    </message>
    <message>
        <source>Immature:</source>
        <translation>Недоспело:</translation>
    </message>
    <message>
        <source>Mined balance that has not yet matured</source>
        <translation>Салдо рударења који још увек није доспео</translation>
    </message>
    <message>
        <source>Balances</source>
        <translation type="unfinished">Салдо</translation>
    </message>
    <message>
        <source>Total:</source>
        <translation>Укупно:</translation>
    </message>
    <message>
        <source>Your current total balance</source>
        <translation>Твој тренутни салдо</translation>
    </message>
    <message>
        <source>Your current balance in watch-only addresses</source>
        <translation type="unfinished">Твој тренутни салдо са гледај-само адресама</translation>
    </message>
    <message>
        <source>Spendable:</source>
        <translation type="unfinished">Могуће потрошити:</translation>
    </message>
    <message>
        <source>Recent transactions</source>
        <translation type="unfinished">Недавне трансакције</translation>
    </message>
    <message>
        <source>Unconfirmed transactions to watch-only addresses</source>
        <translation type="unfinished">Трансакције за гледај-само адресе које нису потврђене</translation>
    </message>
    <message>
        <source>Mined balance in watch-only addresses that has not yet matured</source>
        <translation type="unfinished">Салдорударења у адресама које су у моду само гледање, који још увек није доспео</translation>
    </message>
    <message>
        <source>Current total balance in watch-only addresses</source>
        <translation type="unfinished">Тренутни укупни салдо у адресама у опцији само-гледај</translation>
    </message>
    </context>
<context>
    <name>PSBTOperationsDialog</name>
    <message>
        <source>Dialog</source>
        <translation type="unfinished">Дијалог</translation>
    </message>
    <message>
        <source>Sign Tx</source>
        <translation type="unfinished">Потпиши Трансакцију</translation>
    </message>
    <message>
        <source>Broadcast Tx</source>
        <translation type="unfinished">Емитуј Трансакцију</translation>
    </message>
    <message>
        <source>Copy to Clipboard</source>
        <translation type="unfinished">Копирајте у клипборд.</translation>
    </message>
    <message>
        <source>Save…</source>
        <translation type="unfinished">Сачувај...</translation>
    </message>
    <message>
        <source>Close</source>
        <translation type="unfinished">Затвори</translation>
    </message>
    <message>
        <source>Save Transaction Data</source>
        <translation type="unfinished">Сачувај Податке Трансакције</translation>
    </message>
    <message>
        <source>Total Amount</source>
        <translation type="unfinished">Укупан износ</translation>
    </message>
    <message>
        <source>or</source>
        <translation type="unfinished">или</translation>
    </message>
    <message>
        <source>Transaction status is unknown.</source>
        <translation type="unfinished">Статус трансакције је непознат.</translation>
    </message>
</context>
<context>
    <name>PaymentServer</name>
    <message>
        <source>Payment request error</source>
        <translation type="unfinished">Грешка у захтеву за плаћање</translation>
    </message>
    <message>
        <source>Cannot start bitcoin: click-to-pay handler</source>
        <translation type="unfinished">Не могу покренути биткоин: "кликни-да-платиш" механизам</translation>
    </message>
    <message>
        <source>URI handling</source>
        <translation type="unfinished">URI руковање</translation>
    </message>
    <message>
        <source>'bitcoin://' is not a valid URI. Use 'bitcoin:' instead.</source>
        <translation type="unfinished">'bitcoin://' није важећи URI. Уместо тога користити  'bitcoin:'.</translation>
    </message>
    <message>
        <source>URI cannot be parsed! This can be caused by an invalid Bitcoin address or malformed URI parameters.</source>
        <translation type="unfinished">URI се не може рашчланити! Ово може бити проузроковано неважећом Биткоин адресом или погрешно форматираним URI параметрима.</translation>
    </message>
    <message>
        <source>Payment request file handling</source>
        <translation type="unfinished">Руковање датотеком захтева за плаћање</translation>
    </message>
</context>
<context>
    <name>PeerTableModel</name>
    <message>
        <source>User Agent</source>
        <extracomment>Title of Peers Table column which contains the peer's User Agent string.</extracomment>
        <translation type="unfinished">Кориснички агент</translation>
    </message>
    <message>
        <source>Ping</source>
        <extracomment>Title of Peers Table column which indicates the current latency of the connection with the peer.</extracomment>
        <translation type="unfinished">Пинг</translation>
    </message>
    <message>
        <source>Sent</source>
        <extracomment>Title of Peers Table column which indicates the total amount of network information we have sent to the peer.</extracomment>
        <translation type="unfinished">Послато</translation>
    </message>
    <message>
        <source>Received</source>
        <extracomment>Title of Peers Table column which indicates the total amount of network information we have received from the peer.</extracomment>
        <translation type="unfinished">Примљено</translation>
    </message>
    <message>
        <source>Address</source>
        <extracomment>Title of Peers Table column which contains the IP/Onion/I2P address of the connected peer.</extracomment>
        <translation type="unfinished">Адреса</translation>
    </message>
    <message>
        <source>Type</source>
        <extracomment>Title of Peers Table column which describes the type of peer connection. The "type" describes why the connection exists.</extracomment>
        <translation type="unfinished">Тип</translation>
    </message>
    <message>
        <source>Network</source>
        <extracomment>Title of Peers Table column which states the network the peer connected through.</extracomment>
        <translation type="unfinished">Мрежа</translation>
    </message>
</context>
<context>
    <name>QRImageWidget</name>
    <message>
        <source>&amp;Copy Image</source>
        <translation type="unfinished">&amp;Копирај Слику</translation>
    </message>
    <message>
        <source>Resulting URI too long, try to reduce the text for label / message.</source>
        <translation type="unfinished">Дати резултат URI  предуг, покушај да сманиш текст за ознаку / поруку.</translation>
    </message>
    <message>
        <source>Error encoding URI into QR Code.</source>
        <translation type="unfinished">Грешка током енкодирања URI у QR Код.</translation>
    </message>
    <message>
        <source>QR code support not available.</source>
        <translation type="unfinished">QR код подршка није доступна.</translation>
    </message>
    <message>
        <source>Save QR Code</source>
        <translation type="unfinished">Упамти QR Код</translation>
    </message>
    </context>
<context>
    <name>RPCConsole</name>
    <message>
        <source>N/A</source>
        <translation>Није применљиво</translation>
    </message>
    <message>
        <source>Client version</source>
        <translation>Верзија клијента</translation>
    </message>
    <message>
        <source>&amp;Information</source>
        <translation>&amp;Информације</translation>
    </message>
    <message>
        <source>General</source>
        <translation type="unfinished">Опште</translation>
    </message>
    <message>
        <source>To specify a non-default location of the data directory use the '%1' option.</source>
        <translation type="unfinished">Да би сте одредили локацију која није унапред задата за директоријум података користите '%1' опцију.</translation>
    </message>
    <message>
        <source>To specify a non-default location of the blocks directory use the '%1' option.</source>
        <translation type="unfinished">Да би сте одредили локацију која није унапред задата за директоријум блокова користите '%1' опцију.</translation>
    </message>
    <message>
        <source>Startup time</source>
        <translation>Време подизања система</translation>
    </message>
    <message>
        <source>Network</source>
        <translation>Мрежа</translation>
    </message>
    <message>
        <source>Name</source>
        <translation type="unfinished">Име</translation>
    </message>
    <message>
        <source>Number of connections</source>
        <translation>Број конекција</translation>
    </message>
    <message>
        <source>Block chain</source>
        <translation>Блокчејн</translation>
    </message>
    <message>
        <source>Memory Pool</source>
        <translation type="unfinished">Удружена меморија</translation>
    </message>
    <message>
        <source>Current number of transactions</source>
        <translation type="unfinished">Тренутни број трансакција</translation>
    </message>
    <message>
        <source>Memory usage</source>
        <translation type="unfinished">Употреба меморије</translation>
    </message>
    <message>
        <source>Wallet: </source>
        <translation type="unfinished">Новчаник</translation>
    </message>
    <message>
        <source>(none)</source>
        <translation type="unfinished">(ниједан)</translation>
    </message>
    <message>
        <source>&amp;Reset</source>
        <translation type="unfinished">&amp;Ресетуј</translation>
    </message>
    <message>
        <source>Received</source>
        <translation type="unfinished">Примљено</translation>
    </message>
    <message>
        <source>Sent</source>
        <translation type="unfinished">Послато</translation>
    </message>
    <message>
        <source>&amp;Peers</source>
        <translation type="unfinished">&amp;Колеге</translation>
    </message>
    <message>
        <source>Banned peers</source>
        <translation type="unfinished">Забрањене колеге на мрежи</translation>
    </message>
    <message>
        <source>Select a peer to view detailed information.</source>
        <translation type="unfinished">Одабери колегу да би видели детаљне информације</translation>
    </message>
    <message>
        <source>Version</source>
        <translation type="unfinished">Верзија</translation>
    </message>
    <message>
        <source>Starting Block</source>
        <translation type="unfinished">Почетни блок</translation>
    </message>
    <message>
        <source>Synced Headers</source>
        <translation type="unfinished">Синхронизована заглавља</translation>
    </message>
    <message>
        <source>Synced Blocks</source>
        <translation type="unfinished">Синхронизовани блокови</translation>
    </message>
    <message>
        <source>The mapped Autonomous System used for diversifying peer selection.</source>
        <translation type="unfinished">Мапирани аутономни систем који се користи за диверсификацију селекције колега чворова.</translation>
    </message>
    <message>
        <source>Mapped AS</source>
        <translation type="unfinished">Мапирани АС</translation>
    </message>
    <message>
        <source>User Agent</source>
        <translation type="unfinished">Кориснички агент</translation>
    </message>
    <message>
        <source>Node window</source>
        <translation type="unfinished">Ноде прозор</translation>
    </message>
    <message>
        <source>Open the %1 debug log file from the current data directory. This can take a few seconds for large log files.</source>
        <translation type="unfinished">Отворите %1 датотеку са записима о отклоњеним грешкама из тренутног директоријума датотека. Ово може потрајати неколико секунди за велике датотеке записа.</translation>
    </message>
    <message>
        <source>Decrease font size</source>
        <translation type="unfinished">Смањи величину фонта</translation>
    </message>
    <message>
        <source>Increase font size</source>
        <translation type="unfinished">Увећај величину фонта</translation>
    </message>
    <message>
        <source>Services</source>
        <translation type="unfinished">Услуге</translation>
    </message>
    <message>
        <source>Connection Time</source>
        <translation type="unfinished">Време конекције</translation>
    </message>
    <message>
        <source>Last Send</source>
        <translation type="unfinished">Последње послато</translation>
    </message>
    <message>
        <source>Last Receive</source>
        <translation type="unfinished">Последње примљено</translation>
    </message>
    <message>
        <source>Ping Time</source>
        <translation type="unfinished">Пинг време</translation>
    </message>
    <message>
        <source>The duration of a currently outstanding ping.</source>
        <translation type="unfinished">Трајање тренутно неразрешеног пинга.</translation>
    </message>
    <message>
        <source>Ping Wait</source>
        <translation type="unfinished">Чекање на пинг</translation>
    </message>
    <message>
        <source>Min Ping</source>
        <translation type="unfinished">Мин Пинг</translation>
    </message>
    <message>
        <source>Time Offset</source>
        <translation type="unfinished">Помак времена</translation>
    </message>
    <message>
        <source>Last block time</source>
        <translation>Време последњег блока</translation>
    </message>
    <message>
        <source>&amp;Open</source>
        <translation>&amp;Отвори</translation>
    </message>
    <message>
        <source>&amp;Console</source>
        <translation>&amp;Конзола</translation>
    </message>
    <message>
        <source>&amp;Network Traffic</source>
        <translation type="unfinished">&amp;Мрежни саобраћај</translation>
    </message>
    <message>
        <source>Totals</source>
        <translation type="unfinished">Укупно</translation>
    </message>
    <message>
        <source>Debug log file</source>
        <translation>Дебугуј лог фајл</translation>
    </message>
    <message>
        <source>Clear console</source>
        <translation>Очисти конзолу</translation>
    </message>
    <message>
        <source>In:</source>
        <translation type="unfinished">Долазно:</translation>
    </message>
    <message>
        <source>Out:</source>
        <translation type="unfinished">Одлазно:</translation>
    </message>
    <message>
        <source>&amp;Disconnect</source>
        <translation type="unfinished">&amp;Прекини везу</translation>
    </message>
    <message>
        <source>1 &amp;hour</source>
        <translation type="unfinished">1 &amp;Сат</translation>
    </message>
    <message>
        <source>1 &amp;week</source>
        <translation type="unfinished">1 &amp;недеља</translation>
    </message>
    <message>
        <source>1 &amp;year</source>
        <translation type="unfinished">1 &amp;година</translation>
    </message>
    <message>
        <source>&amp;Unban</source>
        <translation type="unfinished">&amp;Уклони забрану</translation>
    </message>
    <message>
        <source>Network activity disabled</source>
        <translation type="unfinished">Активност мреже онемогућена</translation>
    </message>
    <message>
        <source>Executing command without any wallet</source>
        <translation type="unfinished">Извршење команде без новчаника</translation>
    </message>
    <message>
        <source>Executing command using "%1" wallet</source>
        <translation type="unfinished">Извршење команде коришћењем  "%1" новчаника</translation>
    </message>
    <message>
        <source>via %1</source>
        <translation type="unfinished">преко %1</translation>
    </message>
    <message>
        <source>Yes</source>
        <translation type="unfinished">Да</translation>
    </message>
    <message>
        <source>No</source>
        <translation type="unfinished">Не</translation>
    </message>
    <message>
        <source>To</source>
        <translation type="unfinished">За</translation>
    </message>
    <message>
        <source>From</source>
        <translation type="unfinished">Од</translation>
    </message>
    <message>
        <source>Ban for</source>
        <translation type="unfinished">Забрани за</translation>
    </message>
    <message>
        <source>Unknown</source>
        <translation type="unfinished">Непознато</translation>
    </message>
</context>
<context>
    <name>ReceiveCoinsDialog</name>
    <message>
        <source>&amp;Amount:</source>
        <translation type="unfinished">&amp;Износ:</translation>
    </message>
    <message>
        <source>&amp;Label:</source>
        <translation type="unfinished">&amp;Ознака</translation>
    </message>
    <message>
        <source>&amp;Message:</source>
        <translation type="unfinished">Poruka:</translation>
    </message>
    <message>
        <source>An optional message to attach to the payment request, which will be displayed when the request is opened. Note: The message will not be sent with the payment over the Bitcoin network.</source>
        <translation type="unfinished">Опциона порука коју можеш прикачити уз захтев за плаћање, која ће бити приказана када захтев буде отворен. Напомена: Порука неће бити послата са уплатом на Биткоин мрежи.</translation>
    </message>
    <message>
        <source>An optional label to associate with the new receiving address.</source>
        <translation type="unfinished">Опционална ознака за поистовећивање са новом примајућом адресом.</translation>
    </message>
    <message>
        <source>Use this form to request payments. All fields are &lt;b&gt;optional&lt;/b&gt;.</source>
        <translation type="unfinished">Користи ову форму како би захтевао уплату. Сва поља су &lt;b&gt;опционална&lt;/b&gt;.</translation>
    </message>
    <message>
        <source>An optional amount to request. Leave this empty or zero to not request a specific amount.</source>
        <translation type="unfinished">Опциони износ за захтев. Остави празно или нула уколико не желиш прецизирати износ.</translation>
    </message>
    <message>
        <source>An optional label to associate with the new receiving address (used by you to identify an invoice).  It is also attached to the payment request.</source>
        <translation type="unfinished">Опционална ознака за поистовећивање са новом адресом примаоца (користите је за идентификацију рачуна). Она је такође придодата захтеву за плаћање.</translation>
    </message>
    <message>
        <source>An optional message that is attached to the payment request and may be displayed to the sender.</source>
        <translation type="unfinished">Опциона порука која је придодата захтеву за плаћање и може бити приказана пошиљаоцу.</translation>
    </message>
    <message>
        <source>&amp;Create new receiving address</source>
        <translation type="unfinished">&amp;Направи нову адресу за примање</translation>
    </message>
    <message>
        <source>Clear all fields of the form.</source>
        <translation type="unfinished">Очисти сва поља форме.</translation>
    </message>
    <message>
        <source>Clear</source>
        <translation type="unfinished">Очисти</translation>
    </message>
    <message>
        <source>Native segwit addresses (aka Bech32 or BIP-173) reduce your transaction fees later on and offer better protection against typos, but old wallets don't support them. When unchecked, an address compatible with older wallets will be created instead.</source>
        <translation type="unfinished">Природне segwit адресе (нпр Bech32 или BIP-173) касније смањују трошкове трансакција и нуде бољу заштиту од грешака у куцању, али их стари новчаници не подржавају. Када није одабрано, биће креирана адреса компатибилна са старијим новчаницима.</translation>
    </message>
    <message>
        <source>Generate native segwit (Bech32) address</source>
        <translation type="unfinished">Направи segwit (Bech32) адресу</translation>
    </message>
    <message>
        <source>Requested payments history</source>
        <translation type="unfinished">Историја захтева за плаћање</translation>
    </message>
    <message>
        <source>Show the selected request (does the same as double clicking an entry)</source>
        <translation type="unfinished">Прикажи селектовани захтев (има исту сврху као и дупли клик на одговарајући унос)</translation>
    </message>
    <message>
        <source>Show</source>
        <translation type="unfinished">Прикажи</translation>
    </message>
    <message>
        <source>Remove the selected entries from the list</source>
        <translation type="unfinished">Уклони одабрани унос из листе</translation>
    </message>
    <message>
        <source>Remove</source>
        <translation type="unfinished">Уклони</translation>
    </message>
    <message>
        <source>Copy &amp;URI</source>
        <translation type="unfinished">Копирај &amp;URI</translation>
    </message>
    <message>
        <source>Could not unlock wallet.</source>
        <translation type="unfinished">Новчаник није могуће откључати.</translation>
    </message>
    </context>
<context>
    <name>ReceiveRequestDialog</name>
    <message>
        <source>Address:</source>
        <translation type="unfinished">Адреса:</translation>
    </message>
    <message>
        <source>Amount:</source>
        <translation type="unfinished">Износ:</translation>
    </message>
    <message>
        <source>Label:</source>
        <translation type="unfinished">Етикета</translation>
    </message>
    <message>
        <source>Message:</source>
        <translation type="unfinished">Порука:</translation>
    </message>
    <message>
        <source>Wallet:</source>
        <translation type="unfinished">Новчаник:</translation>
    </message>
    <message>
        <source>Copy &amp;URI</source>
        <translation type="unfinished">Копирај &amp;URI</translation>
    </message>
    <message>
        <source>Copy &amp;Address</source>
        <translation type="unfinished">Копирај &amp;Адресу</translation>
    </message>
    <message>
        <source>Payment information</source>
        <translation type="unfinished">Информације о плаћању</translation>
    </message>
    <message>
        <source>Request payment to %1</source>
        <translation type="unfinished">Захтевај уплату ка %1</translation>
    </message>
</context>
<context>
    <name>RecentRequestsTableModel</name>
    <message>
        <source>Date</source>
        <translation type="unfinished">Датум</translation>
    </message>
    <message>
        <source>Label</source>
        <translation type="unfinished">Ознака</translation>
    </message>
    <message>
        <source>Message</source>
        <translation type="unfinished">Порука</translation>
    </message>
    <message>
        <source>(no label)</source>
        <translation type="unfinished">(без ознаке)</translation>
    </message>
    <message>
        <source>(no message)</source>
        <translation type="unfinished">(нема поруке)</translation>
    </message>
    <message>
        <source>(no amount requested)</source>
        <translation type="unfinished">(нема захтеваног износа)</translation>
    </message>
    <message>
        <source>Requested</source>
        <translation type="unfinished">Захтевано</translation>
    </message>
</context>
<context>
    <name>SendCoinsDialog</name>
    <message>
        <source>Send Coins</source>
        <translation>Пошаљи новчиће</translation>
    </message>
    <message>
        <source>Coin Control Features</source>
        <translation type="unfinished">Опција контроле новчића</translation>
    </message>
    <message>
        <source>automatically selected</source>
        <translation type="unfinished">аутоматски одабрано</translation>
    </message>
    <message>
        <source>Insufficient funds!</source>
        <translation type="unfinished">Недовољно средстава!</translation>
    </message>
    <message>
        <source>Quantity:</source>
        <translation type="unfinished">Количина:</translation>
    </message>
    <message>
        <source>Bytes:</source>
        <translation type="unfinished">Бајта:</translation>
    </message>
    <message>
        <source>Amount:</source>
        <translation type="unfinished">Износ:</translation>
    </message>
    <message>
        <source>Fee:</source>
        <translation type="unfinished">Провизија:</translation>
    </message>
    <message>
        <source>After Fee:</source>
        <translation type="unfinished">Након накнаде:</translation>
    </message>
    <message>
        <source>Change:</source>
        <translation type="unfinished">Кусур:</translation>
    </message>
    <message>
        <source>If this is activated, but the change address is empty or invalid, change will be sent to a newly generated address.</source>
        <translation type="unfinished">Уколико је ово активирано, али је промењена адреса празна или неважећа, промена ће бити послата на ново-генерисану адресу.</translation>
    </message>
    <message>
        <source>Custom change address</source>
        <translation type="unfinished">Прилагођена промењена адреса</translation>
    </message>
    <message>
        <source>Transaction Fee:</source>
        <translation type="unfinished">Провизија за трансакцију:</translation>
    </message>
    <message>
        <source>Using the fallbackfee can result in sending a transaction that will take several hours or days (or never) to confirm. Consider choosing your fee manually or wait until you have validated the complete chain.</source>
        <translation type="unfinished">Коришћење безбедносне накнаде може резултовати у времену потребно за потврду трансакције од неколико сати или дана (или никад). Размислите о ручном одабиру провизије или сачекајте док нисте потврдили комплетан ланац.</translation>
    </message>
    <message>
        <source>Warning: Fee estimation is currently not possible.</source>
        <translation type="unfinished">Упозорење: Процена провизије тренутно није могућа.</translation>
    </message>
    <message>
        <source>per kilobyte</source>
        <translation type="unfinished">по килобајту</translation>
    </message>
    <message>
        <source>Hide</source>
        <translation type="unfinished">Сакриј</translation>
    </message>
    <message>
        <source>Recommended:</source>
        <translation type="unfinished">Препоручено:</translation>
    </message>
    <message>
        <source>Custom:</source>
        <translation type="unfinished">Прилагођено:</translation>
    </message>
    <message>
        <source>Send to multiple recipients at once</source>
        <translation>Пошаљи већем броју примаоца одједанпут</translation>
    </message>
    <message>
        <source>Add &amp;Recipient</source>
        <translation>Додај &amp;Примаоца</translation>
    </message>
    <message>
        <source>Clear all fields of the form.</source>
        <translation type="unfinished">Очисти сва поља форме.</translation>
    </message>
    <message>
        <source>Dust:</source>
        <translation type="unfinished">Прашина:</translation>
    </message>
    <message>
        <source>Hide transaction fee settings</source>
        <translation type="unfinished">Сакријте износ накнаде за трансакцију</translation>
    </message>
    <message>
        <source>When there is less transaction volume than space in the blocks, miners as well as relaying nodes may enforce a minimum fee. Paying only this minimum fee is just fine, but be aware that this can result in a never confirming transaction once there is more demand for bitcoin transactions than the network can process.</source>
        <translation type="unfinished">Када је мањи обим трансакција од простора у блоку, рудари, као и повезани нодови могу применити минималну провизију. Плаћање само минималне накнаде - провизије је добро, али треба бити свестан да ово може резултовати трансакцијом која неће никада бити потврђена, у случају када је број захтева за биткоин трансакцијама већи од могућности мреже да обради.</translation>
    </message>
    <message>
        <source>A too low fee might result in a never confirming transaction (read the tooltip)</source>
        <translation type="unfinished">Сувише ниска провизија може резултовати да трансакција никада не  буде потврђена (прочитајте опис)</translation>
    </message>
    <message>
        <source>Confirmation time target:</source>
        <translation type="unfinished">Циљно време потврде:</translation>
    </message>
    <message>
        <source>Enable Replace-By-Fee</source>
        <translation type="unfinished">Омогући Замени-за-Провизију</translation>
    </message>
    <message>
        <source>With Replace-By-Fee (BIP-125) you can increase a transaction's fee after it is sent. Without this, a higher fee may be recommended to compensate for increased transaction delay risk.</source>
        <translation type="unfinished">Са Замени-за-Провизију (BIP-125) се може повећати висина провизије за трансакцију након што је послата. Без овога, виша провизија може бити препоручена да се смањи ризик од кашњења трансакције. </translation>
    </message>
    <message>
        <source>Clear &amp;All</source>
        <translation>Очисти &amp;Све</translation>
    </message>
    <message>
        <source>Balance:</source>
        <translation>Салдо:</translation>
    </message>
    <message>
        <source>Confirm the send action</source>
        <translation>Потврди акцију слања</translation>
    </message>
    <message>
        <source>S&amp;end</source>
        <translation>&amp;Пошаљи</translation>
    </message>
    <message>
        <source>Copy quantity</source>
        <translation type="unfinished">Копирај количину</translation>
    </message>
    <message>
        <source>Copy amount</source>
        <translation type="unfinished">Копирај износ</translation>
    </message>
    <message>
        <source>Copy fee</source>
        <translation type="unfinished">Копирај провизију</translation>
    </message>
    <message>
        <source>Copy after fee</source>
        <translation type="unfinished">Копирај након провизије</translation>
    </message>
    <message>
        <source>Copy bytes</source>
        <translation type="unfinished">Копирај бајтове</translation>
    </message>
    <message>
        <source>Copy dust</source>
        <translation type="unfinished">Копирај прашину</translation>
    </message>
    <message>
        <source>Copy change</source>
        <translation type="unfinished">Копирај кусур</translation>
    </message>
    <message>
        <source>%1 (%2 blocks)</source>
        <translation type="unfinished">%1 (%2 блокова)</translation>
    </message>
    <message>
        <source>Cr&amp;eate Unsigned</source>
        <translation type="unfinished">Креирај непотписано</translation>
    </message>
    <message>
        <source>Creates a Partially Signed Bitcoin Transaction (PSBT) for use with e.g. an offline %1 wallet, or a PSBT-compatible hardware wallet.</source>
        <translation type="unfinished">Креира делимично потписану Биткоин трансакцију (PSBT) за коришћење са нпр. офлајн %1 новчаником, или PSBT компатибилним хардверским новчаником. </translation>
    </message>
    <message>
        <source> from wallet '%1'</source>
        <translation type="unfinished">из новчаника '%1'</translation>
    </message>
    <message>
        <source>%1 to '%2'</source>
        <translation type="unfinished">%1 до '%2'</translation>
    </message>
    <message>
        <source>%1 to %2</source>
        <translation type="unfinished">%1 до %2</translation>
    </message>
    <message>
        <source>Do you want to draft this transaction?</source>
        <translation type="unfinished">Да ли желите да саставите ову трансакцију?</translation>
    </message>
    <message>
        <source>Are you sure you want to send?</source>
        <translation type="unfinished">Да ли сте сигурни да желите да пошаљете?</translation>
    </message>
    <message>
        <source>Save Transaction Data</source>
        <translation type="unfinished">Сачувај Податке Трансакције</translation>
    </message>
    <message>
        <source>PSBT saved</source>
        <translation type="unfinished">PSBT сачуван</translation>
    </message>
    <message>
        <source>or</source>
        <translation type="unfinished">или</translation>
    </message>
    <message>
        <source>You can increase the fee later (signals Replace-By-Fee, BIP-125).</source>
        <translation type="unfinished">Можете повећати провизију касније (сигнали Замени-са-Провизијом, BIP-125).</translation>
    </message>
    <message>
        <source>Please, review your transaction.</source>
        <translation type="unfinished">Молим, размотрите вашу трансакцију.</translation>
    </message>
    <message>
        <source>Transaction fee</source>
        <translation type="unfinished">Провизија за трансакцију</translation>
    </message>
    <message>
        <source>Not signalling Replace-By-Fee, BIP-125.</source>
        <translation type="unfinished">Не сигнализира Замени-са-Провизијом, BIP-125.</translation>
    </message>
    <message>
        <source>Total Amount</source>
        <translation type="unfinished">Укупан износ</translation>
    </message>
    <message>
        <source>Confirm send coins</source>
        <translation type="unfinished">Потврдите слање новчића</translation>
    </message>
    <message>
        <source>Confirm transaction proposal</source>
        <translation type="unfinished">Потврдите предлог трансакције</translation>
    </message>
    <message>
        <source>Watch-only balance:</source>
        <translation type="unfinished">Само-гледање Стање:</translation>
    </message>
    <message>
        <source>The recipient address is not valid. Please recheck.</source>
        <translation type="unfinished">Адреса примаоца није валидна. Молим проверите поново.</translation>
    </message>
    <message>
        <source>The amount to pay must be larger than 0.</source>
        <translation type="unfinished">Овај износ за плаћање мора бити већи од 0.</translation>
    </message>
    <message>
        <source>The amount exceeds your balance.</source>
        <translation type="unfinished">Овај износ је већи од вашег салда.</translation>
    </message>
    <message>
        <source>The total exceeds your balance when the %1 transaction fee is included.</source>
        <translation type="unfinished">Укупни износ премашује ваш салдо, када се %1 провизија за трансакцију укључи у износ.</translation>
    </message>
    <message>
        <source>Duplicate address found: addresses should only be used once each.</source>
        <translation type="unfinished">Пронађена је дуплирана адреса: адресе се требају користити само једном.</translation>
    </message>
    <message>
        <source>Transaction creation failed!</source>
        <translation type="unfinished">Израда трансакције није успела!</translation>
    </message>
    <message>
        <source>A fee higher than %1 is considered an absurdly high fee.</source>
        <translation type="unfinished">Провизија већа од %1 се сматра апсурдно високом провизијом.</translation>
    </message>
    <message>
        <source>Payment request expired.</source>
        <translation type="unfinished">Захтев за плаћање је истекао.</translation>
    </message>
    <message numerus="yes">
        <source>Estimated to begin confirmation within %n block(s).</source>
        <translation>
            <numerusform />
            <numerusform />
            <numerusform />
        </translation>
    </message>
    <message>
        <source>Warning: Invalid Bitcoin address</source>
        <translation type="unfinished">Упозорење: Неважећа Биткоин адреса</translation>
    </message>
    <message>
        <source>Warning: Unknown change address</source>
        <translation type="unfinished">Упозорење: Непозната адреса за промену</translation>
    </message>
    <message>
        <source>Confirm custom change address</source>
        <translation type="unfinished">Потврдите прилагођену адресу за промену</translation>
    </message>
    <message>
        <source>The address you selected for change is not part of this wallet. Any or all funds in your wallet may be sent to this address. Are you sure?</source>
        <translation type="unfinished">Адреса коју сте одабрали за промену није део овог новчаника. Део или цео износ вашег новчаника може бити послат на ову адресу. Да ли сте сигурни?</translation>
    </message>
    <message>
        <source>(no label)</source>
        <translation type="unfinished">(без ознаке)</translation>
    </message>
</context>
<context>
    <name>SendCoinsEntry</name>
    <message>
        <source>A&amp;mount:</source>
        <translation>&amp;Износ:</translation>
    </message>
    <message>
        <source>Pay &amp;To:</source>
        <translation>Плати &amp;За:</translation>
    </message>
    <message>
        <source>&amp;Label:</source>
        <translation>&amp;Ознака</translation>
    </message>
    <message>
        <source>Choose previously used address</source>
        <translation type="unfinished">Одабери претходно коришћену адресу</translation>
    </message>
    <message>
        <source>The Bitcoin address to send the payment to</source>
        <translation type="unfinished">Биткоин адреса на коју се шаље уплата</translation>
    </message>
    <message>
        <source>Paste address from clipboard</source>
        <translation>Налепите адресу из базе за копирање</translation>
    </message>
    <message>
        <source>Remove this entry</source>
        <translation type="unfinished">Уклоните овај унос</translation>
    </message>
    <message>
        <source>The amount to send in the selected unit</source>
        <translation type="unfinished">Износ који ће бити послат у одабрану јединицу</translation>
    </message>
    <message>
        <source>The fee will be deducted from the amount being sent. The recipient will receive less bitcoins than you enter in the amount field. If multiple recipients are selected, the fee is split equally.</source>
        <translation type="unfinished">Провизија ће бити одузета од износа који је послат. Примаоц ће добити мање биткоина него што је унесено у поље за износ. Уколико је одабрано више примаоца, провизија се дели равномерно.</translation>
    </message>
    <message>
        <source>S&amp;ubtract fee from amount</source>
        <translation type="unfinished">&amp;Одузми провизију од износа</translation>
    </message>
    <message>
        <source>Use available balance</source>
        <translation type="unfinished">Користи расположиви салдо</translation>
    </message>
    <message>
        <source>Message:</source>
        <translation type="unfinished">Порука:</translation>
    </message>
    <message>
        <source>This is an unauthenticated payment request.</source>
        <translation type="unfinished">Ово је неовлашћени захтев за плаћање.</translation>
    </message>
    <message>
        <source>This is an authenticated payment request.</source>
        <translation type="unfinished">Ово је овлашћени захтев за плаћање.</translation>
    </message>
    <message>
        <source>Enter a label for this address to add it to the list of used addresses</source>
        <translation type="unfinished">Унесите ознаку за ову адресу да бисте је додали на листу коришћених адреса</translation>
    </message>
    <message>
        <source>A message that was attached to the bitcoin: URI which will be stored with the transaction for your reference. Note: This message will not be sent over the Bitcoin network.</source>
        <translation type="unfinished">Порука која је приложена биткоину: URI која ће бити сачувана уз трансакцију ради референце. Напомена: Ова порука се шаље преко Биткоин мреже.</translation>
    </message>
    <message>
        <source>Pay To:</source>
        <translation type="unfinished">Плати ка:</translation>
    </message>
    <message>
        <source>Memo:</source>
        <translation type="unfinished">Мемо:</translation>
    </message>
</context>
<context>
    <name>SignVerifyMessageDialog</name>
    <message>
        <source>Signatures - Sign / Verify a Message</source>
        <translation>Потписи - Потпиши / Потврди поруку</translation>
    </message>
    <message>
        <source>You can sign messages/agreements with your addresses to prove you can receive bitcoins sent to them. Be careful not to sign anything vague or random, as phishing attacks may try to trick you into signing your identity over to them. Only sign fully-detailed statements you agree to.</source>
        <translation type="unfinished">Можете потписати поруку/споразум са вашом адресом да би сте доказали да можете примити биткоин послат ка њима. Будите опрезни да не потписујете ништа нејасно или случајно, јер се може десити напад крађе идентитета, да потпишете ваш идентитет нападачу. Потпишите само потпуно детаљне изјаве са којима се слажете.</translation>
    </message>
    <message>
        <source>The Bitcoin address to sign the message with</source>
        <translation type="unfinished">Биткоин адреса са којом ћете потписати поруку</translation>
    </message>
    <message>
        <source>Choose previously used address</source>
        <translation type="unfinished">Одабери претходно коришћену адресу</translation>
    </message>
    <message>
        <source>Paste address from clipboard</source>
        <translation>Налепите адресу из базе за копирање</translation>
    </message>
    <message>
        <source>Enter the message you want to sign here</source>
        <translation>Унесите поруку коју желите да потпишете овде</translation>
    </message>
    <message>
        <source>Signature</source>
        <translation>Потпис</translation>
    </message>
    <message>
        <source>Copy the current signature to the system clipboard</source>
        <translation>Копирајте тренутни потпис у системску базу за копирање</translation>
    </message>
    <message>
        <source>Sign the message to prove you own this Bitcoin address</source>
        <translation>Потпишите поруку да докажете да сте власник ове Биткоин адресе</translation>
    </message>
    <message>
        <source>Sign &amp;Message</source>
        <translation>Потпис &amp;Порука</translation>
    </message>
    <message>
        <source>Reset all sign message fields</source>
        <translation>Поништите сва поља за потписивање поруке</translation>
    </message>
    <message>
        <source>Clear &amp;All</source>
        <translation>Очисти &amp;Све</translation>
    </message>
    <message>
        <source>&amp;Verify Message</source>
        <translation>&amp;Потврди поруку</translation>
    </message>
    <message>
        <source>Enter the receiver's address, message (ensure you copy line breaks, spaces, tabs, etc. exactly) and signature below to verify the message. Be careful not to read more into the signature than what is in the signed message itself, to avoid being tricked by a man-in-the-middle attack. Note that this only proves the signing party receives with the address, it cannot prove sendership of any transaction!</source>
        <translation type="unfinished">Унесите адресу примаоца, поруку (осигурајте да тачно копирате прекиде линија, размаке, картице итд) и потпишите испод да потврдите поруку. Будите опрезни да не убаците више у потпис од онога што је у потписаној поруци, да би сте избегли напад посредника. Имајте на уму да потпис само доказује да потписник прима са потписаном адресом, а не може да докаже слање било које трансакције!</translation>
    </message>
    <message>
        <source>The Bitcoin address the message was signed with</source>
        <translation type="unfinished">Биткоин адреса са којом је потписана порука</translation>
    </message>
    <message>
        <source>The signed message to verify</source>
        <translation type="unfinished">Потписана порука за потврду</translation>
    </message>
    <message>
        <source>The signature given when the message was signed</source>
        <translation type="unfinished">Потпис који је дат приликом потписивања поруке</translation>
    </message>
    <message>
        <source>Verify the message to ensure it was signed with the specified Bitcoin address</source>
        <translation>Потврдите поруку да осигурате да је потписана са одговарајућом Биткоин адресом</translation>
    </message>
    <message>
        <source>Verify &amp;Message</source>
        <translation>Потврди &amp;Поруку</translation>
    </message>
    <message>
        <source>Reset all verify message fields</source>
        <translation>Поништите сва поља за потврду поруке</translation>
    </message>
    <message>
        <source>Click "Sign Message" to generate signature</source>
        <translation type="unfinished">Притисни "Потпиши поруку" за израду потписа</translation>
    </message>
    <message>
        <source>The entered address is invalid.</source>
        <translation type="unfinished">Унесена адреса није важећа.</translation>
    </message>
    <message>
        <source>Please check the address and try again.</source>
        <translation type="unfinished">Молим проверите адресу и покушајте поново.</translation>
    </message>
    <message>
        <source>The entered address does not refer to a key.</source>
        <translation type="unfinished">Унесена адреса се не односи на кључ.</translation>
    </message>
    <message>
        <source>Wallet unlock was cancelled.</source>
        <translation type="unfinished">Откључавање новчаника је отказано.</translation>
    </message>
    <message>
        <source>No error</source>
        <translation type="unfinished">Нема грешке</translation>
    </message>
    <message>
        <source>Private key for the entered address is not available.</source>
        <translation type="unfinished">Приватни кључ за унесену адресу није доступан.</translation>
    </message>
    <message>
        <source>Message signing failed.</source>
        <translation type="unfinished">Потписивање поруке није успело.</translation>
    </message>
    <message>
        <source>Message signed.</source>
        <translation type="unfinished">Порука је потписана.</translation>
    </message>
    <message>
        <source>The signature could not be decoded.</source>
        <translation type="unfinished">Потпис не може бити декодиран.</translation>
    </message>
    <message>
        <source>Please check the signature and try again.</source>
        <translation type="unfinished">Молим проверите потпис и покушајте поново.</translation>
    </message>
    <message>
        <source>The signature did not match the message digest.</source>
        <translation type="unfinished">Потпис се не подудара са прегледом порука.</translation>
    </message>
    <message>
        <source>Message verification failed.</source>
        <translation type="unfinished">Провера поруке није успела.</translation>
    </message>
    <message>
        <source>Message verified.</source>
        <translation type="unfinished">Порука је проверена.</translation>
    </message>
</context>
<context>
    <name>TransactionDesc</name>
    <message numerus="yes">
        <source>Open for %n more block(s)</source>
        <translation>
            <numerusform />
            <numerusform />
            <numerusform />
        </translation>
    </message>
    <message>
        <source>Open until %1</source>
        <translation type="unfinished">Отворено до %1</translation>
    </message>
    <message>
        <source>0/unconfirmed, %1</source>
        <translation type="unfinished">0/непотврђено, %1</translation>
    </message>
    <message>
        <source>in memory pool</source>
        <translation type="unfinished">у удруженој меморији</translation>
    </message>
    <message>
        <source>not in memory pool</source>
        <translation type="unfinished">није у удруженој меморији</translation>
    </message>
    <message>
        <source>abandoned</source>
        <translation type="unfinished">напуштено</translation>
    </message>
    <message>
        <source>%1/unconfirmed</source>
        <translation type="unfinished">%1/непотврђено</translation>
    </message>
    <message>
        <source>%1 confirmations</source>
        <translation type="unfinished">%1 порврде</translation>
    </message>
    <message>
        <source>Status</source>
        <translation type="unfinished">Статус</translation>
    </message>
    <message>
        <source>Date</source>
        <translation type="unfinished">Датум</translation>
    </message>
    <message>
        <source>Source</source>
        <translation type="unfinished">Извор</translation>
    </message>
    <message>
        <source>Generated</source>
        <translation type="unfinished">Генерисано</translation>
    </message>
    <message>
        <source>From</source>
        <translation type="unfinished">Од</translation>
    </message>
    <message>
        <source>unknown</source>
        <translation type="unfinished">непознато</translation>
    </message>
    <message>
        <source>To</source>
        <translation type="unfinished">За</translation>
    </message>
    <message>
        <source>own address</source>
        <translation type="unfinished">сопствена адреса</translation>
    </message>
    <message>
        <source>watch-only</source>
        <translation type="unfinished">гледај-само</translation>
    </message>
    <message>
        <source>label</source>
        <translation type="unfinished">ознака</translation>
    </message>
    <message>
        <source>Credit</source>
        <translation type="unfinished">Заслуге</translation>
    </message>
    <message numerus="yes">
        <source>matures in %n more block(s)</source>
        <translation>
            <numerusform />
            <numerusform />
            <numerusform />
        </translation>
    </message>
    <message>
        <source>not accepted</source>
        <translation type="unfinished">није прихваћено</translation>
    </message>
    <message>
        <source>Debit</source>
        <translation type="unfinished">Задужење</translation>
    </message>
    <message>
        <source>Total debit</source>
        <translation type="unfinished">Укупно задужење</translation>
    </message>
    <message>
        <source>Total credit</source>
        <translation type="unfinished">Укупни кредит</translation>
    </message>
    <message>
        <source>Transaction fee</source>
        <translation type="unfinished">Провизија за трансакцију</translation>
    </message>
    <message>
        <source>Net amount</source>
        <translation type="unfinished">Нето износ</translation>
    </message>
    <message>
        <source>Message</source>
        <translation type="unfinished">Порука</translation>
    </message>
    <message>
        <source>Comment</source>
        <translation type="unfinished">Коментар</translation>
    </message>
    <message>
        <source>Transaction ID</source>
        <translation type="unfinished">ID Трансакције</translation>
    </message>
    <message>
        <source>Transaction total size</source>
        <translation type="unfinished">Укупна величина трансакције</translation>
    </message>
    <message>
        <source>Transaction virtual size</source>
        <translation type="unfinished">Виртуелна величина трансакције</translation>
    </message>
    <message>
        <source>Output index</source>
        <translation type="unfinished">Излазни индекс</translation>
    </message>
    <message>
        <source> (Certificate was not verified)</source>
        <translation type="unfinished">(Сертификат још није проверен)</translation>
    </message>
    <message>
        <source>Merchant</source>
        <translation type="unfinished">Трговац</translation>
    </message>
    <message>
        <source>Generated coins must mature %1 blocks before they can be spent. When you generated this block, it was broadcast to the network to be added to the block chain. If it fails to get into the chain, its state will change to "not accepted" and it won't be spendable. This may occasionally happen if another node generates a block within a few seconds of yours.</source>
        <translation type="unfinished">Генерисани новчићи морају доспети %1 блокова пре него што могу бити потрошени. Када генеришете овај блок, он се емитује у мрежу, да би био придодат на ланац блокова. Укупно не успе да се придода на ланац, његово стање се мења у "није прихваћен" и неће га бити могуће потрошити. Ово се може повремено десити уколико други чвор генерише блок у периоду од неколико секунди од вашег.</translation>
    </message>
    <message>
        <source>Debug information</source>
        <translation type="unfinished">Информације о оклањању грешака</translation>
    </message>
    <message>
        <source>Transaction</source>
        <translation type="unfinished">Трансакције</translation>
    </message>
    <message>
        <source>Inputs</source>
        <translation type="unfinished">Инпути</translation>
    </message>
    <message>
        <source>Amount</source>
        <translation type="unfinished">Износ</translation>
    </message>
    <message>
        <source>true</source>
        <translation type="unfinished">тачно</translation>
    </message>
    <message>
        <source>false</source>
        <translation type="unfinished">нетачно</translation>
    </message>
</context>
<context>
    <name>TransactionDescDialog</name>
    <message>
        <source>This pane shows a detailed description of the transaction</source>
        <translation>Овај одељак приказује детањан приказ трансакције</translation>
    </message>
    <message>
        <source>Details for %1</source>
        <translation type="unfinished">Детаљи за %1</translation>
    </message>
</context>
<context>
    <name>TransactionTableModel</name>
    <message>
        <source>Date</source>
        <translation type="unfinished">Датум</translation>
    </message>
    <message>
        <source>Type</source>
        <translation type="unfinished">Тип</translation>
    </message>
    <message>
        <source>Label</source>
        <translation type="unfinished">Ознака</translation>
    </message>
    <message numerus="yes">
        <source>Open for %n more block(s)</source>
        <translation>
            <numerusform />
            <numerusform />
            <numerusform />
        </translation>
    </message>
    <message>
        <source>Open until %1</source>
        <translation type="unfinished">Отворено до %1</translation>
    </message>
    <message>
        <source>Unconfirmed</source>
        <translation type="unfinished">Непотврђено</translation>
    </message>
    <message>
        <source>Abandoned</source>
        <translation type="unfinished">Напуштено</translation>
    </message>
    <message>
        <source>Confirming (%1 of %2 recommended confirmations)</source>
        <translation type="unfinished">Потврђивање у току (%1 од %2 препоручене потврде)</translation>
    </message>
    <message>
        <source>Confirmed (%1 confirmations)</source>
        <translation type="unfinished">Potvrdjena (%1 potvrdjenih)</translation>
    </message>
    <message>
        <source>Conflicted</source>
        <translation type="unfinished">Неуслагашен</translation>
    </message>
    <message>
        <source>Immature (%1 confirmations, will be available after %2)</source>
        <translation type="unfinished">Није доспео (%1 потврде, биће доступан након %2)</translation>
    </message>
    <message>
        <source>Generated but not accepted</source>
        <translation type="unfinished">Генерисан али није прихваћен</translation>
    </message>
    <message>
        <source>Received with</source>
        <translation type="unfinished">Примљен са...</translation>
    </message>
    <message>
        <source>Received from</source>
        <translation type="unfinished">Примљено од</translation>
    </message>
    <message>
        <source>Sent to</source>
        <translation type="unfinished">Послат ка</translation>
    </message>
    <message>
        <source>Payment to yourself</source>
        <translation type="unfinished">Уплата самом себи</translation>
    </message>
    <message>
        <source>Mined</source>
        <translation type="unfinished">Рударено</translation>
    </message>
    <message>
        <source>watch-only</source>
        <translation type="unfinished">гледај-само</translation>
    </message>
    <message>
        <source>(no label)</source>
        <translation type="unfinished">(без ознаке)</translation>
    </message>
    <message>
        <source>Transaction status. Hover over this field to show number of confirmations.</source>
        <translation type="unfinished">Статус трансакције. Пређи мишем преко поља за приказ броја трансакција.</translation>
    </message>
    <message>
        <source>Date and time that the transaction was received.</source>
        <translation type="unfinished">Датум и време пријема трансакције</translation>
    </message>
    <message>
        <source>Type of transaction.</source>
        <translation type="unfinished">Тип трансакције.</translation>
    </message>
    <message>
        <source>Whether or not a watch-only address is involved in this transaction.</source>
        <translation type="unfinished">Без обзира да ли је у ову трансакције укључена или није - адреса само за гледање.</translation>
    </message>
    <message>
        <source>User-defined intent/purpose of the transaction.</source>
        <translation type="unfinished">Намена / сврха трансакције коју одређује корисник.</translation>
    </message>
    <message>
        <source>Amount removed from or added to balance.</source>
        <translation type="unfinished">Износ одбијен или додат салду.</translation>
    </message>
</context>
<context>
    <name>TransactionView</name>
    <message>
        <source>All</source>
        <translation type="unfinished">Све</translation>
    </message>
    <message>
        <source>Today</source>
        <translation type="unfinished">Данас</translation>
    </message>
    <message>
        <source>This week</source>
        <translation type="unfinished">Oве недеље</translation>
    </message>
    <message>
        <source>This month</source>
        <translation type="unfinished">Овог месеца</translation>
    </message>
    <message>
        <source>Last month</source>
        <translation type="unfinished">Претходног месеца</translation>
    </message>
    <message>
        <source>This year</source>
        <translation type="unfinished">Ове године</translation>
    </message>
    <message>
        <source>Received with</source>
        <translation type="unfinished">Примљен са...</translation>
    </message>
    <message>
        <source>Sent to</source>
        <translation type="unfinished">Послат ка</translation>
    </message>
    <message>
        <source>To yourself</source>
        <translation type="unfinished">Теби</translation>
    </message>
    <message>
        <source>Mined</source>
        <translation type="unfinished">Рударено</translation>
    </message>
    <message>
        <source>Other</source>
        <translation type="unfinished">Други</translation>
    </message>
    <message>
        <source>Enter address, transaction id, or label to search</source>
        <translation type="unfinished">Унесите адресу, ознаку трансакције, или назив за претрагу</translation>
    </message>
    <message>
        <source>Min amount</source>
        <translation type="unfinished">Минимални износ</translation>
    </message>
    <message>
        <source>Export Transaction History</source>
        <translation type="unfinished">Извези Детаље Трансакције</translation>
    </message>
    <message>
        <source>Confirmed</source>
        <translation type="unfinished">Потврђено</translation>
    </message>
    <message>
        <source>Watch-only</source>
        <translation type="unfinished">Само-гледање</translation>
    </message>
    <message>
        <source>Date</source>
        <translation type="unfinished">Датум</translation>
    </message>
    <message>
        <source>Type</source>
        <translation type="unfinished">Тип</translation>
    </message>
    <message>
        <source>Label</source>
        <translation type="unfinished">Ознака</translation>
    </message>
    <message>
        <source>Address</source>
        <translation type="unfinished">Адреса</translation>
    </message>
    <message>
        <source>Exporting Failed</source>
        <translation type="unfinished">Извоз Неуспешан</translation>
    </message>
    <message>
        <source>There was an error trying to save the transaction history to %1.</source>
        <translation type="unfinished">Десила се грешка приликом покушаја да се сними историја трансакција на %1.</translation>
    </message>
    <message>
        <source>Exporting Successful</source>
        <translation type="unfinished">Извоз Успешан</translation>
    </message>
    <message>
        <source>The transaction history was successfully saved to %1.</source>
        <translation type="unfinished">Историја трансакција је успешно снимљена на %1.</translation>
    </message>
    <message>
        <source>Range:</source>
        <translation type="unfinished">Опсег:</translation>
    </message>
    <message>
        <source>to</source>
        <translation type="unfinished">до</translation>
    </message>
</context>
<context>
    <name>WalletFrame</name>
    <message>
        <source>Create a new wallet</source>
        <translation type="unfinished">Направи нови ночаник</translation>
    </message>
</context>
<context>
    <name>WalletModel</name>
    <message>
        <source>Send Coins</source>
        <translation type="unfinished">Пошаљи новчиће</translation>
    </message>
    <message>
        <source>Fee bump error</source>
        <translation type="unfinished">Изненадна грешка у накнади</translation>
    </message>
    <message>
        <source>Increasing transaction fee failed</source>
        <translation type="unfinished">Повећавање провизије за трансакцију није успело</translation>
    </message>
    <message>
        <source>Do you want to increase the fee?</source>
        <translation type="unfinished">Да ли желиш да увећаш накнаду?</translation>
    </message>
    <message>
        <source>Do you want to draft a transaction with fee increase?</source>
        <translation type="unfinished">Да ли желите да саставите трансакцију са повећаном провизијом?</translation>
    </message>
    <message>
        <source>Current fee:</source>
        <translation type="unfinished">Тренутна провизија:</translation>
    </message>
    <message>
        <source>Increase:</source>
        <translation type="unfinished">Увећај:</translation>
    </message>
    <message>
        <source>New fee:</source>
        <translation type="unfinished">Нова провизија:</translation>
    </message>
    <message>
        <source>Confirm fee bump</source>
        <translation type="unfinished">Потврдите ударну провизију</translation>
    </message>
    <message>
        <source>Can't draft transaction.</source>
        <translation type="unfinished">Није могуће саставити трансакцију.</translation>
    </message>
    <message>
        <source>PSBT copied</source>
        <translation type="unfinished">PSBT је копиран</translation>
    </message>
    <message>
        <source>Can't sign transaction.</source>
        <translation type="unfinished">Није могуће потписати трансакцију.</translation>
    </message>
    <message>
        <source>Could not commit transaction</source>
        <translation type="unfinished">Трансакција није могућа</translation>
    </message>
    <message>
        <source>default wallet</source>
        <translation type="unfinished">подразумевани новчаник</translation>
    </message>
</context>
<context>
    <name>WalletView</name>
    <message>
        <source>&amp;Export</source>
        <translation type="unfinished">&amp;Извези</translation>
    </message>
    <message>
        <source>Export the data in the current tab to a file</source>
        <translation type="unfinished">Извези податке из одабране картице у датотеку</translation>
    </message>
    <message>
        <source>Error</source>
        <translation type="unfinished">Грешка</translation>
    </message>
    <message>
        <source>Unable to decode PSBT from clipboard (invalid base64)</source>
        <translation type="unfinished">Није могуће декодирати PSBT из клипборд-а (неважећи base64)</translation>
    </message>
    <message>
        <source>Load Transaction Data</source>
        <translation type="unfinished">Учитај Податке Трансакције</translation>
    </message>
    <message>
        <source>Partially Signed Transaction (*.psbt)</source>
        <translation type="unfinished">Делимично Потписана Трансакција (*.psbt)</translation>
    </message>
    <message>
        <source>PSBT file must be smaller than 100 MiB</source>
        <translation type="unfinished">PSBT фајл мора бити мањи од 100 MiB</translation>
    </message>
    <message>
        <source>Unable to decode PSBT</source>
        <translation type="unfinished">Немогуће декодирати PSBT</translation>
    </message>
    <message>
        <source>Backup Wallet</source>
        <translation type="unfinished">Резервна копија новчаника</translation>
    </message>
    <message>
        <source>Backup Failed</source>
        <translation type="unfinished">Резервна копија није успела</translation>
    </message>
    <message>
        <source>There was an error trying to save the wallet data to %1.</source>
        <translation type="unfinished">Десила се грешка приликом покушаја да се сними датотека новчаника на %1.</translation>
    </message>
    <message>
        <source>Backup Successful</source>
        <translation type="unfinished">Резервна копија је успела</translation>
    </message>
    <message>
        <source>The wallet data was successfully saved to %1.</source>
        <translation type="unfinished">Датотека новчаника је успешно снимљена на %1.</translation>
    </message>
    <message>
        <source>Cancel</source>
        <translation type="unfinished">Откажи</translation>
    </message>
</context>
<context>
    <name>bitcoin-core</name>
    <message>
        <source>The %s developers</source>
        <translation type="unfinished">%s девелопери</translation>
    </message>
    <message>
        <source>-maxtxfee is set very high! Fees this large could be paid on a single transaction.</source>
        <translation type="unfinished">-maxtxfee је постављен сувише високо! Овако велике провизије могу бити наплаћене на само једној трансакцији.</translation>
    </message>
    <message>
        <source>Cannot obtain a lock on data directory %s. %s is probably already running.</source>
        <translation type="unfinished">Директоријум података се не може закључати %s. %s је вероватно већ покренут.</translation>
    </message>
    <message>
        <source>Cannot provide specific connections and have addrman find outgoing connections at the same.</source>
        <translation type="unfinished">Не може се обезбедити одређена конекција и да addrman нађе одлазне конекције у исто време.</translation>
    </message>
    <message>
        <source>Distributed under the MIT software license, see the accompanying file %s or %s</source>
        <translation type="unfinished">Дистрибуирано под MIT софтверском лиценцом, погледајте придружени документ %s или %s</translation>
    </message>
    <message>
        <source>Error reading %s! All keys read correctly, but transaction data or address book entries might be missing or incorrect.</source>
        <translation type="unfinished">Грешка у читању %s! Сви кључеви су прочитани коректно, али подаци о трансакцији или уноси у адресар могу недостајати или бити нетачни.</translation>
    </message>
    <message>
        <source>Error: Listening for incoming connections failed (listen returned error %s)</source>
        <translation type="unfinished">Грешка: Претрага за долазним конекцијама није успела (претрага враћа грешку %s)</translation>
    </message>
    <message>
        <source>Fee estimation failed. Fallbackfee is disabled. Wait a few blocks or enable -fallbackfee.</source>
        <translation type="unfinished">Процена провизије није успела. Промена провизије током трансакције је онемогућена. Сачекајте неколико блокова или омогућите -fallbackfee.</translation>
    </message>
    <message>
        <source>Invalid amount for -maxtxfee=&lt;amount&gt;: '%s' (must be at least the minrelay fee of %s to prevent stuck transactions)</source>
        <translation type="unfinished">Неважећи износ за -maxtxfee=&lt;amount&gt;: '%s' (мора бити minrelay провизија од %s да би се спречило да се трансакција заглави)</translation>
    </message>
    <message>
        <source>Please check that your computer's date and time are correct! If your clock is wrong, %s will not work properly.</source>
        <translation type="unfinished">Молим проверите да су време и датум на вашем рачунару тачни. Уколико је сат нетачан, %s неће радити исправно.</translation>
    </message>
    <message>
        <source>Please contribute if you find %s useful. Visit %s for further information about the software.</source>
        <translation type="unfinished">Молим донирајте, уколико сматрате %s корисним. Посетите %s за више информација о софтверу.</translation>
    </message>
    <message>
        <source>Prune configured below the minimum of %d MiB.  Please use a higher number.</source>
        <translation type="unfinished">Скраћивање је конфигурисано испод минимума од %d MiB. Молимо користите већи број.</translation>
    </message>
    <message>
        <source>Prune: last wallet synchronisation goes beyond pruned data. You need to -reindex (download the whole blockchain again in case of pruned node)</source>
        <translation type="unfinished">Скраћивање: последња синхронизација иде преко одрезаних података. Потребно је урадити ре-индексирање (преузети комплетан ланац блокова поново у случају одсеченог чвора)</translation>
    </message>
    <message>
        <source>The block database contains a block which appears to be from the future. This may be due to your computer's date and time being set incorrectly. Only rebuild the block database if you are sure that your computer's date and time are correct</source>
        <translation type="unfinished">База података о блоковима садржи блок, за који се чини да је из будућности. Ово може бити услед тога што су време и датум на вашем рачунару нису подешени коректно. Покушајте обнову базе података о блоковима, само уколико сте сигурни да су време и датум на вашем рачунару исправни.</translation>
    </message>
    <message>
        <source>The transaction amount is too small to send after the fee has been deducted</source>
        <translation type="unfinished">Износ трансакције је толико мали за слање након што се одузме провизија</translation>
    </message>
    <message>
        <source>This is a pre-release test build - use at your own risk - do not use for mining or merchant applications</source>
        <translation type="unfinished">Ово је тестна верзија пред издавање - користите на ваш ризик - не користити за рударење или трговачку примену</translation>
    </message>
    <message>
        <source>This is the transaction fee you may discard if change is smaller than dust at this level</source>
        <translation type="unfinished">Ову провизију можете обрисати уколико је кусур мањи од нивоа прашине</translation>
    </message>
    <message>
        <source>This is the transaction fee you may pay when fee estimates are not available.</source>
        <translation type="unfinished">Ово је провизија за трансакцију коју можете платити када процена провизије није доступна.</translation>
    </message>
    <message>
        <source>Total length of network version string (%i) exceeds maximum length (%i). Reduce the number or size of uacomments.</source>
        <translation type="unfinished">Укупна дужина мрежне верзије низа (%i) је већа од максималне дужине (%i). Смањити број или величину корисничких коментара.</translation>
    </message>
    <message>
        <source>Unable to replay blocks. You will need to rebuild the database using -reindex-chainstate.</source>
        <translation type="unfinished">Блокове није могуће поново репродуковати. Ви ћете морати да обновите базу података користећи -reindex-chainstate.</translation>
    </message>
    <message>
        <source>Warning: Private keys detected in wallet {%s} with disabled private keys</source>
        <translation type="unfinished">Упозорење: Приватни кључеви су пронађени у новчанику {%s} са онемогућеним приватним кључевима.</translation>
    </message>
    <message>
        <source>Warning: We do not appear to fully agree with our peers! You may need to upgrade, or other nodes may need to upgrade.</source>
        <translation type="unfinished">Упозорење: Изгледа да се ми у потпуности не слажемо са нашим чворовима! Можда постоји потреба да урадите надоградњу, или други чворови морају да ураде надоградњу.</translation>
    </message>
    <message>
        <source>You need to rebuild the database using -reindex to go back to unpruned mode.  This will redownload the entire blockchain</source>
        <translation type="unfinished">Обновите базу података користећи -reindex да би се вратили у нескраћени мод. Ово ће урадити поновно преузимање комплетног ланца података</translation>
    </message>
    <message>
        <source>%s is set very high!</source>
        <translation type="unfinished">%s је постављен врло високо!</translation>
    </message>
    <message>
        <source>-maxmempool must be at least %d MB</source>
        <translation type="unfinished">-maxmempool мора бити минимално %d MB</translation>
    </message>
    <message>
        <source>Cannot resolve -%s address: '%s'</source>
        <translation type="unfinished">Не могу решити -%s адреса: '%s'</translation>
    </message>
    <message>
        <source>Cannot write to data directory '%s'; check permissions.</source>
        <translation type="unfinished">Није могуће извршити упис у директоријум података '%s'; проверите дозволе за упис.</translation>
    </message>
    <message>
        <source>Change index out of range</source>
        <translation type="unfinished">Промењен индекс изван домета</translation>
    </message>
    <message>
        <source>Config setting for %s only applied on %s network when in [%s] section.</source>
        <translation type="unfinished">Подешавање конфигурације за %s је само примењено на %s мрежи када је у [%s] секцији.</translation>
    </message>
    <message>
        <source>Copyright (C) %i-%i</source>
        <translation type="unfinished">Ауторско право (C) %i-%i</translation>
    </message>
    <message>
        <source>Corrupted block database detected</source>
        <translation type="unfinished">Детектована је оштећена база података блокова</translation>
    </message>
    <message>
        <source>Could not find asmap file %s</source>
        <translation type="unfinished">Не могу пронаћи датотеку asmap %s</translation>
    </message>
    <message>
        <source>Could not parse asmap file %s</source>
        <translation type="unfinished">Не могу рашчланити датотеку asmap %s</translation>
    </message>
    <message>
        <source>Disk space is too low!</source>
        <translation type="unfinished">Премало простора на диску!</translation>
    </message>
    <message>
        <source>Do you want to rebuild the block database now?</source>
        <translation type="unfinished">Да ли желите да сада обновите базу података блокова?</translation>
    </message>
    <message>
        <source>Done loading</source>
        <translation type="unfinished">Završeno učitavanje</translation>
    </message>
    <message>
        <source>Error initializing block database</source>
        <translation type="unfinished">Грешка у иницијализацији базе података блокова</translation>
    </message>
    <message>
        <source>Error initializing wallet database environment %s!</source>
        <translation type="unfinished">Грешка код иницијализације окружења базе података новчаника %s!</translation>
    </message>
    <message>
        <source>Error loading %s</source>
        <translation type="unfinished">Грешка током учитавања %s</translation>
    </message>
    <message>
        <source>Error loading %s: Private keys can only be disabled during creation</source>
        <translation type="unfinished">Грешка током учитавања %s: Приватни кључеви могу бити онемогућени само приликом креирања</translation>
    </message>
    <message>
        <source>Error loading %s: Wallet corrupted</source>
        <translation type="unfinished">Грешка током учитавања %s: Новчаник је оштећен</translation>
    </message>
    <message>
        <source>Error loading %s: Wallet requires newer version of %s</source>
        <translation type="unfinished">Грешка током учитавања %s: Новчаник захтева новију верзију %s</translation>
    </message>
    <message>
        <source>Error loading block database</source>
        <translation type="unfinished">Грешка у учитавању базе података блокова</translation>
    </message>
    <message>
        <source>Error opening block database</source>
        <translation type="unfinished">Грешка приликом отварања базе података блокова</translation>
    </message>
    <message>
        <source>Error reading from database, shutting down.</source>
        <translation type="unfinished">Грешка приликом читања из базе података, искључивање у току.</translation>
    </message>
    <message>
        <source>Error upgrading chainstate database</source>
        <translation type="unfinished">Грешка приликом надоградње базе података стања ланца</translation>
    </message>
    <message>
        <source>Error: Disk space is low for %s</source>
        <translation type="unfinished">Грешка: Простор на диску је мали за %s</translation>
    </message>
    <message>
        <source>Failed to listen on any port. Use -listen=0 if you want this.</source>
        <translation type="unfinished">Преслушавање није успело ни на једном порту. Користите -listen=0 уколико желите то.</translation>
    </message>
    <message>
        <source>Failed to rescan the wallet during initialization</source>
        <translation type="unfinished">Није успело поновно скенирање новчаника приликом иницијализације.</translation>
    </message>
    <message>
        <source>Incorrect or no genesis block found. Wrong datadir for network?</source>
        <translation type="unfinished">Почетни блок је погрешан или се не може пронаћи. Погрешан datadir за мрежу?</translation>
    </message>
    <message>
        <source>Initialization sanity check failed. %s is shutting down.</source>
        <translation type="unfinished">Провера исправности иницијализације није успела. %s се искључује.</translation>
    </message>
    <message>
        <source>Insufficient funds</source>
        <translation type="unfinished">Недовољно средстава</translation>
    </message>
    <message>
        <source>Invalid -onion address or hostname: '%s'</source>
        <translation type="unfinished">Неважећа -onion адреса или име хоста: '%s'</translation>
    </message>
    <message>
        <source>Invalid -proxy address or hostname: '%s'</source>
        <translation type="unfinished">Неважећа -proxy адреса или име хоста: '%s'</translation>
    </message>
    <message>
        <source>Invalid P2P permission: '%s'</source>
        <translation type="unfinished">Неважећа P2P дозвола: '%s'</translation>
    </message>
    <message>
        <source>Invalid amount for -%s=&lt;amount&gt;: '%s'</source>
        <translation type="unfinished">Неважећи износ за %s=&lt;amount&gt;: '%s'</translation>
    </message>
    <message>
        <source>Invalid amount for -discardfee=&lt;amount&gt;: '%s'</source>
        <translation type="unfinished">Неважећи износ за -discardfee=&lt;amount&gt;: '%s'</translation>
    </message>
    <message>
        <source>Invalid amount for -fallbackfee=&lt;amount&gt;: '%s'</source>
        <translation type="unfinished">Неважећи износ за -fallbackfee=&lt;amount&gt;: '%s'</translation>
    </message>
    <message>
        <source>Invalid amount for -paytxfee=&lt;amount&gt;: '%s' (must be at least %s)</source>
        <translation type="unfinished">Неважећи износ за -paytxfee=&lt;amount&gt;: '%s' (мора бити бар %s)</translation>
    </message>
    <message>
        <source>Invalid netmask specified in -whitelist: '%s'</source>
        <translation type="unfinished">Неважећа мрежна маска наведена у -whitelist: '%s'</translation>
    </message>
    <message>
        <source>Need to specify a port with -whitebind: '%s'</source>
        <translation type="unfinished">Ви морате одредити порт са -whitebind: '%s'</translation>
    </message>
    <message>
        <source>Not enough file descriptors available.</source>
        <translation type="unfinished">Нема довољно доступних дескриптора датотеке.</translation>
    </message>
    <message>
        <source>Prune cannot be configured with a negative value.</source>
        <translation type="unfinished">Скраћење се не може конфигурисати са негативном вредношћу.</translation>
    </message>
    <message>
        <source>Prune mode is incompatible with -txindex.</source>
        <translation type="unfinished">Мод скраћивања није компатибилан са -txindex.</translation>
    </message>
    <message>
        <source>Reducing -maxconnections from %d to %d, because of system limitations.</source>
        <translation type="unfinished">Смањивање -maxconnections са %d на %d, због ограничења система.</translation>
    </message>
    <message>
        <source>Section [%s] is not recognized.</source>
        <translation type="unfinished">Одељак [%s] није препознат.</translation>
    </message>
    <message>
        <source>Signing transaction failed</source>
        <translation type="unfinished">Потписивање трансакције није успело</translation>
    </message>
    <message>
        <source>Specified -walletdir "%s" does not exist</source>
        <translation type="unfinished">Наведени -walletdir "%s" не постоји</translation>
    </message>
    <message>
        <source>Specified -walletdir "%s" is a relative path</source>
        <translation type="unfinished">Наведени -walletdir "%s" је релативна путања</translation>
    </message>
    <message>
        <source>Specified -walletdir "%s" is not a directory</source>
        <translation type="unfinished">Наведени -walletdir "%s" није директоријум</translation>
    </message>
    <message>
        <source>Specified blocks directory "%s" does not exist.</source>
        <translation type="unfinished">Наведени директоријум блокова "%s" не постоји.</translation>
    </message>
    <message>
        <source>The source code is available from %s.</source>
        <translation type="unfinished">Изворни код је доступан из %s.</translation>
    </message>
    <message>
        <source>The transaction amount is too small to pay the fee</source>
        <translation type="unfinished">Износ трансакције је сувише мали да се плати трансакција</translation>
    </message>
    <message>
        <source>The wallet will avoid paying less than the minimum relay fee.</source>
        <translation type="unfinished">Новчаник ће избећи плаћање износа мањег него што је минимална повезана провизија.</translation>
    </message>
    <message>
        <source>This is experimental software.</source>
        <translation type="unfinished">Ово је експерименталн софтвер.</translation>
    </message>
    <message>
        <source>This is the minimum transaction fee you pay on every transaction.</source>
        <translation type="unfinished">Ово је минимални износ провизије за трансакцију коју ћете платити на свакој трансакцији.</translation>
    </message>
    <message>
        <source>This is the transaction fee you will pay if you send a transaction.</source>
        <translation type="unfinished">Ово је износ провизије за трансакцију коју ћете платити уколико шаљете трансакцију.</translation>
    </message>
    <message>
        <source>Transaction amount too small</source>
        <translation type="unfinished">Износ трансакције премали.</translation>
    </message>
    <message>
        <source>Transaction amounts must not be negative</source>
        <translation type="unfinished">Износ трансакције не може бити негативан</translation>
    </message>
    <message>
        <source>Transaction has too long of a mempool chain</source>
        <translation type="unfinished">Трансакција има предугачак ланац у удруженој меморији</translation>
    </message>
    <message>
        <source>Transaction must have at least one recipient</source>
        <translation type="unfinished">Трансакција мора имати бар једног примаоца</translation>
    </message>
    <message>
        <source>Transaction too large</source>
        <translation type="unfinished">Трансакција превелика.</translation>
    </message>
    <message>
        <source>Unable to bind to %s on this computer (bind returned error %s)</source>
        <translation type="unfinished">Није могуће повезати %s на овом рачунару (веза враћа грешку %s)</translation>
    </message>
    <message>
        <source>Unable to bind to %s on this computer. %s is probably already running.</source>
        <translation type="unfinished">Није могуће повезивање са %s на овом рачунару. %s је вероватно већ покренут.</translation>
    </message>
    <message>
        <source>Unable to create the PID file '%s': %s</source>
        <translation type="unfinished">Стварање PID документа '%s': %s није могуће</translation>
    </message>
    <message>
        <source>Unable to generate initial keys</source>
        <translation type="unfinished">Генерисање кључева за иницијализацију није могуће</translation>
    </message>
    <message>
        <source>Unable to generate keys</source>
        <translation type="unfinished">Није могуће генерисати кључеве</translation>
    </message>
    <message>
        <source>Unable to start HTTP server. See debug log for details.</source>
        <translation type="unfinished">Стартовање HTTP сервера није могуће. Погледати дневник исправљених грешака за детаље.</translation>
    </message>
    <message>
        <source>Unknown -blockfilterindex value %s.</source>
        <translation type="unfinished">Непозната вредност -blockfilterindex %s.</translation>
    </message>
    <message>
        <source>Unknown address type '%s'</source>
        <translation type="unfinished">Непознати тип адресе '%s'</translation>
    </message>
    <message>
        <source>Unknown change type '%s'</source>
        <translation type="unfinished">Непознати тип промене '%s'</translation>
    </message>
    <message>
        <source>Unknown network specified in -onlynet: '%s'</source>
        <translation type="unfinished">Непозната мрежа је наведена у -onlynet: '%s'</translation>
    </message>
    <message>
        <source>Unsupported logging category %s=%s.</source>
        <translation type="unfinished">Категорија записа није подржана %s=%s.</translation>
    </message>
    <message>
        <source>Upgrading UTXO database</source>
        <translation type="unfinished">Надоградња UTXO базе података</translation>
    </message>
    <message>
        <source>Upgrading txindex database</source>
        <translation type="unfinished">Надоградња txindex базе података</translation>
    </message>
    <message>
        <source>User Agent comment (%s) contains unsafe characters.</source>
        <translation type="unfinished">Коментар агента корисника (%s) садржи небезбедне знакове.</translation>
    </message>
    <message>
        <source>Wallet needed to be rewritten: restart %s to complete</source>
        <translation type="unfinished">Новчаник треба да буде преписан: поновно покрените %s да завршите</translation>
>>>>>>> 61646189
    </message>
</context>
</TS><|MERGE_RESOLUTION|>--- conflicted
+++ resolved
@@ -3,11 +3,7 @@
     <name>AddressBookPage</name>
     <message>
         <source>Right-click to edit address or label</source>
-<<<<<<< HEAD
-        <translation>Kliknite desnim klikom radi izmene adrese ili oznake</translation>
-=======
         <translation type="unfinished">Десни клик за измену адресе или ознаке</translation>
->>>>>>> 61646189
     </message>
     <message>
         <source>Create a new address</source>
@@ -30,10 +26,6 @@
         <translation type="unfinished">&amp;Затвори</translation>
     </message>
     <message>
-        <source>C&amp;lose</source>
-        <translation>Zatvorite</translation>
-    </message>
-    <message>
         <source>Delete the currently selected address from the list</source>
         <translation>Обриши тренутно одабрану адресу са листе</translation>
     </message>
@@ -48,10 +40,6 @@
     <message>
         <source>&amp;Export</source>
         <translation>&amp;Извези</translation>
-    </message>
-    <message>
-        <source>Export the data in the current tab to a file</source>
-        <translation>Eksportuj podatke iz izabrane kartice u fajl</translation>
     </message>
     <message>
         <source>&amp;Delete</source>
@@ -127,26 +115,7 @@
         <source>(no label)</source>
         <translation type="unfinished">(без ознаке)</translation>
     </message>
-    <message>
-        <source>Choose the address to send coins to</source>
-        <translation>Izbirajte adresu za slanje</translation>
-    </message>
-    <message>
-        <source>Choose the address to receive coins with</source>
-        <translation>Izbirajte adresu za primanje</translation>
-    </message>
-    <message>
-        <source>Sending addresses</source>
-        <translation>Adresa za slanje</translation>
-    </message>
-    <message>
-        <source>Receiving addresses</source>
-        <translation>Adresa za primanje</translation>
-    </message>
-    </context>
-<context>
-    <name>AddressTableModel</name>
-    </context>
+</context>
 <context>
     <name>AskPassphraseDialog</name>
     <message>
@@ -165,15 +134,6 @@
         <source>Repeat new passphrase</source>
         <translation>Понови нову лозинку</translation>
     </message>
-<<<<<<< HEAD
-    </context>
-<context>
-    <name>BanTableModel</name>
-    </context>
-<context>
-    <name>BitcoinGUI</name>
-=======
->>>>>>> 61646189
     <message>
         <source>Show passphrase</source>
         <translation type="unfinished">Прикажи лозинку</translation>
@@ -227,19 +187,38 @@
         <translation type="unfinished">Новчаник за шифрирање</translation>
     </message>
     <message>
-<<<<<<< HEAD
-        <source>Send coins to a Bitcoin address</source>
-        <translation>Пошаљите новац на blackcoin адресу</translation>
-=======
         <source>Your wallet is about to be encrypted. </source>
         <translation type="unfinished">Твој новчаник биће шифриран.</translation>
->>>>>>> 61646189
     </message>
     <message>
         <source>Your wallet is now encrypted. </source>
         <translation type="unfinished">Твој новчаник сада је шифриран.</translation>
     </message>
     <message>
+        <source>Enter the new passphrase for the wallet.&lt;br/&gt;Please use a passphrase of &lt;b&gt;ten or more random characters&lt;/b&gt;, or &lt;b&gt;eight or more words&lt;/b&gt;.</source>
+        <translation>Унеси нову лозинку за новчаник&lt;br/&gt;Молимо користи лозинку од десет или више насумичних карактера&lt;b&gt;,или&lt;b&gt;осам или више речи&lt;/b&gt;.</translation>
+    </message>
+    <message>
+        <source>Enter the old passphrase and new passphrase for the wallet.</source>
+        <translation>Унеси стару лозинку и нову лозинку новчаника.</translation>
+    </message>
+    <message>
+        <source>Remember that encrypting your wallet cannot fully protect your bitcoins from being stolen by malware infecting your computer.</source>
+        <translation>Упамти, шифрирање новчаника не може у потуности заштити твоје биткоине од крађе од стране малвера инфицира твој рачунар.</translation>
+    </message>
+    <message>
+        <source>Wallet to be encrypted</source>
+        <translation>Новчаник за шифрирање</translation>
+    </message>
+    <message>
+        <source>Your wallet is about to be encrypted. </source>
+        <translation>Твој новчаник биће шифриран.</translation>
+    </message>
+    <message>
+        <source>Your wallet is now encrypted. </source>
+        <translation>Твој новчаник сада је шифриран.</translation>
+    </message>
+    <message>
         <source>IMPORTANT: Any previous backups you have made of your wallet file should be replaced with the newly generated, encrypted wallet file. For security reasons, previous backups of the unencrypted wallet file will become useless as soon as you start using the new, encrypted wallet.</source>
         <translation type="unfinished">ВАЖНО: Свакa претходнa резерва новчаника коју сте имали треба да се замени новим, шифрираним фајлом новчаника. Из сигурносних разлога, свака претходна резерва нешифрираног фајла новчаника постаће сувишна, чим почнете да користите нови, шифрирани новчаник.</translation>
     </message>
@@ -264,17 +243,8 @@
         <translation type="unfinished">Лозинка коју сте унели за дешифровање новчаника је погрешна.</translation>
     </message>
     <message>
-<<<<<<< HEAD
-        <source>Error</source>
-        <translation>Greška</translation>
-    </message>
-    <message>
-        <source>Up to date</source>
-        <translation>Ажурно</translation>
-=======
         <source>Wallet passphrase was successfully changed.</source>
         <translation type="unfinished">Лозинка новчаника успешно је промењена.</translation>
->>>>>>> 61646189
     </message>
     <message>
         <source>Warning: The Caps Lock key is on!</source>
@@ -305,12 +275,6 @@
         <source>Error: Specified data directory "%1" does not exist.</source>
         <translation type="unfinished">Грешка: Одабрани директорјиум датотеке "%1" не постоји.</translation>
     </message>
-<<<<<<< HEAD
-    </context>
-<context>
-    <name>CoinControlDialog</name>
-=======
->>>>>>> 61646189
     <message>
         <source>Error: %1</source>
         <translation type="unfinished">Грешка: %1</translation>
@@ -395,12 +359,6 @@
             <numerusform />
         </translation>
     </message>
-<<<<<<< HEAD
-    </context>
-<context>
-    <name>FreespaceChecker</name>
-=======
->>>>>>> 61646189
     </context>
 <context>
     <name>BitcoinGUI</name>
@@ -412,29 +370,6 @@
         <source>Show general overview of wallet</source>
         <translation>Погледајте општи преглед новчаника</translation>
     </message>
-<<<<<<< HEAD
-    </context>
-<context>
-    <name>Intro</name>
-    <message>
-        <source>Error</source>
-        <translation>Greška</translation>
-    </message>
-    </context>
-<context>
-    <name>ModalOverlay</name>
-    <message>
-        <source>Form</source>
-        <translation>Форма</translation>
-    </message>
-    </context>
-<context>
-    <name>OpenURIDialog</name>
-    </context>
-<context>
-    <name>OptionsDialog</name>
-=======
->>>>>>> 61646189
     <message>
         <source>&amp;Transactions</source>
         <translation>&amp;Трансакције</translation>
@@ -455,45 +390,10 @@
         <source>&amp;About %1</source>
         <translation type="unfinished">&amp;О %1</translation>
     </message>
-<<<<<<< HEAD
-    </context>
-<context>
-    <name>PaymentServer</name>
-    </context>
-<context>
-    <name>PeerTableModel</name>
-    </context>
-<context>
-    <name>QObject</name>
-=======
->>>>>>> 61646189
     <message>
         <source>Show information about %1</source>
         <translation type="unfinished">Прикажи информације о %1</translation>
     </message>
-<<<<<<< HEAD
-    </context>
-<context>
-    <name>QObject::QObject</name>
-    </context>
-<context>
-    <name>QRImageWidget</name>
-    </context>
-<context>
-    <name>RPCConsole</name>
-    <message>
-        <source>Yes</source>
-        <translation>Da</translation>
-    </message>
-    <message>
-        <source>No</source>
-        <translation>Ne</translation>
-    </message>
-    </context>
-<context>
-    <name>ReceiveCoinsDialog</name>
-=======
->>>>>>> 61646189
     <message>
         <source>About &amp;Qt</source>
         <translation>О &amp;Qt-у</translation>
@@ -506,29 +406,10 @@
         <source>Modify configuration options for %1</source>
         <translation type="unfinished">Измени конфигурацију поставки за %1</translation>
     </message>
-<<<<<<< HEAD
-    <message>
-        <source>Show</source>
-        <translation>Prikaži</translation>
-    </message>
-    </context>
-<context>
-    <name>ReceiveRequestDialog</name>
-=======
->>>>>>> 61646189
     <message>
         <source>Create a new wallet</source>
         <translation type="unfinished">Направи нови ночаник</translation>
     </message>
-<<<<<<< HEAD
-    </context>
-<context>
-    <name>RecentRequestsTableModel</name>
-    </context>
-<context>
-    <name>SendCoinsDialog</name>
-=======
->>>>>>> 61646189
     <message>
         <source>Wallet:</source>
         <translation type="unfinished">Новчаник:</translation>
@@ -558,12 +439,6 @@
         <source>&amp;Send</source>
         <translation>&amp;Пошаљи</translation>
     </message>
-<<<<<<< HEAD
-    </context>
-<context>
-    <name>SendCoinsEntry</name>
-=======
->>>>>>> 61646189
     <message>
         <source>&amp;Receive</source>
         <translation>&amp;Прими</translation>
@@ -584,22 +459,6 @@
         <source>&amp;Encrypt Wallet…</source>
         <translation type="unfinished">&amp;Енкриптуј новчаник</translation>
     </message>
-<<<<<<< HEAD
-    </context>
-<context>
-    <name>SendConfirmationDialog</name>
-    <message>
-        <source>Yes</source>
-        <translation>Da</translation>
-    </message>
-</context>
-<context>
-    <name>ShutdownWindow</name>
-    </context>
-<context>
-    <name>SignVerifyMessageDialog</name>
-=======
->>>>>>> 61646189
     <message>
         <source>Encrypt the private keys that belong to your wallet</source>
         <translation>Шифрирај приватни клуљ који припада новчанику.</translation>
@@ -612,18 +471,6 @@
         <source>&amp;Change Passphrase…</source>
         <translation type="unfinished">&amp;Измени приступну фразу</translation>
     </message>
-<<<<<<< HEAD
-</context>
-<context>
-    <name>TrafficGraphWidget</name>
-    </context>
-<context>
-    <name>TransactionDesc</name>
-    </context>
-<context>
-    <name>TransactionDescDialog</name>
-=======
->>>>>>> 61646189
     <message>
         <source>Sign &amp;message…</source>
         <translation type="unfinished">Потпиши &amp;поруку</translation>
@@ -644,30 +491,6 @@
         <source>Close Wallet…</source>
         <translation type="unfinished">Затвори новчаник...</translation>
     </message>
-<<<<<<< HEAD
-    </context>
-<context>
-    <name>TransactionTableModel</name>
-    </context>
-<context>
-    <name>TransactionView</name>
-    </context>
-<context>
-    <name>UnitDisplayStatusBarControl</name>
-    </context>
-<context>
-    <name>WalletFrame</name>
-    </context>
-<context>
-    <name>WalletModel</name>
-    </context>
-<context>
-    <name>WalletView</name>
-    </context>
-<context>
-    <name>bitcoin-core</name>
-=======
->>>>>>> 61646189
     <message>
         <source>Create Wallet…</source>
         <translation type="unfinished">Направи новчаник...</translation>
@@ -697,17 +520,8 @@
         <translation type="unfinished">Синхронизација са мрежом...</translation>
     </message>
     <message>
-<<<<<<< HEAD
-        <source>Insufficient funds</source>
-        <translation>Nedovoljno sredstava</translation>
-    </message>
-    <message>
-        <source>Loading block index...</source>
-        <translation>Učitavam blok indeksa...</translation>
-=======
         <source>Request payments (generates QR codes and bitcoin: URIs)</source>
         <translation type="unfinished">Затражи плаћање (генерише QR кодове и биткоин: URI-е)</translation>
->>>>>>> 61646189
     </message>
     <message>
         <source>Show the list of used sending addresses and labels</source>
@@ -721,11 +535,6 @@
         <source>&amp;Command-line options</source>
         <translation type="unfinished">&amp;Опције командне линије</translation>
     </message>
-<<<<<<< HEAD
-    <message>
-        <source>Error</source>
-        <translation>Greška</translation>
-=======
     <message numerus="yes">
         <source>Processed %n block(s) of transaction history.</source>
         <translation>
@@ -821,6 +630,22 @@
     <message>
         <source>Main Window</source>
         <translation type="unfinished">Главни прозор</translation>
+    </message>
+    <message>
+        <source>No wallets available</source>
+        <translation>Нема доступних новчаника</translation>
+    </message>
+    <message>
+        <source>Minimize</source>
+        <translation>Умањи</translation>
+    </message>
+    <message>
+        <source>Zoom</source>
+        <translation>Увећај</translation>
+    </message>
+    <message>
+        <source>Main Window</source>
+        <translation>Главни прозор</translation>
     </message>
     <message>
         <source>%1 client</source>
@@ -844,6 +669,14 @@
         <translation type="unfinished">Упозорење: %1</translation>
     </message>
     <message>
+        <source>Error: %1</source>
+        <translation>Грешка: %1</translation>
+    </message>
+    <message>
+        <source>Warning: %1</source>
+        <translation>Упозорење: %1</translation>
+    </message>
+    <message>
         <source>Date: %1
 </source>
         <translation type="unfinished">Датум: %1
@@ -900,6 +733,10 @@
         <translation type="unfinished">Приватни кључ &lt;b&gt;онемогућен&lt;/b&gt;</translation>
     </message>
     <message>
+        <source>Private key &lt;b&gt;disabled&lt;/b&gt;</source>
+        <translation>Приватни кључ &lt;b&gt;онемогућен&lt;/b&gt;</translation>
+    </message>
+    <message>
         <source>Wallet is &lt;b&gt;encrypted&lt;/b&gt; and currently &lt;b&gt;unlocked&lt;/b&gt;</source>
         <translation>Новчаник јс &lt;b&gt;шифриран&lt;/b&gt; и тренутно &lt;b&gt;откључан&lt;/b&gt;</translation>
     </message>
@@ -1038,6 +875,14 @@
         <translation type="unfinished">Може варирати  +/- %1 сатоши(ја) по инпуту.</translation>
     </message>
     <message>
+        <source>This label turns red if any recipient receives an amount smaller than the current dust threshold.</source>
+        <translation>Ознака постаје црвена уколико прималац прими износ мањи од износа прашине - сићушног износа.</translation>
+    </message>
+    <message>
+        <source>Can vary +/- %1 satoshi(s) per input.</source>
+        <translation>Може варирати  +/- %1 сатоши(ја) по инпуту.</translation>
+    </message>
+    <message>
         <source>(no label)</source>
         <translation type="unfinished">(без ознаке)</translation>
     </message>
@@ -1187,6 +1032,14 @@
     <message>
         <source>The entered address "%1" is already in the address book with label "%2".</source>
         <translation type="unfinished">Унета адреса "%1" већ постоји у адресару са ознаком "%2".</translation>
+    </message>
+    <message>
+        <source>Address "%1" already exists as a receiving address with label "%2" and so cannot be added as a sending address.</source>
+        <translation>Адреса "%1" већ постоји као примајућа адреса са ознаком "%2" и не може бити додата као адреса за слање.</translation>
+    </message>
+    <message>
+        <source>The entered address "%1" is already in the address book with label "%2".</source>
+        <translation>Унета адреса "%1" већ постоји у адресару са ознаком "%2".</translation>
     </message>
     <message>
         <source>Could not unlock wallet.</source>
@@ -1376,14 +1229,30 @@
         <source>%1 is currently syncing.  It will download headers and blocks from peers and validate them until reaching the tip of the block chain.</source>
         <translation type="unfinished">%1 се синхронузује. Преузеће заглавља и блокове од клијената и потврдити их док не стигне на крај ланца блокова.</translation>
     </message>
-    </context>
+    <message>
+        <source>Esc</source>
+        <translation>Есц</translation>
+    </message>
+    <message>
+        <source>%1 is currently syncing.  It will download headers and blocks from peers and validate them until reaching the tip of the block chain.</source>
+        <translation>%1 се синхронузује. Преузеће заглавља и блокове од клијената и потврдити их док не стигне на крај ланца блокова.</translation>
+    </message>
+    <message>
+        <source>Unknown. Syncing Headers (%1, %2%)...</source>
+        <translation>Непознато. Синхронизација заглавља (%1, %2%)...</translation>
+    </message>
+</context>
 <context>
     <name>OpenURIDialog</name>
     <message>
         <source>Open bitcoin URI</source>
         <translation type="unfinished">Отвори биткоин URI</translation>
     </message>
-    </context>
+    <message>
+        <source>Opening Wallet &lt;b&gt;%1&lt;/b&gt;...</source>
+        <translation>Отварање новчаника&lt;b&gt;%1&lt;/b&gt;...</translation>
+    </message>
+</context>
 <context>
     <name>OptionsDialog</name>
     <message>
@@ -3676,7 +3545,6 @@
     <message>
         <source>Wallet needed to be rewritten: restart %s to complete</source>
         <translation type="unfinished">Новчаник треба да буде преписан: поновно покрените %s да завршите</translation>
->>>>>>> 61646189
     </message>
 </context>
 </TS>