--- conflicted
+++ resolved
@@ -45,12 +45,6 @@
         <source>&amp;Delete</source>
         <translation>&amp;Dileu</translation>
     </message>
-<<<<<<< HEAD
-    </context>
-<context>
-    <name>AddressTableModel</name>
-    </context>
-=======
     <message>
         <source>Choose the address to send coins to</source>
         <translation type="unfinished">Dewis y cyfeiriad i yrru'r arian</translation>
@@ -112,7 +106,6 @@
         <translation type="unfinished">(dim label)</translation>
     </message>
 </context>
->>>>>>> 61646189
 <context>
     <name>AskPassphraseDialog</name>
     <message>
@@ -131,9 +124,6 @@
         <source>Repeat new passphrase</source>
         <translation>Ailadroddwch gyfrinymadrodd newydd</translation>
     </message>
-<<<<<<< HEAD
-    </context>
-=======
     <message>
         <source>Encrypt wallet</source>
         <translation type="unfinished">Amgryptio'r Waled</translation>
@@ -203,7 +193,6 @@
         <translation type="unfinished">Rhybudd: Mae allwedd Caps Lock ymlaen!</translation>
     </message>
 </context>
->>>>>>> 61646189
 <context>
     <name>BanTableModel</name>
     <message>
@@ -347,16 +336,11 @@
     </message>
     <message>
         <source>Send coins to a Bitcoin address</source>
-        <translation>Anfon arian i gyfeiriad Bitcoin</translation>
-    </message>
-    <message>
-<<<<<<< HEAD
-        <source>Bitcoin</source>
-        <translation>Blackcoin</translation>
-=======
+        <translation>Anfon arian i gyfeiriad Blackcoin</translation>
+    </message>
+    <message>
         <source>Backup wallet to another location</source>
         <translation>Bacio fyny'r waled i leoliad arall</translation>
->>>>>>> 61646189
     </message>
     <message>
         <source>Change the passphrase used for wallet encryption</source>
@@ -384,11 +368,11 @@
     </message>
     <message>
         <source>Sign messages with your Bitcoin addresses to prove you own them</source>
-        <translation>Arwyddo negeseuon gyda eich cyfeiriadau Bitcoin i brofi mae chi sy'n berchen arnynt</translation>
+        <translation>Arwyddo negeseuon gyda eich cyfeiriadau Blackcoin i brofi mae chi sy'n berchen arnynt</translation>
     </message>
     <message>
         <source>Verify messages to ensure they were signed with specified Bitcoin addresses</source>
-        <translation>Gwirio negeseuon i sicrhau eu bod wedi eu harwyddo gyda cyfeiriadau Bitcoin penodol</translation>
+        <translation>Gwirio negeseuon i sicrhau eu bod wedi eu harwyddo gyda cyfeiriadau Blackcoin penodol</translation>
     </message>
     <message>
         <source>&amp;File</source>
@@ -406,8 +390,6 @@
         <source>Tabs toolbar</source>
         <translation>Bar offer tabiau</translation>
     </message>
-<<<<<<< HEAD
-=======
     <message>
         <source>Request payments (generates QR codes and bitcoin: URIs)</source>
         <translation type="unfinished">Gofyn taliadau (creu côd QR a bitcoin: URIs)</translation>
@@ -446,7 +428,6 @@
         <source>Transactions after this will not yet be visible.</source>
         <translation>Ni fydd trafodion ar ôl hyn yn weledol eto.</translation>
     </message>
->>>>>>> 61646189
     <message>
         <source>Error</source>
         <translation>Gwall</translation>
@@ -648,9 +629,6 @@
         <source>&amp;Address</source>
         <translation>&amp;Cyfeiriad</translation>
     </message>
-<<<<<<< HEAD
-    </context>
-=======
     <message>
         <source>New sending address</source>
         <translation type="unfinished">Cyfeiriad anfon newydd</translation>
@@ -672,7 +650,6 @@
         <translation type="unfinished">Methodd gynhyrchu allwedd newydd.</translation>
     </message>
 </context>
->>>>>>> 61646189
 <context>
     <name>FreespaceChecker</name>
     <message>
@@ -697,86 +674,54 @@
         <source>Error</source>
         <translation>Gwall</translation>
     </message>
-<<<<<<< HEAD
+    <message>
+        <source>Welcome</source>
+        <translation>Croeso</translation>
+    </message>
     </context>
 <context>
     <name>ModalOverlay</name>
+    <message>
+        <source>Form</source>
+        <translation type="unfinished">Ffurflen</translation>
+    </message>
+    </context>
+<context>
+    <name>OptionsDialog</name>
+    <message>
+        <source>Options</source>
+        <translation>Opsiynau</translation>
+    </message>
+    <message>
+        <source>&amp;Network</source>
+        <translation>&amp;Rhwydwaith</translation>
+    </message>
+    <message>
+        <source>W&amp;allet</source>
+        <translation type="unfinished">W&amp;aled</translation>
+    </message>
+    <message>
+        <source>&amp;Window</source>
+        <translation>&amp;Ffenestr</translation>
+    </message>
+    <message>
+        <source>&amp;Display</source>
+        <translation>&amp;Dangos</translation>
+    </message>
+    <message>
+        <source>Error</source>
+        <translation type="unfinished">Gwall</translation>
+    </message>
+    </context>
+<context>
+    <name>OverviewPage</name>
     <message>
         <source>Form</source>
         <translation>Ffurflen</translation>
     </message>
     </context>
 <context>
-    <name>OpenURIDialog</name>
-=======
->>>>>>> 61646189
-    <message>
-        <source>Welcome</source>
-        <translation>Croeso</translation>
-    </message>
-    </context>
-<context>
-    <name>ModalOverlay</name>
-    <message>
-        <source>Form</source>
-        <translation type="unfinished">Ffurflen</translation>
-    </message>
-    </context>
-<context>
-    <name>OptionsDialog</name>
-    <message>
-        <source>Options</source>
-        <translation>Opsiynau</translation>
-    </message>
-    <message>
-        <source>&amp;Network</source>
-        <translation>&amp;Rhwydwaith</translation>
-    </message>
-    <message>
-        <source>W&amp;allet</source>
-        <translation type="unfinished">W&amp;aled</translation>
-    </message>
-    <message>
-        <source>&amp;Window</source>
-        <translation>&amp;Ffenestr</translation>
-    </message>
-    <message>
-        <source>&amp;Display</source>
-        <translation>&amp;Dangos</translation>
-    </message>
-    <message>
-        <source>Error</source>
-        <translation type="unfinished">Gwall</translation>
-    </message>
-    </context>
-<context>
-    <name>OverviewPage</name>
-    <message>
-        <source>Form</source>
-        <translation>Ffurflen</translation>
-    </message>
-    </context>
-<context>
-    <name>PaymentServer</name>
-    </context>
-<context>
     <name>PeerTableModel</name>
-<<<<<<< HEAD
-    </context>
-<context>
-    <name>QObject</name>
-    <message>
-        <source>%1 and %2</source>
-        <translation>%1 a %2</translation>
-    </message>
-    </context>
-<context>
-    <name>QObject::QObject</name>
-    </context>
-<context>
-    <name>QRImageWidget</name>
-    </context>
-=======
     <message>
         <source>Address</source>
         <extracomment>Title of Peers Table column which contains the IP/Onion/I2P address of the connected peer.</extracomment>
@@ -793,7 +738,6 @@
         <translation type="unfinished">Rhwydwaith</translation>
     </message>
 </context>
->>>>>>> 61646189
 <context>
     <name>RPCConsole</name>
     <message>
@@ -851,9 +795,6 @@
     </message>
     </context>
 <context>
-    <name>RecentRequestsTableModel</name>
-    </context>
-<context>
     <name>SendCoinsDialog</name>
     <message>
         <source>Send Coins</source>
@@ -984,17 +925,7 @@
     </message>
     </context>
 <context>
-<<<<<<< HEAD
-    <name>SendConfirmationDialog</name>
-    </context>
-<context>
-    <name>ShutdownWindow</name>
-    </context>
-<context>
-    <name>SignVerifyMessageDialog</name>
-=======
     <name>TransactionTableModel</name>
->>>>>>> 61646189
     <message>
         <source>Date</source>
         <translation type="unfinished">Dyddiad</translation>
@@ -1023,33 +954,6 @@
     </message>
     </context>
 <context>
-<<<<<<< HEAD
-    <name>TransactionDesc</name>
-    </context>
-<context>
-    <name>TransactionDescDialog</name>
-    </context>
-<context>
-    <name>TransactionTableModel</name>
-    </context>
-<context>
-    <name>TransactionView</name>
-    </context>
-<context>
-    <name>UnitDisplayStatusBarControl</name>
-    </context>
-<context>
-    <name>WalletFrame</name>
-    </context>
-<context>
-    <name>WalletModel</name>
-    </context>
-<context>
-    <name>WalletView</name>
-    </context>
-<context>
-    <name>bitcoin-core</name>
-=======
     <name>TransactionView</name>
     <message>
         <source>Today</source>
@@ -1094,19 +998,13 @@
     </context>
 <context>
     <name>WalletModel</name>
->>>>>>> 61646189
     <message>
         <source>Send Coins</source>
         <translation type="unfinished">Anfon arian</translation>
     </message>
     <message>
-<<<<<<< HEAD
-        <source>Bitcoin Core</source>
-        <translation>Blackcoin More</translation>
-=======
         <source>Current fee:</source>
         <translation type="unfinished">Ffi gyfredol</translation>
->>>>>>> 61646189
     </message>
     <message>
         <source>Increase:</source>
