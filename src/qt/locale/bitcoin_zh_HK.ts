<TS version="2.1" language="zh_HK">
<context>
    <name>AddressBookPage</name>
    <message>
        <source>Right-click to edit address or label</source>
        <translation type="unfinished">按右擊修改位址或標記</translation>
    </message>
    <message>
        <source>Create a new address</source>
        <translation type="unfinished">新增一個位址</translation>
    </message>
    <message>
        <source>&amp;New</source>
        <translation type="unfinished">新增 &amp;N</translation>
    </message>
    <message>
        <source>Copy the currently selected address to the system clipboard</source>
        <translation type="unfinished">複製目前選擇的位址到系統剪貼簿</translation>
    </message>
    <message>
        <source>&amp;Copy</source>
        <translation type="unfinished">複製 &amp;C</translation>
    </message>
    <message>
        <source>C&amp;lose</source>
        <translation type="unfinished">關閉 &amp;l</translation>
    </message>
    <message>
        <source>Delete the currently selected address from the list</source>
        <translation type="unfinished">把目前選擇的位址從列表中刪除</translation>
    </message>
    <message>
        <source>Enter address or label to search</source>
        <translation type="unfinished">輸入位址或標記以作搜尋</translation>
    </message>
    <message>
        <source>Export the data in the current tab to a file</source>
        <translation type="unfinished">把目前分頁的資料匯出至檔案</translation>
    </message>
    <message>
        <source>&amp;Export</source>
        <translation type="unfinished">匯出 &amp;E</translation>
    </message>
    <message>
        <source>&amp;Delete</source>
        <translation type="unfinished">刪除 &amp;D</translation>
    </message>
    <message>
        <source>Choose the address to send coins to</source>
        <translation type="unfinished">選擇要付錢過去的地址</translation>
    </message>
    <message>
        <source>Choose the address to receive coins with</source>
        <translation type="unfinished">選擇要收錢的地址</translation>
    </message>
    <message>
        <source>C&amp;hoose</source>
        <translation type="unfinished">選擇 &amp;h</translation>
    </message>
    <message>
        <source>These are your Bitcoin addresses for sending payments. Always check the amount and the receiving address before sending coins.</source>
        <translation type="unfinished">這些是你要付款過去的 Bitcoin 位址。在付款之前，務必要檢查金額和收款位址是否正確。</translation>
    </message>
    <message>
        <source>These are your Bitcoin addresses for receiving payments. Use the 'Create new receiving address' button in the receive tab to create new addresses.
Signing is only possible with addresses of the type 'legacy'.</source>
        <translation type="unfinished">這些是您的比特幣接收地址。使用“接收”標籤中的“產生新的接收地址”按鈕產生新的地址。只能使用“傳統”類型的地址進行簽名。</translation>
    </message>
    <message>
        <source>&amp;Copy Address</source>
        <translation type="unfinished">複製地址 &amp;C</translation>
    </message>
    <message>
        <source>Copy &amp;Label</source>
        <translation type="unfinished">複製標記 &amp;L</translation>
    </message>
    <message>
        <source>&amp;Edit</source>
        <translation type="unfinished">編輯 &amp;E</translation>
    </message>
    <message>
        <source>Export Address List</source>
        <translation type="unfinished">匯出地址清單</translation>
    </message>
    <message>
        <source>Comma separated file</source>
        <extracomment>Expanded name of the CSV file format. See: https://en.wikipedia.org/wiki/Comma-separated_values.</extracomment>
        <translation type="unfinished">逗號分隔文件</translation>
    </message>
    <message>
        <source>There was an error trying to save the address list to %1. Please try again.</source>
        <extracomment>An error message. %1 is a stand-in argument for the name of the file we attempted to save to.</extracomment>
        <translation type="unfinished">儲存地址列表到 %1 時發生錯誤。請再試一次。</translation>
    </message>
    <message>
        <source>Sending addresses - %1</source>
        <translation type="unfinished">付款地址 - %1</translation>
    </message>
    <message>
        <source>Receiving addresses - %1</source>
        <translation type="unfinished">收款地址 - %1</translation>
    </message>
    <message>
        <source>Exporting Failed</source>
        <translation type="unfinished">匯出失敗</translation>
    </message>
</context>
<context>
    <name>AddressTableModel</name>
    <message>
        <source>Label</source>
        <translation type="unfinished">標記</translation>
    </message>
    <message>
        <source>Address</source>
        <translation type="unfinished">地址</translation>
    </message>
    <message>
        <source>(no label)</source>
        <translation type="unfinished">(無標記)</translation>
    </message>
</context>
<context>
    <name>AskPassphraseDialog</name>
    <message>
        <source>Passphrase Dialog</source>
        <translation type="unfinished">複雜密碼對話方塊</translation>
    </message>
    <message>
        <source>Enter passphrase</source>
        <translation type="unfinished">請輸入密碼</translation>
    </message>
    <message>
        <source>New passphrase</source>
        <translation type="unfinished">新密碼</translation>
    </message>
    <message>
        <source>Repeat new passphrase</source>
        <translation type="unfinished">重複新密碼</translation>
    </message>
    <message>
        <source>Show passphrase</source>
        <translation type="unfinished">顯示密碼</translation>
    </message>
    <message>
        <source>Encrypt wallet</source>
        <translation type="unfinished">加密錢包</translation>
    </message>
    <message>
        <source>This operation needs your wallet passphrase to unlock the wallet.</source>
        <translation type="unfinished">這個動作需要你的錢包密碼來將錢包解鎖。</translation>
    </message>
    <message>
        <source>Unlock wallet</source>
        <translation type="unfinished">解鎖錢包</translation>
    </message>
    <message>
        <source>Change passphrase</source>
        <translation type="unfinished">更改密碼</translation>
    </message>
    <message>
        <source>Confirm wallet encryption</source>
        <translation type="unfinished">確認錢包加密</translation>
    </message>
    <message>
        <source>Warning: If you encrypt your wallet and lose your passphrase, you will &lt;b&gt;LOSE ALL OF YOUR BITCOINS&lt;/b&gt;!</source>
        <translation type="unfinished">警告: 如果你將錢包加密後又忘記密碼，你就會&lt;b&gt;失去所有 Bitcoin 了&lt;/b&gt;！</translation>
    </message>
    <message>
        <source>Are you sure you wish to encrypt your wallet?</source>
        <translation type="unfinished">你確定要把錢包加密嗎？</translation>
    </message>
    <message>
        <source>Wallet encrypted</source>
        <translation type="unfinished">錢包已加密</translation>
    </message>
    <message>
        <source>Enter the new passphrase for the wallet.&lt;br/&gt;Please use a passphrase of &lt;b&gt;ten or more random characters&lt;/b&gt;, or &lt;b&gt;eight or more words&lt;/b&gt;.</source>
        <translation type="unfinished">輸入錢包的新密碼。&lt;br/&gt;密碼請用&lt;b&gt;10 個或以上的隨機字元&lt;/b&gt;，或是&lt;b&gt;8 個或以上的字詞&lt;/b&gt;。</translation>
    </message>
    <message>
        <source>Enter the old passphrase and new passphrase for the wallet.</source>
        <translation type="unfinished">請輸入舊密碼和新密碼至錢包。</translation>
    </message>
    <message>
        <source>Remember that encrypting your wallet cannot fully protect your bitcoins from being stolen by malware infecting your computer.</source>
        <translation type="unfinished">請記得將錢包加密不能完全防止你的 Bitcoins 經被入侵電腦的惡意程式偷取。</translation>
    </message>
    <message>
        <source>Wallet to be encrypted</source>
        <translation type="unfinished">需要加密的錢包</translation>
    </message>
    <message>
        <source>Your wallet is about to be encrypted. </source>
        <translation type="unfinished">您的錢包將被加密</translation>
    </message>
    <message>
        <source>Your wallet is now encrypted. </source>
        <translation type="unfinished">您的錢包剛剛完成加密</translation>
    </message>
    <message>
        <source>IMPORTANT: Any previous backups you have made of your wallet file should be replaced with the newly generated, encrypted wallet file. For security reasons, previous backups of the unencrypted wallet file will become useless as soon as you start using the new, encrypted wallet.</source>
        <translation type="unfinished">重要: 請改用新產生的加密錢包檔，來取代所以舊錢包檔的備份。為安全計，當你開始使用新的加密錢包檔後，舊錢包檔的備份就不能再使用了。</translation>
    </message>
    <message>
        <source>Wallet encryption failed</source>
        <translation type="unfinished">錢包加密失敗</translation>
    </message>
    <message>
        <source>Wallet encryption failed due to an internal error. Your wallet was not encrypted.</source>
        <translation type="unfinished">因內部錯誤導致錢包加密失敗，你的錢包尚未加密。</translation>
    </message>
    <message>
        <source>The supplied passphrases do not match.</source>
        <translation type="unfinished">提供的密碼不一致。</translation>
    </message>
    <message>
        <source>Wallet unlock failed</source>
        <translation type="unfinished">錢包解鎖失敗</translation>
    </message>
    <message>
        <source>The passphrase entered for the wallet decryption was incorrect.</source>
        <translation type="unfinished">用來解密錢包的密碼不對。</translation>
    </message>
    <message>
        <source>The passphrase entered for the wallet decryption is incorrect. It contains a null character (ie - a zero byte). If the passphrase was set with a version of this software prior to 25.0, please try again with only the characters up to — but not including — the first null character. If this is successful, please set a new passphrase to avoid this issue in the future.</source>
        <translation type="unfinished">输入的密码有误，无法解密钱包。输入的密码中包含空字符（例如，一个值为零的字节）。如果密码是在此软件早于25.0的版本上设置的，请只输入密码中首个空字符（不包括空字符本身）之前的部分来再尝试一次。如果这样可以成功解密，为避免未来出现问题，请设置一个新的密码。</translation>
    </message>
    <message>
        <source>Wallet passphrase was successfully changed.</source>
        <translation type="unfinished">錢包密碼已成功更改。</translation>
    </message>
    <message>
        <source>Passphrase change failed</source>
        <translation type="unfinished">修改密码失败</translation>
    </message>
    <message>
        <source>The old passphrase entered for the wallet decryption is incorrect. It contains a null character (ie - a zero byte). If the passphrase was set with a version of this software prior to 25.0, please try again with only the characters up to — but not including — the first null character.</source>
        <translation type="unfinished">输入的旧密码有误，无法解密钱包。输入的密码中包含空字符（例如，一个值为零的字节）。如果密码是在此软件早于25.0的版本上设置的，请只输入密码中首个空字符（不包括空字符本身）之前的部分来再尝试一次。</translation>
    </message>
    <message>
        <source>Warning: The Caps Lock key is on!</source>
        <translation type="unfinished">警告: Caps Lock 已啟用！</translation>
    </message>
</context>
<context>
    <name>BanTableModel</name>
    <message>
        <source>IP/Netmask</source>
        <translation type="unfinished">IP位址/遮罩</translation>
    </message>
    <message>
        <source>Banned Until</source>
        <translation type="unfinished">封鎖至</translation>
    </message>
</context>
<context>
    <name>BitcoinApplication</name>
    <message>
        <source>Settings file %1 might be corrupt or invalid.</source>
        <translation type="unfinished">设置文件%1可能已损坏或无效。</translation>
    </message>
    <message>
        <source>Runaway exception</source>
        <translation type="unfinished">未捕获的异常</translation>
    </message>
    <message>
        <source>Internal error</source>
        <translation type="unfinished">內部錯誤</translation>
    </message>
    <message>
        <source>An internal error occurred. %1 will attempt to continue safely. This is an unexpected bug which can be reported as described below.</source>
        <translation type="unfinished">發生了內部錯誤%1 將嘗試安全地繼續。 這是一個意外錯誤，可以按如下所述進行報告。</translation>
    </message>
</context>
<context>
    <name>QObject</name>
    <message>
        <source>Do you want to reset settings to default values, or to abort without making changes?</source>
        <extracomment>Explanatory text shown on startup when the settings file cannot be read. Prompts user to make a choice between resetting or aborting.</extracomment>
        <translation type="unfinished">要将设置重置为默认值，还是不做任何更改就中止?</translation>
    </message>
    <message>
        <source>A fatal error occurred. Check that settings file is writable, or try running with -nosettings.</source>
        <extracomment>Explanatory text shown on startup when the settings file could not be written. Prompts user to check that we have the ability to write to the file. Explains that the user has the option of running without a settings file.</extracomment>
        <translation type="unfinished">出现致命错误。请检查设置文件是否可写，或者尝试带 -nosettings 参数运行。</translation>
    </message>
    <message>
        <source>Error: %1</source>
        <translation type="unfinished">錯誤: %1</translation>
    </message>
    <message>
        <source>%1 didn't yet exit safely…</source>
        <translation type="unfinished">%1尚未安全退出…</translation>
    </message>
    <message>
        <source>unknown</source>
        <translation type="unfinished">未知</translation>
    </message>
    <message>
        <source>Embedded "%1"</source>
        <translation type="unfinished">嵌入的 "%1"</translation>
    </message>
    <message>
        <source>Default system font "%1"</source>
        <translation type="unfinished">默认系统字体 "%1"</translation>
    </message>
    <message>
        <source>Custom…</source>
        <translation type="unfinished">自定义...</translation>
    </message>
    <message>
        <source>Amount</source>
        <translation type="unfinished">金额</translation>
    </message>
    <message>
        <source>Enter a Bitcoin address (e.g. %1)</source>
        <translation type="unfinished">輸入一個 Bitcoin 位址 (例如 %1)</translation>
    </message>
    <message>
        <source>Unroutable</source>
        <translation type="unfinished">不可路由</translation>
    </message>
    <message>
        <source>Inbound</source>
        <extracomment>An inbound connection from a peer. An inbound connection is a connection initiated by a peer.</extracomment>
        <translation type="unfinished">進來</translation>
    </message>
    <message>
<<<<<<< HEAD
        <source>Outbound</source>
        <extracomment>An outbound connection to a peer. An outbound connection is a connection initiated by us.</extracomment>
        <translation type="unfinished">傳出</translation>
    </message>
    <message>
        <source>Full Relay</source>
        <extracomment>Peer connection type that relays all network information.</extracomment>
        <translation type="unfinished">完整转发</translation>
=======
        <source>Full Relay</source>
        <extracomment>Peer connection type that relays all network information.</extracomment>
        <translation type="unfinished">完全轉述
</translation>
>>>>>>> de3e0738
    </message>
    <message>
        <source>Block Relay</source>
        <extracomment>Peer connection type that relays network information about blocks and not transactions or addresses.</extracomment>
        <translation type="unfinished">区块转发</translation>
    </message>
    <message>
        <source>Manual</source>
        <extracomment>Peer connection type established manually through one of several methods.</extracomment>
        <translation type="unfinished">手册</translation>
    </message>
    <message>
        <source>Feeler</source>
        <extracomment>Short-lived peer connection type that tests the aliveness of known addresses.</extracomment>
<<<<<<< HEAD
        <translation type="unfinished">触须</translation>
    </message>
    <message>
        <source>Address Fetch</source>
        <extracomment>Short-lived peer connection type that solicits known addresses from a peer.</extracomment>
        <translation type="unfinished">地址取回</translation>
=======
        <translation type="unfinished">觸角
</translation>
>>>>>>> de3e0738
    </message>
    <message>
        <source>%1 d</source>
        <translation type="unfinished">%1 日</translation>
    </message>
    <message>
        <source>%1 h</source>
        <translation type="unfinished">%1 小時</translation>
    </message>
    <message>
        <source>%1 m</source>
        <translation type="unfinished">%1 分</translation>
    </message>
    <message>
        <source>%1 s</source>
        <translation type="unfinished">%1 秒</translation>
    </message>
    <message>
        <source>None</source>
        <translation type="unfinished">沒有</translation>
    </message>
    <message>
        <source>%1 ms</source>
        <translation type="unfinished">%1 亳秒</translation>
    </message>
    <message numerus="yes">
        <source>%n second(s)</source>
        <translation type="unfinished">
            <numerusform>%n秒</numerusform>
        </translation>
    </message>
    <message numerus="yes">
        <source>%n minute(s)</source>
        <translation type="unfinished">
            <numerusform>%n分钟</numerusform>
        </translation>
    </message>
    <message numerus="yes">
        <source>%n hour(s)</source>
        <translation type="unfinished">
            <numerusform>%n 小时</numerusform>
        </translation>
    </message>
    <message numerus="yes">
        <source>%n day(s)</source>
        <translation type="unfinished">
            <numerusform>%n 天</numerusform>
        </translation>
    </message>
    <message numerus="yes">
        <source>%n week(s)</source>
        <translation type="unfinished">
            <numerusform>%n 周</numerusform>
        </translation>
    </message>
    <message>
        <source>%1 and %2</source>
        <translation type="unfinished">%1 和 %2</translation>
    </message>
    <message numerus="yes">
        <source>%n year(s)</source>
        <translation type="unfinished">
            <numerusform>%n年</numerusform>
        </translation>
    </message>
    <message>
        <source>%1 B</source>
        <translation type="unfinished">%1 B (位元組)</translation>
    </message>
    <message>
        <source>%1 MB</source>
        <translation type="unfinished">%1 MB (百萬位元組)</translation>
    </message>
    <message>
        <source>%1 GB</source>
        <translation type="unfinished">%1 GB (十億位元組)</translation>
    </message>
</context>
<context>
    <name>BitcoinGUI</name>
    <message>
        <source>&amp;Overview</source>
        <translation type="unfinished">總覽 &amp;O</translation>
    </message>
    <message>
        <source>Show general overview of wallet</source>
        <translation type="unfinished">顯示錢包一般總覽</translation>
    </message>
    <message>
        <source>&amp;Transactions</source>
        <translation type="unfinished">交易 &amp;T</translation>
    </message>
    <message>
        <source>Browse transaction history</source>
        <translation type="unfinished">瀏覽交易紀錄</translation>
    </message>
    <message>
        <source>E&amp;xit</source>
        <translation type="unfinished">結束 &amp;x</translation>
    </message>
    <message>
        <source>Quit application</source>
        <translation type="unfinished">結束應用程式</translation>
    </message>
    <message>
        <source>&amp;About %1</source>
        <translation type="unfinished">關於 %1 &amp;A</translation>
    </message>
    <message>
        <source>Show information about %1</source>
        <translation type="unfinished">顯示 %1 的相關資訊</translation>
    </message>
    <message>
        <source>About &amp;Qt</source>
        <translation type="unfinished">關於 Qt &amp;Q</translation>
    </message>
    <message>
        <source>Show information about Qt</source>
        <translation type="unfinished">顯示 Qt 相關資訊</translation>
    </message>
    <message>
        <source>Modify configuration options for %1</source>
        <translation type="unfinished">修正 %1 的設定選項</translation>
    </message>
    <message>
        <source>Create a new wallet</source>
        <translation type="unfinished">新增一個錢包</translation>
    </message>
    <message>
        <source>&amp;Minimize</source>
        <translation type="unfinished">最小化</translation>
    </message>
    <message>
        <source>Wallet:</source>
        <translation type="unfinished">錢包:</translation>
    </message>
    <message>
        <source>Network activity disabled.</source>
        <extracomment>A substring of the tooltip.</extracomment>
        <translation type="unfinished">网络活动已禁用。</translation>
    </message>
    <message>
        <source>Proxy is &lt;b&gt;enabled&lt;/b&gt;: %1</source>
        <translation type="unfinished">代理服务器已&lt;b&gt;启用&lt;/b&gt;: %1</translation>
    </message>
    <message>
        <source>Send coins to a Bitcoin address</source>
        <translation type="unfinished">付款至一個 Bitcoin 位址</translation>
    </message>
    <message>
        <source>Backup wallet to another location</source>
        <translation type="unfinished">把錢包備份到其它地方</translation>
    </message>
    <message>
        <source>Change the passphrase used for wallet encryption</source>
        <translation type="unfinished">改變錢包加密用的密碼</translation>
    </message>
    <message>
        <source>&amp;Send</source>
        <translation type="unfinished">付款 &amp;S</translation>
    </message>
    <message>
        <source>&amp;Receive</source>
        <translation type="unfinished">收款 &amp;R</translation>
    </message>
    <message>
        <source>&amp;Options…</source>
        <translation type="unfinished">选项(&amp;O)</translation>
    </message>
    <message>
        <source>&amp;Encrypt Wallet…</source>
        <translation type="unfinished">加密钱包(&amp;E)</translation>
    </message>
    <message>
        <source>Encrypt the private keys that belong to your wallet</source>
        <translation type="unfinished">把你钱包中的私钥加密</translation>
    </message>
    <message>
        <source>&amp;Backup Wallet…</source>
        <translation type="unfinished">备份钱包(&amp;B)</translation>
    </message>
    <message>
        <source>&amp;Change Passphrase…</source>
        <translation type="unfinished">修改密码(&amp;C)</translation>
    </message>
    <message>
        <source>Sign &amp;message…</source>
        <translation type="unfinished">签名消息(&amp;M)</translation>
    </message>
    <message>
        <source>Sign messages with your Bitcoin addresses to prove you own them</source>
        <translation type="unfinished">用比特币地址关联的私钥为消息签名，以证明您拥有这个比特币地址</translation>
    </message>
    <message>
        <source>&amp;Verify message…</source>
        <translation type="unfinished">验证消息(&amp;V)</translation>
    </message>
    <message>
        <source>Verify messages to ensure they were signed with specified Bitcoin addresses</source>
        <translation type="unfinished">校验消息，确保该消息是由指定的比特币地址所有者签名的</translation>
    </message>
    <message>
        <source>&amp;Load PSBT from file…</source>
        <translation type="unfinished">从文件加载PSBT(&amp;L)...</translation>
    </message>
    <message>
        <source>Open &amp;URI…</source>
        <translation type="unfinished">打开&amp;URI...</translation>
    </message>
    <message>
        <source>Close Wallet…</source>
        <translation type="unfinished">关闭钱包...</translation>
    </message>
    <message>
        <source>Create Wallet…</source>
        <translation type="unfinished">创建钱包...</translation>
    </message>
    <message>
        <source>Close All Wallets…</source>
        <translation type="unfinished">关闭所有钱包...</translation>
    </message>
    <message>
        <source>&amp;File</source>
        <translation type="unfinished">檔案 &amp;F</translation>
    </message>
    <message>
        <source>&amp;Settings</source>
        <translation type="unfinished">設定 &amp;S</translation>
    </message>
    <message>
        <source>&amp;Help</source>
        <translation type="unfinished">說明 &amp;H</translation>
    </message>
    <message>
        <source>Tabs toolbar</source>
        <translation type="unfinished">标签页工具栏</translation>
    </message>
    <message>
        <source>Syncing Headers (%1%)…</source>
        <translation type="unfinished">同步区块头 (%1%)…</translation>
    </message>
    <message>
        <source>Synchronizing with network…</source>
        <translation type="unfinished">与网络同步...</translation>
    </message>
    <message>
        <source>Indexing blocks on disk…</source>
        <translation type="unfinished">对磁盘上的区块进行索引...</translation>
    </message>
    <message>
        <source>Processing blocks on disk…</source>
        <translation type="unfinished">处理磁盘上的区块...</translation>
    </message>
    <message>
        <source>Connecting to peers…</source>
        <translation type="unfinished">连到同行...</translation>
    </message>
    <message>
        <source>Request payments (generates QR codes and bitcoin: URIs)</source>
        <translation type="unfinished">要求付款 (產生QR碼 bitcoin: URIs)</translation>
    </message>
    <message>
        <source>Show the list of used sending addresses and labels</source>
        <translation type="unfinished">显示用过的付款地址和标签的列表</translation>
    </message>
    <message>
        <source>Show the list of used receiving addresses and labels</source>
        <translation type="unfinished">显示用过的收款地址和标签的列表</translation>
    </message>
    <message>
        <source>&amp;Command-line options</source>
        <translation type="unfinished">命令行选项(&amp;C)</translation>
    </message>
    <message numerus="yes">
        <source>Processed %n block(s) of transaction history.</source>
        <translation type="unfinished">
            <numerusform>已處裡%n個區塊的交易紀錄</numerusform>
        </translation>
    </message>
    <message>
        <source>%1 behind</source>
        <translation type="unfinished">落后 %1</translation>
    </message>
    <message>
        <source>Catching up…</source>
        <translation type="unfinished">赶上...</translation>
    </message>
    <message>
        <source>Last received block was generated %1 ago.</source>
        <translation type="unfinished">最新接收到的区块是在%1之前生成的。</translation>
    </message>
    <message>
        <source>Transactions after this will not yet be visible.</source>
        <translation type="unfinished">在此之后的交易尚不可见。</translation>
    </message>
    <message>
        <source>Error</source>
        <translation type="unfinished">錯誤</translation>
    </message>
    <message>
        <source>Warning</source>
        <translation type="unfinished">警告</translation>
    </message>
    <message>
        <source>Information</source>
        <translation type="unfinished">資訊</translation>
    </message>
    <message>
        <source>Up to date</source>
        <translation type="unfinished">已更新至最新版本</translation>
    </message>
    <message>
        <source>Load Partially Signed Bitcoin Transaction</source>
        <translation type="unfinished">加载部分签名比特币交易（PSBT）</translation>
    </message>
    <message>
        <source>Load PSBT from &amp;clipboard…</source>
        <translation type="unfinished">從剪貼簿載入PSBT</translation>
    </message>
    <message>
        <source>Load Partially Signed Bitcoin Transaction from clipboard</source>
        <translation type="unfinished">从剪贴板中加载部分签名比特币交易（PSBT）</translation>
    </message>
    <message>
        <source>Node window</source>
        <translation type="unfinished">节点窗口</translation>
    </message>
    <message>
        <source>Open node debugging and diagnostic console</source>
        <translation type="unfinished">打开节点调试与诊断控制台</translation>
    </message>
    <message>
        <source>&amp;Sending addresses</source>
        <translation type="unfinished">付款地址(&amp;S)</translation>
    </message>
    <message>
        <source>&amp;Receiving addresses</source>
        <translation type="unfinished">收款地址(&amp;R)</translation>
    </message>
    <message>
        <source>Open a bitcoin: URI</source>
        <translation type="unfinished">打开bitcoin:开头的URI</translation>
    </message>
    <message>
        <source>Open Wallet</source>
        <translation type="unfinished">開啟錢包</translation>
    </message>
    <message>
        <source>Open a wallet</source>
        <translation type="unfinished">開啟一個錢包</translation>
    </message>
    <message>
        <source>Close wallet</source>
        <translation type="unfinished">卸载钱包</translation>
    </message>
    <message>
        <source>Restore Wallet…</source>
        <extracomment>Name of the menu item that restores wallet from a backup file.</extracomment>
        <translation type="unfinished">恢復錢包...</translation>
    </message>
    <message>
        <source>Restore a wallet from a backup file</source>
        <extracomment>Status tip for Restore Wallet menu item</extracomment>
        <translation type="unfinished">從備份檔案中恢復錢包</translation>
    </message>
    <message>
        <source>Close all wallets</source>
        <translation type="unfinished">关闭所有钱包</translation>
    </message>
    <message>
        <source>Migrate Wallet</source>
        <translation type="unfinished">迁移钱包</translation>
    </message>
    <message>
        <source>Migrate a wallet</source>
        <translation type="unfinished">迁移一个钱包</translation>
    </message>
    <message>
        <source>Show the %1 help message to get a list with possible Bitcoin command-line options</source>
        <translation type="unfinished">显示 %1 帮助信息，获取可用命令行选项列表</translation>
    </message>
    <message>
        <source>&amp;Mask values</source>
        <translation type="unfinished">遮住数值(&amp;M)</translation>
    </message>
    <message>
        <source>Mask the values in the Overview tab</source>
        <translation type="unfinished">在“概况”标签页中不明文显示数值、只显示掩码</translation>
    </message>
    <message>
        <source>default wallet</source>
        <translation type="unfinished">預設錢包</translation>
    </message>
    <message>
        <source>No wallets available</source>
        <translation type="unfinished">没有可用的钱包</translation>
    </message>
    <message>
        <source>Wallet Data</source>
        <extracomment>Name of the wallet data file format.</extracomment>
        <translation type="unfinished">錢包資料</translation>
    </message>
    <message>
        <source>Load Wallet Backup</source>
        <extracomment>The title for Restore Wallet File Windows</extracomment>
        <translation type="unfinished">載入錢包備份</translation>
    </message>
    <message>
        <source>Restore Wallet</source>
        <extracomment>Title of pop-up window shown when the user is attempting to restore a wallet.</extracomment>
        <translation type="unfinished">恢復錢包</translation>
    </message>
    <message>
        <source>Wallet Name</source>
        <extracomment>Label of the input field where the name of the wallet is entered.</extracomment>
        <translation type="unfinished">钱包名称</translation>
    </message>
    <message>
        <source>&amp;Window</source>
        <translation type="unfinished">窗口(&amp;W)</translation>
    </message>
    <message>
        <source>Zoom</source>
        <translation type="unfinished">缩放</translation>
    </message>
    <message>
        <source>Main Window</source>
        <translation type="unfinished">主視窗</translation>
    </message>
    <message>
        <source>%1 client</source>
        <translation type="unfinished">%1 客户端</translation>
    </message>
    <message>
        <source>&amp;Hide</source>
        <translation type="unfinished">隐藏(&amp;H)</translation>
    </message>
    <message>
        <source>S&amp;how</source>
        <translation type="unfinished">&amp;顯示</translation>
    </message>
    <message numerus="yes">
        <source>%n active connection(s) to Bitcoin network.</source>
        <extracomment>A substring of the tooltip.</extracomment>
        <translation type="unfinished">
            <numerusform> %n 与比特币网络接。</numerusform>
        </translation>
    </message>
    <message>
        <source>Click for more actions.</source>
        <extracomment>A substring of the tooltip. "More actions" are available via the context menu.</extracomment>
        <translation type="unfinished">点击查看更多操作。</translation>
    </message>
    <message>
        <source>Show Peers tab</source>
        <extracomment>A context menu item. The "Peers tab" is an element of the "Node window".</extracomment>
        <translation type="unfinished">显示节点标签</translation>
    </message>
    <message>
        <source>Disable network activity</source>
        <extracomment>A context menu item.</extracomment>
        <translation type="unfinished">禁用网络活动</translation>
    </message>
    <message>
        <source>Enable network activity</source>
        <extracomment>A context menu item. The network activity was disabled previously.</extracomment>
        <translation type="unfinished">启用网络活动</translation>
    </message>
    <message>
        <source>Pre-syncing Headers (%1%)…</source>
        <translation type="unfinished">預先同步標頭(%1%)</translation>
    </message>
    <message>
        <source>Error creating wallet</source>
        <translation type="unfinished">创建钱包时出错</translation>
    </message>
    <message>
        <source>Cannot create new wallet, the software was compiled without sqlite support (required for descriptor wallets)</source>
        <translation type="unfinished">无法创建新钱包，软件编译时未启用SQLite支持（输出描述符钱包需要它）</translation>
    </message>
    <message>
        <source>Error: %1</source>
        <translation type="unfinished">錯誤: %1</translation>
    </message>
    <message>
        <source>Warning: %1</source>
        <translation type="unfinished">警告: %1</translation>
    </message>
    <message>
        <source>Date: %1
</source>
        <translation type="unfinished">日期: %1
</translation>
    </message>
    <message>
        <source>Amount: %1
</source>
        <translation type="unfinished">金額: %1
</translation>
    </message>
    <message>
        <source>Wallet: %1
</source>
        <translation type="unfinished">錢包: %1
</translation>
    </message>
    <message>
        <source>Type: %1
</source>
        <translation type="unfinished">種類: %1
</translation>
    </message>
    <message>
        <source>Label: %1
</source>
        <translation type="unfinished">標記: %1
</translation>
    </message>
    <message>
        <source>Address: %1
</source>
        <translation type="unfinished">地址: %1
</translation>
    </message>
    <message>
        <source>Sent transaction</source>
        <translation type="unfinished">送出交易</translation>
    </message>
    <message>
        <source>Incoming transaction</source>
        <translation type="unfinished">收款交易</translation>
    </message>
    <message>
        <source>HD key generation is &lt;b&gt;enabled&lt;/b&gt;</source>
        <translation type="unfinished">產生 HD 金鑰&lt;b&gt;已經啟用&lt;/b&gt;</translation>
    </message>
    <message>
        <source>HD key generation is &lt;b&gt;disabled&lt;/b&gt;</source>
        <translation type="unfinished">HD密钥生成&lt;b&gt;禁用&lt;/b&gt;</translation>
    </message>
    <message>
        <source>Private key &lt;b&gt;disabled&lt;/b&gt;</source>
        <translation type="unfinished">私钥&lt;b&gt;禁用&lt;/b&gt;</translation>
    </message>
    <message>
        <source>Wallet is &lt;b&gt;encrypted&lt;/b&gt; and currently &lt;b&gt;unlocked&lt;/b&gt;</source>
        <translation type="unfinished">錢包&lt;b&gt;已加密&lt;/b&gt;並且&lt;b&gt;解鎖中&lt;/b&gt;</translation>
    </message>
    <message>
        <source>Wallet is &lt;b&gt;encrypted&lt;/b&gt; and currently &lt;b&gt;locked&lt;/b&gt;</source>
        <translation type="unfinished">錢包&lt;b&gt;已加密&lt;/b&gt;並且&lt;b&gt;上鎖中&lt;/b&gt;</translation>
    </message>
    <message>
        <source>Original message:</source>
        <translation type="unfinished">原消息:</translation>
    </message>
</context>
<context>
    <name>UnitDisplayStatusBarControl</name>
    <message>
        <source>Unit to show amounts in. Click to select another unit.</source>
        <translation type="unfinished">金额单位。单击选择别的单位。</translation>
    </message>
</context>
<context>
    <name>CoinControlDialog</name>
    <message>
        <source>Coin Selection</source>
        <translation type="unfinished">手动选币</translation>
    </message>
    <message>
        <source>Quantity:</source>
        <translation type="unfinished">总量:</translation>
    </message>
    <message>
        <source>Bytes:</source>
        <translation type="unfinished">位元組數:</translation>
    </message>
    <message>
        <source>Amount:</source>
        <translation type="unfinished">金额:</translation>
    </message>
    <message>
        <source>Fee:</source>
        <translation type="unfinished">费用:</translation>
    </message>
    <message>
        <source>After Fee:</source>
        <translation type="unfinished">計費後金額:</translation>
    </message>
    <message>
        <source>Change:</source>
        <translation type="unfinished">找零:</translation>
    </message>
    <message>
        <source>(un)select all</source>
        <translation type="unfinished">全(不)选</translation>
    </message>
    <message>
        <source>Tree mode</source>
        <translation type="unfinished">树状模式</translation>
    </message>
    <message>
        <source>List mode</source>
        <translation type="unfinished">列表模式</translation>
    </message>
    <message>
        <source>Amount</source>
        <translation type="unfinished">金额</translation>
    </message>
    <message>
        <source>Received with label</source>
        <translation type="unfinished">收款标签</translation>
    </message>
    <message>
        <source>Received with address</source>
        <translation type="unfinished">收款地址</translation>
    </message>
    <message>
        <source>Date</source>
        <translation type="unfinished">日期</translation>
    </message>
    <message>
        <source>Confirmed</source>
        <translation type="unfinished">已確認</translation>
    </message>
    <message>
        <source>Copy amount</source>
        <translation type="unfinished">复制金额</translation>
    </message>
    <message>
        <source>&amp;Copy address</source>
        <translation type="unfinished">复制地址(&amp;C)</translation>
    </message>
    <message>
        <source>Copy &amp;label</source>
        <translation type="unfinished">复制标签(&amp;L)</translation>
    </message>
    <message>
        <source>Copy &amp;amount</source>
        <translation type="unfinished">复制和数量</translation>
    </message>
    <message>
        <source>Copy transaction &amp;ID and output index</source>
        <translation type="unfinished">複製交易&amp;ID與輸出序號</translation>
    </message>
    <message>
        <source>L&amp;ock unspent</source>
        <translation type="unfinished">锁定未花费(&amp;O)</translation>
    </message>
    <message>
        <source>&amp;Unlock unspent</source>
        <translation type="unfinished">解锁未花费(&amp;U)</translation>
    </message>
    <message>
        <source>Copy quantity</source>
        <translation type="unfinished">复制数目</translation>
    </message>
    <message>
        <source>Copy fee</source>
        <translation type="unfinished">複製手續費</translation>
    </message>
    <message>
        <source>Copy after fee</source>
        <translation type="unfinished">複製計費後金額</translation>
    </message>
    <message>
        <source>Copy bytes</source>
        <translation type="unfinished">复制字节数</translation>
    </message>
    <message>
        <source>Copy change</source>
        <translation type="unfinished">複製找零金額</translation>
    </message>
    <message>
        <source>(%1 locked)</source>
        <translation type="unfinished">(%1已锁定)</translation>
    </message>
    <message>
        <source>Can vary +/- %1 satoshi(s) per input.</source>
        <translation type="unfinished">每个输入可能有 +/- %1 聪 (satoshi) 的误差。</translation>
    </message>
    <message>
        <source>(no label)</source>
        <translation type="unfinished">(無標記)</translation>
    </message>
    <message>
        <source>change from %1 (%2)</source>
        <translation type="unfinished">找零來自於 %1 (%2)</translation>
    </message>
    <message>
        <source>(change)</source>
        <translation type="unfinished">(找零)</translation>
    </message>
</context>
<context>
    <name>CreateWalletActivity</name>
    <message>
        <source>Create Wallet</source>
        <extracomment>Title of window indicating the progress of creation of a new wallet.</extracomment>
        <translation type="unfinished">新增錢包</translation>
    </message>
    <message>
        <source>Creating Wallet &lt;b&gt;%1&lt;/b&gt;…</source>
        <extracomment>Descriptive text of the create wallet progress window which indicates to the user which wallet is currently being created.</extracomment>
        <translation type="unfinished">正在創建錢包&lt;b&gt;%1&lt;/b&gt;...</translation>
    </message>
    <message>
        <source>Create wallet failed</source>
        <translation type="unfinished">創建錢包失敗&lt;br&gt;</translation>
    </message>
    <message>
        <source>Create wallet warning</source>
        <translation type="unfinished">產生錢包警告:</translation>
    </message>
    <message>
        <source>Can't list signers</source>
        <translation type="unfinished">無法列出簽名器</translation>
    </message>
    <message>
        <source>Too many external signers found</source>
        <translation type="unfinished">偵測到的外接簽名器過多</translation>
    </message>
</context>
<context>
    <name>MigrateWalletActivity</name>
    <message>
        <source>Migrate wallet</source>
        <translation type="unfinished">迁移钱包</translation>
    </message>
    <message>
        <source>Are you sure you wish to migrate the wallet &lt;i&gt;%1&lt;/i&gt;?</source>
        <translation type="unfinished">您确定想要迁移钱包&lt;i&gt;%1&lt;/i&gt;吗？</translation>
    </message>
    <message>
        <source>Migrating the wallet will convert this wallet to one or more descriptor wallets. A new wallet backup will need to be made.
If this wallet contains any watchonly scripts, a new wallet will be created which contains those watchonly scripts.
If this wallet contains any solvable but not watched scripts, a different and new wallet will be created which contains those scripts.

The migration process will create a backup of the wallet before migrating. This backup file will be named &lt;wallet name&gt;-&lt;timestamp&gt;.legacy.bak and can be found in the directory for this wallet. In the event of an incorrect migration, the backup can be restored with the "Restore Wallet" functionality.</source>
        <translation type="unfinished">迁移钱包将会把这个钱包转换成一个或多个输出描述符钱包。将会需要创建一个新的钱包备份。
如果这个钱包包含仅观察脚本，将会创建包含那些仅观察脚本的新钱包。
如果这个钱包包含可解但又未被监视的脚本，将会创建一个不同的钱包以包含那些脚本。

迁移过程开始前将会创建一个钱包备份。备份文件将会被命名为 &lt;wallet name&gt;-&lt;timestamp&gt;.legacy.bak 然后被保存在该钱包所在目录下。如果迁移过程出错，可以使用“恢复钱包”功能恢复备份。</translation>
    </message>
    <message>
        <source>Migrate Wallet</source>
        <translation type="unfinished">迁移钱包</translation>
    </message>
    <message>
        <source>Migrating Wallet &lt;b&gt;%1&lt;/b&gt;…</source>
        <translation type="unfinished">迁移钱包 &lt;b&gt;%1&lt;/b&gt;...</translation>
    </message>
    <message>
        <source>The wallet '%1' was migrated successfully.</source>
        <translation type="unfinished">已成功迁移钱包 '%1' 。</translation>
    </message>
    <message>
        <source>Watchonly scripts have been migrated to a new wallet named '%1'.</source>
        <translation type="unfinished">仅观察脚本已经被迁移到被命名为“%1”的新钱包中。</translation>
    </message>
    <message>
        <source>Solvable but not watched scripts have been migrated to a new wallet named '%1'.</source>
        <translation type="unfinished">可解决但未被观察到的脚本已经被迁移到被命名为“%1”的新钱包。</translation>
    </message>
    <message>
        <source>Migration failed</source>
        <translation type="unfinished">迁移失败</translation>
    </message>
    <message>
        <source>Migration Successful</source>
        <translation type="unfinished">迁移成功</translation>
    </message>
</context>
<context>
    <name>OpenWalletActivity</name>
    <message>
        <source>Open wallet failed</source>
        <translation type="unfinished">打開錢包失敗</translation>
    </message>
    <message>
        <source>Open wallet warning</source>
        <translation type="unfinished">打開錢包警告</translation>
    </message>
    <message>
        <source>default wallet</source>
        <translation type="unfinished">預設錢包</translation>
    </message>
    <message>
        <source>Open Wallet</source>
        <extracomment>Title of window indicating the progress of opening of a wallet.</extracomment>
        <translation type="unfinished">開啟錢包</translation>
    </message>
    </context>
<context>
    <name>RestoreWalletActivity</name>
    <message>
        <source>Restore Wallet</source>
        <extracomment>Title of progress window which is displayed when wallets are being restored.</extracomment>
        <translation type="unfinished">恢復錢包</translation>
    </message>
    <message>
        <source>Restoring Wallet &lt;b&gt;%1&lt;/b&gt;…</source>
        <extracomment>Descriptive text of the restore wallets progress window which indicates to the user that wallets are currently being restored.</extracomment>
        <translation type="unfinished">正在恢復錢包&lt;b&gt;%1&lt;/b&gt;...</translation>
    </message>
    <message>
        <source>Restore wallet failed</source>
        <extracomment>Title of message box which is displayed when the wallet could not be restored.</extracomment>
        <translation type="unfinished">恢復錢包失敗</translation>
    </message>
    <message>
        <source>Restore wallet warning</source>
        <extracomment>Title of message box which is displayed when the wallet is restored with some warning.</extracomment>
        <translation type="unfinished">恢復錢包警告</translation>
    </message>
    <message>
        <source>Restore wallet message</source>
        <extracomment>Title of message box which is displayed when the wallet is successfully restored.</extracomment>
        <translation type="unfinished">恢復錢包訊息</translation>
    </message>
</context>
<context>
    <name>WalletController</name>
    <message>
        <source>Close wallet</source>
        <translation type="unfinished">卸载钱包</translation>
    </message>
    <message>
        <source>Closing the wallet for too long can result in having to resync the entire chain if pruning is enabled.</source>
        <translation type="unfinished">启用修剪时，如果一个钱包被卸载太久，就必须重新同步整条区块链才能再次加载它。</translation>
    </message>
    <message>
        <source>Close all wallets</source>
        <translation type="unfinished">关闭所有钱包</translation>
    </message>
    <message>
        <source>Are you sure you wish to close all wallets?</source>
        <translation type="unfinished">您确定想要关闭所有钱包吗?</translation>
    </message>
</context>
<context>
    <name>RestoreWalletActivity</name>
    <message>
        <source>Restore Wallet</source>
        <extracomment>Title of progress window which is displayed when wallets are being restored.</extracomment>
        <translation type="unfinished">恢復錢包</translation>
    </message>
    <message>
        <source>Restoring Wallet &lt;b&gt;%1&lt;/b&gt;…</source>
        <extracomment>Descriptive text of the restore wallets progress window which indicates to the user that wallets are currently being restored.</extracomment>
        <translation type="unfinished">正在恢復錢包&lt;b&gt;%1&lt;/b&gt;...</translation>
    </message>
    <message>
        <source>Restore wallet failed</source>
        <extracomment>Title of message box which is displayed when the wallet could not be restored.</extracomment>
        <translation type="unfinished">恢復錢包失敗</translation>
    </message>
    <message>
        <source>Restore wallet warning</source>
        <extracomment>Title of message box which is displayed when the wallet is restored with some warning.</extracomment>
        <translation type="unfinished">恢復錢包警告</translation>
    </message>
    <message>
        <source>Restore wallet message</source>
        <extracomment>Title of message box which is displayed when the wallet is successfully restored.</extracomment>
        <translation type="unfinished">恢復錢包訊息</translation>
    </message>
</context>
<context>
    <name>WalletController</name>
    <message>
        <source>Close wallet</source>
        <translation type="unfinished">卸载钱包</translation>
    </message>
    <message>
        <source>Closing the wallet for too long can result in having to resync the entire chain if pruning is enabled.</source>
        <translation type="unfinished">启用修剪时，如果一个钱包被卸载太久，就必须重新同步整条区块链才能再次加载它。</translation>
    </message>
    <message>
        <source>Close all wallets</source>
        <translation type="unfinished">关闭所有钱包</translation>
    </message>
    <message>
        <source>Are you sure you wish to close all wallets?</source>
        <translation type="unfinished">您確定要關閉所有錢包嗎？</translation>
    </message>
</context>
<context>
    <name>CreateWalletDialog</name>
    <message>
        <source>Create Wallet</source>
        <translation type="unfinished">新增錢包</translation>
    </message>
    <message>
        <source>You are one step away from creating your new wallet!</source>
        <translation type="unfinished">距离创建您的新钱包只有一步之遥了！</translation>
    </message>
    <message>
        <source>Please provide a name and, if desired, enable any advanced options</source>
        <translation type="unfinished">请指定一个名字，如果需要的话还可以启用高级选项</translation>
    </message>
    <message>
        <source>Wallet Name</source>
        <translation type="unfinished">钱包名称</translation>
    </message>
    <message>
        <source>Wallet</source>
        <translation type="unfinished">錢包</translation>
    </message>
    <message>
        <source>Encrypt the wallet. The wallet will be encrypted with a passphrase of your choice.</source>
        <translation type="unfinished">加密錢包。 錢包將使用您選擇的密碼進行加密。</translation>
    </message>
    <message>
        <source>Advanced Options</source>
        <translation type="unfinished">进阶设定</translation>
    </message>
    <message>
        <source>Disable private keys for this wallet. Wallets with private keys disabled will have no private keys and cannot have an HD seed or imported private keys. This is ideal for watch-only wallets.</source>
        <translation type="unfinished">禁用此錢包的私鑰。取消了私鑰的錢包將沒有私鑰，並且不能有HD種子或匯入的私鑰。這是只能看的錢包的理想選擇。</translation>
    </message>
    <message>
        <source>Disable Private Keys</source>
        <translation type="unfinished">禁用私钥</translation>
    </message>
    <message>
        <source>Make a blank wallet. Blank wallets do not initially have private keys or scripts. Private keys and addresses can be imported, or an HD seed can be set, at a later time.</source>
        <translation type="unfinished">製作一個空白的錢包。空白錢包最初沒有私鑰或腳本。以後可以匯入私鑰和地址，或者可以設定HD種子。</translation>
    </message>
    <message>
        <source>Make Blank Wallet</source>
        <translation type="unfinished">製作空白錢包</translation>
    </message>
    <message>
        <source>Create</source>
        <translation type="unfinished">创建</translation>
    </message>
    </context>
<context>
    <name>EditAddressDialog</name>
    <message>
        <source>Edit Address</source>
        <translation type="unfinished">编辑地址</translation>
    </message>
    <message>
        <source>&amp;Label</source>
        <translation type="unfinished">标签(&amp;L)</translation>
    </message>
    <message>
        <source>The label associated with this address list entry</source>
        <translation type="unfinished">与此地址关联的标签</translation>
    </message>
    <message>
        <source>The address associated with this address list entry. This can only be modified for sending addresses.</source>
        <translation type="unfinished">跟這個地址清單關聯的地址。只有發送地址能被修改。</translation>
    </message>
    <message>
        <source>&amp;Address</source>
        <translation type="unfinished">地址(&amp;A)</translation>
    </message>
    <message>
        <source>New sending address</source>
        <translation type="unfinished">新建付款地址</translation>
    </message>
    <message>
        <source>Edit receiving address</source>
        <translation type="unfinished">編輯接收地址</translation>
    </message>
    <message>
        <source>Edit sending address</source>
        <translation type="unfinished">编辑付款地址</translation>
    </message>
    <message>
        <source>Address "%1" already exists as a receiving address with label "%2" and so cannot be added as a sending address.</source>
        <translation type="unfinished">地址“%1”已经存在，它是一个收款地址，标签为“%2”，所以它不能作为一个付款地址被添加进来。</translation>
    </message>
    <message>
        <source>The entered address "%1" is already in the address book with label "%2".</source>
        <translation type="unfinished">输入的地址“%1”已经存在于地址簿中，标签为“%2”。</translation>
    </message>
    <message>
        <source>Could not unlock wallet.</source>
        <translation type="unfinished">无法解锁钱包。</translation>
    </message>
    <message>
        <source>New key generation failed.</source>
        <translation type="unfinished">產生新的密鑰失敗了。</translation>
    </message>
</context>
<context>
    <name>FreespaceChecker</name>
    <message>
        <source>A new data directory will be created.</source>
        <translation type="unfinished">就要產生新的資料目錄。</translation>
    </message>
    <message>
        <source>name</source>
        <translation type="unfinished">名称</translation>
    </message>
    <message>
        <source>Directory already exists. Add %1 if you intend to create a new directory here.</source>
        <translation type="unfinished">已經有這個目錄了。如果你要在裡面造出新的目錄的話，請加上 %1.</translation>
    </message>
    <message>
        <source>Path already exists, and is not a directory.</source>
        <translation type="unfinished">路径已存在，并且不是一个目录。</translation>
    </message>
    <message>
        <source>Cannot create data directory here.</source>
        <translation type="unfinished">无法在此创建数据目录。</translation>
    </message>
</context>
<context>
    <name>Intro</name>
    <message numerus="yes">
        <source>%n GB of space available</source>
        <translation type="unfinished">
            <numerusform>%nGB可用</numerusform>
        </translation>
    </message>
    <message numerus="yes">
        <source>(of %n GB needed)</source>
        <translation type="unfinished">
            <numerusform>(需要 %n GB)</numerusform>
        </translation>
    </message>
    <message numerus="yes">
        <source>(%n GB needed for full chain)</source>
        <translation type="unfinished">
            <numerusform>（完整區塊鏈需要%n GB）</numerusform>
        </translation>
    </message>
    <message>
        <source>Choose data directory</source>
        <translation type="unfinished">选择数据目录</translation>
    </message>
    <message>
        <source>At least %1 GB of data will be stored in this directory, and it will grow over time.</source>
        <translation type="unfinished">此目录中至少会保存 %1 GB 的数据，并且大小还会随着时间增长。</translation>
    </message>
    <message>
        <source>Approximately %1 GB of data will be stored in this directory.</source>
        <translation type="unfinished">此目錄中將儲存約%1 GB 的資料。</translation>
    </message>
    <message numerus="yes">
        <source>(sufficient to restore backups %n day(s) old)</source>
        <extracomment>Explanatory text on the capability of the current prune target.</extracomment>
        <translation type="unfinished">
            <numerusform>(足以恢復%n天內的備份)</numerusform>
        </translation>
    </message>
    <message>
        <source>%1 will download and store a copy of the Bitcoin block chain.</source>
        <translation type="unfinished">%1 将会下载并存储比特币区块链。</translation>
    </message>
    <message>
        <source>The wallet will also be stored in this directory.</source>
        <translation type="unfinished">钱包也会被保存在这个目录中。</translation>
    </message>
    <message>
        <source>Error: Specified data directory "%1" cannot be created.</source>
        <translation type="unfinished">错误:无法创建指定的数据目录 "%1"</translation>
    </message>
    <message>
        <source>Error</source>
        <translation type="unfinished">錯誤</translation>
    </message>
    <message>
        <source>Welcome</source>
        <translation type="unfinished">欢迎</translation>
    </message>
    <message>
        <source>Welcome to %1.</source>
        <translation type="unfinished">歡迎來到  %1。</translation>
    </message>
    <message>
        <source>As this is the first time the program is launched, you can choose where %1 will store its data.</source>
        <translation type="unfinished">由于这是第一次启动此程序，您可以选择%1存储数据的位置</translation>
    </message>
    <message>
        <source>Reverting this setting requires re-downloading the entire blockchain. It is faster to download the full chain first and prune it later. Disables some advanced features.</source>
        <translation type="unfinished">取消此设置需要重新下载整个区块链。先完整下载整条链再进行修剪会更快。这会禁用一些高级功能。</translation>
    </message>
    <message>
        <source>This initial synchronisation is very demanding, and may expose hardware problems with your computer that had previously gone unnoticed. Each time you run %1, it will continue downloading where it left off.</source>
        <translation type="unfinished">初始化同步过程是非常吃力的，同时可能会暴露您之前没有注意到的电脑硬件问题。你每次启动%1时，它都会从之前中断的地方继续下载。</translation>
    </message>
    <message>
        <source>When you click OK, %1 will begin to download and process the full %4 block chain (%2 GB) starting with the earliest transactions in %3 when %4 initially launched.</source>
        <translation type="unfinished">當你點擊「確認」，%1會開始下載，並從%3年最早的交易，處裡整個%4區塊鏈(大小:%2GB)</translation>
    </message>
    <message>
        <source>If you have chosen to limit block chain storage (pruning), the historical data must still be downloaded and processed, but will be deleted afterward to keep your disk usage low.</source>
        <translation type="unfinished">如果你选择限制区块链存储大小（区块链裁剪模式），程序依然会下载并处理全部历史数据，只是不必须的部分会在使用后被删除，以占用最少的存储空间。</translation>
    </message>
    <message>
        <source>Use the default data directory</source>
        <translation type="unfinished">使用默认的数据目录</translation>
    </message>
    <message>
        <source>Use a custom data directory:</source>
        <translation type="unfinished">使用自定义的数据目录:</translation>
    </message>
</context>
<context>
    <name>HelpMessageDialog</name>
    <message>
        <source>version</source>
        <translation type="unfinished">版本</translation>
    </message>
    <message>
        <source>About %1</source>
        <translation type="unfinished">关于 %1</translation>
    </message>
    <message>
        <source>Command-line options</source>
        <translation type="unfinished">命令行选项</translation>
    </message>
</context>
<context>
    <name>ShutdownWindow</name>
    <message>
        <source>%1 is shutting down…</source>
        <translation type="unfinished">%1正在关闭...</translation>
    </message>
    <message>
        <source>Do not shut down the computer until this window disappears.</source>
        <translation type="unfinished">在該視窗消失之前，請勿關閉電腦。</translation>
    </message>
</context>
<context>
    <name>ModalOverlay</name>
    <message>
        <source>Form</source>
        <translation type="unfinished">窗体</translation>
    </message>
    <message>
        <source>Recent transactions may not yet be visible, and therefore your wallet's balance might be incorrect. This information will be correct once your wallet has finished synchronizing with the bitcoin network, as detailed below.</source>
        <translation type="unfinished">最近的交易可能還看不到，因此錢包餘額可能不正確。在錢包軟體完成跟 bitcoin 網路的同步後，這裡的資訊就會正確。詳情請見下面。</translation>
    </message>
    <message>
        <source>Attempting to spend bitcoins that are affected by not-yet-displayed transactions will not be accepted by the network.</source>
        <translation type="unfinished">嘗試花費受尚未顯示的交易影響的比特幣將不會被網路接受。</translation>
    </message>
    <message>
        <source>Unknown…</source>
        <translation type="unfinished">未知...</translation>
    </message>
    <message>
        <source>calculating…</source>
        <translation type="unfinished">计算中...</translation>
    </message>
    <message>
        <source>Progress</source>
        <translation type="unfinished">进度</translation>
    </message>
    <message>
        <source>Progress increase per hour</source>
        <translation type="unfinished">每小时进度增加</translation>
    </message>
    <message>
        <source>Hide</source>
        <translation type="unfinished">隐藏</translation>
    </message>
    <message>
        <source>%1 is currently syncing.  It will download headers and blocks from peers and validate them until reaching the tip of the block chain.</source>
        <translation type="unfinished">%1目前正在同步中。它会从其他节点下载区块头和区块数据并进行验证，直到抵达区块链尖端。</translation>
    </message>
    <message>
        <source>Unknown. Syncing Headers (%1, %2%)…</source>
        <translation type="unfinished">未知。同步区块头(%1, %2%)...</translation>
    </message>
    <message>
        <source>Unknown. Pre-syncing Headers (%1, %2%)…</source>
        <translation type="unfinished">不明。正在預先同步標頭(%1, %2%)...</translation>
    </message>
</context>
<context>
    <name>OpenURIDialog</name>
    <message>
        <source>Open bitcoin URI</source>
        <translation type="unfinished">打开比特币URI</translation>
    </message>
    <message>
        <source>Paste address from clipboard</source>
        <extracomment>Tooltip text for button that allows you to paste an address that is in your clipboard.</extracomment>
        <translation type="unfinished">从剪贴板粘贴地址</translation>
    </message>
</context>
<context>
    <name>OptionsDialog</name>
    <message>
        <source>Options</source>
        <translation type="unfinished">選項</translation>
    </message>
    <message>
        <source>&amp;Main</source>
        <translation type="unfinished">主要(&amp;M)</translation>
    </message>
    <message>
        <source>Automatically start %1 after logging in to the system.</source>
        <translation type="unfinished">在登入系统后自动启动 %1</translation>
    </message>
    <message>
        <source>&amp;Start %1 on system login</source>
        <translation type="unfinished">系统登入时启动 %1 (&amp;S)</translation>
    </message>
    <message>
        <source>Enabling pruning significantly reduces the disk space required to store transactions. All blocks are still fully validated. Reverting this setting requires re-downloading the entire blockchain.</source>
        <translation type="unfinished">启用区块修剪会显著减小存储交易对磁盘空间的需求。所有的区块仍然会被完整校验。取消这个设置需要重新下载整条区块链。</translation>
    </message>
    <message>
        <source>Size of &amp;database cache</source>
        <translation type="unfinished">数据库缓存大小(&amp;D)</translation>
    </message>
    <message>
        <source>Number of script &amp;verification threads</source>
        <translation type="unfinished">脚本验证线程数(&amp;V)</translation>
    </message>
    <message>
        <source>Full path to a %1 compatible script (e.g. C:\Downloads\hwi.exe or /Users/you/Downloads/hwi.py). Beware: malware can steal your coins!</source>
        <translation type="unfinished">与%1兼容的脚本文件路径（例如 C:\Downloads\hwi.exe 或者 /Users/you/Downloads/hwi.py ）。注意：恶意软件可以偷币！</translation>
    </message>
    <message>
        <source>IP address of the proxy (e.g. IPv4: 127.0.0.1 / IPv6: ::1)</source>
        <translation type="unfinished">代理服务器 IP 地址 (例如 IPv4: 127.0.0.1 / IPv6: ::1)</translation>
    </message>
    <message>
        <source>Shows if the supplied default SOCKS5 proxy is used to reach peers via this network type.</source>
        <translation type="unfinished">显示默认的SOCKS5代理是否被用于在该类型的网络下连接同伴。</translation>
    </message>
    <message>
        <source>Minimize instead of exit the application when the window is closed. When this option is enabled, the application will be closed only after selecting Exit in the menu.</source>
        <translation type="unfinished">窗口被关闭时最小化程序而不是退出。当此选项启用时，只有在菜单中选择“退出”时才会让程序退出。</translation>
    </message>
    <message>
        <source>Font in the Overview tab: </source>
        <translation type="unfinished">在概览标签页的字体:</translation>
    </message>
    <message>
        <source>Options set in this dialog are overridden by the command line:</source>
        <translation type="unfinished">这个对话框中的设置已被如下命令行选项覆盖:</translation>
    </message>
    <message>
        <source>Open the %1 configuration file from the working directory.</source>
        <translation type="unfinished">從工作目錄開啟設定檔 %1。</translation>
    </message>
    <message>
        <source>Open Configuration File</source>
        <translation type="unfinished">開啟設定檔</translation>
    </message>
    <message>
        <source>Reset all client options to default.</source>
        <translation type="unfinished">重設所有客戶端軟體選項成預設值。</translation>
    </message>
    <message>
        <source>&amp;Reset Options</source>
        <translation type="unfinished">重設選項(&amp;R)</translation>
    </message>
    <message>
        <source>&amp;Network</source>
        <translation type="unfinished">网络(&amp;N)</translation>
    </message>
    <message>
        <source>Prune &amp;block storage to</source>
        <translation type="unfinished">将区块存储修剪至(&amp;B)</translation>
    </message>
    <message>
        <source>Reverting this setting requires re-downloading the entire blockchain.</source>
        <translation type="unfinished">警告:还原此设置需要重新下载整个区块链。</translation>
    </message>
    <message>
        <source>Maximum database cache size. A larger cache can contribute to faster sync, after which the benefit is less pronounced for most use cases. Lowering the cache size will reduce memory usage. Unused mempool memory is shared for this cache.</source>
        <extracomment>Tooltip text for Options window setting that sets the size of the database cache. Explains the corresponding effects of increasing/decreasing this value.</extracomment>
        <translation type="unfinished">数据库缓存的最大大小。加大缓存有助于加快同步，但对于大多数使用场景来说，继续加大后收效会越来越不明显。降低缓存大小将会减小内存使用量。内存池中尚未被使用的那部分内存也会被共享用于这里的数据库缓存。</translation>
    </message>
    <message>
        <source>Set the number of script verification threads. Negative values correspond to the number of cores you want to leave free to the system.</source>
        <extracomment>Tooltip text for Options window setting that sets the number of script verification threads. Explains that negative values mean to leave these many cores free to the system.</extracomment>
        <translation type="unfinished">设置脚本验证线程的数量。负值则表示你想要保留给系统的核心数量。</translation>
    </message>
    <message>
        <source>(0 = auto, &lt;0 = leave that many cores free)</source>
        <translation type="unfinished">(0 表示程式自動決定，小於 0 表示保留處理器核心不用的數目)</translation>
    </message>
    <message>
        <source>This allows you or a third party tool to communicate with the node through command-line and JSON-RPC commands.</source>
        <extracomment>Tooltip text for Options window setting that enables the RPC server.</extracomment>
        <translation type="unfinished">这允许作为用户的你或第三方工具通过命令行和JSON-RPC命令行与节点通信。</translation>
    </message>
    <message>
        <source>Enable R&amp;PC server</source>
        <extracomment>An Options window setting to enable the RPC server.</extracomment>
        <translation type="unfinished">启用R&amp;PC服务器</translation>
    </message>
    <message>
        <source>W&amp;allet</source>
        <translation type="unfinished">钱包(&amp;A)</translation>
    </message>
    <message>
        <source>Whether to set subtract fee from amount as default or not.</source>
        <extracomment>Tooltip text for Options window setting that sets subtracting the fee from a sending amount as default.</extracomment>
        <translation type="unfinished">是否要默认从金额中减去手续费。</translation>
    </message>
    <message>
        <source>Subtract &amp;fee from amount by default</source>
        <extracomment>An Options window setting to set subtracting the fee from a sending amount as default.</extracomment>
        <translation type="unfinished">默认从金额中减去交易手续费(&amp;F)</translation>
    </message>
    <message>
        <source>Expert</source>
        <translation type="unfinished">专家</translation>
    </message>
    <message>
        <source>Enable coin &amp;control features</source>
        <translation type="unfinished">启用手动选币功能(&amp;C)</translation>
    </message>
    <message>
        <source>If you disable the spending of unconfirmed change, the change from a transaction cannot be used until that transaction has at least one confirmation. This also affects how your balance is computed.</source>
        <translation type="unfinished">如果您禁止动用尚未确认的找零资金，则一笔交易的找零资金至少需要有1个确认后才能动用。这同时也会影响账户余额的计算。</translation>
    </message>
    <message>
        <source>&amp;Spend unconfirmed change</source>
        <translation type="unfinished">动用尚未确认的找零资金(&amp;S)</translation>
    </message>
    <message>
        <source>Enable &amp;PSBT controls</source>
        <extracomment>An options window setting to enable PSBT controls.</extracomment>
        <translation type="unfinished">启用&amp;PSBT控件</translation>
    </message>
    <message>
        <source>Whether to show PSBT controls.</source>
        <extracomment>Tooltip text for options window setting that enables PSBT controls.</extracomment>
        <translation type="unfinished">是否要显示PSBT控件</translation>
    </message>
    <message>
        <source>External Signer (e.g. hardware wallet)</source>
        <translation type="unfinished">外接簽證設備 (e.g. 硬體錢包)</translation>
    </message>
    <message>
        <source>&amp;External signer script path</source>
        <translation type="unfinished">外部签名器脚本路径(&amp;E)</translation>
    </message>
    <message>
<<<<<<< HEAD
        <source>Automatically open the Bitcoin client port on the router. This only works when your router supports UPnP and it is enabled.</source>
        <translation type="unfinished">自动在路由器中为比特币客户端打开端口。只有当您的路由器开启了 UPnP 选项时此功能才会有用。</translation>
    </message>
    <message>
        <source>Map port using &amp;UPnP</source>
        <translation type="unfinished">使用 &amp;UPnP 映射端口</translation>
    </message>
    <message>
        <source>Automatically open the Bitcoin client port on the router. This only works when your router supports NAT-PMP and it is enabled. The external port could be random.</source>
        <translation type="unfinished">自动在路由器中为比特币客户端打开端口。只有当您的路由器支持 NAT-PMP 功能并开启它，这个功能才会正常工作。外边端口可以是随机的。</translation>
=======
        <source>Automatically open the Bitcoin client port on the router. This only works when your router supports NAT-PMP and it is enabled. The external port could be random.</source>
        <translation type="unfinished">自動開啟路由器上的比特幣用戶端連接埠。 只有當您的路由器支援 NAT-PMP 並且已啟用時，此功能才有效。 外部連接埠可以是隨機的。</translation>
>>>>>>> de3e0738
    </message>
    <message>
        <source>Map port using NA&amp;T-PMP</source>
        <translation type="unfinished">使用 NA&amp;T-PMP 映射端口</translation>
    </message>
    <message>
        <source>Accept connections from outside.</source>
        <translation type="unfinished">接受外來連線</translation>
    </message>
    <message>
        <source>Allow incomin&amp;g connections</source>
        <translation type="unfinished">允许传入连接(&amp;G)</translation>
    </message>
    <message>
        <source>Connect to the Bitcoin network through a SOCKS5 proxy.</source>
        <translation type="unfinished">透過 SOCKS5 代理伺服器來連線到 Bitcoin 網路。</translation>
    </message>
    <message>
        <source>&amp;Connect through SOCKS5 proxy (default proxy):</source>
        <translation type="unfinished">通过 SO&amp;CKS5 代理连接(默认代理):</translation>
    </message>
    <message>
        <source>Proxy &amp;IP:</source>
        <translation type="unfinished">代理服务器 &amp;IP:</translation>
    </message>
    <message>
        <source>&amp;Port:</source>
        <translation type="unfinished">端口(&amp;P):</translation>
    </message>
    <message>
        <source>Port of the proxy (e.g. 9050)</source>
        <translation type="unfinished">代理伺服器的通訊埠(像是 9050)</translation>
    </message>
    <message>
        <source>Used for reaching peers via:</source>
        <translation type="unfinished">在走这些途径连接到节点的时候启用:</translation>
    </message>
    <message>
        <source>&amp;Window</source>
        <translation type="unfinished">窗口(&amp;W)</translation>
    </message>
    <message>
        <source>Show the icon in the system tray.</source>
<<<<<<< HEAD
        <translation type="unfinished">在通知区域显示图标。</translation>
    </message>
    <message>
        <source>&amp;Show tray icon</source>
        <translation type="unfinished">显示通知区域图标(&amp;S)</translation>
=======
        <translation type="unfinished">在系統托盤中顯示圖示。</translation>
    </message>
    <message>
        <source>&amp;Show tray icon</source>
        <translation type="unfinished">顯示托盤圖示</translation>
>>>>>>> de3e0738
    </message>
    <message>
        <source>Show only a tray icon after minimizing the window.</source>
        <translation type="unfinished">視窗縮到最小後只在通知區顯示圖示。</translation>
    </message>
    <message>
        <source>&amp;Minimize to the tray instead of the taskbar</source>
        <translation type="unfinished">最小化到托盘(&amp;M)</translation>
    </message>
    <message>
        <source>M&amp;inimize on close</source>
        <translation type="unfinished">单击关闭按钮时最小化(&amp;I)</translation>
    </message>
    <message>
        <source>&amp;Display</source>
        <translation type="unfinished">显示(&amp;D)</translation>
    </message>
    <message>
        <source>User Interface &amp;language:</source>
        <translation type="unfinished">使用界面語言(&amp;L):</translation>
    </message>
    <message>
        <source>The user interface language can be set here. This setting will take effect after restarting %1.</source>
        <translation type="unfinished">可以在這裡設定使用者介面的語言。這個設定在重啓 %1 後才會生效。</translation>
    </message>
    <message>
        <source>&amp;Unit to show amounts in:</source>
        <translation type="unfinished">金額顯示單位(&amp;U):</translation>
    </message>
    <message>
        <source>Choose the default subdivision unit to show in the interface and when sending coins.</source>
        <translation type="unfinished">选择显示及发送比特币时使用的最小单位。</translation>
    </message>
    <message>
        <source>Third-party URLs (e.g. a block explorer) that appear in the transactions tab as context menu items. %s in the URL is replaced by transaction hash. Multiple URLs are separated by vertical bar |.</source>
        <translation type="unfinished">这个第三方网址（比如区块浏览器）会出现在交易选项卡的右键菜单中。 网址中的%s代表交易哈希。多个网址需要用竖线 | 相互分隔。</translation>
    </message>
    <message>
        <source>&amp;Third-party transaction URLs</source>
        <translation type="unfinished">第三方交易网址(&amp;T)</translation>
    </message>
    <message>
        <source>Whether to show coin control features or not.</source>
        <translation type="unfinished">是否显示手动选币功能。</translation>
    </message>
    <message>
        <source>Connect to the Bitcoin network through a separate SOCKS5 proxy for Tor onion services.</source>
        <translation type="unfinished">连接比特币网络时专门为Tor onion服务使用另一个 SOCKS5 代理。</translation>
    </message>
    <message>
        <source>Use separate SOCKS&amp;5 proxy to reach peers via Tor onion services:</source>
        <translation type="unfinished">连接Tor onion服务节点时使用另一个SOCKS&amp;5代理：</translation>
    </message>
    <message>
        <source>&amp;OK</source>
        <translation type="unfinished">确定(&amp;O)</translation>
    </message>
    <message>
        <source>&amp;Cancel</source>
        <translation type="unfinished">取消(&amp;C)</translation>
    </message>
    <message>
        <source>default</source>
        <translation type="unfinished">預設值</translation>
    </message>
    <message>
        <source>none</source>
        <translation type="unfinished">无</translation>
    </message>
    <message>
        <source>Confirm options reset</source>
        <extracomment>Window title text of pop-up window shown when the user has chosen to reset options.</extracomment>
        <translation type="unfinished">确认恢复默认设置</translation>
    </message>
    <message>
        <source>Client restart required to activate changes.</source>
        <extracomment>Text explaining that the settings changed will not come into effect until the client is restarted.</extracomment>
        <translation type="unfinished">需要重新開始客戶端軟體來讓改變生效。</translation>
    </message>
    <message>
        <source>Current settings will be backed up at "%1".</source>
        <extracomment>Text explaining to the user that the client's current settings will be backed up at a specific location. %1 is a stand-in argument for the backup location's path.</extracomment>
        <translation type="unfinished">当前设置将会被备份到 "%1"。</translation>
    </message>
    <message>
        <source>Client will be shut down. Do you want to proceed?</source>
        <extracomment>Text asking the user to confirm if they would like to proceed with a client shutdown.</extracomment>
        <translation type="unfinished">客戶端軟體就要關掉了。繼續做下去嗎？</translation>
    </message>
    <message>
        <source>Configuration options</source>
        <extracomment>Window title text of pop-up box that allows opening up of configuration file.</extracomment>
        <translation type="unfinished">設定選項</translation>
    </message>
    <message>
        <source>The configuration file is used to specify advanced user options which override GUI settings. Additionally, any command-line options will override this configuration file.</source>
        <extracomment>Explanatory text about the priority order of instructions considered by client. The order from high to low being: command-line, configuration file, GUI settings.</extracomment>
        <translation type="unfinished">配置文件可以用来设置高级选项。配置文件会覆盖设置界面窗口中的选项。此外，命令行会覆盖配置文件指定的选项。</translation>
    </message>
    <message>
        <source>Continue</source>
        <translation type="unfinished">继续</translation>
    </message>
    <message>
        <source>Cancel</source>
        <translation type="unfinished">取消</translation>
    </message>
    <message>
        <source>Error</source>
        <translation type="unfinished">錯誤</translation>
    </message>
    <message>
        <source>The configuration file could not be opened.</source>
        <translation type="unfinished">无法打开配置文件。</translation>
    </message>
    <message>
        <source>This change would require a client restart.</source>
        <translation type="unfinished">此更改需要重启客户端。</translation>
    </message>
    <message>
        <source>The supplied proxy address is invalid.</source>
        <translation type="unfinished">提供的代理服务器地址无效。</translation>
    </message>
</context>
<context>
    <name>OptionsModel</name>
    <message>
        <source>Could not read setting "%1", %2.</source>
        <translation type="unfinished">无法读取设置 "%1"，%2。</translation>
    </message>
</context>
<context>
    <name>OverviewPage</name>
    <message>
        <source>Form</source>
        <translation type="unfinished">窗体</translation>
    </message>
    <message>
        <source>The displayed information may be out of date. Your wallet automatically synchronizes with the Bitcoin network after a connection is established, but this process has not completed yet.</source>
        <translation type="unfinished">顯示的資訊可能是過期的。跟 Bitcoin 網路的連線建立後，你的錢包會自動和網路同步，但是這個步驟還沒完成。</translation>
    </message>
    <message>
        <source>Watch-only:</source>
        <translation type="unfinished">仅观察:</translation>
    </message>
    <message>
        <source>Available:</source>
        <translation type="unfinished">可用金額:</translation>
    </message>
    <message>
        <source>Your current spendable balance</source>
        <translation type="unfinished">目前可用餘額</translation>
    </message>
    <message>
        <source>Pending:</source>
        <translation type="unfinished">等待中的余额:</translation>
    </message>
    <message>
        <source>Total of transactions that have yet to be confirmed, and do not yet count toward the spendable balance</source>
        <translation type="unfinished">尚未确认的交易总额，未计入当前余额</translation>
    </message>
    <message>
        <source>Immature:</source>
        <translation type="unfinished">未成熟金額:</translation>
    </message>
    <message>
        <source>Mined balance that has not yet matured</source>
        <translation type="unfinished">還沒成熟的開採金額</translation>
    </message>
    <message>
        <source>Balances</source>
        <translation type="unfinished">餘額</translation>
    </message>
    <message>
        <source>Total:</source>
        <translation type="unfinished">总额:</translation>
    </message>
    <message>
        <source>Your current total balance</source>
        <translation type="unfinished">您当前的总余额</translation>
    </message>
    <message>
        <source>Your current balance in watch-only addresses</source>
        <translation type="unfinished">您当前在仅观察观察地址中的余额</translation>
    </message>
    <message>
        <source>Spendable:</source>
        <translation type="unfinished">可动用:</translation>
    </message>
    <message>
        <source>Recent transactions</source>
        <translation type="unfinished">最近的交易</translation>
    </message>
    <message>
        <source>Unconfirmed transactions to watch-only addresses</source>
        <translation type="unfinished">仅观察地址的未确认交易</translation>
    </message>
    <message>
        <source>Mined balance in watch-only addresses that has not yet matured</source>
        <translation type="unfinished">仅观察地址中尚未成熟的挖矿收入余额:</translation>
    </message>
    <message>
        <source>Current total balance in watch-only addresses</source>
        <translation type="unfinished">仅观察地址中的当前总余额</translation>
    </message>
    <message>
        <source>Privacy mode activated for the Overview tab. To unmask the values, uncheck Settings-&gt;Mask values.</source>
        <translation type="unfinished">“概况”标签页已启用隐私模式。要明文显示数值，请在设置中取消勾选“不明文显示数值”。</translation>
    </message>
</context>
<context>
    <name>PSBTOperationsDialog</name>
    <message>
        <source>PSBT Operations</source>
        <translation type="unfinished">PSBT操作</translation>
    </message>
    <message>
        <source>Sign Tx</source>
        <translation type="unfinished">簽名交易</translation>
    </message>
    <message>
        <source>Broadcast Tx</source>
        <translation type="unfinished">广播交易</translation>
    </message>
    <message>
        <source>Copy to Clipboard</source>
        <translation type="unfinished">複製到剪貼簿</translation>
    </message>
    <message>
        <source>Save…</source>
        <translation type="unfinished">拯救...</translation>
    </message>
    <message>
        <source>Close</source>
        <translation type="unfinished">關閉</translation>
    </message>
    <message>
        <source>Failed to load transaction: %1</source>
<<<<<<< HEAD
        <translation type="unfinished">加载交易失败: %1</translation>
    </message>
    <message>
        <source>Failed to sign transaction: %1</source>
        <translation type="unfinished">签名交易失败: %1</translation>
=======
        <translation type="unfinished">無法載入交易：%1</translation>
    </message>
    <message>
        <source>Failed to sign transaction: %1</source>
        <translation type="unfinished">無法簽名交易：%1</translation>
>>>>>>> de3e0738
    </message>
    <message>
        <source>Cannot sign inputs while wallet is locked.</source>
        <translation type="unfinished">钱包已锁定，无法签名交易输入项。</translation>
    </message>
    <message>
        <source>Could not sign any more inputs.</source>
        <translation type="unfinished">没有交易输入项可供签名了。</translation>
    </message>
    <message>
        <source>Signed %1 inputs, but more signatures are still required.</source>
        <translation type="unfinished">已签名 %1 个交易输入项，但是仍然还有余下的项目需要签名。</translation>
    </message>
    <message>
        <source>Signed transaction successfully. Transaction is ready to broadcast.</source>
        <translation type="unfinished">成功签名交易。交易已经可以广播。</translation>
    </message>
    <message>
        <source>Unknown error processing transaction.</source>
        <translation type="unfinished">处理交易时遇到未知错误。</translation>
    </message>
    <message>
        <source>PSBT copied to clipboard.</source>
        <translation type="unfinished">已复制PSBT到剪贴板</translation>
    </message>
    <message>
        <source>Save Transaction Data</source>
        <translation type="unfinished">保存交易数据</translation>
    </message>
    <message>
        <source>Partially Signed Transaction (Binary)</source>
        <extracomment>Expanded name of the binary PSBT file format. See: BIP 174.</extracomment>
        <translation type="unfinished">部分签名交易(二进制)</translation>
    </message>
    <message>
        <source>PSBT saved to disk.</source>
        <translation type="unfinished">PSBT已保存到硬盘</translation>
    </message>
    <message>
        <source>Sends %1 to %2</source>
        <translation type="unfinished">将“%1”发送到“%2”</translation>
    </message>
    <message>
        <source>own address</source>
        <translation type="unfinished">自己的地址</translation>
    </message>
    <message>
        <source>Unable to calculate transaction fee or total transaction amount.</source>
        <translation type="unfinished">无法计算交易费用或总交易金额。</translation>
    </message>
    <message>
        <source>Pays transaction fee: </source>
        <translation type="unfinished">支付交易费用:</translation>
    </message>
    <message>
        <source>Total Amount</source>
        <translation type="unfinished">總金額</translation>
    </message>
    <message>
        <source>or</source>
        <translation type="unfinished">或</translation>
    </message>
    <message>
        <source>Transaction is missing some information about inputs.</source>
        <translation type="unfinished">交易中有输入项缺失某些信息。</translation>
    </message>
    <message>
        <source>Transaction still needs signature(s).</source>
        <translation type="unfinished">交易仍然需要签名。</translation>
    </message>
    <message>
        <source>(But no wallet is loaded.)</source>
        <translation type="unfinished">(但没有加载钱包。)</translation>
    </message>
    <message>
        <source>(But this wallet cannot sign transactions.)</source>
        <translation type="unfinished">(但这个钱包不能签名交易)</translation>
    </message>
    <message>
        <source>(But this wallet does not have the right keys.)</source>
        <translation type="unfinished">(但这个钱包没有正确的密钥)</translation>
    </message>
    <message>
        <source>Transaction is fully signed and ready for broadcast.</source>
        <translation type="unfinished">交易已经完全签名，可以广播。</translation>
    </message>
    <message>
        <source>Transaction status is unknown.</source>
        <translation type="unfinished">交易状态未知。</translation>
    </message>
</context>
<context>
    <name>PaymentServer</name>
    <message>
        <source>Payment request error</source>
        <translation type="unfinished">支付请求出错</translation>
    </message>
    <message>
        <source>Cannot start bitcoin: click-to-pay handler</source>
        <translation type="unfinished">无法启动 bitcoin: 协议的“一键支付”处理程序</translation>
    </message>
    <message>
        <source>URI handling</source>
        <translation type="unfinished">URI 處理</translation>
    </message>
    <message>
        <source>'bitcoin://' is not a valid URI. Use 'bitcoin:' instead.</source>
        <translation type="unfinished">字首為 bitcoin:// 不是有效的 URI，請改用 bitcoin: 開頭。</translation>
    </message>
    <message>
        <source>Cannot process payment request because BIP70 is not supported.
Due to widespread security flaws in BIP70 it's strongly recommended that any merchant instructions to switch wallets be ignored.
If you are receiving this error you should request the merchant provide a BIP21 compatible URI.</source>
        <translation type="unfinished">因为不支持BIP70，无法处理付款请求。
由于BIP70具有广泛的安全缺陷，无论哪个商家指引要求您更换钱包，我们都强烈建议您不要听信。
如果您看到了这个错误，您应该要求商家提供兼容BIP21的URI。</translation>
    </message>
    <message>
        <source>URI cannot be parsed! This can be caused by an invalid Bitcoin address or malformed URI parameters.</source>
        <translation type="unfinished">无法解析 URI 地址！可能是因为比特币地址无效，或是 URI 参数格式错误。</translation>
    </message>
    <message>
        <source>Payment request file handling</source>
        <translation type="unfinished">支付请求文件处理</translation>
    </message>
</context>
<context>
    <name>PeerTableModel</name>
    <message>
        <source>User Agent</source>
        <extracomment>Title of Peers Table column which contains the peer's User Agent string.</extracomment>
        <translation type="unfinished">使用者代理</translation>
    </message>
    <message>
        <source>Peer</source>
        <extracomment>Title of Peers Table column which contains a unique number used to identify a connection.</extracomment>
        <translation type="unfinished">节点</translation>
    </message>
    <message>
        <source>Age</source>
        <extracomment>Title of Peers Table column which indicates the duration (length of time) since the peer connection started.</extracomment>
        <translation type="unfinished">连接时间</translation>
    </message>
    <message>
        <source>Direction</source>
        <extracomment>Title of Peers Table column which indicates the direction the peer connection was initiated from.</extracomment>
        <translation type="unfinished">方向</translation>
    </message>
    <message>
        <source>Sent</source>
        <extracomment>Title of Peers Table column which indicates the total amount of network information we have sent to the peer.</extracomment>
        <translation type="unfinished">已送出</translation>
    </message>
    <message>
        <source>Received</source>
        <extracomment>Title of Peers Table column which indicates the total amount of network information we have received from the peer.</extracomment>
        <translation type="unfinished">已接收</translation>
    </message>
    <message>
        <source>Address</source>
        <extracomment>Title of Peers Table column which contains the IP/Onion/I2P address of the connected peer.</extracomment>
        <translation type="unfinished">地址</translation>
    </message>
    <message>
        <source>Type</source>
        <extracomment>Title of Peers Table column which describes the type of peer connection. The "type" describes why the connection exists.</extracomment>
        <translation type="unfinished">类型</translation>
    </message>
    <message>
        <source>Network</source>
        <extracomment>Title of Peers Table column which states the network the peer connected through.</extracomment>
        <translation type="unfinished">网络</translation>
    </message>
    <message>
        <source>Inbound</source>
        <extracomment>An Inbound Connection from a Peer.</extracomment>
        <translation type="unfinished">進來</translation>
    </message>
    <message>
        <source>Outbound</source>
        <extracomment>An Outbound Connection to a Peer.</extracomment>
        <translation type="unfinished">傳出</translation>
    </message>
</context>
<context>
    <name>QRImageWidget</name>
    <message>
        <source>&amp;Save Image…</source>
        <translation type="unfinished">保存图像(&amp;S)...</translation>
    </message>
    <message>
        <source>&amp;Copy Image</source>
        <translation type="unfinished">复制图像(&amp;C)</translation>
    </message>
    <message>
        <source>Resulting URI too long, try to reduce the text for label / message.</source>
        <translation type="unfinished">URI 太長，請縮短標籤或訊息文字。</translation>
    </message>
    <message>
        <source>Error encoding URI into QR Code.</source>
        <translation type="unfinished">把 URI 编码成二维码时发生错误。</translation>
    </message>
    <message>
        <source>QR code support not available.</source>
        <translation type="unfinished">不支持二维码。</translation>
    </message>
    <message>
        <source>Save QR Code</source>
        <translation type="unfinished">儲存 QR 碼</translation>
    </message>
    <message>
        <source>PNG Image</source>
        <extracomment>Expanded name of the PNG file format. See: https://en.wikipedia.org/wiki/Portable_Network_Graphics.</extracomment>
        <translation type="unfinished">PNG图像</translation>
    </message>
</context>
<context>
    <name>RPCConsole</name>
    <message>
        <source>Client version</source>
        <translation type="unfinished">客户端版本</translation>
    </message>
    <message>
        <source>&amp;Information</source>
        <translation type="unfinished">資訊 &amp;I</translation>
    </message>
    <message>
        <source>General</source>
        <translation type="unfinished">一般</translation>
    </message>
    <message>
        <source>Datadir</source>
        <translation type="unfinished">数据目录</translation>
    </message>
    <message>
        <source>To specify a non-default location of the data directory use the '%1' option.</source>
        <translation type="unfinished">如果不想用默认的数据目录位置，请用 '%1' 这个选项来指定新的位置。</translation>
    </message>
    <message>
        <source>Blocksdir</source>
        <translation type="unfinished">区块存储目录</translation>
    </message>
    <message>
        <source>To specify a non-default location of the blocks directory use the '%1' option.</source>
        <translation type="unfinished">如果要自訂區塊儲存目錄的位置，請使用 '%1' 這個選項來指定新的位置。</translation>
    </message>
    <message>
        <source>Startup time</source>
        <translation type="unfinished">啓動時間</translation>
    </message>
    <message>
        <source>Network</source>
        <translation type="unfinished">网络</translation>
    </message>
    <message>
        <source>Name</source>
        <translation type="unfinished">名称</translation>
    </message>
    <message>
        <source>Number of connections</source>
        <translation type="unfinished">連線數</translation>
    </message>
    <message>
        <source>Block chain</source>
        <translation type="unfinished">區塊鏈</translation>
    </message>
    <message>
        <source>Memory Pool</source>
        <translation type="unfinished">内存池</translation>
    </message>
    <message>
        <source>Current number of transactions</source>
        <translation type="unfinished">当前交易数量</translation>
    </message>
    <message>
        <source>Memory usage</source>
        <translation type="unfinished">内存使用</translation>
    </message>
    <message>
        <source>Wallet: </source>
        <translation type="unfinished">钱包:</translation>
    </message>
    <message>
        <source>(none)</source>
        <translation type="unfinished">(无)</translation>
    </message>
    <message>
        <source>&amp;Reset</source>
        <translation type="unfinished">重置(&amp;R)</translation>
    </message>
    <message>
        <source>Received</source>
        <translation type="unfinished">已接收</translation>
    </message>
    <message>
        <source>Sent</source>
        <translation type="unfinished">已送出</translation>
    </message>
    <message>
        <source>&amp;Peers</source>
        <translation type="unfinished">节点(&amp;P)</translation>
    </message>
    <message>
        <source>Banned peers</source>
        <translation type="unfinished">被禁節點</translation>
    </message>
    <message>
        <source>Select a peer to view detailed information.</source>
        <translation type="unfinished">选择节点查看详细信息。</translation>
    </message>
    <message>
        <source>The transport layer version: %1</source>
        <translation type="unfinished">传输层版本: %1</translation>
    </message>
    <message>
        <source>Transport</source>
        <translation type="unfinished">传输</translation>
    </message>
    <message>
        <source>The BIP324 session ID string in hex, if any.</source>
        <translation type="unfinished">十六进制格式的BIP324会话ID，如果有的话。</translation>
    </message>
    <message>
        <source>Session ID</source>
        <translation type="unfinished">会话ID</translation>
    </message>
    <message>
        <source>Version</source>
        <translation type="unfinished">版本</translation>
    </message>
    <message>
        <source>Whether we relay transactions to this peer.</source>
        <translation type="unfinished">是否要将交易转发给这个节点。</translation>
    </message>
    <message>
        <source>Transaction Relay</source>
        <translation type="unfinished">交易转发</translation>
    </message>
    <message>
        <source>Starting Block</source>
        <translation type="unfinished">起步区块</translation>
    </message>
    <message>
        <source>Synced Headers</source>
        <translation type="unfinished">已同步前導資料</translation>
    </message>
    <message>
        <source>Synced Blocks</source>
        <translation type="unfinished">已同步区块</translation>
    </message>
    <message>
        <source>Last Transaction</source>
        <translation type="unfinished">最近交易</translation>
    </message>
    <message>
        <source>The mapped Autonomous System used for diversifying peer selection.</source>
        <translation type="unfinished">映射的自治系統，用於使peer選取多樣化。</translation>
    </message>
    <message>
        <source>Mapped AS</source>
        <translation type="unfinished">映射到的AS</translation>
    </message>
    <message>
        <source>Whether we relay addresses to this peer.</source>
        <extracomment>Tooltip text for the Address Relay field in the peer details area, which displays whether we relay addresses to this peer (Yes/No).</extracomment>
        <translation type="unfinished">是否把地址转发给这个节点。</translation>
    </message>
    <message>
        <source>Address Relay</source>
        <extracomment>Text title for the Address Relay field in the peer details area, which displays whether we relay addresses to this peer (Yes/No).</extracomment>
        <translation type="unfinished">地址转发</translation>
    </message>
    <message>
        <source>The total number of addresses received from this peer that were processed (excludes addresses that were dropped due to rate-limiting).</source>
        <extracomment>Tooltip text for the Addresses Processed field in the peer details area, which displays the total number of addresses received from this peer that were processed (excludes addresses that were dropped due to rate-limiting).</extracomment>
        <translation type="unfinished">从这个节点接收并处理过的地址总数（除去因频次限制而丢弃的那些地址）。</translation>
    </message>
    <message>
        <source>The total number of addresses received from this peer that were dropped (not processed) due to rate-limiting.</source>
        <extracomment>Tooltip text for the Addresses Rate-Limited field in the peer details area, which displays the total number of addresses received from this peer that were dropped (not processed) due to rate-limiting.</extracomment>
        <translation type="unfinished">从这个节点接收后又因频次限制而丢弃（未被处理）的地址总数。</translation>
    </message>
    <message>
        <source>Addresses Processed</source>
        <extracomment>Text title for the Addresses Processed field in the peer details area, which displays the total number of addresses received from this peer that were processed (excludes addresses that were dropped due to rate-limiting).</extracomment>
        <translation type="unfinished">已处理地址</translation>
    </message>
    <message>
        <source>Addresses Rate-Limited</source>
        <extracomment>Text title for the Addresses Rate-Limited field in the peer details area, which displays the total number of addresses received from this peer that were dropped (not processed) due to rate-limiting.</extracomment>
        <translation type="unfinished">被频率限制丢弃的地址</translation>
    </message>
    <message>
        <source>User Agent</source>
        <translation type="unfinished">使用者代理</translation>
    </message>
    <message>
        <source>Node window</source>
        <translation type="unfinished">节点窗口</translation>
    </message>
    <message>
        <source>Current block height</source>
        <translation type="unfinished">当前区块高度</translation>
    </message>
    <message>
        <source>Open the %1 debug log file from the current data directory. This can take a few seconds for large log files.</source>
        <translation type="unfinished">打开当前数据目录中的 %1 调试日志文件。日志文件大的话可能要等上几秒钟。</translation>
    </message>
    <message>
        <source>Decrease font size</source>
        <translation type="unfinished">缩小字体大小</translation>
    </message>
    <message>
        <source>Increase font size</source>
        <translation type="unfinished">放大字体大小</translation>
    </message>
    <message>
        <source>Permissions</source>
        <translation type="unfinished">允許</translation>
    </message>
    <message>
        <source>The direction and type of peer connection: %1</source>
        <translation type="unfinished">节点连接的方向和类型: %1</translation>
    </message>
    <message>
        <source>Direction/Type</source>
        <translation type="unfinished">方向/类型</translation>
    </message>
    <message>
        <source>The network protocol this peer is connected through: IPv4, IPv6, Onion, I2P, or CJDNS.</source>
        <translation type="unfinished">这个节点是通过这种网络协议连接到的: IPv4, IPv6, Onion, I2P, 或 CJDNS.</translation>
    </message>
    <message>
        <source>Services</source>
        <translation type="unfinished">服務</translation>
    </message>
    <message>
        <source>High bandwidth BIP152 compact block relay: %1</source>
        <translation type="unfinished">高带宽BIP152密实区块转发: %1</translation>
    </message>
    <message>
        <source>High Bandwidth</source>
        <translation type="unfinished">高带宽</translation>
    </message>
    <message>
        <source>Connection Time</source>
        <translation type="unfinished">连接时间</translation>
    </message>
    <message>
        <source>Elapsed time since a novel block passing initial validity checks was received from this peer.</source>
        <translation type="unfinished">來自這個節點上次成功驗證新區塊已經過的時間</translation>
    </message>
    <message>
        <source>Last Block</source>
        <translation type="unfinished">上一个区块</translation>
    </message>
    <message>
        <source>Elapsed time since a novel transaction accepted into our mempool was received from this peer.</source>
        <extracomment>Tooltip text for the Last Transaction field in the peer details area.</extracomment>
        <translation type="unfinished">來自這個節點上次成功驗證新交易進入內存池已經過的時間</translation>
    </message>
    <message>
        <source>Last Send</source>
        <translation type="unfinished">最近送出</translation>
    </message>
    <message>
        <source>Last Receive</source>
        <translation type="unfinished">上次接收</translation>
    </message>
    <message>
        <source>Ping Time</source>
        <translation type="unfinished">Ping 延时</translation>
    </message>
    <message>
        <source>The duration of a currently outstanding ping.</source>
        <translation type="unfinished">目前这一次 ping 已经过去的时间。</translation>
    </message>
    <message>
        <source>Ping Wait</source>
        <translation type="unfinished">Ping 等待</translation>
    </message>
    <message>
        <source>Min Ping</source>
        <translation type="unfinished">最小 Ping 值</translation>
    </message>
    <message>
        <source>Time Offset</source>
        <translation type="unfinished">时间偏移</translation>
    </message>
    <message>
        <source>Last block time</source>
        <translation type="unfinished">上一区块时间</translation>
    </message>
    <message>
        <source>&amp;Open</source>
        <translation type="unfinished">打开(&amp;O)</translation>
    </message>
    <message>
        <source>&amp;Console</source>
        <translation type="unfinished">控制台(&amp;C)</translation>
    </message>
    <message>
        <source>&amp;Network Traffic</source>
        <translation type="unfinished">網路流量(&amp;N)</translation>
    </message>
    <message>
        <source>Totals</source>
        <translation type="unfinished">總計</translation>
    </message>
    <message>
        <source>Debug log file</source>
        <translation type="unfinished">调试日志文件</translation>
    </message>
    <message>
        <source>Clear console</source>
        <translation type="unfinished">清主控台</translation>
    </message>
    <message>
        <source>In:</source>
        <translation type="unfinished">來:</translation>
    </message>
    <message>
        <source>Out:</source>
        <translation type="unfinished">去:</translation>
    </message>
    <message>
        <source>Inbound: initiated by peer</source>
        <extracomment>Explanatory text for an inbound peer connection.</extracomment>
        <translation type="unfinished">入站: 由对端发起</translation>
    </message>
    <message>
        <source>Outbound Full Relay: default</source>
        <extracomment>Explanatory text for an outbound peer connection that relays all network information. This is the default behavior for outbound connections.</extracomment>
        <translation type="unfinished">出站完整转发: 默认</translation>
    </message>
    <message>
        <source>Outbound Block Relay: does not relay transactions or addresses</source>
        <extracomment>Explanatory text for an outbound peer connection that relays network information about blocks and not transactions or addresses.</extracomment>
        <translation type="unfinished">出站区块转发: 不转发交易和地址</translation>
    </message>
    <message>
        <source>Outbound Manual: added using RPC %1 or %2/%3 configuration options</source>
        <extracomment>Explanatory text for an outbound peer connection that was established manually through one of several methods. The numbered arguments are stand-ins for the methods available to establish manual connections.</extracomment>
        <translation type="unfinished">出站手动: 加入使用RPC %1 或 %2/%3 配置选项</translation>
    </message>
    <message>
        <source>Outbound Feeler: short-lived, for testing addresses</source>
        <extracomment>Explanatory text for a short-lived outbound peer connection that is used to test the aliveness of known addresses.</extracomment>
        <translation type="unfinished">出站触须: 短暂，用于测试地址</translation>
    </message>
    <message>
        <source>Outbound Address Fetch: short-lived, for soliciting addresses</source>
        <extracomment>Explanatory text for a short-lived outbound peer connection that is used to request addresses from a peer.</extracomment>
        <translation type="unfinished">Outbound 地址取得: 用於短暫，暫時 測試地址</translation>
    </message>
    <message>
        <source>detecting: peer could be v1 or v2</source>
        <extracomment>Explanatory text for "detecting" transport type.</extracomment>
        <translation type="unfinished">检测中: 节点可能是v1或是v2</translation>
    </message>
    <message>
        <source>v1: unencrypted, plaintext transport protocol</source>
        <extracomment>Explanatory text for v1 transport type.</extracomment>
        <translation type="unfinished">v1: 未加密，明文传输协议</translation>
    </message>
    <message>
        <source>v2: BIP324 encrypted transport protocol</source>
        <extracomment>Explanatory text for v2 transport type.</extracomment>
        <translation type="unfinished">v2: BIP324加密传输协议</translation>
    </message>
    <message>
        <source>we selected the peer for high bandwidth relay</source>
        <translation type="unfinished">我们选择了用于高带宽转发的节点</translation>
    </message>
    <message>
        <source>the peer selected us for high bandwidth relay</source>
        <translation type="unfinished">对端选择了我们用于高带宽转发</translation>
    </message>
    <message>
        <source>no high bandwidth relay selected</source>
        <translation type="unfinished">未選擇高頻寬轉發點</translation>
    </message>
    <message>
        <source>&amp;Copy address</source>
        <extracomment>Context menu action to copy the address of a peer.</extracomment>
        <translation type="unfinished">复制地址(&amp;C)</translation>
    </message>
    <message>
        <source>&amp;Disconnect</source>
        <translation type="unfinished">断开(&amp;D)</translation>
    </message>
    <message>
        <source>1 &amp;hour</source>
        <translation type="unfinished">1 小时(&amp;H)</translation>
    </message>
    <message>
        <source>1 d&amp;ay</source>
        <translation type="unfinished">1 天(&amp;A)</translation>
    </message>
    <message>
        <source>1 &amp;week</source>
        <translation type="unfinished">1 周(&amp;W)</translation>
    </message>
    <message>
        <source>1 &amp;year</source>
        <translation type="unfinished">1 年(&amp;Y)</translation>
    </message>
    <message>
        <source>&amp;Copy IP/Netmask</source>
        <extracomment>Context menu action to copy the IP/Netmask of a banned peer. IP/Netmask is the combination of a peer's IP address and its Netmask. For IP address, see: https://en.wikipedia.org/wiki/IP_address.</extracomment>
        <translation type="unfinished">复制IP/网络掩码(&amp;C)</translation>
    </message>
    <message>
        <source>&amp;Unban</source>
        <translation type="unfinished">解封(&amp;U)</translation>
    </message>
    <message>
        <source>Network activity disabled</source>
        <translation type="unfinished">网络活动已禁用</translation>
    </message>
    <message>
        <source>Executing command without any wallet</source>
        <translation type="unfinished">不使用任何钱包执行命令</translation>
    </message>
    <message>
        <source>Node window - [%1]</source>
        <translation type="unfinished">节点窗口 - [%1]</translation>
    </message>
    <message>
        <source>Executing command using "%1" wallet</source>
        <translation type="unfinished">使用“%1”钱包执行命令</translation>
    </message>
    <message>
        <source>Welcome to the %1 RPC console.
Use up and down arrows to navigate history, and %2 to clear screen.
Use %3 and %4 to increase or decrease the font size.
Type %5 for an overview of available commands.
For more information on using this console, type %6.

%7WARNING: Scammers have been active, telling users to type commands here, stealing their wallet contents. Do not use this console without fully understanding the ramifications of a command.%8</source>
        <extracomment>RPC console welcome message. Placeholders %7 and %8 are style tags for the warning content, and they are not space separated from the rest of the text intentionally.</extracomment>
        <translation type="unfinished">欢迎来到 %1 RPC 控制台。
使用上与下箭头以进行历史导航，%2 以清除屏幕。
使用%3 和 %4 以增加或减小字体大小。
输入 %5 以显示可用命令的概览。
查看更多关于此控制台的信息，输入 %6。

%7 警告：骗子们很活跃，告诉用户在这里输入命令，偷走他们钱包中的内容。不要在不完全了解一个命令的后果的情况下使用此控制台。%8</translation>
    </message>
    <message>
        <source>Executing…</source>
        <extracomment>A console message indicating an entered command is currently being executed.</extracomment>
        <translation type="unfinished">执行中……</translation>
    </message>
    <message>
        <source>(peer: %1)</source>
        <translation type="unfinished">(节点: %1)</translation>
    </message>
    <message>
        <source>via %1</source>
        <translation type="unfinished">經由 %1</translation>
    </message>
    <message>
        <source>Yes</source>
        <translation type="unfinished">是</translation>
    </message>
    <message>
        <source>No</source>
        <translation type="unfinished">否</translation>
    </message>
    <message>
        <source>To</source>
        <translation type="unfinished">到</translation>
    </message>
    <message>
        <source>From</source>
        <translation type="unfinished">來源</translation>
    </message>
    <message>
        <source>Ban for</source>
        <translation type="unfinished">禁止連線</translation>
    </message>
    <message>
        <source>Never</source>
        <translation type="unfinished">永不</translation>
    </message>
    <message>
        <source>Unknown</source>
        <translation type="unfinished">未知</translation>
    </message>
</context>
<context>
    <name>ReceiveCoinsDialog</name>
    <message>
        <source>&amp;Amount:</source>
        <translation type="unfinished">金额(&amp;A):</translation>
    </message>
    <message>
        <source>&amp;Label:</source>
        <translation type="unfinished">标签(&amp;L):</translation>
    </message>
    <message>
        <source>&amp;Message:</source>
        <translation type="unfinished">訊息(&amp;M):</translation>
    </message>
    <message>
        <source>An optional message to attach to the payment request, which will be displayed when the request is opened. Note: The message will not be sent with the payment over the Bitcoin network.</source>
        <translation type="unfinished">可在支付请求上备注一条信息，在打开支付请求时可以看到。注意:该消息不是通过比特币网络传送。</translation>
    </message>
    <message>
        <source>An optional label to associate with the new receiving address.</source>
        <translation type="unfinished">可为新建的收款地址添加一个标签。</translation>
    </message>
    <message>
        <source>Use this form to request payments. All fields are &lt;b&gt;optional&lt;/b&gt;.</source>
        <translation type="unfinished">使用此表单请求付款。所有字段都是&lt;b&gt;可选&lt;/b&gt;的。</translation>
    </message>
    <message>
        <source>An optional amount to request. Leave this empty or zero to not request a specific amount.</source>
        <translation type="unfinished">要求付款的金額，可以不填。不確定金額時可以留白或是填零。</translation>
    </message>
    <message>
        <source>An optional label to associate with the new receiving address (used by you to identify an invoice).  It is also attached to the payment request.</source>
        <translation type="unfinished">一个关联到新收款地址（被您用来识别发票）的可选标签。它也会被附加到付款请求中。</translation>
    </message>
    <message>
        <source>An optional message that is attached to the payment request and may be displayed to the sender.</source>
        <translation type="unfinished">一条附加到付款请求中的可选消息，可以显示给付款方。</translation>
    </message>
    <message>
        <source>&amp;Create new receiving address</source>
        <translation type="unfinished">&amp;產生新的接收地址</translation>
    </message>
    <message>
        <source>Clear all fields of the form.</source>
        <translation type="unfinished">清除此表单的所有字段。</translation>
    </message>
    <message>
        <source>Clear</source>
        <translation type="unfinished">清空</translation>
    </message>
    <message>
        <source>Requested payments history</source>
        <translation type="unfinished">先前要求付款的記錄</translation>
    </message>
    <message>
        <source>Show the selected request (does the same as double clicking an entry)</source>
        <translation type="unfinished">顯示選擇的要求內容(效果跟按它兩下一樣)</translation>
    </message>
    <message>
        <source>Show</source>
        <translation type="unfinished">顯示</translation>
    </message>
    <message>
        <source>Remove the selected entries from the list</source>
        <translation type="unfinished">从列表中移除选中的条目</translation>
    </message>
    <message>
        <source>Remove</source>
        <translation type="unfinished">移除</translation>
    </message>
    <message>
        <source>Copy &amp;URI</source>
        <translation type="unfinished">複製 &amp;URI</translation>
    </message>
    <message>
        <source>&amp;Copy address</source>
        <translation type="unfinished">复制地址(&amp;C)</translation>
    </message>
    <message>
        <source>Copy &amp;label</source>
        <translation type="unfinished">复制标签(&amp;L)</translation>
    </message>
    <message>
        <source>Copy &amp;message</source>
        <translation type="unfinished">复制消息(&amp;M)</translation>
    </message>
    <message>
        <source>Copy &amp;amount</source>
        <translation type="unfinished">复制和数量</translation>
    </message>
    <message>
        <source>Base58 (Legacy)</source>
        <translation type="unfinished">Base58 (旧式)</translation>
    </message>
    <message>
        <source>Not recommended due to higher fees and less protection against typos.</source>
        <translation type="unfinished">因手续费较高，而且打字错误防护较弱，故不推荐。</translation>
    </message>
    <message>
        <source>Generates an address compatible with older wallets.</source>
        <translation type="unfinished">生成一个与旧版钱包兼容的地址。</translation>
    </message>
    <message>
        <source>Generates a native segwit address (BIP-173). Some old wallets don't support it.</source>
        <translation type="unfinished">生成一个原生隔离见证地址 (BIP-173) 。不被部分旧版本钱包所支持。</translation>
    </message>
    <message>
        <source>Bech32m (BIP-350) is an upgrade to Bech32, wallet support is still limited.</source>
        <translation type="unfinished">Bech32m (BIP-350) 是对 Bech32 的更新升级，支持它的钱包仍然比较有限。</translation>
    </message>
    <message>
        <source>Could not unlock wallet.</source>
        <translation type="unfinished">无法解锁钱包。</translation>
    </message>
    <message>
        <source>Could not generate new %1 address</source>
        <translation type="unfinished">无法生成新的%1地址</translation>
    </message>
</context>
<context>
    <name>ReceiveRequestDialog</name>
    <message>
        <source>Request payment to …</source>
        <translation type="unfinished">请求支付至...</translation>
    </message>
    <message>
        <source>Address:</source>
        <translation type="unfinished">地址:</translation>
    </message>
    <message>
        <source>Amount:</source>
        <translation type="unfinished">金额:</translation>
    </message>
    <message>
        <source>Label:</source>
        <translation type="unfinished">标签：</translation>
    </message>
    <message>
        <source>Message:</source>
        <translation type="unfinished">訊息:</translation>
    </message>
    <message>
        <source>Wallet:</source>
        <translation type="unfinished">錢包:</translation>
    </message>
    <message>
        <source>Copy &amp;URI</source>
        <translation type="unfinished">複製 &amp;URI</translation>
    </message>
    <message>
        <source>Copy &amp;Address</source>
        <translation type="unfinished">複製 &amp;地址</translation>
    </message>
    <message>
        <source>&amp;Verify</source>
        <translation type="unfinished">验证(&amp;V)</translation>
    </message>
    <message>
        <source>Verify this address on e.g. a hardware wallet screen</source>
        <translation type="unfinished">在像是硬件钱包屏幕的地方检验这个地址</translation>
    </message>
    <message>
        <source>&amp;Save Image…</source>
        <translation type="unfinished">保存图像(&amp;S)...</translation>
    </message>
    <message>
        <source>Payment information</source>
        <translation type="unfinished">付款信息</translation>
    </message>
    <message>
        <source>Request payment to %1</source>
        <translation type="unfinished">付款給 %1 的要求</translation>
    </message>
</context>
<context>
    <name>RecentRequestsTableModel</name>
    <message>
        <source>Date</source>
        <translation type="unfinished">日期</translation>
    </message>
    <message>
        <source>Label</source>
        <translation type="unfinished">標記</translation>
    </message>
    <message>
        <source>Message</source>
        <translation type="unfinished">消息</translation>
    </message>
    <message>
        <source>(no label)</source>
        <translation type="unfinished">(無標記)</translation>
    </message>
    <message>
        <source>(no message)</source>
        <translation type="unfinished">(无消息)</translation>
    </message>
    <message>
        <source>(no amount requested)</source>
        <translation type="unfinished">(無要求金額)</translation>
    </message>
    <message>
        <source>Requested</source>
        <translation type="unfinished">请求金额</translation>
    </message>
</context>
<context>
    <name>SendCoinsDialog</name>
    <message>
        <source>Send Coins</source>
        <translation type="unfinished">付款</translation>
    </message>
    <message>
        <source>Coin Control Features</source>
        <translation type="unfinished">手动选币功能</translation>
    </message>
    <message>
        <source>automatically selected</source>
        <translation type="unfinished">自动选择</translation>
    </message>
    <message>
        <source>Insufficient funds!</source>
        <translation type="unfinished">金额不足！</translation>
    </message>
    <message>
        <source>Quantity:</source>
        <translation type="unfinished">數量：</translation>
    </message>
    <message>
        <source>Bytes:</source>
        <translation type="unfinished">位元組:</translation>
    </message>
    <message>
        <source>Amount:</source>
        <translation type="unfinished">金额:</translation>
    </message>
    <message>
        <source>Fee:</source>
        <translation type="unfinished">費用:</translation>
    </message>
    <message>
        <source>After Fee:</source>
        <translation type="unfinished">計費後金額:</translation>
    </message>
    <message>
        <source>Change:</source>
        <translation type="unfinished">找零:</translation>
    </message>
    <message>
        <source>If this is activated, but the change address is empty or invalid, change will be sent to a newly generated address.</source>
        <translation type="unfinished">如果這項有打開，但是找零地址是空的或無效，那麼找零會送到一個產生出來的地址去。</translation>
    </message>
    <message>
        <source>Custom change address</source>
        <translation type="unfinished">自定义找零地址</translation>
    </message>
    <message>
        <source>Transaction Fee:</source>
        <translation type="unfinished">交易手续费:</translation>
    </message>
    <message>
        <source>Using the fallbackfee can result in sending a transaction that will take several hours or days (or never) to confirm. Consider choosing your fee manually or wait until you have validated the complete chain.</source>
        <translation type="unfinished">以備用手續費金額(fallbackfee)來付手續費可能會造成交易確認時間長達數小時、數天、或是永遠不會確認。請考慮自行指定金額，或是等到完全驗證區塊鏈後，再進行交易。</translation>
    </message>
    <message>
        <source>Warning: Fee estimation is currently not possible.</source>
        <translation type="unfinished">警告: 目前无法进行手续费估计。</translation>
    </message>
    <message>
        <source>per kilobyte</source>
        <translation type="unfinished">每KB</translation>
    </message>
    <message>
        <source>Hide</source>
        <translation type="unfinished">隐藏</translation>
    </message>
    <message>
        <source>Recommended:</source>
        <translation type="unfinished">推荐:</translation>
    </message>
    <message>
        <source>Custom:</source>
        <translation type="unfinished">自訂:</translation>
    </message>
    <message>
        <source>Send to multiple recipients at once</source>
        <translation type="unfinished">一次发送给多个收款人</translation>
    </message>
    <message>
        <source>Add &amp;Recipient</source>
        <translation type="unfinished">增加收款人(&amp;R)</translation>
    </message>
    <message>
        <source>Clear all fields of the form.</source>
        <translation type="unfinished">清除此表单的所有字段。</translation>
    </message>
    <message>
        <source>Inputs…</source>
        <translation type="unfinished">输入...</translation>
    </message>
    <message>
        <source>Choose…</source>
        <translation type="unfinished">选择...</translation>
    </message>
    <message>
        <source>Hide transaction fee settings</source>
        <translation type="unfinished">隱藏交易手續費設定</translation>
    </message>
    <message>
        <source>Specify a custom fee per kB (1,000 bytes) of the transaction's virtual size.

Note:  Since the fee is calculated on a per-byte basis, a fee rate of "100 satoshis per kvB" for a transaction size of 500 virtual bytes (half of 1 kvB) would ultimately yield a fee of only 50 satoshis.</source>
        <translation type="unfinished">指定交易虚拟大小的每kB (1,000字节) 自定义费率。

附注：因为矿工费是按字节计费的，所以如果费率是“每kvB支付100聪”，那么对于一笔500虚拟字节 (1kvB的一半) 的交易，最终将只会产生50聪的矿工费。（译注：这里就是提醒单位是字节，而不是千字节，如果搞错的话，矿工费会过低，导致交易长时间无法确认，或者压根无法发出）</translation>
    </message>
    <message>
        <source>When there is less transaction volume than space in the blocks, miners as well as relaying nodes may enforce a minimum fee. Paying only this minimum fee is just fine, but be aware that this can result in a never confirming transaction once there is more demand for bitcoin transactions than the network can process.</source>
        <translation type="unfinished">當交易量小於可用區塊空間時，礦工和節點可能會執行最低手續費率限制。 以這個最低費率來支付手續費也是可以的，但請注意，一旦交易需求超出比特幣網路能處理的限度，你的交易可能永遠無法確認。</translation>
    </message>
    <message>
        <source>A too low fee might result in a never confirming transaction (read the tooltip)</source>
        <translation type="unfinished">手續費太低的話可能會造成永遠無法確認的交易(請參考提示)</translation>
    </message>
    <message>
        <source>(Smart fee not initialized yet. This usually takes a few blocks…)</source>
        <translation type="unfinished">(手續費智慧演算法還沒準備好。通常都要等幾個區塊才行...)</translation>
    </message>
    <message>
        <source>Confirmation time target:</source>
        <translation type="unfinished">确认时间目标:</translation>
    </message>
    <message>
        <source>Enable Replace-By-Fee</source>
        <translation type="unfinished">启用手续费追加</translation>
    </message>
    <message>
        <source>With Replace-By-Fee (BIP-125) you can increase a transaction's fee after it is sent. Without this, a higher fee may be recommended to compensate for increased transaction delay risk.</source>
        <translation type="unfinished">手续费追加（Replace-By-Fee，BIP-125）可以让你在送出交易后继续追加手续费。不用这个功能的话，建议付比较高的手续费来降低交易延迟的风险。</translation>
    </message>
    <message>
        <source>Clear &amp;All</source>
        <translation type="unfinished">清除所有(&amp;A)</translation>
    </message>
    <message>
        <source>Balance:</source>
        <translation type="unfinished">餘額:</translation>
    </message>
    <message>
        <source>Confirm the send action</source>
        <translation type="unfinished">确认发送操作</translation>
    </message>
    <message>
        <source>S&amp;end</source>
        <translation type="unfinished">发送(&amp;E)</translation>
    </message>
    <message>
        <source>Copy quantity</source>
        <translation type="unfinished">复制数目</translation>
    </message>
    <message>
        <source>Copy amount</source>
        <translation type="unfinished">复制金额</translation>
    </message>
    <message>
        <source>Copy fee</source>
        <translation type="unfinished">複製手續費</translation>
    </message>
    <message>
        <source>Copy after fee</source>
        <translation type="unfinished">複製計費後金額</translation>
    </message>
    <message>
        <source>Copy bytes</source>
        <translation type="unfinished">复制字节数</translation>
    </message>
    <message>
        <source>Copy change</source>
        <translation type="unfinished">複製找零金額</translation>
    </message>
    <message>
        <source>%1 (%2 blocks)</source>
        <translation type="unfinished">%1 (%2个块)</translation>
    </message>
    <message>
        <source>Sign on device</source>
        <extracomment>"device" usually means a hardware wallet.</extracomment>
        <translation type="unfinished">在設備上簽證</translation>
    </message>
    <message>
        <source>Connect your hardware wallet first.</source>
        <translation type="unfinished">請先連接硬體錢包</translation>
    </message>
    <message>
        <source>Set external signer script path in Options -&gt; Wallet</source>
        <extracomment>"External signer" means using devices such as hardware wallets.</extracomment>
        <translation type="unfinished">在 選項 -&gt; 錢包 中設定外部簽名器腳本路徑 </translation>
    </message>
    <message>
        <source>Cr&amp;eate Unsigned</source>
        <translation type="unfinished">创建未签名交易(&amp;E)</translation>
    </message>
    <message>
        <source>Creates a Partially Signed Bitcoin Transaction (PSBT) for use with e.g. an offline %1 wallet, or a PSBT-compatible hardware wallet.</source>
        <translation type="unfinished">创建一个“部分签名比特币交易”（PSBT），以用于诸如离线%1钱包，或是兼容PSBT的硬件钱包这类用途。</translation>
    </message>
    <message>
        <source>%1 to %2</source>
        <translation type="unfinished">%1 到 %2</translation>
    </message>
    <message>
        <source>Sign failed</source>
        <translation type="unfinished">簽署失敗</translation>
    </message>
    <message>
        <source>External signer failure</source>
        <extracomment>"External signer" means using devices such as hardware wallets.</extracomment>
        <translation type="unfinished">外部签名器失败</translation>
    </message>
    <message>
        <source>Save Transaction Data</source>
        <translation type="unfinished">保存交易数据</translation>
    </message>
    <message>
        <source>Partially Signed Transaction (Binary)</source>
        <extracomment>Expanded name of the binary PSBT file format. See: BIP 174.</extracomment>
        <translation type="unfinished">部分签名交易(二进制)</translation>
    </message>
    <message>
        <source>or</source>
        <translation type="unfinished">或</translation>
    </message>
    <message>
        <source>You can increase the fee later (signals Replace-By-Fee, BIP-125).</source>
        <translation type="unfinished">你可以之後再提高手續費(有 BIP-125 手續費追加的標記)</translation>
    </message>
    <message>
        <source>%1 from wallet '%2'</source>
        <translation type="unfinished">%1 来自钱包 “%2”</translation>
    </message>
    <message>
        <source>Do you want to create this transaction?</source>
        <extracomment>Message displayed when attempting to create a transaction. Cautionary text to prompt the user to verify that the displayed transaction details represent the transaction the user intends to create.</extracomment>
        <translation type="unfinished">要创建这笔交易吗？</translation>
    </message>
    <message>
        <source>Please, review your transaction. You can create and send this transaction or create a Partially Signed Bitcoin Transaction (PSBT), which you can save or copy and then sign with, e.g., an offline %1 wallet, or a PSBT-compatible hardware wallet.</source>
        <extracomment>Text to inform a user attempting to create a transaction of their current options. At this stage, a user can send their transaction or create a PSBT. This string is displayed when both private keys and PSBT controls are enabled.</extracomment>
        <translation type="unfinished">请务必仔细检查您的交易。你可以创建并发送这笔交易；也可以创建一个“部分签名比特币交易(PSBT)”，它可以被保存下来或被复制出去，然后就可以对它进行签名，比如用离线%1钱包，或是用兼容PSBT的硬件钱包。</translation>
    </message>
    <message>
        <source>Please, review your transaction.</source>
        <extracomment>Text to prompt a user to review the details of the transaction they are attempting to send.</extracomment>
        <translation type="unfinished">请检查您的交易。</translation>
    </message>
    <message>
        <source>Transaction fee</source>
        <translation type="unfinished">交易手续费</translation>
    </message>
    <message>
        <source>Not signalling Replace-By-Fee, BIP-125.</source>
        <translation type="unfinished">没有打上BIP-125手续费追加的标记。</translation>
    </message>
    <message>
        <source>Total Amount</source>
        <translation type="unfinished">總金額</translation>
    </message>
    <message>
        <source>Unsigned Transaction</source>
        <comment>PSBT copied</comment>
        <extracomment>Caption of "PSBT has been copied" messagebox</extracomment>
        <translation type="unfinished">未签名交易</translation>
    </message>
    <message>
        <source>The PSBT has been copied to the clipboard. You can also save it.</source>
        <translation type="unfinished">PSBT已被复制到剪贴板。您也可以保存它。</translation>
    </message>
    <message>
        <source>PSBT saved to disk</source>
        <translation type="unfinished">已保存PSBT到磁盘</translation>
    </message>
    <message>
        <source>Confirm send coins</source>
        <translation type="unfinished">确认发币</translation>
    </message>
    <message>
        <source>Watch-only balance:</source>
        <translation type="unfinished">只能看餘額:</translation>
    </message>
    <message>
        <source>The recipient address is not valid. Please recheck.</source>
        <translation type="unfinished">接收人地址无效。请重新检查。</translation>
    </message>
    <message>
        <source>The amount to pay must be larger than 0.</source>
        <translation type="unfinished">支付金额必须大于0。</translation>
    </message>
    <message>
        <source>The amount exceeds your balance.</source>
        <translation type="unfinished">金额超出您的余额。</translation>
    </message>
    <message>
        <source>The total exceeds your balance when the %1 transaction fee is included.</source>
        <translation type="unfinished">计入 %1 手续费后，金额超出了您的余额。</translation>
    </message>
    <message>
        <source>Duplicate address found: addresses should only be used once each.</source>
        <translation type="unfinished">发现重复地址:每个地址应该只使用一次。</translation>
    </message>
    <message>
        <source>Transaction creation failed!</source>
        <translation type="unfinished">交易创建失败！</translation>
    </message>
    <message>
        <source>A fee higher than %1 is considered an absurdly high fee.</source>
        <translation type="unfinished">超过 %1 的手续费被视为高得离谱。</translation>
    </message>
    <message numerus="yes">
        <source>Estimated to begin confirmation within %n block(s).</source>
        <translation type="unfinished">
            <numerusform>预计%n个区块内确认。</numerusform>
        </translation>
    </message>
    <message>
        <source>Warning: Invalid Bitcoin address</source>
        <translation type="unfinished">警告: 比特币地址无效</translation>
    </message>
    <message>
        <source>Warning: Unknown change address</source>
        <translation type="unfinished">警告:未知的找零地址</translation>
    </message>
    <message>
        <source>Confirm custom change address</source>
        <translation type="unfinished">确认自定义找零地址</translation>
    </message>
    <message>
        <source>The address you selected for change is not part of this wallet. Any or all funds in your wallet may be sent to this address. Are you sure?</source>
        <translation type="unfinished">你选择的找零地址未被包含在本钱包中，你钱包中的部分或全部金额将被发送至该地址。你确定要这样做吗？</translation>
    </message>
    <message>
        <source>(no label)</source>
        <translation type="unfinished">(無標記)</translation>
    </message>
</context>
<context>
    <name>SendCoinsEntry</name>
    <message>
        <source>A&amp;mount:</source>
        <translation type="unfinished">金额(&amp;M)</translation>
    </message>
    <message>
        <source>Pay &amp;To:</source>
        <translation type="unfinished">付給(&amp;T):</translation>
    </message>
    <message>
        <source>&amp;Label:</source>
        <translation type="unfinished">标签(&amp;L):</translation>
    </message>
    <message>
        <source>Choose previously used address</source>
        <translation type="unfinished">选择以前用过的地址</translation>
    </message>
    <message>
        <source>The Bitcoin address to send the payment to</source>
        <translation type="unfinished">將支付發送到的比特幣地址給</translation>
    </message>
    <message>
        <source>Paste address from clipboard</source>
        <translation type="unfinished">从剪贴板粘贴地址</translation>
    </message>
    <message>
        <source>Remove this entry</source>
        <translation type="unfinished">移除此项</translation>
    </message>
    <message>
        <source>The amount to send in the selected unit</source>
        <translation type="unfinished">用被选单位表示的待发送金额</translation>
    </message>
    <message>
        <source>The fee will be deducted from the amount being sent. The recipient will receive less bitcoins than you enter in the amount field. If multiple recipients are selected, the fee is split equally.</source>
        <translation type="unfinished">交易费将从发送金额中扣除。接收人收到的比特币将会比您在金额框中输入的更少。如果选中了多个收件人，交易费平分。</translation>
    </message>
    <message>
        <source>S&amp;ubtract fee from amount</source>
        <translation type="unfinished">從付款金額減去手續費(&amp;U)</translation>
    </message>
    <message>
        <source>Use available balance</source>
        <translation type="unfinished">使用全部可用余额</translation>
    </message>
    <message>
        <source>Message:</source>
        <translation type="unfinished">訊息:</translation>
    </message>
    <message>
        <source>Enter a label for this address to add it to the list of used addresses</source>
        <translation type="unfinished">請輸入這個地址的標籤，來把它加進去已使用過地址清單。</translation>
    </message>
    <message>
        <source>A message that was attached to the bitcoin: URI which will be stored with the transaction for your reference. Note: This message will not be sent over the Bitcoin network.</source>
        <translation type="unfinished">附加在 Bitcoin 付款協議的資源識別碼(URI)中的訊息，會和交易內容一起存起來，給你自己做參考。注意: 這個訊息不會送到 Bitcoin 網路上。</translation>
    </message>
</context>
<context>
    <name>SendConfirmationDialog</name>
    <message>
        <source>Send</source>
        <translation type="unfinished">发送</translation>
    </message>
    <message>
        <source>Create Unsigned</source>
        <translation type="unfinished">產生未簽名</translation>
    </message>
</context>
<context>
    <name>SignVerifyMessageDialog</name>
    <message>
        <source>Signatures - Sign / Verify a Message</source>
        <translation type="unfinished">签名 - 为消息签名/验证签名消息</translation>
    </message>
    <message>
        <source>&amp;Sign Message</source>
        <translation type="unfinished">簽署訊息(&amp;S)</translation>
    </message>
    <message>
        <source>You can sign messages/agreements with your addresses to prove you can receive bitcoins sent to them. Be careful not to sign anything vague or random, as phishing attacks may try to trick you into signing your identity over to them. Only sign fully-detailed statements you agree to.</source>
        <translation type="unfinished">您可以使用您的地址簽名訊息/協議，以證明您可以接收發送給他們的比特幣。但是請小心，不要簽名語意含糊不清，或隨機產生的內容，因為釣魚式詐騙可能會用騙你簽名的手法來冒充是你。只有簽名您同意的詳細內容。</translation>
    </message>
    <message>
        <source>The Bitcoin address to sign the message with</source>
        <translation type="unfinished">用来对消息签名的地址</translation>
    </message>
    <message>
        <source>Choose previously used address</source>
        <translation type="unfinished">选择以前用过的地址</translation>
    </message>
    <message>
        <source>Paste address from clipboard</source>
        <translation type="unfinished">从剪贴板粘贴地址</translation>
    </message>
    <message>
        <source>Enter the message you want to sign here</source>
        <translation type="unfinished">在这里输入您想要签名的消息</translation>
    </message>
    <message>
        <source>Signature</source>
        <translation type="unfinished">簽章</translation>
    </message>
    <message>
        <source>Copy the current signature to the system clipboard</source>
        <translation type="unfinished">複製目前的簽章到系統剪貼簿</translation>
    </message>
    <message>
        <source>Sign the message to prove you own this Bitcoin address</source>
        <translation type="unfinished">签名消息，以证明这个地址属于您</translation>
    </message>
    <message>
        <source>Sign &amp;Message</source>
        <translation type="unfinished">簽署訊息(&amp;M)</translation>
    </message>
    <message>
        <source>Reset all sign message fields</source>
        <translation type="unfinished">清空所有签名消息栏</translation>
    </message>
    <message>
        <source>Clear &amp;All</source>
        <translation type="unfinished">清除所有(&amp;A)</translation>
    </message>
    <message>
        <source>&amp;Verify Message</source>
        <translation type="unfinished">消息验证(&amp;V)</translation>
    </message>
    <message>
        <source>Enter the receiver's address, message (ensure you copy line breaks, spaces, tabs, etc. exactly) and signature below to verify the message. Be careful not to read more into the signature than what is in the signed message itself, to avoid being tricked by a man-in-the-middle attack. Note that this only proves the signing party receives with the address, it cannot prove sendership of any transaction!</source>
        <translation type="unfinished">请在下面输入接收者地址、消息（确保换行符、空格符、制表符等完全相同）和签名以验证消息。请仔细核对签名信息，以提防中间人攻击。请注意，这只是证明接收方可以用这个地址签名，它不能证明任何交易的发送人身份！</translation>
    </message>
    <message>
        <source>The Bitcoin address the message was signed with</source>
        <translation type="unfinished">用来签名消息的地址</translation>
    </message>
    <message>
        <source>The signed message to verify</source>
        <translation type="unfinished">待验证的已签名消息</translation>
    </message>
    <message>
        <source>The signature given when the message was signed</source>
        <translation type="unfinished">对消息进行签署得到的签名数据</translation>
    </message>
    <message>
        <source>Verify the message to ensure it was signed with the specified Bitcoin address</source>
        <translation type="unfinished">驗證這個訊息來確定是用指定的比特幣地址簽名的</translation>
    </message>
    <message>
        <source>Verify &amp;Message</source>
        <translation type="unfinished">验证消息签名(&amp;M)</translation>
    </message>
    <message>
        <source>Reset all verify message fields</source>
        <translation type="unfinished">清空所有验证消息栏</translation>
    </message>
    <message>
        <source>Click "Sign Message" to generate signature</source>
        <translation type="unfinished">請按一下「簽署訊息」來產生簽章</translation>
    </message>
    <message>
        <source>The entered address is invalid.</source>
        <translation type="unfinished">输入的地址无效。</translation>
    </message>
    <message>
        <source>Please check the address and try again.</source>
        <translation type="unfinished">请检查地址后重试。</translation>
    </message>
    <message>
        <source>The entered address does not refer to a key.</source>
        <translation type="unfinished">找不到与输入地址相关的密钥。</translation>
    </message>
    <message>
        <source>Wallet unlock was cancelled.</source>
        <translation type="unfinished">已取消解锁钱包。</translation>
    </message>
    <message>
        <source>No error</source>
        <translation type="unfinished">沒有錯誤</translation>
    </message>
    <message>
        <source>Private key for the entered address is not available.</source>
        <translation type="unfinished">沒有對應輸入地址的私鑰。</translation>
    </message>
    <message>
        <source>Message signing failed.</source>
        <translation type="unfinished">消息签名失败。</translation>
    </message>
    <message>
        <source>Message signed.</source>
        <translation type="unfinished">消息已签名。</translation>
    </message>
    <message>
        <source>The signature could not be decoded.</source>
        <translation type="unfinished">签名无法解码。</translation>
    </message>
    <message>
        <source>Please check the signature and try again.</source>
        <translation type="unfinished">请检查签名后重试。</translation>
    </message>
    <message>
        <source>The signature did not match the message digest.</source>
        <translation type="unfinished">這個簽章跟訊息的數位摘要不符。</translation>
    </message>
    <message>
        <source>Message verification failed.</source>
        <translation type="unfinished">消息验证失败。</translation>
    </message>
    <message>
        <source>Message verified.</source>
        <translation type="unfinished">消息验证成功。</translation>
    </message>
</context>
<context>
    <name>SplashScreen</name>
    <message>
        <source>(press q to shutdown and continue later)</source>
        <translation type="unfinished">(按q退出并在以后继续)</translation>
    </message>
    <message>
        <source>press q to shutdown</source>
        <translation type="unfinished">按q键关闭并退出</translation>
    </message>
</context>
<context>
    <name>TransactionDesc</name>
    <message>
        <source>conflicted with a transaction with %1 confirmations</source>
        <extracomment>Text explaining the current status of a transaction, shown in the status field of the details window for this transaction. This status represents an unconfirmed transaction that conflicts with a confirmed transaction.</extracomment>
        <translation type="unfinished">跟一個目前確認 %1 次的交易互相衝突</translation>
    </message>
    <message>
        <source>0/unconfirmed, in memory pool</source>
        <extracomment>Text explaining the current status of a transaction, shown in the status field of the details window for this transaction. This status represents an unconfirmed transaction that is in the memory pool.</extracomment>
        <translation type="unfinished">0/未确认，在内存池中</translation>
    </message>
    <message>
        <source>0/unconfirmed, not in memory pool</source>
        <extracomment>Text explaining the current status of a transaction, shown in the status field of the details window for this transaction. This status represents an unconfirmed transaction that is not in the memory pool.</extracomment>
        <translation type="unfinished">0/未确认，不在内存池中</translation>
    </message>
    <message>
        <source>abandoned</source>
        <extracomment>Text explaining the current status of a transaction, shown in the status field of the details window for this transaction. This status represents an abandoned transaction.</extracomment>
        <translation type="unfinished">已丢弃</translation>
    </message>
    <message>
        <source>%1/unconfirmed</source>
        <extracomment>Text explaining the current status of a transaction, shown in the status field of the details window for this transaction. This status represents a transaction confirmed in at least one block, but less than 6 blocks.</extracomment>
        <translation type="unfinished">%1 次/未確認</translation>
    </message>
    <message>
        <source>%1 confirmations</source>
        <extracomment>Text explaining the current status of a transaction, shown in the status field of the details window for this transaction. This status represents a transaction confirmed in 6 or more blocks.</extracomment>
        <translation type="unfinished">%1 个确认</translation>
    </message>
    <message>
        <source>Status</source>
        <translation type="unfinished">状态</translation>
    </message>
    <message>
        <source>Date</source>
        <translation type="unfinished">日期</translation>
    </message>
    <message>
        <source>Source</source>
        <translation type="unfinished">來源</translation>
    </message>
    <message>
        <source>Generated</source>
        <translation type="unfinished">挖矿生成</translation>
    </message>
    <message>
        <source>From</source>
        <translation type="unfinished">來源</translation>
    </message>
    <message>
        <source>unknown</source>
        <translation type="unfinished">未知</translation>
    </message>
    <message>
        <source>To</source>
        <translation type="unfinished">到</translation>
    </message>
    <message>
        <source>own address</source>
        <translation type="unfinished">自己的地址</translation>
    </message>
    <message>
        <source>watch-only</source>
        <translation type="unfinished">只能看</translation>
    </message>
    <message>
        <source>label</source>
        <translation type="unfinished">标签</translation>
    </message>
    <message>
        <source>Credit</source>
        <translation type="unfinished">收入</translation>
    </message>
    <message numerus="yes">
        <source>matures in %n more block(s)</source>
        <translation type="unfinished">
            <numerusform>在%n个区块内成熟</numerusform>
        </translation>
    </message>
    <message>
        <source>not accepted</source>
        <translation type="unfinished">未被接受</translation>
    </message>
    <message>
        <source>Debit</source>
        <translation type="unfinished">支出</translation>
    </message>
    <message>
        <source>Total debit</source>
        <translation type="unfinished">总支出</translation>
    </message>
    <message>
        <source>Total credit</source>
        <translation type="unfinished">总收入</translation>
    </message>
    <message>
        <source>Transaction fee</source>
        <translation type="unfinished">交易手续费</translation>
    </message>
    <message>
        <source>Net amount</source>
        <translation type="unfinished">淨額</translation>
    </message>
    <message>
        <source>Message</source>
        <translation type="unfinished">消息</translation>
    </message>
    <message>
        <source>Comment</source>
        <translation type="unfinished">备注</translation>
    </message>
    <message>
        <source>Transaction ID</source>
        <translation type="unfinished">交易 ID</translation>
    </message>
    <message>
        <source>Transaction total size</source>
        <translation type="unfinished">交易总大小</translation>
    </message>
    <message>
        <source>Transaction virtual size</source>
        <translation type="unfinished">交易擬真大小</translation>
    </message>
    <message>
        <source>Output index</source>
        <translation type="unfinished">输出索引</translation>
    </message>
    <message>
        <source>%1 (Certificate was not verified)</source>
        <translation type="unfinished">%1（证书未被验证）</translation>
    </message>
    <message>
        <source>Merchant</source>
        <translation type="unfinished">商家</translation>
    </message>
    <message>
        <source>Generated coins must mature %1 blocks before they can be spent. When you generated this block, it was broadcast to the network to be added to the block chain. If it fails to get into the chain, its state will change to "not accepted" and it won't be spendable. This may occasionally happen if another node generates a block within a few seconds of yours.</source>
        <translation type="unfinished">新挖出的比特币在可以使用前必须经过 %1 个区块确认的成熟过程。当您挖出此区块后，它将被广播到网络中以加入区块链。如果它未成功进入区块链，其状态将变更为“不接受”并且不可使用。这可能偶尔会发生，在另一个节点比你早几秒钟成功挖出一个区块时就会这样。</translation>
    </message>
    <message>
        <source>Debug information</source>
        <translation type="unfinished">调试信息</translation>
    </message>
    <message>
        <source>Transaction</source>
        <translation type="unfinished">交易</translation>
    </message>
    <message>
        <source>Inputs</source>
        <translation type="unfinished">輸入</translation>
    </message>
    <message>
        <source>Amount</source>
        <translation type="unfinished">金额</translation>
    </message>
    <message>
        <source>true</source>
        <translation type="unfinished">是</translation>
    </message>
    <message>
        <source>false</source>
        <translation type="unfinished">否</translation>
    </message>
</context>
<context>
    <name>TransactionDescDialog</name>
    <message>
        <source>This pane shows a detailed description of the transaction</source>
        <translation type="unfinished">当前面板显示了交易的详细信息</translation>
    </message>
    <message>
        <source>Details for %1</source>
        <translation type="unfinished">%1 详情</translation>
    </message>
</context>
<context>
    <name>TransactionTableModel</name>
    <message>
        <source>Date</source>
        <translation type="unfinished">日期</translation>
    </message>
    <message>
        <source>Type</source>
        <translation type="unfinished">类型</translation>
    </message>
    <message>
        <source>Label</source>
        <translation type="unfinished">標記</translation>
    </message>
    <message>
        <source>Unconfirmed</source>
        <translation type="unfinished">未确认</translation>
    </message>
    <message>
        <source>Abandoned</source>
        <translation type="unfinished">已丢弃</translation>
    </message>
    <message>
        <source>Confirming (%1 of %2 recommended confirmations)</source>
        <translation type="unfinished">确认中 (推荐 %2个确认，已经有 %1个确认)</translation>
    </message>
    <message>
        <source>Confirmed (%1 confirmations)</source>
        <translation type="unfinished">已確認(%1 次)</translation>
    </message>
    <message>
        <source>Conflicted</source>
        <translation type="unfinished">有冲突</translation>
    </message>
    <message>
        <source>Immature (%1 confirmations, will be available after %2)</source>
        <translation type="unfinished">未成熟 (%1 个确认，将在 %2 个后可用)</translation>
    </message>
    <message>
        <source>Generated but not accepted</source>
        <translation type="unfinished">已生成但未被接受</translation>
    </message>
    <message>
        <source>Received with</source>
        <translation type="unfinished">收款</translation>
    </message>
    <message>
        <source>Received from</source>
        <translation type="unfinished">收款自</translation>
    </message>
    <message>
        <source>Sent to</source>
        <translation type="unfinished">发送到</translation>
    </message>
    <message>
        <source>Mined</source>
        <translation type="unfinished">開採所得</translation>
    </message>
    <message>
        <source>watch-only</source>
        <translation type="unfinished">只能看</translation>
    </message>
    <message>
        <source>(n/a)</source>
        <translation type="unfinished">(不可用)</translation>
    </message>
    <message>
        <source>(no label)</source>
        <translation type="unfinished">(無標記)</translation>
    </message>
    <message>
        <source>Transaction status. Hover over this field to show number of confirmations.</source>
        <translation type="unfinished">交易狀態。把游標停在欄位上會顯示確認次數。</translation>
    </message>
    <message>
        <source>Date and time that the transaction was received.</source>
        <translation type="unfinished">收到交易的日期和時間。</translation>
    </message>
    <message>
        <source>Type of transaction.</source>
        <translation type="unfinished">交易类型。</translation>
    </message>
    <message>
        <source>Whether or not a watch-only address is involved in this transaction.</source>
        <translation type="unfinished">该交易中是否涉及仅观察地址。</translation>
    </message>
    <message>
        <source>User-defined intent/purpose of the transaction.</source>
        <translation type="unfinished">使用者定義的交易動機或理由。</translation>
    </message>
    </context>
<context>
    <name>TransactionView</name>
    <message>
        <source>All</source>
        <translation type="unfinished">全部</translation>
    </message>
    <message>
        <source>Today</source>
        <translation type="unfinished">今天</translation>
    </message>
    <message>
        <source>This week</source>
        <translation type="unfinished">這星期</translation>
    </message>
    <message>
        <source>This month</source>
        <translation type="unfinished">這個月</translation>
    </message>
    <message>
        <source>Last month</source>
        <translation type="unfinished">上个月</translation>
    </message>
    <message>
        <source>This year</source>
        <translation type="unfinished">今年</translation>
    </message>
    <message>
        <source>Received with</source>
        <translation type="unfinished">收款</translation>
    </message>
    <message>
        <source>Sent to</source>
        <translation type="unfinished">发送到</translation>
    </message>
    <message>
        <source>Mined</source>
        <translation type="unfinished">開採所得</translation>
    </message>
    <message>
        <source>Other</source>
        <translation type="unfinished">其它</translation>
    </message>
    <message>
        <source>Enter address, transaction id, or label to search</source>
        <translation type="unfinished">输入地址、交易ID或标签进行搜索</translation>
    </message>
    <message>
        <source>Min amount</source>
        <translation type="unfinished">最小金额</translation>
    </message>
    <message>
        <source>Range…</source>
        <translation type="unfinished">范围...</translation>
    </message>
    <message>
        <source>&amp;Copy address</source>
        <translation type="unfinished">复制地址(&amp;C)</translation>
    </message>
    <message>
        <source>Copy &amp;label</source>
        <translation type="unfinished">复制标签(&amp;L)</translation>
    </message>
    <message>
        <source>Copy &amp;amount</source>
        <translation type="unfinished">复制和数量</translation>
    </message>
    <message>
        <source>Copy transaction &amp;ID</source>
        <translation type="unfinished">複製交易 &amp;ID</translation>
    </message>
    <message>
        <source>Copy &amp;raw transaction</source>
        <translation type="unfinished">复制原始交易(&amp;R)</translation>
    </message>
    <message>
        <source>Copy full transaction &amp;details</source>
        <translation type="unfinished">複製完整交易明細</translation>
    </message>
    <message>
        <source>&amp;Show transaction details</source>
        <translation type="unfinished">顯示交易明細</translation>
    </message>
    <message>
        <source>Increase transaction &amp;fee</source>
        <translation type="unfinished">增加矿工费(&amp;F)</translation>
    </message>
    <message>
        <source>A&amp;bandon transaction</source>
        <translation type="unfinished">放棄交易(&amp;b)</translation>
    </message>
    <message>
        <source>&amp;Edit address label</source>
        <translation type="unfinished">编辑地址标签(&amp;E)</translation>
    </message>
    <message>
        <source>Show in %1</source>
        <extracomment>Transactions table context menu action to show the selected transaction in a third-party block explorer. %1 is a stand-in argument for the URL of the explorer.</extracomment>
        <translation type="unfinished">在 %1中显示</translation>
    </message>
    <message>
        <source>Export Transaction History</source>
        <translation type="unfinished">导出交易历史</translation>
    </message>
    <message>
        <source>Comma separated file</source>
        <extracomment>Expanded name of the CSV file format. See: https://en.wikipedia.org/wiki/Comma-separated_values.</extracomment>
        <translation type="unfinished">逗號分隔文件</translation>
    </message>
    <message>
        <source>Confirmed</source>
        <translation type="unfinished">已確認</translation>
    </message>
    <message>
        <source>Watch-only</source>
        <translation type="unfinished">只能觀看的</translation>
    </message>
    <message>
        <source>Date</source>
        <translation type="unfinished">日期</translation>
    </message>
    <message>
        <source>Type</source>
        <translation type="unfinished">类型</translation>
    </message>
    <message>
        <source>Label</source>
        <translation type="unfinished">標記</translation>
    </message>
    <message>
        <source>Address</source>
        <translation type="unfinished">地址</translation>
    </message>
    <message>
        <source>ID</source>
        <translation type="unfinished">識別碼</translation>
    </message>
    <message>
        <source>Exporting Failed</source>
        <translation type="unfinished">匯出失敗</translation>
    </message>
    <message>
        <source>There was an error trying to save the transaction history to %1.</source>
        <translation type="unfinished">儲存交易記錄到 %1 時發生錯誤。</translation>
    </message>
    <message>
        <source>Exporting Successful</source>
        <translation type="unfinished">导出成功</translation>
    </message>
    <message>
        <source>The transaction history was successfully saved to %1.</source>
        <translation type="unfinished">交易記錄已經成功儲存到 %1 了。</translation>
    </message>
    <message>
        <source>Range:</source>
        <translation type="unfinished">範圍:</translation>
    </message>
    <message>
        <source>to</source>
        <translation type="unfinished">到</translation>
    </message>
</context>
<context>
    <name>WalletFrame</name>
    <message>
        <source>No wallet has been loaded.
Go to File &gt; Open Wallet to load a wallet.
- OR -</source>
        <translation type="unfinished">未加载钱包。
请转到“文件”菜单 &gt; “打开钱包”来加载一个钱包。
- 或者 -</translation>
    </message>
    <message>
        <source>Create a new wallet</source>
        <translation type="unfinished">新增一個錢包</translation>
    </message>
    <message>
        <source>Error</source>
        <translation type="unfinished">錯誤</translation>
    </message>
    <message>
        <source>Unable to decode PSBT from clipboard (invalid base64)</source>
        <translation type="unfinished">无法从剪贴板解码PSBT(Base64值无效)</translation>
    </message>
    <message>
        <source>Load Transaction Data</source>
        <translation type="unfinished">載入交易資料</translation>
    </message>
    <message>
        <source>Partially Signed Transaction (*.psbt)</source>
        <translation type="unfinished">部分签名交易 (*.psbt)</translation>
    </message>
    <message>
        <source>PSBT file must be smaller than 100 MiB</source>
        <translation type="unfinished">PSBT文件必须小于100MiB</translation>
    </message>
    <message>
        <source>Unable to decode PSBT</source>
        <translation type="unfinished">无法解码PSBT</translation>
    </message>
</context>
<context>
    <name>WalletModel</name>
    <message>
        <source>Send Coins</source>
        <translation type="unfinished">付款</translation>
    </message>
    <message>
        <source>Fee bump error</source>
        <translation type="unfinished">追加手续费出错</translation>
    </message>
    <message>
        <source>Increasing transaction fee failed</source>
        <translation type="unfinished">追加交易手续费失败</translation>
    </message>
    <message>
        <source>Do you want to increase the fee?</source>
        <extracomment>Asks a user if they would like to manually increase the fee of a transaction that has already been created.</extracomment>
        <translation type="unfinished">想要提高手續費嗎？</translation>
    </message>
    <message>
        <source>Current fee:</source>
        <translation type="unfinished">当前手续费:</translation>
    </message>
    <message>
        <source>Increase:</source>
        <translation type="unfinished">增加量:</translation>
    </message>
    <message>
        <source>New fee:</source>
        <translation type="unfinished">新的費用：</translation>
    </message>
    <message>
        <source>Warning: This may pay the additional fee by reducing change outputs or adding inputs, when necessary. It may add a new change output if one does not already exist. These changes may potentially leak privacy.</source>
        <translation type="unfinished">警告: 因为在必要的时候会减少找零输出个数或增加输入个数，这可能要付出额外的费用。在没有找零输出的情况下可能会新增一个。这些变更可能会导致潜在的隐私泄露。</translation>
    </message>
    <message>
        <source>Confirm fee bump</source>
        <translation type="unfinished">确认手续费追加</translation>
    </message>
    <message>
        <source>Can't draft transaction.</source>
        <translation type="unfinished">無法草擬交易。</translation>
    </message>
    <message>
        <source>PSBT copied</source>
        <translation type="unfinished">PSBT已複製</translation>
    </message>
    <message>
        <source>Copied to clipboard</source>
        <comment>Fee-bump PSBT saved</comment>
        <translation type="unfinished">复制到剪贴板</translation>
    </message>
    <message>
        <source>Can't sign transaction.</source>
        <translation type="unfinished">沒辦法簽署交易。</translation>
    </message>
    <message>
        <source>Could not commit transaction</source>
        <translation type="unfinished">沒辦法提交交易</translation>
    </message>
    <message>
        <source>Can't display address</source>
        <translation type="unfinished">無法顯示地址</translation>
    </message>
    <message>
        <source>default wallet</source>
        <translation type="unfinished">預設錢包</translation>
    </message>
</context>
<context>
    <name>WalletView</name>
    <message>
        <source>&amp;Export</source>
        <translation type="unfinished">匯出 &amp;E</translation>
    </message>
    <message>
        <source>Export the data in the current tab to a file</source>
        <translation type="unfinished">把目前分頁的資料匯出至檔案</translation>
    </message>
    <message>
        <source>Backup Wallet</source>
        <translation type="unfinished">備份錢包</translation>
    </message>
    <message>
        <source>Wallet Data</source>
        <extracomment>Name of the wallet data file format.</extracomment>
        <translation type="unfinished">錢包資料</translation>
    </message>
    <message>
        <source>Backup Failed</source>
        <translation type="unfinished">备份失败</translation>
    </message>
    <message>
        <source>There was an error trying to save the wallet data to %1.</source>
        <translation type="unfinished">儲存錢包資料到 %1 時發生錯誤。</translation>
    </message>
    <message>
        <source>Backup Successful</source>
        <translation type="unfinished">備份成功</translation>
    </message>
    <message>
        <source>The wallet data was successfully saved to %1.</source>
        <translation type="unfinished">錢包的資料已經成功儲存到 %1 了。</translation>
    </message>
    <message>
        <source>Cancel</source>
        <translation type="unfinished">取消</translation>
    </message>
</context>
<context>
    <name>bitcoin-core</name>
    <message>
        <source>The %s developers</source>
        <translation type="unfinished">%s 開發人員</translation>
    </message>
    <message>
        <source>%s failed to validate the -assumeutxo snapshot state. This indicates a hardware problem, or a bug in the software, or a bad software modification that allowed an invalid snapshot to be loaded. As a result of this, the node will shut down and stop using any state that was built on the snapshot, resetting the chain height from %d to %d. On the next restart, the node will resume syncing from %d without using any snapshot data. Please report this incident to %s, including how you obtained the snapshot. The invalid snapshot chainstate will be left on disk in case it is helpful in diagnosing the issue that caused this error.</source>
        <translation type="unfinished">%s 验证 -assumeutxo 快照状态失败。这表明硬件可能有问题，也可能是软件bug，或者还可能是软件被不当修改、从而让非法快照也能够被加载。因此，将关闭节点并停止使用从这个快照构建出的任何状态，并将链高度从 %d 重置到 %d 。下次启动时，节点将会不使用快照数据从 %d 继续同步。请将这个事件报告给 %s 并在报告中包括您是如何获得这份快照的。无效的链状态快照仍被保存至磁盘上，以供诊断问题的原因。</translation>
    </message>
    <message>
        <source>%s request to listen on port %u. This port is considered "bad" and thus it is unlikely that any peer will connect to it. See doc/p2p-bad-ports.md for details and a full list.</source>
        <translation type="unfinished">%s请求监听端口%u。此端口被认为是“坏的”，所以不太可能有其他节点会连接过来。详情以及完整的端口列表请参见 doc/p2p-bad-ports.md 。</translation>
    </message>
    <message>
        <source>Cannot downgrade wallet from version %i to version %i. Wallet version unchanged.</source>
        <translation type="unfinished">无法把钱包版本从%i降级到%i。钱包版本未改变。</translation>
    </message>
    <message>
        <source>Cannot obtain a lock on data directory %s. %s is probably already running.</source>
        <translation type="unfinished">无法锁定数据目录 %s。%s 可能已经在运行。</translation>
    </message>
    <message>
        <source>Cannot upgrade a non HD split wallet from version %i to version %i without upgrading to support pre-split keypool. Please use version %i or no version specified.</source>
        <translation type="unfinished">无法在不支持“拆分前的密钥池”（pre split keypool）的情况下把“非拆分HD钱包”（non HD split wallet）从版本%i升级到%i。请使用版本号%i，或者压根不要指定版本号。</translation>
    </message>
    <message>
        <source>Disk space for %s may not accommodate the block files. Approximately %u GB of data will be stored in this directory.</source>
        <translation type="unfinished">%s的磁盘空间可能无法容纳区块文件。大约要在这个目录中储存 %uGB 的数据。</translation>
    </message>
    <message>
        <source>Distributed under the MIT software license, see the accompanying file %s or %s</source>
        <translation type="unfinished">依據 MIT 軟體授權條款散布，詳情請見附帶的 %s 檔案或是 %s</translation>
    </message>
    <message>
        <source>Error loading wallet. Wallet requires blocks to be downloaded, and software does not currently support loading wallets while blocks are being downloaded out of order when using assumeutxo snapshots. Wallet should be able to load successfully after node sync reaches height %s</source>
        <translation type="unfinished">加载钱包时出错。需要下载区块才能加载钱包，而且在使用assumeutxo快照时，下载区块是不按顺序的，这个时候软件不支持加载钱包。在节点同步至高度%s之后就应该可以加载钱包了。</translation>
    </message>
    <message>
        <source>Error reading %s! Transaction data may be missing or incorrect. Rescanning wallet.</source>
        <translation type="unfinished">读取%s出错！交易数据可能丢失或有误。重新扫描钱包中。</translation>
    </message>
    <message>
        <source>Error: Dumpfile format record is incorrect. Got "%s", expected "format".</source>
        <translation type="unfinished">错误: 转储文件格式不正确。得到是"%s"，而预期本应得到的是 "format"。</translation>
    </message>
    <message>
        <source>Error: Dumpfile identifier record is incorrect. Got "%s", expected "%s".</source>
        <translation type="unfinished">错误: 转储文件标识符记录不正确。得到的是 "%s"，而预期本应得到的是 "%s"。</translation>
    </message>
    <message>
        <source>Error: Dumpfile version is not supported. This version of bitcoin-wallet only supports version 1 dumpfiles. Got dumpfile with version %s</source>
        <translation type="unfinished">错误: 转储文件版本不被支持。这个版本的 bitcoin-wallet 只支持版本为 1 的转储文件。得到的转储文件版本却是%s</translation>
    </message>
    <message>
        <source>Error: Legacy wallets only support the "legacy", "p2sh-segwit", and "bech32" address types</source>
        <translation type="unfinished">错误: 旧式钱包只支持 "legacy", "p2sh-segwit", 和 "bech32" 这三种地址类型</translation>
    </message>
    <message>
        <source>Error: Unable to produce descriptors for this legacy wallet. Make sure to provide the wallet's passphrase if it is encrypted.</source>
        <translation type="unfinished">错误: 无法为该旧式钱包生成描述符。如果钱包已被加密，请确保提供的钱包加密密码正确。</translation>
    </message>
    <message>
        <source>File %s already exists. If you are sure this is what you want, move it out of the way first.</source>
        <translation type="unfinished">檔案%s已經存在。 如果你確定這就是你想做的，先把這份檔案移開。</translation>
    </message>
    <message>
        <source>Invalid or corrupt peers.dat (%s). If you believe this is a bug, please report it to %s. As a workaround, you can move the file (%s) out of the way (rename, move, or delete) to have a new one created on the next start.</source>
        <translation type="unfinished">无效或损坏的peers.dat (%s)。如果你确信这是一个bug，请反馈到%s。作为变通办法，你可以把现有文件 (%s) 移开(重命名、移动或删除)，这样就可以在下次启动时创建一个新文件了。</translation>
    </message>
    <message>
        <source>More than one onion bind address is provided. Using %s for the automatically created Tor onion service.</source>
        <translation type="unfinished">提供多數TOR路由綁定位址。 對自動建立的Tor服務用%s</translation>
    </message>
    <message>
        <source>No dump file provided. To use createfromdump, -dumpfile=&lt;filename&gt; must be provided.</source>
        <translation type="unfinished">没有提供转储文件。要使用 createfromdump ，必须提供 -dumpfile=&lt;filename&gt;。</translation>
    </message>
    <message>
        <source>No dump file provided. To use dump, -dumpfile=&lt;filename&gt; must be provided.</source>
        <translation type="unfinished">沒有提供轉儲文件。 要使用 dump ，必須提供 -dumpfile=&lt;filename&gt;。</translation>
    </message>
    <message>
        <source>No wallet file format provided. To use createfromdump, -format=&lt;format&gt; must be provided.</source>
        <translation type="unfinished">没有提供钱包格式。要使用 createfromdump ，必须提供 -format=&lt;format&gt;</translation>
    </message>
    <message>
        <source>Please check that your computer's date and time are correct! If your clock is wrong, %s will not work properly.</source>
        <translation type="unfinished">请检查电脑的日期时间设置是否正确！时间错误可能会导致 %s 运行异常。</translation>
    </message>
    <message>
        <source>Please contribute if you find %s useful. Visit %s for further information about the software.</source>
        <translation type="unfinished">如果你认为%s对你比较有用的话，请对我们进行一些自愿贡献。请访问%s网站来获取有关这个软件的更多信息。</translation>
    </message>
    <message>
        <source>Prune configured below the minimum of %d MiB.  Please use a higher number.</source>
        <translation type="unfinished">修剪被设置得太小，已经低于最小值%d MiB，请使用更大的数值。</translation>
    </message>
    <message>
        <source>Prune mode is incompatible with -reindex-chainstate. Use full -reindex instead.</source>
        <translation type="unfinished">修剪模式与 -reindex-chainstate 不兼容。请进行一次完整的 -reindex 。</translation>
    </message>
    <message>
        <source>Prune: last wallet synchronisation goes beyond pruned data. You need to -reindex (download the whole blockchain again in case of pruned node)</source>
        <translation type="unfinished">修剪:上次同步钱包的位置已经超出（落后于）现有修剪后数据的范围。你需要进行-reindex（对于已经启用修剪节点，就需要重新下载整个区块链）</translation>
    </message>
    <message>
        <source>Rename of '%s' -&gt; '%s' failed. You should resolve this by manually moving or deleting the invalid snapshot directory %s, otherwise you will encounter the same error again on the next startup.</source>
        <translation type="unfinished">重命名 '%s' -&gt; '%s' 失败。您需要手动移走或删除无效的快照目录 %s来解决这个问题，不然的话您就会在下一次启动时遇到相同的错误。</translation>
    </message>
    <message>
        <source>SQLiteDatabase: Unknown sqlite wallet schema version %d. Only version %d is supported</source>
        <translation type="unfinished">SQLiteDatabase: SQLite钱包schema版本%d未知。只支持%d版本</translation>
    </message>
    <message>
        <source>The block database contains a block which appears to be from the future. This may be due to your computer's date and time being set incorrectly. Only rebuild the block database if you are sure that your computer's date and time are correct</source>
        <translation type="unfinished">區塊資料庫中有來自未來的區塊。可能是你電腦的日期時間不對。如果確定電腦日期時間沒錯的話，就重建區塊資料庫看看。</translation>
    </message>
    <message>
        <source>The transaction amount is too small to send after the fee has been deducted</source>
        <translation type="unfinished">扣除手續費後的交易金額太少而不能傳送</translation>
    </message>
    <message>
        <source>This error could occur if this wallet was not shutdown cleanly and was last loaded using a build with a newer version of Berkeley DB. If so, please use the software that last loaded this wallet</source>
        <translation type="unfinished">如果这个钱包之前没有正确关闭，而且上一次是被新版的Berkeley DB加载过，就会发生这个错误。如果是这样，请使用上次加载过这个钱包的那个软件。</translation>
    </message>
    <message>
        <source>This is a pre-release test build - use at your own risk - do not use for mining or merchant applications</source>
        <translation type="unfinished">這是個還沒發表的測試版本 - 使用請自負風險 - 請不要用來開採或做商業應用</translation>
    </message>
    <message>
        <source>This is the maximum transaction fee you pay (in addition to the normal fee) to prioritize partial spend avoidance over regular coin selection.</source>
        <translation type="unfinished">這是您支付的最高交易手續費（除了正常手續費外），優先於避免部分花費而不是定期選取幣。</translation>
    </message>
    <message>
        <source>This is the transaction fee you may discard if change is smaller than dust at this level</source>
        <translation type="unfinished">找零低于当前粉尘阈值时会被舍弃，并计入手续费，这些交易手续费就是在这种情况下产生的。</translation>
    </message>
    <message>
        <source>This is the transaction fee you may pay when fee estimates are not available.</source>
        <translation type="unfinished">這是當預估手續費還沒計算出來時，付款交易預設會付的手續費。</translation>
    </message>
    <message>
        <source>Total length of network version string (%i) exceeds maximum length (%i). Reduce the number or size of uacomments.</source>
        <translation type="unfinished">网络版本字符串的总长度 (%i) 超过最大长度 (%i) 了。请减少 uacomment 参数的数目或长度。</translation>
    </message>
    <message>
        <source>Unable to replay blocks. You will need to rebuild the database using -reindex-chainstate.</source>
        <translation type="unfinished">无法重放区块。你需要先用-reindex-chainstate参数来重建数据库。</translation>
    </message>
    <message>
        <source>Unknown wallet file format "%s" provided. Please provide one of "bdb" or "sqlite".</source>
        <translation type="unfinished">提供了未知的钱包格式 "%s" 。请使用 "bdb" 或 "sqlite" 中的一种。</translation>
    </message>
    <message>
        <source>Unsupported category-specific logging level %1$s=%2$s. Expected %1$s=&lt;category&gt;:&lt;loglevel&gt;. Valid categories: %3$s. Valid loglevels: %4$s.</source>
        <translation type="unfinished">不支持的类别限定日志等级 %1$s=%2$s 。 预期参数 %1$s=&lt;category&gt;:&lt;loglevel&gt;。 有效的类别: %3$s 。有效的日志等级: %4$s 。</translation>
    </message>
    <message>
        <source>Unsupported chainstate database format found. Please restart with -reindex-chainstate. This will rebuild the chainstate database.</source>
        <translation type="unfinished">找到了不受支持的 chainstate 数据库格式。请使用 -reindex-chainstate 参数重启。这将会重建 chainstate 数据库。</translation>
    </message>
    <message>
        <source>Wallet created successfully. The legacy wallet type is being deprecated and support for creating and opening legacy wallets will be removed in the future.</source>
        <translation type="unfinished">钱包创建成功。旧式钱包已被弃用，未来将不再支持创建或打开旧式钱包。</translation>
    </message>
    <message>
        <source>Wallet loaded successfully. The legacy wallet type is being deprecated and support for creating and opening legacy wallets will be removed in the future. Legacy wallets can be migrated to a descriptor wallet with migratewallet.</source>
        <translation type="unfinished">钱包加载成功。旧式钱包已被弃用，未来将不再支持创建或打开旧式钱包。可以使用 migratewallet 命令将旧式钱包迁移至输出描述符钱包。</translation>
    </message>
    <message>
        <source>Warning: Dumpfile wallet format "%s" does not match command line specified format "%s".</source>
        <translation type="unfinished">警告: 转储文件的钱包格式 "%s" 与命令行指定的格式 "%s" 不符。</translation>
    </message>
    <message>
        <source>Warning: Private keys detected in wallet {%s} with disabled private keys</source>
        <translation type="unfinished">警告：在已经禁用私钥的钱包 {%s} 中仍然检测到私钥</translation>
    </message>
    <message>
        <source>Warning: We do not appear to fully agree with our peers! You may need to upgrade, or other nodes may need to upgrade.</source>
        <translation type="unfinished">警告：我们和其他节点似乎没达成共识！您可能需要升级，或者就是其他节点可能需要升级。</translation>
    </message>
    <message>
        <source>Witness data for blocks after height %d requires validation. Please restart with -reindex.</source>
        <translation type="unfinished">需要验证高度在%d之后的区块见证数据。请使用 -reindex 重新启动。</translation>
    </message>
    <message>
        <source>You need to rebuild the database using -reindex to go back to unpruned mode.  This will redownload the entire blockchain</source>
        <translation type="unfinished">回到非修剪的模式需要用 -reindex 參數來重建資料庫。這會導致重新下載整個區塊鏈。</translation>
    </message>
    <message>
        <source>%s is set very high!</source>
        <translation type="unfinished">%s非常高！</translation>
    </message>
    <message>
        <source>-maxmempool must be at least %d MB</source>
        <translation type="unfinished">參數 -maxmempool 至少要給 %d 百萬位元組(MB)</translation>
    </message>
    <message>
        <source>A fatal internal error occurred, see debug.log for details</source>
        <translation type="unfinished">发生了致命的内部错误，请在debug.log中查看详情</translation>
    </message>
    <message>
        <source>Cannot resolve -%s address: '%s'</source>
        <translation type="unfinished">沒辦法解析 -%s 參數指定的地址: '%s'</translation>
    </message>
    <message>
        <source>Cannot set -forcednsseed to true when setting -dnsseed to false.</source>
        <translation type="unfinished">在 -dnsseed 被设为 false 时无法将 -forcednsseed 设为 true 。</translation>
    </message>
    <message>
        <source>Cannot set -peerblockfilters without -blockfilterindex.</source>
        <translation type="unfinished">在沒有設定-blockfilterindex 則無法使用 -peerblockfilters</translation>
    </message>
    <message>
        <source>Cannot write to data directory '%s'; check permissions.</source>
        <translation type="unfinished">不能写入到数据目录'%s'；请检查文件权限。</translation>
    </message>
    <message>
        <source>%s is set very high! Fees this large could be paid on a single transaction.</source>
        <translation type="unfinished">%s被设置得很高! 这可是一次交易就有可能付出的手续费。</translation>
    </message>
    <message>
        <source>Cannot provide specific connections and have addrman find outgoing connections at the same time.</source>
        <translation type="unfinished">在使用地址管理器(addrman)寻找出站连接时，无法同时提供特定的连接。</translation>
    </message>
    <message>
        <source>Error loading %s: External signer wallet being loaded without external signer support compiled</source>
        <translation type="unfinished">加载%s时出错: 编译时未启用外部签名器支持，却仍然试图加载外部签名器钱包</translation>
    </message>
    <message>
        <source>Error reading %s! All keys read correctly, but transaction data or address metadata may be missing or incorrect.</source>
        <translation type="unfinished">读取 %s 时出错! 所有密钥都被正确读取，但交易数据或地址元数据可能缺失或有误。</translation>
    </message>
    <message>
        <source>Error: Address book data in wallet cannot be identified to belong to migrated wallets</source>
        <translation type="unfinished">错误：钱包中的地址簿数据无法被识别为属于迁移后的钱包</translation>
    </message>
    <message>
        <source>Error: Duplicate descriptors created during migration. Your wallet may be corrupted.</source>
        <translation type="unfinished">错误：迁移过程中创建了重复的输出描述符。你的钱包可能已损坏。</translation>
    </message>
    <message>
        <source>Error: Transaction %s in wallet cannot be identified to belong to migrated wallets</source>
        <translation type="unfinished">错误：钱包中的交易%s无法被识别为属于迁移后的钱包</translation>
    </message>
    <message>
        <source>Failed to calculate bump fees, because unconfirmed UTXOs depend on enormous cluster of unconfirmed transactions.</source>
        <translation type="unfinished">计算追加手续费失败，因为未确认UTXO依赖了大量未确认交易的簇集。</translation>
    </message>
    <message>
        <source>Failed to rename invalid peers.dat file. Please move or delete it and try again.</source>
        <translation type="unfinished">无法重命名无效的 peers.dat 文件。 请移动或删除它，然后重试。</translation>
    </message>
    <message>
        <source>Fee estimation failed. Fallbackfee is disabled. Wait a few blocks or enable %s.</source>
        <translation type="unfinished">手续费估计失败。而且备用手续费估计（fallbackfee）已被禁用。请再等几个区块，或者启用%s。</translation>
    </message>
    <message>
        <source>Incompatible options: -dnsseed=1 was explicitly specified, but -onlynet forbids connections to IPv4/IPv6</source>
        <translation type="unfinished">互不兼容的选项：-dnsseed=1 已被显式指定，但 -onlynet 禁止了IPv4/IPv6 连接</translation>
    </message>
    <message>
        <source>Invalid amount for %s=&lt;amount&gt;: '%s' (must be at least the minrelay fee of %s to prevent stuck transactions)</source>
        <translation type="unfinished">%s=&lt;amount&gt;: '%s' 中指定了非法的金额 (手续费必须至少达到最小转发费率(minrelay fee) %s 以避免交易卡着发不出去)</translation>
    </message>
    <message>
        <source>Outbound connections restricted to CJDNS (-onlynet=cjdns) but -cjdnsreachable is not provided</source>
        <translation type="unfinished">传出连接被限制为仅使用CJDNS (-onlynet=cjdns) ，但却未提供 -cjdnsreachable 参数。</translation>
    </message>
    <message>
        <source>Outbound connections restricted to Tor (-onlynet=onion) but the proxy for reaching the Tor network is explicitly forbidden: -onion=0</source>
        <translation type="unfinished">出站连接被限制为仅使用 Tor (-onlynet=onion)，但是到达 Tor 网络的代理被显式禁止： -onion=0</translation>
    </message>
    <message>
        <source>Outbound connections restricted to Tor (-onlynet=onion) but the proxy for reaching the Tor network is not provided: none of -proxy, -onion or -listenonion is given</source>
        <translation type="unfinished">出站连接被限制为仅使用 Tor (-onlynet=onion)，但是未提供到达 Tor 网络的代理：没有提供 -proxy=, -onion= 或 -listenonion 参数</translation>
    </message>
    <message>
        <source>Outbound connections restricted to i2p (-onlynet=i2p) but -i2psam is not provided</source>
        <translation type="unfinished">传出连接被限制为仅使用I2P (-onlynet=i2p) ，但却未提供 -i2psam 参数。</translation>
    </message>
    <message>
        <source>The inputs size exceeds the maximum weight. Please try sending a smaller amount or manually consolidating your wallet's UTXOs</source>
        <translation type="unfinished">输入大小超出了最大重量。请尝试减少发出的金额，或者手动整合一下钱包UTXO</translation>
    </message>
    <message>
        <source>The preselected coins total amount does not cover the transaction target. Please allow other inputs to be automatically selected or include more coins manually</source>
        <translation type="unfinished">预先选择的币总金额不能覆盖交易目标。请允许自动选择其他输入，或者手动加入更多的币</translation>
    </message>
    <message>
        <source>Transaction requires one destination of non-0 value, a non-0 feerate, or a pre-selected input</source>
        <translation type="unfinished">交易要求一个非零值目标，或是非零值手续费率，或是预选中的输入。</translation>
    </message>
    <message>
        <source>UTXO snapshot failed to validate. Restart to resume normal initial block download, or try loading a different snapshot.</source>
        <translation type="unfinished">验证UTXO快照失败。重启后，可以普通方式继续初始区块下载，或者也可以加载一个不同的快照。</translation>
    </message>
    <message>
        <source>Unconfirmed UTXOs are available, but spending them creates a chain of transactions that will be rejected by the mempool</source>
        <translation type="unfinished">未确认UTXO可用，但花掉它们将会创建一条会被内存池拒绝的交易链</translation>
    </message>
    <message>
        <source>Unexpected legacy entry in descriptor wallet found. Loading wallet %s

The wallet might have been tampered with or created with malicious intent.
</source>
        <translation type="unfinished">在描述符钱包中意料之外地找到了旧式条目。加载钱包%s

钱包可能被篡改过，或者是出于恶意而被构建的。
</translation>
    </message>
    <message>
        <source>Unrecognized descriptor found. Loading wallet %s

The wallet might had been created on a newer version.
Please try running the latest software version.
</source>
        <translation type="unfinished">找到无法识别的输出描述符。加载钱包%s

钱包可能由新版软件创建，
请尝试运行最新的软件版本。
</translation>
    </message>
    <message>
        <source>
Unable to cleanup failed migration</source>
        <translation type="unfinished">
无法清理失败的迁移</translation>
    </message>
    <message>
        <source>
Unable to restore backup of wallet.</source>
        <translation type="unfinished">
无法还原钱包备份</translation>
    </message>
    <message>
        <source>Block verification was interrupted</source>
        <translation type="unfinished">区块验证已中断</translation>
    </message>
    <message>
        <source>Config setting for %s only applied on %s network when in [%s] section.</source>
        <translation type="unfinished">对 %s 的配置设置只对 %s 网络生效，如果它位于配置的 [%s] 章节的话</translation>
    </message>
    <message>
<<<<<<< HEAD
        <source>Copyright (C) %i-%i</source>
        <translation type="unfinished">版权所有 (C) %i-%i</translation>
    </message>
    <message>
        <source>Corrupted block database detected</source>
        <translation type="unfinished">检测到区块数据库损坏</translation>
    </message>
    <message>
        <source>Could not find asmap file %s</source>
        <translation type="unfinished">找不到asmap文件%s</translation>
    </message>
    <message>
        <source>Could not parse asmap file %s</source>
        <translation type="unfinished">無法解析asmap文件%s</translation>
    </message>
    <message>
        <source>Disk space is too low!</source>
        <translation type="unfinished">磁盘空间太低!</translation>
=======
        <source>Could not find asmap file %s</source>
        <translation type="unfinished">找不到asmap 檔案 %s</translation>
>>>>>>> de3e0738
    </message>
    <message>
        <source>Do you want to rebuild the block database now?</source>
        <translation type="unfinished">你想现在就重建区块数据库吗？</translation>
    </message>
    <message>
        <source>Done loading</source>
        <translation type="unfinished">載入完成</translation>
    </message>
    <message>
        <source>Dump file %s does not exist.</source>
        <translation type="unfinished">转储文件 %s 不存在</translation>
    </message>
    <message>
        <source>Error committing db txn for wallet transactions removal</source>
        <translation type="unfinished">在提交删除钱包交易的数据库事务时出错</translation>
    </message>
    <message>
        <source>Error creating %s</source>
        <translation type="unfinished">创建%s时出错</translation>
    </message>
    <message>
        <source>Error initializing block database</source>
        <translation type="unfinished">初始化区块数据库时出错</translation>
    </message>
    <message>
        <source>Error initializing wallet database environment %s!</source>
        <translation type="unfinished">初始化钱包数据库环境错误 %s!</translation>
    </message>
    <message>
        <source>Error loading %s</source>
        <translation type="unfinished">載入檔案 %s 時發生錯誤</translation>
    </message>
    <message>
        <source>Error loading %s: Private keys can only be disabled during creation</source>
        <translation type="unfinished">載入 %s 時發生錯誤: 只有在造新錢包時能夠指定不允許私鑰</translation>
    </message>
    <message>
        <source>Error loading %s: Wallet corrupted</source>
        <translation type="unfinished">載入檔案 %s 時發生錯誤: 錢包損毀了</translation>
    </message>
    <message>
        <source>Error loading %s: Wallet requires newer version of %s</source>
        <translation type="unfinished">載入檔案 %s 時發生錯誤: 這個錢包需要新版的 %s</translation>
    </message>
    <message>
        <source>Error loading block database</source>
        <translation type="unfinished">加载区块数据库时出错</translation>
    </message>
    <message>
        <source>Error opening block database</source>
        <translation type="unfinished">打开区块数据库时出错</translation>
    </message>
    <message>
        <source>Error reading configuration file: %s</source>
        <translation type="unfinished">读取配置文件失败: %s</translation>
    </message>
    <message>
        <source>Error reading from database, shutting down.</source>
        <translation type="unfinished">读取数据库出错，关闭中。</translation>
    </message>
    <message>
        <source>Error reading next record from wallet database</source>
        <translation type="unfinished">從錢包資料庫讀取下一筆記錄時出錯</translation>
    </message>
    <message>
        <source>Error starting db txn for wallet transactions removal</source>
        <translation type="unfinished">在开始删除钱包交易的数据库事务时出错</translation>
    </message>
    <message>
        <source>Error: Cannot extract destination from the generated scriptpubkey</source>
        <translation type="unfinished">错误: 无法从生成的scriptpubkey提取目标</translation>
    </message>
    <message>
        <source>Error: Couldn't create cursor into database</source>
        <translation type="unfinished">错误: 无法在数据库中创建指针</translation>
    </message>
    <message>
        <source>Error: Disk space is low for %s</source>
        <translation type="unfinished">错误： %s 所在的磁盘空间低。</translation>
    </message>
    <message>
        <source>Error: Failed to create new watchonly wallet</source>
        <translation type="unfinished">错误：创建新仅观察钱包失败</translation>
    </message>
    <message>
        <source>Error: Keypool ran out, please call keypoolrefill first</source>
        <translation type="unfinished">錯誤：keypool已用完，請先重新呼叫keypoolrefill</translation>
    </message>
    <message>
        <source>Error: This wallet already uses SQLite</source>
        <translation type="unfinished">错误：此钱包已经在使用SQLite</translation>
    </message>
    <message>
        <source>Error: This wallet is already a descriptor wallet</source>
        <translation type="unfinished">错误：这个钱包已经是输出描述符钱包</translation>
    </message>
    <message>
        <source>Error: Unable to begin reading all records in the database</source>
        <translation type="unfinished">错误：无法开始读取这个数据库中的所有记录</translation>
    </message>
    <message>
        <source>Error: Unable to make a backup of your wallet</source>
        <translation type="unfinished">错误：无法为你的钱包创建备份</translation>
    </message>
    <message>
        <source>Error: Unable to parse version %u as a uint32_t</source>
        <translation type="unfinished">错误：无法把版本号%u作为unit32_t解析</translation>
    </message>
    <message>
        <source>Error: Unable to read all records in the database</source>
        <translation type="unfinished">错误：无法读取这个数据库中的所有记录</translation>
    </message>
    <message>
        <source>Error: Unable to read wallet's best block locator record</source>
        <translation type="unfinished">错误：无法读取钱包最佳区块定位器记录</translation>
    </message>
    <message>
        <source>Error: Unable to remove watchonly address book data</source>
        <translation type="unfinished">错误：无法移除仅观察地址簿数据</translation>
    </message>
    <message>
        <source>Error: Unable to write record to new wallet</source>
        <translation type="unfinished">错误: 无法写入记录到新钱包</translation>
    </message>
    <message>
        <source>Error: Unable to write solvable wallet best block locator record</source>
        <translation type="unfinished">错误：无法写入可解决钱包最佳区块定位器记录</translation>
    </message>
    <message>
        <source>Error: Unable to write watchonly wallet best block locator record</source>
        <translation type="unfinished">错误：无法写入仅观察钱包最佳区块定位器记录</translation>
    </message>
    <message>
        <source>Error: address book copy failed for wallet %s</source>
        <translation type="unfinished">错误: 复制钱包%s的地址本时失败</translation>
    </message>
    <message>
        <source>Error: database transaction cannot be executed for wallet %s</source>
        <translation type="unfinished">错误: 钱包%s的数据库事务无法被执行</translation>
    </message>
    <message>
        <source>Failed to start indexes, shutting down..</source>
        <translation type="unfinished">无法启动索引，关闭中...</translation>
    </message>
    <message>
        <source>Failed to verify database</source>
        <translation type="unfinished">校验数据库失败</translation>
    </message>
    <message>
        <source>Failure removing transaction: %s</source>
        <translation type="unfinished">%s删除交易时失败: </translation>
    </message>
    <message>
        <source>Fee rate (%s) is lower than the minimum fee rate setting (%s)</source>
        <translation type="unfinished">手续费率 (%s) 低于最大手续费率设置 (%s)</translation>
    </message>
    <message>
        <source>Ignoring duplicate -wallet %s.</source>
        <translation type="unfinished">忽略重复的 -wallet %s。</translation>
    </message>
    <message>
        <source>Importing…</source>
        <translation type="unfinished">匯入中...</translation>
    </message>
    <message>
        <source>Input not found or already spent</source>
        <translation type="unfinished">找不到交易項，或可能已經花掉了</translation>
    </message>
    <message>
        <source>Insufficient dbcache for block verification</source>
        <translation type="unfinished">dbcache不足以用于区块验证</translation>
    </message>
    <message>
        <source>Insufficient funds</source>
        <translation type="unfinished">金额不足</translation>
    </message>
    <message>
        <source>Invalid -i2psam address or hostname: '%s'</source>
        <translation type="unfinished">无效的 -i2psam 地址或主机名: '%s'</translation>
    </message>
    <message>
        <source>Invalid -onion address or hostname: '%s'</source>
        <translation type="unfinished">无效的 -onion 地址: '%s'</translation>
    </message>
    <message>
        <source>Invalid -proxy address or hostname: '%s'</source>
        <translation type="unfinished">無效的 -proxy 地址或主機名稱: '%s'</translation>
    </message>
    <message>
        <source>Invalid P2P permission: '%s'</source>
        <translation type="unfinished">无效的 P2P 权限：'%s'</translation>
    </message>
    <message>
        <source>Invalid amount for %s=&lt;amount&gt;: '%s' (must be at least %s)</source>
        <translation type="unfinished">%s=&lt;amount&gt;: '%s' 中指定了非法的金额 (必须至少达到 %s)</translation>
    </message>
    <message>
        <source>Invalid amount for %s=&lt;amount&gt;: '%s'</source>
        <translation type="unfinished">%s=&lt;amount&gt;: '%s' 中指定了非法的金额</translation>
    </message>
    <message>
        <source>Invalid amount for -%s=&lt;amount&gt;: '%s'</source>
        <translation type="unfinished">参数 -%s=&lt;amount&gt;: '%s' 指定了无效的金额</translation>
    </message>
    <message>
        <source>Invalid port specified in %s: '%s'</source>
        <translation type="unfinished">%s指定了无效的端口号: '%s'</translation>
    </message>
    <message>
        <source>Invalid pre-selected input %s</source>
        <translation type="unfinished">无效的预先选择输入%s</translation>
    </message>
    <message>
        <source>Listening for incoming connections failed (listen returned error %s)</source>
        <translation type="unfinished">监听外部连接失败 (listen函数返回了错误 %s)</translation>
    </message>
    <message>
        <source>Loading banlist…</source>
        <translation type="unfinished">正在載入黑名單中...</translation>
    </message>
    <message>
        <source>Loading block index…</source>
        <translation type="unfinished">載入區塊索引中...</translation>
    </message>
    <message>
        <source>Loading wallet…</source>
        <translation type="unfinished">載入錢包中...</translation>
    </message>
    <message>
        <source>Missing amount</source>
        <translation type="unfinished">缺少金額</translation>
    </message>
    <message>
        <source>Missing solving data for estimating transaction size</source>
        <translation type="unfinished">缺少用於估計交易規模的求解數據</translation>
    </message>
    <message>
        <source>No addresses available</source>
        <translation type="unfinished">沒有可用的地址</translation>
    </message>
    <message>
        <source>Not found pre-selected input %s</source>
        <translation type="unfinished">找不到预先选择输入%s</translation>
    </message>
    <message>
        <source>Not solvable pre-selected input %s</source>
        <translation type="unfinished">无法求解的预先选择输入%s</translation>
    </message>
    <message>
        <source>Prune cannot be configured with a negative value.</source>
        <translation type="unfinished">不能把修剪配置成一个负数。</translation>
    </message>
    <message>
        <source>Prune mode is incompatible with -txindex.</source>
        <translation type="unfinished">修剪模式和 -txindex 參數不相容。</translation>
    </message>
    <message>
        <source>Pruning blockstore…</source>
        <translation type="unfinished">修剪区块存储...</translation>
    </message>
    <message>
        <source>Reducing -maxconnections from %d to %d, because of system limitations.</source>
        <translation type="unfinished">因為系統的限制，將 -maxconnections 參數從 %d 降到了 %d</translation>
    </message>
    <message>
        <source>Replaying blocks…</source>
        <translation type="unfinished">重放区块...</translation>
    </message>
    <message>
        <source>SQLiteDatabase: Failed to execute statement to verify database: %s</source>
        <translation type="unfinished">SQLiteDatabase: 执行校验数据库语句时失败: %s</translation>
    </message>
    <message>
        <source>SQLiteDatabase: Failed to prepare statement to verify database: %s</source>
        <translation type="unfinished">SQLiteDatabase: 预处理用于校验数据库的语句时失败: %s</translation>
    </message>
    <message>
        <source>SQLiteDatabase: Failed to read database verification error: %s</source>
        <translation type="unfinished">SQLiteDatabase: 读取数据库失败，校验错误: %s</translation>
    </message>
    <message>
        <source>Signing transaction failed</source>
        <translation type="unfinished">簽署交易失敗</translation>
    </message>
    <message>
        <source>Specified -walletdir "%s" does not exist</source>
        <translation type="unfinished">参数 -walletdir "%s" 指定了不存在的路径</translation>
    </message>
    <message>
        <source>Specified -walletdir "%s" is a relative path</source>
        <translation type="unfinished">以 -walletdir 指定的路徑 "%s" 是相對路徑</translation>
    </message>
    <message>
        <source>Specified blocks directory "%s" does not exist.</source>
        <translation type="unfinished">指定的區塊目錄 "%s" 不存在。</translation>
    </message>
    <message>
        <source>Specified data directory "%s" does not exist.</source>
        <translation type="unfinished">指定的数据目录 "%s" 不存在。</translation>
    </message>
    <message>
        <source>Starting network threads…</source>
        <translation type="unfinished">正在開始網路線程...</translation>
    </message>
    <message>
        <source>The source code is available from %s.</source>
        <translation type="unfinished">可以从 %s 获取源代码。</translation>
    </message>
    <message>
        <source>The specified config file %s does not exist</source>
        <translation type="unfinished">這個指定的配置檔案%s不存在</translation>
    </message>
    <message>
        <source>The transaction amount is too small to pay the fee</source>
        <translation type="unfinished">交易金額太少而付不起手續費</translation>
    </message>
    <message>
        <source>This is experimental software.</source>
        <translation type="unfinished">这是实验性的软件。</translation>
    </message>
    <message>
        <source>This is the minimum transaction fee you pay on every transaction.</source>
        <translation type="unfinished">这是你每次交易付款时最少要付的手续费。</translation>
    </message>
    <message>
        <source>Transaction %s does not belong to this wallet</source>
        <translation type="unfinished">交易%s不属于这个钱包</translation>
    </message>
    <message>
        <source>Transaction amounts must not be negative</source>
        <translation type="unfinished">交易金额不不可为负数</translation>
    </message>
    <message>
        <source>Transaction change output index out of range</source>
        <translation type="unfinished">交易尋找零輸出項超出範圍</translation>
    </message>
    <message>
        <source>Transaction must have at least one recipient</source>
        <translation type="unfinished">交易必須至少有一個收款人</translation>
    </message>
    <message>
        <source>Transaction needs a change address, but we can't generate it.</source>
        <translation type="unfinished">交易需要一个找零地址，但是我们无法生成它。</translation>
    </message>
    <message>
        <source>Transaction too large</source>
        <translation type="unfinished">交易位元量太大</translation>
    </message>
    <message>
        <source>Unable to allocate memory for -maxsigcachesize: '%s' MiB</source>
        <translation type="unfinished">无法为 -maxsigcachesize: '%s' MiB 分配内存</translation>
    </message>
    <message>
        <source>Unable to bind to %s on this computer. %s is probably already running.</source>
        <translation type="unfinished">沒辦法繫結在這台電腦上的 %s 。%s 可能已經在執行了。</translation>
    </message>
    <message>
        <source>Unable to create the PID file '%s': %s</source>
        <translation type="unfinished">無法創建PID文件'%s': %s</translation>
    </message>
    <message>
        <source>Unable to find UTXO for external input</source>
        <translation type="unfinished">无法为外部输入找到UTXO</translation>
    </message>
    <message>
        <source>Unable to generate initial keys</source>
        <translation type="unfinished">无法生成初始密钥</translation>
    </message>
    <message>
        <source>Unable to generate keys</source>
        <translation type="unfinished">无法生成密钥</translation>
    </message>
    <message>
        <source>Unable to open %s for writing</source>
        <translation type="unfinished">無法開啟%s來寫入</translation>
    </message>
    <message>
        <source>Unable to parse -maxuploadtarget: '%s'</source>
        <translation type="unfinished">無法解析-最大上傳目標:'%s'</translation>
    </message>
    <message>
        <source>Unable to unload the wallet before migrating</source>
        <translation type="unfinished">在迁移前无法卸载钱包</translation>
    </message>
    <message>
        <source>Unknown -blockfilterindex value %s.</source>
        <translation type="unfinished">未知的 -blockfilterindex 数值 %s。</translation>
    </message>
    <message>
        <source>Unknown address type '%s'</source>
        <translation type="unfinished">未知的地址类型 '%s'</translation>
    </message>
    <message>
        <source>Unknown network specified in -onlynet: '%s'</source>
        <translation type="unfinished">在 -onlynet 指定了不明的網路別: '%s'</translation>
    </message>
    <message>
        <source>Unsupported global logging level %s=%s. Valid values: %s.</source>
        <translation type="unfinished">不支持的全局日志等级 %s=%s。有效数值: %s.</translation>
    </message>
    <message>
        <source>Wallet file creation failed: %s</source>
        <translation type="unfinished">钱包文件创建失败：1%s</translation>
    </message>
    <message>
        <source>acceptstalefeeestimates is not supported on %s chain.</source>
        <translation type="unfinished">%s链上acceptstalefeeestimates 不受支持。</translation>
    </message>
    <message>
        <source>Unsupported logging category %s=%s.</source>
        <translation type="unfinished">不支持的日志分类 %s=%s。</translation>
    </message>
    <message>
        <source>Error: Could not add watchonly tx %s to watchonly wallet</source>
        <translation type="unfinished">错误：无法添加仅观察交易%s到仅观察钱包</translation>
    </message>
    <message>
        <source>Error: Could not delete watchonly transactions. </source>
        <translation type="unfinished">错误: 无法删除仅观察交易。</translation>
    </message>
    <message>
        <source>User Agent comment (%s) contains unsafe characters.</source>
        <translation type="unfinished">用户代理备注(%s)包含不安全的字符。</translation>
    </message>
    <message>
        <source>Verifying blocks…</source>
        <translation type="unfinished">正在驗證區塊數據...</translation>
    </message>
    <message>
        <source>Verifying wallet(s)…</source>
        <translation type="unfinished">正在驗證錢包...</translation>
    </message>
    <message>
        <source>Wallet needed to be rewritten: restart %s to complete</source>
        <translation type="unfinished">錢包需要重寫: 請重新啓動 %s 來完成</translation>
    </message>
    <message>
        <source>Settings file could not be read</source>
        <translation type="unfinished">无法读取设置文件</translation>
    </message>
    <message>
        <source>Settings file could not be written</source>
        <translation type="unfinished">无法写入设置文件</translation>
    </message>
</context>
</TS><|MERGE_RESOLUTION|>--- conflicted
+++ resolved
@@ -327,7 +327,6 @@
         <translation type="unfinished">進來</translation>
     </message>
     <message>
-<<<<<<< HEAD
         <source>Outbound</source>
         <extracomment>An outbound connection to a peer. An outbound connection is a connection initiated by us.</extracomment>
         <translation type="unfinished">傳出</translation>
@@ -336,12 +335,6 @@
         <source>Full Relay</source>
         <extracomment>Peer connection type that relays all network information.</extracomment>
         <translation type="unfinished">完整转发</translation>
-=======
-        <source>Full Relay</source>
-        <extracomment>Peer connection type that relays all network information.</extracomment>
-        <translation type="unfinished">完全轉述
-</translation>
->>>>>>> de3e0738
     </message>
     <message>
         <source>Block Relay</source>
@@ -356,17 +349,12 @@
     <message>
         <source>Feeler</source>
         <extracomment>Short-lived peer connection type that tests the aliveness of known addresses.</extracomment>
-<<<<<<< HEAD
         <translation type="unfinished">触须</translation>
     </message>
     <message>
         <source>Address Fetch</source>
         <extracomment>Short-lived peer connection type that solicits known addresses from a peer.</extracomment>
         <translation type="unfinished">地址取回</translation>
-=======
-        <translation type="unfinished">觸角
-</translation>
->>>>>>> de3e0738
     </message>
     <message>
         <source>%1 d</source>
@@ -1713,7 +1701,6 @@
         <translation type="unfinished">外部签名器脚本路径(&amp;E)</translation>
     </message>
     <message>
-<<<<<<< HEAD
         <source>Automatically open the Bitcoin client port on the router. This only works when your router supports UPnP and it is enabled.</source>
         <translation type="unfinished">自动在路由器中为比特币客户端打开端口。只有当您的路由器开启了 UPnP 选项时此功能才会有用。</translation>
     </message>
@@ -1724,10 +1711,6 @@
     <message>
         <source>Automatically open the Bitcoin client port on the router. This only works when your router supports NAT-PMP and it is enabled. The external port could be random.</source>
         <translation type="unfinished">自动在路由器中为比特币客户端打开端口。只有当您的路由器支持 NAT-PMP 功能并开启它，这个功能才会正常工作。外边端口可以是随机的。</translation>
-=======
-        <source>Automatically open the Bitcoin client port on the router. This only works when your router supports NAT-PMP and it is enabled. The external port could be random.</source>
-        <translation type="unfinished">自動開啟路由器上的比特幣用戶端連接埠。 只有當您的路由器支援 NAT-PMP 並且已啟用時，此功能才有效。 外部連接埠可以是隨機的。</translation>
->>>>>>> de3e0738
     </message>
     <message>
         <source>Map port using NA&amp;T-PMP</source>
@@ -1771,19 +1754,11 @@
     </message>
     <message>
         <source>Show the icon in the system tray.</source>
-<<<<<<< HEAD
         <translation type="unfinished">在通知区域显示图标。</translation>
     </message>
     <message>
         <source>&amp;Show tray icon</source>
         <translation type="unfinished">显示通知区域图标(&amp;S)</translation>
-=======
-        <translation type="unfinished">在系統托盤中顯示圖示。</translation>
-    </message>
-    <message>
-        <source>&amp;Show tray icon</source>
-        <translation type="unfinished">顯示托盤圖示</translation>
->>>>>>> de3e0738
     </message>
     <message>
         <source>Show only a tray icon after minimizing the window.</source>
@@ -2022,19 +1997,11 @@
     </message>
     <message>
         <source>Failed to load transaction: %1</source>
-<<<<<<< HEAD
         <translation type="unfinished">加载交易失败: %1</translation>
     </message>
     <message>
         <source>Failed to sign transaction: %1</source>
         <translation type="unfinished">签名交易失败: %1</translation>
-=======
-        <translation type="unfinished">無法載入交易：%1</translation>
-    </message>
-    <message>
-        <source>Failed to sign transaction: %1</source>
-        <translation type="unfinished">無法簽名交易：%1</translation>
->>>>>>> de3e0738
     </message>
     <message>
         <source>Cannot sign inputs while wallet is locked.</source>
@@ -4416,7 +4383,6 @@
         <translation type="unfinished">对 %s 的配置设置只对 %s 网络生效，如果它位于配置的 [%s] 章节的话</translation>
     </message>
     <message>
-<<<<<<< HEAD
         <source>Copyright (C) %i-%i</source>
         <translation type="unfinished">版权所有 (C) %i-%i</translation>
     </message>
@@ -4435,10 +4401,6 @@
     <message>
         <source>Disk space is too low!</source>
         <translation type="unfinished">磁盘空间太低!</translation>
-=======
-        <source>Could not find asmap file %s</source>
-        <translation type="unfinished">找不到asmap 檔案 %s</translation>
->>>>>>> de3e0738
     </message>
     <message>
         <source>Do you want to rebuild the block database now?</source>
