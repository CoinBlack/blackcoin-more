--- conflicted
+++ resolved
@@ -195,33 +195,6 @@
     <message>
         <source>Your wallet is now encrypted. </source>
         <translation type="unfinished">您的錢包剛剛完成加密</translation>
-<<<<<<< HEAD
-    </message>
-    <message>
-        <source>Enter the new passphrase for the wallet.&lt;br/&gt;Please use a passphrase of &lt;b&gt;ten or more random characters&lt;/b&gt;, or &lt;b&gt;eight or more words&lt;/b&gt;.</source>
-        <translation>輸入錢包的新密碼。&lt;br/&gt;密碼請用&lt;b&gt;10 個或以上的隨機字元&lt;/b&gt;，或是&lt;b&gt;8 個或以上的字詞&lt;/b&gt;。</translation>
-    </message>
-    <message>
-        <source>Enter the old passphrase and new passphrase for the wallet.</source>
-        <translation>請輸入舊密碼和新密碼至錢包。</translation>
-    </message>
-    <message>
-        <source>Remember that encrypting your wallet cannot fully protect your bitcoins from being stolen by malware infecting your computer.</source>
-        <translation>請記得將錢包加密不能完全防止你的 Bitcoins 經被入侵電腦的惡意程式偷取。</translation>
-    </message>
-    <message>
-        <source>Wallet to be encrypted</source>
-        <translation>將被加密的錢包</translation>
-    </message>
-    <message>
-        <source>Your wallet is about to be encrypted. </source>
-        <translation>您的錢包將被加密</translation>
-    </message>
-    <message>
-        <source>Your wallet is now encrypted. </source>
-        <translation>您的錢包剛剛完成加密</translation>
-=======
->>>>>>> dd04f2dd
     </message>
     <message>
         <source>IMPORTANT: Any previous backups you have made of your wallet file should be replaced with the newly generated, encrypted wallet file. For security reasons, previous backups of the unencrypted wallet file will become useless as soon as you start using the new, encrypted wallet.</source>
@@ -283,7 +256,6 @@
     <message>
         <source>Enter a Bitcoin address (e.g. %1)</source>
         <translation type="unfinished">輸入一個 Bitcoin 位址 (例如 %1)</translation>
-<<<<<<< HEAD
     </message>
     <message>
         <source>%1 d</source>
@@ -298,22 +270,6 @@
         <translation type="unfinished">%1 分</translation>
     </message>
     <message>
-=======
-    </message>
-    <message>
-        <source>%1 d</source>
-        <translation type="unfinished">%1 日</translation>
-    </message>
-    <message>
-        <source>%1 h</source>
-        <translation type="unfinished">%1 小時</translation>
-    </message>
-    <message>
-        <source>%1 m</source>
-        <translation type="unfinished">%1 分</translation>
-    </message>
-    <message>
->>>>>>> dd04f2dd
         <source>%1 s</source>
         <translation type="unfinished">%1 秒</translation>
     </message>
@@ -327,21 +283,13 @@
     </message>
     <message numerus="yes">
         <source>%n second(s)</source>
-<<<<<<< HEAD
-        <translation>
-=======
-        <translation type="unfinished">
->>>>>>> dd04f2dd
+        <translation type="unfinished">
             <numerusform />
         </translation>
     </message>
     <message numerus="yes">
         <source>%n minute(s)</source>
-<<<<<<< HEAD
-        <translation>
-=======
-        <translation type="unfinished">
->>>>>>> dd04f2dd
+        <translation type="unfinished">
             <numerusform />
         </translation>
     </message>
@@ -414,11 +362,7 @@
     </message>
     <message>
         <source>Show information about Qt</source>
-<<<<<<< HEAD
-        <translation>顯示 Qt 相關資訊</translation>
-=======
         <translation type="unfinished">顯示 Qt 相關資訊</translation>
->>>>>>> dd04f2dd
     </message>
     <message>
         <source>Modify configuration options for %1</source>
@@ -434,11 +378,7 @@
     </message>
     <message>
         <source>Send coins to a Bitcoin address</source>
-<<<<<<< HEAD
-        <translation>付款至一個 Blackcoin 位址</translation>
-=======
         <translation type="unfinished">付款至一個 Bitcoin 位址</translation>
->>>>>>> dd04f2dd
     </message>
     <message>
         <source>Backup wallet to another location</source>
@@ -446,11 +386,7 @@
     </message>
     <message>
         <source>Change the passphrase used for wallet encryption</source>
-<<<<<<< HEAD
-        <translation>改變錢包加密用的密碼</translation>
-=======
         <translation type="unfinished">改變錢包加密用的密碼</translation>
->>>>>>> dd04f2dd
     </message>
     <message>
         <source>&amp;Send</source>
@@ -478,11 +414,7 @@
     </message>
     <message numerus="yes">
         <source>Processed %n block(s) of transaction history.</source>
-<<<<<<< HEAD
-        <translation>
-=======
-        <translation type="unfinished">
->>>>>>> dd04f2dd
+        <translation type="unfinished">
             <numerusform />
         </translation>
     </message>
@@ -570,15 +502,6 @@
         <source>Wallet: %1
 </source>
         <translation type="unfinished">錢包: %1
-<<<<<<< HEAD
-</translation>
-    </message>
-    <message>
-        <source>Wallet: %1
-</source>
-        <translation>錢包: %1
-=======
->>>>>>> dd04f2dd
 </translation>
     </message>
     </context>
@@ -599,14 +522,11 @@
         <source>default wallet</source>
         <translation type="unfinished">預設錢包</translation>
     </message>
-<<<<<<< HEAD
-=======
     <message>
         <source>Open Wallet</source>
         <extracomment>Title of window indicating the progress of opening of a wallet.</extracomment>
         <translation type="unfinished">開啟錢包</translation>
     </message>
->>>>>>> dd04f2dd
     </context>
 <context>
     <name>CreateWalletDialog</name>
@@ -647,24 +567,12 @@
         <source>Received</source>
         <extracomment>Title of Peers Table column which indicates the total amount of network information we have received from the peer.</extracomment>
         <translation type="unfinished">已接收</translation>
-<<<<<<< HEAD
     </message>
     <message>
         <source>Address</source>
         <extracomment>Title of Peers Table column which contains the IP/Onion/I2P address of the connected peer.</extracomment>
         <translation type="unfinished">地址</translation>
     </message>
-    <message>
-        <source>Error: %1</source>
-        <translation>錯誤: %1</translation>
-=======
-    </message>
-    <message>
-        <source>Address</source>
-        <extracomment>Title of Peers Table column which contains the IP/Onion/I2P address of the connected peer.</extracomment>
-        <translation type="unfinished">地址</translation>
->>>>>>> dd04f2dd
-    </message>
     </context>
 <context>
     <name>QRImageWidget</name>
@@ -718,11 +626,7 @@
     <name>SendCoinsDialog</name>
     <message numerus="yes">
         <source>Estimated to begin confirmation within %n block(s).</source>
-<<<<<<< HEAD
-        <translation>
-=======
-        <translation type="unfinished">
->>>>>>> dd04f2dd
+        <translation type="unfinished">
             <numerusform />
         </translation>
     </message>
@@ -734,23 +638,8 @@
 <context>
     <name>TransactionDesc</name>
     <message numerus="yes">
-<<<<<<< HEAD
-        <source>Open for %n more block(s)</source>
-        <translation>
-            <numerusform />
-        </translation>
-    </message>
-    <message>
-        <source>Open until %1</source>
-        <translation type="unfinished">開放至 %1</translation>
-    </message>
-    <message numerus="yes">
         <source>matures in %n more block(s)</source>
-        <translation>
-=======
-        <source>matures in %n more block(s)</source>
-        <translation type="unfinished">
->>>>>>> dd04f2dd
+        <translation type="unfinished">
             <numerusform />
         </translation>
     </message>
@@ -760,19 +649,6 @@
     <message>
         <source>Label</source>
         <translation type="unfinished">標記</translation>
-<<<<<<< HEAD
-    </message>
-    <message numerus="yes">
-        <source>Open for %n more block(s)</source>
-        <translation>
-            <numerusform />
-        </translation>
-    </message>
-    <message>
-        <source>Open until %1</source>
-        <translation type="unfinished">開放至 %1</translation>
-=======
->>>>>>> dd04f2dd
     </message>
     <message>
         <source>(no label)</source>
@@ -784,13 +660,6 @@
     <message>
         <source>Confirmed</source>
         <translation type="unfinished">已確認</translation>
-<<<<<<< HEAD
-    </message>
-    <message>
-        <source>Confirmed</source>
-        <translation>已確認</translation>
-=======
->>>>>>> dd04f2dd
     </message>
     <message>
         <source>Label</source>
@@ -811,15 +680,11 @@
         <source>Create a new wallet</source>
         <translation type="unfinished">新增一個錢包</translation>
     </message>
-<<<<<<< HEAD
-</context>
-=======
     <message>
         <source>Error</source>
         <translation type="unfinished">錯誤</translation>
     </message>
     </context>
->>>>>>> dd04f2dd
 <context>
     <name>WalletModel</name>
     <message>
@@ -837,12 +702,5 @@
         <source>Export the data in the current tab to a file</source>
         <translation type="unfinished">把目前分頁的資料匯出至檔案</translation>
     </message>
-<<<<<<< HEAD
-    <message>
-        <source>Error</source>
-        <translation type="unfinished">錯誤</translation>
-    </message>
-=======
->>>>>>> dd04f2dd
     </context>
 </TS>