--- conflicted
+++ resolved
@@ -641,7 +641,6 @@
     <message>
         <source>Load Partially Signed Bitcoin Transaction</source>
         <translation type="unfinished">加载部分签名比特币交易（PSBT）</translation>
-<<<<<<< HEAD
     </message>
     <message>
         <source>Load PSBT from &amp;clipboard…</source>
@@ -674,15 +673,12 @@
     <message>
         <source>Open Wallet</source>
         <translation type="unfinished">開啟錢包</translation>
-=======
->>>>>>> 44d8b13c
-    </message>
-    <message>
-        <source>Load PSBT from &amp;clipboard…</source>
-        <translation type="unfinished">從剪貼簿載入PSBT</translation>
-    </message>
-    <message>
-<<<<<<< HEAD
+    </message>
+    <message>
+        <source>Open a wallet</source>
+        <translation type="unfinished">開啟一個錢包</translation>
+    </message>
+    <message>
         <source>Close wallet</source>
         <translation type="unfinished">卸载钱包</translation>
     </message>
@@ -701,8 +697,16 @@
         <translation type="unfinished">关闭所有钱包</translation>
     </message>
     <message>
+        <source>Migrate Wallet</source>
+        <translation type="unfinished">迁移钱包</translation>
+    </message>
+    <message>
+        <source>Migrate a wallet</source>
+        <translation type="unfinished">迁移一个钱包</translation>
+    </message>
+    <message>
         <source>Show the %1 help message to get a list with possible Bitcoin command-line options</source>
-        <translation type="unfinished">显示%1帮助消息以获得可能包含Bitcoin命令行选项的列表</translation>
+        <translation type="unfinished">显示 %1 帮助信息，获取可用命令行选项列表</translation>
     </message>
     <message>
         <source>&amp;Mask values</source>
@@ -796,6 +800,14 @@
         <translation type="unfinished">預先同步標頭(%1%)</translation>
     </message>
     <message>
+        <source>Error creating wallet</source>
+        <translation type="unfinished">创建钱包时出错</translation>
+    </message>
+    <message>
+        <source>Cannot create new wallet, the software was compiled without sqlite support (required for descriptor wallets)</source>
+        <translation type="unfinished">无法创建新钱包，软件编译时未启用SQLite支持（输出描述符钱包需要它）</translation>
+    </message>
+    <message>
         <source>Error: %1</source>
         <translation type="unfinished">錯誤: %1</translation>
     </message>
@@ -878,10 +890,6 @@
         <translation type="unfinished">手动选币</translation>
     </message>
     <message>
-        <source>Dust:</source>
-        <translation type="unfinished">零散錢:</translation>
-    </message>
-    <message>
         <source>After Fee:</source>
         <translation type="unfinished">計費後金額:</translation>
     </message>
@@ -946,10 +954,6 @@
         <translation type="unfinished">复制字节数</translation>
     </message>
     <message>
-        <source>Copy dust</source>
-        <translation type="unfinished">複製零散金額</translation>
-    </message>
-    <message>
         <source>Copy change</source>
         <translation type="unfinished">複製找零金額</translation>
     </message>
@@ -958,140 +962,13 @@
         <translation type="unfinished">(%1已锁定)</translation>
     </message>
     <message>
-        <source>yes</source>
-        <translation type="unfinished">是</translation>
-    </message>
-    <message>
-        <source>This label turns red if any recipient receives an amount smaller than the current dust threshold.</source>
-        <translation type="unfinished">當任何一個收款金額小於目前的灰塵金額上限時，文字會變紅色。</translation>
-    </message>
-    <message>
         <source>Can vary +/- %1 satoshi(s) per input.</source>
         <translation type="unfinished">每个输入可能有 +/- %1 聪 (satoshi) 的误差。</translation>
-=======
-        <source>Load Partially Signed Bitcoin Transaction from clipboard</source>
-        <translation type="unfinished">从剪贴板中加载部分签名比特币交易（PSBT）</translation>
-    </message>
-    <message>
-        <source>Node window</source>
-        <translation type="unfinished">节点窗口</translation>
-    </message>
-    <message>
-        <source>Open node debugging and diagnostic console</source>
-        <translation type="unfinished">打开节点调试与诊断控制台</translation>
-    </message>
-    <message>
-        <source>&amp;Sending addresses</source>
-        <translation type="unfinished">付款地址(&amp;S)</translation>
-    </message>
-    <message>
-        <source>&amp;Receiving addresses</source>
-        <translation type="unfinished">收款地址(&amp;R)</translation>
-    </message>
-    <message>
-        <source>Open a bitcoin: URI</source>
-        <translation type="unfinished">打开bitcoin:开头的URI</translation>
-    </message>
-    <message>
-        <source>Open Wallet</source>
-        <translation type="unfinished">開啟錢包</translation>
-    </message>
-    <message>
-        <source>Open a wallet</source>
-        <translation type="unfinished">開啟一個錢包</translation>
-    </message>
-    <message>
-        <source>Close wallet</source>
-        <translation type="unfinished">卸载钱包</translation>
-    </message>
-    <message>
-        <source>Restore Wallet…</source>
-        <extracomment>Name of the menu item that restores wallet from a backup file.</extracomment>
-        <translation type="unfinished">恢復錢包...</translation>
-    </message>
-    <message>
-        <source>Restore a wallet from a backup file</source>
-        <extracomment>Status tip for Restore Wallet menu item</extracomment>
-        <translation type="unfinished">從備份檔案中恢復錢包</translation>
-    </message>
-    <message>
-        <source>Close all wallets</source>
-        <translation type="unfinished">关闭所有钱包</translation>
-    </message>
-    <message>
-        <source>Migrate Wallet</source>
-        <translation type="unfinished">迁移钱包</translation>
-    </message>
-    <message>
-        <source>Migrate a wallet</source>
-        <translation type="unfinished">迁移一个钱包</translation>
-    </message>
-    <message>
-        <source>Show the %1 help message to get a list with possible Bitcoin command-line options</source>
-        <translation type="unfinished">显示 %1 帮助信息，获取可用命令行选项列表</translation>
-    </message>
-    <message>
-        <source>&amp;Mask values</source>
-        <translation type="unfinished">遮住数值(&amp;M)</translation>
-    </message>
-    <message>
-        <source>Mask the values in the Overview tab</source>
-        <translation type="unfinished">在“概况”标签页中不明文显示数值、只显示掩码</translation>
-    </message>
-    <message>
-        <source>default wallet</source>
-        <translation type="unfinished">預設錢包</translation>
-    </message>
-    <message>
-        <source>No wallets available</source>
-        <translation type="unfinished">没有可用的钱包</translation>
-    </message>
-    <message>
-        <source>Wallet Data</source>
-        <extracomment>Name of the wallet data file format.</extracomment>
-        <translation type="unfinished">錢包資料</translation>
-    </message>
-    <message>
-        <source>Load Wallet Backup</source>
-        <extracomment>The title for Restore Wallet File Windows</extracomment>
-        <translation type="unfinished">載入錢包備份</translation>
-    </message>
-    <message>
-        <source>Restore Wallet</source>
-        <extracomment>Title of pop-up window shown when the user is attempting to restore a wallet.</extracomment>
-        <translation type="unfinished">恢復錢包</translation>
-    </message>
-    <message>
-        <source>Wallet Name</source>
-        <extracomment>Label of the input field where the name of the wallet is entered.</extracomment>
-        <translation type="unfinished">钱包名称</translation>
-    </message>
-    <message>
-        <source>&amp;Window</source>
-        <translation type="unfinished">窗口(&amp;W)</translation>
-    </message>
-    <message>
-        <source>Zoom</source>
-        <translation type="unfinished">缩放</translation>
-    </message>
-    <message>
-        <source>Main Window</source>
-        <translation type="unfinished">主視窗</translation>
-    </message>
-    <message>
-        <source>%1 client</source>
-        <translation type="unfinished">%1 客户端</translation>
-    </message>
-    <message>
-        <source>&amp;Hide</source>
-        <translation type="unfinished">隐藏(&amp;H)</translation>
->>>>>>> 44d8b13c
-    </message>
-    <message>
-        <source>S&amp;how</source>
-        <translation type="unfinished">&amp;顯示</translation>
-    </message>
-<<<<<<< HEAD
+    </message>
+    <message>
+        <source>(no label)</source>
+        <translation type="unfinished">(無標記)</translation>
+    </message>
     <message>
         <source>change from %1 (%2)</source>
         <translation type="unfinished">找零來自於 %1 (%2)</translation>
@@ -1110,539 +987,6 @@
         <translation type="unfinished">正在創建錢包&lt;b&gt;%1&lt;/b&gt;...</translation>
     </message>
     <message>
-        <source>Create wallet failed</source>
-        <translation type="unfinished">創建錢包失敗&lt;br&gt;</translation>
-    </message>
-    <message>
-        <source>Create wallet warning</source>
-        <translation type="unfinished">產生錢包警告:</translation>
-    </message>
-    <message>
-        <source>Can't list signers</source>
-        <translation type="unfinished">無法列出簽名器</translation>
-    </message>
-    <message>
-        <source>Too many external signers found</source>
-        <translation type="unfinished">偵測到的外接簽名器過多</translation>
-    </message>
-</context>
-<context>
-    <name>OpenWalletActivity</name>
-    <message>
-        <source>Open wallet failed</source>
-        <translation type="unfinished">打開錢包失敗</translation>
-    </message>
-    <message>
-        <source>Open wallet warning</source>
-        <translation type="unfinished">打開錢包警告</translation>
-    </message>
-    <message>
-        <source>default wallet</source>
-        <translation type="unfinished">預設錢包</translation>
-    </message>
-    <message>
-        <source>Open Wallet</source>
-        <extracomment>Title of window indicating the progress of opening of a wallet.</extracomment>
-        <translation type="unfinished">開啟錢包</translation>
-    </message>
-    <message>
-        <source>Opening Wallet &lt;b&gt;%1&lt;/b&gt;…</source>
-        <extracomment>Descriptive text of the open wallet progress window which indicates to the user which wallet is currently being opened.</extracomment>
-        <translation type="unfinished">正在打開錢包&lt;b&gt;%1&lt;/b&gt;...</translation>
-    </message>
-</context>
-<context>
-    <name>RestoreWalletActivity</name>
-    <message>
-        <source>Restore Wallet</source>
-        <extracomment>Title of progress window which is displayed when wallets are being restored.</extracomment>
-        <translation type="unfinished">恢復錢包</translation>
-    </message>
-    <message>
-        <source>Restoring Wallet &lt;b&gt;%1&lt;/b&gt;…</source>
-        <extracomment>Descriptive text of the restore wallets progress window which indicates to the user that wallets are currently being restored.</extracomment>
-        <translation type="unfinished">正在恢復錢包&lt;b&gt;%1&lt;/b&gt;...</translation>
-    </message>
-    <message>
-        <source>Restore wallet failed</source>
-        <extracomment>Title of message box which is displayed when the wallet could not be restored.</extracomment>
-        <translation type="unfinished">恢復錢包失敗</translation>
-    </message>
-    <message>
-        <source>Restore wallet warning</source>
-        <extracomment>Title of message box which is displayed when the wallet is restored with some warning.</extracomment>
-        <translation type="unfinished">恢復錢包警告</translation>
-    </message>
-    <message>
-        <source>Restore wallet message</source>
-        <extracomment>Title of message box which is displayed when the wallet is successfully restored.</extracomment>
-        <translation type="unfinished">恢復錢包訊息</translation>
-    </message>
-</context>
-<context>
-    <name>WalletController</name>
-    <message>
-        <source>Close wallet</source>
-        <translation type="unfinished">卸载钱包</translation>
-    </message>
-    <message>
-        <source>Are you sure you wish to close the wallet &lt;i&gt;%1&lt;/i&gt;?</source>
-        <translation type="unfinished">您确定想要关闭钱包&lt;i&gt;%1&lt;/i&gt;吗？</translation>
-    </message>
-    <message>
-        <source>Close all wallets</source>
-        <translation type="unfinished">关闭所有钱包</translation>
-    </message>
-    </context>
-<context>
-    <name>RestoreWalletActivity</name>
-    <message>
-        <source>Restore Wallet</source>
-        <extracomment>Title of progress window which is displayed when wallets are being restored.</extracomment>
-        <translation type="unfinished">恢復錢包</translation>
-    </message>
-    <message>
-        <source>Restoring Wallet &lt;b&gt;%1&lt;/b&gt;…</source>
-        <extracomment>Descriptive text of the restore wallets progress window which indicates to the user that wallets are currently being restored.</extracomment>
-        <translation type="unfinished">正在恢復錢包&lt;b&gt;%1&lt;/b&gt;...</translation>
-    </message>
-    <message>
-        <source>Restore wallet failed</source>
-        <extracomment>Title of message box which is displayed when the wallet could not be restored.</extracomment>
-        <translation type="unfinished">恢復錢包失敗</translation>
-    </message>
-    <message>
-        <source>Restore wallet warning</source>
-        <extracomment>Title of message box which is displayed when the wallet is restored with some warning.</extracomment>
-        <translation type="unfinished">恢復錢包警告</translation>
-    </message>
-    <message>
-        <source>Restore wallet message</source>
-        <extracomment>Title of message box which is displayed when the wallet is successfully restored.</extracomment>
-        <translation type="unfinished">恢復錢包訊息</translation>
-    </message>
-</context>
-<context>
-    <name>WalletController</name>
-    <message>
-        <source>Close wallet</source>
-        <translation type="unfinished">卸载钱包</translation>
-    </message>
-    <message>
-        <source>Closing the wallet for too long can result in having to resync the entire chain if pruning is enabled.</source>
-        <translation type="unfinished">启用修剪时，如果一个钱包被卸载太久，就必须重新同步整条区块链才能再次加载它。</translation>
-=======
-    <message numerus="yes">
-        <source>%n active connection(s) to Bitcoin network.</source>
-        <extracomment>A substring of the tooltip.</extracomment>
-        <translation type="unfinished">
-            <numerusform> %n 与比特币网络接。</numerusform>
-        </translation>
-    </message>
-    <message>
-        <source>Click for more actions.</source>
-        <extracomment>A substring of the tooltip. "More actions" are available via the context menu.</extracomment>
-        <translation type="unfinished">点击查看更多操作。</translation>
-    </message>
-    <message>
-        <source>Show Peers tab</source>
-        <extracomment>A context menu item. The "Peers tab" is an element of the "Node window".</extracomment>
-        <translation type="unfinished">显示节点标签</translation>
-    </message>
-    <message>
-        <source>Disable network activity</source>
-        <extracomment>A context menu item.</extracomment>
-        <translation type="unfinished">禁用网络活动</translation>
-    </message>
-    <message>
-        <source>Enable network activity</source>
-        <extracomment>A context menu item. The network activity was disabled previously.</extracomment>
-        <translation type="unfinished">启用网络活动</translation>
->>>>>>> 44d8b13c
-    </message>
-    <message>
-        <source>Pre-syncing Headers (%1%)…</source>
-        <translation type="unfinished">預先同步標頭(%1%)</translation>
-    </message>
-    <message>
-        <source>Error creating wallet</source>
-        <translation type="unfinished">创建钱包时出错</translation>
-    </message>
-    <message>
-        <source>Cannot create new wallet, the software was compiled without sqlite support (required for descriptor wallets)</source>
-        <translation type="unfinished">无法创建新钱包，软件编译时未启用SQLite支持（输出描述符钱包需要它）</translation>
-    </message>
-    <message>
-        <source>Error: %1</source>
-        <translation type="unfinished">錯誤: %1</translation>
-    </message>
-    <message>
-        <source>Warning: %1</source>
-        <translation type="unfinished">警告: %1</translation>
-    </message>
-    <message>
-        <source>Date: %1
-</source>
-        <translation type="unfinished">日期: %1
-</translation>
-    </message>
-    <message>
-        <source>Amount: %1
-</source>
-        <translation type="unfinished">金額: %1
-</translation>
-    </message>
-    <message>
-        <source>Wallet: %1
-</source>
-        <translation type="unfinished">錢包: %1
-</translation>
-    </message>
-    <message>
-        <source>Type: %1
-</source>
-        <translation type="unfinished">種類: %1
-</translation>
-    </message>
-    <message>
-        <source>Label: %1
-</source>
-        <translation type="unfinished">標記: %1
-</translation>
-    </message>
-    <message>
-        <source>Address: %1
-</source>
-        <translation type="unfinished">地址: %1
-</translation>
-    </message>
-    <message>
-        <source>Incoming transaction</source>
-        <translation type="unfinished">收款交易</translation>
-    </message>
-    <message>
-        <source>HD key generation is &lt;b&gt;enabled&lt;/b&gt;</source>
-        <translation type="unfinished">產生 HD 金鑰&lt;b&gt;已經啟用&lt;/b&gt;</translation>
-    </message>
-    <message>
-        <source>HD key generation is &lt;b&gt;disabled&lt;/b&gt;</source>
-        <translation type="unfinished">HD密钥生成&lt;b&gt;禁用&lt;/b&gt;</translation>
-    </message>
-    <message>
-        <source>Private key &lt;b&gt;disabled&lt;/b&gt;</source>
-        <translation type="unfinished">私钥&lt;b&gt;禁用&lt;/b&gt;</translation>
-    </message>
-    <message>
-        <source>Wallet is &lt;b&gt;encrypted&lt;/b&gt; and currently &lt;b&gt;unlocked&lt;/b&gt;</source>
-        <translation type="unfinished">錢包&lt;b&gt;已加密&lt;/b&gt;並且&lt;b&gt;解鎖中&lt;/b&gt;</translation>
-    </message>
-    <message>
-        <source>Original message:</source>
-        <translation type="unfinished">原消息:</translation>
-    </message>
-</context>
-<context>
-<<<<<<< HEAD
-    <name>CreateWalletDialog</name>
-=======
-    <name>UnitDisplayStatusBarControl</name>
-    <message>
-        <source>Unit to show amounts in. Click to select another unit.</source>
-        <translation type="unfinished">金额单位。单击选择别的单位。</translation>
-    </message>
-</context>
-<context>
-    <name>CoinControlDialog</name>
-    <message>
-        <source>Coin Selection</source>
-        <translation type="unfinished">手动选币</translation>
-    </message>
-    <message>
-        <source>After Fee:</source>
-        <translation type="unfinished">計費後金額:</translation>
-    </message>
-    <message>
-        <source>Tree mode</source>
-        <translation type="unfinished">树状模式</translation>
-    </message>
-    <message>
-        <source>List mode</source>
-        <translation type="unfinished">列表模式</translation>
-    </message>
-    <message>
-        <source>Amount</source>
-        <translation type="unfinished">金额</translation>
-    </message>
-    <message>
-        <source>Received with address</source>
-        <translation type="unfinished">收款地址</translation>
-    </message>
->>>>>>> 44d8b13c
-    <message>
-        <source>Create Wallet</source>
-        <translation type="unfinished">新增錢包</translation>
-    </message>
-    <message>
-<<<<<<< HEAD
-        <source>Wallet Name</source>
-        <translation type="unfinished">錢包名稱</translation>
-    </message>
-    <message>
-        <source>Wallet</source>
-        <translation type="unfinished">錢包</translation>
-    </message>
-    <message>
-        <source>Encrypt the wallet. The wallet will be encrypted with a passphrase of your choice.</source>
-        <translation type="unfinished">加密錢包。 錢包將使用您選擇的密碼進行加密。</translation>
-    </message>
-    <message>
-        <source>Advanced Options</source>
-        <translation type="unfinished">进阶设定</translation>
-    </message>
-    <message>
-        <source>Disable private keys for this wallet. Wallets with private keys disabled will have no private keys and cannot have an HD seed or imported private keys. This is ideal for watch-only wallets.</source>
-        <translation type="unfinished">禁用此錢包的私鑰。取消了私鑰的錢包將沒有私鑰，並且不能有HD種子或匯入的私鑰。這是只能看的錢包的理想選擇。</translation>
-    </message>
-    <message>
-        <source>Disable Private Keys</source>
-        <translation type="unfinished">禁用私钥</translation>
-    </message>
-    <message>
-        <source>Make a blank wallet. Blank wallets do not initially have private keys or scripts. Private keys and addresses can be imported, or an HD seed can be set, at a later time.</source>
-        <translation type="unfinished">製作一個空白的錢包。空白錢包最初沒有私鑰或腳本。以後可以匯入私鑰和地址，或者可以設定HD種子。</translation>
-    </message>
-    <message>
-        <source>Make Blank Wallet</source>
-        <translation type="unfinished">製作空白錢包</translation>
-    </message>
-    <message>
-        <source>Use descriptors for scriptPubKey management</source>
-        <translation type="unfinished">使用输出描述符进行scriptPubKey管理</translation>
-    </message>
-    <message>
-        <source>Compiled without sqlite support (required for descriptor wallets)</source>
-        <translation type="unfinished">编译时未启用SQLite支持（输出描述符钱包需要它）</translation>
-    </message>
-    </context>
-<context>
-    <name>EditAddressDialog</name>
-    <message>
-        <source>Edit Address</source>
-        <translation type="unfinished">编辑地址</translation>
-    </message>
-    <message>
-        <source>&amp;Label</source>
-        <translation type="unfinished">标签(&amp;L)</translation>
-    </message>
-    <message>
-        <source>The label associated with this address list entry</source>
-        <translation type="unfinished">与此地址关联的标签</translation>
-    </message>
-    <message>
-        <source>The address associated with this address list entry. This can only be modified for sending addresses.</source>
-        <translation type="unfinished">跟這個地址清單關聯的地址。只有發送地址能被修改。</translation>
-    </message>
-    <message>
-        <source>New sending address</source>
-        <translation type="unfinished">新建付款地址</translation>
-    </message>
-    <message>
-        <source>Edit receiving address</source>
-        <translation type="unfinished">編輯接收地址</translation>
-    </message>
-    <message>
-        <source>Edit sending address</source>
-        <translation type="unfinished">编辑付款地址</translation>
-    </message>
-    <message>
-        <source>The entered address "%1" is already in the address book with label "%2".</source>
-        <translation type="unfinished">输入的地址“%1”已经存在于地址簿中，标签为“%2”。</translation>
-    </message>
-    <message>
-        <source>Could not unlock wallet.</source>
-        <translation type="unfinished">无法解锁钱包。</translation>
-    </message>
-    <message>
-        <source>New key generation failed.</source>
-        <translation type="unfinished">產生新的密鑰失敗了。</translation>
-    </message>
-</context>
-<context>
-    <name>FreespaceChecker</name>
-    <message>
-        <source>A new data directory will be created.</source>
-        <translation type="unfinished">就要產生新的資料目錄。</translation>
-    </message>
-    <message>
-        <source>Directory already exists. Add %1 if you intend to create a new directory here.</source>
-        <translation type="unfinished">已經有這個目錄了。如果你要在裡面造出新的目錄的話，請加上 %1.</translation>
-    </message>
-    <message>
-        <source>Cannot create data directory here.</source>
-        <translation type="unfinished">无法在此创建数据目录。</translation>
-    </message>
-</context>
-<context>
-    <name>Intro</name>
-    <message numerus="yes">
-        <source>%n GB of space available</source>
-        <translation type="unfinished">
-            <numerusform>%nGB可用</numerusform>
-        </translation>
-    </message>
-    <message numerus="yes">
-        <source>(of %n GB needed)</source>
-        <translation type="unfinished">
-            <numerusform>(需要 %n GB)</numerusform>
-        </translation>
-    </message>
-    <message numerus="yes">
-        <source>(%n GB needed for full chain)</source>
-        <translation type="unfinished">
-            <numerusform>（完整區塊鏈需要％n GB）</numerusform>
-        </translation>
-    </message>
-    <message>
-        <source>Choose data directory</source>
-        <translation type="unfinished">选择数据目录</translation>
-    </message>
-    <message>
-        <source>At least %1 GB of data will be stored in this directory, and it will grow over time.</source>
-        <translation type="unfinished">此目录中至少会保存 %1 GB 的数据，并且大小还会随着时间增长。</translation>
-    </message>
-    <message>
-        <source>Approximately %1 GB of data will be stored in this directory.</source>
-        <translation type="unfinished">会在此目录中存储约 %1 GB 的数据。</translation>
-    </message>
-    <message numerus="yes">
-        <source>(sufficient to restore backups %n day(s) old)</source>
-        <extracomment>Explanatory text on the capability of the current prune target.</extracomment>
-        <translation type="unfinished">
-            <numerusform>(足以恢復%n天內的備份)</numerusform>
-        </translation>
-    </message>
-    <message>
-        <source>%1 will download and store a copy of the Bitcoin block chain.</source>
-        <translation type="unfinished">%1 将会下载并存储比特币区块链。</translation>
-    </message>
-    <message>
-        <source>The wallet will also be stored in this directory.</source>
-        <translation type="unfinished">钱包也会被保存在这个目录中。</translation>
-    </message>
-    <message>
-        <source>Error: Specified data directory "%1" cannot be created.</source>
-        <translation type="unfinished">错误:无法创建指定的数据目录 "%1"</translation>
-=======
-        <source>Copy amount</source>
-        <translation type="unfinished">复制金额</translation>
-    </message>
-    <message>
-        <source>&amp;Copy address</source>
-        <translation type="unfinished">复制地址(&amp;C)</translation>
-    </message>
-    <message>
-        <source>Copy &amp;label</source>
-        <translation type="unfinished">复制标签(&amp;L)</translation>
-    </message>
-    <message>
-        <source>Copy &amp;amount</source>
-        <translation type="unfinished">复制和数量</translation>
-    </message>
-    <message>
-        <source>Copy transaction &amp;ID and output index</source>
-        <translation type="unfinished">複製交易&amp;ID與輸出序號</translation>
-    </message>
-    <message>
-        <source>L&amp;ock unspent</source>
-        <translation type="unfinished">锁定未花费(&amp;O)</translation>
-    </message>
-    <message>
-        <source>Copy quantity</source>
-        <translation type="unfinished">复制数目</translation>
-    </message>
-    <message>
-        <source>Copy fee</source>
-        <translation type="unfinished">複製手續費</translation>
-    </message>
-    <message>
-        <source>Copy after fee</source>
-        <translation type="unfinished">複製計費後金額</translation>
-    </message>
-    <message>
-        <source>Copy bytes</source>
-        <translation type="unfinished">复制字节数</translation>
-    </message>
-    <message>
-        <source>Copy change</source>
-        <translation type="unfinished">複製找零金額</translation>
-    </message>
-    <message>
-        <source>(%1 locked)</source>
-        <translation type="unfinished">(%1已锁定)</translation>
-    </message>
-    <message>
-        <source>Can vary +/- %1 satoshi(s) per input.</source>
-        <translation type="unfinished">每个输入可能有 +/- %1 聪 (satoshi) 的误差。</translation>
-    </message>
-    <message>
-        <source>(no label)</source>
-        <translation type="unfinished">(無標記)</translation>
-    </message>
-    <message>
-        <source>change from %1 (%2)</source>
-        <translation type="unfinished">找零來自於 %1 (%2)</translation>
-    </message>
-    </context>
-<context>
-    <name>CreateWalletActivity</name>
-    <message>
-        <source>Create Wallet</source>
-        <extracomment>Title of window indicating the progress of creation of a new wallet.</extracomment>
-        <translation type="unfinished">新增錢包</translation>
->>>>>>> 44d8b13c
-    </message>
-    <message>
-        <source>Creating Wallet &lt;b&gt;%1&lt;/b&gt;…</source>
-        <extracomment>Descriptive text of the create wallet progress window which indicates to the user which wallet is currently being created.</extracomment>
-        <translation type="unfinished">正在創建錢包&lt;b&gt;%1&lt;/b&gt;...</translation>
-    </message>
-    <message>
-<<<<<<< HEAD
-        <source>Welcome</source>
-        <translation type="unfinished">欢迎</translation>
-    </message>
-    <message>
-        <source>Welcome to %1.</source>
-        <translation type="unfinished">欢迎使用 %1</translation>
-    </message>
-    <message>
-        <source>As this is the first time the program is launched, you can choose where %1 will store its data.</source>
-        <translation type="unfinished">由于这是第一次启动此程序，您可以选择%1存储数据的位置</translation>
-    </message>
-    <message>
-        <source>This initial synchronisation is very demanding, and may expose hardware problems with your computer that had previously gone unnoticed. Each time you run %1, it will continue downloading where it left off.</source>
-        <translation type="unfinished">初始化同步过程是非常吃力的，同时可能会暴露您之前没有注意到的电脑硬件问题。你每次启动%1时，它都会从之前中断的地方继续下载。</translation>
-    </message>
-    <message>
-        <source>When you click OK, %1 will begin to download and process the full %4 block chain (%2 GB) starting with the earliest transactions in %3 when %4 initially launched.</source>
-        <translation type="unfinished">當你點擊「確認」，%1會開始下載，並從%3年最早的交易，處裡整個%4區塊鏈(大小:%2GB)</translation>
-    </message>
-    <message>
-        <source>If you have chosen to limit block chain storage (pruning), the historical data must still be downloaded and processed, but will be deleted afterward to keep your disk usage low.</source>
-        <translation type="unfinished">如果你选择限制区块链存储大小（区块链裁剪模式），程序依然会下载并处理全部历史数据，只是不必须的部分会在使用后被删除，以占用最少的存储空间。</translation>
-    </message>
-    <message>
-        <source>Use the default data directory</source>
-        <translation type="unfinished">使用默认的数据目录</translation>
-    </message>
-    <message>
-        <source>Use a custom data directory:</source>
-        <translation type="unfinished">使用自定义的数据目录:</translation>
-    </message>
-</context>
-<context>
-    <name>HelpMessageDialog</name>
-=======
         <source>Create wallet failed</source>
         <translation type="unfinished">創建錢包失敗&lt;br&gt;</translation>
     </message>
@@ -1720,25 +1064,21 @@
         <source>Open wallet warning</source>
         <translation type="unfinished">打開錢包警告</translation>
     </message>
->>>>>>> 44d8b13c
-    <message>
-        <source>version</source>
-        <translation type="unfinished">版本</translation>
-    </message>
-    <message>
-        <source>About %1</source>
-        <translation type="unfinished">关于 %1</translation>
-    </message>
-    <message>
-        <source>Command-line options</source>
-        <translation type="unfinished">命令行选项</translation>
+    <message>
+        <source>default wallet</source>
+        <translation type="unfinished">預設錢包</translation>
     </message>
     <message>
         <source>Open Wallet</source>
         <extracomment>Title of window indicating the progress of opening of a wallet.</extracomment>
         <translation type="unfinished">開啟錢包</translation>
     </message>
-    </context>
+    <message>
+        <source>Opening Wallet &lt;b&gt;%1&lt;/b&gt;…</source>
+        <extracomment>Descriptive text of the open wallet progress window which indicates to the user which wallet is currently being opened.</extracomment>
+        <translation type="unfinished">正在打開錢包&lt;b&gt;%1&lt;/b&gt;...</translation>
+    </message>
+</context>
 <context>
     <name>RestoreWalletActivity</name>
     <message>
@@ -1768,35 +1108,88 @@
     </message>
 </context>
 <context>
-<<<<<<< HEAD
-    <name>ShutdownWindow</name>
-    <message>
-        <source>%1 is shutting down…</source>
-        <translation type="unfinished">%1正在关闭...</translation>
-    </message>
-    <message>
-        <source>Do not shut down the computer until this window disappears.</source>
-        <translation type="unfinished">在此窗口消失前不要关闭计算机。</translation>
+    <name>WalletController</name>
+    <message>
+        <source>Close wallet</source>
+        <translation type="unfinished">卸载钱包</translation>
+    </message>
+    <message>
+        <source>Are you sure you wish to close the wallet &lt;i&gt;%1&lt;/i&gt;?</source>
+        <translation type="unfinished">您确定想要关闭钱包&lt;i&gt;%1&lt;/i&gt;吗？</translation>
+    </message>
+    <message>
+        <source>Close all wallets</source>
+        <translation type="unfinished">关闭所有钱包</translation>
+    </message>
+    </context>
+<context>
+    <name>RestoreWalletActivity</name>
+    <message>
+        <source>Restore Wallet</source>
+        <extracomment>Title of progress window which is displayed when wallets are being restored.</extracomment>
+        <translation type="unfinished">恢復錢包</translation>
+    </message>
+    <message>
+        <source>Restoring Wallet &lt;b&gt;%1&lt;/b&gt;…</source>
+        <extracomment>Descriptive text of the restore wallets progress window which indicates to the user that wallets are currently being restored.</extracomment>
+        <translation type="unfinished">正在恢復錢包&lt;b&gt;%1&lt;/b&gt;...</translation>
+    </message>
+    <message>
+        <source>Restore wallet failed</source>
+        <extracomment>Title of message box which is displayed when the wallet could not be restored.</extracomment>
+        <translation type="unfinished">恢復錢包失敗</translation>
+    </message>
+    <message>
+        <source>Restore wallet warning</source>
+        <extracomment>Title of message box which is displayed when the wallet is restored with some warning.</extracomment>
+        <translation type="unfinished">恢復錢包警告</translation>
+    </message>
+    <message>
+        <source>Restore wallet message</source>
+        <extracomment>Title of message box which is displayed when the wallet is successfully restored.</extracomment>
+        <translation type="unfinished">恢復錢包訊息</translation>
     </message>
 </context>
 <context>
-    <name>ModalOverlay</name>
-    <message>
-        <source>Form</source>
-        <translation type="unfinished">窗体</translation>
-    </message>
-    <message>
-        <source>Recent transactions may not yet be visible, and therefore your wallet's balance might be incorrect. This information will be correct once your wallet has finished synchronizing with the bitcoin network, as detailed below.</source>
-        <translation type="unfinished">近期交易可能尚未显示，因此当前余额可能不准确。以上信息将在与比特币网络完全同步后更正。详情如下</translation>
-    </message>
-    <message>
-        <source>Attempting to spend bitcoins that are affected by not-yet-displayed transactions will not be accepted by the network.</source>
-        <translation type="unfinished">尝试使用受未可见交易影响的余额将不被网络接受。</translation>
-    </message>
-    <message>
-        <source>Number of blocks left</source>
-        <translation type="unfinished">剩余区块数量</translation>
-=======
+    <name>WalletController</name>
+    <message>
+        <source>Close wallet</source>
+        <translation type="unfinished">卸载钱包</translation>
+    </message>
+    <message>
+        <source>Closing the wallet for too long can result in having to resync the entire chain if pruning is enabled.</source>
+        <translation type="unfinished">启用修剪时，如果一个钱包被卸载太久，就必须重新同步整条区块链才能再次加载它。</translation>
+    </message>
+    </context>
+<context>
+    <name>RestoreWalletActivity</name>
+    <message>
+        <source>Restore Wallet</source>
+        <extracomment>Title of progress window which is displayed when wallets are being restored.</extracomment>
+        <translation type="unfinished">恢復錢包</translation>
+    </message>
+    <message>
+        <source>Restoring Wallet &lt;b&gt;%1&lt;/b&gt;…</source>
+        <extracomment>Descriptive text of the restore wallets progress window which indicates to the user that wallets are currently being restored.</extracomment>
+        <translation type="unfinished">正在恢復錢包&lt;b&gt;%1&lt;/b&gt;...</translation>
+    </message>
+    <message>
+        <source>Restore wallet failed</source>
+        <extracomment>Title of message box which is displayed when the wallet could not be restored.</extracomment>
+        <translation type="unfinished">恢復錢包失敗</translation>
+    </message>
+    <message>
+        <source>Restore wallet warning</source>
+        <extracomment>Title of message box which is displayed when the wallet is restored with some warning.</extracomment>
+        <translation type="unfinished">恢復錢包警告</translation>
+    </message>
+    <message>
+        <source>Restore wallet message</source>
+        <extracomment>Title of message box which is displayed when the wallet is successfully restored.</extracomment>
+        <translation type="unfinished">恢復錢包訊息</translation>
+    </message>
+</context>
+<context>
     <name>WalletController</name>
     <message>
         <source>Close wallet</source>
@@ -2019,7 +1412,6 @@
     <message>
         <source>Form</source>
         <translation type="unfinished">窗体</translation>
->>>>>>> 44d8b13c
     </message>
     <message>
         <source>Unknown…</source>
@@ -2030,13 +1422,6 @@
         <translation type="unfinished">计算中...</translation>
     </message>
     <message>
-<<<<<<< HEAD
-        <source>Last block time</source>
-        <translation type="unfinished">上一区块时间</translation>
-    </message>
-    <message>
-=======
->>>>>>> 44d8b13c
         <source>Progress</source>
         <translation type="unfinished">进度</translation>
     </message>
@@ -2045,13 +1430,6 @@
         <translation type="unfinished">每小时进度增加</translation>
     </message>
     <message>
-<<<<<<< HEAD
-        <source>Estimated time left until synced</source>
-        <translation type="unfinished">预计剩余同步时间</translation>
-    </message>
-    <message>
-=======
->>>>>>> 44d8b13c
         <source>Hide</source>
         <translation type="unfinished">隐藏</translation>
     </message>
@@ -2632,8 +2010,6 @@
         <translation type="unfinished">选择节点查看详细信息。</translation>
     </message>
     <message>
-<<<<<<< HEAD
-=======
         <source>The transport layer version: %1</source>
         <translation type="unfinished">传输层版本: %1</translation>
     </message>
@@ -2650,7 +2026,6 @@
         <translation type="unfinished">会话ID</translation>
     </message>
     <message>
->>>>>>> 44d8b13c
         <source>Version</source>
         <translation type="unfinished">版本</translation>
     </message>
@@ -2830,8 +2205,6 @@
         <translation type="unfinished">出站触须: 短暂，用于测试地址</translation>
     </message>
     <message>
-<<<<<<< HEAD
-=======
         <source>detecting: peer could be v1 or v2</source>
         <extracomment>Explanatory text for "detecting" transport type.</extracomment>
         <translation type="unfinished">检测中: 节点可能是v1或是v2</translation>
@@ -2847,7 +2220,6 @@
         <translation type="unfinished">v2: BIP324加密传输协议</translation>
     </message>
     <message>
->>>>>>> 44d8b13c
         <source>we selected the peer for high bandwidth relay</source>
         <translation type="unfinished">我们选择了用于高带宽转发的节点</translation>
     </message>
@@ -3132,13 +2504,6 @@
         <translation type="unfinished">增加收款人(&amp;R)</translation>
     </message>
     <message>
-<<<<<<< HEAD
-        <source>Dust:</source>
-        <translation type="unfinished">零散錢:</translation>
-    </message>
-    <message>
-=======
->>>>>>> 44d8b13c
         <source>Choose…</source>
         <translation type="unfinished">选择...</translation>
     </message>
@@ -3179,13 +2544,6 @@
         <translation type="unfinished">复制字节数</translation>
     </message>
     <message>
-<<<<<<< HEAD
-        <source>Copy dust</source>
-        <translation type="unfinished">複製零散金額</translation>
-    </message>
-    <message>
-=======
->>>>>>> 44d8b13c
         <source>Copy change</source>
         <translation type="unfinished">複製找零金額</translation>
     </message>
@@ -3599,13 +2957,6 @@
         <translation type="unfinished">发送到</translation>
     </message>
     <message>
-<<<<<<< HEAD
-        <source>Payment to yourself</source>
-        <translation type="unfinished">付給自己</translation>
-    </message>
-    <message>
-=======
->>>>>>> 44d8b13c
         <source>Mined</source>
         <translation type="unfinished">開採所得</translation>
     </message>
@@ -3661,13 +3012,6 @@
         <translation type="unfinished">发送到</translation>
     </message>
     <message>
-<<<<<<< HEAD
-        <source>To yourself</source>
-        <translation type="unfinished">給自己</translation>
-    </message>
-    <message>
-=======
->>>>>>> 44d8b13c
         <source>Mined</source>
         <translation type="unfinished">開採所得</translation>
     </message>
@@ -3893,13 +3237,10 @@
         <translation type="unfinished">%s 開發人員</translation>
     </message>
     <message>
-<<<<<<< HEAD
-=======
         <source>%s failed to validate the -assumeutxo snapshot state. This indicates a hardware problem, or a bug in the software, or a bad software modification that allowed an invalid snapshot to be loaded. As a result of this, the node will shut down and stop using any state that was built on the snapshot, resetting the chain height from %d to %d. On the next restart, the node will resume syncing from %d without using any snapshot data. Please report this incident to %s, including how you obtained the snapshot. The invalid snapshot chainstate will be left on disk in case it is helpful in diagnosing the issue that caused this error.</source>
         <translation type="unfinished">%s 验证 -assumeutxo 快照状态失败。这表明硬件可能有问题，也可能是软件bug，或者还可能是软件被不当修改、从而让非法快照也能够被加载。因此，将关闭节点并停止使用从这个快照构建出的任何状态，并将链高度从 %d 重置到 %d 。下次启动时，节点将会不使用快照数据从 %d 继续同步。请将这个事件报告给 %s 并在报告中包括您是如何获得这份快照的。无效的链状态快照仍被保存至磁盘上，以供诊断问题的原因。</translation>
     </message>
     <message>
->>>>>>> 44d8b13c
         <source>%s request to listen on port %u. This port is considered "bad" and thus it is unlikely that any peer will connect to it. See doc/p2p-bad-ports.md for details and a full list.</source>
         <translation type="unfinished">%s请求监听端口%u。此端口被认为是“坏的”，所以不太可能有其他节点会连接过来。详情以及完整的端口列表请参见 doc/p2p-bad-ports.md 。</translation>
     </message>
@@ -3936,13 +3277,10 @@
         <translation type="unfinished">错误: 转储文件版本不被支持。这个版本的 bitcoin-wallet 只支持版本为 1 的转储文件。得到的转储文件版本却是%s</translation>
     </message>
     <message>
-<<<<<<< HEAD
-=======
         <source>Error: Legacy wallets only support the "legacy", "p2sh-segwit", and "bech32" address types</source>
         <translation type="unfinished">错误: 旧式钱包只支持 "legacy", "p2sh-segwit", 和 "bech32" 这三种地址类型</translation>
     </message>
     <message>
->>>>>>> 44d8b13c
         <source>Error: Unable to produce descriptors for this legacy wallet. Make sure to provide the wallet's passphrase if it is encrypted.</source>
         <translation type="unfinished">错误: 无法为该旧式钱包生成描述符。如果钱包已被加密，请确保提供的钱包加密密码正确。</translation>
     </message>
@@ -3967,13 +3305,10 @@
         <translation type="unfinished">修剪:上次同步钱包的位置已经超出（落后于）现有修剪后数据的范围。你需要进行-reindex（对于已经启用修剪节点，就需要重新下载整个区块链）</translation>
     </message>
     <message>
-<<<<<<< HEAD
-=======
         <source>Rename of '%s' -&gt; '%s' failed. You should resolve this by manually moving or deleting the invalid snapshot directory %s, otherwise you will encounter the same error again on the next startup.</source>
         <translation type="unfinished">重命名 '%s' -&gt; '%s' 失败。您需要手动移走或删除无效的快照目录 %s来解决这个问题，不然的话您就会在下一次启动时遇到相同的错误。</translation>
     </message>
     <message>
->>>>>>> 44d8b13c
         <source>SQLiteDatabase: Unknown sqlite wallet schema version %d. Only version %d is supported</source>
         <translation type="unfinished">SQLiteDatabase: SQLite钱包schema版本%d未知。只支持%d版本</translation>
     </message>
@@ -3982,13 +3317,6 @@
         <translation type="unfinished">區塊資料庫中有來自未來的區塊。可能是你電腦的日期時間不對。如果確定電腦日期時間沒錯的話，就重建區塊資料庫看看。</translation>
     </message>
     <message>
-<<<<<<< HEAD
-        <source>The block index db contains a legacy 'txindex'. To clear the occupied disk space, run a full -reindex, otherwise ignore this error. This error message will not be displayed again.</source>
-        <translation type="unfinished">区块索引数据库含有历史遗留的 'txindex' 。可以运行完整的 -reindex 来清理被占用的磁盘空间；也可以忽略这个错误。这个错误消息将不会再次显示。</translation>
-    </message>
-    <message>
-=======
->>>>>>> 44d8b13c
         <source>The transaction amount is too small to send after the fee has been deducted</source>
         <translation type="unfinished">扣除手續費後的交易金額太少而不能傳送</translation>
     </message>
@@ -4021,13 +3349,10 @@
         <translation type="unfinished">提供了未知的钱包格式 "%s" 。请使用 "bdb" 或 "sqlite" 中的一种。</translation>
     </message>
     <message>
-<<<<<<< HEAD
-=======
         <source>Unsupported category-specific logging level %1$s=%2$s. Expected %1$s=&lt;category&gt;:&lt;loglevel&gt;. Valid categories: %3$s. Valid loglevels: %4$s.</source>
         <translation type="unfinished">不支持的类别限定日志等级 %1$s=%2$s 。 预期参数 %1$s=&lt;category&gt;:&lt;loglevel&gt;。 有效的类别: %3$s 。有效的日志等级: %4$s 。</translation>
     </message>
     <message>
->>>>>>> 44d8b13c
         <source>Unsupported chainstate database format found. Please restart with -reindex-chainstate. This will rebuild the chainstate database.</source>
         <translation type="unfinished">找到了不受支持的 chainstate 数据库格式。请使用 -reindex-chainstate 参数重启。这将会重建 chainstate 数据库。</translation>
     </message>
@@ -4036,13 +3361,10 @@
         <translation type="unfinished">钱包创建成功。旧式钱包已被弃用，未来将不再支持创建或打开旧式钱包。</translation>
     </message>
     <message>
-<<<<<<< HEAD
-=======
         <source>Wallet loaded successfully. The legacy wallet type is being deprecated and support for creating and opening legacy wallets will be removed in the future. Legacy wallets can be migrated to a descriptor wallet with migratewallet.</source>
         <translation type="unfinished">钱包加载成功。旧式钱包已被弃用，未来将不再支持创建或打开旧式钱包。可以使用 migratewallet 命令将旧式钱包迁移至输出描述符钱包。</translation>
     </message>
     <message>
->>>>>>> 44d8b13c
         <source>Warning: Dumpfile wallet format "%s" does not match command line specified format "%s".</source>
         <translation type="unfinished">警告: 转储文件的钱包格式 "%s" 与命令行指定的格式 "%s" 不符。</translation>
     </message>
@@ -4083,36 +3405,10 @@
         <translation type="unfinished">不能写入到数据目录'%s'；请检查文件权限。</translation>
     </message>
     <message>
-<<<<<<< HEAD
-        <source>The -txindex upgrade started by a previous version cannot be completed. Restart with the previous version or run a full -reindex.</source>
-        <translation type="unfinished">无法完成由之前版本启动的 -txindex 升级。请用之前的版本重新启动，或者进行一次完整的 -reindex 。</translation>
-    </message>
-    <message>
-        <source>%s failed to validate the -assumeutxo snapshot state. This indicates a hardware problem, or a bug in the software, or a bad software modification that allowed an invalid snapshot to be loaded. As a result of this, the node will shut down and stop using any state that was built on the snapshot, resetting the chain height from %d to %d. On the next restart, the node will resume syncing from %d without using any snapshot data. Please report this incident to %s, including how you obtained the snapshot. The invalid snapshot chainstate has been left on disk in case it is helpful in diagnosing the issue that caused this error.</source>
-        <translation type="unfinished">%s 验证 -assumeutxo 快照状态失败。这表明硬件可能有问题，也可能是软件bug，或者还可能是软件被不当修改、从而让非法快照也能够被加载。因此，将关闭节点并停止使用从这个快照构建出的任何状态，并将链高度从 %d 重置到 %d 。下次启动时，节点将会不使用快照数据从 %d 继续同步。请将这个事件报告给 %s 并在报告中包括您是如何获得这份快照的。无效的链状态快照仍被保存至磁盘上，以供诊断问题的原因。</translation>
-    </message>
-    <message>
-=======
->>>>>>> 44d8b13c
         <source>%s is set very high! Fees this large could be paid on a single transaction.</source>
         <translation type="unfinished">%s被设置得很高! 这可是一次交易就有可能付出的手续费。</translation>
     </message>
     <message>
-<<<<<<< HEAD
-        <source>-reindex-chainstate option is not compatible with -blockfilterindex. Please temporarily disable blockfilterindex while using -reindex-chainstate, or replace -reindex-chainstate with -reindex to fully rebuild all indexes.</source>
-        <translation type="unfinished">-reindex-chainstate 与 -blockfilterindex 不兼容。请在进行 -reindex-chainstate 时临时禁用 blockfilterindex ，或者改用 -reindex （而不是 -reindex-chainstate ）来完整地重建所有索引。</translation>
-    </message>
-    <message>
-        <source>-reindex-chainstate option is not compatible with -coinstatsindex. Please temporarily disable coinstatsindex while using -reindex-chainstate, or replace -reindex-chainstate with -reindex to fully rebuild all indexes.</source>
-        <translation type="unfinished">-reindex-chainstate 与 -coinstatsindex 不兼容。请在进行  -reindex-chainstate 时临时禁用 coinstatsindex ，或者改用 -reindex （而不是 -reindex-chainstate ）来完整地重建所有索引。</translation>
-    </message>
-    <message>
-        <source>-reindex-chainstate option is not compatible with -txindex. Please temporarily disable txindex while using -reindex-chainstate, or replace -reindex-chainstate with -reindex to fully rebuild all indexes.</source>
-        <translation type="unfinished">-reindex-chainstate 与 -txindex 不兼容。请在进行 -reindex-chainstate 时临时禁用 txindex ，或者改用 -reindex （而不是 -reindex-chainstate ）来完整地重建所有索引。</translation>
-    </message>
-    <message>
-=======
->>>>>>> 44d8b13c
         <source>Cannot provide specific connections and have addrman find outgoing connections at the same time.</source>
         <translation type="unfinished">在使用地址管理器(addrman)寻找出站连接时，无法同时提供特定的连接。</translation>
     </message>
@@ -4121,13 +3417,10 @@
         <translation type="unfinished">加载%s时出错: 编译时未启用外部签名器支持，却仍然试图加载外部签名器钱包</translation>
     </message>
     <message>
-<<<<<<< HEAD
-=======
         <source>Error reading %s! All keys read correctly, but transaction data or address metadata may be missing or incorrect.</source>
         <translation type="unfinished">读取 %s 时出错! 所有密钥都被正确读取，但交易数据或地址元数据可能缺失或有误。</translation>
     </message>
     <message>
->>>>>>> 44d8b13c
         <source>Error: Address book data in wallet cannot be identified to belong to migrated wallets</source>
         <translation type="unfinished">错误：钱包中的地址簿数据无法被识别为属于迁移后的钱包</translation>
     </message>
@@ -4140,13 +3433,10 @@
         <translation type="unfinished">错误：钱包中的交易%s无法被识别为属于迁移后的钱包</translation>
     </message>
     <message>
-<<<<<<< HEAD
-=======
         <source>Failed to calculate bump fees, because unconfirmed UTXOs depend on enormous cluster of unconfirmed transactions.</source>
         <translation type="unfinished">计算追加手续费失败，因为未确认UTXO依赖了大量未确认交易的簇集。</translation>
     </message>
     <message>
->>>>>>> 44d8b13c
         <source>Failed to rename invalid peers.dat file. Please move or delete it and try again.</source>
         <translation type="unfinished">无法重命名无效的 peers.dat 文件。 请移动或删除它，然后重试。</translation>
     </message>
@@ -4221,13 +3511,6 @@
 </translation>
     </message>
     <message>
-<<<<<<< HEAD
-        <source>Unsupported category-specific logging level -loglevel=%s. Expected -loglevel=&lt;category&gt;:&lt;loglevel&gt;. Valid categories: %s. Valid loglevels: %s.</source>
-        <translation type="unfinished">不支持的类别限定日志等级 -loglevel=%s。预期参数 -loglevel=&lt;category&gt;:&lt;loglevel&gt;. Valid categories: %s。有效的类别： %s。</translation>
-    </message>
-    <message>
-=======
->>>>>>> 44d8b13c
         <source>
 Unable to cleanup failed migration</source>
         <translation type="unfinished">
@@ -4356,13 +3639,10 @@
         <translation type="unfinished">错误: 无法写入记录到新钱包</translation>
     </message>
     <message>
-<<<<<<< HEAD
-=======
         <source>Failed to start indexes, shutting down..</source>
         <translation type="unfinished">无法启动索引，关闭中...</translation>
     </message>
     <message>
->>>>>>> 44d8b13c
         <source>Failed to verify database</source>
         <translation type="unfinished">校验数据库失败</translation>
     </message>
@@ -4603,17 +3883,12 @@
         <translation type="unfinished">在 -onlynet 指定了不明的網路別: '%s'</translation>
     </message>
     <message>
-<<<<<<< HEAD
-        <source>Unsupported global logging level -loglevel=%s. Valid values: %s.</source>
-        <translation type="unfinished">不支持的全局日志等级 -loglevel=%s 。有效的数值：%s 。</translation>
-=======
         <source>Unsupported global logging level %s=%s. Valid values: %s.</source>
         <translation type="unfinished">不支持的全局日志等级 %s=%s。有效数值: %s.</translation>
     </message>
     <message>
         <source>acceptstalefeeestimates is not supported on %s chain.</source>
         <translation type="unfinished">%s链上acceptstalefeeestimates 不受支持。</translation>
->>>>>>> 44d8b13c
     </message>
     <message>
         <source>Unsupported logging category %s=%s.</source>
