<TS version="2.1" language="zh_HK">
<context>
    <name>AddressBookPage</name>
    <message>
        <source>Right-click to edit address or label</source>
        <translation type="unfinished">按右擊修改位址或標記</translation>
    </message>
    <message>
        <source>Create a new address</source>
        <translation>新增一個位址</translation>
    </message>
    <message>
        <source>&amp;New</source>
        <translation type="unfinished">新增 &amp;N</translation>
    </message>
    <message>
        <source>Copy the currently selected address to the system clipboard</source>
        <translation>複製目前選擇的位址到系統剪貼簿</translation>
    </message>
    <message>
        <source>&amp;Copy</source>
        <translation type="unfinished">複製 &amp;C</translation>
    </message>
    <message>
        <source>C&amp;lose</source>
        <translation type="unfinished">關閉 &amp;l</translation>
    </message>
    <message>
        <source>Delete the currently selected address from the list</source>
        <translation>把目前選擇的位址從列表中刪除</translation>
    </message>
    <message>
        <source>Enter address or label to search</source>
        <translation type="unfinished">輸入位址或標記以作搜尋</translation>
    </message>
    <message>
        <source>Export the data in the current tab to a file</source>
        <translation>把目前分頁的資料匯出至檔案</translation>
    </message>
    <message>
        <source>&amp;Export</source>
        <translation>匯出 &amp;E</translation>
    </message>
    <message>
        <source>&amp;Delete</source>
        <translation>刪除 &amp;D</translation>
    </message>
    <message>
        <source>Choose the address to send coins to</source>
<<<<<<< HEAD
        <translation>選擇要付錢過去的地址</translation>
    </message>
    <message>
        <source>Choose the address to receive coins with</source>
        <translation>選擇要收錢的地址</translation>
    </message>
    <message>
        <source>C&amp;hoose</source>
        <translation>選擇 &amp;h</translation>
    </message>
    <message>
        <source>Sending addresses</source>
        <translation>付款地址</translation>
    </message>
    <message>
        <source>Receiving addresses</source>
        <translation>收款地址</translation>
    </message>
    <message>
        <source>&amp;Copy Address</source>
        <translation>複製地址 &amp;C</translation>
    </message>
    <message>
        <source>Copy &amp;Label</source>
        <translation>複製標記 &amp;L</translation>
    </message>
    <message>
        <source>&amp;Edit</source>
        <translation>編輯 &amp;E</translation>
    </message>
    <message>
        <source>Export Address List</source>
        <translation>匯出地址清單</translation>
    </message>
    <message>
        <source>Comma separated file (*.csv)</source>
        <translation>逗號分隔檔 (*.csv)</translation>
    </message>
    <message>
        <source>Exporting Failed</source>
        <translation>匯出失敗</translation>
    </message>
    <message>
        <source>There was an error trying to save the address list to %1. Please try again.</source>
        <translation>儲存地址列表到 %1 時發生錯誤。請再試一次。</translation>
=======
        <translation type="unfinished">選擇要付錢過去的地址</translation>
    </message>
    <message>
        <source>Choose the address to receive coins with</source>
        <translation type="unfinished">選擇要收錢的地址</translation>
    </message>
    <message>
        <source>C&amp;hoose</source>
        <translation type="unfinished">選擇 &amp;h</translation>
    </message>
    <message>
        <source>Sending addresses</source>
        <translation type="unfinished">付款地址</translation>
    </message>
    <message>
        <source>Receiving addresses</source>
        <translation type="unfinished">收款地址</translation>
    </message>
    <message>
        <source>These are your Bitcoin addresses for sending payments. Always check the amount and the receiving address before sending coins.</source>
        <translation type="unfinished">這些是你要付款過去的 Bitcoin 位址。在付款之前，務必要檢查金額和收款位址是否正確。</translation>
    </message>
    <message>
        <source>&amp;Copy Address</source>
        <translation type="unfinished">複製地址 &amp;C</translation>
    </message>
    <message>
        <source>Copy &amp;Label</source>
        <translation type="unfinished">複製標記 &amp;L</translation>
    </message>
    <message>
        <source>&amp;Edit</source>
        <translation type="unfinished">編輯 &amp;E</translation>
    </message>
    <message>
        <source>Export Address List</source>
        <translation type="unfinished">匯出地址清單</translation>
    </message>
    <message>
        <source>There was an error trying to save the address list to %1. Please try again.</source>
        <extracomment>An error message. %1 is a stand-in argument for the name of the file we attempted to save to.</extracomment>
        <translation type="unfinished">儲存地址列表到 %1 時發生錯誤。請再試一次。</translation>
    </message>
    <message>
        <source>Exporting Failed</source>
        <translation type="unfinished">匯出失敗</translation>
>>>>>>> 61646189
    </message>
</context>
<context>
    <name>AddressTableModel</name>
    <message>
        <source>Label</source>
<<<<<<< HEAD
        <translation>標記</translation>
    </message>
    <message>
        <source>Address</source>
        <translation>地址</translation>
    </message>
    <message>
        <source>(no label)</source>
        <translation>(無標記)</translation>
=======
        <translation type="unfinished">標記</translation>
    </message>
    <message>
        <source>Address</source>
        <translation type="unfinished">地址</translation>
    </message>
    <message>
        <source>(no label)</source>
        <translation type="unfinished">(無標記)</translation>
>>>>>>> 61646189
    </message>
</context>
<context>
    <name>AskPassphraseDialog</name>
    <message>
        <source>Passphrase Dialog</source>
        <translation>複雜密碼對話方塊</translation>
    </message>
    <message>
        <source>Enter passphrase</source>
        <translation>請輸入密碼</translation>
    </message>
    <message>
        <source>New passphrase</source>
        <translation>新密碼</translation>
    </message>
    <message>
        <source>Repeat new passphrase</source>
        <translation>重複新密碼</translation>
    </message>
    <message>
<<<<<<< HEAD
        <source>Encrypt wallet</source>
        <translation>加密錢包</translation>
    </message>
    <message>
        <source>This operation needs your wallet passphrase to unlock the wallet.</source>
        <translation>這個動作需要你的錢包密碼來將錢包解鎖。</translation>
    </message>
    <message>
        <source>Unlock wallet</source>
        <translation>解鎖錢包</translation>
    </message>
    <message>
        <source>This operation needs your wallet passphrase to decrypt the wallet.</source>
        <translation>這個動作需要你的錢包密碼來將錢包解密。</translation>
    </message>
    <message>
        <source>Decrypt wallet</source>
        <translation>解密錢包</translation>
    </message>
    <message>
        <source>Change passphrase</source>
        <translation>更改密碼</translation>
    </message>
    <message>
        <source>Enter the old passphrase and new passphrase to the wallet.</source>
        <translation>輸入舊密碼和新密碼至錢包。</translation>
    </message>
    <message>
        <source>Confirm wallet encryption</source>
        <translation>確認錢包加密</translation>
    </message>
    <message>
        <source>Warning: If you encrypt your wallet and lose your passphrase, you will &lt;b&gt;LOSE ALL OF YOUR BITCOINS&lt;/b&gt;!</source>
        <translation>警告: 如果你將錢包加密後又忘記密碼，你就會&lt;b&gt;失去所有 Blackcoin 了&lt;/b&gt;！</translation>
    </message>
    <message>
        <source>Are you sure you wish to encrypt your wallet?</source>
        <translation>你確定要把錢包加密嗎？</translation>
    </message>
    <message>
        <source>Wallet encrypted</source>
        <translation>錢包已加密</translation>
    </message>
    <message>
        <source>%1 will close now to finish the encryption process. Remember that encrypting your wallet cannot fully protect your bitcoins from being stolen by malware infecting your computer.</source>
        <translation>%1 現在要關閉來完成加密程序。請記得將錢包加密不能完全防止你的 Blackcoins 經被入侵電腦的惡意程式偷取。</translation>
    </message>
    <message>
        <source>IMPORTANT: Any previous backups you have made of your wallet file should be replaced with the newly generated, encrypted wallet file. For security reasons, previous backups of the unencrypted wallet file will become useless as soon as you start using the new, encrypted wallet.</source>
        <translation>重要: 請改用新產生的加密錢包檔，來取代所以舊錢包檔的備份。為安全計，當你開始使用新的加密錢包檔後，舊錢包檔的備份就不能再使用了。</translation>
    </message>
    <message>
        <source>Wallet encryption failed</source>
        <translation>錢包加密失敗</translation>
    </message>
    <message>
        <source>Wallet encryption failed due to an internal error. Your wallet was not encrypted.</source>
        <translation>因內部錯誤導致錢包加密失敗，你的錢包尚未加密。</translation>
    </message>
    <message>
        <source>The supplied passphrases do not match.</source>
        <translation>提供的密碼不一致。</translation>
    </message>
    <message>
        <source>Wallet unlock failed</source>
        <translation>錢包解鎖失敗</translation>
    </message>
    <message>
        <source>The passphrase entered for the wallet decryption was incorrect.</source>
        <translation>用來解密錢包的密碼不對。</translation>
    </message>
    <message>
        <source>Wallet decryption failed</source>
        <translation>錢包解密失敗</translation>
    </message>
    <message>
        <source>Wallet passphrase was successfully changed.</source>
        <translation>錢包密碼已成功更改。</translation>
    </message>
    <message>
        <source>Warning: The Caps Lock key is on!</source>
        <translation>警告: Caps Lock 已啟用！</translation>
=======
        <source>Show passphrase</source>
        <translation type="unfinished">顯示密碼</translation>
    </message>
    <message>
        <source>Encrypt wallet</source>
        <translation type="unfinished">加密錢包</translation>
    </message>
    <message>
        <source>This operation needs your wallet passphrase to unlock the wallet.</source>
        <translation type="unfinished">這個動作需要你的錢包密碼來將錢包解鎖。</translation>
    </message>
    <message>
        <source>Unlock wallet</source>
        <translation type="unfinished">解鎖錢包</translation>
    </message>
    <message>
        <source>Change passphrase</source>
        <translation type="unfinished">更改密碼</translation>
    </message>
    <message>
        <source>Confirm wallet encryption</source>
        <translation type="unfinished">確認錢包加密</translation>
    </message>
    <message>
        <source>Warning: If you encrypt your wallet and lose your passphrase, you will &lt;b&gt;LOSE ALL OF YOUR BITCOINS&lt;/b&gt;!</source>
        <translation type="unfinished">警告: 如果你將錢包加密後又忘記密碼，你就會&lt;b&gt;失去所有 Bitcoin 了&lt;/b&gt;！</translation>
    </message>
    <message>
        <source>Are you sure you wish to encrypt your wallet?</source>
        <translation type="unfinished">你確定要把錢包加密嗎？</translation>
    </message>
    <message>
        <source>Wallet encrypted</source>
        <translation type="unfinished">錢包已加密</translation>
    </message>
    <message>
        <source>Enter the new passphrase for the wallet.&lt;br/&gt;Please use a passphrase of &lt;b&gt;ten or more random characters&lt;/b&gt;, or &lt;b&gt;eight or more words&lt;/b&gt;.</source>
        <translation type="unfinished">輸入錢包的新密碼。&lt;br/&gt;密碼請用&lt;b&gt;10 個或以上的隨機字元&lt;/b&gt;，或是&lt;b&gt;8 個或以上的字詞&lt;/b&gt;。</translation>
    </message>
    <message>
        <source>Enter the old passphrase and new passphrase for the wallet.</source>
        <translation type="unfinished">請輸入舊密碼和新密碼至錢包。</translation>
    </message>
    <message>
        <source>Remember that encrypting your wallet cannot fully protect your bitcoins from being stolen by malware infecting your computer.</source>
        <translation type="unfinished">請記得將錢包加密不能完全防止你的 Bitcoins 經被入侵電腦的惡意程式偷取。</translation>
    </message>
    <message>
        <source>Wallet to be encrypted</source>
        <translation type="unfinished">需要加密的錢包</translation>
    </message>
    <message>
        <source>Your wallet is about to be encrypted. </source>
        <translation type="unfinished">您的錢包將被加密</translation>
    </message>
    <message>
        <source>Your wallet is now encrypted. </source>
        <translation type="unfinished">您的錢包剛剛完成加密</translation>
    </message>
    <message>
        <source>IMPORTANT: Any previous backups you have made of your wallet file should be replaced with the newly generated, encrypted wallet file. For security reasons, previous backups of the unencrypted wallet file will become useless as soon as you start using the new, encrypted wallet.</source>
        <translation type="unfinished">重要: 請改用新產生的加密錢包檔，來取代所以舊錢包檔的備份。為安全計，當你開始使用新的加密錢包檔後，舊錢包檔的備份就不能再使用了。</translation>
    </message>
    <message>
        <source>Wallet encryption failed</source>
        <translation type="unfinished">錢包加密失敗</translation>
    </message>
    <message>
        <source>Wallet encryption failed due to an internal error. Your wallet was not encrypted.</source>
        <translation type="unfinished">因內部錯誤導致錢包加密失敗，你的錢包尚未加密。</translation>
    </message>
    <message>
        <source>The supplied passphrases do not match.</source>
        <translation type="unfinished">提供的密碼不一致。</translation>
    </message>
    <message>
        <source>Wallet unlock failed</source>
        <translation type="unfinished">錢包解鎖失敗</translation>
    </message>
    <message>
        <source>The passphrase entered for the wallet decryption was incorrect.</source>
        <translation type="unfinished">用來解密錢包的密碼不對。</translation>
    </message>
    <message>
        <source>Wallet passphrase was successfully changed.</source>
        <translation type="unfinished">錢包密碼已成功更改。</translation>
    </message>
    <message>
        <source>Warning: The Caps Lock key is on!</source>
        <translation type="unfinished">警告: Caps Lock 已啟用！</translation>
>>>>>>> 61646189
    </message>
</context>
<context>
    <name>BanTableModel</name>
    <message>
        <source>IP/Netmask</source>
        <translation type="unfinished">IP位址/遮罩</translation>
    </message>
    <message>
        <source>Banned Until</source>
        <translation type="unfinished">封鎖至</translation>
    </message>
</context>
<context>
    <name>BitcoinApplication</name>
    <message>
        <source>Internal error</source>
        <translation type="unfinished">內部錯誤</translation>
    </message>
    </context>
<context>
    <name>QObject</name>
    <message>
        <source>Error: %1</source>
        <translation type="unfinished">錯誤: %1</translation>
    </message>
    <message>
        <source>Enter a Bitcoin address (e.g. %1)</source>
        <translation type="unfinished">輸入一個 Bitcoin 位址 (例如 %1)</translation>
    </message>
    <message>
        <source>%1 d</source>
        <translation type="unfinished">%1 日</translation>
    </message>
    <message>
        <source>%1 h</source>
        <translation type="unfinished">%1 小時</translation>
    </message>
    <message>
        <source>%1 m</source>
        <translation type="unfinished">%1 分</translation>
    </message>
    <message>
        <source>%1 s</source>
        <translation type="unfinished">%1 秒</translation>
    </message>
    <message>
        <source>None</source>
        <translation type="unfinished">沒有</translation>
    </message>
    <message>
        <source>%1 ms</source>
        <translation type="unfinished">%1 亳秒</translation>
    </message>
    <message numerus="yes">
        <source>%n second(s)</source>
        <translation>
            <numerusform />
        </translation>
    </message>
    <message numerus="yes">
        <source>%n minute(s)</source>
        <translation>
            <numerusform />
        </translation>
    </message>
    <message numerus="yes">
        <source>%n hour(s)</source>
        <translation type="unfinished">
            <numerusform />
        </translation>
    </message>
    <message numerus="yes">
        <source>%n day(s)</source>
        <translation type="unfinished">
            <numerusform />
        </translation>
    </message>
    <message numerus="yes">
        <source>%n week(s)</source>
        <translation type="unfinished">
            <numerusform />
        </translation>
    </message>
    <message>
        <source>%1 and %2</source>
        <translation type="unfinished">%1 和 %2</translation>
    </message>
    <message numerus="yes">
        <source>%n year(s)</source>
        <translation type="unfinished">
            <numerusform />
        </translation>
    </message>
    </context>
<context>
    <name>BitcoinGUI</name>
    <message>
        <source>&amp;Overview</source>
        <translation>總覽 &amp;O</translation>
    </message>
    <message>
        <source>Show general overview of wallet</source>
        <translation>顯示錢包一般總覽</translation>
    </message>
    <message>
        <source>&amp;Transactions</source>
        <translation>交易 &amp;T</translation>
    </message>
    <message>
        <source>Browse transaction history</source>
        <translation>瀏覽交易紀錄</translation>
    </message>
    <message>
        <source>E&amp;xit</source>
        <translation>結束 &amp;x</translation>
    </message>
    <message>
        <source>Quit application</source>
        <translation>結束應用程式</translation>
    </message>
    <message>
        <source>&amp;About %1</source>
<<<<<<< HEAD
        <translation>關於 %1 &amp;A</translation>
    </message>
    <message>
        <source>Show information about %1</source>
        <translation>顯示 %1 的相關資訊</translation>
=======
        <translation type="unfinished">關於 %1 &amp;A</translation>
    </message>
    <message>
        <source>Show information about %1</source>
        <translation type="unfinished">顯示 %1 的相關資訊</translation>
>>>>>>> 61646189
    </message>
    <message>
        <source>About &amp;Qt</source>
        <translation>關於 Qt &amp;Q</translation>
    </message>
    <message>
        <source>Show information about Qt</source>
        <translation>顯示 Qt 相關資訊</translation>
    </message>
    <message>
        <source>Modify configuration options for %1</source>
        <translation type="unfinished">修正 %1 的設定選項</translation>
    </message>
    <message>
<<<<<<< HEAD
        <source>Modify configuration options for %1</source>
        <translation>修正 %1 的設定選項</translation>
    </message>
    <message>
        <source>&amp;Encrypt Wallet...</source>
        <translation>加密錢包... &amp;E</translation>
=======
        <source>Create a new wallet</source>
        <translation type="unfinished">新增一個錢包</translation>
>>>>>>> 61646189
    </message>
    <message>
        <source>Wallet:</source>
        <translation type="unfinished">錢包:</translation>
    </message>
    <message>
        <source>Send coins to a Bitcoin address</source>
        <translation>付款至一個 Bitcoin 位址</translation>
    </message>
    <message>
        <source>Backup wallet to another location</source>
        <translation>把錢包備份到其它地方</translation>
    </message>
    <message>
        <source>Change the passphrase used for wallet encryption</source>
        <translation>改變錢包加密用的密碼</translation>
    </message>
    <message>
        <source>&amp;Send</source>
        <translation>付款 &amp;S</translation>
    </message>
    <message>
        <source>&amp;Receive</source>
        <translation>收款 &amp;R</translation>
    </message>
    <message>
<<<<<<< HEAD
        <source>Send coins to a Bitcoin address</source>
        <translation>付款至一個 Blackcoin 位址</translation>
=======
        <source>&amp;Show / Hide</source>
        <translation>顯示 / 隱藏 &amp;S</translation>
>>>>>>> 61646189
    </message>
    <message>
        <source>Show or hide the main Window</source>
        <translation>顯示或隱藏主視窗</translation>
    </message>
    <message>
        <source>&amp;File</source>
        <translation>檔案 &amp;F</translation>
    </message>
    <message>
        <source>&amp;Settings</source>
        <translation>設定 &amp;S</translation>
    </message>
    <message>
        <source>&amp;Help</source>
        <translation>說明 &amp;H</translation>
    </message>
    <message>
        <source>Request payments (generates QR codes and bitcoin: URIs)</source>
        <translation type="unfinished">要求付款 (產生QR碼 bitcoin: URIs)</translation>
    </message>
    <message numerus="yes">
        <source>Processed %n block(s) of transaction history.</source>
        <translation>
            <numerusform />
        </translation>
    </message>
    <message>
<<<<<<< HEAD
        <source>Bitcoin</source>
        <translation>Blackcoin</translation>
=======
        <source>Error</source>
        <translation>錯誤</translation>
>>>>>>> 61646189
    </message>
    <message>
        <source>Warning</source>
        <translation>警告</translation>
    </message>
    <message>
        <source>Information</source>
        <translation>資訊</translation>
    </message>
    <message>
        <source>Up to date</source>
        <translation>已更新至最新版本</translation>
    </message>
    <message>
        <source>Open Wallet</source>
        <translation type="unfinished">開啟錢包</translation>
    </message>
    <message>
        <source>Open a wallet</source>
        <translation type="unfinished">開啟一個錢包</translation>
    </message>
    <message>
        <source>default wallet</source>
        <translation type="unfinished">預設錢包</translation>
    </message>
    <message>
        <source>Main Window</source>
        <translation type="unfinished">主視窗</translation>
    </message>
    <message numerus="yes">
        <source>%n active connection(s) to Bitcoin network.</source>
        <extracomment>A substring of the tooltip.</extracomment>
        <translation type="unfinished">
            <numerusform />
        </translation>
    </message>
    <message>
        <source>Error: %1</source>
        <translation type="unfinished">錯誤: %1</translation>
    </message>
    <message>
        <source>Date: %1
</source>
        <translation type="unfinished">日期: %1
</translation>
    </message>
    <message>
        <source>Wallet: %1
</source>
        <translation type="unfinished">錢包: %1
</translation>
    </message>
    <message>
        <source>&amp;File</source>
        <translation>檔案 &amp;F</translation>
    </message>
    <message>
        <source>&amp;Settings</source>
        <translation>設定 &amp;S</translation>
    </message>
    <message>
        <source>&amp;Help</source>
        <translation>說明 &amp;H</translation>
    </message>
    <message>
        <source>Request payments (generates QR codes and bitcoin: URIs)</source>
        <translation>要求付款 (產生QR碼 blackcoin: URIs)</translation>
    </message>
    <message>
        <source>Indexing blocks on disk...</source>
        <translation>正在為磁碟區塊建立索引...</translation>
    </message>
    <message>
        <source>Error</source>
        <translation>錯誤</translation>
    </message>
    <message>
        <source>Warning</source>
        <translation>警告</translation>
    </message>
    <message>
        <source>Information</source>
        <translation>資訊</translation>
    </message>
    <message>
        <source>Date: %1
</source>
        <translation>日期: %1
</translation>
    </message>
    </context>
<context>
    <name>CoinControlDialog</name>
    <message>
<<<<<<< HEAD
        <source>(no label)</source>
        <translation>(無標記)</translation>
=======
        <source>Confirmed</source>
        <translation type="unfinished">已確認</translation>
    </message>
    <message>
        <source>(no label)</source>
        <translation type="unfinished">(無標記)</translation>
>>>>>>> 61646189
    </message>
    </context>
<context>
    <name>OpenWalletActivity</name>
    <message>
        <source>default wallet</source>
        <translation type="unfinished">預設錢包</translation>
    </message>
    </context>
<context>
    <name>CreateWalletDialog</name>
    <message>
        <source>Wallet</source>
        <translation type="unfinished">錢包</translation>
    </message>
    </context>
<context>
    <name>Intro</name>
<<<<<<< HEAD
=======
    <message numerus="yes">
        <source>(sufficient to restore backups %n day(s) old)</source>
        <extracomment>Explanatory text on the capability of the current prune target.</extracomment>
        <translation type="unfinished">
            <numerusform />
        </translation>
    </message>
>>>>>>> 61646189
    <message>
        <source>Error</source>
        <translation>錯誤</translation>
    </message>
<<<<<<< HEAD
    </context>
<context>
    <name>ModalOverlay</name>
    </context>
<context>
    <name>OpenURIDialog</name>
=======
>>>>>>> 61646189
    </context>
<context>
    <name>OptionsDialog</name>
    <message>
        <source>Error</source>
        <translation type="unfinished">錯誤</translation>
    </message>
    </context>
<context>
    <name>PaymentServer</name>
    </context>
<context>
    <name>PeerTableModel</name>
    <message>
        <source>Sent</source>
        <extracomment>Title of Peers Table column which indicates the total amount of network information we have sent to the peer.</extracomment>
        <translation type="unfinished">已送出</translation>
    </message>
    <message>
        <source>Received</source>
        <extracomment>Title of Peers Table column which indicates the total amount of network information we have received from the peer.</extracomment>
        <translation type="unfinished">已接收</translation>
    </message>
    <message>
        <source>Address</source>
        <extracomment>Title of Peers Table column which contains the IP/Onion/I2P address of the connected peer.</extracomment>
        <translation type="unfinished">地址</translation>
    </message>
    </context>
<context>
<<<<<<< HEAD
    <name>QObject</name>
    <message>
        <source>Enter a Bitcoin address (e.g. %1)</source>
        <translation>輸入一個 Blackcoin 位址 (例如 %1)</translation>
    </message>
    <message>
        <source>%1 d</source>
        <translation>%1 日</translation>
    </message>
    <message>
        <source>%1 h</source>
        <translation>%1 小時</translation>
    </message>
    <message>
        <source>%1 m</source>
        <translation>%1 分</translation>
    </message>
    <message>
        <source>%1 s</source>
        <translation>%1 秒</translation>
    </message>
    <message>
        <source>None</source>
        <translation>沒有</translation>
    </message>
    <message>
        <source>N/A</source>
        <translation>N/A</translation>
    </message>
    <message>
        <source>%1 ms</source>
        <translation>%1 亳秒</translation>
    </message>
    <message numerus="yes">
        <source>%n second(s)</source>
        <translation><numerusform>%n 秒</numerusform></translation>
    </message>
    <message numerus="yes">
        <source>%n minute(s)</source>
        <translation><numerusform>%n 分鐘</numerusform></translation>
    </message>
    <message numerus="yes">
        <source>%n hour(s)</source>
        <translation><numerusform>%n 小時</numerusform></translation>
    </message>
    <message numerus="yes">
        <source>%n day(s)</source>
        <translation><numerusform>%n 日</numerusform></translation>
    </message>
    <message numerus="yes">
        <source>%n week(s)</source>
        <translation><numerusform>%n 星期</numerusform></translation>
    </message>
    <message>
        <source>%1 and %2</source>
        <translation>%1 和 %2</translation>
    </message>
    <message numerus="yes">
        <source>%n year(s)</source>
        <translation><numerusform>%n 年</numerusform></translation>
    </message>
    </context>
<context>
    <name>QObject::QObject</name>
=======
    <name>QRImageWidget</name>
    <message>
        <source>Save QR Code</source>
        <translation type="unfinished">儲存 QR 碼</translation>
    </message>
>>>>>>> 61646189
    </context>
<context>
    <name>QRImageWidget</name>
    <message>
        <source>Save QR Code</source>
        <translation>儲存 QR 碼</translation>
    </message>
    <message>
        <source>PNG Image (*.png)</source>
        <translation>PNG 影像(*.png)</translation>
    </message>
</context>
<context>
    <name>RPCConsole</name>
    <message>
<<<<<<< HEAD
        <source>N/A</source>
        <translation>N/A</translation>
    </message>
    <message>
=======
>>>>>>> 61646189
        <source>&amp;Information</source>
        <translation>資訊 &amp;I</translation>
    </message>
    <message>
<<<<<<< HEAD
        <source>Debug window</source>
        <translation>除錯視窗</translation>
    </message>
    <message>
        <source>General</source>
        <translation>一般</translation>
    </message>
    <message>
        <source>Received</source>
        <translation>已接收</translation>
    </message>
    <message>
        <source>Sent</source>
        <translation>已送出</translation>
    </message>
    <message>
        <source>Version</source>
        <translation>版本</translation>
    </message>
    </context>
<context>
    <name>ReceiveCoinsDialog</name>
=======
        <source>General</source>
        <translation type="unfinished">一般</translation>
    </message>
    <message>
        <source>Received</source>
        <translation type="unfinished">已接收</translation>
    </message>
    <message>
        <source>Sent</source>
        <translation type="unfinished">已送出</translation>
    </message>
    <message>
        <source>Version</source>
        <translation type="unfinished">版本</translation>
    </message>
>>>>>>> 61646189
    </context>
<context>
    <name>ReceiveRequestDialog</name>
    <message>
<<<<<<< HEAD
        <source>Address</source>
        <translation>地址</translation>
    </message>
    <message>
        <source>Label</source>
        <translation>標記</translation>
=======
        <source>Wallet:</source>
        <translation type="unfinished">錢包:</translation>
>>>>>>> 61646189
    </message>
    </context>
<context>
    <name>RecentRequestsTableModel</name>
    <message>
        <source>Label</source>
<<<<<<< HEAD
        <translation>標記</translation>
    </message>
    <message>
        <source>(no label)</source>
        <translation>(無標記)</translation>
    </message>
    </context>
<context>
    <name>SendCoinsDialog</name>
    <message>
        <source>(no label)</source>
        <translation>(無標記)</translation>
    </message>
</context>
<context>
    <name>SendCoinsEntry</name>
    </context>
<context>
    <name>SendConfirmationDialog</name>
    </context>
<context>
    <name>ShutdownWindow</name>
    </context>
=======
        <translation type="unfinished">標記</translation>
    </message>
    <message>
        <source>(no label)</source>
        <translation type="unfinished">(無標記)</translation>
    </message>
    </context>
<context>
    <name>SendCoinsDialog</name>
    <message numerus="yes">
        <source>Estimated to begin confirmation within %n block(s).</source>
        <translation>
            <numerusform />
        </translation>
    </message>
    <message>
        <source>(no label)</source>
        <translation type="unfinished">(無標記)</translation>
    </message>
</context>
>>>>>>> 61646189
<context>
    <name>TransactionDesc</name>
    <message numerus="yes">
        <source>Open for %n more block(s)</source>
        <translation>
            <numerusform />
        </translation>
    </message>
    <message>
        <source>Open until %1</source>
        <translation type="unfinished">開放至 %1</translation>
    </message>
    <message numerus="yes">
        <source>matures in %n more block(s)</source>
        <translation>
            <numerusform />
        </translation>
    </message>
    </context>
<context>
    <name>TransactionTableModel</name>
    <message>
        <source>Label</source>
        <translation type="unfinished">標記</translation>
    </message>
    <message numerus="yes">
        <source>Open for %n more block(s)</source>
        <translation>
            <numerusform />
        </translation>
    </message>
    <message>
        <source>Open until %1</source>
        <translation type="unfinished">開放至 %1</translation>
    </message>
    <message>
        <source>(no label)</source>
        <translation type="unfinished">(無標記)</translation>
    </message>
    </context>
<context>
    <name>TransactionView</name>
    <message>
        <source>Confirmed</source>
        <translation type="unfinished">已確認</translation>
    </message>
    <message>
        <source>Label</source>
        <translation type="unfinished">標記</translation>
    </message>
    <message>
        <source>Address</source>
        <translation type="unfinished">地址</translation>
    </message>
    <message>
        <source>Exporting Failed</source>
        <translation type="unfinished">匯出失敗</translation>
    </message>
    </context>
<context>
<<<<<<< HEAD
    <name>TransactionDesc</name>
    <message>
        <source>Open until %1</source>
        <translation>開放至 %1</translation>
    </message>
    </context>
<context>
    <name>TransactionDescDialog</name>
    </context>
<context>
    <name>TransactionTableModel</name>
    <message>
        <source>Label</source>
        <translation>標記</translation>
    </message>
    <message>
        <source>Open until %1</source>
        <translation>開放至 %1</translation>
    </message>
    <message>
        <source>(no label)</source>
        <translation>(無標記)</translation>
    </message>
    </context>
<context>
    <name>TransactionView</name>
    <message>
        <source>Comma separated file (*.csv)</source>
        <translation>逗號分隔檔 (*.csv)</translation>
    </message>
    <message>
        <source>Label</source>
        <translation>標記</translation>
    </message>
    <message>
        <source>Address</source>
        <translation>地址</translation>
    </message>
    <message>
        <source>Exporting Failed</source>
        <translation>匯出失敗</translation>
    </message>
    </context>
<context>
    <name>UnitDisplayStatusBarControl</name>
    </context>
<context>
    <name>WalletFrame</name>
=======
    <name>WalletFrame</name>
    <message>
        <source>Create a new wallet</source>
        <translation type="unfinished">新增一個錢包</translation>
    </message>
</context>
<context>
    <name>WalletModel</name>
    <message>
        <source>default wallet</source>
        <translation type="unfinished">預設錢包</translation>
    </message>
</context>
<context>
    <name>WalletView</name>
    <message>
        <source>&amp;Export</source>
        <translation type="unfinished">匯出 &amp;E</translation>
    </message>
    <message>
        <source>Export the data in the current tab to a file</source>
        <translation type="unfinished">把目前分頁的資料匯出至檔案</translation>
    </message>
    <message>
        <source>Error</source>
        <translation type="unfinished">錯誤</translation>
    </message>
>>>>>>> 61646189
    </context>
<context>
    <name>WalletModel</name>
    </context>
<context>
    <name>WalletView</name>
    </context>
<context>
    <name>bitcoin-core</name>
    <message>
        <source>Information</source>
        <translation>資訊</translation>
    </message>
    <message>
        <source>Warning</source>
        <translation>警告</translation>
    </message>
    <message>
        <source>Error</source>
        <translation>錯誤</translation>
    </message>
</context>
</TS><|MERGE_RESOLUTION|>--- conflicted
+++ resolved
@@ -47,53 +47,6 @@
     </message>
     <message>
         <source>Choose the address to send coins to</source>
-<<<<<<< HEAD
-        <translation>選擇要付錢過去的地址</translation>
-    </message>
-    <message>
-        <source>Choose the address to receive coins with</source>
-        <translation>選擇要收錢的地址</translation>
-    </message>
-    <message>
-        <source>C&amp;hoose</source>
-        <translation>選擇 &amp;h</translation>
-    </message>
-    <message>
-        <source>Sending addresses</source>
-        <translation>付款地址</translation>
-    </message>
-    <message>
-        <source>Receiving addresses</source>
-        <translation>收款地址</translation>
-    </message>
-    <message>
-        <source>&amp;Copy Address</source>
-        <translation>複製地址 &amp;C</translation>
-    </message>
-    <message>
-        <source>Copy &amp;Label</source>
-        <translation>複製標記 &amp;L</translation>
-    </message>
-    <message>
-        <source>&amp;Edit</source>
-        <translation>編輯 &amp;E</translation>
-    </message>
-    <message>
-        <source>Export Address List</source>
-        <translation>匯出地址清單</translation>
-    </message>
-    <message>
-        <source>Comma separated file (*.csv)</source>
-        <translation>逗號分隔檔 (*.csv)</translation>
-    </message>
-    <message>
-        <source>Exporting Failed</source>
-        <translation>匯出失敗</translation>
-    </message>
-    <message>
-        <source>There was an error trying to save the address list to %1. Please try again.</source>
-        <translation>儲存地址列表到 %1 時發生錯誤。請再試一次。</translation>
-=======
         <translation type="unfinished">選擇要付錢過去的地址</translation>
     </message>
     <message>
@@ -140,24 +93,12 @@
     <message>
         <source>Exporting Failed</source>
         <translation type="unfinished">匯出失敗</translation>
->>>>>>> 61646189
     </message>
 </context>
 <context>
     <name>AddressTableModel</name>
     <message>
         <source>Label</source>
-<<<<<<< HEAD
-        <translation>標記</translation>
-    </message>
-    <message>
-        <source>Address</source>
-        <translation>地址</translation>
-    </message>
-    <message>
-        <source>(no label)</source>
-        <translation>(無標記)</translation>
-=======
         <translation type="unfinished">標記</translation>
     </message>
     <message>
@@ -167,7 +108,6 @@
     <message>
         <source>(no label)</source>
         <translation type="unfinished">(無標記)</translation>
->>>>>>> 61646189
     </message>
 </context>
 <context>
@@ -189,90 +129,6 @@
         <translation>重複新密碼</translation>
     </message>
     <message>
-<<<<<<< HEAD
-        <source>Encrypt wallet</source>
-        <translation>加密錢包</translation>
-    </message>
-    <message>
-        <source>This operation needs your wallet passphrase to unlock the wallet.</source>
-        <translation>這個動作需要你的錢包密碼來將錢包解鎖。</translation>
-    </message>
-    <message>
-        <source>Unlock wallet</source>
-        <translation>解鎖錢包</translation>
-    </message>
-    <message>
-        <source>This operation needs your wallet passphrase to decrypt the wallet.</source>
-        <translation>這個動作需要你的錢包密碼來將錢包解密。</translation>
-    </message>
-    <message>
-        <source>Decrypt wallet</source>
-        <translation>解密錢包</translation>
-    </message>
-    <message>
-        <source>Change passphrase</source>
-        <translation>更改密碼</translation>
-    </message>
-    <message>
-        <source>Enter the old passphrase and new passphrase to the wallet.</source>
-        <translation>輸入舊密碼和新密碼至錢包。</translation>
-    </message>
-    <message>
-        <source>Confirm wallet encryption</source>
-        <translation>確認錢包加密</translation>
-    </message>
-    <message>
-        <source>Warning: If you encrypt your wallet and lose your passphrase, you will &lt;b&gt;LOSE ALL OF YOUR BITCOINS&lt;/b&gt;!</source>
-        <translation>警告: 如果你將錢包加密後又忘記密碼，你就會&lt;b&gt;失去所有 Blackcoin 了&lt;/b&gt;！</translation>
-    </message>
-    <message>
-        <source>Are you sure you wish to encrypt your wallet?</source>
-        <translation>你確定要把錢包加密嗎？</translation>
-    </message>
-    <message>
-        <source>Wallet encrypted</source>
-        <translation>錢包已加密</translation>
-    </message>
-    <message>
-        <source>%1 will close now to finish the encryption process. Remember that encrypting your wallet cannot fully protect your bitcoins from being stolen by malware infecting your computer.</source>
-        <translation>%1 現在要關閉來完成加密程序。請記得將錢包加密不能完全防止你的 Blackcoins 經被入侵電腦的惡意程式偷取。</translation>
-    </message>
-    <message>
-        <source>IMPORTANT: Any previous backups you have made of your wallet file should be replaced with the newly generated, encrypted wallet file. For security reasons, previous backups of the unencrypted wallet file will become useless as soon as you start using the new, encrypted wallet.</source>
-        <translation>重要: 請改用新產生的加密錢包檔，來取代所以舊錢包檔的備份。為安全計，當你開始使用新的加密錢包檔後，舊錢包檔的備份就不能再使用了。</translation>
-    </message>
-    <message>
-        <source>Wallet encryption failed</source>
-        <translation>錢包加密失敗</translation>
-    </message>
-    <message>
-        <source>Wallet encryption failed due to an internal error. Your wallet was not encrypted.</source>
-        <translation>因內部錯誤導致錢包加密失敗，你的錢包尚未加密。</translation>
-    </message>
-    <message>
-        <source>The supplied passphrases do not match.</source>
-        <translation>提供的密碼不一致。</translation>
-    </message>
-    <message>
-        <source>Wallet unlock failed</source>
-        <translation>錢包解鎖失敗</translation>
-    </message>
-    <message>
-        <source>The passphrase entered for the wallet decryption was incorrect.</source>
-        <translation>用來解密錢包的密碼不對。</translation>
-    </message>
-    <message>
-        <source>Wallet decryption failed</source>
-        <translation>錢包解密失敗</translation>
-    </message>
-    <message>
-        <source>Wallet passphrase was successfully changed.</source>
-        <translation>錢包密碼已成功更改。</translation>
-    </message>
-    <message>
-        <source>Warning: The Caps Lock key is on!</source>
-        <translation>警告: Caps Lock 已啟用！</translation>
-=======
         <source>Show passphrase</source>
         <translation type="unfinished">顯示密碼</translation>
     </message>
@@ -333,6 +189,30 @@
         <translation type="unfinished">您的錢包剛剛完成加密</translation>
     </message>
     <message>
+        <source>Enter the new passphrase for the wallet.&lt;br/&gt;Please use a passphrase of &lt;b&gt;ten or more random characters&lt;/b&gt;, or &lt;b&gt;eight or more words&lt;/b&gt;.</source>
+        <translation>輸入錢包的新密碼。&lt;br/&gt;密碼請用&lt;b&gt;10 個或以上的隨機字元&lt;/b&gt;，或是&lt;b&gt;8 個或以上的字詞&lt;/b&gt;。</translation>
+    </message>
+    <message>
+        <source>Enter the old passphrase and new passphrase for the wallet.</source>
+        <translation>請輸入舊密碼和新密碼至錢包。</translation>
+    </message>
+    <message>
+        <source>Remember that encrypting your wallet cannot fully protect your bitcoins from being stolen by malware infecting your computer.</source>
+        <translation>請記得將錢包加密不能完全防止你的 Bitcoins 經被入侵電腦的惡意程式偷取。</translation>
+    </message>
+    <message>
+        <source>Wallet to be encrypted</source>
+        <translation>將被加密的錢包</translation>
+    </message>
+    <message>
+        <source>Your wallet is about to be encrypted. </source>
+        <translation>您的錢包將被加密</translation>
+    </message>
+    <message>
+        <source>Your wallet is now encrypted. </source>
+        <translation>您的錢包剛剛完成加密</translation>
+    </message>
+    <message>
         <source>IMPORTANT: Any previous backups you have made of your wallet file should be replaced with the newly generated, encrypted wallet file. For security reasons, previous backups of the unencrypted wallet file will become useless as soon as you start using the new, encrypted wallet.</source>
         <translation type="unfinished">重要: 請改用新產生的加密錢包檔，來取代所以舊錢包檔的備份。為安全計，當你開始使用新的加密錢包檔後，舊錢包檔的備份就不能再使用了。</translation>
     </message>
@@ -363,7 +243,6 @@
     <message>
         <source>Warning: The Caps Lock key is on!</source>
         <translation type="unfinished">警告: Caps Lock 已啟用！</translation>
->>>>>>> 61646189
     </message>
 </context>
 <context>
@@ -487,19 +366,11 @@
     </message>
     <message>
         <source>&amp;About %1</source>
-<<<<<<< HEAD
-        <translation>關於 %1 &amp;A</translation>
-    </message>
-    <message>
-        <source>Show information about %1</source>
-        <translation>顯示 %1 的相關資訊</translation>
-=======
         <translation type="unfinished">關於 %1 &amp;A</translation>
     </message>
     <message>
         <source>Show information about %1</source>
         <translation type="unfinished">顯示 %1 的相關資訊</translation>
->>>>>>> 61646189
     </message>
     <message>
         <source>About &amp;Qt</source>
@@ -514,17 +385,8 @@
         <translation type="unfinished">修正 %1 的設定選項</translation>
     </message>
     <message>
-<<<<<<< HEAD
-        <source>Modify configuration options for %1</source>
-        <translation>修正 %1 的設定選項</translation>
-    </message>
-    <message>
-        <source>&amp;Encrypt Wallet...</source>
-        <translation>加密錢包... &amp;E</translation>
-=======
         <source>Create a new wallet</source>
         <translation type="unfinished">新增一個錢包</translation>
->>>>>>> 61646189
     </message>
     <message>
         <source>Wallet:</source>
@@ -532,7 +394,7 @@
     </message>
     <message>
         <source>Send coins to a Bitcoin address</source>
-        <translation>付款至一個 Bitcoin 位址</translation>
+        <translation>付款至一個 Blackcoin 位址</translation>
     </message>
     <message>
         <source>Backup wallet to another location</source>
@@ -551,13 +413,8 @@
         <translation>收款 &amp;R</translation>
     </message>
     <message>
-<<<<<<< HEAD
-        <source>Send coins to a Bitcoin address</source>
-        <translation>付款至一個 Blackcoin 位址</translation>
-=======
         <source>&amp;Show / Hide</source>
         <translation>顯示 / 隱藏 &amp;S</translation>
->>>>>>> 61646189
     </message>
     <message>
         <source>Show or hide the main Window</source>
@@ -586,13 +443,8 @@
         </translation>
     </message>
     <message>
-<<<<<<< HEAD
-        <source>Bitcoin</source>
-        <translation>Blackcoin</translation>
-=======
         <source>Error</source>
         <translation>錯誤</translation>
->>>>>>> 61646189
     </message>
     <message>
         <source>Warning</source>
@@ -646,58 +498,21 @@
 </translation>
     </message>
     <message>
-        <source>&amp;File</source>
-        <translation>檔案 &amp;F</translation>
-    </message>
-    <message>
-        <source>&amp;Settings</source>
-        <translation>設定 &amp;S</translation>
-    </message>
-    <message>
-        <source>&amp;Help</source>
-        <translation>說明 &amp;H</translation>
-    </message>
-    <message>
-        <source>Request payments (generates QR codes and bitcoin: URIs)</source>
-        <translation>要求付款 (產生QR碼 blackcoin: URIs)</translation>
-    </message>
-    <message>
-        <source>Indexing blocks on disk...</source>
-        <translation>正在為磁碟區塊建立索引...</translation>
-    </message>
-    <message>
-        <source>Error</source>
-        <translation>錯誤</translation>
-    </message>
-    <message>
-        <source>Warning</source>
-        <translation>警告</translation>
-    </message>
-    <message>
-        <source>Information</source>
-        <translation>資訊</translation>
-    </message>
-    <message>
-        <source>Date: %1
+        <source>Wallet: %1
 </source>
-        <translation>日期: %1
+        <translation>錢包: %1
 </translation>
     </message>
     </context>
 <context>
     <name>CoinControlDialog</name>
     <message>
-<<<<<<< HEAD
-        <source>(no label)</source>
-        <translation>(無標記)</translation>
-=======
         <source>Confirmed</source>
         <translation type="unfinished">已確認</translation>
     </message>
     <message>
         <source>(no label)</source>
         <translation type="unfinished">(無標記)</translation>
->>>>>>> 61646189
     </message>
     </context>
 <context>
@@ -716,8 +531,6 @@
     </context>
 <context>
     <name>Intro</name>
-<<<<<<< HEAD
-=======
     <message numerus="yes">
         <source>(sufficient to restore backups %n day(s) old)</source>
         <extracomment>Explanatory text on the capability of the current prune target.</extracomment>
@@ -725,20 +538,10 @@
             <numerusform />
         </translation>
     </message>
->>>>>>> 61646189
     <message>
         <source>Error</source>
         <translation>錯誤</translation>
     </message>
-<<<<<<< HEAD
-    </context>
-<context>
-    <name>ModalOverlay</name>
-    </context>
-<context>
-    <name>OpenURIDialog</name>
-=======
->>>>>>> 61646189
     </context>
 <context>
     <name>OptionsDialog</name>
@@ -746,9 +549,6 @@
         <source>Error</source>
         <translation type="unfinished">錯誤</translation>
     </message>
-    </context>
-<context>
-    <name>PaymentServer</name>
     </context>
 <context>
     <name>PeerTableModel</name>
@@ -767,130 +567,25 @@
         <extracomment>Title of Peers Table column which contains the IP/Onion/I2P address of the connected peer.</extracomment>
         <translation type="unfinished">地址</translation>
     </message>
-    </context>
-<context>
-<<<<<<< HEAD
-    <name>QObject</name>
-    <message>
-        <source>Enter a Bitcoin address (e.g. %1)</source>
-        <translation>輸入一個 Blackcoin 位址 (例如 %1)</translation>
-    </message>
-    <message>
-        <source>%1 d</source>
-        <translation>%1 日</translation>
-    </message>
-    <message>
-        <source>%1 h</source>
-        <translation>%1 小時</translation>
-    </message>
-    <message>
-        <source>%1 m</source>
-        <translation>%1 分</translation>
-    </message>
-    <message>
-        <source>%1 s</source>
-        <translation>%1 秒</translation>
-    </message>
-    <message>
-        <source>None</source>
-        <translation>沒有</translation>
-    </message>
-    <message>
-        <source>N/A</source>
-        <translation>N/A</translation>
-    </message>
-    <message>
-        <source>%1 ms</source>
-        <translation>%1 亳秒</translation>
-    </message>
-    <message numerus="yes">
-        <source>%n second(s)</source>
-        <translation><numerusform>%n 秒</numerusform></translation>
-    </message>
-    <message numerus="yes">
-        <source>%n minute(s)</source>
-        <translation><numerusform>%n 分鐘</numerusform></translation>
-    </message>
-    <message numerus="yes">
-        <source>%n hour(s)</source>
-        <translation><numerusform>%n 小時</numerusform></translation>
-    </message>
-    <message numerus="yes">
-        <source>%n day(s)</source>
-        <translation><numerusform>%n 日</numerusform></translation>
-    </message>
-    <message numerus="yes">
-        <source>%n week(s)</source>
-        <translation><numerusform>%n 星期</numerusform></translation>
-    </message>
-    <message>
-        <source>%1 and %2</source>
-        <translation>%1 和 %2</translation>
-    </message>
-    <message numerus="yes">
-        <source>%n year(s)</source>
-        <translation><numerusform>%n 年</numerusform></translation>
-    </message>
-    </context>
-<context>
-    <name>QObject::QObject</name>
-=======
+    <message>
+        <source>Error: %1</source>
+        <translation>錯誤: %1</translation>
+    </message>
+    </context>
+<context>
     <name>QRImageWidget</name>
     <message>
         <source>Save QR Code</source>
         <translation type="unfinished">儲存 QR 碼</translation>
     </message>
->>>>>>> 61646189
-    </context>
-<context>
-    <name>QRImageWidget</name>
-    <message>
-        <source>Save QR Code</source>
-        <translation>儲存 QR 碼</translation>
-    </message>
-    <message>
-        <source>PNG Image (*.png)</source>
-        <translation>PNG 影像(*.png)</translation>
-    </message>
-</context>
+    </context>
 <context>
     <name>RPCConsole</name>
     <message>
-<<<<<<< HEAD
-        <source>N/A</source>
-        <translation>N/A</translation>
-    </message>
-    <message>
-=======
->>>>>>> 61646189
         <source>&amp;Information</source>
         <translation>資訊 &amp;I</translation>
     </message>
     <message>
-<<<<<<< HEAD
-        <source>Debug window</source>
-        <translation>除錯視窗</translation>
-    </message>
-    <message>
-        <source>General</source>
-        <translation>一般</translation>
-    </message>
-    <message>
-        <source>Received</source>
-        <translation>已接收</translation>
-    </message>
-    <message>
-        <source>Sent</source>
-        <translation>已送出</translation>
-    </message>
-    <message>
-        <source>Version</source>
-        <translation>版本</translation>
-    </message>
-    </context>
-<context>
-    <name>ReceiveCoinsDialog</name>
-=======
         <source>General</source>
         <translation type="unfinished">一般</translation>
     </message>
@@ -906,53 +601,18 @@
         <source>Version</source>
         <translation type="unfinished">版本</translation>
     </message>
->>>>>>> 61646189
     </context>
 <context>
     <name>ReceiveRequestDialog</name>
     <message>
-<<<<<<< HEAD
-        <source>Address</source>
-        <translation>地址</translation>
-    </message>
-    <message>
-        <source>Label</source>
-        <translation>標記</translation>
-=======
         <source>Wallet:</source>
         <translation type="unfinished">錢包:</translation>
->>>>>>> 61646189
     </message>
     </context>
 <context>
     <name>RecentRequestsTableModel</name>
     <message>
         <source>Label</source>
-<<<<<<< HEAD
-        <translation>標記</translation>
-    </message>
-    <message>
-        <source>(no label)</source>
-        <translation>(無標記)</translation>
-    </message>
-    </context>
-<context>
-    <name>SendCoinsDialog</name>
-    <message>
-        <source>(no label)</source>
-        <translation>(無標記)</translation>
-    </message>
-</context>
-<context>
-    <name>SendCoinsEntry</name>
-    </context>
-<context>
-    <name>SendConfirmationDialog</name>
-    </context>
-<context>
-    <name>ShutdownWindow</name>
-    </context>
-=======
         <translation type="unfinished">標記</translation>
     </message>
     <message>
@@ -973,7 +633,6 @@
         <translation type="unfinished">(無標記)</translation>
     </message>
 </context>
->>>>>>> 61646189
 <context>
     <name>TransactionDesc</name>
     <message numerus="yes">
@@ -1021,6 +680,10 @@
         <translation type="unfinished">已確認</translation>
     </message>
     <message>
+        <source>Confirmed</source>
+        <translation>已確認</translation>
+    </message>
+    <message>
         <source>Label</source>
         <translation type="unfinished">標記</translation>
     </message>
@@ -1034,56 +697,6 @@
     </message>
     </context>
 <context>
-<<<<<<< HEAD
-    <name>TransactionDesc</name>
-    <message>
-        <source>Open until %1</source>
-        <translation>開放至 %1</translation>
-    </message>
-    </context>
-<context>
-    <name>TransactionDescDialog</name>
-    </context>
-<context>
-    <name>TransactionTableModel</name>
-    <message>
-        <source>Label</source>
-        <translation>標記</translation>
-    </message>
-    <message>
-        <source>Open until %1</source>
-        <translation>開放至 %1</translation>
-    </message>
-    <message>
-        <source>(no label)</source>
-        <translation>(無標記)</translation>
-    </message>
-    </context>
-<context>
-    <name>TransactionView</name>
-    <message>
-        <source>Comma separated file (*.csv)</source>
-        <translation>逗號分隔檔 (*.csv)</translation>
-    </message>
-    <message>
-        <source>Label</source>
-        <translation>標記</translation>
-    </message>
-    <message>
-        <source>Address</source>
-        <translation>地址</translation>
-    </message>
-    <message>
-        <source>Exporting Failed</source>
-        <translation>匯出失敗</translation>
-    </message>
-    </context>
-<context>
-    <name>UnitDisplayStatusBarControl</name>
-    </context>
-<context>
-    <name>WalletFrame</name>
-=======
     <name>WalletFrame</name>
     <message>
         <source>Create a new wallet</source>
@@ -1111,27 +724,5 @@
         <source>Error</source>
         <translation type="unfinished">錯誤</translation>
     </message>
->>>>>>> 61646189
-    </context>
-<context>
-    <name>WalletModel</name>
-    </context>
-<context>
-    <name>WalletView</name>
-    </context>
-<context>
-    <name>bitcoin-core</name>
-    <message>
-        <source>Information</source>
-        <translation>資訊</translation>
-    </message>
-    <message>
-        <source>Warning</source>
-        <translation>警告</translation>
-    </message>
-    <message>
-        <source>Error</source>
-        <translation>錯誤</translation>
-    </message>
-</context>
+    </context>
 </TS>