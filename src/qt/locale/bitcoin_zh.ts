<TS version="2.1" language="zh">
<context>
    <name>AddressBookPage</name>
    <message>
        <source>Right-click to edit address or label</source>
        <translation type="unfinished">右键单击来编辑地址或者标签</translation>
    </message>
    <message>
        <source>Create a new address</source>
        <translation>创建一个新地址</translation>
    </message>
    <message>
        <source>&amp;New</source>
        <translation type="unfinished">&amp;新建</translation>
    </message>
    <message>
        <source>Copy the currently selected address to the system clipboard</source>
        <translation>复制当前已选地址到系统剪切板</translation>
    </message>
    <message>
        <source>&amp;Copy</source>
        <translation type="unfinished">&amp;复制</translation>
    </message>
    <message>
        <source>C&amp;lose</source>
        <translation type="unfinished">关&amp;闭</translation>
    </message>
    <message>
        <source>Delete the currently selected address from the list</source>
        <translation>从列表中删除当前已选地址</translation>
    </message>
    <message>
        <source>Enter address or label to search</source>
        <translation type="unfinished">输入要搜索的地址或标签</translation>
    </message>
    <message>
        <source>Export the data in the current tab to a file</source>
        <translation>将当前选项卡中的数据导出到文件</translation>
    </message>
    <message>
        <source>&amp;Export</source>
        <translation>&amp;导出</translation>
    </message>
    <message>
        <source>&amp;Delete</source>
        <translation>&amp;删除</translation>
    </message>
    <message>
        <source>Choose the address to send coins to</source>
        <translation type="unfinished">选择想要发送币的地址</translation>
    </message>
    <message>
        <source>Choose the address to receive coins with</source>
        <translation type="unfinished">选择接收币的地址</translation>
    </message>
    <message>
        <source>C&amp;hoose</source>
        <translation type="unfinished">选&amp;择</translation>
    </message>
    <message>
        <source>Sending addresses</source>
        <translation type="unfinished">发送地址</translation>
    </message>
    <message>
        <source>Receiving addresses</source>
        <translation type="unfinished">接收地址</translation>
    </message>
    <message>
        <source>These are your Bitcoin addresses for sending payments. Always check the amount and the receiving address before sending coins.</source>
        <translation type="unfinished">这些是你的比特币支付地址。在发送之前，一定要核对金额和接收地址。</translation>
    </message>
    <message>
        <source>&amp;Copy Address</source>
        <translation type="unfinished">&amp;复制地址</translation>
    </message>
    <message>
        <source>Copy &amp;Label</source>
        <translation type="unfinished">复制 &amp;标记</translation>
    </message>
    <message>
        <source>&amp;Edit</source>
        <translation type="unfinished">&amp;编辑</translation>
    </message>
    <message>
        <source>Export Address List</source>
        <translation type="unfinished">导出地址列表</translation>
    </message>
    <message>
        <source>There was an error trying to save the address list to %1. Please try again.</source>
        <extracomment>An error message. %1 is a stand-in argument for the name of the file we attempted to save to.</extracomment>
        <translation type="unfinished">试图将地址列表保存为%1时出错。请再试一次。</translation>
    </message>
    <message>
        <source>Exporting Failed</source>
        <translation type="unfinished">导出失败</translation>
    </message>
</context>
<context>
    <name>AddressTableModel</name>
    <message>
        <source>Label</source>
        <translation type="unfinished">标签</translation>
    </message>
    <message>
        <source>Address</source>
        <translation type="unfinished">地址</translation>
    </message>
    <message>
        <source>(no label)</source>
        <translation type="unfinished">(没有标签)</translation>
    </message>
</context>
<context>
    <name>AddressTableModel</name>
    </context>
<context>
    <name>AskPassphraseDialog</name>
    <message>
        <source>Passphrase Dialog</source>
        <translation>密码对话框</translation>
    </message>
    <message>
        <source>Enter passphrase</source>
        <translation>输入密码</translation>
    </message>
    <message>
        <source>New passphrase</source>
        <translation>新密码</translation>
    </message>
    <message>
        <source>Repeat new passphrase</source>
        <translation>重复新密码</translation>
    </message>
    <message>
        <source>Show passphrase</source>
        <translation type="unfinished">显示密码</translation>
    </message>
    <message>
        <source>Encrypt wallet</source>
        <translation type="unfinished">加密钱包</translation>
    </message>
    <message>
        <source>This operation needs your wallet passphrase to unlock the wallet.</source>
        <translation type="unfinished">此操作需要您的钱包密码来解锁钱包</translation>
    </message>
    <message>
        <source>Unlock wallet</source>
        <translation type="unfinished">解锁钱包</translation>
    </message>
    <message>
        <source>Change passphrase</source>
        <translation type="unfinished">修改密码</translation>
    </message>
    <message>
        <source>Confirm wallet encryption</source>
        <translation type="unfinished">确认钱包密码</translation>
    </message>
    <message>
        <source>Warning: If you encrypt your wallet and lose your passphrase, you will &lt;b&gt;LOSE ALL OF YOUR BITCOINS&lt;/b&gt;!</source>
        <translation type="unfinished">注意：如果你加密了钱包，丢失了密码，您将&lt;b&gt;丢失所有的比特币。</translation>
    </message>
    <message>
        <source>Are you sure you wish to encrypt your wallet?</source>
        <translation type="unfinished">确定要加密您的钱包吗?</translation>
    </message>
    <message>
        <source>Wallet encrypted</source>
        <translation type="unfinished">加密钱包</translation>
    </message>
    <message>
        <source>Enter the new passphrase for the wallet.&lt;br/&gt;Please use a passphrase of &lt;b&gt;ten or more random characters&lt;/b&gt;, or &lt;b&gt;eight or more words&lt;/b&gt;.</source>
        <translation type="unfinished">输入钱包的新密码。&lt;br/&gt;密码中请使用&lt;b&gt;10个或更多随机字符&lt;/b&gt;，或&lt;b&gt;8个或更多的单词&lt;/b&gt;。</translation>
    </message>
    <message>
        <source>Enter the old passphrase and new passphrase for the wallet.</source>
        <translation type="unfinished">输入钱包的旧密码和新密码。</translation>
    </message>
    <message>
        <source>Remember that encrypting your wallet cannot fully protect your bitcoins from being stolen by malware infecting your computer.</source>
        <translation type="unfinished">记住，加密您的钱包并不能完全保护您的比特币不被您电脑中的恶意软件窃取。</translation>
    </message>
    <message>
        <source>Wallet to be encrypted</source>
        <translation type="unfinished">钱包即将被加密编码。</translation>
    </message>
    <message>
        <source>Your wallet is about to be encrypted. </source>
        <translation type="unfinished">你的钱包即将被加密编码。</translation>
    </message>
    <message>
        <source>Your wallet is now encrypted. </source>
        <translation type="unfinished">你的钱包已被加密编码。</translation>
    </message>
    <message>
        <source>IMPORTANT: Any previous backups you have made of your wallet file should be replaced with the newly generated, encrypted wallet file. For security reasons, previous backups of the unencrypted wallet file will become useless as soon as you start using the new, encrypted wallet.</source>
        <translation type="unfinished">重要提示：您以前对钱包文件所做的任何备份都应该替换为新的加密钱包文件。出于安全原因，一旦您开始使用新的加密钱包，以前未加密钱包文件备份将变得无用。</translation>
    </message>
    <message>
        <source>Wallet encryption failed</source>
        <translation type="unfinished">钱包加密失败</translation>
    </message>
    <message>
        <source>Wallet encryption failed due to an internal error. Your wallet was not encrypted.</source>
        <translation type="unfinished">由于内部错误，钱包加密失败。您的钱包没有加密。</translation>
    </message>
    <message>
        <source>The supplied passphrases do not match.</source>
        <translation type="unfinished">提供的密码不匹配。</translation>
    </message>
    <message>
        <source>Wallet unlock failed</source>
        <translation type="unfinished">钱包解锁失败</translation>
    </message>
    <message>
        <source>The passphrase entered for the wallet decryption was incorrect.</source>
        <translation type="unfinished">输入的钱包密码不正确。</translation>
    </message>
    <message>
        <source>Wallet passphrase was successfully changed.</source>
        <translation type="unfinished">钱包密码更改成功。</translation>
    </message>
    <message>
        <source>Warning: The Caps Lock key is on!</source>
        <translation type="unfinished">注意：大写锁定键打开了!</translation>
    </message>
</context>
<context>
    <name>BanTableModel</name>
    <message>
        <source>IP/Netmask</source>
        <translation type="unfinished">IP/子网掩码</translation>
    </message>
    <message>
        <source>Banned Until</source>
        <translation type="unfinished">禁止到</translation>
    </message>
</context>
<context>
    <name>QObject</name>
    <message>
        <source>Amount</source>
        <translation type="unfinished">总计</translation>
    </message>
    <message numerus="yes">
        <source>%n second(s)</source>
        <translation>
            <numerusform />
        </translation>
    </message>
    <message numerus="yes">
        <source>%n minute(s)</source>
        <translation>
            <numerusform />
        </translation>
    </message>
    <message numerus="yes">
        <source>%n hour(s)</source>
        <translation type="unfinished">
            <numerusform />
        </translation>
    </message>
    <message numerus="yes">
        <source>%n day(s)</source>
        <translation type="unfinished">
            <numerusform />
        </translation>
    </message>
    <message numerus="yes">
        <source>%n week(s)</source>
        <translation type="unfinished">
            <numerusform />
        </translation>
    </message>
    <message numerus="yes">
        <source>%n year(s)</source>
        <translation type="unfinished">
            <numerusform />
        </translation>
    </message>
    </context>
<context>
    <name>BitcoinGUI</name>
    <message>
        <source>&amp;Overview</source>
        <translation>&amp;概述</translation>
    </message>
    <message>
        <source>Show general overview of wallet</source>
        <translation>显示钱包的一般概述</translation>
    </message>
    <message>
        <source>&amp;Transactions</source>
        <translation>&amp;交易</translation>
    </message>
    <message>
        <source>Browse transaction history</source>
        <translation>浏览交易历史</translation>
    </message>
    <message>
        <source>E&amp;xit</source>
        <translation>退&amp;出</translation>
    </message>
    <message>
        <source>Quit application</source>
        <translation>退出应用</translation>
    </message>
    <message>
        <source>&amp;About %1</source>
        <translation type="unfinished">&amp;关于 %1</translation>
    </message>
    <message>
        <source>Show information about %1</source>
        <translation type="unfinished">显示关于%1的信息</translation>
    </message>
    <message>
        <source>About &amp;Qt</source>
        <translation>关于 &amp;Qt</translation>
    </message>
    <message>
        <source>Show information about Qt</source>
        <translation>显示关于 Qt 的信息</translation>
    </message>
    <message>
        <source>Create a new wallet</source>
        <translation type="unfinished">创建一个新的钱包</translation>
    </message>
    <message>
        <source>Wallet:</source>
        <translation type="unfinished">钱包：</translation>
    </message>
    <message>
        <source>Network activity disabled.</source>
        <extracomment>A substring of the tooltip.</extracomment>
        <translation type="unfinished">禁用网络活动。</translation>
    </message>
    <message>
        <source>Proxy is &lt;b&gt;enabled&lt;/b&gt;: %1</source>
        <translation type="unfinished">启用代理:%1</translation>
    </message>
    <message>
        <source>Send coins to a Bitcoin address</source>
        <translation>发送比特币到一个比特币地址</translation>
    </message>
    <message>
        <source>Backup wallet to another location</source>
        <translation>备份钱包到另一个位置</translation>
    </message>
    <message>
        <source>Change the passphrase used for wallet encryption</source>
        <translation>更改钱包密码</translation>
    </message>
    <message>
        <source>&amp;Send</source>
        <translation>&amp;发送</translation>
    </message>
    <message>
        <source>&amp;Receive</source>
        <translation>&amp;接受</translation>
    </message>
    <message>
        <source>&amp;Show / Hide</source>
        <translation>&amp;显示 / 隐藏</translation>
    </message>
    <message>
        <source>Show or hide the main Window</source>
        <translation>显示或隐藏主窗口</translation>
    </message>
    <message>
        <source>Encrypt the private keys that belong to your wallet</source>
        <translation>加密您的钱包私钥</translation>
    </message>
    <message>
        <source>Sign messages with your Bitcoin addresses to prove you own them</source>
        <translation>用您的比特币地址签名信息，以证明拥有它们</translation>
    </message>
    <message>
        <source>Verify messages to ensure they were signed with specified Bitcoin addresses</source>
        <translation>验证消息，确保它们是用指定的比特币地址签名的</translation>
    </message>
    <message>
        <source>&amp;File</source>
        <translation>&amp;文件</translation>
    </message>
    <message>
        <source>&amp;Settings</source>
        <translation>&amp;设置</translation>
    </message>
    <message>
        <source>&amp;Help</source>
        <translation>&amp;帮助</translation>
    </message>
    <message>
        <source>Tabs toolbar</source>
        <translation>标签工具栏</translation>
    </message>
    <message>
        <source>Request payments (generates QR codes and bitcoin: URIs)</source>
        <translation type="unfinished">请求支付(生成二维码和比特币链接)</translation>
    </message>
    <message>
        <source>Show the list of used sending addresses and labels</source>
        <translation type="unfinished">显示使用过的发送地址或标签的列表</translation>
    </message>
    <message>
        <source>Show the list of used receiving addresses and labels</source>
        <translation type="unfinished">显示使用接收的地址或标签的列表</translation>
    </message>
    <message>
        <source>&amp;Command-line options</source>
        <translation type="unfinished">&amp;命令行选项</translation>
    </message>
    <message numerus="yes">
        <source>Processed %n block(s) of transaction history.</source>
        <translation>
            <numerusform />
        </translation>
    </message>
    <message>
        <source>%1 behind</source>
        <translation>%1 落后</translation>
    </message>
    <message>
        <source>Last received block was generated %1 ago.</source>
        <translation>上次接收到的块是在%1之前生成的。</translation>
    </message>
    <message>
        <source>Transactions after this will not yet be visible.</source>
        <translation>之后的交易还不可见。</translation>
    </message>
    <message>
        <source>Error</source>
        <translation>错误</translation>
    </message>
    <message>
        <source>Warning</source>
        <translation>警告</translation>
    </message>
    <message>
        <source>Information</source>
        <translation>消息</translation>
    </message>
    <message>
        <source>Up to date</source>
        <translation>最新的</translation>
    </message>
    <message>
        <source>Node window</source>
        <translation type="unfinished">结点窗口</translation>
    </message>
    <message>
        <source>Open node debugging and diagnostic console</source>
        <translation type="unfinished">打开结点的调试和诊断控制台</translation>
    </message>
    <message>
        <source>&amp;Sending addresses</source>
        <translation type="unfinished">&amp;发送地址</translation>
    </message>
    <message>
        <source>&amp;Receiving addresses</source>
        <translation type="unfinished">&amp;接受地址</translation>
    </message>
    <message>
        <source>Open a bitcoin: URI</source>
        <translation type="unfinished">打开比特币: URI</translation>
    </message>
    <message>
        <source>Open Wallet</source>
        <translation type="unfinished">打开钱包</translation>
    </message>
    <message>
        <source>Open a wallet</source>
        <translation type="unfinished">打开一个钱包</translation>
    </message>
    <message>
        <source>Close wallet</source>
        <translation type="unfinished">关闭钱包</translation>
    </message>
    <message>
        <source>Show the %1 help message to get a list with possible Bitcoin command-line options</source>
        <translation type="unfinished">显示%1帮助消息以获得可能包含Bitcoin命令行选项的列表</translation>
    </message>
    <message>
        <source>default wallet</source>
        <translation type="unfinished">默认钱包</translation>
    </message>
    <message>
        <source>No wallets available</source>
        <translation type="unfinished">无可用钱包</translation>
    </message>
    <message>
        <source>&amp;Window</source>
        <translation type="unfinished">&amp;窗口</translation>
    </message>
    <message>
        <source>Minimize</source>
        <translation type="unfinished">最小化</translation>
    </message>
    <message>
        <source>Zoom</source>
        <translation type="unfinished">缩放</translation>
    </message>
    <message>
        <source>Main Window</source>
        <translation type="unfinished">主窗口</translation>
    </message>
    <message>
        <source>%1 client</source>
        <translation type="unfinished">%1 客户端</translation>
    </message>
    <message numerus="yes">
        <source>%n active connection(s) to Bitcoin network.</source>
        <extracomment>A substring of the tooltip.</extracomment>
        <translation type="unfinished">
            <numerusform />
        </translation>
    </message>
    <message>
        <source>Date: %1
</source>
        <translation type="unfinished">日期：%1
</translation>
    </message>
    <message>
        <source>Amount: %1
</source>
        <translation type="unfinished">总计：%1
</translation>
    </message>
    <message>
        <source>Wallet: %1
</source>
        <translation type="unfinished">钱包：%1
</translation>
    </message>
    <message>
        <source>Type: %1
</source>
        <translation type="unfinished">类型：%1
</translation>
    </message>
    <message>
        <source>Label: %1
</source>
        <translation type="unfinished">标签：%1
</translation>
    </message>
    <message>
        <source>Address: %1
</source>
        <translation type="unfinished">地址：%1
</translation>
    </message>
    <message>
        <source>Sent transaction</source>
        <translation>发送交易</translation>
    </message>
    <message>
        <source>Incoming transaction</source>
        <translation>入账交易</translation>
    </message>
    <message>
        <source>HD key generation is &lt;b&gt;enabled&lt;/b&gt;</source>
        <translation type="unfinished">HD密钥生成 &lt;b&gt;被允许&lt;/b&gt;</translation>
    </message>
    <message>
        <source>HD key generation is &lt;b&gt;disabled&lt;/b&gt;</source>
        <translation type="unfinished">HD密钥生成 &lt;b&gt;被禁止&lt;/b&gt;</translation>
    </message>
    <message>
        <source>Private key &lt;b&gt;disabled&lt;/b&gt;</source>
        <translation type="unfinished">私钥&lt;b&gt;被禁止&lt;/b&gt;</translation>
    </message>
    <message>
        <source>Wallet is &lt;b&gt;encrypted&lt;/b&gt; and currently &lt;b&gt;unlocked&lt;/b&gt;</source>
        <translation>钱包是&lt;b&gt;加密的&lt;/b&gt;，目前&lt;b&gt;已解锁&lt;/b&gt;</translation>
    </message>
    <message>
        <source>Wallet is &lt;b&gt;encrypted&lt;/b&gt; and currently &lt;b&gt;locked&lt;/b&gt;</source>
        <translation>钱包是&lt;b&gt;加密的&lt;/b&gt;，目前&lt;b&gt;已锁定&lt;/b&gt;</translation>
    </message>
    </context>
<context>
    <name>CoinControlDialog</name>
    <message>
        <source>Coin Selection</source>
        <translation type="unfinished">币种选择</translation>
    </message>
    <message>
        <source>Quantity:</source>
        <translation type="unfinished">数量：</translation>
    </message>
    <message>
        <source>Bytes:</source>
        <translation type="unfinished">字节：</translation>
    </message>
    <message>
        <source>Amount:</source>
        <translation type="unfinished">总计：</translation>
    </message>
    <message>
        <source>Fee:</source>
        <translation type="unfinished">手续费：</translation>
    </message>
    <message>
        <source>Dust:</source>
        <translation type="unfinished">粉尘：</translation>
    </message>
    <message>
        <source>After Fee:</source>
        <translation type="unfinished">扣除费用后：</translation>
    </message>
    <message>
        <source>Change:</source>
        <translation type="unfinished">变化：</translation>
    </message>
    <message>
        <source>(un)select all</source>
        <translation type="unfinished">(未)选择所有</translation>
    </message>
    <message>
        <source>Tree mode</source>
        <translation type="unfinished">树模式</translation>
    </message>
    <message>
        <source>List mode</source>
        <translation type="unfinished">列表模式</translation>
    </message>
    <message>
        <source>Amount</source>
        <translation type="unfinished">总计</translation>
    </message>
    <message>
        <source>Received with label</source>
        <translation type="unfinished">收到，夹带标签</translation>
    </message>
    <message>
        <source>Received with address</source>
        <translation type="unfinished">收到，夹带地址</translation>
    </message>
    <message>
        <source>Date</source>
        <translation type="unfinished">日期</translation>
    </message>
    <message>
        <source>Confirmations</source>
        <translation type="unfinished">确认数</translation>
    </message>
    <message>
        <source>Confirmed</source>
        <translation type="unfinished">确认</translation>
    </message>
    <message>
        <source>Copy amount</source>
        <translation type="unfinished">复制金额</translation>
    </message>
    <message>
        <source>Copy quantity</source>
        <translation type="unfinished">复制数量</translation>
    </message>
    <message>
        <source>Copy fee</source>
        <translation type="unfinished">复制费用</translation>
    </message>
    <message>
        <source>Copy after fee</source>
        <translation type="unfinished">复制扣除费用</translation>
    </message>
    <message>
        <source>Copy bytes</source>
        <translation type="unfinished">复制字节</translation>
    </message>
    <message>
        <source>Copy change</source>
        <translation type="unfinished">复制改变</translation>
    </message>
    <message>
        <source>(%1 locked)</source>
        <translation type="unfinished">(%1 锁住)</translation>
    </message>
    <message>
        <source>yes</source>
        <translation type="unfinished">是</translation>
    </message>
    <message>
        <source>no</source>
        <translation type="unfinished">否</translation>
    </message>
    <message>
        <source>This label turns red if any recipient receives an amount smaller than the current dust threshold.</source>
        <translation type="unfinished">如果任何接收方接收到的金额小于当前粉尘交易的阈值，则此标签将变为红色。</translation>
    </message>
    <message>
        <source>Can vary +/- %1 satoshi(s) per input.</source>
        <translation type="unfinished">每个输入可以改变+/- %1 satoshi(s)。</translation>
    </message>
    <message>
        <source>(no label)</source>
        <translation type="unfinished">(没有标签)</translation>
    </message>
    </context>
<context>
    <name>OpenWalletActivity</name>
    <message>
        <source>default wallet</source>
        <translation type="unfinished">默认钱包</translation>
    </message>
    </context>
<context>
    <name>WalletController</name>
    <message>
        <source>Close wallet</source>
        <translation type="unfinished">关闭钱包</translation>
    </message>
    </context>
<context>
    <name>CreateWalletDialog</name>
    <message>
        <source>Create Wallet</source>
        <translation type="unfinished">创建钱包</translation>
    </message>
    <message>
        <source>Wallet Name</source>
        <translation type="unfinished">钱包名称</translation>
    </message>
    <message>
        <source>Encrypt the wallet. The wallet will be encrypted with a passphrase of your choice.</source>
        <translation type="unfinished">编码钱包。钱包将会根据你选择的密码进行加密编码。</translation>
    </message>
    <message>
        <source>Encrypt Wallet</source>
        <translation type="unfinished">加密钱包</translation>
    </message>
    <message>
        <source>Disable private keys for this wallet. Wallets with private keys disabled will have no private keys and cannot have an HD seed or imported private keys. This is ideal for watch-only wallets.</source>
        <translation type="unfinished">禁用这个钱包的私钥。禁用私钥的钱包将没有私钥，也不能使用HD种子或者导入的私钥。对于仅供查看的钱包这是理想的设置。</translation>
    </message>
    <message>
        <source>Disable Private Keys</source>
        <translation type="unfinished">禁用私钥</translation>
    </message>
    <message>
        <source>Make a blank wallet. Blank wallets do not initially have private keys or scripts. Private keys and addresses can be imported, or an HD seed can be set, at a later time.</source>
        <translation type="unfinished">创建一个空白钱包。空白钱包没有起始的私钥和脚本。稍后可以倒入私钥和地址、设置HD种子。</translation>
    </message>
    <message>
        <source>Make Blank Wallet</source>
        <translation type="unfinished">创建空白钱包</translation>
    </message>
    </context>
<context>
    <name>EditAddressDialog</name>
    <message>
        <source>Edit Address</source>
        <translation>编辑地址</translation>
    </message>
    <message>
        <source>&amp;Label</source>
        <translation>&amp;标签</translation>
    </message>
    <message>
        <source>The label associated with this address list entry</source>
        <translation type="unfinished">与此地址列表关联的标签</translation>
    </message>
    <message>
        <source>The address associated with this address list entry. This can only be modified for sending addresses.</source>
        <translation type="unfinished">与此地址列表项关联的地址。只能修改为发送地址。</translation>
    </message>
    <message>
        <source>&amp;Address</source>
        <translation>&amp;地址</translation>
    </message>
    <message>
        <source>New sending address</source>
        <translation type="unfinished">新的发送地址</translation>
    </message>
    <message>
        <source>Edit receiving address</source>
        <translation type="unfinished">编辑接收地址</translation>
    </message>
    <message>
        <source>Edit sending address</source>
        <translation type="unfinished">编辑发送地址</translation>
    </message>
    <message>
        <source>The entered address "%1" is not a valid Bitcoin address.</source>
        <translation type="unfinished">输入的地址"%1"不是有效的比特币地址。</translation>
    </message>
    <message>
        <source>Address "%1" already exists as a receiving address with label "%2" and so cannot be added as a sending address.</source>
        <translation type="unfinished">地址“%1”作为标签为“%2”的接收地址已存在，无法新增为发送地址。</translation>
    </message>
    <message>
        <source>The entered address "%1" is already in the address book with label "%2".</source>
        <translation type="unfinished">输入的地址“%1”在标签为“%2”的地址簿中已存在</translation>
    </message>
    <message>
        <source>Could not unlock wallet.</source>
        <translation type="unfinished">不能解锁钱包</translation>
    </message>
    <message>
        <source>New key generation failed.</source>
        <translation type="unfinished">新的密钥生成失败</translation>
    </message>
</context>
<context>
    <name>FreespaceChecker</name>
    <message>
        <source>A new data directory will be created.</source>
        <translation>新的数据目录将创建</translation>
    </message>
    <message>
        <source>name</source>
        <translation>名称</translation>
    </message>
    <message>
        <source>Directory already exists. Add %1 if you intend to create a new directory here.</source>
        <translation>目录已存在。如果你打算在此创建新目录，添加 %1。</translation>
    </message>
    <message>
        <source>Path already exists, and is not a directory.</source>
        <translation>路径已存在，并非目录。</translation>
    </message>
    <message>
        <source>Cannot create data directory here.</source>
        <translation>无法在此创建数据目录。</translation>
    </message>
</context>
<context>
    <name>Intro</name>
    <message>
        <source>Bitcoin</source>
        <translation type="unfinished">比特币</translation>
    </message>
    <message numerus="yes">
        <source>(sufficient to restore backups %n day(s) old)</source>
        <extracomment>Explanatory text on the capability of the current prune target.</extracomment>
        <translation type="unfinished">
            <numerusform />
        </translation>
    </message>
    <message>
        <source>Error</source>
        <translation>错误</translation>
    </message>
    <message>
        <source>Welcome</source>
        <translation>欢迎</translation>
    </message>
    <message>
        <source>Welcome to %1.</source>
        <translation type="unfinished">欢迎到 %1。</translation>
    </message>
    <message>
        <source>Use the default data directory</source>
        <translation>使用默认的数据目录</translation>
    </message>
    <message>
        <source>Use a custom data directory:</source>
        <translation>使用自定数据目录</translation>
    </message>
</context>
<context>
    <name>HelpMessageDialog</name>
    <message>
        <source>version</source>
        <translation type="unfinished">版本</translation>
    </message>
    <message>
        <source>About %1</source>
        <translation type="unfinished">关于 %1</translation>
    </message>
    <message>
        <source>Command-line options</source>
        <translation type="unfinished">命令行选项</translation>
    </message>
</context>
<context>
    <name>ModalOverlay</name>
    <message>
        <source>Form</source>
        <translation type="unfinished">表格</translation>
    </message>
    <message>
        <source>Last block time</source>
        <translation type="unfinished">最后的区块时间</translation>
    </message>
    <message>
        <source>Estimated time left until synced</source>
        <translation type="unfinished">估计的同步剩余时间</translation>
    </message>
    <message>
        <source>Hide</source>
        <translation type="unfinished">隐藏</translation>
    </message>
    </context>
<context>
    <name>ModalOverlay</name>
    </context>
<context>
    <name>OpenURIDialog</name>
    <message>
        <source>URI:</source>
        <translation type="unfinished">URI: </translation>
    </message>
</context>
<context>
    <name>OptionsDialog</name>
    <message>
        <source>Options</source>
        <translation>选项</translation>
    </message>
    <message>
        <source>&amp;Main</source>
        <translation>&amp;主要</translation>
    </message>
    <message>
        <source>Automatically start %1 after logging in to the system.</source>
        <translation type="unfinished">登录系统后自动开始 %1。</translation>
    </message>
    <message>
        <source>Size of &amp;database cache</source>
        <translation type="unfinished">&amp;数据库缓存的大小</translation>
    </message>
    <message>
        <source>Number of script &amp;verification threads</source>
        <translation type="unfinished">脚本 &amp;验证线程的数量</translation>
    </message>
    <message>
        <source>Open Configuration File</source>
        <translation type="unfinished">打开配置文件</translation>
    </message>
    <message>
        <source>Reset all client options to default.</source>
        <translation>重置所有客户端选项为默认</translation>
    </message>
    <message>
        <source>&amp;Reset Options</source>
        <translation>&amp;重置选项</translation>
    </message>
    <message>
        <source>&amp;Network</source>
        <translation>&amp;网络</translation>
    </message>
    <message>
        <source>W&amp;allet</source>
        <translation type="unfinished">钱&amp;包</translation>
    </message>
    <message>
        <source>Expert</source>
        <translation type="unfinished">专家</translation>
    </message>
    <message>
        <source>&amp;Connect through SOCKS5 proxy (default proxy):</source>
        <translation type="unfinished">&amp;通过 SOCKS5 代理连接（默认代理）</translation>
    </message>
    <message>
        <source>Proxy &amp;IP:</source>
        <translation>代理 &amp;IP：</translation>
    </message>
    <message>
        <source>&amp;Port:</source>
        <translation>&amp;端口</translation>
    </message>
    <message>
        <source>&amp;Window</source>
        <translation>&amp;窗口</translation>
    </message>
    <message>
        <source>Error</source>
        <translation type="unfinished">错误</translation>
    </message>
    </context>
<context>
    <name>OverviewPage</name>
    <message>
        <source>Form</source>
        <translation>表格</translation>
    </message>
    </context>
<context>
    <name>PaymentServer</name>
    </context>
<context>
    <name>PeerTableModel</name>
    <message>
        <source>Address</source>
        <extracomment>Title of Peers Table column which contains the IP/Onion/I2P address of the connected peer.</extracomment>
        <translation type="unfinished">地址</translation>
    </message>
    </context>
<context>
    <name>QObject::QObject</name>
    </context>
<context>
    <name>QRImageWidget</name>
    </context>
<context>
    <name>RPCConsole</name>
    <message>
        <source>Node window</source>
        <translation type="unfinished">结点窗口</translation>
    </message>
    <message>
        <source>Last block time</source>
        <translation>最后的区块时间</translation>
    </message>
    <message>
        <source>&amp;Disconnect</source>
        <translation type="unfinished">&amp;断开连接</translation>
    </message>
    <message>
        <source>1 &amp;hour</source>
        <translation type="unfinished">1 &amp;小时</translation>
    </message>
    <message>
        <source>1 &amp;week</source>
        <translation type="unfinished">1 &amp;周</translation>
    </message>
    <message>
        <source>1 &amp;year</source>
        <translation type="unfinished">1 &amp;年</translation>
    </message>
    </context>
<context>
    <name>ReceiveCoinsDialog</name>
    <message>
        <source>&amp;Amount:</source>
        <translation type="unfinished">&amp;总计：</translation>
    </message>
    <message>
        <source>&amp;Label:</source>
        <translation type="unfinished">&amp;标签：</translation>
    </message>
    <message>
        <source>&amp;Message:</source>
        <translation type="unfinished">&amp;消息：</translation>
    </message>
    <message>
        <source>Could not unlock wallet.</source>
        <translation type="unfinished">不能解锁钱包</translation>
    </message>
    </context>
<context>
    <name>ReceiveRequestDialog</name>
    <message>
        <source>Amount:</source>
        <translation type="unfinished">总计：</translation>
    </message>
    <message>
        <source>Wallet:</source>
        <translation type="unfinished">钱包：</translation>
    </message>
    </context>
<context>
    <name>RecentRequestsTableModel</name>
    <message>
        <source>Date</source>
        <translation type="unfinished">日期</translation>
    </message>
    <message>
        <source>Label</source>
        <translation type="unfinished">标签</translation>
    </message>
    <message>
        <source>(no label)</source>
        <translation type="unfinished">(没有标签)</translation>
    </message>
    </context>
<context>
    <name>RecentRequestsTableModel</name>
    <message>
        <source>Date</source>
        <translation>日期</translation>
    </message>
    </context>
<context>
    <name>SendCoinsDialog</name>
    <message>
        <source>Insufficient funds!</source>
        <translation type="unfinished">余额不足</translation>
    </message>
    <message>
        <source>Quantity:</source>
        <translation type="unfinished">数量：</translation>
    </message>
    <message>
<<<<<<< HEAD
        <source>The recipient address is not valid. Please recheck.</source>
        <translation>收款人地址无效，请再次确认。</translation>
    </message>
    <message>
        <source>Pay only the required fee of %1</source>
        <translation>仅支付全额的%1</translation>
    </message>
    <message>
        <source>Warning: Invalid Bitcoin address</source>
        <translation>警告：比特币地址无效</translation>
    </message>
    </context>
<context>
    <name>SendCoinsEntry</name>
    </context>
<context>
    <name>SendConfirmationDialog</name>
    </context>
<context>
    <name>ShutdownWindow</name>
=======
        <source>Bytes:</source>
        <translation type="unfinished">字节：</translation>
    </message>
    <message>
        <source>Amount:</source>
        <translation type="unfinished">总计：</translation>
    </message>
    <message>
        <source>Fee:</source>
        <translation type="unfinished">手续费：</translation>
    </message>
    <message>
        <source>After Fee:</source>
        <translation type="unfinished">扣除费用后：</translation>
    </message>
    <message>
        <source>Change:</source>
        <translation type="unfinished">变化：</translation>
    </message>
    <message>
        <source>Warning: Fee estimation is currently not possible.</source>
        <translation type="unfinished">警告:目前无法估算费用。</translation>
    </message>
    <message>
        <source>Hide</source>
        <translation type="unfinished">隐藏</translation>
    </message>
    <message>
        <source>Send to multiple recipients at once</source>
        <translation>一次发送到多个接收</translation>
    </message>
    <message>
        <source>Dust:</source>
        <translation type="unfinished">粉尘：</translation>
    </message>
    <message>
        <source>When there is less transaction volume than space in the blocks, miners as well as relaying nodes may enforce a minimum fee. Paying only this minimum fee is just fine, but be aware that this can result in a never confirming transaction once there is more demand for bitcoin transactions than the network can process.</source>
        <translation type="unfinished">当交易量小于块的空间时，矿工和中继节点可以强制执行最低费用。只付最低费用就可以了，但注意，一旦比特币交易的需求超出网络的处理能力，就可能导致交易无法确认。</translation>
    </message>
    <message>
        <source>A too low fee might result in a never confirming transaction (read the tooltip)</source>
        <translation type="unfinished">太低的费用可能导致永远无法确认交易(阅读工具提示)</translation>
    </message>
    <message>
        <source>Confirmation time target:</source>
        <translation type="unfinished">目标确认时间：</translation>
    </message>
    <message>
        <source>With Replace-By-Fee (BIP-125) you can increase a transaction's fee after it is sent. Without this, a higher fee may be recommended to compensate for increased transaction delay risk.</source>
        <translation type="unfinished">通过 Replace-By-Fee (BIP-125) 您可以在交易发送后增加交易费用。没有这个，可能会建议收取更高的费用，以补偿交易延迟风险的增加。</translation>
    </message>
    <message>
        <source>Copy quantity</source>
        <translation type="unfinished">复制数量</translation>
    </message>
    <message>
        <source>Copy amount</source>
        <translation type="unfinished">复制金额</translation>
    </message>
    <message>
        <source>Copy fee</source>
        <translation type="unfinished">复制费用</translation>
    </message>
    <message>
        <source>Copy after fee</source>
        <translation type="unfinished">复制扣除费用</translation>
    </message>
    <message>
        <source>Copy bytes</source>
        <translation type="unfinished">复制字节</translation>
    </message>
    <message>
        <source>Copy change</source>
        <translation type="unfinished">复制改变</translation>
    </message>
    <message>
        <source>Are you sure you want to send?</source>
        <translation type="unfinished">确定发送么？</translation>
    </message>
    <message>
        <source>You can increase the fee later (signals Replace-By-Fee, BIP-125).</source>
        <translation type="unfinished">稍后您可以增加费用( 信号 Replace-By-Fee，BIP-125）。</translation>
    </message>
    <message>
        <source>Please, review your transaction.</source>
        <translation type="unfinished">请检查您的交易。</translation>
    </message>
    <message>
        <source>Transaction fee</source>
        <translation type="unfinished">手续费</translation>
    </message>
    <message>
        <source>The recipient address is not valid. Please recheck.</source>
        <translation type="unfinished">收款人地址无效，请再次确认。</translation>
    </message>
    <message>
        <source>The amount to pay must be larger than 0.</source>
        <translation type="unfinished">支付的总额必须大于0。</translation>
    </message>
    <message>
        <source>The amount exceeds your balance.</source>
        <translation type="unfinished">总额超过你的余额。</translation>
    </message>
    <message>
        <source>The total exceeds your balance when the %1 transaction fee is included.</source>
        <translation type="unfinished">当包含%1交易费用时，总额超过你的余额。</translation>
    </message>
    <message>
        <source>Duplicate address found: addresses should only be used once each.</source>
        <translation type="unfinished">发现重复地址：每个地址只能使用一次。</translation>
    </message>
    <message>
        <source>Transaction creation failed!</source>
        <translation type="unfinished">交易创建失败!</translation>
    </message>
    <message>
        <source>A fee higher than %1 is considered an absurdly high fee.</source>
        <translation type="unfinished">高于%1的手续费被认为非常高的手续费。</translation>
    </message>
    <message>
        <source>Payment request expired.</source>
        <translation type="unfinished">支付请求已过期。</translation>
    </message>
    <message numerus="yes">
        <source>Estimated to begin confirmation within %n block(s).</source>
        <translation>
            <numerusform />
        </translation>
    </message>
    <message>
        <source>Warning: Invalid Bitcoin address</source>
        <translation type="unfinished">警告：比特币地址无效</translation>
    </message>
    <message>
        <source>The address you selected for change is not part of this wallet. Any or all funds in your wallet may be sent to this address. Are you sure?</source>
        <translation type="unfinished">您选择更改的地址不在此钱包中。钱包里的所有资金都可以发送到这个地址。你确定吗?</translation>
    </message>
    <message>
        <source>(no label)</source>
        <translation type="unfinished">(没有标签)</translation>
    </message>
</context>
<context>
    <name>SendCoinsEntry</name>
    <message>
        <source>&amp;Label:</source>
        <translation>&amp;标签：</translation>
    </message>
    <message>
        <source>Choose previously used address</source>
        <translation type="unfinished">选择以前使用的地址</translation>
    </message>
    <message>
        <source>The Bitcoin address to send the payment to</source>
        <translation type="unfinished">支付到的比特币地址</translation>
    </message>
    <message>
        <source>The fee will be deducted from the amount being sent. The recipient will receive less bitcoins than you enter in the amount field. If multiple recipients are selected, the fee is split equally.</source>
        <translation type="unfinished">手续费将从发出的总额中扣除。接受者收到的比特币将少于你输入的金额字段。如果选择了多个接受者，手续费将平均分配。</translation>
    </message>
    <message>
        <source>This is an unauthenticated payment request.</source>
        <translation type="unfinished">这是一个未经身份验证的付款请求。</translation>
    </message>
    <message>
        <source>Enter a label for this address to add it to the list of used addresses</source>
        <translation type="unfinished">输入此地址的标签，将其添加到使用的地址列表中</translation>
    </message>
    <message>
        <source>A message that was attached to the bitcoin: URI which will be stored with the transaction for your reference. Note: This message will not be sent over the Bitcoin network.</source>
        <translation type="unfinished">附在比特币上的消息:URI将与交易一起存储，供参考。注意：此信息不会通过比特币网络发送。</translation>
    </message>
>>>>>>> 61646189
    </context>
<context>
    <name>SignVerifyMessageDialog</name>
    <message>
        <source>Choose previously used address</source>
        <translation type="unfinished">选择以前使用的地址</translation>
    </message>
    </context>
<context>
<<<<<<< HEAD
    <name>SplashScreen</name>
    </context>
<context>
    <name>TrafficGraphWidget</name>
    </context>
<context>
    <name>TransactionDesc</name>
    <message>
        <source>Date</source>
        <translation>日期</translation>
    </message>
    </context>
<context>
    <name>TransactionDescDialog</name>
=======
    <name>TransactionDesc</name>
    <message numerus="yes">
        <source>Open for %n more block(s)</source>
        <translation>
            <numerusform />
        </translation>
    </message>
    <message>
        <source>Date</source>
        <translation type="unfinished">日期</translation>
    </message>
    <message numerus="yes">
        <source>matures in %n more block(s)</source>
        <translation>
            <numerusform />
        </translation>
    </message>
    <message>
        <source>Transaction fee</source>
        <translation type="unfinished">手续费</translation>
    </message>
    <message>
        <source>Amount</source>
        <translation type="unfinished">总计</translation>
    </message>
>>>>>>> 61646189
    </context>
<context>
    <name>TransactionTableModel</name>
    <message>
        <source>Date</source>
<<<<<<< HEAD
        <translation>日期</translation>
=======
        <translation type="unfinished">日期</translation>
    </message>
    <message>
        <source>Label</source>
        <translation type="unfinished">标签</translation>
    </message>
    <message numerus="yes">
        <source>Open for %n more block(s)</source>
        <translation>
            <numerusform />
        </translation>
    </message>
    <message>
        <source>(no label)</source>
        <translation type="unfinished">(没有标签)</translation>
>>>>>>> 61646189
    </message>
    </context>
<context>
    <name>TransactionView</name>
    <message>
<<<<<<< HEAD
        <source>Date</source>
        <translation>日期</translation>
=======
        <source>Confirmed</source>
        <translation type="unfinished">确认</translation>
>>>>>>> 61646189
    </message>
    </context>
<context>
    <name>UnitDisplayStatusBarControl</name>
    </context>
<context>
    <name>WalletFrame</name>
    </context>
<context>
    <name>WalletModel</name>
    </context>
<context>
    <name>WalletView</name>
    </context>
<context>
    <name>bitcoin-core</name>
    <message>
        <source>Date</source>
        <translation type="unfinished">日期</translation>
    </message>
    <message>
        <source>Label</source>
        <translation type="unfinished">标签</translation>
    </message>
    <message>
        <source>Address</source>
        <translation type="unfinished">地址</translation>
    </message>
    <message>
        <source>Exporting Failed</source>
        <translation type="unfinished">导出失败</translation>
    </message>
    </context>
<context>
    <name>WalletFrame</name>
    <message>
        <source>Create a new wallet</source>
        <translation type="unfinished">创建一个新的钱包</translation>
    </message>
</context>
<context>
    <name>WalletModel</name>
    <message>
        <source>default wallet</source>
        <translation type="unfinished">默认钱包</translation>
    </message>
</context>
<context>
    <name>WalletView</name>
    <message>
        <source>&amp;Export</source>
        <translation type="unfinished">&amp;导出</translation>
    </message>
    <message>
        <source>Export the data in the current tab to a file</source>
        <translation type="unfinished">将当前选项卡中的数据导出到文件</translation>
    </message>
    <message>
        <source>Error</source>
        <translation type="unfinished">错误</translation>
    </message>
    </context>
<context>
    <name>bitcoin-core</name>
    <message>
        <source>Done loading</source>
        <translation type="unfinished">载入完成</translation>
    </message>
    <message>
        <source>Insufficient funds</source>
        <translation type="unfinished">余额不足</translation>
    </message>
    <message>
        <source>Transaction too large</source>
        <translation type="unfinished">超额转账</translation>
    </message>
    </context>
</TS><|MERGE_RESOLUTION|>--- conflicted
+++ resolved
@@ -68,6 +68,10 @@
     <message>
         <source>These are your Bitcoin addresses for sending payments. Always check the amount and the receiving address before sending coins.</source>
         <translation type="unfinished">这些是你的比特币支付地址。在发送之前，一定要核对金额和接收地址。</translation>
+    </message>
+    <message>
+        <source>These are your Bitcoin addresses for receiving payments. Use the 'Create new receiving address' button in the receive tab to create new addresses.</source>
+        <translation>这些是您的比特币接收地址。建议每个交易使用一个新的接收地址。</translation>
     </message>
     <message>
         <source>&amp;Copy Address</source>
@@ -111,9 +115,6 @@
     </message>
 </context>
 <context>
-    <name>AddressTableModel</name>
-    </context>
-<context>
     <name>AskPassphraseDialog</name>
     <message>
         <source>Passphrase Dialog</source>
@@ -190,6 +191,30 @@
     <message>
         <source>Your wallet is now encrypted. </source>
         <translation type="unfinished">你的钱包已被加密编码。</translation>
+    </message>
+    <message>
+        <source>Enter the new passphrase for the wallet.&lt;br/&gt;Please use a passphrase of &lt;b&gt;ten or more random characters&lt;/b&gt;, or &lt;b&gt;eight or more words&lt;/b&gt;.</source>
+        <translation>输入钱包的新密码。&lt;br/&gt;密码中请使用&lt;b&gt;10个或更多随机字符&lt;/b&gt;，或&lt;b&gt;8个或更多的单词&lt;/b&gt;。</translation>
+    </message>
+    <message>
+        <source>Enter the old passphrase and new passphrase for the wallet.</source>
+        <translation>输入钱包的旧密码和新密码。</translation>
+    </message>
+    <message>
+        <source>Remember that encrypting your wallet cannot fully protect your bitcoins from being stolen by malware infecting your computer.</source>
+        <translation>记住，加密您的钱包并不能完全保护您的比特币不被您电脑中的恶意软件窃取。</translation>
+    </message>
+    <message>
+        <source>Wallet to be encrypted</source>
+        <translation>钱包即将被加密编码。</translation>
+    </message>
+    <message>
+        <source>Your wallet is about to be encrypted. </source>
+        <translation>你的钱包即将被加密编码。</translation>
+    </message>
+    <message>
+        <source>Your wallet is now encrypted. </source>
+        <translation>你的钱包已被加密编码。</translation>
     </message>
     <message>
         <source>IMPORTANT: Any previous backups you have made of your wallet file should be replaced with the newly generated, encrypted wallet file. For security reasons, previous backups of the unencrypted wallet file will become useless as soon as you start using the new, encrypted wallet.</source>
@@ -325,6 +350,14 @@
         <translation type="unfinished">创建一个新的钱包</translation>
     </message>
     <message>
+        <source>Create Wallet...</source>
+        <translation>创建钱包</translation>
+    </message>
+    <message>
+        <source>Create a new wallet</source>
+        <translation>创建一个新的钱包</translation>
+    </message>
+    <message>
         <source>Wallet:</source>
         <translation type="unfinished">钱包：</translation>
     </message>
@@ -414,6 +447,10 @@
         <translation>
             <numerusform />
         </translation>
+    </message>
+    <message numerus="yes">
+        <source>Processed %n block(s) of transaction history.</source>
+        <translation><numerusform>已处理 %n 的历史交易区块</numerusform></translation>
     </message>
     <message>
         <source>%1 behind</source>
@@ -515,6 +552,10 @@
         </translation>
     </message>
     <message>
+        <source>Catching up...</source>
+        <translation>跟进中</translation>
+    </message>
+    <message>
         <source>Date: %1
 </source>
         <translation type="unfinished">日期：%1
@@ -894,9 +935,6 @@
     </message>
     </context>
 <context>
-    <name>ModalOverlay</name>
-    </context>
-<context>
     <name>OpenURIDialog</name>
     <message>
         <source>URI:</source>
@@ -976,9 +1014,6 @@
         <source>Form</source>
         <translation>表格</translation>
     </message>
-    </context>
-<context>
-    <name>PaymentServer</name>
     </context>
 <context>
     <name>PeerTableModel</name>
@@ -989,12 +1024,6 @@
     </message>
     </context>
 <context>
-    <name>QObject::QObject</name>
-    </context>
-<context>
-    <name>QRImageWidget</name>
-    </context>
-<context>
     <name>RPCConsole</name>
     <message>
         <source>Node window</source>
@@ -1067,13 +1096,6 @@
     </message>
     </context>
 <context>
-    <name>RecentRequestsTableModel</name>
-    <message>
-        <source>Date</source>
-        <translation>日期</translation>
-    </message>
-    </context>
-<context>
     <name>SendCoinsDialog</name>
     <message>
         <source>Insufficient funds!</source>
@@ -1084,28 +1106,6 @@
         <translation type="unfinished">数量：</translation>
     </message>
     <message>
-<<<<<<< HEAD
-        <source>The recipient address is not valid. Please recheck.</source>
-        <translation>收款人地址无效，请再次确认。</translation>
-    </message>
-    <message>
-        <source>Pay only the required fee of %1</source>
-        <translation>仅支付全额的%1</translation>
-    </message>
-    <message>
-        <source>Warning: Invalid Bitcoin address</source>
-        <translation>警告：比特币地址无效</translation>
-    </message>
-    </context>
-<context>
-    <name>SendCoinsEntry</name>
-    </context>
-<context>
-    <name>SendConfirmationDialog</name>
-    </context>
-<context>
-    <name>ShutdownWindow</name>
-=======
         <source>Bytes:</source>
         <translation type="unfinished">字节：</translation>
     </message>
@@ -1278,7 +1278,6 @@
         <source>A message that was attached to the bitcoin: URI which will be stored with the transaction for your reference. Note: This message will not be sent over the Bitcoin network.</source>
         <translation type="unfinished">附在比特币上的消息:URI将与交易一起存储，供参考。注意：此信息不会通过比特币网络发送。</translation>
     </message>
->>>>>>> 61646189
     </context>
 <context>
     <name>SignVerifyMessageDialog</name>
@@ -1288,22 +1287,6 @@
     </message>
     </context>
 <context>
-<<<<<<< HEAD
-    <name>SplashScreen</name>
-    </context>
-<context>
-    <name>TrafficGraphWidget</name>
-    </context>
-<context>
-    <name>TransactionDesc</name>
-    <message>
-        <source>Date</source>
-        <translation>日期</translation>
-    </message>
-    </context>
-<context>
-    <name>TransactionDescDialog</name>
-=======
     <name>TransactionDesc</name>
     <message numerus="yes">
         <source>Open for %n more block(s)</source>
@@ -1329,15 +1312,11 @@
         <source>Amount</source>
         <translation type="unfinished">总计</translation>
     </message>
->>>>>>> 61646189
     </context>
 <context>
     <name>TransactionTableModel</name>
     <message>
         <source>Date</source>
-<<<<<<< HEAD
-        <translation>日期</translation>
-=======
         <translation type="unfinished">日期</translation>
     </message>
     <message>
@@ -1353,35 +1332,14 @@
     <message>
         <source>(no label)</source>
         <translation type="unfinished">(没有标签)</translation>
->>>>>>> 61646189
     </message>
     </context>
 <context>
     <name>TransactionView</name>
     <message>
-<<<<<<< HEAD
-        <source>Date</source>
-        <translation>日期</translation>
-=======
         <source>Confirmed</source>
         <translation type="unfinished">确认</translation>
->>>>>>> 61646189
-    </message>
-    </context>
-<context>
-    <name>UnitDisplayStatusBarControl</name>
-    </context>
-<context>
-    <name>WalletFrame</name>
-    </context>
-<context>
-    <name>WalletModel</name>
-    </context>
-<context>
-    <name>WalletView</name>
-    </context>
-<context>
-    <name>bitcoin-core</name>
+    </message>
     <message>
         <source>Date</source>
         <translation type="unfinished">日期</translation>
