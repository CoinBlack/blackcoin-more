--- conflicted
+++ resolved
@@ -1,193 +1,5 @@
 <TS version="2.1" language="zh">
 <context>
-<<<<<<< HEAD
-    <name>AddressBookPage</name>
-    <message>
-        <source>Right-click to edit address or label</source>
-        <translation type="unfinished">右键单击来编辑地址或者标签</translation>
-    </message>
-    <message>
-        <source>Create a new address</source>
-        <translation>创建新地址</translation>
-    </message>
-    <message>
-        <source>&amp;New</source>
-        <translation type="unfinished">&amp;新建</translation>
-    </message>
-    <message>
-        <source>Delete the currently selected address from the list</source>
-        <translation>从列表中删除当前已选地址</translation>
-    </message>
-    <message>
-        <source>Enter address or label to search</source>
-        <translation type="unfinished">输入要搜索的地址或标签</translation>
-    </message>
-    <message>
-        <source>Export the data in the current tab to a file</source>
-        <translation>将当前选项卡中的数据导出到文件</translation>
-    </message>
-    <message>
-        <source>&amp;Export</source>
-        <translation>&amp;导出</translation>
-    </message>
-    <message>
-        <source>&amp;Delete</source>
-        <translation>&amp;删除</translation>
-    </message>
-    <message>
-        <source>Choose the address to send coins to</source>
-        <translation type="unfinished">选择收款人地址</translation>
-    </message>
-    <message>
-        <source>Choose the address to receive coins with</source>
-        <translation type="unfinished">选择接收比特币地址</translation>
-    </message>
-    <message>
-        <source>Sending addresses</source>
-        <translation type="unfinished">发送地址</translation>
-    </message>
-    <message>
-        <source>Receiving addresses</source>
-        <translation type="unfinished">接收地址</translation>
-    </message>
-    <message>
-        <source>These are your Bitcoin addresses for sending payments. Always check the amount and the receiving address before sending coins.</source>
-        <translation type="unfinished">这些是你的比特币支付地址。在发送之前，一定要核对金额和接收地址。</translation>
-    </message>
-    <message>
-        <source>These are your Bitcoin addresses for receiving payments. Use the 'Create new receiving address' button in the receive tab to create new addresses.
-Signing is only possible with addresses of the type 'legacy'.</source>
-        <translation type="unfinished">你将使用下列比特币地址接受付款。选取收款选项卡中 “产生新收款地址” 按钮来生成新地址。
-签名只能使用“传统”类型的地址。</translation>
-    </message>
-    </context>
-<context>
-    <name>QObject</name>
-    <message numerus="yes">
-        <source>%n second(s)</source>
-        <translation>
-            <numerusform>%n seconds</numerusform>
-        </translation>
-    </message>
-    <message numerus="yes">
-        <source>%n minute(s)</source>
-        <translation>
-            <numerusform>%n minutes</numerusform>
-        </translation>
-    </message>
-    <message numerus="yes">
-        <source>%n hour(s)</source>
-        <translation type="unfinished">
-            <numerusform>%n hours</numerusform>
-        </translation>
-    </message>
-    <message numerus="yes">
-        <source>%n day(s)</source>
-        <translation type="unfinished">
-            <numerusform>%n days</numerusform>
-        </translation>
-    </message>
-    <message numerus="yes">
-        <source>%n week(s)</source>
-        <translation type="unfinished">
-            <numerusform>%n weeks</numerusform>
-        </translation>
-    </message>
-    <message numerus="yes">
-        <source>%n year(s)</source>
-        <translation type="unfinished">
-            <numerusform>%n years</numerusform>
-        </translation>
-    </message>
-    </context>
-<context>
-    <name>BitcoinGUI</name>
-    <message numerus="yes">
-        <source>Processed %n block(s) of transaction history.</source>
-        <translation>
-            <numerusform>Processed %n blocks of transaction history.</numerusform>
-        </translation>
-    </message>
-    <message numerus="yes">
-        <source>%n active connection(s) to Bitcoin network.</source>
-        <extracomment>A substring of the tooltip.</extracomment>
-        <translation type="unfinished">
-            <numerusform>%n active connection(s) to Bitcoin network.</numerusform>
-        </translation>
-    </message>
-    </context>
-<context>
-    <name>CoinControlDialog</name>
-    <message>
-        <source>Copy fee</source>
-        <translation type="unfinished">复制手续费</translation>
-    </message>
-    <message>
-        <source>yes</source>
-        <translation type="unfinished">是</translation>
-    </message>
-    <message>
-        <source>This label turns red if any recipient receives an amount smaller than the current dust threshold.</source>
-        <translation type="unfinished">当任何一个收款金额小于目前的粉尘金额阈值时，文字会变红色。</translation>
-    </message>
-    </context>
-<context>
-    <name>CreateWalletActivity</name>
-    <message>
-        <source>Creating Wallet &lt;b&gt;%1&lt;/b&gt;…</source>
-        <translation type="unfinished">正在创建钱包&lt;b&gt;%1&lt;/b&gt;...</translation>
-    </message>
-    </context>
-<context>
-    <name>EditAddressDialog</name>
-    <message>
-        <source>Edit sending address</source>
-        <translation type="unfinished">编辑付款地址</translation>
-    </message>
-    </context>
-<context>
-    <name>Intro</name>
-    <message numerus="yes">
-        <source>(sufficient to restore backups %n day(s) old)</source>
-        <extracomment>Explanatory text on the capability of the current prune target.</extracomment>
-        <translation type="unfinished">
-            <numerusform>(sufficient to restore backups %n day(s) old)</numerusform>
-        </translation>
-    </message>
-    </context>
-<context>
-    <name>SendCoinsDialog</name>
-    <message numerus="yes">
-        <source>Estimated to begin confirmation within %n block(s).</source>
-        <translation>
-            <numerusform>Estimated to begin confirmation within %n blocks.</numerusform>
-        </translation>
-    </message>
-    </context>
-<context>
-    <name>TransactionDesc</name>
-    <message numerus="yes">
-        <source>Open for %n more block(s)</source>
-        <translation>
-            <numerusform>Open for %n more blocks</numerusform>
-        </translation>
-    </message>
-    <message numerus="yes">
-        <source>matures in %n more block(s)</source>
-        <translation>
-            <numerusform>matures in %n more blocks</numerusform>
-        </translation>
-    </message>
-    </context>
-<context>
-    <name>TransactionTableModel</name>
-    <message numerus="yes">
-        <source>Open for %n more block(s)</source>
-        <translation>
-            <numerusform>Open for %n more blocks</numerusform>
-        </translation>
-    </message>
-=======
     <name>QObject</name>
     <message>
         <source>Do you want to reset settings to default values, or to abort without making changes?</source>
@@ -413,6 +225,5 @@
             <numerusform />
         </translation>
     </message>
->>>>>>> dd04f2dd
     </context>
 </TS>