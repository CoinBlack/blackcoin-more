--- conflicted
+++ resolved
@@ -290,8 +290,6 @@
         <extracomment>Explanatory text shown on startup when the settings file could not be written. Prompts user to check that we have the ability to write to the file. Explains that the user has the option of running without a settings file.</extracomment>
         <translation type="unfinished">发生了一个致命错误。检查设置文件是否可写，或者尝试使用-nosettings运行。</translation>
     </message>
-<<<<<<< HEAD
-=======
     <message>
         <source>Error: %1</source>
         <translation type="unfinished">错误: %1</translation>
@@ -300,7 +298,6 @@
         <source>%1 didn't yet exit safely…</source>
         <translation type="unfinished">%1尚未安全退出…</translation>
     </message>
->>>>>>> 88259837
     <message numerus="yes">
         <source>%n second(s)</source>
         <translation type="unfinished">
@@ -348,696 +345,13 @@
         <source>Settings file could not be written</source>
         <translation type="unfinished">无法写入设置文件</translation>
     </message>
-    </context>
-<context>
-    <name>BitcoinGUI</name>
-    <message>
-        <source>&amp;Minimize</source>
-        <translation type="unfinished">最小化</translation>
-    </message>
-    <message>
-        <source>&amp;File</source>
-        <translation type="unfinished">&amp;文件</translation>
-    </message>
-    <message>
-        <source>&amp;Settings</source>
-        <translation type="unfinished">&amp;设置</translation>
-    </message>
-    <message>
-        <source>&amp;Help</source>
-        <translation type="unfinished">&amp;帮助</translation>
-    </message>
-    <message>
-        <source>Tabs toolbar</source>
-        <translation type="unfinished">标签工具栏</translation>
-    </message>
-    <message numerus="yes">
-        <source>Processed %n block(s) of transaction history.</source>
-        <translation type="unfinished">
-            <numerusform>已處裡%n個區塊的交易紀錄</numerusform>
-        </translation>
-    </message>
-    <message>
-        <source>Load PSBT from &amp;clipboard…</source>
-        <translation type="unfinished">從剪貼簿載入PSBT</translation>
-    </message>
-    <message>
-        <source>Node window</source>
-        <translation type="unfinished">结点窗口</translation>
-    </message>
-    <message>
-        <source>Open node debugging and diagnostic console</source>
-        <translation type="unfinished">打开结点的调试和诊断控制台</translation>
-    </message>
-    <message>
-        <source>&amp;Sending addresses</source>
-        <translation type="unfinished">&amp;发送地址</translation>
-    </message>
-    <message>
-        <source>&amp;Receiving addresses</source>
-        <translation type="unfinished">&amp;接受地址</translation>
-    </message>
-    <message>
-        <source>Open a bitcoin: URI</source>
-        <translation type="unfinished">打开比特币: URI</translation>
-    </message>
-    <message>
-        <source>Open Wallet</source>
-        <translation type="unfinished">打开钱包</translation>
-    </message>
-    <message>
-        <source>Open a wallet</source>
-        <translation type="unfinished">打开一个钱包</translation>
-    </message>
-    <message>
-        <source>Close wallet</source>
-        <translation type="unfinished">关闭钱包</translation>
-    </message>
-    <message>
-        <source>Restore Wallet…</source>
-        <extracomment>Name of the menu item that restores wallet from a backup file.</extracomment>
-        <translation type="unfinished">恢復錢包...</translation>
-    </message>
-    <message>
-        <source>Restore a wallet from a backup file</source>
-        <extracomment>Status tip for Restore Wallet menu item</extracomment>
-        <translation type="unfinished">從備份檔案中恢復錢包</translation>
-    </message>
-    <message>
-        <source>Show the %1 help message to get a list with possible Bitcoin command-line options</source>
-        <translation type="unfinished">显示%1帮助消息以获得可能包含Bitcoin命令行选项的列表</translation>
-    </message>
-    <message>
-        <source>default wallet</source>
-        <translation type="unfinished">默认钱包</translation>
-    </message>
-    <message>
-        <source>No wallets available</source>
-        <translation type="unfinished">无可用钱包</translation>
-    </message>
-    <message>
-        <source>Load Wallet Backup</source>
-        <extracomment>The title for Restore Wallet File Windows</extracomment>
-        <translation type="unfinished">載入錢包備份</translation>
-    </message>
-    <message>
-        <source>Restore Wallet</source>
-        <extracomment>Title of pop-up window shown when the user is attempting to restore a wallet.</extracomment>
-        <translation type="unfinished">恢復錢包</translation>
-    </message>
-    <message>
-        <source>&amp;Window</source>
-        <translation type="unfinished">&amp;窗口</translation>
-    </message>
-    <message>
-        <source>Zoom</source>
-        <translation type="unfinished">缩放</translation>
-    </message>
-    <message>
-        <source>Main Window</source>
-        <translation type="unfinished">主窗口</translation>
-    </message>
-    <message>
-        <source>%1 client</source>
-        <translation type="unfinished">%1 客户端</translation>
-    </message>
-    <message>
-        <source>&amp;Hide</source>
-        <translation type="unfinished">隐藏(&amp;H)</translation>
-    </message>
-    <message>
-        <source>S&amp;how</source>
-        <translation type="unfinished">&amp;顯示</translation>
-    </message>
-    <message numerus="yes">
-        <source>%n active connection(s) to Bitcoin network.</source>
-        <extracomment>A substring of the tooltip.</extracomment>
-        <translation type="unfinished">
-            <numerusform> %n 与比特币网络接。</numerusform>
-        </translation>
-    </message>
-    <message>
-        <source>Pre-syncing Headers (%1%)…</source>
-        <translation type="unfinished">預先同步標頭(%1%)</translation>
-    </message>
-    <message>
-        <source>Error: %1</source>
-        <translation type="unfinished">错误: %1</translation>
-    </message>
-    </context>
-<context>
-    <name>CoinControlDialog</name>
-    <message>
-        <source>Copy amount</source>
-        <translation type="unfinished">复制金额</translation>
-    </message>
-    <message>
-        <source>Copy transaction &amp;ID and output index</source>
-        <translation type="unfinished">複製交易&amp;ID與輸出序號</translation>
-    </message>
-    <message>
-        <source>Copy fee</source>
-        <translation type="unfinished">复制手续费</translation>
-    </message>
-    <message>
-        <source>yes</source>
-        <translation type="unfinished">是</translation>
-    </message>
-    <message>
-        <source>This label turns red if any recipient receives an amount smaller than the current dust threshold.</source>
-        <translation type="unfinished">当任何一个收款金额小于目前的粉尘金额阈值时，文字会变红色。</translation>
-    </message>
-    <message>
-        <source>(no label)</source>
-        <translation type="unfinished">(无标签)</translation>
-    </message>
-    </context>
-<context>
-    <name>CreateWalletActivity</name>
-    <message>
-        <source>Creating Wallet &lt;b&gt;%1&lt;/b&gt;…</source>
-        <extracomment>Descriptive text of the create wallet progress window which indicates to the user which wallet is currently being created.</extracomment>
-        <translation type="unfinished">正在创建钱包&lt;b&gt;%1&lt;/b&gt;...</translation>
-    </message>
-    <message>
-        <source>Too many external signers found</source>
-        <translation type="unfinished">偵測到的外接簽名器過多</translation>
-    </message>
-</context>
-<context>
-    <name>OpenWalletActivity</name>
-    <message>
-        <source>Open Wallet</source>
-        <extracomment>Title of window indicating the progress of opening of a wallet.</extracomment>
-        <translation type="unfinished">打开钱包</translation>
-    </message>
-    </context>
-<context>
-    <name>RestoreWalletActivity</name>
-    <message>
-        <source>Restore Wallet</source>
-        <extracomment>Title of progress window which is displayed when wallets are being restored.</extracomment>
-        <translation type="unfinished">恢復錢包</translation>
-    </message>
-    <message>
-        <source>Restoring Wallet &lt;b&gt;%1&lt;/b&gt;…</source>
-        <extracomment>Descriptive text of the restore wallets progress window which indicates to the user that wallets are currently being restored.</extracomment>
-        <translation type="unfinished">正在恢復錢包&lt;b&gt;%1&lt;/b&gt;...</translation>
-    </message>
-    <message>
-        <source>Restore wallet failed</source>
-        <extracomment>Title of message box which is displayed when the wallet could not be restored.</extracomment>
-        <translation type="unfinished">恢復錢包失敗</translation>
-    </message>
-    <message>
-        <source>Restore wallet warning</source>
-        <extracomment>Title of message box which is displayed when the wallet is restored with some warning.</extracomment>
-        <translation type="unfinished">恢復錢包警告</translation>
-    </message>
-    <message>
-        <source>Restore wallet message</source>
-        <extracomment>Title of message box which is displayed when the wallet is successfully restored.</extracomment>
-        <translation type="unfinished">恢復錢包訊息</translation>
-    </message>
-</context>
-<context>
-    <name>WalletController</name>
-    <message>
-        <source>Close wallet</source>
-        <translation type="unfinished">关闭钱包</translation>
-    </message>
-    </context>
-<context>
-    <name>EditAddressDialog</name>
-    <message>
-        <source>Edit sending address</source>
-        <translation type="unfinished">编辑付款地址</translation>
-    </message>
-    </context>
-<context>
-    <name>Intro</name>
-    <message numerus="yes">
-        <source>%n GB of space available</source>
-        <translation type="unfinished">
-            <numerusform>%nGB可用</numerusform>
-        </translation>
-    </message>
-    <message numerus="yes">
-        <source>(of %n GB needed)</source>
-        <translation type="unfinished">
-            <numerusform>(需要 %n GB)</numerusform>
-        </translation>
-    </message>
-    <message numerus="yes">
-        <source>(%n GB needed for full chain)</source>
-        <translation type="unfinished">
-            <numerusform>（完整區塊鏈需要%n GB）</numerusform>
-        </translation>
-    </message>
-    <message>
-        <source>Choose data directory</source>
-        <translation type="unfinished">选择数据目录</translation>
-    </message>
-    <message numerus="yes">
-        <source>(sufficient to restore backups %n day(s) old)</source>
-        <extracomment>Explanatory text on the capability of the current prune target.</extracomment>
-        <translation type="unfinished">
-            <numerusform>(sufficient to restore backups %n day(s) old)</numerusform>
-        </translation>
-    </message>
-    <message>
-        <source>Error</source>
-        <translation type="unfinished">错误</translation>
-    </message>
-    <message>
-        <source>When you click OK, %1 will begin to download and process the full %4 block chain (%2 GB) starting with the earliest transactions in %3 when %4 initially launched.</source>
-        <translation type="unfinished">當你點擊「確認」，%1會開始下載，並從%3年最早的交易，處裡整個%4區塊鏈(大小:%2GB)</translation>
-    </message>
-    </context>
-<context>
-    <name>ModalOverlay</name>
-    <message>
-        <source>Unknown. Pre-syncing Headers (%1, %2%)…</source>
-        <translation type="unfinished">不明。正在預先同步標頭(%1, %2%)...</translation>
-    </message>
-</context>
-<context>
-    <name>OptionsDialog</name>
-    <message>
-        <source>Full path to a %1 compatible script (e.g. C:\Downloads\hwi.exe or /Users/you/Downloads/hwi.py). Beware: malware can steal your coins!</source>
-        <translation type="unfinished">与%1兼容的脚本文件路径（例如 C:\Downloads\hwi.exe 或者 /Users/you/Downloads/hwi.py ）。注意：恶意软件可以偷币！</translation>
-    </message>
-    <message>
-        <source>IP address of the proxy (e.g. IPv4: 127.0.0.1 / IPv6: ::1)</source>
-        <translation type="unfinished">代理服务器 IP 地址 (例如 IPv4: 127.0.0.1 / IPv6: ::1)</translation>
-    </message>
-    <message>
-        <source>Shows if the supplied default SOCKS5 proxy is used to reach peers via this network type.</source>
-        <translation type="unfinished">显示默认的SOCKS5代理是否被用于在该类型的网络下连接同伴。</translation>
-    </message>
-    <message>
-        <source>Minimize instead of exit the application when the window is closed. When this option is enabled, the application will be closed only after selecting Exit in the menu.</source>
-        <translation type="unfinished">窗口被关闭时最小化程序而不是退出。当此选项启用时，只有在菜单中选择“退出”时才会让程序退出。</translation>
-    </message>
-    <message>
-        <source>Options set in this dialog are overridden by the command line:</source>
-        <translation type="unfinished">这个对话框中的设置已被如下命令行选项覆盖:</translation>
-    </message>
-    <message>
-        <source>Open the %1 configuration file from the working directory.</source>
-        <translation type="unfinished">從工作目錄開啟設定檔 %1。</translation>
-    </message>
-    <message>
-        <source>Open Configuration File</source>
-        <translation type="unfinished">開啟設定檔</translation>
-    </message>
-    <message>
-        <source>Reset all client options to default.</source>
-        <translation type="unfinished">重設所有客戶端軟體選項成預設值。</translation>
-    </message>
-    <message>
-        <source>&amp;Reset Options</source>
-        <translation type="unfinished">重設選項(&amp;R)</translation>
-    </message>
-    <message>
-        <source>&amp;Network</source>
-        <translation type="unfinished">网络(&amp;N)</translation>
-    </message>
-    <message>
-        <source>Reverting this setting requires re-downloading the entire blockchain.</source>
-        <translation type="unfinished">警告:还原此设置需要重新下载整个区块链。</translation>
-    </message>
-    <message>
-        <source>Maximum database cache size. A larger cache can contribute to faster sync, after which the benefit is less pronounced for most use cases. Lowering the cache size will reduce memory usage. Unused mempool memory is shared for this cache.</source>
-        <extracomment>Tooltip text for Options window setting that sets the size of the database cache. Explains the corresponding effects of increasing/decreasing this value.</extracomment>
-        <translation type="unfinished">数据库缓存的最大大小。加大缓存有助于加快同步，但对于大多数使用场景来说，继续加大后收效会越来越不明显。降低缓存大小将会减小内存使用量。内存池中尚未被使用的那部分内存也会被共享用于这里的数据库缓存。</translation>
-    </message>
-    <message>
-        <source>Set the number of script verification threads. Negative values correspond to the number of cores you want to leave free to the system.</source>
-        <extracomment>Tooltip text for Options window setting that sets the number of script verification threads. Explains that negative values mean to leave these many cores free to the system.</extracomment>
-        <translation type="unfinished">设置脚本验证线程的数量。负值则表示你想要保留给系统的核心数量。</translation>
-    </message>
-    <message>
-        <source>(0 = auto, &lt;0 = leave that many cores free)</source>
-        <translation type="unfinished">(0 表示程式自動決定，小於 0 表示保留處理器核心不用的數目)</translation>
-    </message>
-    <message>
-        <source>This allows you or a third party tool to communicate with the node through command-line and JSON-RPC commands.</source>
-        <extracomment>Tooltip text for Options window setting that enables the RPC server.</extracomment>
-        <translation type="unfinished">这允许作为用户的你或第三方工具通过命令行和JSON-RPC命令行与节点通信。</translation>
-    </message>
-    <message>
-        <source>Enable R&amp;PC server</source>
-        <extracomment>An Options window setting to enable the RPC server.</extracomment>
-        <translation type="unfinished">启用R&amp;PC服务器</translation>
-    </message>
-    <message>
-        <source>Whether to set subtract fee from amount as default or not.</source>
-        <extracomment>Tooltip text for Options window setting that sets subtracting the fee from a sending amount as default.</extracomment>
-        <translation type="unfinished">是否要默认从金额中减去手续费。</translation>
-    </message>
-    <message>
-        <source>Subtract &amp;fee from amount by default</source>
-        <extracomment>An Options window setting to set subtracting the fee from a sending amount as default.</extracomment>
-        <translation type="unfinished">默认从金额中减去交易手续费(&amp;F)</translation>
-    </message>
-    <message>
-        <source>If you disable the spending of unconfirmed change, the change from a transaction cannot be used until that transaction has at least one confirmation. This also affects how your balance is computed.</source>
-        <translation type="unfinished">如果您禁止动用尚未确认的找零资金，则一笔交易的找零资金至少需要有1个确认后才能动用。这同时也会影响账户余额的计算。</translation>
-    </message>
-    <message>
-        <source>Enable &amp;PSBT controls</source>
-        <extracomment>An options window setting to enable PSBT controls.</extracomment>
-        <translation type="unfinished">启用&amp;PSBT控件</translation>
-    </message>
-    <message>
-        <source>Whether to show PSBT controls.</source>
-        <extracomment>Tooltip text for options window setting that enables PSBT controls.</extracomment>
-        <translation type="unfinished">是否要显示PSBT控件</translation>
-    </message>
-    <message>
-        <source>&amp;External signer script path</source>
-        <translation type="unfinished">外部签名器脚本路径(&amp;E)</translation>
-    </message>
-    <message>
-        <source>&amp;Window</source>
-        <translation type="unfinished">&amp;窗口</translation>
-    </message>
-    <message>
-        <source>Third-party URLs (e.g. a block explorer) that appear in the transactions tab as context menu items. %s in the URL is replaced by transaction hash. Multiple URLs are separated by vertical bar |.</source>
-        <translation type="unfinished">这个第三方网址（比如区块浏览器）会出现在交易选项卡的右键菜单中。 网址中的%s代表交易哈希。多个网址需要用竖线 | 相互分隔。</translation>
-    </message>
-    <message>
-        <source>&amp;Third-party transaction URLs</source>
-        <translation type="unfinished">第三方交易网址(&amp;T)</translation>
-    </message>
-    <message>
-        <source>Current settings will be backed up at "%1".</source>
-        <extracomment>Text explaining to the user that the client's current settings will be backed up at a specific location. %1 is a stand-in argument for the backup location's path.</extracomment>
-        <translation type="unfinished">当前设置将会被备份到 "%1"。</translation>
-    </message>
-    <message>
-        <source>Continue</source>
-        <translation type="unfinished">继续</translation>
-    </message>
-    <message>
-        <source>Error</source>
-        <translation type="unfinished">错误</translation>
-    </message>
-    </context>
-<context>
-    <name>OptionsModel</name>
-    <message>
-        <source>Could not read setting "%1", %2.</source>
-        <translation type="unfinished">无法读取设置 "%1"，%2。</translation>
-    </message>
-</context>
-<context>
-    <name>PSBTOperationsDialog</name>
-    <message>
-        <source>PSBT Operations</source>
-        <translation type="unfinished">PSBT操作</translation>
-    </message>
-    <message>
-        <source>Cannot sign inputs while wallet is locked.</source>
-        <translation type="unfinished">钱包已锁定，无法签名交易输入项。</translation>
-    </message>
-    <message>
-        <source>(But no wallet is loaded.)</source>
-        <translation type="unfinished">(但没有加载钱包。)</translation>
-    </message>
-    </context>
-<context>
-    <name>PeerTableModel</name>
-    <message>
-        <source>Age</source>
-        <extracomment>Title of Peers Table column which indicates the duration (length of time) since the peer connection started.</extracomment>
-        <translation type="unfinished">连接时间</translation>
-    </message>
-    <message>
-        <source>Direction</source>
-        <extracomment>Title of Peers Table column which indicates the direction the peer connection was initiated from.</extracomment>
-        <translation type="unfinished">方向</translation>
-    </message>
-    <message>
-        <source>Address</source>
-        <extracomment>Title of Peers Table column which contains the IP/Onion/I2P address of the connected peer.</extracomment>
-        <translation type="unfinished">地址</translation>
-    </message>
-    </context>
-<context>
-    <name>RPCConsole</name>
-    <message>
-        <source>Whether we relay transactions to this peer.</source>
-        <translation type="unfinished">是否要将交易转发给这个节点。</translation>
-    </message>
-    <message>
-        <source>Transaction Relay</source>
-        <translation type="unfinished">交易转发</translation>
-    </message>
-    <message>
-        <source>Last Transaction</source>
-        <translation type="unfinished">最近交易</translation>
-    </message>
-    <message>
-        <source>Whether we relay addresses to this peer.</source>
-        <extracomment>Tooltip text for the Address Relay field in the peer details area, which displays whether we relay addresses to this peer (Yes/No).</extracomment>
-        <translation type="unfinished">是否把地址转发给这个节点。</translation>
-    </message>
-    <message>
-        <source>Address Relay</source>
-        <extracomment>Text title for the Address Relay field in the peer details area, which displays whether we relay addresses to this peer (Yes/No).</extracomment>
-        <translation type="unfinished">地址转发</translation>
-    </message>
-    <message>
-        <source>The total number of addresses received from this peer that were processed (excludes addresses that were dropped due to rate-limiting).</source>
-        <extracomment>Tooltip text for the Addresses Processed field in the peer details area, which displays the total number of addresses received from this peer that were processed (excludes addresses that were dropped due to rate-limiting).</extracomment>
-        <translation type="unfinished">从这个节点接收并处理过的地址总数（除去因频次限制而丢弃的那些地址）。</translation>
-    </message>
-    <message>
-        <source>The total number of addresses received from this peer that were dropped (not processed) due to rate-limiting.</source>
-        <extracomment>Tooltip text for the Addresses Rate-Limited field in the peer details area, which displays the total number of addresses received from this peer that were dropped (not processed) due to rate-limiting.</extracomment>
-        <translation type="unfinished">从这个节点接收后又因频次限制而丢弃（未被处理）的地址总数。</translation>
-    </message>
-    <message>
-        <source>Addresses Processed</source>
-        <extracomment>Text title for the Addresses Processed field in the peer details area, which displays the total number of addresses received from this peer that were processed (excludes addresses that were dropped due to rate-limiting).</extracomment>
-        <translation type="unfinished">已处理地址</translation>
-    </message>
-    <message>
-        <source>Addresses Rate-Limited</source>
-        <extracomment>Text title for the Addresses Rate-Limited field in the peer details area, which displays the total number of addresses received from this peer that were dropped (not processed) due to rate-limiting.</extracomment>
-        <translation type="unfinished">被频率限制丢弃的地址</translation>
-    </message>
-    <message>
-        <source>Node window</source>
-        <translation type="unfinished">结点窗口</translation>
-    </message>
-    <message>
-        <source>&amp;Copy IP/Netmask</source>
-        <extracomment>Context menu action to copy the IP/Netmask of a banned peer. IP/Netmask is the combination of a peer's IP address and its Netmask. For IP address, see: https://en.wikipedia.org/wiki/IP_address.</extracomment>
-        <translation type="unfinished">复制IP/网络掩码(&amp;C)</translation>
-    </message>
-    </context>
-<context>
-    <name>ReceiveCoinsDialog</name>
-    <message>
-        <source>Base58 (Legacy)</source>
-        <translation type="unfinished">Base58 (旧式)</translation>
-    </message>
-    <message>
-        <source>Not recommended due to higher fees and less protection against typos.</source>
-        <translation type="unfinished">因手续费较高，而且打字错误防护较弱，故不推荐。</translation>
-    </message>
-    <message>
-        <source>Generates an address compatible with older wallets.</source>
-        <translation type="unfinished">生成一个与旧版钱包兼容的地址。</translation>
-    </message>
-    <message>
-        <source>Generates a native segwit address (BIP-173). Some old wallets don't support it.</source>
-        <translation type="unfinished">生成一个原生隔离见证地址 (BIP-173) 。不被部分旧版本钱包所支持。</translation>
-    </message>
-    <message>
-        <source>Bech32m (BIP-350) is an upgrade to Bech32, wallet support is still limited.</source>
-        <translation type="unfinished">Bech32m (BIP-350) 是对 Bech32 的更新升级，支持它的钱包仍然比较有限。</translation>
-    </message>
-    </context>
-<context>
-    <name>RecentRequestsTableModel</name>
-    <message>
-        <source>Label</source>
-        <translation type="unfinished">标签</translation>
-    </message>
-    <message>
-        <source>(no label)</source>
-        <translation type="unfinished">(无标签)</translation>
-    </message>
-    </context>
-<context>
-    <name>SendCoinsDialog</name>
-    <message>
-        <source>Copy amount</source>
-        <translation type="unfinished">复制金额</translation>
-    </message>
-    <message>
-        <source>Copy fee</source>
-        <translation type="unfinished">复制手续费</translation>
-    </message>
-    <message>
-        <source>Do you want to create this transaction?</source>
-        <extracomment>Message displayed when attempting to create a transaction. Cautionary text to prompt the user to verify that the displayed transaction details represent the transaction the user intends to create.</extracomment>
-        <translation type="unfinished">要创建这笔交易吗？</translation>
-    </message>
-    <message>
-        <source>Please, review your transaction. You can create and send this transaction or create a Partially Signed Bitcoin Transaction (PSBT), which you can save or copy and then sign with, e.g., an offline %1 wallet, or a PSBT-compatible hardware wallet.</source>
-        <extracomment>Text to inform a user attempting to create a transaction of their current options. At this stage, a user can send their transaction or create a PSBT. This string is displayed when both private keys and PSBT controls are enabled.</extracomment>
-        <translation type="unfinished">请务必仔细检查您的交易。你可以创建并发送这笔交易；也可以创建一个“部分签名比特币交易(PSBT)”，它可以被保存下来或被复制出去，然后就可以对它进行签名，比如用离线%1钱包，或是用兼容PSBT的硬件钱包。</translation>
-    </message>
-    <message>
-        <source>Unsigned Transaction</source>
-        <comment>PSBT copied</comment>
-        <extracomment>Caption of "PSBT has been copied" messagebox</extracomment>
-        <translation type="unfinished">未签名交易</translation>
-    </message>
-    <message>
-        <source>The PSBT has been copied to the clipboard. You can also save it.</source>
-        <translation type="unfinished">PSBT已被复制到剪贴板。您也可以保存它。</translation>
-    </message>
-    <message>
-        <source>PSBT saved to disk</source>
-        <translation type="unfinished">PSBT已保存到磁盘</translation>
-    </message>
-    <message numerus="yes">
-        <source>Estimated to begin confirmation within %n block(s).</source>
-        <translation type="unfinished">
-            <numerusform>预计%n个区块内确认。</numerusform>
-        </translation>
-    </message>
-    <message>
-        <source>(no label)</source>
-        <translation type="unfinished">(无标签)</translation>
-    </message>
-</context>
-<context>
-    <name>SendConfirmationDialog</name>
-    <message>
-        <source>Send</source>
-        <translation type="unfinished">发送</translation>
-    </message>
-    </context>
-<context>
-    <name>SplashScreen</name>
-    <message>
-        <source>(press q to shutdown and continue later)</source>
-        <translation type="unfinished">(按q退出并在以后继续)</translation>
-    </message>
-    <message>
-        <source>press q to shutdown</source>
-        <translation type="unfinished">按q键关闭并退出</translation>
-    </message>
-</context>
-<context>
-    <name>TransactionDesc</name>
-    <message>
-        <source>0/unconfirmed, in memory pool</source>
-        <extracomment>Text explaining the current status of a transaction, shown in the status field of the details window for this transaction. This status represents an unconfirmed transaction that is in the memory pool.</extracomment>
-        <translation type="unfinished">0/未确认，在内存池中</translation>
-    </message>
-    <message>
-        <source>0/unconfirmed, not in memory pool</source>
-        <extracomment>Text explaining the current status of a transaction, shown in the status field of the details window for this transaction. This status represents an unconfirmed transaction that is not in the memory pool.</extracomment>
-        <translation type="unfinished">0/未确认，不在内存池中</translation>
-    </message>
-    <message numerus="yes">
-        <source>matures in %n more block(s)</source>
-        <translation type="unfinished">
-            <numerusform>在%n个区块内成熟</numerusform>
-        </translation>
-    </message>
-    </context>
-<context>
-    <name>TransactionTableModel</name>
-    <message>
-        <source>Label</source>
-        <translation type="unfinished">标签</translation>
-    </message>
-    <message>
-        <source>(no label)</source>
-        <translation type="unfinished">(无标签)</translation>
-    </message>
-    </context>
-<context>
-    <name>TransactionView</name>
-    <message>
-        <source>Show in %1</source>
-        <extracomment>Transactions table context menu action to show the selected transaction in a third-party block explorer. %1 is a stand-in argument for the URL of the explorer.</extracomment>
-        <translation type="unfinished">在 %1中显示</translation>
-    </message>
-    <message>
-        <source>Comma separated file</source>
-        <extracomment>Expanded name of the CSV file format. See: https://en.wikipedia.org/wiki/Comma-separated_values.</extracomment>
-        <translation type="unfinished">逗号分隔文件</translation>
-    </message>
-    <message>
-        <source>Label</source>
-        <translation type="unfinished">标签</translation>
-    </message>
-    <message>
-        <source>Address</source>
-        <translation type="unfinished">地址</translation>
-    </message>
-    <message>
-        <source>Exporting Failed</source>
-        <translation type="unfinished">导出失败</translation>
-    </message>
-    </context>
-<context>
-    <name>WalletFrame</name>
-    <message>
-        <source>Error</source>
-        <translation type="unfinished">错误</translation>
-    </message>
-    </context>
-<context>
-    <name>WalletModel</name>
-    <message>
-        <source>Copied to clipboard</source>
-        <comment>Fee-bump PSBT saved</comment>
-        <translation type="unfinished">复制到剪贴板</translation>
-    </message>
-    </context>
-<context>
-    <name>WalletView</name>
-    <message>
-        <source>&amp;Export</source>
-        <translation type="unfinished">导出(&amp;E)</translation>
-    </message>
-    <message>
-        <source>Export the data in the current tab to a file</source>
-        <translation type="unfinished">将当前选项卡中的数据导出到文件</translation>
-    </message>
-    </context>
-<context>
-    <name>bitcoin-core</name>
-    <message>
-        <source>%s request to listen on port %u. This port is considered "bad" and thus it is unlikely that any peer will connect to it. See doc/p2p-bad-ports.md for details and a full list.</source>
-        <translation type="unfinished">%s请求监听端口%u。此端口被认为是“坏的”，所以不太可能有其他节点会连接过来。详情以及完整的端口列表请参见 doc/p2p-bad-ports.md 。</translation>
-    </message>
-    <message>
-        <source>Disk space for %s may not accommodate the block files. Approximately %u GB of data will be stored in this directory.</source>
-        <translation type="unfinished">%s的磁盘空间可能无法容纳区块文件。大约要在这个目录中储存 %uGB 的数据。</translation>
-    </message>
-    <message>
-        <source>Error loading wallet. Wallet requires blocks to be downloaded, and software does not currently support loading wallets while blocks are being downloaded out of order when using assumeutxo snapshots. Wallet should be able to load successfully after node sync reaches height %s</source>
-        <translation type="unfinished">加载钱包时出错。需要下载区块才能加载钱包，而且在使用assumeutxo快照时，下载区块是不按顺序的，这个时候软件不支持加载钱包。在节点同步至高度%s之后就应该可以加载钱包了。</translation>
-    </message>
     <message>
         <source>Error reading %s! Transaction data may be missing or incorrect. Rescanning wallet.</source>
         <translation type="unfinished">读取%s出错！交易数据可能丢失或有误。重新扫描钱包中。</translation>
     </message>
     <message>
-        <source>Error: Unable to produce descriptors for this legacy wallet. Make sure to provide the wallet's passphrase if it is encrypted.</source>
-        <translation type="unfinished">错误: 无法为该旧式钱包生成描述符。如果钱包已被加密，请确保提供的钱包加密密码正确。</translation>
+        <source>Error: Legacy wallets only support the "legacy", "p2sh-segwit", and "bech32" address types</source>
+        <translation type="unfinished">错误: 旧式钱包只支持 "legacy", "p2sh-segwit", 和 "bech32" 这三种地址类型</translation>
     </message>
     <message>
         <source>Invalid or corrupt peers.dat (%s). If you believe this is a bug, please report it to %s. As a workaround, you can move the file (%s) out of the way (rename, move, or delete) to have a new one created on the next start.</source>
@@ -1068,12 +382,8 @@
         <translation type="unfinished">无法完成由之前版本启动的 -txindex 升级。请用之前的版本重新启动，或者进行一次完整的 -reindex 。</translation>
     </message>
     <message>
-        <source>%s failed to validate the -assumeutxo snapshot state. This indicates a hardware problem, or a bug in the software, or a bad software modification that allowed an invalid snapshot to be loaded. As a result of this, the node will shut down and stop using any state that was built on the snapshot, resetting the chain height from %d to %d. On the next restart, the node will resume syncing from %d without using any snapshot data. Please report this incident to %s, including how you obtained the snapshot. The invalid snapshot chainstate has been left on disk in case it is helpful in diagnosing the issue that caused this error.</source>
-        <translation type="unfinished">%s 验证 -assumeutxo 快照状态失败。这表明硬件可能有问题，也可能是软件bug，或者还可能是软件被不当修改、从而让非法快照也能够被加载。因此，将关闭节点并停止使用从这个快照构建出的任何状态，并将链高度从 %d 重置到 %d 。下次启动时，节点将会不使用快照数据从 %d 继续同步。请将这个事件报告给 %s 并在报告中包括您是如何获得这份快照的。无效的链状态快照仍被保存至磁盘上以供诊断问题的原因。</translation>
-    </message>
-    <message>
-        <source>%s is set very high! Fees this large could be paid on a single transaction.</source>
-        <translation type="unfinished">%s被设置得很高! 这可是一次交易就有可能付出的手续费。</translation>
+        <source>%s request to listen on port %u. This port is considered "bad" and thus it is unlikely that any Bitcoin Core peers connect to it. See doc/p2p-bad-ports.md for details and a full list.</source>
+        <translation type="unfinished">%s请求监听端口 %u。这个端口被认为是“坏的”，所以不太可能有Bitcoin Core节点会连接到它。有关详细信息和完整列表，请参见 doc/p2p-bad-ports.md 。</translation>
     </message>
     <message>
         <source>-reindex-chainstate option is not compatible with -blockfilterindex. Please temporarily disable blockfilterindex while using -reindex-chainstate, or replace -reindex-chainstate with -reindex to fully rebuild all indexes.</source>
@@ -1088,6 +398,10 @@
         <translation type="unfinished">-reindex-chainstate 与 -txindex 不兼容。请在进行 -reindex-chainstate 时临时禁用 txindex ，或者改用 -reindex （而不是 -reindex-chainstate ）来完整地重建所有索引。</translation>
     </message>
     <message>
+        <source>Assumed-valid: last wallet synchronisation goes beyond available block data. You need to wait for the background validation chain to download more blocks.</source>
+        <translation type="unfinished">假定有效（assume-valid）: 上次同步钱包时进度越过了现有的区块数据。你需要等待后台验证链下载更多的区块。</translation>
+    </message>
+    <message>
         <source>Cannot provide specific connections and have addrman find outgoing connections at the same time.</source>
         <translation type="unfinished">在使用地址管理器(addrman)寻找出站连接时，无法同时提供特定的连接。</translation>
     </message>
@@ -1108,66 +422,24 @@
         <translation type="unfinished">错误：钱包中的交易%s无法被识别为属于迁移后的钱包</translation>
     </message>
     <message>
+        <source>Error: Unable to produce descriptors for this legacy wallet. Make sure the wallet is unlocked first</source>
+        <translation type="unfinished">错误：无法为这个遗留钱包生成输出描述符。请先确定钱包已被解锁</translation>
+    </message>
+    <message>
         <source>Failed to rename invalid peers.dat file. Please move or delete it and try again.</source>
         <translation type="unfinished">无法重命名无效的 peers.dat 文件。 请移动或删除它，然后重试。</translation>
     </message>
     <message>
-        <source>Fee estimation failed. Fallbackfee is disabled. Wait a few blocks or enable %s.</source>
-        <translation type="unfinished">手续费估计失败。而且备用手续费估计（fallbackfee）已被禁用。请再等一些区块，或者启用%s。</translation>
-    </message>
-    <message>
         <source>Incompatible options: -dnsseed=1 was explicitly specified, but -onlynet forbids connections to IPv4/IPv6</source>
         <translation type="unfinished">互不兼容的选项：-dnsseed=1 已被显式指定，但 -onlynet 禁止了IPv4/IPv6 连接</translation>
     </message>
     <message>
-        <source>Invalid amount for %s=&lt;amount&gt;: '%s' (must be at least the minrelay fee of %s to prevent stuck transactions)</source>
-        <translation type="unfinished">%s=&lt;amount&gt;: '%s' 中指定了非法的金额 (手续费必须至少达到最小转发费率(minrelay fee) %s 以避免交易卡着发不出去)</translation>
-    </message>
-    <message>
-        <source>Outbound connections restricted to CJDNS (-onlynet=cjdns) but -cjdnsreachable is not provided</source>
-        <translation type="unfinished">传出连接被限制为仅使用CJDNS (-onlynet=cjdns) ，但却未提供 -cjdnsreachable 参数。</translation>
-    </message>
-    <message>
         <source>Outbound connections restricted to Tor (-onlynet=onion) but the proxy for reaching the Tor network is explicitly forbidden: -onion=0</source>
         <translation type="unfinished">出站连接被限制为仅使用 Tor (-onlynet=onion)，但是到达 Tor 网络的代理被显式禁止： -onion=0</translation>
     </message>
     <message>
         <source>Outbound connections restricted to Tor (-onlynet=onion) but the proxy for reaching the Tor network is not provided: none of -proxy, -onion or -listenonion is given</source>
         <translation type="unfinished">出站连接被限制为仅使用 Tor (-onlynet=onion)，但是未提供到达 Tor 网络的代理：没有提供 -proxy=, -onion= 或 -listenonion 参数</translation>
-    </message>
-    <message>
-        <source>Outbound connections restricted to i2p (-onlynet=i2p) but -i2psam is not provided</source>
-        <translation type="unfinished">传出连接被限制为仅使用I2P (-onlynet=i2p) ，但却未提供 -i2psam 参数。</translation>
-    </message>
-    <message>
-        <source>The inputs size exceeds the maximum weight. Please try sending a smaller amount or manually consolidating your wallet's UTXOs</source>
-        <translation type="unfinished">输入大小超出了最大重量。请尝试减少发出的金额，或者手动整合一下钱包UTXO</translation>
-    </message>
-    <message>
-        <source>The preselected coins total amount does not cover the transaction target. Please allow other inputs to be automatically selected or include more coins manually</source>
-        <translation type="unfinished">预先选择的币总金额不能覆盖交易目标。请允许自动选择其他输入，或者手动加入更多的币</translation>
-    </message>
-    <message>
-        <source>Transaction requires one destination of non-0 value, a non-0 feerate, or a pre-selected input</source>
-        <translation type="unfinished">交易要求一个非零值目标，或是非零值手续费率，或是预选中的输入。</translation>
-    </message>
-    <message>
-        <source>UTXO snapshot failed to validate. Restart to resume normal initial block download, or try loading a different snapshot.</source>
-        <translation type="unfinished">验证UTXO快照失败。重启后，可以普通方式继续初始区块下载，或者也可以加载一个不同的快照。</translation>
-    </message>
-    <message>
-        <source>Unconfirmed UTXOs are available, but spending them creates a chain of transactions that will be rejected by the mempool</source>
-        <translation type="unfinished">未确认UTXO可用，但花掉它们将会创建一条会被内存池拒绝的交易链</translation>
-    </message>
-    <message>
-        <source>Unexpected legacy entry in descriptor wallet found. Loading wallet %s
-
-The wallet might have been tampered with or created with malicious intent.
-</source>
-        <translation type="unfinished">在描述符钱包中意料之外地找到了旧式条目。加载钱包%s
-
-钱包可能被篡改过，或者是出于恶意而被构建的。
-</translation>
     </message>
     <message>
         <source>Unrecognized descriptor found. Loading wallet %s
@@ -1198,6 +470,947 @@
 无法还原钱包备份</translation>
     </message>
     <message>
+        <source>Error: Could not add watchonly tx to watchonly wallet</source>
+        <translation type="unfinished">错误：无法添加仅观察交易至仅观察钱包</translation>
+    </message>
+    <message>
+        <source>Error: Could not delete watchonly transactions</source>
+        <translation type="unfinished">错误：无法删除仅观察交易</translation>
+    </message>
+    <message>
+        <source>Error: Failed to create new watchonly wallet</source>
+        <translation type="unfinished">错误：创建新仅观察钱包失败</translation>
+    </message>
+    <message>
+        <source>Error: Not all watchonly txs could be deleted</source>
+        <translation type="unfinished">错误：有些仅观察交易无法被删除</translation>
+    </message>
+    <message>
+        <source>Error: This wallet already uses SQLite</source>
+        <translation type="unfinished">错误：此钱包已经在使用SQLite</translation>
+    </message>
+    <message>
+        <source>Error: This wallet is already a descriptor wallet</source>
+        <translation type="unfinished">错误：这个钱包已经是输出描述符钱包</translation>
+    </message>
+    <message>
+        <source>Error: Unable to begin reading all records in the database</source>
+        <translation type="unfinished">错误：无法开始读取这个数据库中的所有记录</translation>
+    </message>
+    <message>
+        <source>Error: Unable to make a backup of your wallet</source>
+        <translation type="unfinished">错误：无法为你的钱包创建备份</translation>
+    </message>
+    <message>
+        <source>Error: Unable to read all records in the database</source>
+        <translation type="unfinished">错误：无法读取这个数据库中的所有记录</translation>
+    </message>
+    <message>
+        <source>Error: Unable to remove watchonly address book data</source>
+        <translation type="unfinished">错误：无法移除仅观察地址簿数据</translation>
+    </message>
+    <message>
+        <source>Input not found or already spent</source>
+        <translation type="unfinished">找不到交易項，或可能已經花掉了</translation>
+    </message>
+    <message>
+        <source>Listening for incoming connections failed (listen returned error %s)</source>
+        <translation type="unfinished">监听外部连接失败 (listen函数返回了错误 %s)</translation>
+    </message>
+    <message>
+        <source>Missing amount</source>
+        <translation type="unfinished">缺少金額</translation>
+    </message>
+    <message>
+        <source>Missing solving data for estimating transaction size</source>
+        <translation type="unfinished">缺少用於估計交易規模的求解數據</translation>
+    </message>
+    <message>
+        <source>No addresses available</source>
+        <translation type="unfinished">沒有可用的地址</translation>
+    </message>
+    <message>
+        <source>Transaction change output index out of range</source>
+        <translation type="unfinished">交易尋找零輸出項超出範圍</translation>
+    </message>
+    <message>
+        <source>Transaction needs a change address, but we can't generate it.</source>
+        <translation type="unfinished">交易需要一个找零地址，但是我们无法生成它。</translation>
+    </message>
+    <message>
+        <source>Unable to allocate memory for -maxsigcachesize: '%s' MiB</source>
+        <translation type="unfinished">无法为 -maxsigcachesize: '%s' MiB 分配内存</translation>
+    </message>
+    <message>
+        <source>Unable to find UTXO for external input</source>
+        <translation type="unfinished">无法为外部输入找到UTXO</translation>
+    </message>
+    <message>
+        <source>Unable to parse -maxuploadtarget: '%s'</source>
+        <translation type="unfinished">無法解析-最大上傳目標:'%s'</translation>
+    </message>
+    <message>
+        <source>Unable to unload the wallet before migrating</source>
+        <translation type="unfinished">在迁移前无法卸载钱包</translation>
+    </message>
+    <message>
+        <source>Unsupported global logging level -loglevel=%s. Valid values: %s.</source>
+        <translation type="unfinished">不支持的全局日志等级 -loglevel=%s 。有效的数值：%s 。</translation>
+    </message>
+    </context>
+<context>
+    <name>BitcoinGUI</name>
+    <message>
+        <source>&amp;Minimize</source>
+        <translation type="unfinished">最小化</translation>
+    </message>
+    <message>
+        <source>&amp;File</source>
+        <translation type="unfinished">&amp;文件</translation>
+    </message>
+    <message>
+        <source>&amp;Settings</source>
+        <translation type="unfinished">&amp;设置</translation>
+    </message>
+    <message>
+        <source>&amp;Help</source>
+        <translation type="unfinished">&amp;帮助</translation>
+    </message>
+    <message>
+        <source>Tabs toolbar</source>
+        <translation type="unfinished">标签工具栏</translation>
+    </message>
+    <message numerus="yes">
+        <source>Processed %n block(s) of transaction history.</source>
+        <translation type="unfinished">
+            <numerusform>已處裡%n個區塊的交易紀錄</numerusform>
+        </translation>
+    </message>
+    <message>
+        <source>Load PSBT from &amp;clipboard…</source>
+        <translation type="unfinished">從剪貼簿載入PSBT</translation>
+    </message>
+    <message>
+        <source>Load PSBT from &amp;clipboard…</source>
+        <translation type="unfinished">從剪貼簿載入PSBT</translation>
+    </message>
+    <message>
+        <source>Node window</source>
+        <translation type="unfinished">结点窗口</translation>
+    </message>
+    <message>
+        <source>Open node debugging and diagnostic console</source>
+        <translation type="unfinished">打开结点的调试和诊断控制台</translation>
+    </message>
+    <message>
+        <source>&amp;Sending addresses</source>
+        <translation type="unfinished">&amp;发送地址</translation>
+    </message>
+    <message>
+        <source>&amp;Receiving addresses</source>
+        <translation type="unfinished">&amp;接受地址</translation>
+    </message>
+    <message>
+        <source>Open a bitcoin: URI</source>
+        <translation type="unfinished">打开比特币: URI</translation>
+    </message>
+    <message>
+        <source>Open Wallet</source>
+        <translation type="unfinished">打开钱包</translation>
+    </message>
+    <message>
+        <source>Open a wallet</source>
+        <translation type="unfinished">打开一个钱包</translation>
+    </message>
+    <message>
+        <source>Close wallet</source>
+        <translation type="unfinished">关闭钱包</translation>
+    </message>
+    <message>
+        <source>Restore Wallet…</source>
+        <extracomment>Name of the menu item that restores wallet from a backup file.</extracomment>
+        <translation type="unfinished">恢復錢包...</translation>
+    </message>
+    <message>
+        <source>Restore a wallet from a backup file</source>
+        <extracomment>Status tip for Restore Wallet menu item</extracomment>
+        <translation type="unfinished">從備份檔案中恢復錢包</translation>
+    </message>
+    <message>
+        <source>Show the %1 help message to get a list with possible Bitcoin command-line options</source>
+        <translation type="unfinished">显示%1帮助消息以获得可能包含Bitcoin命令行选项的列表</translation>
+    </message>
+    <message>
+        <source>default wallet</source>
+        <translation type="unfinished">默认钱包</translation>
+    </message>
+    <message>
+        <source>No wallets available</source>
+        <translation type="unfinished">无可用钱包</translation>
+    </message>
+    <message>
+        <source>Load Wallet Backup</source>
+        <extracomment>The title for Restore Wallet File Windows</extracomment>
+        <translation type="unfinished">載入錢包備份</translation>
+    </message>
+    <message>
+        <source>Restore Wallet</source>
+        <extracomment>Title of pop-up window shown when the user is attempting to restore a wallet.</extracomment>
+        <translation type="unfinished">恢復錢包</translation>
+    </message>
+    <message>
+        <source>&amp;Window</source>
+        <translation type="unfinished">&amp;窗口</translation>
+    </message>
+    <message>
+        <source>Zoom</source>
+        <translation type="unfinished">缩放</translation>
+    </message>
+    <message>
+        <source>Main Window</source>
+        <translation type="unfinished">主窗口</translation>
+    </message>
+    <message>
+        <source>%1 client</source>
+        <translation type="unfinished">%1 客户端</translation>
+    </message>
+    <message>
+        <source>&amp;Hide</source>
+        <translation type="unfinished">隐藏(&amp;H)</translation>
+    </message>
+    <message>
+        <source>S&amp;how</source>
+        <translation type="unfinished">&amp;顯示</translation>
+    </message>
+    <message numerus="yes">
+        <source>%n active connection(s) to Bitcoin network.</source>
+        <extracomment>A substring of the tooltip.</extracomment>
+        <translation type="unfinished">
+            <numerusform> %n 与比特币网络接。</numerusform>
+        </translation>
+    </message>
+    <message>
+        <source>Pre-syncing Headers (%1%)…</source>
+        <translation type="unfinished">預先同步標頭(%1%)</translation>
+    </message>
+    <message>
+        <source>Error: %1</source>
+        <translation type="unfinished">错误: %1</translation>
+    </message>
+    </context>
+<context>
+    <name>CoinControlDialog</name>
+    <message>
+        <source>Copy amount</source>
+        <translation type="unfinished">复制金额</translation>
+    </message>
+    <message>
+        <source>Copy transaction &amp;ID and output index</source>
+        <translation type="unfinished">複製交易&amp;ID與輸出序號</translation>
+    </message>
+    <message>
+        <source>Copy fee</source>
+        <translation type="unfinished">复制手续费</translation>
+    </message>
+    <message>
+        <source>yes</source>
+        <translation type="unfinished">是</translation>
+    </message>
+    <message>
+        <source>This label turns red if any recipient receives an amount smaller than the current dust threshold.</source>
+        <translation type="unfinished">当任何一个收款金额小于目前的粉尘金额阈值时，文字会变红色。</translation>
+    </message>
+    <message>
+        <source>(no label)</source>
+        <translation type="unfinished">(无标签)</translation>
+    </message>
+    </context>
+<context>
+    <name>CreateWalletActivity</name>
+    <message>
+        <source>Creating Wallet &lt;b&gt;%1&lt;/b&gt;…</source>
+        <extracomment>Descriptive text of the create wallet progress window which indicates to the user which wallet is currently being created.</extracomment>
+        <translation type="unfinished">正在创建钱包&lt;b&gt;%1&lt;/b&gt;...</translation>
+    </message>
+    <message>
+        <source>Too many external signers found</source>
+        <translation type="unfinished">偵測到的外接簽名器過多</translation>
+    </message>
+</context>
+<context>
+    <name>OpenWalletActivity</name>
+    <message>
+        <source>Open Wallet</source>
+        <extracomment>Title of window indicating the progress of opening of a wallet.</extracomment>
+        <translation type="unfinished">打开钱包</translation>
+    </message>
+    </context>
+<context>
+    <name>RestoreWalletActivity</name>
+    <message>
+        <source>Restore Wallet</source>
+        <extracomment>Title of progress window which is displayed when wallets are being restored.</extracomment>
+        <translation type="unfinished">恢復錢包</translation>
+    </message>
+    <message>
+        <source>Restoring Wallet &lt;b&gt;%1&lt;/b&gt;…</source>
+        <extracomment>Descriptive text of the restore wallets progress window which indicates to the user that wallets are currently being restored.</extracomment>
+        <translation type="unfinished">正在恢復錢包&lt;b&gt;%1&lt;/b&gt;...</translation>
+    </message>
+    <message>
+        <source>Restore wallet failed</source>
+        <extracomment>Title of message box which is displayed when the wallet could not be restored.</extracomment>
+        <translation type="unfinished">恢復錢包失敗</translation>
+    </message>
+    <message>
+        <source>Restore wallet warning</source>
+        <extracomment>Title of message box which is displayed when the wallet is restored with some warning.</extracomment>
+        <translation type="unfinished">恢復錢包警告</translation>
+    </message>
+    <message>
+        <source>Restore wallet message</source>
+        <extracomment>Title of message box which is displayed when the wallet is successfully restored.</extracomment>
+        <translation type="unfinished">恢復錢包訊息</translation>
+    </message>
+</context>
+<context>
+    <name>WalletController</name>
+    <message>
+        <source>Close wallet</source>
+        <translation type="unfinished">关闭钱包</translation>
+    </message>
+    </context>
+<context>
+    <name>EditAddressDialog</name>
+    <message>
+        <source>Edit sending address</source>
+        <translation type="unfinished">编辑付款地址</translation>
+    </message>
+    </context>
+<context>
+    <name>Intro</name>
+    <message numerus="yes">
+        <source>%n GB of space available</source>
+        <translation type="unfinished">
+            <numerusform>%nGB可用</numerusform>
+        </translation>
+    </message>
+    <message numerus="yes">
+        <source>(of %n GB needed)</source>
+        <translation type="unfinished">
+            <numerusform>(需要 %n GB)</numerusform>
+        </translation>
+    </message>
+    <message numerus="yes">
+        <source>(%n GB needed for full chain)</source>
+        <translation type="unfinished">
+            <numerusform>（完整區塊鏈需要%n GB）</numerusform>
+        </translation>
+    </message>
+    <message>
+        <source>Choose data directory</source>
+        <translation type="unfinished">选择数据目录</translation>
+    </message>
+    <message numerus="yes">
+        <source>(sufficient to restore backups %n day(s) old)</source>
+        <extracomment>Explanatory text on the capability of the current prune target.</extracomment>
+        <translation type="unfinished">
+            <numerusform>(sufficient to restore backups %n day(s) old)</numerusform>
+        </translation>
+    </message>
+    <message>
+        <source>Error</source>
+        <translation type="unfinished">错误</translation>
+    </message>
+    <message>
+        <source>When you click OK, %1 will begin to download and process the full %4 block chain (%2 GB) starting with the earliest transactions in %3 when %4 initially launched.</source>
+        <translation type="unfinished">當你點擊「確認」，%1會開始下載，並從%3年最早的交易，處裡整個%4區塊鏈(大小:%2GB)</translation>
+    </message>
+    </context>
+<context>
+    <name>ModalOverlay</name>
+    <message>
+        <source>Unknown. Pre-syncing Headers (%1, %2%)…</source>
+        <translation type="unfinished">不明。正在預先同步標頭(%1, %2%)...</translation>
+    </message>
+</context>
+<context>
+    <name>OptionsDialog</name>
+    <message>
+        <source>Full path to a %1 compatible script (e.g. C:\Downloads\hwi.exe or /Users/you/Downloads/hwi.py). Beware: malware can steal your coins!</source>
+        <translation type="unfinished">与%1兼容的脚本文件路径（例如 C:\Downloads\hwi.exe 或者 /Users/you/Downloads/hwi.py ）。注意：恶意软件可以偷币！</translation>
+    </message>
+    <message>
+        <source>IP address of the proxy (e.g. IPv4: 127.0.0.1 / IPv6: ::1)</source>
+        <translation type="unfinished">代理服务器 IP 地址 (例如 IPv4: 127.0.0.1 / IPv6: ::1)</translation>
+    </message>
+    <message>
+        <source>Shows if the supplied default SOCKS5 proxy is used to reach peers via this network type.</source>
+        <translation type="unfinished">显示默认的SOCKS5代理是否被用于在该类型的网络下连接同伴。</translation>
+    </message>
+    <message>
+        <source>Minimize instead of exit the application when the window is closed. When this option is enabled, the application will be closed only after selecting Exit in the menu.</source>
+        <translation type="unfinished">窗口被关闭时最小化程序而不是退出。当此选项启用时，只有在菜单中选择“退出”时才会让程序退出。</translation>
+    </message>
+    <message>
+        <source>Options set in this dialog are overridden by the command line:</source>
+        <translation type="unfinished">这个对话框中的设置已被如下命令行选项覆盖:</translation>
+    </message>
+    <message>
+        <source>Open the %1 configuration file from the working directory.</source>
+        <translation type="unfinished">從工作目錄開啟設定檔 %1。</translation>
+    </message>
+    <message>
+        <source>Open Configuration File</source>
+        <translation type="unfinished">開啟設定檔</translation>
+    </message>
+    <message>
+        <source>Reset all client options to default.</source>
+        <translation type="unfinished">重設所有客戶端軟體選項成預設值。</translation>
+    </message>
+    <message>
+        <source>&amp;Reset Options</source>
+        <translation type="unfinished">重設選項(&amp;R)</translation>
+    </message>
+    <message>
+        <source>&amp;Network</source>
+        <translation type="unfinished">网络(&amp;N)</translation>
+    </message>
+    <message>
+        <source>Reverting this setting requires re-downloading the entire blockchain.</source>
+        <translation type="unfinished">警告:还原此设置需要重新下载整个区块链。</translation>
+    </message>
+    <message>
+        <source>Maximum database cache size. A larger cache can contribute to faster sync, after which the benefit is less pronounced for most use cases. Lowering the cache size will reduce memory usage. Unused mempool memory is shared for this cache.</source>
+        <extracomment>Tooltip text for Options window setting that sets the size of the database cache. Explains the corresponding effects of increasing/decreasing this value.</extracomment>
+        <translation type="unfinished">数据库缓存的最大大小。加大缓存有助于加快同步，但对于大多数使用场景来说，继续加大后收效会越来越不明显。降低缓存大小将会减小内存使用量。内存池中尚未被使用的那部分内存也会被共享用于这里的数据库缓存。</translation>
+    </message>
+    <message>
+        <source>Set the number of script verification threads. Negative values correspond to the number of cores you want to leave free to the system.</source>
+        <extracomment>Tooltip text for Options window setting that sets the number of script verification threads. Explains that negative values mean to leave these many cores free to the system.</extracomment>
+        <translation type="unfinished">设置脚本验证线程的数量。负值则表示你想要保留给系统的核心数量。</translation>
+    </message>
+    <message>
+        <source>(0 = auto, &lt;0 = leave that many cores free)</source>
+        <translation type="unfinished">(0 表示程式自動決定，小於 0 表示保留處理器核心不用的數目)</translation>
+    </message>
+    <message>
+        <source>This allows you or a third party tool to communicate with the node through command-line and JSON-RPC commands.</source>
+        <extracomment>Tooltip text for Options window setting that enables the RPC server.</extracomment>
+        <translation type="unfinished">这允许作为用户的你或第三方工具通过命令行和JSON-RPC命令行与节点通信。</translation>
+    </message>
+    <message>
+        <source>Enable R&amp;PC server</source>
+        <extracomment>An Options window setting to enable the RPC server.</extracomment>
+        <translation type="unfinished">启用R&amp;PC服务器</translation>
+    </message>
+    <message>
+        <source>Whether to set subtract fee from amount as default or not.</source>
+        <extracomment>Tooltip text for Options window setting that sets subtracting the fee from a sending amount as default.</extracomment>
+        <translation type="unfinished">是否要默认从金额中减去手续费。</translation>
+    </message>
+    <message>
+        <source>Subtract &amp;fee from amount by default</source>
+        <extracomment>An Options window setting to set subtracting the fee from a sending amount as default.</extracomment>
+        <translation type="unfinished">默认从金额中减去交易手续费(&amp;F)</translation>
+    </message>
+    <message>
+        <source>If you disable the spending of unconfirmed change, the change from a transaction cannot be used until that transaction has at least one confirmation. This also affects how your balance is computed.</source>
+        <translation type="unfinished">如果您禁止动用尚未确认的找零资金，则一笔交易的找零资金至少需要有1个确认后才能动用。这同时也会影响账户余额的计算。</translation>
+    </message>
+    <message>
+        <source>Enable &amp;PSBT controls</source>
+        <extracomment>An options window setting to enable PSBT controls.</extracomment>
+        <translation type="unfinished">启用&amp;PSBT控件</translation>
+    </message>
+    <message>
+        <source>Whether to show PSBT controls.</source>
+        <extracomment>Tooltip text for options window setting that enables PSBT controls.</extracomment>
+        <translation type="unfinished">是否要显示PSBT控件</translation>
+    </message>
+    <message>
+        <source>&amp;External signer script path</source>
+        <translation type="unfinished">外部签名器脚本路径(&amp;E)</translation>
+    </message>
+    <message>
+        <source>&amp;Window</source>
+        <translation type="unfinished">&amp;窗口</translation>
+    </message>
+    <message>
+        <source>Third-party URLs (e.g. a block explorer) that appear in the transactions tab as context menu items. %s in the URL is replaced by transaction hash. Multiple URLs are separated by vertical bar |.</source>
+        <translation type="unfinished">这个第三方网址（比如区块浏览器）会出现在交易选项卡的右键菜单中。 网址中的%s代表交易哈希。多个网址需要用竖线 | 相互分隔。</translation>
+    </message>
+    <message>
+        <source>&amp;Third-party transaction URLs</source>
+        <translation type="unfinished">第三方交易网址(&amp;T)</translation>
+    </message>
+    <message>
+        <source>Current settings will be backed up at "%1".</source>
+        <extracomment>Text explaining to the user that the client's current settings will be backed up at a specific location. %1 is a stand-in argument for the backup location's path.</extracomment>
+        <translation type="unfinished">当前设置将会被备份到 "%1"。</translation>
+    </message>
+    <message>
+        <source>Continue</source>
+        <translation type="unfinished">继续</translation>
+    </message>
+    <message>
+        <source>Error</source>
+        <translation type="unfinished">错误</translation>
+    </message>
+    </context>
+<context>
+    <name>OptionsModel</name>
+    <message>
+        <source>Could not read setting "%1", %2.</source>
+        <translation type="unfinished">无法读取设置 "%1"，%2。</translation>
+    </message>
+</context>
+<context>
+    <name>PSBTOperationsDialog</name>
+    <message>
+        <source>PSBT Operations</source>
+        <translation type="unfinished">PSBT操作</translation>
+    </message>
+    <message>
+        <source>Cannot sign inputs while wallet is locked.</source>
+        <translation type="unfinished">钱包已锁定，无法签名交易输入项。</translation>
+    </message>
+    <message>
+        <source>(But no wallet is loaded.)</source>
+        <translation type="unfinished">(但没有加载钱包。)</translation>
+    </message>
+    </context>
+<context>
+    <name>PeerTableModel</name>
+    <message>
+        <source>Age</source>
+        <extracomment>Title of Peers Table column which indicates the duration (length of time) since the peer connection started.</extracomment>
+        <translation type="unfinished">连接时间</translation>
+    </message>
+    <message>
+        <source>Direction</source>
+        <extracomment>Title of Peers Table column which indicates the direction the peer connection was initiated from.</extracomment>
+        <translation type="unfinished">方向</translation>
+    </message>
+    <message>
+        <source>Address</source>
+        <extracomment>Title of Peers Table column which contains the IP/Onion/I2P address of the connected peer.</extracomment>
+        <translation type="unfinished">地址</translation>
+    </message>
+    </context>
+<context>
+    <name>RPCConsole</name>
+    <message>
+        <source>Whether we relay transactions to this peer.</source>
+        <translation type="unfinished">是否要将交易转发给这个节点。</translation>
+    </message>
+    <message>
+        <source>Transaction Relay</source>
+        <translation type="unfinished">交易转发</translation>
+    </message>
+    <message>
+        <source>Last Transaction</source>
+        <translation type="unfinished">最近交易</translation>
+    </message>
+    <message>
+        <source>Whether we relay addresses to this peer.</source>
+        <extracomment>Tooltip text for the Address Relay field in the peer details area, which displays whether we relay addresses to this peer (Yes/No).</extracomment>
+        <translation type="unfinished">是否把地址转发给这个节点。</translation>
+    </message>
+    <message>
+        <source>Address Relay</source>
+        <extracomment>Text title for the Address Relay field in the peer details area, which displays whether we relay addresses to this peer (Yes/No).</extracomment>
+        <translation type="unfinished">地址转发</translation>
+    </message>
+    <message>
+        <source>The total number of addresses received from this peer that were processed (excludes addresses that were dropped due to rate-limiting).</source>
+        <extracomment>Tooltip text for the Addresses Processed field in the peer details area, which displays the total number of addresses received from this peer that were processed (excludes addresses that were dropped due to rate-limiting).</extracomment>
+        <translation type="unfinished">从这个节点接收并处理过的地址总数（除去因频次限制而丢弃的那些地址）。</translation>
+    </message>
+    <message>
+        <source>The total number of addresses received from this peer that were dropped (not processed) due to rate-limiting.</source>
+        <extracomment>Tooltip text for the Addresses Rate-Limited field in the peer details area, which displays the total number of addresses received from this peer that were dropped (not processed) due to rate-limiting.</extracomment>
+        <translation type="unfinished">从这个节点接收后又因频次限制而丢弃（未被处理）的地址总数。</translation>
+    </message>
+    <message>
+        <source>Addresses Processed</source>
+        <extracomment>Text title for the Addresses Processed field in the peer details area, which displays the total number of addresses received from this peer that were processed (excludes addresses that were dropped due to rate-limiting).</extracomment>
+        <translation type="unfinished">已处理地址</translation>
+    </message>
+    <message>
+        <source>Addresses Rate-Limited</source>
+        <extracomment>Text title for the Addresses Rate-Limited field in the peer details area, which displays the total number of addresses received from this peer that were dropped (not processed) due to rate-limiting.</extracomment>
+        <translation type="unfinished">被频率限制丢弃的地址</translation>
+    </message>
+    <message>
+        <source>Node window</source>
+        <translation type="unfinished">结点窗口</translation>
+    </message>
+    <message>
+        <source>&amp;Copy IP/Netmask</source>
+        <extracomment>Context menu action to copy the IP/Netmask of a banned peer. IP/Netmask is the combination of a peer's IP address and its Netmask. For IP address, see: https://en.wikipedia.org/wiki/IP_address.</extracomment>
+        <translation type="unfinished">复制IP/网络掩码(&amp;C)</translation>
+    </message>
+    </context>
+<context>
+    <name>ReceiveCoinsDialog</name>
+    <message>
+        <source>Base58 (Legacy)</source>
+        <translation type="unfinished">Base58 (旧式)</translation>
+    </message>
+    <message>
+        <source>Not recommended due to higher fees and less protection against typos.</source>
+        <translation type="unfinished">因手续费较高，而且打字错误防护较弱，故不推荐。</translation>
+    </message>
+    <message>
+        <source>Generates an address compatible with older wallets.</source>
+        <translation type="unfinished">生成一个与旧版钱包兼容的地址。</translation>
+    </message>
+    <message>
+        <source>Generates a native segwit address (BIP-173). Some old wallets don't support it.</source>
+        <translation type="unfinished">生成一个原生隔离见证地址 (BIP-173) 。不被部分旧版本钱包所支持。</translation>
+    </message>
+    <message>
+        <source>Bech32m (BIP-350) is an upgrade to Bech32, wallet support is still limited.</source>
+        <translation type="unfinished">Bech32m (BIP-350) 是对 Bech32 的更新升级，支持它的钱包仍然比较有限。</translation>
+    </message>
+    </context>
+<context>
+    <name>RecentRequestsTableModel</name>
+    <message>
+        <source>Label</source>
+        <translation type="unfinished">标签</translation>
+    </message>
+    <message>
+        <source>(no label)</source>
+        <translation type="unfinished">(无标签)</translation>
+    </message>
+    </context>
+<context>
+    <name>SendCoinsDialog</name>
+    <message>
+        <source>Copy amount</source>
+        <translation type="unfinished">复制金额</translation>
+    </message>
+    <message>
+        <source>Copy fee</source>
+        <translation type="unfinished">复制手续费</translation>
+    </message>
+    <message>
+        <source>Do you want to create this transaction?</source>
+        <extracomment>Message displayed when attempting to create a transaction. Cautionary text to prompt the user to verify that the displayed transaction details represent the transaction the user intends to create.</extracomment>
+        <translation type="unfinished">要创建这笔交易吗？</translation>
+    </message>
+    <message>
+        <source>Please, review your transaction. You can create and send this transaction or create a Partially Signed Bitcoin Transaction (PSBT), which you can save or copy and then sign with, e.g., an offline %1 wallet, or a PSBT-compatible hardware wallet.</source>
+        <extracomment>Text to inform a user attempting to create a transaction of their current options. At this stage, a user can send their transaction or create a PSBT. This string is displayed when both private keys and PSBT controls are enabled.</extracomment>
+        <translation type="unfinished">请务必仔细检查您的交易。你可以创建并发送这笔交易；也可以创建一个“部分签名比特币交易(PSBT)”，它可以被保存下来或被复制出去，然后就可以对它进行签名，比如用离线%1钱包，或是用兼容PSBT的硬件钱包。</translation>
+    </message>
+    <message>
+        <source>Unsigned Transaction</source>
+        <comment>PSBT copied</comment>
+        <extracomment>Caption of "PSBT has been copied" messagebox</extracomment>
+        <translation type="unfinished">未签名交易</translation>
+    </message>
+    <message>
+        <source>The PSBT has been copied to the clipboard. You can also save it.</source>
+        <translation type="unfinished">PSBT已被复制到剪贴板。您也可以保存它。</translation>
+    </message>
+    <message>
+        <source>PSBT saved to disk</source>
+        <translation type="unfinished">PSBT已保存到磁盘</translation>
+    </message>
+    <message numerus="yes">
+        <source>Estimated to begin confirmation within %n block(s).</source>
+        <translation type="unfinished">
+            <numerusform>预计%n个区块内确认。</numerusform>
+        </translation>
+    </message>
+    <message>
+        <source>(no label)</source>
+        <translation type="unfinished">(无标签)</translation>
+    </message>
+</context>
+<context>
+    <name>SendConfirmationDialog</name>
+    <message>
+        <source>Send</source>
+        <translation type="unfinished">发送</translation>
+    </message>
+    </context>
+<context>
+    <name>SplashScreen</name>
+    <message>
+        <source>(press q to shutdown and continue later)</source>
+        <translation type="unfinished">(按q退出并在以后继续)</translation>
+    </message>
+    <message>
+        <source>press q to shutdown</source>
+        <translation type="unfinished">按q键关闭并退出</translation>
+    </message>
+</context>
+<context>
+    <name>TransactionDesc</name>
+    <message>
+        <source>0/unconfirmed, in memory pool</source>
+        <extracomment>Text explaining the current status of a transaction, shown in the status field of the details window for this transaction. This status represents an unconfirmed transaction that is in the memory pool.</extracomment>
+        <translation type="unfinished">0/未确认，在内存池中</translation>
+    </message>
+    <message>
+        <source>0/unconfirmed, not in memory pool</source>
+        <extracomment>Text explaining the current status of a transaction, shown in the status field of the details window for this transaction. This status represents an unconfirmed transaction that is not in the memory pool.</extracomment>
+        <translation type="unfinished">0/未确认，不在内存池中</translation>
+    </message>
+    <message numerus="yes">
+        <source>matures in %n more block(s)</source>
+        <translation type="unfinished">
+            <numerusform>在%n个区块内成熟</numerusform>
+        </translation>
+    </message>
+    </context>
+<context>
+    <name>TransactionTableModel</name>
+    <message>
+        <source>Label</source>
+        <translation type="unfinished">标签</translation>
+    </message>
+    <message>
+        <source>(no label)</source>
+        <translation type="unfinished">(无标签)</translation>
+    </message>
+    </context>
+<context>
+    <name>TransactionView</name>
+    <message>
+        <source>Show in %1</source>
+        <extracomment>Transactions table context menu action to show the selected transaction in a third-party block explorer. %1 is a stand-in argument for the URL of the explorer.</extracomment>
+        <translation type="unfinished">在 %1中显示</translation>
+    </message>
+    <message>
+        <source>Comma separated file</source>
+        <extracomment>Expanded name of the CSV file format. See: https://en.wikipedia.org/wiki/Comma-separated_values.</extracomment>
+        <translation type="unfinished">逗号分隔文件</translation>
+    </message>
+    <message>
+        <source>Label</source>
+        <translation type="unfinished">标签</translation>
+    </message>
+    <message>
+        <source>Address</source>
+        <translation type="unfinished">地址</translation>
+    </message>
+    <message>
+        <source>Exporting Failed</source>
+        <translation type="unfinished">导出失败</translation>
+    </message>
+    </context>
+<context>
+    <name>WalletFrame</name>
+    <message>
+        <source>Error</source>
+        <translation type="unfinished">错误</translation>
+    </message>
+    </context>
+<context>
+    <name>WalletModel</name>
+    <message>
+        <source>Copied to clipboard</source>
+        <comment>Fee-bump PSBT saved</comment>
+        <translation type="unfinished">复制到剪贴板</translation>
+    </message>
+    </context>
+<context>
+    <name>WalletView</name>
+    <message>
+        <source>&amp;Export</source>
+        <translation type="unfinished">导出(&amp;E)</translation>
+    </message>
+    <message>
+        <source>Export the data in the current tab to a file</source>
+        <translation type="unfinished">将当前选项卡中的数据导出到文件</translation>
+    </message>
+    </context>
+<context>
+    <name>bitcoin-core</name>
+    <message>
+        <source>%s request to listen on port %u. This port is considered "bad" and thus it is unlikely that any peer will connect to it. See doc/p2p-bad-ports.md for details and a full list.</source>
+        <translation type="unfinished">%s请求监听端口%u。此端口被认为是“坏的”，所以不太可能有其他节点会连接过来。详情以及完整的端口列表请参见 doc/p2p-bad-ports.md 。</translation>
+    </message>
+    <message>
+        <source>Disk space for %s may not accommodate the block files. Approximately %u GB of data will be stored in this directory.</source>
+        <translation type="unfinished">%s的磁盘空间可能无法容纳区块文件。大约要在这个目录中储存 %uGB 的数据。</translation>
+    </message>
+    <message>
+        <source>Error loading wallet. Wallet requires blocks to be downloaded, and software does not currently support loading wallets while blocks are being downloaded out of order when using assumeutxo snapshots. Wallet should be able to load successfully after node sync reaches height %s</source>
+        <translation type="unfinished">加载钱包时出错。需要下载区块才能加载钱包，而且在使用assumeutxo快照时，下载区块是不按顺序的，这个时候软件不支持加载钱包。在节点同步至高度%s之后就应该可以加载钱包了。</translation>
+    </message>
+    <message>
+        <source>Error reading %s! Transaction data may be missing or incorrect. Rescanning wallet.</source>
+        <translation type="unfinished">读取%s出错！交易数据可能丢失或有误。重新扫描钱包中。</translation>
+    </message>
+    <message>
+        <source>Error: Unable to produce descriptors for this legacy wallet. Make sure to provide the wallet's passphrase if it is encrypted.</source>
+        <translation type="unfinished">错误: 无法为该旧式钱包生成描述符。如果钱包已被加密，请确保提供的钱包加密密码正确。</translation>
+    </message>
+    <message>
+        <source>Invalid or corrupt peers.dat (%s). If you believe this is a bug, please report it to %s. As a workaround, you can move the file (%s) out of the way (rename, move, or delete) to have a new one created on the next start.</source>
+        <translation type="unfinished">无效或损坏的peers.dat (%s)。如果你确信这是一个bug，请反馈到%s。作为变通办法，你可以把现有文件 (%s) 移开(重命名、移动或删除)，这样就可以在下次启动时创建一个新文件了。</translation>
+    </message>
+    <message>
+        <source>Prune mode is incompatible with -reindex-chainstate. Use full -reindex instead.</source>
+        <translation type="unfinished">修剪模式与 -reindex-chainstate 不兼容。请进行一次完整的 -reindex 。</translation>
+    </message>
+    <message>
+        <source>The block index db contains a legacy 'txindex'. To clear the occupied disk space, run a full -reindex, otherwise ignore this error. This error message will not be displayed again.</source>
+        <translation type="unfinished">区块索引数据库含有历史遗留的 'txindex' 。可以运行完整的 -reindex 来清理被占用的磁盘空间；也可以忽略这个错误。这个错误消息将不会再次显示。</translation>
+    </message>
+    <message>
+        <source>Unsupported chainstate database format found. Please restart with -reindex-chainstate. This will rebuild the chainstate database.</source>
+        <translation type="unfinished">找到了不受支持的 chainstate 数据库格式。请使用 -reindex-chainstate 参数重启。这将会重建 chainstate 数据库。</translation>
+    </message>
+    <message>
+        <source>Wallet created successfully. The legacy wallet type is being deprecated and support for creating and opening legacy wallets will be removed in the future.</source>
+        <translation type="unfinished">钱包创建成功。旧式钱包已被弃用，未来将不再支持创建或打开旧式钱包。</translation>
+    </message>
+    <message>
+        <source>Cannot set -forcednsseed to true when setting -dnsseed to false.</source>
+        <translation type="unfinished">在 -dnsseed 被设为 false 时无法将 -forcednsseed 设为 true 。</translation>
+    </message>
+    <message>
+        <source>The -txindex upgrade started by a previous version cannot be completed. Restart with the previous version or run a full -reindex.</source>
+        <translation type="unfinished">无法完成由之前版本启动的 -txindex 升级。请用之前的版本重新启动，或者进行一次完整的 -reindex 。</translation>
+    </message>
+    <message>
+        <source>%s failed to validate the -assumeutxo snapshot state. This indicates a hardware problem, or a bug in the software, or a bad software modification that allowed an invalid snapshot to be loaded. As a result of this, the node will shut down and stop using any state that was built on the snapshot, resetting the chain height from %d to %d. On the next restart, the node will resume syncing from %d without using any snapshot data. Please report this incident to %s, including how you obtained the snapshot. The invalid snapshot chainstate has been left on disk in case it is helpful in diagnosing the issue that caused this error.</source>
+        <translation type="unfinished">%s 验证 -assumeutxo 快照状态失败。这表明硬件可能有问题，也可能是软件bug，或者还可能是软件被不当修改、从而让非法快照也能够被加载。因此，将关闭节点并停止使用从这个快照构建出的任何状态，并将链高度从 %d 重置到 %d 。下次启动时，节点将会不使用快照数据从 %d 继续同步。请将这个事件报告给 %s 并在报告中包括您是如何获得这份快照的。无效的链状态快照仍被保存至磁盘上以供诊断问题的原因。</translation>
+    </message>
+    <message>
+        <source>%s is set very high! Fees this large could be paid on a single transaction.</source>
+        <translation type="unfinished">%s被设置得很高! 这可是一次交易就有可能付出的手续费。</translation>
+    </message>
+    <message>
+        <source>-reindex-chainstate option is not compatible with -blockfilterindex. Please temporarily disable blockfilterindex while using -reindex-chainstate, or replace -reindex-chainstate with -reindex to fully rebuild all indexes.</source>
+        <translation type="unfinished">-reindex-chainstate 与 -blockfilterindex 不兼容。请在进行 -reindex-chainstate 时临时禁用 blockfilterindex ，或者改用 -reindex （而不是 -reindex-chainstate ）来完整地重建所有索引。</translation>
+    </message>
+    <message>
+        <source>-reindex-chainstate option is not compatible with -coinstatsindex. Please temporarily disable coinstatsindex while using -reindex-chainstate, or replace -reindex-chainstate with -reindex to fully rebuild all indexes.</source>
+        <translation type="unfinished">-reindex-chainstate 与 -coinstatsindex 不兼容。请在进行  -reindex-chainstate 时临时禁用 coinstatsindex ，或者改用 -reindex （而不是 -reindex-chainstate ）来完整地重建所有索引。</translation>
+    </message>
+    <message>
+        <source>-reindex-chainstate option is not compatible with -txindex. Please temporarily disable txindex while using -reindex-chainstate, or replace -reindex-chainstate with -reindex to fully rebuild all indexes.</source>
+        <translation type="unfinished">-reindex-chainstate 与 -txindex 不兼容。请在进行 -reindex-chainstate 时临时禁用 txindex ，或者改用 -reindex （而不是 -reindex-chainstate ）来完整地重建所有索引。</translation>
+    </message>
+    <message>
+        <source>Cannot provide specific connections and have addrman find outgoing connections at the same time.</source>
+        <translation type="unfinished">在使用地址管理器(addrman)寻找出站连接时，无法同时提供特定的连接。</translation>
+    </message>
+    <message>
+        <source>Error loading %s: External signer wallet being loaded without external signer support compiled</source>
+        <translation type="unfinished">加载%s时出错: 编译时未启用外部签名器支持，却仍然试图加载外部签名器钱包</translation>
+    </message>
+    <message>
+        <source>Error: Address book data in wallet cannot be identified to belong to migrated wallets</source>
+        <translation type="unfinished">错误：钱包中的地址簿数据无法被识别为属于迁移后的钱包</translation>
+    </message>
+    <message>
+        <source>Error: Duplicate descriptors created during migration. Your wallet may be corrupted.</source>
+        <translation type="unfinished">错误：迁移过程中创建了重复的输出描述符。你的钱包可能已损坏。</translation>
+    </message>
+    <message>
+        <source>Error: Transaction %s in wallet cannot be identified to belong to migrated wallets</source>
+        <translation type="unfinished">错误：钱包中的交易%s无法被识别为属于迁移后的钱包</translation>
+    </message>
+    <message>
+        <source>Failed to rename invalid peers.dat file. Please move or delete it and try again.</source>
+        <translation type="unfinished">无法重命名无效的 peers.dat 文件。 请移动或删除它，然后重试。</translation>
+    </message>
+    <message>
+        <source>Fee estimation failed. Fallbackfee is disabled. Wait a few blocks or enable %s.</source>
+        <translation type="unfinished">手续费估计失败。而且备用手续费估计（fallbackfee）已被禁用。请再等一些区块，或者启用%s。</translation>
+    </message>
+    <message>
+        <source>Incompatible options: -dnsseed=1 was explicitly specified, but -onlynet forbids connections to IPv4/IPv6</source>
+        <translation type="unfinished">互不兼容的选项：-dnsseed=1 已被显式指定，但 -onlynet 禁止了IPv4/IPv6 连接</translation>
+    </message>
+    <message>
+        <source>Invalid amount for %s=&lt;amount&gt;: '%s' (must be at least the minrelay fee of %s to prevent stuck transactions)</source>
+        <translation type="unfinished">%s=&lt;amount&gt;: '%s' 中指定了非法的金额 (手续费必须至少达到最小转发费率(minrelay fee) %s 以避免交易卡着发不出去)</translation>
+    </message>
+    <message>
+        <source>Outbound connections restricted to CJDNS (-onlynet=cjdns) but -cjdnsreachable is not provided</source>
+        <translation type="unfinished">传出连接被限制为仅使用CJDNS (-onlynet=cjdns) ，但却未提供 -cjdnsreachable 参数。</translation>
+    </message>
+    <message>
+        <source>Outbound connections restricted to Tor (-onlynet=onion) but the proxy for reaching the Tor network is explicitly forbidden: -onion=0</source>
+        <translation type="unfinished">出站连接被限制为仅使用 Tor (-onlynet=onion)，但是到达 Tor 网络的代理被显式禁止： -onion=0</translation>
+    </message>
+    <message>
+        <source>Outbound connections restricted to Tor (-onlynet=onion) but the proxy for reaching the Tor network is not provided: none of -proxy, -onion or -listenonion is given</source>
+        <translation type="unfinished">出站连接被限制为仅使用 Tor (-onlynet=onion)，但是未提供到达 Tor 网络的代理：没有提供 -proxy=, -onion= 或 -listenonion 参数</translation>
+    </message>
+    <message>
+        <source>Outbound connections restricted to i2p (-onlynet=i2p) but -i2psam is not provided</source>
+        <translation type="unfinished">传出连接被限制为仅使用I2P (-onlynet=i2p) ，但却未提供 -i2psam 参数。</translation>
+    </message>
+    <message>
+        <source>The inputs size exceeds the maximum weight. Please try sending a smaller amount or manually consolidating your wallet's UTXOs</source>
+        <translation type="unfinished">输入大小超出了最大重量。请尝试减少发出的金额，或者手动整合一下钱包UTXO</translation>
+    </message>
+    <message>
+        <source>The preselected coins total amount does not cover the transaction target. Please allow other inputs to be automatically selected or include more coins manually</source>
+        <translation type="unfinished">预先选择的币总金额不能覆盖交易目标。请允许自动选择其他输入，或者手动加入更多的币</translation>
+    </message>
+    <message>
+        <source>Transaction requires one destination of non-0 value, a non-0 feerate, or a pre-selected input</source>
+        <translation type="unfinished">交易要求一个非零值目标，或是非零值手续费率，或是预选中的输入。</translation>
+    </message>
+    <message>
+        <source>UTXO snapshot failed to validate. Restart to resume normal initial block download, or try loading a different snapshot.</source>
+        <translation type="unfinished">验证UTXO快照失败。重启后，可以普通方式继续初始区块下载，或者也可以加载一个不同的快照。</translation>
+    </message>
+    <message>
+        <source>Unconfirmed UTXOs are available, but spending them creates a chain of transactions that will be rejected by the mempool</source>
+        <translation type="unfinished">未确认UTXO可用，但花掉它们将会创建一条会被内存池拒绝的交易链</translation>
+    </message>
+    <message>
+        <source>Unexpected legacy entry in descriptor wallet found. Loading wallet %s
+
+The wallet might have been tampered with or created with malicious intent.
+</source>
+        <translation type="unfinished">在描述符钱包中意料之外地找到了旧式条目。加载钱包%s
+
+钱包可能被篡改过，或者是出于恶意而被构建的。
+</translation>
+    </message>
+    <message>
+        <source>Unrecognized descriptor found. Loading wallet %s
+
+The wallet might had been created on a newer version.
+Please try running the latest software version.
+</source>
+        <translation type="unfinished">找到无法识别的输出描述符。加载钱包%s
+
+钱包可能由新版软件创建，
+请尝试运行最新的软件版本。
+</translation>
+    </message>
+    <message>
+        <source>Unsupported category-specific logging level -loglevel=%s. Expected -loglevel=&lt;category&gt;:&lt;loglevel&gt;. Valid categories: %s. Valid loglevels: %s.</source>
+        <translation type="unfinished">不支持的类别限定日志等级 -loglevel=%s。预期参数 -loglevel=&lt;category&gt;:&lt;loglevel&gt;. Valid categories: %s。有效的类别： %s。</translation>
+    </message>
+    <message>
+        <source>
+Unable to cleanup failed migration</source>
+        <translation type="unfinished">
+无法清理失败的迁移</translation>
+    </message>
+    <message>
+        <source>
+Unable to restore backup of wallet.</source>
+        <translation type="unfinished">
+无法还原钱包备份</translation>
+    </message>
+    <message>
         <source>Block verification was interrupted</source>
         <translation type="unfinished">区块验证已中断</translation>
     </message>
