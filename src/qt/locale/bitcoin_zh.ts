--- conflicted
+++ resolved
@@ -573,21 +573,8 @@
         <translation type="unfinished">從備份檔案中恢復錢包</translation>
     </message>
     <message>
-<<<<<<< HEAD
-        <source>Migrate Wallet</source>
-        <translation type="unfinished">迁移钱包</translation>
-    </message>
-    <message>
-        <source>Migrate a wallet</source>
-        <translation type="unfinished">迁移一个钱包</translation>
-    </message>
-    <message>
-        <source>Show the %1 help message to get a list with possible Bitcoin command-line options</source>
-        <translation type="unfinished">显示%1帮助消息以获得可能包含Bitcoin命令行选项的列表</translation>
-=======
         <source>Close all wallets</source>
         <translation type="unfinished">关闭所有钱包</translation>
->>>>>>> c7885ecd
     </message>
     <message>
         <source>Migrate Wallet</source>
@@ -667,30 +654,24 @@
         <translation type="unfinished">警告: %1</translation>
     </message>
     <message>
-<<<<<<< HEAD
-=======
         <source>Date: %1
 </source>
         <translation type="unfinished">日期: %1
 </translation>
     </message>
     <message>
->>>>>>> c7885ecd
         <source>Amount: %1
 </source>
         <translation type="unfinished">金額: %1
 </translation>
     </message>
     <message>
-<<<<<<< HEAD
-=======
         <source>Wallet: %1
 </source>
         <translation type="unfinished">錢包: %1
 </translation>
     </message>
     <message>
->>>>>>> c7885ecd
         <source>Type: %1
 </source>
         <translation type="unfinished">種類: %1
@@ -709,13 +690,10 @@
 </translation>
     </message>
     <message>
-<<<<<<< HEAD
-=======
         <source>Sent transaction</source>
         <translation type="unfinished">送出交易</translation>
     </message>
     <message>
->>>>>>> c7885ecd
         <source>Incoming transaction</source>
         <translation type="unfinished">收款交易</translation>
     </message>
@@ -736,13 +714,10 @@
         <translation type="unfinished">錢包&lt;b&gt;已加密&lt;/b&gt;並且&lt;b&gt;解鎖中&lt;/b&gt;</translation>
     </message>
     <message>
-<<<<<<< HEAD
-=======
         <source>Wallet is &lt;b&gt;encrypted&lt;/b&gt; and currently &lt;b&gt;locked&lt;/b&gt;</source>
         <translation type="unfinished">錢包&lt;b&gt;已加密&lt;/b&gt;並且&lt;b&gt;上鎖中&lt;/b&gt;</translation>
     </message>
     <message>
->>>>>>> c7885ecd
         <source>Original message:</source>
         <translation type="unfinished">原消息:</translation>
     </message>
@@ -761,8 +736,6 @@
         <translation type="unfinished">手动选币</translation>
     </message>
     <message>
-<<<<<<< HEAD
-=======
         <source>Quantity:</source>
         <translation type="unfinished">总量:</translation>
     </message>
@@ -823,7 +796,6 @@
         <translation type="unfinished">已确认</translation>
     </message>
     <message>
->>>>>>> c7885ecd
         <source>Copy amount</source>
         <translation type="unfinished">复制金额</translation>
     </message>
@@ -860,10 +832,6 @@
         <translation type="unfinished">复制手续费</translation>
     </message>
     <message>
-<<<<<<< HEAD
-        <source>(no label)</source>
-        <translation type="unfinished">(无标签)</translation>
-=======
         <source>Copy after fee</source>
         <translation type="unfinished">复制含交易费的金额</translation>
     </message>
@@ -874,7 +842,6 @@
     <message>
         <source>Can vary +/- %1 satoshi(s) per input.</source>
         <translation type="unfinished">每个输入可能有 +/- %1 聪 (satoshi) 的误差。</translation>
->>>>>>> c7885ecd
     </message>
     <message>
         <source>(no label)</source>
@@ -953,21 +920,12 @@
         <translation type="unfinished">已成功迁移钱包 '%1' 。</translation>
     </message>
     <message>
-<<<<<<< HEAD
-        <source> Watchonly scripts have been migrated to a new wallet named '%1'.</source>
-        <translation type="unfinished">仅观察脚本已被迁移至名为 '%1' 的新钱包中。</translation>
-    </message>
-    <message>
-        <source> Solvable but not watched scripts have been migrated to a new wallet named '%1'.</source>
-        <translation type="unfinished"> 可解但又未被监视的脚本已被迁移至名为 '%1' 的新钱包中。</translation>
-=======
         <source>Watchonly scripts have been migrated to a new wallet named '%1'.</source>
         <translation type="unfinished">仅观察脚本已经被迁移到被命名为“%1”的新钱包中。</translation>
     </message>
     <message>
         <source>Solvable but not watched scripts have been migrated to a new wallet named '%1'.</source>
         <translation type="unfinished">可解决但未被观察到的脚本已经被迁移到被命名为“%1”的新钱包。</translation>
->>>>>>> c7885ecd
     </message>
     <message>
         <source>Migration failed</source>
@@ -981,8 +939,6 @@
 <context>
     <name>OpenWalletActivity</name>
     <message>
-<<<<<<< HEAD
-=======
         <source>Open wallet failed</source>
         <translation type="unfinished">打开钱包失败</translation>
     </message>
@@ -991,7 +947,6 @@
         <translation type="unfinished">打开钱包警告</translation>
     </message>
     <message>
->>>>>>> c7885ecd
         <source>default wallet</source>
         <translation type="unfinished">默认钱包</translation>
     </message>
@@ -1060,22 +1015,6 @@
 <context>
     <name>CreateWalletDialog</name>
     <message>
-<<<<<<< HEAD
-        <source>You are one step away from creating your new wallet!</source>
-        <translation type="unfinished">距离创建您的新钱包只有一步之遥了！</translation>
-    </message>
-    <message>
-        <source>Please provide a name and, if desired, enable any advanced options</source>
-        <translation type="unfinished">请指定一个名字，如果需要的话还可以启用高级选项</translation>
-    </message>
-    <message>
-        <source>Advanced Options</source>
-        <translation type="unfinished">进阶设定</translation>
-    </message>
-    <message>
-        <source>Disable Private Keys</source>
-        <translation type="unfinished">禁用私钥</translation>
-=======
         <source>Create Wallet</source>
         <translation type="unfinished">创建钱包</translation>
     </message>
@@ -1139,7 +1078,6 @@
         <source>Compiled without external signing support (required for external signing)</source>
         <extracomment>"External signing" means using devices such as hardware wallets.</extracomment>
         <translation type="unfinished">编译时未启用外部签名支持 (外部签名需要这个功能)</translation>
->>>>>>> c7885ecd
     </message>
 </context>
 <context>
@@ -1452,8 +1390,6 @@
         <translation type="unfinished">与%1兼容的脚本文件路径（例如 C:\Downloads\hwi.exe 或者 /Users/you/Downloads/hwi.py ）。注意：恶意软件可以偷币！</translation>
     </message>
     <message>
-<<<<<<< HEAD
-=======
         <source>IP address of the proxy (e.g. IPv4: 127.0.0.1 / IPv6: ::1)</source>
         <translation type="unfinished">代理服务器 IP 地址 (例如 IPv4: 127.0.0.1 / IPv6: ::1)</translation>
     </message>
@@ -1470,13 +1406,10 @@
         <translation type="unfinished">在概览标签页的字体:</translation>
     </message>
     <message>
->>>>>>> c7885ecd
         <source>Options set in this dialog are overridden by the command line:</source>
         <translation type="unfinished">这个对话框中的设置已被如下命令行选项覆盖:</translation>
     </message>
     <message>
-<<<<<<< HEAD
-=======
         <source>Open the %1 configuration file from the working directory.</source>
         <translation type="unfinished">从工作目录下打开配置文件 %1。</translation>
     </message>
@@ -1505,7 +1438,6 @@
         <translation type="unfinished">警告:还原此设置需要重新下载整个区块链。</translation>
     </message>
     <message>
->>>>>>> c7885ecd
         <source>Maximum database cache size. A larger cache can contribute to faster sync, after which the benefit is less pronounced for most use cases. Lowering the cache size will reduce memory usage. Unused mempool memory is shared for this cache.</source>
         <extracomment>Tooltip text for Options window setting that sets the size of the database cache. Explains the corresponding effects of increasing/decreasing this value.</extracomment>
         <translation type="unfinished">数据库缓存的最大大小。加大缓存有助于加快同步，但对于大多数使用场景来说，继续加大后收效会越来越不明显。降低缓存大小将会减小内存使用量。内存池中尚未被使用的那部分内存也会被共享用于这里的数据库缓存。</translation>
@@ -1516,13 +1448,10 @@
         <translation type="unfinished">设置脚本验证线程的数量。负值则表示你想要保留给系统的核心数量。</translation>
     </message>
     <message>
-<<<<<<< HEAD
-=======
         <source>(0 = auto, &lt;0 = leave that many cores free)</source>
         <translation type="unfinished">(0 = 自动, &lt;0 = 保持指定数量的CPU核心空闲)</translation>
     </message>
     <message>
->>>>>>> c7885ecd
         <source>This allows you or a third party tool to communicate with the node through command-line and JSON-RPC commands.</source>
         <extracomment>Tooltip text for Options window setting that enables the RPC server.</extracomment>
         <translation type="unfinished">这允许作为用户的你或第三方工具通过命令行和JSON-RPC命令行与节点通信。</translation>
@@ -1547,8 +1476,6 @@
         <translation type="unfinished">默认从金额中减去交易手续费(&amp;F)</translation>
     </message>
     <message>
-<<<<<<< HEAD
-=======
         <source>Expert</source>
         <translation type="unfinished">专家</translation>
     </message>
@@ -1565,7 +1492,6 @@
         <translation type="unfinished">动用尚未确认的找零资金(&amp;S)</translation>
     </message>
     <message>
->>>>>>> c7885ecd
         <source>Enable &amp;PSBT controls</source>
         <extracomment>An options window setting to enable PSBT controls.</extracomment>
         <translation type="unfinished">启用&amp;PSBT控件</translation>
@@ -1576,8 +1502,6 @@
         <translation type="unfinished">是否要显示PSBT控件</translation>
     </message>
     <message>
-<<<<<<< HEAD
-=======
         <source>External Signer (e.g. hardware wallet)</source>
         <translation type="unfinished">外接簽證設備 (e.g. 硬體錢包)</translation>
     </message>
@@ -1634,7 +1558,6 @@
         <translation type="unfinished">在走这些途径连接到节点的时候启用:</translation>
     </message>
     <message>
->>>>>>> c7885ecd
         <source>&amp;Window</source>
         <translation type="unfinished">&amp;窗口</translation>
     </message>
@@ -1808,29 +1731,8 @@
         <translation type="unfinished">等待中的余额:</translation>
     </message>
     <message>
-<<<<<<< HEAD
-        <source>The transport layer version: %1</source>
-        <translation type="unfinished">传输层版本: %1</translation>
-    </message>
-    <message>
-        <source>Transport</source>
-        <translation type="unfinished">传输</translation>
-    </message>
-    <message>
-        <source>The BIP324 session ID string in hex, if any.</source>
-        <translation type="unfinished">十六进制格式的BIP324会话ID，如果有的话。</translation>
-    </message>
-    <message>
-        <source>Session ID</source>
-        <translation type="unfinished">会话ID</translation>
-    </message>
-    <message>
-        <source>Whether we relay transactions to this peer.</source>
-        <translation type="unfinished">是否要将交易转发给这个节点。</translation>
-=======
         <source>Total of transactions that have yet to be confirmed, and do not yet count toward the spendable balance</source>
         <translation type="unfinished">尚未确认的交易总额，未计入当前余额</translation>
->>>>>>> c7885ecd
     </message>
     <message>
         <source>Immature:</source>
@@ -3959,51 +3861,9 @@
         <translation type="unfinished">%s请求监听端口%u。此端口被认为是“坏的”，所以不太可能有其他节点会连接过来。详情以及完整的端口列表请参见 doc/p2p-bad-ports.md 。</translation>
     </message>
     <message>
-<<<<<<< HEAD
-        <source>detecting: peer could be v1 or v2</source>
-        <extracomment>Explanatory text for "detecting" transport type.</extracomment>
-        <translation type="unfinished">检测中: 节点可能是v1或是v2</translation>
-    </message>
-    <message>
-        <source>v1: unencrypted, plaintext transport protocol</source>
-        <extracomment>Explanatory text for v1 transport type.</extracomment>
-        <translation type="unfinished">v1: 未加密，明文传输协议</translation>
-    </message>
-    <message>
-        <source>v2: BIP324 encrypted transport protocol</source>
-        <extracomment>Explanatory text for v2 transport type.</extracomment>
-        <translation type="unfinished">v2: BIP324加密传输协议</translation>
-    </message>
-    <message>
-        <source>&amp;Copy IP/Netmask</source>
-        <extracomment>Context menu action to copy the IP/Netmask of a banned peer. IP/Netmask is the combination of a peer's IP address and its Netmask. For IP address, see: https://en.wikipedia.org/wiki/IP_address.</extracomment>
-        <translation type="unfinished">复制IP/网络掩码(&amp;C)</translation>
-    </message>
-    <message>
-        <source>Welcome to the %1 RPC console.
-Use up and down arrows to navigate history, and %2 to clear screen.
-Use %3 and %4 to increase or decrease the font size.
-Type %5 for an overview of available commands.
-For more information on using this console, type %6.
-
-%7WARNING: Scammers have been active, telling users to type commands here, stealing their wallet contents. Do not use this console without fully understanding the ramifications of a command.%8</source>
-        <extracomment>RPC console welcome message. Placeholders %7 and %8 are style tags for the warning content, and they are not space separated from the rest of the text intentionally.</extracomment>
-        <translation type="unfinished">欢迎来到 %1 RPC 控制台。
-使用上与下箭头以进行历史导航，%2 以清除屏幕。
-使用%3 和 %4 以增加或减小字体大小。
-输入 %5 以显示可用命令的概览。
-查看更多关于此控制台的信息，输入 %6。
-
-%7 警告：骗子们很活跃，他们会让用户在这里输入命令以便偷走用户钱包中的内容。所以请您不要在不完全了解一个命令的后果的情况下使用此控制台。%8</translation>
-    </message>
-    </context>
-<context>
-    <name>ReceiveCoinsDialog</name>
-=======
         <source>Cannot downgrade wallet from version %i to version %i. Wallet version unchanged.</source>
         <translation type="unfinished">無法把皮夾版本從%i降級到%i。錢包版本未改變。</translation>
     </message>
->>>>>>> c7885ecd
     <message>
         <source>Cannot obtain a lock on data directory %s. %s is probably already running.</source>
         <translation type="unfinished">无法锁定数据目录 %s。%s 可能已经在运行。</translation>
@@ -4132,16 +3992,6 @@
         <source>Total length of network version string (%i) exceeds maximum length (%i). Reduce the number or size of uacomments.</source>
         <translation type="unfinished">网络版本字符串的总长度 (%i) 超过最大长度 (%i) 了。请减少 uacomment 参数的数目或长度。</translation>
     </message>
-<<<<<<< HEAD
-    <message>
-        <source>default wallet</source>
-        <translation type="unfinished">默认钱包</translation>
-    </message>
-</context>
-<context>
-    <name>WalletView</name>
-=======
->>>>>>> c7885ecd
     <message>
         <source>Unable to replay blocks. You will need to rebuild the database using -reindex-chainstate.</source>
         <translation type="unfinished">无法重放区块。你需要先用-reindex-chainstate参数来重建数据库。</translation>
@@ -4151,17 +4001,8 @@
         <translation type="unfinished">提供了未知的錢包格式 "%s" 。請使用 "bdb" 或 "sqlite" 中的一種。</translation>
     </message>
     <message>
-<<<<<<< HEAD
-        <source>%s failed to validate the -assumeutxo snapshot state. This indicates a hardware problem, or a bug in the software, or a bad software modification that allowed an invalid snapshot to be loaded. As a result of this, the node will shut down and stop using any state that was built on the snapshot, resetting the chain height from %d to %d. On the next restart, the node will resume syncing from %d without using any snapshot data. Please report this incident to %s, including how you obtained the snapshot. The invalid snapshot chainstate will be left on disk in case it is helpful in diagnosing the issue that caused this error.</source>
-        <translation type="unfinished">%s 验证 -assumeutxo 快照状态失败。这表明硬件可能有问题，也可能是软件bug，或者还可能是软件被不当修改、从而让非法快照也能够被加载。因此，将关闭节点并停止使用从这个快照构建出的任何状态，并将链高度从 %d 重置到 %d 。下次启动时，节点将会不使用快照数据从 %d 继续同步。请将这个事件报告给 %s 并在报告中包括您是如何获得这份快照的。无效的链状态快照仍被保存至磁盘上，以供诊断问题的原因。</translation>
-    </message>
-    <message>
-        <source>%s request to listen on port %u. This port is considered "bad" and thus it is unlikely that any peer will connect to it. See doc/p2p-bad-ports.md for details and a full list.</source>
-        <translation type="unfinished">%s请求监听端口%u。此端口被认为是“坏的”，所以不太可能有其他节点会连接过来。详情以及完整的端口列表请参见 doc/p2p-bad-ports.md 。</translation>
-=======
         <source>Unsupported category-specific logging level %1$s=%2$s. Expected %1$s=&lt;category&gt;:&lt;loglevel&gt;. Valid categories: %3$s. Valid loglevels: %4$s.</source>
         <translation type="unfinished">不支持的类别限定日志等级 %1$s=%2$s 。 预期参数 %1$s=&lt;category&gt;:&lt;loglevel&gt;。 有效的类别: %3$s 。有效的日志等级: %4$s 。</translation>
->>>>>>> c7885ecd
     </message>
     <message>
         <source>Unsupported chainstate database format found. Please restart with -reindex-chainstate. This will rebuild the chainstate database.</source>
@@ -4176,17 +4017,8 @@
         <translation type="unfinished">钱包加载成功。旧式钱包已被弃用，未来将不再支持创建或打开旧式钱包。可以使用 migratewallet 命令将旧式钱包迁移至输出描述符钱包。</translation>
     </message>
     <message>
-<<<<<<< HEAD
-        <source>Error: Legacy wallets only support the "legacy", "p2sh-segwit", and "bech32" address types</source>
-        <translation type="unfinished">错误: 旧式钱包只支持 "legacy", "p2sh-segwit", 和 "bech32" 这三种地址类型</translation>
-    </message>
-    <message>
-        <source>Error: Unable to produce descriptors for this legacy wallet. Make sure to provide the wallet's passphrase if it is encrypted.</source>
-        <translation type="unfinished">错误: 无法为该旧式钱包生成描述符。如果钱包已被加密，请确保提供的钱包加密密码正确。</translation>
-=======
         <source>Warning: Dumpfile wallet format "%s" does not match command line specified format "%s".</source>
         <translation type="unfinished">警告: 轉儲文件的錢包格式 "%s" 與命令列指定的格式 "%s" 不符。</translation>
->>>>>>> c7885ecd
     </message>
     <message>
         <source>Warning: Private keys detected in wallet {%s} with disabled private keys</source>
@@ -4197,17 +4029,8 @@
         <translation type="unfinished">警告：我们和其他节点似乎没达成共识！您可能需要升级，或者就是其他节点可能需要升级。</translation>
     </message>
     <message>
-<<<<<<< HEAD
-        <source>Rename of '%s' -&gt; '%s' failed. You should resolve this by manually moving or deleting the invalid snapshot directory %s, otherwise you will encounter the same error again on the next startup.</source>
-        <translation type="unfinished">重命名 '%s' -&gt; '%s' 失败。您需要手动移走或删除无效的快照目录 %s来解决这个问题，不然的话您就会在下一次启动时遇到相同的错误。</translation>
-    </message>
-    <message>
-        <source>Unsupported category-specific logging level %1$s=%2$s. Expected %1$s=&lt;category&gt;:&lt;loglevel&gt;. Valid categories: %3$s. Valid loglevels: %4$s.</source>
-        <translation type="unfinished">不支持的类别限定日志等级 %1$s=%2$s 。 预期参数 %1$s=&lt;category&gt;:&lt;loglevel&gt;。 有效的类别: %3$s 。有效的日志等级: %4$s 。</translation>
-=======
         <source>Witness data for blocks after height %d requires validation. Please restart with -reindex.</source>
         <translation type="unfinished">需要驗證高度在%d之後的區塊見證數據。 請使用 -reindex 重新啟動。</translation>
->>>>>>> c7885ecd
     </message>
     <message>
         <source>You need to rebuild the database using -reindex to go back to unpruned mode.  This will redownload the entire blockchain</source>
@@ -4218,33 +4041,22 @@
         <translation type="unfinished">%s非常高！</translation>
     </message>
     <message>
-<<<<<<< HEAD
-        <source>Wallet loaded successfully. The legacy wallet type is being deprecated and support for creating and opening legacy wallets will be removed in the future. Legacy wallets can be migrated to a descriptor wallet with migratewallet.</source>
-        <translation type="unfinished">钱包加载成功。旧式钱包已被弃用，未来将不再支持创建或打开旧式钱包。可以使用 migratewallet 命令将旧式钱包迁移至输出描述符钱包。</translation>
+        <source>-maxmempool must be at least %d MB</source>
+        <translation type="unfinished">-maxmempool 最小为%d MB</translation>
+    </message>
+    <message>
+        <source>A fatal internal error occurred, see debug.log for details</source>
+        <translation type="unfinished">发生了致命的内部错误，请在debug.log中查看详情</translation>
+    </message>
+    <message>
+        <source>Cannot resolve -%s address: '%s'</source>
+        <translation type="unfinished">无法解析 - %s 地址: '%s'</translation>
     </message>
     <message>
         <source>Cannot set -forcednsseed to true when setting -dnsseed to false.</source>
         <translation type="unfinished">在 -dnsseed 被设为 false 时无法将 -forcednsseed 设为 true 。</translation>
-=======
-        <source>-maxmempool must be at least %d MB</source>
-        <translation type="unfinished">-maxmempool 最小为%d MB</translation>
-    </message>
-    <message>
-        <source>A fatal internal error occurred, see debug.log for details</source>
-        <translation type="unfinished">发生了致命的内部错误，请在debug.log中查看详情</translation>
-    </message>
-    <message>
-        <source>Cannot resolve -%s address: '%s'</source>
-        <translation type="unfinished">无法解析 - %s 地址: '%s'</translation>
->>>>>>> c7885ecd
-    </message>
-    <message>
-        <source>Cannot set -forcednsseed to true when setting -dnsseed to false.</source>
-        <translation type="unfinished">在 -dnsseed 被设为 false 时无法将 -forcednsseed 设为 true 。</translation>
-    </message>
-    <message>
-<<<<<<< HEAD
-=======
+    </message>
+    <message>
         <source>Cannot set -peerblockfilters without -blockfilterindex.</source>
         <translation type="unfinished">没有启用-blockfilterindex，就不能启用-peerblockfilters。</translation>
     </message>
@@ -4257,7 +4069,6 @@
         <translation type="unfinished">%s被设置得很高! 这可是一次交易就有可能付出的手续费。</translation>
     </message>
     <message>
->>>>>>> c7885ecd
         <source>Cannot provide specific connections and have addrman find outgoing connections at the same time.</source>
         <translation type="unfinished">在使用地址管理器(addrman)寻找出站连接时，无法同时提供特定的连接。</translation>
     </message>
@@ -4504,8 +4315,6 @@
         <translation type="unfinished">错误：无法移除仅观察地址簿数据</translation>
     </message>
     <message>
-<<<<<<< HEAD
-=======
         <source>Error: Unable to write record to new wallet</source>
         <translation type="unfinished">錯誤: 無法寫入記錄到新錢包</translation>
     </message>
@@ -4526,18 +4335,14 @@
         <translation type="unfinished">错误: 钱包%s的数据库事务无法被执行</translation>
     </message>
     <message>
->>>>>>> c7885ecd
         <source>Failed to start indexes, shutting down..</source>
         <translation type="unfinished">无法启动索引，关闭中...</translation>
     </message>
     <message>
-<<<<<<< HEAD
-=======
         <source>Failure removing transaction: %s</source>
         <translation type="unfinished">%s删除交易时失败: </translation>
     </message>
     <message>
->>>>>>> c7885ecd
         <source>Input not found or already spent</source>
         <translation type="unfinished">找不到交易項，或可能已經花掉了</translation>
     </message>
@@ -4622,16 +4427,12 @@
         <translation type="unfinished">不支持的全局日志等级 %s=%s。有效数值: %s.</translation>
     </message>
     <message>
-<<<<<<< HEAD
+        <source>Wallet file creation failed: %s</source>
+        <translation type="unfinished">钱包文件创建失败：1%s</translation>
+    </message>
+    <message>
         <source>acceptstalefeeestimates is not supported on %s chain.</source>
         <translation type="unfinished">%s链上acceptstalefeeestimates 不受支持。</translation>
-=======
-        <source>Wallet file creation failed: %s</source>
-        <translation type="unfinished">钱包文件创建失败：1%s</translation>
-    </message>
-    <message>
-        <source>acceptstalefeeestimates is not supported on %s chain.</source>
-        <translation type="unfinished">%s链上acceptstalefeeestimates 不受支持。</translation>
     </message>
     <message>
         <source>Error: Could not add watchonly tx %s to watchonly wallet</source>
@@ -4640,7 +4441,6 @@
     <message>
         <source>Error: Could not delete watchonly transactions. </source>
         <translation type="unfinished">错误: 无法删除仅观察交易。</translation>
->>>>>>> c7885ecd
     </message>
     <message>
         <source>Settings file could not be read</source>
