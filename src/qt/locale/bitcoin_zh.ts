--- conflicted
+++ resolved
@@ -715,11 +715,7 @@
     </message>
     <message>
         <source>Wallet is &lt;b&gt;encrypted&lt;/b&gt; and currently &lt;b&gt;locked&lt;/b&gt;</source>
-<<<<<<< HEAD
         <translation type="unfinished">錢包&lt;b&gt;已加密&lt;/b&gt;並且&lt;b&gt;上鎖中&lt;/b&gt;</translation>
-=======
-        <translation type="unfinished">錢包已加密並且上鎖中</translation>
->>>>>>> 353efd3f
     </message>
     <message>
         <source>Original message:</source>
@@ -741,19 +737,11 @@
     </message>
     <message>
         <source>Quantity:</source>
-<<<<<<< HEAD
         <translation type="unfinished">总量:</translation>
     </message>
     <message>
         <source>Bytes:</source>
         <translation type="unfinished">位元組數:</translation>
-=======
-        <translation type="unfinished">數量：</translation>
-    </message>
-    <message>
-        <source>Bytes:</source>
-        <translation type="unfinished">位元組:</translation>
->>>>>>> 353efd3f
     </message>
     <message>
         <source>Amount:</source>
@@ -764,7 +752,6 @@
         <translation type="unfinished">费用:</translation>
     </message>
     <message>
-<<<<<<< HEAD
         <source>After Fee:</source>
         <translation type="unfinished">加上交易费用后:</translation>
     </message>
@@ -795,21 +782,12 @@
     <message>
         <source>Received with address</source>
         <translation type="unfinished">收款地址</translation>
-=======
-        <source>(un)select all</source>
-        <translation type="unfinished">(取消)全部選擇</translation>
-    </message>
-    <message>
-        <source>Received with label</source>
-        <translation type="unfinished">已收款，有標籤</translation>
->>>>>>> 353efd3f
     </message>
     <message>
         <source>Date</source>
         <translation type="unfinished">日期</translation>
     </message>
     <message>
-<<<<<<< HEAD
         <source>Confirmations</source>
         <translation type="unfinished">确认</translation>
     </message>
@@ -818,8 +796,6 @@
         <translation type="unfinished">已确认</translation>
     </message>
     <message>
-=======
->>>>>>> 353efd3f
         <source>Copy amount</source>
         <translation type="unfinished">复制金额</translation>
     </message>
@@ -840,7 +816,6 @@
         <translation type="unfinished">複製交易&amp;ID與輸出序號</translation>
     </message>
     <message>
-<<<<<<< HEAD
         <source>L&amp;ock unspent</source>
         <translation type="unfinished">锁定未花费(&amp;O)</translation>
     </message>
@@ -851,10 +826,6 @@
     <message>
         <source>Copy quantity</source>
         <translation type="unfinished">复制数目</translation>
-=======
-        <source>&amp;Unlock unspent</source>
-        <translation type="unfinished">解鎖未花費的</translation>
->>>>>>> 353efd3f
     </message>
     <message>
         <source>Copy fee</source>
@@ -1033,17 +1004,12 @@
         <translation type="unfinished">启用修剪时，如果一个钱包被卸载太久，就必须重新同步整条区块链才能再次加载它。</translation>
     </message>
     <message>
-<<<<<<< HEAD
         <source>Close all wallets</source>
         <translation type="unfinished">关闭所有钱包</translation>
     </message>
     <message>
         <source>Are you sure you wish to close all wallets?</source>
         <translation type="unfinished">您确定想要关闭所有钱包吗?</translation>
-=======
-        <source>Are you sure you wish to close all wallets?</source>
-        <translation type="unfinished">您確定要關閉所有錢包嗎？</translation>
->>>>>>> 353efd3f
     </message>
 </context>
 <context>
@@ -1089,7 +1055,6 @@
         <translation type="unfinished">禁用私钥</translation>
     </message>
     <message>
-<<<<<<< HEAD
         <source>Make a blank wallet. Blank wallets do not initially have private keys or scripts. Private keys and addresses can be imported, or an HD seed can be set, at a later time.</source>
         <translation type="unfinished">创建一个空白的钱包。空白钱包最初不含有任何私钥或脚本。可以以后再导入私钥和地址，或设置HD种子。</translation>
     </message>
@@ -1115,12 +1080,6 @@
         <translation type="unfinished">编译时未启用外部签名支持 (外部签名需要这个功能)</translation>
     </message>
 </context>
-=======
-        <source>Create</source>
-        <translation type="unfinished">創建</translation>
-    </message>
-    </context>
->>>>>>> 353efd3f
 <context>
     <name>EditAddressDialog</name>
     <message>
@@ -1136,13 +1095,10 @@
         <translation type="unfinished">与此地址关联的标签</translation>
     </message>
     <message>
-<<<<<<< HEAD
         <source>The address associated with this address list entry. This can only be modified for sending addresses.</source>
         <translation type="unfinished">跟這個地址清單關聯的地址。只有發送地址能被修改。</translation>
     </message>
     <message>
-=======
->>>>>>> 353efd3f
         <source>&amp;Address</source>
         <translation type="unfinished">地址(&amp;A)</translation>
     </message>
@@ -1159,17 +1115,12 @@
         <translation type="unfinished">编辑付款地址</translation>
     </message>
     <message>
-<<<<<<< HEAD
         <source>The entered address "%1" is not a valid Bitcoin address.</source>
         <translation type="unfinished">输入的地址 %1 并不是有效的比特币地址。</translation>
     </message>
     <message>
         <source>Address "%1" already exists as a receiving address with label "%2" and so cannot be added as a sending address.</source>
         <translation type="unfinished">地址“%1”已经存在，它是一个收款地址，标签为“%2”，所以它不能作为一个付款地址被添加进来。</translation>
-=======
-        <source>Address "%1" already exists as a receiving address with label "%2" and so cannot be added as a sending address.</source>
-        <translation type="unfinished">地址“%1”為已登記存在“%2”的地址，因此無法新增為發送地址。</translation>
->>>>>>> 353efd3f
     </message>
     <message>
         <source>The entered address "%1" is already in the address book with label "%2".</source>
@@ -1187,7 +1138,6 @@
 <context>
     <name>FreespaceChecker</name>
     <message>
-<<<<<<< HEAD
         <source>A new data directory will be created.</source>
         <translation type="unfinished">一个新的数据目录将被创建。</translation>
     </message>
@@ -1202,14 +1152,6 @@
     <message>
         <source>Path already exists, and is not a directory.</source>
         <translation type="unfinished">路径已存在，并且不是一个目录。</translation>
-=======
-        <source>name</source>
-        <translation type="unfinished">姓名</translation>
-    </message>
-    <message>
-        <source>Path already exists, and is not a directory.</source>
-        <translation type="unfinished">已經有指定的路徑了，並且不是一個目錄。</translation>
->>>>>>> 353efd3f
     </message>
     <message>
         <source>Cannot create data directory here.</source>
@@ -1245,27 +1187,18 @@
         <translation type="unfinished">选择数据目录</translation>
     </message>
     <message>
-<<<<<<< HEAD
         <source>At least %1 GB of data will be stored in this directory, and it will grow over time.</source>
         <translation type="unfinished">此目录中至少会保存 %1 GB 的数据，并且大小还会随着时间增长。</translation>
     </message>
     <message>
         <source>Approximately %1 GB of data will be stored in this directory.</source>
         <translation type="unfinished">会在此目录中存储约 %1 GB 的数据。</translation>
-=======
-        <source>Approximately %1 GB of data will be stored in this directory.</source>
-        <translation type="unfinished">此目錄中將儲存約%1 GB 的資料。</translation>
->>>>>>> 353efd3f
     </message>
     <message numerus="yes">
         <source>(sufficient to restore backups %n day(s) old)</source>
         <extracomment>Explanatory text on the capability of the current prune target.</extracomment>
         <translation type="unfinished">
-<<<<<<< HEAD
             <numerusform>(足以恢复 %n 天之内的备份)</numerusform>
-=======
-            <numerusform />
->>>>>>> 353efd3f
         </translation>
     </message>
     <message>
@@ -1273,126 +1206,96 @@
         <translation type="unfinished">%1 将会下载并存储比特币区块链。</translation>
     </message>
     <message>
-<<<<<<< HEAD
         <source>The wallet will also be stored in this directory.</source>
         <translation type="unfinished">钱包也会被保存在这个目录中。</translation>
-=======
+    </message>
+    <message>
+        <source>Error: Specified data directory "%1" cannot be created.</source>
+        <translation type="unfinished">错误:无法创建指定的数据目录 "%1"</translation>
+    </message>
+    <message>
+        <source>Error</source>
+        <translation type="unfinished">错误</translation>
+    </message>
+    <message>
+        <source>Welcome</source>
+        <translation type="unfinished">欢迎</translation>
+    </message>
+    <message>
         <source>Welcome to %1.</source>
-        <translation type="unfinished">歡迎來到  %1。</translation>
+        <translation type="unfinished">欢迎使用 %1</translation>
+    </message>
+    <message>
+        <source>As this is the first time the program is launched, you can choose where %1 will store its data.</source>
+        <translation type="unfinished">由于这是第一次启动此程序，您可以选择%1存储数据的位置</translation>
+    </message>
+    <message>
+        <source>Limit block chain storage to</source>
+        <translation type="unfinished">將區塊鏈儲存限制為</translation>
     </message>
     <message>
         <source>Reverting this setting requires re-downloading the entire blockchain. It is faster to download the full chain first and prune it later. Disables some advanced features.</source>
-        <translation type="unfinished">恢復此設定需要重新下載整個區塊鏈。 先下載完整鏈然後再修剪它的速度更快。 禁用一些高級功能。</translation>
+        <translation type="unfinished">取消此设置需要重新下载整个区块链。先完整下载整条链再进行修剪会更快。这会禁用一些高级功能。</translation>
     </message>
     <message>
         <source>This initial synchronisation is very demanding, and may expose hardware problems with your computer that had previously gone unnoticed. Each time you run %1, it will continue downloading where it left off.</source>
         <translation type="unfinished">初始化同步过程是非常吃力的，同时可能会暴露您之前没有注意到的电脑硬件问题。你每次启动%1时，它都会从之前中断的地方继续下载。</translation>
->>>>>>> 353efd3f
-    </message>
-    <message>
-        <source>Error: Specified data directory "%1" cannot be created.</source>
-        <translation type="unfinished">错误:无法创建指定的数据目录 "%1"</translation>
-    </message>
-<<<<<<< HEAD
-    <message>
-        <source>Error</source>
-        <translation type="unfinished">错误</translation>
-=======
-    </context>
+    </message>
+    <message>
+        <source>When you click OK, %1 will begin to download and process the full %4 block chain (%2 GB) starting with the earliest transactions in %3 when %4 initially launched.</source>
+        <translation type="unfinished">當你點擊「確認」，%1會開始下載，並從%3年最早的交易，處裡整個%4區塊鏈(大小:%2GB)</translation>
+    </message>
+    <message>
+        <source>If you have chosen to limit block chain storage (pruning), the historical data must still be downloaded and processed, but will be deleted afterward to keep your disk usage low.</source>
+        <translation type="unfinished">如果你选择限制区块链存储大小（区块链裁剪模式），程序依然会下载并处理全部历史数据，只是不必须的部分会在使用后被删除，以占用最少的存储空间。</translation>
+    </message>
+    <message>
+        <source>Use the default data directory</source>
+        <translation type="unfinished">使用默认的数据目录</translation>
+    </message>
+    <message>
+        <source>Use a custom data directory:</source>
+        <translation type="unfinished">使用自定义的数据目录:</translation>
+    </message>
+</context>
 <context>
     <name>HelpMessageDialog</name>
     <message>
         <source>version</source>
         <translation type="unfinished">版本</translation>
     </message>
+    <message>
+        <source>About %1</source>
+        <translation type="unfinished">关于 %1</translation>
+    </message>
+    <message>
+        <source>Command-line options</source>
+        <translation type="unfinished">命令行选项</translation>
+    </message>
+</context>
+<context>
+    <name>ShutdownWindow</name>
+    <message>
+        <source>%1 is shutting down…</source>
+        <translation type="unfinished">%1正在關閉..</translation>
+    </message>
+    <message>
+        <source>Do not shut down the computer until this window disappears.</source>
+        <translation type="unfinished">在此窗口消失前不要关闭计算机。</translation>
+    </message>
+</context>
+<context>
+    <name>HelpMessageDialog</name>
+    <message>
+        <source>version</source>
+        <translation type="unfinished">版本</translation>
+    </message>
     </context>
 <context>
     <name>ShutdownWindow</name>
     <message>
         <source>Do not shut down the computer until this window disappears.</source>
         <translation type="unfinished">在該視窗消失之前，請勿關閉電腦。</translation>
-    </message>
-</context>
-<context>
-    <name>ModalOverlay</name>
-    <message>
-        <source>Recent transactions may not yet be visible, and therefore your wallet's balance might be incorrect. This information will be correct once your wallet has finished synchronizing with the bitcoin network, as detailed below.</source>
-        <translation type="unfinished">最近的交易可能還看不到，因此錢包餘額可能不正確。在錢包軟體完成跟 bitcoin 網路的同步後，這裡的資訊就會正確。詳情請見下面。</translation>
-    </message>
-    <message>
-        <source>Attempting to spend bitcoins that are affected by not-yet-displayed transactions will not be accepted by the network.</source>
-        <translation type="unfinished">嘗試花費受尚未顯示的交易影響的比特幣將不會被網路接受。</translation>
-    </message>
-    <message>
-        <source>Unknown. Pre-syncing Headers (%1, %2%)…</source>
-        <translation type="unfinished">不明。正在預先同步標頭(%1, %2%)...</translation>
->>>>>>> 353efd3f
-    </message>
-    <message>
-        <source>Welcome</source>
-        <translation type="unfinished">欢迎</translation>
-    </message>
-    <message>
-        <source>Welcome to %1.</source>
-        <translation type="unfinished">欢迎使用 %1</translation>
-    </message>
-    <message>
-        <source>As this is the first time the program is launched, you can choose where %1 will store its data.</source>
-        <translation type="unfinished">由于这是第一次启动此程序，您可以选择%1存储数据的位置</translation>
-    </message>
-    <message>
-        <source>Limit block chain storage to</source>
-        <translation type="unfinished">將區塊鏈儲存限制為</translation>
-    </message>
-    <message>
-        <source>Reverting this setting requires re-downloading the entire blockchain. It is faster to download the full chain first and prune it later. Disables some advanced features.</source>
-        <translation type="unfinished">取消此设置需要重新下载整个区块链。先完整下载整条链再进行修剪会更快。这会禁用一些高级功能。</translation>
-    </message>
-    <message>
-        <source>This initial synchronisation is very demanding, and may expose hardware problems with your computer that had previously gone unnoticed. Each time you run %1, it will continue downloading where it left off.</source>
-        <translation type="unfinished">初始化同步过程是非常吃力的，同时可能会暴露您之前没有注意到的电脑硬件问题。你每次启动%1时，它都会从之前中断的地方继续下载。</translation>
-    </message>
-    <message>
-        <source>When you click OK, %1 will begin to download and process the full %4 block chain (%2 GB) starting with the earliest transactions in %3 when %4 initially launched.</source>
-        <translation type="unfinished">當你點擊「確認」，%1會開始下載，並從%3年最早的交易，處裡整個%4區塊鏈(大小:%2GB)</translation>
-    </message>
-    <message>
-        <source>If you have chosen to limit block chain storage (pruning), the historical data must still be downloaded and processed, but will be deleted afterward to keep your disk usage low.</source>
-        <translation type="unfinished">如果你选择限制区块链存储大小（区块链裁剪模式），程序依然会下载并处理全部历史数据，只是不必须的部分会在使用后被删除，以占用最少的存储空间。</translation>
-    </message>
-    <message>
-        <source>Use the default data directory</source>
-        <translation type="unfinished">使用默认的数据目录</translation>
-    </message>
-    <message>
-        <source>Use a custom data directory:</source>
-        <translation type="unfinished">使用自定义的数据目录:</translation>
-    </message>
-</context>
-<context>
-    <name>HelpMessageDialog</name>
-    <message>
-        <source>version</source>
-        <translation type="unfinished">版本</translation>
-    </message>
-    <message>
-        <source>About %1</source>
-        <translation type="unfinished">关于 %1</translation>
-    </message>
-    <message>
-        <source>Command-line options</source>
-        <translation type="unfinished">命令行选项</translation>
-    </message>
-</context>
-<context>
-    <name>ShutdownWindow</name>
-    <message>
-        <source>%1 is shutting down…</source>
-        <translation type="unfinished">%1正在關閉..</translation>
-    </message>
-    <message>
-        <source>Do not shut down the computer until this window disappears.</source>
-        <translation type="unfinished">在此窗口消失前不要关闭计算机。</translation>
     </message>
 </context>
 <context>
@@ -2809,6 +2712,13 @@
     </message>
 </context>
 <context>
+    <name>ReceiveRequestDialog</name>
+    <message>
+        <source>Amount:</source>
+        <translation type="unfinished">金额:</translation>
+    </message>
+    </context>
+<context>
     <name>RecentRequestsTableModel</name>
     <message>
         <source>Date</source>
@@ -3777,23 +3687,6 @@
         <source>Type</source>
         <translation type="unfinished">类型</translation>
     </message>
-<<<<<<< HEAD
-=======
-    </context>
-<context>
-    <name>ReceiveRequestDialog</name>
-    <message>
-        <source>Amount:</source>
-        <translation type="unfinished">金额:</translation>
-    </message>
-    </context>
-<context>
-    <name>RecentRequestsTableModel</name>
->>>>>>> 353efd3f
-    <message>
-        <source>Date</source>
-        <translation type="unfinished">日期</translation>
-    </message>
     <message>
         <source>Label</source>
         <translation type="unfinished">标签</translation>
@@ -3811,29 +3704,8 @@
         <translation type="unfinished">导出失败</translation>
     </message>
     <message>
-<<<<<<< HEAD
         <source>There was an error trying to save the transaction history to %1.</source>
         <translation type="unfinished">尝试把交易历史保存到 %1 时发生了错误。</translation>
-=======
-        <source>Quantity:</source>
-        <translation type="unfinished">數量：</translation>
-    </message>
-    <message>
-        <source>Bytes:</source>
-        <translation type="unfinished">位元組:</translation>
-    </message>
-    <message>
-        <source>Amount:</source>
-        <translation type="unfinished">金额:</translation>
-    </message>
-    <message>
-        <source>Fee:</source>
-        <translation type="unfinished">费用:</translation>
-    </message>
-    <message>
-        <source>Copy amount</source>
-        <translation type="unfinished">复制金额</translation>
->>>>>>> 353efd3f
     </message>
     <message>
         <source>Exporting Successful</source>
@@ -3898,33 +3770,13 @@
         <translation type="unfinished">追加手续费出错</translation>
     </message>
     <message>
-<<<<<<< HEAD
         <source>Increasing transaction fee failed</source>
         <translation type="unfinished">追加交易手续费失败</translation>
-=======
-        <source>Date</source>
-        <translation type="unfinished">日期</translation>
-    </message>
-    <message numerus="yes">
-        <source>matures in %n more block(s)</source>
-        <translation type="unfinished">
-            <numerusform>在%n个区块内成熟</numerusform>
-        </translation>
->>>>>>> 353efd3f
-    </message>
-    <message>
-<<<<<<< HEAD
+    </message>
+    <message>
         <source>Do you want to increase the fee?</source>
         <extracomment>Asks a user if they would like to manually increase the fee of a transaction that has already been created.</extracomment>
         <translation type="unfinished">您想追加手续费吗？</translation>
-=======
-        <source>Date</source>
-        <translation type="unfinished">日期</translation>
-    </message>
-    <message>
-        <source>Label</source>
-        <translation type="unfinished">标签</translation>
->>>>>>> 353efd3f
     </message>
     <message>
         <source>Current fee:</source>
@@ -3939,17 +3791,8 @@
         <translation type="unfinished">新交易费:</translation>
     </message>
     <message>
-<<<<<<< HEAD
         <source>Warning: This may pay the additional fee by reducing change outputs or adding inputs, when necessary. It may add a new change output if one does not already exist. These changes may potentially leak privacy.</source>
         <translation type="unfinished">警告: 因為在必要的時候會減少找零輸出個數或增加輸入個數，這可能要付出額外的費用。 在沒有找零輸出的情況下可能會新增一個。 這些變更可能會導致潛在的隱私洩漏。</translation>
-=======
-        <source>Date</source>
-        <translation type="unfinished">日期</translation>
-    </message>
-    <message>
-        <source>Label</source>
-        <translation type="unfinished">标签</translation>
->>>>>>> 353efd3f
     </message>
     <message>
         <source>Confirm fee bump</source>
