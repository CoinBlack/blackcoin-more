--- conflicted
+++ resolved
@@ -58,7 +58,6 @@
         <translation type="unfinished">H&amp;ilbijêre</translation>
     </message>
     <message>
-<<<<<<< HEAD
         <source>These are your Bitcoin addresses for sending payments. Always check the amount and the receiving address before sending coins.</source>
         <translation type="unfinished">ئەمانە ناونیشانی بیتکۆبیتەکانی تۆنە بۆ ناردنی پارەدانەکان. هەمیشە بڕی و ناونیشانی وەرگرەکان بپشکنە پێش ناردنی دراوەکان.</translation>
     </message>
@@ -69,18 +68,6 @@
 واژووکردن تەنها دەکرێت لەگەڵ ناونیشانەکانی جۆری 'میرات'.</translation>
     </message>
     <message>
-=======
->>>>>>> c7885ecd
-        <source>These are your Bitcoin addresses for sending payments. Always check the amount and the receiving address before sending coins.</source>
-        <translation type="unfinished">ئەمانە ناونیشانی بیتکۆبیتەکانی تۆنە بۆ ناردنی پارەدانەکان. هەمیشە بڕی و ناونیشانی وەرگرەکان بپشکنە پێش ناردنی دراوەکان.</translation>
-    </message>
-    <message>
-        <source>These are your Bitcoin addresses for receiving payments. Use the 'Create new receiving address' button in the receive tab to create new addresses.
-Signing is only possible with addresses of the type 'legacy'.</source>
-        <translation type="unfinished">ئەمانە ناونیشانی بیتکۆبیتەکانی تۆنە بۆ وەرگرتنی پارەدانەکان. دوگمەی 'دروستکردنیناونیشانی وەرگرتنی نوێ' لە تابی وەرگرتندا بۆ دروستکردنی ناونیشانی نوێ بەکاربێنە.
-واژووکردن تەنها دەکرێت لەگەڵ ناونیشانەکانی جۆری 'میرات'.</translation>
-    </message>
-    <message>
         <source>&amp;Copy Address</source>
         <translation type="unfinished">&amp;Navnîşanê kopî bike</translation>
     </message>
