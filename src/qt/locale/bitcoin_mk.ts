<TS version="2.1" language="mk">
<context>
    <name>AddressBookPage</name>
    <message>
        <source>Right-click to edit address or label</source>
        <translation type="unfinished">Десен клик за уредување на адреса или етикета</translation>
    </message>
    <message>
        <source>Create a new address</source>
        <translation type="unfinished">Креирај нова адреса</translation>
    </message>
    <message>
        <source>&amp;New</source>
        <translation type="unfinished">&amp;Нова</translation>
    </message>
    <message>
        <source>Copy the currently selected address to the system clipboard</source>
        <translation type="unfinished">Копирај ја избраната адреса на системскиот клипборд</translation>
    </message>
    <message>
        <source>&amp;Copy</source>
        <translation type="unfinished">&amp;Копирај</translation>
    </message>
    <message>
        <source>C&amp;lose</source>
        <translation type="unfinished">З&amp;атвори</translation>
    </message>
    <message>
        <source>Delete the currently selected address from the list</source>
        <translation type="unfinished">Избриши ја избраната адреса од листата</translation>
    </message>
    <message>
        <source>Export the data in the current tab to a file</source>
        <translation type="unfinished">Експортирај ги податоците од активното јазиче во датотека</translation>
    </message>
    <message>
        <source>&amp;Export</source>
        <translation type="unfinished">&amp;Експорт</translation>
    </message>
    <message>
        <source>&amp;Delete</source>
        <translation type="unfinished">&amp;Избриши</translation>
    </message>
    </context>
<context>
    <name>AskPassphraseDialog</name>
    <message>
        <source>Enter passphrase</source>
        <translation type="unfinished">Внеси тајна фраза</translation>
    </message>
    <message>
        <source>New passphrase</source>
        <translation type="unfinished">Нова тајна фраза</translation>
    </message>
    <message>
        <source>Repeat new passphrase</source>
        <translation type="unfinished">Повторете ја новата тајна фраза</translation>
    </message>
    </context>
<context>
    <name>QObject</name>
<<<<<<< HEAD
    <message>
        <source>Amount</source>
        <translation type="unfinished">Сума</translation>
    </message>
    <message>
        <source>%1 d</source>
        <translation type="unfinished">%1 д</translation>
    </message>
    <message>
        <source>%1 h</source>
        <translation type="unfinished">%1 ч</translation>
    </message>
    <message>
        <source>%1 m</source>
        <translation type="unfinished">%1 м</translation>
    </message>
    <message>
        <source>%1 s</source>
        <translation type="unfinished">%1 с</translation>
    </message>
    <message>
        <source>%1 ms</source>
        <translation type="unfinished">%1 мс</translation>
    </message>
    <message numerus="yes">
        <source>%n second(s)</source>
        <translation>
            <numerusform />
            <numerusform />
            <numerusform />
        </translation>
    </message>
    <message numerus="yes">
        <source>%n minute(s)</source>
        <translation>
            <numerusform />
            <numerusform />
            <numerusform />
        </translation>
    </message>
    <message numerus="yes">
        <source>%n hour(s)</source>
        <translation type="unfinished">
            <numerusform />
            <numerusform />
            <numerusform />
        </translation>
    </message>
    <message numerus="yes">
        <source>%n day(s)</source>
        <translation type="unfinished">
            <numerusform />
            <numerusform />
            <numerusform />
        </translation>
    </message>
    <message numerus="yes">
        <source>%n week(s)</source>
        <translation type="unfinished">
            <numerusform />
            <numerusform />
            <numerusform />
        </translation>
    </message>
    <message>
        <source>%1 and %2</source>
        <translation type="unfinished">%1 и %2</translation>
    </message>
    <message numerus="yes">
        <source>%n year(s)</source>
        <translation type="unfinished">
            <numerusform />
            <numerusform />
            <numerusform />
        </translation>
    </message>
    <message>
        <source>%1 B</source>
        <translation type="unfinished">%1 Б</translation>
    </message>
    <message>
        <source>%1 MB</source>
        <translation type="unfinished">%1 МБ</translation>
    </message>
    <message>
        <source>%1 GB</source>
        <translation type="unfinished">%1 ГБ</translation>
=======
    <message>
        <source>Amount</source>
        <translation type="unfinished">Сума</translation>
    </message>
    <message>
        <source>%1 d</source>
        <translation type="unfinished">%1 д</translation>
>>>>>>> dd04f2dd
    </message>
</context>
<context>
    <name>BitcoinGUI</name>
    <message>
        <source>%1 h</source>
        <translation type="unfinished">%1 ч</translation>
    </message>
    <message>
        <source>%1 m</source>
        <translation type="unfinished">%1 м</translation>
    </message>
    <message>
        <source>%1 s</source>
        <translation type="unfinished">%1 с</translation>
    </message>
    <message>
        <source>%1 ms</source>
        <translation type="unfinished">%1 мс</translation>
    </message>
    <message numerus="yes">
        <source>%n second(s)</source>
        <translation type="unfinished">
            <numerusform />
            <numerusform />
            <numerusform />
        </translation>
    </message>
    <message numerus="yes">
        <source>%n minute(s)</source>
        <translation type="unfinished">
            <numerusform />
            <numerusform />
            <numerusform />
        </translation>
    </message>
    <message numerus="yes">
        <source>%n hour(s)</source>
        <translation type="unfinished">
            <numerusform />
            <numerusform />
            <numerusform />
        </translation>
    </message>
    <message numerus="yes">
        <source>%n day(s)</source>
        <translation type="unfinished">
            <numerusform />
            <numerusform />
            <numerusform />
        </translation>
    </message>
    <message numerus="yes">
        <source>%n week(s)</source>
        <translation type="unfinished">
            <numerusform />
            <numerusform />
            <numerusform />
        </translation>
    </message>
    <message>
        <source>%1 and %2</source>
        <translation type="unfinished">%1 и %2</translation>
    </message>
    <message numerus="yes">
        <source>%n year(s)</source>
        <translation type="unfinished">
            <numerusform />
            <numerusform />
            <numerusform />
        </translation>
    </message>
    <message>
        <source>%1 B</source>
        <translation type="unfinished">%1 Б</translation>
    </message>
    <message>
        <source>%1 MB</source>
        <translation type="unfinished">%1 МБ</translation>
    </message>
    <message>
<<<<<<< HEAD
        <source>Send coins to a Bitcoin address</source>
        <translation>Испрати блэккоини на Blackcoin адреса</translation>
=======
        <source>%1 GB</source>
        <translation type="unfinished">%1 ГБ</translation>
    </message>
</context>
<context>
    <name>BitcoinGUI</name>
    <message>
        <source>&amp;Overview</source>
        <translation type="unfinished">&amp;Преглед</translation>
    </message>
    <message>
        <source>&amp;Transactions</source>
        <translation type="unfinished">&amp;Трансакции</translation>
    </message>
    <message>
        <source>Browse transaction history</source>
        <translation type="unfinished">Преглед на историјата на трансакции</translation>
    </message>
    <message>
        <source>E&amp;xit</source>
        <translation type="unfinished">И&amp;злез</translation>
    </message>
    <message>
        <source>Quit application</source>
        <translation type="unfinished">Напушти ја апликацијата</translation>
    </message>
    <message>
        <source>About &amp;Qt</source>
        <translation type="unfinished">За &amp;Qt</translation>
    </message>
    <message>
        <source>Show information about Qt</source>
        <translation type="unfinished">Прикажи информации за Qt</translation>
    </message>
    <message>
        <source>Send coins to a Bitcoin address</source>
        <translation type="unfinished">Испрати биткоини на Биткоин адреса</translation>
>>>>>>> dd04f2dd
    </message>
    <message>
        <source>&amp;Send</source>
        <translation type="unfinished">&amp;Испрати</translation>
    </message>
    <message>
        <source>&amp;Receive</source>
        <translation type="unfinished">&amp;Прими</translation>
    </message>
    <message>
        <source>Encrypt the private keys that belong to your wallet</source>
        <translation type="unfinished">Криптирај ги приватните клучеви кои припаѓаат на твојот паричник</translation>
    </message>
    <message>
        <source>&amp;Settings</source>
        <translation type="unfinished">&amp;Подесувања</translation>
    </message>
    <message>
        <source>&amp;Help</source>
        <translation type="unfinished">&amp;Помош</translation>
    </message>
    <message numerus="yes">
        <source>Processed %n block(s) of transaction history.</source>
<<<<<<< HEAD
        <translation>
=======
        <translation type="unfinished">
>>>>>>> dd04f2dd
            <numerusform />
            <numerusform />
            <numerusform />
        </translation>
    </message>
    <message>
        <source>%1 behind</source>
        <translation type="unfinished">%1 позади</translation>
    </message>
    <message>
        <source>Error</source>
        <translation type="unfinished">Грешка</translation>
    </message>
    <message>
        <source>Warning</source>
        <translation type="unfinished">Предупредување</translation>
    </message>
    <message>
        <source>Up to date</source>
        <translation type="unfinished">Во тек</translation>
    </message>
    <message>
        <source>&amp;Window</source>
        <translation type="unfinished">&amp;Прозорец</translation>
    </message>
    <message numerus="yes">
        <source>%n active connection(s) to Bitcoin network.</source>
        <extracomment>A substring of the tooltip.</extracomment>
        <translation type="unfinished">
            <numerusform />
            <numerusform />
            <numerusform />
        </translation>
    </message>
    <message>
        <source>Date: %1
</source>
        <translation type="unfinished">Дата: %1
</translation>
    </message>
    <message>
        <source>Amount: %1
</source>
        <translation type="unfinished">Сума: %1
</translation>
    </message>
    <message>
        <source>Type: %1
</source>
        <translation type="unfinished">Тип: %1
</translation>
    </message>
    <message>
        <source>Label: %1
</source>
        <translation type="unfinished">Етикета: %1
</translation>
    </message>
    <message>
        <source>Address: %1
</source>
        <translation type="unfinished">Адреса: %1
</translation>
    </message>
    </context>
<context>
    <name>CoinControlDialog</name>
    <message>
        <source>Bytes:</source>
        <translation type="unfinished">Бајти:</translation>
    </message>
    <message>
        <source>Amount:</source>
        <translation type="unfinished">Сума:</translation>
    </message>
    <message>
        <source>Fee:</source>
        <translation type="unfinished">Провизија:</translation>
    </message>
    <message>
        <source>Dust:</source>
        <translation type="unfinished">Прашина:</translation>
    </message>
    <message>
        <source>After Fee:</source>
        <translation type="unfinished">После Провизија:</translation>
    </message>
    <message>
        <source>Change:</source>
        <translation type="unfinished">Кусур:</translation>
    </message>
    <message>
        <source>Amount</source>
        <translation type="unfinished">Сума</translation>
    </message>
    <message>
        <source>Date</source>
        <translation type="unfinished">Дата</translation>
    </message>
    </context>
<context>
    <name>CreateWalletDialog</name>
    <message>
        <source>Wallet</source>
        <translation type="unfinished">Паричник</translation>
    </message>
    </context>
<context>
    <name>EditAddressDialog</name>
    <message>
        <source>Edit Address</source>
        <translation type="unfinished">Измени Адреса</translation>
    </message>
    <message>
        <source>&amp;Label</source>
        <translation type="unfinished">&amp;Етикета</translation>
    </message>
    <message>
        <source>&amp;Address</source>
        <translation type="unfinished">&amp;Адреса</translation>
    </message>
    </context>
<context>
    <name>FreespaceChecker</name>
    <message>
        <source>name</source>
<<<<<<< HEAD
        <translation>име</translation>
=======
        <translation type="unfinished">име</translation>
>>>>>>> dd04f2dd
    </message>
    </context>
<context>
    <name>Intro</name>
    <message>
        <source>Bitcoin</source>
        <translation type="unfinished">Биткоин</translation>
    </message>
    <message numerus="yes">
        <source>(sufficient to restore backups %n day(s) old)</source>
        <extracomment>Explanatory text on the capability of the current prune target.</extracomment>
        <translation type="unfinished">
            <numerusform />
            <numerusform />
            <numerusform />
        </translation>
    </message>
    <message>
        <source>Error</source>
        <translation type="unfinished">Грешка</translation>
    </message>
    </context>
<context>
    <name>HelpMessageDialog</name>
    <message>
        <source>version</source>
        <translation type="unfinished">верзија</translation>
    </message>
    </context>
<context>
    <name>OptionsDialog</name>
    <message>
        <source>Options</source>
        <translation type="unfinished">Опции</translation>
    </message>
    <message>
        <source>&amp;Network</source>
        <translation type="unfinished">&amp;Мрежа</translation>
    </message>
    <message>
        <source>W&amp;allet</source>
        <translation type="unfinished">П&amp;аричник</translation>
    </message>
    <message>
        <source>&amp;Window</source>
        <translation type="unfinished">&amp;Прозорец</translation>
    </message>
    <message>
        <source>&amp;OK</source>
        <translation type="unfinished">&amp;ОК</translation>
    </message>
    <message>
        <source>&amp;Cancel</source>
        <translation type="unfinished">&amp;Откажи</translation>
    </message>
    <message>
        <source>none</source>
        <translation type="unfinished">нема</translation>
    </message>
    <message>
        <source>Error</source>
        <translation type="unfinished">Грешка</translation>
    </message>
    </context>
<context>
    <name>OverviewPage</name>
    <message>
        <source>Total:</source>
        <translation type="unfinished">Вкупно:</translation>
    </message>
    </context>
<context>
    <name>PeerTableModel</name>
    <message>
        <source>Sent</source>
        <extracomment>Title of Peers Table column which indicates the total amount of network information we have sent to the peer.</extracomment>
        <translation type="unfinished">Испратени</translation>
    </message>
    <message>
        <source>Network</source>
        <extracomment>Title of Peers Table column which states the network the peer connected through.</extracomment>
        <translation type="unfinished">Мрежа</translation>
    </message>
</context>
<context>
    <name>RPCConsole</name>
    <message>
        <source>Network</source>
        <translation type="unfinished">Мрежа</translation>
    </message>
    <message>
        <source>Name</source>
        <translation type="unfinished">Име</translation>
    </message>
    <message>
        <source>Number of connections</source>
<<<<<<< HEAD
        <translation>Број на конекции</translation>
=======
        <translation type="unfinished">Број на конекции</translation>
>>>>>>> dd04f2dd
    </message>
    <message>
        <source>Sent</source>
        <translation type="unfinished">Испратени</translation>
    </message>
    <message>
        <source>Version</source>
        <translation type="unfinished">Верзија</translation>
    </message>
    <message>
        <source>&amp;Console</source>
        <translation type="unfinished">&amp;Конзола</translation>
    </message>
    </context>
<context>
    <name>ReceiveCoinsDialog</name>
    <message>
        <source>&amp;Amount:</source>
        <translation type="unfinished">&amp;Сума:</translation>
    </message>
    <message>
        <source>&amp;Label:</source>
        <translation type="unfinished">&amp;Етикета:</translation>
    </message>
    <message>
        <source>&amp;Message:</source>
        <translation type="unfinished">&amp;Порака:</translation>
    </message>
    <message>
        <source>Show</source>
        <translation type="unfinished">Прикажи</translation>
    </message>
    <message>
        <source>Copy &amp;URI</source>
        <translation type="unfinished">Копирај &amp;URI</translation>
    </message>
    </context>
<context>
    <name>ReceiveRequestDialog</name>
    <message>
        <source>Amount:</source>
        <translation type="unfinished">Сума:</translation>
    </message>
    <message>
        <source>Message:</source>
        <translation type="unfinished">Порака:</translation>
    </message>
    <message>
        <source>Copy &amp;URI</source>
        <translation type="unfinished">Копирај &amp;URI</translation>
    </message>
    <message>
        <source>Copy &amp;Address</source>
        <translation type="unfinished">Копирај &amp;Адреса</translation>
    </message>
    </context>
<context>
    <name>RecentRequestsTableModel</name>
    <message>
        <source>Date</source>
        <translation type="unfinished">Дата</translation>
    </message>
    </context>
<context>
    <name>SendCoinsDialog</name>
    <message>
        <source>Bytes:</source>
        <translation type="unfinished">Бајти:</translation>
    </message>
    <message>
        <source>Amount:</source>
        <translation type="unfinished">Сума:</translation>
    </message>
    <message>
        <source>Fee:</source>
        <translation type="unfinished">Провизија:</translation>
    </message>
    <message>
        <source>After Fee:</source>
        <translation type="unfinished">После Провизија:</translation>
    </message>
    <message>
        <source>Change:</source>
        <translation type="unfinished">Кусур:</translation>
    </message>
    <message>
        <source>Dust:</source>
        <translation type="unfinished">Прашина:</translation>
    </message>
    <message numerus="yes">
        <source>Estimated to begin confirmation within %n block(s).</source>
<<<<<<< HEAD
        <translation>
=======
        <translation type="unfinished">
>>>>>>> dd04f2dd
            <numerusform />
            <numerusform />
            <numerusform />
        </translation>
    </message>
    </context>
<context>
    <name>SendCoinsEntry</name>
    <message>
        <source>A&amp;mount:</source>
        <translation type="unfinished">Сума:</translation>
    </message>
    <message>
        <source>&amp;Label:</source>
        <translation type="unfinished">&amp;Етикета:</translation>
    </message>
    <message>
        <source>Message:</source>
        <translation type="unfinished">Порака:</translation>
    </message>
    </context>
<context>
    <name>TransactionDesc</name>
    <message numerus="yes">
        <source>Open for %n more block(s)</source>
        <translation>
            <numerusform />
            <numerusform />
            <numerusform />
        </translation>
    </message>
    <message>
        <source>Date</source>
        <translation type="unfinished">Дата</translation>
    </message>
    <message numerus="yes">
        <source>matures in %n more block(s)</source>
<<<<<<< HEAD
        <translation>
=======
        <translation type="unfinished">
>>>>>>> dd04f2dd
            <numerusform />
            <numerusform />
            <numerusform />
        </translation>
    </message>
    <message>
        <source>Amount</source>
        <translation type="unfinished">Сума</translation>
    </message>
    </context>
<context>
    <name>TransactionTableModel</name>
    <message>
        <source>Date</source>
        <translation type="unfinished">Дата</translation>
<<<<<<< HEAD
    </message>
    <message numerus="yes">
        <source>Open for %n more block(s)</source>
        <translation>
            <numerusform />
            <numerusform />
            <numerusform />
        </translation>
=======
>>>>>>> dd04f2dd
    </message>
    </context>
<context>
    <name>TransactionView</name>
    <message>
        <source>Date</source>
        <translation type="unfinished">Дата</translation>
    </message>
    </context>
<context>
<<<<<<< HEAD
=======
    <name>WalletFrame</name>
    <message>
        <source>Error</source>
        <translation type="unfinished">Грешка</translation>
    </message>
    </context>
<context>
>>>>>>> dd04f2dd
    <name>WalletView</name>
    <message>
        <source>&amp;Export</source>
        <translation type="unfinished">&amp;Експорт</translation>
    </message>
    <message>
        <source>Export the data in the current tab to a file</source>
        <translation type="unfinished">Експортирај ги податоците од активното јазиче во датотека</translation>
    </message>
<<<<<<< HEAD
    <message>
        <source>Error</source>
        <translation type="unfinished">Грешка</translation>
    </message>
=======
>>>>>>> dd04f2dd
    </context>
</TS><|MERGE_RESOLUTION|>--- conflicted
+++ resolved
@@ -59,7 +59,6 @@
     </context>
 <context>
     <name>QObject</name>
-<<<<<<< HEAD
     <message>
         <source>Amount</source>
         <translation type="unfinished">Сума</translation>
@@ -86,7 +85,7 @@
     </message>
     <message numerus="yes">
         <source>%n second(s)</source>
-        <translation>
+        <translation type="unfinished">
             <numerusform />
             <numerusform />
             <numerusform />
@@ -94,7 +93,7 @@
     </message>
     <message numerus="yes">
         <source>%n minute(s)</source>
-        <translation>
+        <translation type="unfinished">
             <numerusform />
             <numerusform />
             <numerusform />
@@ -147,102 +146,6 @@
     <message>
         <source>%1 GB</source>
         <translation type="unfinished">%1 ГБ</translation>
-=======
-    <message>
-        <source>Amount</source>
-        <translation type="unfinished">Сума</translation>
-    </message>
-    <message>
-        <source>%1 d</source>
-        <translation type="unfinished">%1 д</translation>
->>>>>>> dd04f2dd
-    </message>
-</context>
-<context>
-    <name>BitcoinGUI</name>
-    <message>
-        <source>%1 h</source>
-        <translation type="unfinished">%1 ч</translation>
-    </message>
-    <message>
-        <source>%1 m</source>
-        <translation type="unfinished">%1 м</translation>
-    </message>
-    <message>
-        <source>%1 s</source>
-        <translation type="unfinished">%1 с</translation>
-    </message>
-    <message>
-        <source>%1 ms</source>
-        <translation type="unfinished">%1 мс</translation>
-    </message>
-    <message numerus="yes">
-        <source>%n second(s)</source>
-        <translation type="unfinished">
-            <numerusform />
-            <numerusform />
-            <numerusform />
-        </translation>
-    </message>
-    <message numerus="yes">
-        <source>%n minute(s)</source>
-        <translation type="unfinished">
-            <numerusform />
-            <numerusform />
-            <numerusform />
-        </translation>
-    </message>
-    <message numerus="yes">
-        <source>%n hour(s)</source>
-        <translation type="unfinished">
-            <numerusform />
-            <numerusform />
-            <numerusform />
-        </translation>
-    </message>
-    <message numerus="yes">
-        <source>%n day(s)</source>
-        <translation type="unfinished">
-            <numerusform />
-            <numerusform />
-            <numerusform />
-        </translation>
-    </message>
-    <message numerus="yes">
-        <source>%n week(s)</source>
-        <translation type="unfinished">
-            <numerusform />
-            <numerusform />
-            <numerusform />
-        </translation>
-    </message>
-    <message>
-        <source>%1 and %2</source>
-        <translation type="unfinished">%1 и %2</translation>
-    </message>
-    <message numerus="yes">
-        <source>%n year(s)</source>
-        <translation type="unfinished">
-            <numerusform />
-            <numerusform />
-            <numerusform />
-        </translation>
-    </message>
-    <message>
-        <source>%1 B</source>
-        <translation type="unfinished">%1 Б</translation>
-    </message>
-    <message>
-        <source>%1 MB</source>
-        <translation type="unfinished">%1 МБ</translation>
-    </message>
-    <message>
-<<<<<<< HEAD
-        <source>Send coins to a Bitcoin address</source>
-        <translation>Испрати блэккоини на Blackcoin адреса</translation>
-=======
-        <source>%1 GB</source>
-        <translation type="unfinished">%1 ГБ</translation>
     </message>
 </context>
 <context>
@@ -278,7 +181,6 @@
     <message>
         <source>Send coins to a Bitcoin address</source>
         <translation type="unfinished">Испрати биткоини на Биткоин адреса</translation>
->>>>>>> dd04f2dd
     </message>
     <message>
         <source>&amp;Send</source>
@@ -302,11 +204,7 @@
     </message>
     <message numerus="yes">
         <source>Processed %n block(s) of transaction history.</source>
-<<<<<<< HEAD
-        <translation>
-=======
-        <translation type="unfinished">
->>>>>>> dd04f2dd
+        <translation type="unfinished">
             <numerusform />
             <numerusform />
             <numerusform />
@@ -433,11 +331,7 @@
     <name>FreespaceChecker</name>
     <message>
         <source>name</source>
-<<<<<<< HEAD
-        <translation>име</translation>
-=======
         <translation type="unfinished">име</translation>
->>>>>>> dd04f2dd
     </message>
     </context>
 <context>
@@ -521,7 +415,7 @@
         <extracomment>Title of Peers Table column which states the network the peer connected through.</extracomment>
         <translation type="unfinished">Мрежа</translation>
     </message>
-</context>
+    </context>
 <context>
     <name>RPCConsole</name>
     <message>
@@ -534,11 +428,7 @@
     </message>
     <message>
         <source>Number of connections</source>
-<<<<<<< HEAD
-        <translation>Број на конекции</translation>
-=======
         <translation type="unfinished">Број на конекции</translation>
->>>>>>> dd04f2dd
     </message>
     <message>
         <source>Sent</source>
@@ -630,11 +520,7 @@
     </message>
     <message numerus="yes">
         <source>Estimated to begin confirmation within %n block(s).</source>
-<<<<<<< HEAD
-        <translation>
-=======
-        <translation type="unfinished">
->>>>>>> dd04f2dd
+        <translation type="unfinished">
             <numerusform />
             <numerusform />
             <numerusform />
@@ -672,11 +558,7 @@
     </message>
     <message numerus="yes">
         <source>matures in %n more block(s)</source>
-<<<<<<< HEAD
-        <translation>
-=======
-        <translation type="unfinished">
->>>>>>> dd04f2dd
+        <translation type="unfinished">
             <numerusform />
             <numerusform />
             <numerusform />
@@ -692,17 +574,6 @@
     <message>
         <source>Date</source>
         <translation type="unfinished">Дата</translation>
-<<<<<<< HEAD
-    </message>
-    <message numerus="yes">
-        <source>Open for %n more block(s)</source>
-        <translation>
-            <numerusform />
-            <numerusform />
-            <numerusform />
-        </translation>
-=======
->>>>>>> dd04f2dd
     </message>
     </context>
 <context>
@@ -713,8 +584,6 @@
     </message>
     </context>
 <context>
-<<<<<<< HEAD
-=======
     <name>WalletFrame</name>
     <message>
         <source>Error</source>
@@ -722,7 +591,6 @@
     </message>
     </context>
 <context>
->>>>>>> dd04f2dd
     <name>WalletView</name>
     <message>
         <source>&amp;Export</source>
@@ -732,12 +600,5 @@
         <source>Export the data in the current tab to a file</source>
         <translation type="unfinished">Експортирај ги податоците од активното јазиче во датотека</translation>
     </message>
-<<<<<<< HEAD
-    <message>
-        <source>Error</source>
-        <translation type="unfinished">Грешка</translation>
-    </message>
-=======
->>>>>>> dd04f2dd
     </context>
 </TS>