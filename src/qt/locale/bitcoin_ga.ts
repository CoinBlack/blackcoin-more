--- conflicted
+++ resolved
@@ -577,7 +577,6 @@
     <message>
         <source>%1 client</source>
         <translation type="unfinished">%1 cliaint</translation>
-<<<<<<< HEAD
     </message>
     <message numerus="yes">
         <source>%n active connection(s) to Bitcoin network.</source>
@@ -659,101 +658,10 @@
     <message>
         <source>Wallet is &lt;b&gt;encrypted&lt;/b&gt; and currently &lt;b&gt;locked&lt;/b&gt;</source>
         <translation type="unfinished">Sparán &lt;b&gt;criptithe&lt;/b&gt; agus &lt;b&gt;glasáilte&lt;/b&gt; faoi láthair</translation>
-=======
-    </message>
-    <message numerus="yes">
-        <source>%n active connection(s) to Bitcoin network.</source>
-        <extracomment>A substring of the tooltip.</extracomment>
-        <translation type="unfinished">
-            <numerusform />
-            <numerusform />
-            <numerusform />
-        </translation>
-    </message>
-    <message>
-        <source>Error: %1</source>
-        <translation type="unfinished">Earráid: %1</translation>
-    </message>
-    <message>
-        <source>Warning: %1</source>
-        <translation type="unfinished">Rabhadh: %1</translation>
-    </message>
-    <message>
-        <source>Date: %1
-</source>
-        <translation type="unfinished">Dáta: %1
-</translation>
-    </message>
-    <message>
-        <source>Amount: %1
-</source>
-        <translation type="unfinished">Suim: %1
-</translation>
-    </message>
-    <message>
-        <source>Wallet: %1
-</source>
-        <translation type="unfinished">Sparán: %1
-</translation>
-    </message>
-    <message>
-        <source>Type: %1
-</source>
-        <translation type="unfinished">Cineál: %1
-</translation>
-    </message>
-    <message>
-        <source>Label: %1
-</source>
-        <translation type="unfinished">Lipéad: %1
-</translation>
-    </message>
-    <message>
-        <source>Address: %1
-</source>
-        <translation type="unfinished">Seoladh: %1
-</translation>
-    </message>
-    <message>
-        <source>Sent transaction</source>
-        <translation type="unfinished">Idirbheart seolta</translation>
-    </message>
-    <message>
-        <source>Incoming transaction</source>
-        <translation type="unfinished">Idirbheart ag teacht isteach</translation>
-    </message>
-    <message>
-        <source>HD key generation is &lt;b&gt;enabled&lt;/b&gt;</source>
-        <translation type="unfinished">Tá giniúint eochair Cinnteachaíocha Ordlathach &lt;b&gt;cumasaithe&lt;/b&gt;</translation>
-    </message>
-    <message>
-        <source>HD key generation is &lt;b&gt;disabled&lt;/b&gt;</source>
-        <translation type="unfinished">Tá giniúint eochair Cinnteachaíocha Ordlathach &lt;b&gt;díchumasaithe&lt;/b&gt;</translation>
-    </message>
-    <message>
-        <source>Private key &lt;b&gt;disabled&lt;/b&gt;</source>
-        <translation type="unfinished">Eochair phríobháideach &lt;b&gt;díchumasaithe&lt;/b&gt;</translation>
-    </message>
-    <message>
-        <source>Wallet is &lt;b&gt;encrypted&lt;/b&gt; and currently &lt;b&gt;unlocked&lt;/b&gt;</source>
-        <translation type="unfinished">Sparán &lt;b&gt;criptithe&lt;/b&gt;agus &lt;b&gt;díghlasáilte&lt;/b&gt;faoi láthair</translation>
-    </message>
-    <message>
-        <source>Wallet is &lt;b&gt;encrypted&lt;/b&gt; and currently &lt;b&gt;locked&lt;/b&gt;</source>
-        <translation type="unfinished">Sparán &lt;b&gt;criptithe&lt;/b&gt; agus &lt;b&gt;glasáilte&lt;/b&gt; faoi láthair</translation>
     </message>
     <message>
         <source>Original message:</source>
         <translation type="unfinished">Teachtaireacht bhunaidh:</translation>
->>>>>>> 44d8b13c
-    </message>
-</context>
-<context>
-    <name>UnitDisplayStatusBarControl</name>
-    <message>
-<<<<<<< HEAD
-        <source>Original message:</source>
-        <translation type="unfinished">Teachtaireacht bhunaidh:</translation>
     </message>
 </context>
 <context>
@@ -761,9 +669,6 @@
     <message>
         <source>Unit to show amounts in. Click to select another unit.</source>
         <translation type="unfinished">Aonad chun suimeanna a thaispeáint. Cliceáil chun aonad eile a roghnú.</translation>
-=======
-        <source>Unit to show amounts in. Click to select another unit.</source>
-        <translation type="unfinished">Aonad chun suimeanna a thaispeáint. Cliceáil chun aonad eile a roghnú.</translation>
     </message>
 </context>
 <context>
@@ -771,15 +676,6 @@
     <message>
         <source>Coin Selection</source>
         <translation type="unfinished">Roghnú Bonn</translation>
->>>>>>> 44d8b13c
-    </message>
-</context>
-<context>
-    <name>CoinControlDialog</name>
-    <message>
-<<<<<<< HEAD
-        <source>Coin Selection</source>
-        <translation type="unfinished">Roghnú Bonn</translation>
     </message>
     <message>
         <source>Quantity:</source>
@@ -798,10 +694,6 @@
         <translation type="unfinished">Táille:</translation>
     </message>
     <message>
-        <source>Dust:</source>
-        <translation type="unfinished">Dusta:</translation>
-    </message>
-    <message>
         <source>After Fee:</source>
         <translation type="unfinished">Iar-tháille:</translation>
     </message>
@@ -866,10 +758,6 @@
         <translation type="unfinished">Cóipeáíl bearta</translation>
     </message>
     <message>
-        <source>Copy dust</source>
-        <translation type="unfinished">Cóipeáíl dusta</translation>
-    </message>
-    <message>
         <source>Copy change</source>
         <translation type="unfinished">Cóipeáíl sóinseáil</translation>
     </message>
@@ -878,97 +766,6 @@
         <translation type="unfinished">(%1 glasáilte)</translation>
     </message>
     <message>
-        <source>yes</source>
-        <translation type="unfinished">tá</translation>
-=======
-        <source>Quantity:</source>
-        <translation type="unfinished">Méid:</translation>
-    </message>
-    <message>
-        <source>Bytes:</source>
-        <translation type="unfinished">Bearta:</translation>
-    </message>
-    <message>
-        <source>Amount:</source>
-        <translation type="unfinished">Suim:</translation>
-    </message>
-    <message>
-        <source>Fee:</source>
-        <translation type="unfinished">Táille:</translation>
-    </message>
-    <message>
-        <source>After Fee:</source>
-        <translation type="unfinished">Iar-tháille:</translation>
-    </message>
-    <message>
-        <source>Change:</source>
-        <translation type="unfinished">Sóinseáil:</translation>
-    </message>
-    <message>
-        <source>(un)select all</source>
-        <translation type="unfinished">(neamh)roghnaigh gach rud </translation>
-    </message>
-    <message>
-        <source>Tree mode</source>
-        <translation type="unfinished">Mód crann</translation>
-    </message>
-    <message>
-        <source>List mode</source>
-        <translation type="unfinished">Mód liosta</translation>
-    </message>
-    <message>
-        <source>Amount</source>
-        <translation type="unfinished">Suim</translation>
-    </message>
-    <message>
-        <source>Received with label</source>
-        <translation type="unfinished">Lipéad faighte le</translation>
-    </message>
-    <message>
-        <source>Received with address</source>
-        <translation type="unfinished">Seoladh faighte le</translation>
-    </message>
-    <message>
-        <source>Date</source>
-        <translation type="unfinished">Dáta</translation>
-    </message>
-    <message>
-        <source>Confirmations</source>
-        <translation type="unfinished">Dearbhuithe</translation>
-    </message>
-    <message>
-        <source>Confirmed</source>
-        <translation type="unfinished">Deimhnithe</translation>
-    </message>
-    <message>
-        <source>Copy amount</source>
-        <translation type="unfinished">Cóipeáil suim</translation>
-    </message>
-    <message>
-        <source>Copy quantity</source>
-        <translation type="unfinished">Cóipeáil méid</translation>
-    </message>
-    <message>
-        <source>Copy fee</source>
-        <translation type="unfinished">Cóipeáíl táille</translation>
-    </message>
-    <message>
-        <source>Copy after fee</source>
-        <translation type="unfinished">Cóipeáíl iar-tháille</translation>
-    </message>
-    <message>
-        <source>Copy bytes</source>
-        <translation type="unfinished">Cóipeáíl bearta</translation>
-    </message>
-    <message>
-        <source>Copy change</source>
-        <translation type="unfinished">Cóipeáíl sóinseáil</translation>
-    </message>
-    <message>
-        <source>(%1 locked)</source>
-        <translation type="unfinished">(%1 glasáilte)</translation>
-    </message>
-    <message>
         <source>Can vary +/- %1 satoshi(s) per input.</source>
         <translation type="unfinished">Athraitheach +/- %1 satosh(í) in aghaidh an ionchuir.</translation>
     </message>
@@ -983,36 +780,11 @@
     <message>
         <source>(change)</source>
         <translation type="unfinished">(sóinseáil)</translation>
->>>>>>> 44d8b13c
     </message>
 </context>
 <context>
     <name>CreateWalletActivity</name>
     <message>
-<<<<<<< HEAD
-        <source>no</source>
-        <translation type="unfinished">níl</translation>
-    </message>
-    <message>
-        <source>This label turns red if any recipient receives an amount smaller than the current dust threshold.</source>
-        <translation type="unfinished">Casann an lipéad seo dearg má fhaigheann aon fhaighteoir méid níos lú ná an tairseach reatha dusta.</translation>
-    </message>
-    <message>
-        <source>Can vary +/- %1 satoshi(s) per input.</source>
-        <translation type="unfinished">Athraitheach +/- %1 satosh(í) in aghaidh an ionchuir.</translation>
-    </message>
-    <message>
-        <source>(no label)</source>
-        <translation type="unfinished">(gan lipéad)</translation>
-    </message>
-    <message>
-        <source>change from %1 (%2)</source>
-        <translation type="unfinished">sóinseáil ó %1 (%2)</translation>
-    </message>
-    <message>
-        <source>(change)</source>
-        <translation type="unfinished">(sóinseáil)</translation>
-=======
         <source>Create Wallet</source>
         <extracomment>Title of window indicating the progress of creation of a new wallet.</extracomment>
         <translation type="unfinished">Cruthaigh Sparán</translation>
@@ -1040,22 +812,8 @@
     <message>
         <source>Open wallet warning</source>
         <translation type="unfinished">Rabhadh oscail sparán</translation>
->>>>>>> 44d8b13c
-    </message>
-</context>
-<context>
-    <name>CreateWalletActivity</name>
-    <message>
-<<<<<<< HEAD
-        <source>Create Wallet</source>
-        <extracomment>Title of window indicating the progress of creation of a new wallet.</extracomment>
-        <translation type="unfinished">Cruthaigh Sparán</translation>
-    </message>
-    <message>
-        <source>Creating Wallet &lt;b&gt;%1&lt;/b&gt;…</source>
-        <extracomment>Descriptive text of the create wallet progress window which indicates to the user which wallet is currently being created.</extracomment>
-        <translation type="unfinished">Sparán a Chruthú &lt;b&gt;%1&lt;/b&gt;...</translation>
-=======
+    </message>
+    <message>
         <source>default wallet</source>
         <translation type="unfinished">sparán réamhshocraithe</translation>
     </message>
@@ -1063,44 +821,19 @@
         <source>Open Wallet</source>
         <extracomment>Title of window indicating the progress of opening of a wallet.</extracomment>
         <translation type="unfinished">Oscail Sparán</translation>
->>>>>>> 44d8b13c
     </message>
     </context>
 <context>
     <name>WalletController</name>
     <message>
-<<<<<<< HEAD
-        <source>Create wallet failed</source>
-        <translation type="unfinished">Theip ar chruthú sparán</translation>
-    </message>
-    <message>
-        <source>Create wallet warning</source>
-        <translation type="unfinished">Rabhadh cruthú  sparán</translation>
-=======
         <source>Close wallet</source>
         <translation type="unfinished">Dún sparán</translation>
     </message>
     <message>
         <source>Are you sure you wish to close the wallet &lt;i&gt;%1&lt;/i&gt;?</source>
         <translation type="unfinished">An bhfuil tú cinnte gur mian leat an sparán a dhúnadh &lt;i&gt;%1&lt;/i&gt;?</translation>
->>>>>>> 44d8b13c
-    </message>
-    </context>
-<context>
-    <name>OpenWalletActivity</name>
-    <message>
-<<<<<<< HEAD
-        <source>Open wallet failed</source>
-        <translation type="unfinished">Theip ar oscail sparán</translation>
-    </message>
-    <message>
-        <source>Open wallet warning</source>
-        <translation type="unfinished">Rabhadh oscail sparán</translation>
-    </message>
-    <message>
-        <source>default wallet</source>
-        <translation type="unfinished">sparán réamhshocraithe</translation>
-=======
+    </message>
+    <message>
         <source>Closing the wallet for too long can result in having to resync the entire chain if pruning is enabled.</source>
         <translation type="unfinished">Mar thoradh ar dúnadh an sparán ar feadh ró-fhada, d’fhéadfadh  gá sioncronú leis an slabhra iomlán arís má tá bearradh cumasaithe.</translation>
     </message>
@@ -1111,51 +844,13 @@
     <message>
         <source>Are you sure you wish to close all wallets?</source>
         <translation type="unfinished">An bhfuil tú cinnte gur mhaith leat gach sparán a dhúnadh?</translation>
->>>>>>> 44d8b13c
     </message>
 </context>
 <context>
     <name>CreateWalletDialog</name>
     <message>
-<<<<<<< HEAD
-        <source>Open Wallet</source>
-        <extracomment>Title of window indicating the progress of opening of a wallet.</extracomment>
-        <translation type="unfinished">Oscail Sparán</translation>
-=======
         <source>Create Wallet</source>
         <translation type="unfinished">Cruthaigh Sparán</translation>
->>>>>>> 44d8b13c
-    </message>
-    </context>
-<context>
-    <name>WalletController</name>
-    <message>
-<<<<<<< HEAD
-        <source>Close wallet</source>
-        <translation type="unfinished">Dún sparán</translation>
-    </message>
-    <message>
-        <source>Are you sure you wish to close the wallet &lt;i&gt;%1&lt;/i&gt;?</source>
-        <translation type="unfinished">An bhfuil tú cinnte gur mian leat an sparán a dhúnadh &lt;i&gt;%1&lt;/i&gt;?</translation>
-    </message>
-    <message>
-        <source>Closing the wallet for too long can result in having to resync the entire chain if pruning is enabled.</source>
-        <translation type="unfinished">Mar thoradh ar dúnadh an sparán ar feadh ró-fhada, d’fhéadfadh  gá sioncronú leis an slabhra iomlán arís má tá bearradh cumasaithe.</translation>
-    </message>
-    <message>
-        <source>Close all wallets</source>
-        <translation type="unfinished">Dún gach sparán</translation>
-    </message>
-    <message>
-        <source>Are you sure you wish to close all wallets?</source>
-        <translation type="unfinished">An bhfuil tú cinnte gur mhaith leat gach sparán a dhúnadh?</translation>
-    </message>
-</context>
-<context>
-    <name>CreateWalletDialog</name>
-    <message>
-        <source>Create Wallet</source>
-        <translation type="unfinished">Cruthaigh Sparán</translation>
     </message>
     <message>
         <source>Wallet Name</source>
@@ -1194,46 +889,13 @@
         <translation type="unfinished">Déan Sparán Glan</translation>
     </message>
     <message>
-        <source>Use descriptors for scriptPubKey management</source>
-        <translation type="unfinished">Úsáid tuairisceoirí le haghaidh bainistíochta scriptPubKey</translation>
-    </message>
-    <message>
-        <source>Descriptor Wallet</source>
-        <translation type="unfinished">Sparán Tuairisceoir</translation>
-    </message>
-    <message>
         <source>Create</source>
         <translation type="unfinished">Cruthaigh</translation>
     </message>
-    <message>
-        <source>Compiled without sqlite support (required for descriptor wallets)</source>
-        <translation type="unfinished">Tiomsaithe gan tacíocht sqlite (riachtanach do sparán tuairisceora)</translation>
-=======
-        <source>Wallet Name</source>
-        <translation type="unfinished">Ainm Sparán</translation>
-    </message>
-    <message>
-        <source>Wallet</source>
-        <translation type="unfinished">Sparán</translation>
-    </message>
-    <message>
-        <source>Encrypt the wallet. The wallet will be encrypted with a passphrase of your choice.</source>
-        <translation type="unfinished">Criptigh an sparán. Beidh an sparán criptithe le pasfhrása de do rogha.</translation>
-    </message>
-    <message>
-        <source>Encrypt Wallet</source>
-        <translation type="unfinished">Criptigh Sparán</translation>
-    </message>
-    <message>
-        <source>Advanced Options</source>
-        <translation type="unfinished">Ardroghanna</translation>
->>>>>>> 44d8b13c
-    </message>
     </context>
 <context>
     <name>EditAddressDialog</name>
     <message>
-<<<<<<< HEAD
         <source>Edit Address</source>
         <translation type="unfinished">Eagarthóireacht Seoladh</translation>
     </message>
@@ -1252,32 +914,8 @@
     <message>
         <source>&amp;Address</source>
         <translation type="unfinished">&amp;Seoladh</translation>
-=======
-        <source>Disable private keys for this wallet. Wallets with private keys disabled will have no private keys and cannot have an HD seed or imported private keys. This is ideal for watch-only wallets.</source>
-        <translation type="unfinished">Díchumasaigh eochracha príobháideacha don sparán seo. Ní bheidh eochracha príobháideacha ag sparán a bhfuil eochracha príobháideacha díchumasaithe agus ní féidir síol Cinnteachaíocha Ordlathach nó eochracha príobháideacha iompórtáilte a bheith acu. Tá sé seo idéalach do sparán faire-amháin.</translation>
-    </message>
-    <message>
-        <source>Disable Private Keys</source>
-        <translation type="unfinished">Díchumasaigh Eochracha Príobháideacha</translation>
-    </message>
-    <message>
-        <source>Make a blank wallet. Blank wallets do not initially have private keys or scripts. Private keys and addresses can be imported, or an HD seed can be set, at a later time.</source>
-        <translation type="unfinished">Déan sparán glan. Níl eochracha príobháideacha nó scripteanna ag sparán glan i dtosach. Is féidir eochracha agus seoltaí príobháideacha a iompórtáil, nó is féidir síol Cinnteachaíocha Ordlathach a shocrú níos déanaí.</translation>
-    </message>
-    <message>
-        <source>Make Blank Wallet</source>
-        <translation type="unfinished">Déan Sparán Glan</translation>
-    </message>
-    <message>
-        <source>Create</source>
-        <translation type="unfinished">Cruthaigh</translation>
->>>>>>> 44d8b13c
-    </message>
-    </context>
-<context>
-    <name>EditAddressDialog</name>
-    <message>
-<<<<<<< HEAD
+    </message>
+    <message>
         <source>New sending address</source>
         <translation type="unfinished">Seoladh nua seoladh</translation>
     </message>
@@ -1304,40 +942,11 @@
     <message>
         <source>New key generation failed.</source>
         <translation type="unfinished">Theip ar giniúint eochair nua.</translation>
-=======
-        <source>Edit Address</source>
-        <translation type="unfinished">Eagarthóireacht Seoladh</translation>
-    </message>
-    <message>
-        <source>&amp;Label</source>
-        <translation type="unfinished">&amp;Lipéad</translation>
-    </message>
-    <message>
-        <source>The label associated with this address list entry</source>
-        <translation type="unfinished">An lipéad chomhcheangailte leis an iontráil liosta seoltaí seo</translation>
-    </message>
-    <message>
-        <source>The address associated with this address list entry. This can only be modified for sending addresses.</source>
-        <translation type="unfinished">An seoladh chomhcheangailte leis an iontráil liosta seoltaí seo. Ní féidir é seo a mionathraithe ach do seoltaí seoladh.</translation>
-    </message>
-    <message>
-        <source>&amp;Address</source>
-        <translation type="unfinished">&amp;Seoladh</translation>
-    </message>
-    <message>
-        <source>New sending address</source>
-        <translation type="unfinished">Seoladh nua seoladh</translation>
-    </message>
-    <message>
-        <source>Edit receiving address</source>
-        <translation type="unfinished">Eagarthóireacht seoladh glactha</translation>
->>>>>>> 44d8b13c
     </message>
 </context>
 <context>
     <name>FreespaceChecker</name>
     <message>
-<<<<<<< HEAD
         <source>A new data directory will be created.</source>
         <translation type="unfinished">Cruthófar eolaire sonraíocht nua.</translation>
     </message>
@@ -1391,138 +1000,6 @@
     <message>
         <source>Approximately %1 GB of data will be stored in this directory.</source>
         <translation type="unfinished">Stórálfar thart ar %1 GB de shonraí sa comhadlann seo.</translation>
-=======
-        <source>Edit sending address</source>
-        <translation type="unfinished">Eagarthóireacht seoladh seoladh</translation>
-    </message>
-    <message>
-        <source>Address "%1" already exists as a receiving address with label "%2" and so cannot be added as a sending address.</source>
-        <translation type="unfinished">Tá seoladh "%1" ann cheana mar sheoladh glactha le lipéad "%2" agus mar sin ní féidir é a chur leis mar sheoladh seolta.</translation>
-    </message>
-    <message>
-        <source>The entered address "%1" is already in the address book with label "%2".</source>
-        <translation type="unfinished">Tá an seoladh a iontráladh "%1" sa leabhar seoltaí cheana féin le lipéad "%2"</translation>
-    </message>
-    <message>
-        <source>Could not unlock wallet.</source>
-        <translation type="unfinished">Níorbh fhéidir sparán a dhíghlasáil.</translation>
-    </message>
-    <message>
-        <source>New key generation failed.</source>
-        <translation type="unfinished">Theip ar giniúint eochair nua.</translation>
-    </message>
-</context>
-<context>
-    <name>FreespaceChecker</name>
-    <message>
-        <source>A new data directory will be created.</source>
-        <translation type="unfinished">Cruthófar eolaire sonraíocht nua.</translation>
-    </message>
-    <message>
-        <source>name</source>
-        <translation type="unfinished">ainm</translation>
-    </message>
-    <message>
-        <source>Directory already exists. Add %1 if you intend to create a new directory here.</source>
-        <translation type="unfinished">Tá eolaire ann cheana féin. Cuir %1 leis má tá sé ar intinn agat eolaire nua a chruthú anseo.</translation>
-    </message>
-    <message>
-        <source>Path already exists, and is not a directory.</source>
-        <translation type="unfinished">Tá cosán ann cheana, agus ní eolaire é.</translation>
-    </message>
-    <message>
-        <source>Cannot create data directory here.</source>
-        <translation type="unfinished">Ní féidir eolaire sonraíocht a chruthú anseo.</translation>
->>>>>>> 44d8b13c
-    </message>
-</context>
-<context>
-    <name>Intro</name>
-    <message numerus="yes">
-<<<<<<< HEAD
-        <source>(sufficient to restore backups %n day(s) old)</source>
-        <extracomment>Explanatory text on the capability of the current prune target.</extracomment>
-=======
-        <source>%n GB of space available</source>
->>>>>>> 44d8b13c
-        <translation type="unfinished">
-            <numerusform />
-            <numerusform />
-            <numerusform />
-        </translation>
-    </message>
-<<<<<<< HEAD
-    <message>
-        <source>%1 will download and store a copy of the Bitcoin block chain.</source>
-        <translation type="unfinished">Íoslódáileafar %1 and stórálfaidh cóip de bhlocshlabhra Bitcoin.</translation>
-    </message>
-    <message>
-        <source>The wallet will also be stored in this directory.</source>
-        <translation type="unfinished">Stórálfar an sparán san eolaire seo freisin.</translation>
-    </message>
-    <message>
-        <source>Error: Specified data directory "%1" cannot be created.</source>
-        <translation type="unfinished">Earráid: Ní féidir eolaire sonraí sainithe "%1" a chruthú.</translation>
-    </message>
-    <message>
-        <source>Error</source>
-        <translation type="unfinished">Earráid</translation>
-    </message>
-    <message>
-        <source>Welcome</source>
-        <translation type="unfinished">Fáilte</translation>
-    </message>
-    <message>
-        <source>Welcome to %1.</source>
-        <translation type="unfinished">Fáilte go %1.</translation>
-    </message>
-    <message>
-        <source>As this is the first time the program is launched, you can choose where %1 will store its data.</source>
-        <translation type="unfinished">Mar gurb é seo an chéad uair a lainseáil an clár, is féidir leat a roghnú cá stórálfaidh %1 a chuid sonraí.</translation>
-    </message>
-    <message>
-        <source>Reverting this setting requires re-downloading the entire blockchain. It is faster to download the full chain first and prune it later. Disables some advanced features.</source>
-        <translation type="unfinished">Teastaíonn an blocshlabhra iomlán a íoslódáil arís chun an socrú seo a fhilleadh. Tá sé níos sciobtha an slabhra iomlán a íoslódáil ar dtús agus é a bhearradh níos déanaí. Díchumasaíodh roinnt ardgnéithe.</translation>
-    </message>
-    <message>
-        <source>This initial synchronisation is very demanding, and may expose hardware problems with your computer that had previously gone unnoticed. Each time you run %1, it will continue downloading where it left off.</source>
-        <translation type="unfinished">Tá an sioncrónú tosaigh seo an-dhian, agus d’fhéadfadh sé fadhbanna crua-earraí a nochtadh le do ríomhaire nach tugadh faoi deara roimhe seo. Gach uair a ritheann tú %1, leanfaidh sé ar aghaidh ag íoslódáil san áit ar fhág sé as.</translation>
-    </message>
-    <message>
-        <source>If you have chosen to limit block chain storage (pruning), the historical data must still be downloaded and processed, but will be deleted afterward to keep your disk usage low.</source>
-        <translation type="unfinished">Má roghnaigh tú stóráil blocshlabhra a theorannú (bearradh), fós caithfear na sonraí stairiúla a íoslódáil agus a phróiseáil, ach scriosfar iad ina dhiaidh sin chun d’úsáid diosca a choinneáil íseal.</translation>
-    </message>
-    <message>
-        <source>Use the default data directory</source>
-        <translation type="unfinished">Úsáid an comhadlann sonraí réamhshocrú</translation>
-    </message>
-    <message>
-        <source>Use a custom data directory:</source>
-        <translation type="unfinished">Úsáid comhadlann sonraí saincheaptha:</translation>
-=======
-    <message numerus="yes">
-        <source>(of %n GB needed)</source>
-        <translation type="unfinished">
-            <numerusform>(de %n GB teastáil)</numerusform>
-            <numerusform>(de %n GB teastáil)</numerusform>
-            <numerusform>(de %n GB teastáil)</numerusform>
-        </translation>
-    </message>
-    <message numerus="yes">
-        <source>(%n GB needed for full chain)</source>
-        <translation type="unfinished">
-            <numerusform>(%n GB teastáil do slabhra iomlán)</numerusform>
-            <numerusform>(%n GB teastáil do slabhra iomlán)</numerusform>
-            <numerusform>(%n GB teastáil do slabhra iomlán)</numerusform>
-        </translation>
-    </message>
-    <message>
-        <source>At least %1 GB of data will be stored in this directory, and it will grow over time.</source>
-        <translation type="unfinished">Ar a laghad stórálfar %1 GB de shonraí  sa comhadlann seo, agus fásfaidh sé le himeacht ama.</translation>
-    </message>
-    <message>
-        <source>Approximately %1 GB of data will be stored in this directory.</source>
-        <translation type="unfinished">Stórálfar thart ar %1 GB de shonraí sa comhadlann seo.</translation>
     </message>
     <message numerus="yes">
         <source>(sufficient to restore backups %n day(s) old)</source>
@@ -1552,13 +1029,39 @@
     <message>
         <source>Welcome</source>
         <translation type="unfinished">Fáilte</translation>
->>>>>>> 44d8b13c
+    </message>
+    <message>
+        <source>Welcome to %1.</source>
+        <translation type="unfinished">Fáilte go %1.</translation>
+    </message>
+    <message>
+        <source>As this is the first time the program is launched, you can choose where %1 will store its data.</source>
+        <translation type="unfinished">Mar gurb é seo an chéad uair a lainseáil an clár, is féidir leat a roghnú cá stórálfaidh %1 a chuid sonraí.</translation>
+    </message>
+    <message>
+        <source>Reverting this setting requires re-downloading the entire blockchain. It is faster to download the full chain first and prune it later. Disables some advanced features.</source>
+        <translation type="unfinished">Teastaíonn an blocshlabhra iomlán a íoslódáil arís chun an socrú seo a fhilleadh. Tá sé níos sciobtha an slabhra iomlán a íoslódáil ar dtús agus é a bhearradh níos déanaí. Díchumasaíodh roinnt ardgnéithe.</translation>
+    </message>
+    <message>
+        <source>This initial synchronisation is very demanding, and may expose hardware problems with your computer that had previously gone unnoticed. Each time you run %1, it will continue downloading where it left off.</source>
+        <translation type="unfinished">Tá an sioncrónú tosaigh seo an-dhian, agus d’fhéadfadh sé fadhbanna crua-earraí a nochtadh le do ríomhaire nach tugadh faoi deara roimhe seo. Gach uair a ritheann tú %1, leanfaidh sé ar aghaidh ag íoslódáil san áit ar fhág sé as.</translation>
+    </message>
+    <message>
+        <source>If you have chosen to limit block chain storage (pruning), the historical data must still be downloaded and processed, but will be deleted afterward to keep your disk usage low.</source>
+        <translation type="unfinished">Má roghnaigh tú stóráil blocshlabhra a theorannú (bearradh), fós caithfear na sonraí stairiúla a íoslódáil agus a phróiseáil, ach scriosfar iad ina dhiaidh sin chun d’úsáid diosca a choinneáil íseal.</translation>
+    </message>
+    <message>
+        <source>Use the default data directory</source>
+        <translation type="unfinished">Úsáid an comhadlann sonraí réamhshocrú</translation>
+    </message>
+    <message>
+        <source>Use a custom data directory:</source>
+        <translation type="unfinished">Úsáid comhadlann sonraí saincheaptha:</translation>
     </message>
 </context>
 <context>
     <name>HelpMessageDialog</name>
     <message>
-<<<<<<< HEAD
         <source>version</source>
         <translation type="unfinished">leagan</translation>
     </message>
@@ -1583,40 +1086,8 @@
     <message>
         <source>Form</source>
         <translation type="unfinished">Foirm</translation>
-=======
-        <source>Welcome to %1.</source>
-        <translation type="unfinished">Fáilte go %1.</translation>
-    </message>
-    <message>
-        <source>As this is the first time the program is launched, you can choose where %1 will store its data.</source>
-        <translation type="unfinished">Mar gurb é seo an chéad uair a lainseáil an clár, is féidir leat a roghnú cá stórálfaidh %1 a chuid sonraí.</translation>
-    </message>
-    <message>
-        <source>Reverting this setting requires re-downloading the entire blockchain. It is faster to download the full chain first and prune it later. Disables some advanced features.</source>
-        <translation type="unfinished">Teastaíonn an blocshlabhra iomlán a íoslódáil arís chun an socrú seo a fhilleadh. Tá sé níos sciobtha an slabhra iomlán a íoslódáil ar dtús agus é a bhearradh níos déanaí. Díchumasaíodh roinnt ardgnéithe.</translation>
-    </message>
-    <message>
-        <source>This initial synchronisation is very demanding, and may expose hardware problems with your computer that had previously gone unnoticed. Each time you run %1, it will continue downloading where it left off.</source>
-        <translation type="unfinished">Tá an sioncrónú tosaigh seo an-dhian, agus d’fhéadfadh sé fadhbanna crua-earraí a nochtadh le do ríomhaire nach tugadh faoi deara roimhe seo. Gach uair a ritheann tú %1, leanfaidh sé ar aghaidh ag íoslódáil san áit ar fhág sé as.</translation>
-    </message>
-    <message>
-        <source>If you have chosen to limit block chain storage (pruning), the historical data must still be downloaded and processed, but will be deleted afterward to keep your disk usage low.</source>
-        <translation type="unfinished">Má roghnaigh tú stóráil blocshlabhra a theorannú (bearradh), fós caithfear na sonraí stairiúla a íoslódáil agus a phróiseáil, ach scriosfar iad ina dhiaidh sin chun d’úsáid diosca a choinneáil íseal.</translation>
-    </message>
-    <message>
-        <source>Use the default data directory</source>
-        <translation type="unfinished">Úsáid an comhadlann sonraí réamhshocrú</translation>
-    </message>
-    <message>
-        <source>Use a custom data directory:</source>
-        <translation type="unfinished">Úsáid comhadlann sonraí saincheaptha:</translation>
->>>>>>> 44d8b13c
-    </message>
-</context>
-<context>
-    <name>HelpMessageDialog</name>
-    <message>
-<<<<<<< HEAD
+    </message>
+    <message>
         <source>Recent transactions may not yet be visible, and therefore your wallet's balance might be incorrect. This information will be correct once your wallet has finished synchronizing with the bitcoin network, as detailed below.</source>
         <translation type="unfinished">B’fhéidir nach mbeidh idirbhearta dheireanacha le feiceáil fós, agus dá bhrí sin d’fhéadfadh go mbeadh iarmhéid do sparán mícheart. Beidh an faisnéis seo ceart nuair a bheidh do sparán críochnaithe ag sioncrónú leis an líonra bitcoin, mar atá luaite thíos.</translation>
     </message>
@@ -1627,36 +1098,12 @@
     <message>
         <source>Number of blocks left</source>
         <translation type="unfinished">Líon na mbloic fágtha</translation>
-=======
-        <source>version</source>
-        <translation type="unfinished">leagan</translation>
-    </message>
-    <message>
-        <source>About %1</source>
-        <translation type="unfinished">Maidir le %1</translation>
-    </message>
-    <message>
-        <source>Command-line options</source>
-        <translation type="unfinished">Roghanna líne na n-orduithe</translation>
->>>>>>> 44d8b13c
-    </message>
-</context>
-<context>
-    <name>ShutdownWindow</name>
-    <message>
-<<<<<<< HEAD
+    </message>
+    <message>
         <source>Last block time</source>
         <translation type="unfinished">Am bloc deireanach</translation>
-=======
-        <source>Do not shut down the computer until this window disappears.</source>
-        <translation type="unfinished">Ná múch an ríomhaire go dtí go n-imíonn an fhuinneog seo.</translation>
->>>>>>> 44d8b13c
-    </message>
-</context>
-<context>
-    <name>ModalOverlay</name>
-    <message>
-<<<<<<< HEAD
+    </message>
+    <message>
         <source>Progress</source>
         <translation type="unfinished">Dul chun cinn</translation>
     </message>
@@ -1675,32 +1122,11 @@
     <message>
         <source>%1 is currently syncing.  It will download headers and blocks from peers and validate them until reaching the tip of the block chain.</source>
         <translation type="unfinished">Tá %1 ag sioncronú faoi láthair. Déanfaidh sé é a íoslódáil agus a fíorú ar ceanntásca agus bloic ó phiaraí go dtí barr an blocshlabhra.</translation>
-=======
-        <source>Form</source>
-        <translation type="unfinished">Foirm</translation>
-    </message>
-    <message>
-        <source>Recent transactions may not yet be visible, and therefore your wallet's balance might be incorrect. This information will be correct once your wallet has finished synchronizing with the bitcoin network, as detailed below.</source>
-        <translation type="unfinished">B’fhéidir nach mbeidh idirbhearta dheireanacha le feiceáil fós, agus dá bhrí sin d’fhéadfadh go mbeadh iarmhéid do sparán mícheart. Beidh an faisnéis seo ceart nuair a bheidh do sparán críochnaithe ag sioncrónú leis an líonra bitcoin, mar atá luaite thíos.</translation>
-    </message>
-    <message>
-        <source>Attempting to spend bitcoins that are affected by not-yet-displayed transactions will not be accepted by the network.</source>
-        <translation type="unfinished">Ní ghlacfaidh an líonra le hiarrachtí bitcoins a chaitheamh a mbaineann le hidirbhearta nach bhfuil ar taispeáint go fóill.</translation>
-    </message>
-    <message>
-        <source>Number of blocks left</source>
-        <translation type="unfinished">Líon na mbloic fágtha</translation>
-    </message>
-    <message>
-        <source>Last block time</source>
-        <translation type="unfinished">Am bloc deireanach</translation>
->>>>>>> 44d8b13c
     </message>
     </context>
 <context>
     <name>OpenURIDialog</name>
     <message>
-<<<<<<< HEAD
         <source>Open bitcoin URI</source>
         <translation type="unfinished">Oscail URI bitcoin</translation>
     </message>
@@ -1708,20 +1134,11 @@
         <source>Paste address from clipboard</source>
         <extracomment>Tooltip text for button that allows you to paste an address that is in your clipboard.</extracomment>
         <translation type="unfinished">Greamaigh seoladh ón gearrthaisce</translation>
-=======
-        <source>Progress</source>
-        <translation type="unfinished">Dul chun cinn</translation>
-    </message>
-    <message>
-        <source>Progress increase per hour</source>
-        <translation type="unfinished">Méadú dul chun cinn in aghaidh na huaire</translation>
->>>>>>> 44d8b13c
     </message>
 </context>
 <context>
     <name>OptionsDialog</name>
     <message>
-<<<<<<< HEAD
         <source>Options</source>
         <translation type="unfinished">Roghanna</translation>
     </message>
@@ -1732,45 +1149,16 @@
     <message>
         <source>Automatically start %1 after logging in to the system.</source>
         <translation type="unfinished">Tosaigh %1 go huathoibríoch tar éis logáil isteach sa chóras.</translation>
-=======
-        <source>Estimated time left until synced</source>
-        <translation type="unfinished">Measta am fágtha go dtí sioncrónaithe</translation>
-    </message>
-    <message>
-        <source>Hide</source>
-        <translation type="unfinished">Folaigh</translation>
-    </message>
-    <message>
-        <source>%1 is currently syncing.  It will download headers and blocks from peers and validate them until reaching the tip of the block chain.</source>
-        <translation type="unfinished">Tá %1 ag sioncronú faoi láthair. Déanfaidh sé é a íoslódáil agus a fíorú ar ceanntásca agus bloic ó phiaraí go dtí barr an blocshlabhra.</translation>
->>>>>>> 44d8b13c
-    </message>
-    </context>
-<context>
-    <name>OpenURIDialog</name>
-    <message>
-<<<<<<< HEAD
+    </message>
+    <message>
         <source>&amp;Start %1 on system login</source>
         <translation type="unfinished">&amp;Tosaigh %1 ar logáil isteach an chórais</translation>
     </message>
     <message>
         <source>Size of &amp;database cache</source>
         <translation type="unfinished">Méid taisce &amp;bunachar sonraí</translation>
-=======
-        <source>Open bitcoin URI</source>
-        <translation type="unfinished">Oscail URI bitcoin</translation>
-    </message>
-    <message>
-        <source>Paste address from clipboard</source>
-        <extracomment>Tooltip text for button that allows you to paste an address that is in your clipboard.</extracomment>
-        <translation type="unfinished">Greamaigh seoladh ón gearrthaisce</translation>
->>>>>>> 44d8b13c
-    </message>
-</context>
-<context>
-    <name>OptionsDialog</name>
-    <message>
-<<<<<<< HEAD
+    </message>
+    <message>
         <source>Number of script &amp;verification threads</source>
         <translation type="unfinished">Líon snáitheanna &amp;fíorú scripte</translation>
     </message>
@@ -2061,296 +1449,11 @@
     <message>
         <source>Privacy mode activated for the Overview tab. To unmask the values, uncheck Settings-&gt;Mask values.</source>
         <translation type="unfinished">Modh príobháideachta gníomhachtaithe don chluaisín Forbhreathnú. Chun na luachanna a nochtú, díthiceáil Socruithe-&gt;Luachanna maisc.</translation>
-=======
-        <source>Options</source>
-        <translation type="unfinished">Roghanna</translation>
-    </message>
-    <message>
-        <source>&amp;Main</source>
-        <translation type="unfinished">&amp;Príomh</translation>
-    </message>
-    <message>
-        <source>Automatically start %1 after logging in to the system.</source>
-        <translation type="unfinished">Tosaigh %1 go huathoibríoch tar éis logáil isteach sa chóras.</translation>
-    </message>
-    <message>
-        <source>&amp;Start %1 on system login</source>
-        <translation type="unfinished">&amp;Tosaigh %1 ar logáil isteach an chórais</translation>
-    </message>
-    <message>
-        <source>Size of &amp;database cache</source>
-        <translation type="unfinished">Méid taisce &amp;bunachar sonraí</translation>
-    </message>
-    <message>
-        <source>Number of script &amp;verification threads</source>
-        <translation type="unfinished">Líon snáitheanna &amp;fíorú scripte</translation>
-    </message>
-    <message>
-        <source>IP address of the proxy (e.g. IPv4: 127.0.0.1 / IPv6: ::1)</source>
-        <translation type="unfinished">Seoladh IP an seachfhreastalaí (m.sh. IPv4: 127.0.0.1 / IPv6: ::1)</translation>
-    </message>
-    <message>
-        <source>Shows if the supplied default SOCKS5 proxy is used to reach peers via this network type.</source>
-        <translation type="unfinished">Taispeánann má úsáidtear an seachfhreastalaí SOCKS5 réamhshocraithe a sholáthraítear chun piaraí a bhaint amach tríd an gcineál líonra seo.</translation>
-    </message>
-    <message>
-        <source>Minimize instead of exit the application when the window is closed. When this option is enabled, the application will be closed only after selecting Exit in the menu.</source>
-        <translation type="unfinished">Íoslaghdaigh in ionad scoir an feidhmchlár nuair a bhíonn an fhuinneog dúnta. Nuair a chumasófar an rogha seo, ní dhúnfar an feidhmchlár ach amháin tar éis Scoir a roghnú sa roghchlár.</translation>
-    </message>
-    <message>
-        <source>Open the %1 configuration file from the working directory.</source>
-        <translation type="unfinished">Oscail an comhad cumraíochta %1 ón eolaire oibre.</translation>
-    </message>
-    <message>
-        <source>Open Configuration File</source>
-        <translation type="unfinished">Oscail Comhad Cumraíochta</translation>
-    </message>
-    <message>
-        <source>Reset all client options to default.</source>
-        <translation type="unfinished">Athshocraigh gach rogha cliant chuig réamhshocraithe.</translation>
-    </message>
-    <message>
-        <source>&amp;Reset Options</source>
-        <translation type="unfinished">&amp;Roghanna Athshocraigh</translation>
-    </message>
-    <message>
-        <source>&amp;Network</source>
-        <translation type="unfinished">&amp;Líonra</translation>
-    </message>
-    <message>
-        <source>Prune &amp;block storage to</source>
-        <translation type="unfinished">&amp;Bearr stóráil bloc chuig</translation>
-    </message>
-    <message>
-        <source>Reverting this setting requires re-downloading the entire blockchain.</source>
-        <translation type="unfinished">Teastaíonn an blocshlabhra iomlán a íoslódáil arís chun an socrú seo a fhilleadh.</translation>
-    </message>
-    <message>
-        <source>(0 = auto, &lt;0 = leave that many cores free)</source>
-        <translation type="unfinished">(0 = uath, &lt;0 = fág an méid sin cóir saor)</translation>
-    </message>
-    <message>
-        <source>W&amp;allet</source>
-        <translation type="unfinished">Sp&amp;arán</translation>
-    </message>
-    <message>
-        <source>Expert</source>
-        <translation type="unfinished">Saineolach</translation>
-    </message>
-    <message>
-        <source>Enable coin &amp;control features</source>
-        <translation type="unfinished">&amp;Cumasaigh gnéithe rialúchán bonn</translation>
-    </message>
-    <message>
-        <source>If you disable the spending of unconfirmed change, the change from a transaction cannot be used until that transaction has at least one confirmation. This also affects how your balance is computed.</source>
-        <translation type="unfinished">Má dhíchumasaíonn tú caiteachas sóinseáil neamhdheimhnithe, ní féidir an t-athrú ó idirbheart a úsáid go dtí go mbeidh deimhniú amháin ar a laghad ag an idirbheart sin. Bíonn tionchar aige seo freisin ar an gcaoi a ríomhtar d’iarmhéid.</translation>
-    </message>
-    <message>
-        <source>&amp;Spend unconfirmed change</source>
-        <translation type="unfinished">Caith &amp;sóinseáil neamhdheimhnithe</translation>
-    </message>
-    <message>
-        <source>Automatically open the Bitcoin client port on the router. This only works when your router supports UPnP and it is enabled.</source>
-        <translation type="unfinished">Oscail port cliant Bitcoin go huathoibríoch ar an ródaire. Ní oibríonn sé seo ach nuair a thacaíonn do ródaire le UPnP agus nuair a chumasaítear é.</translation>
-    </message>
-    <message>
-        <source>Map port using &amp;UPnP</source>
-        <translation type="unfinished">Mapáil port ag úsáid &amp;UPnP</translation>
-    </message>
-    <message>
-        <source>Accept connections from outside.</source>
-        <translation type="unfinished">Glac le naisc ón taobh amuigh.</translation>
-    </message>
-    <message>
-        <source>Allow incomin&amp;g connections</source>
-        <translation type="unfinished">Ceadai&amp;gh naisc isteach</translation>
-    </message>
-    <message>
-        <source>Connect to the Bitcoin network through a SOCKS5 proxy.</source>
-        <translation type="unfinished">Ceangail leis an líonra Bitcoin trí sheachfhreastalaí SOCKS5.</translation>
-    </message>
-    <message>
-        <source>&amp;Connect through SOCKS5 proxy (default proxy):</source>
-        <translation type="unfinished">&amp;Ceangail trí seachfhreastalaí SOCKS5 (seachfhreastalaí réamhshocraithe):</translation>
-    </message>
-    <message>
-        <source>Proxy &amp;IP:</source>
-        <translation type="unfinished">Seachfhreastalaí &amp;IP:</translation>
-    </message>
-    <message>
-        <source>Port of the proxy (e.g. 9050)</source>
-        <translation type="unfinished">Port an seachfhreastalaí (m.sh. 9050)</translation>
-    </message>
-    <message>
-        <source>Used for reaching peers via:</source>
-        <translation type="unfinished">Úsáidtear chun sroicheadh piaraí trí:</translation>
-    </message>
-    <message>
-        <source>&amp;Window</source>
-        <translation type="unfinished">&amp;Fuinneog</translation>
-    </message>
-    <message>
-        <source>Show only a tray icon after minimizing the window.</source>
-        <translation type="unfinished">Ná taispeáin ach deilbhín tráidire t'éis an fhuinneog a íoslaghdú.</translation>
-    </message>
-    <message>
-        <source>&amp;Minimize to the tray instead of the taskbar</source>
-        <translation type="unfinished">&amp;Íoslaghdaigh an tráidire in ionad an tascbharra</translation>
-    </message>
-    <message>
-        <source>M&amp;inimize on close</source>
-        <translation type="unfinished">Í&amp;oslaghdaigh ar dhúnadh</translation>
-    </message>
-    <message>
-        <source>&amp;Display</source>
-        <translation type="unfinished">&amp;Taispeáin</translation>
-    </message>
-    <message>
-        <source>User Interface &amp;language:</source>
-        <translation type="unfinished">T&amp;eanga Chomhéadain Úsáideora:</translation>
-    </message>
-    <message>
-        <source>The user interface language can be set here. This setting will take effect after restarting %1.</source>
-        <translation type="unfinished">Is féidir teanga an chomhéadain úsáideora a shocrú anseo. Tiocfaidh an socrú seo i bhfeidhm t'éis atosú %1.</translation>
-    </message>
-    <message>
-        <source>&amp;Unit to show amounts in:</source>
-        <translation type="unfinished">&amp;Aonad chun suimeanna a thaispeáint:</translation>
-    </message>
-    <message>
-        <source>Choose the default subdivision unit to show in the interface and when sending coins.</source>
-        <translation type="unfinished">Roghnaigh an t-aonad foroinnte réamhshocraithe le taispeáint sa chomhéadan agus nuair a sheoltar boinn.</translation>
-    </message>
-    <message>
-        <source>Whether to show coin control features or not.</source>
-        <translation type="unfinished">Gnéithe rialúchán bonn a thaispeáint nó nach.</translation>
-    </message>
-    <message>
-        <source>Connect to the Bitcoin network through a separate SOCKS5 proxy for Tor onion services.</source>
-        <translation type="unfinished">Ceangail le líonra Bitcoin trí seachfhreastalaí SOCKS5 ar leith do sheirbhísí Tor oinniún.</translation>
-    </message>
-    <message>
-        <source>Use separate SOCKS&amp;5 proxy to reach peers via Tor onion services:</source>
-        <translation type="unfinished">Úsáid seachfhreastalaí SOCKS5 ar leith chun sroicheadh piaraí trí sheirbhísí Tor oinniún:</translation>
-    </message>
-    <message>
-        <source>&amp;OK</source>
-        <translation type="unfinished">&amp;Togha</translation>
-    </message>
-    <message>
-        <source>&amp;Cancel</source>
-        <translation type="unfinished">&amp;Cealaigh</translation>
-    </message>
-    <message>
-        <source>default</source>
-        <translation type="unfinished">réamhshocrú</translation>
-    </message>
-    <message>
-        <source>none</source>
-        <translation type="unfinished">ceann ar bith</translation>
-    </message>
-    <message>
-        <source>Confirm options reset</source>
-        <extracomment>Window title text of pop-up window shown when the user has chosen to reset options.</extracomment>
-        <translation type="unfinished">Deimhnigh athshocrú roghanna</translation>
-    </message>
-    <message>
-        <source>Client restart required to activate changes.</source>
-        <extracomment>Text explaining that the settings changed will not come into effect until the client is restarted.</extracomment>
-        <translation type="unfinished">Atosú cliant ag teastáil chun athruithe a ghníomhachtú.</translation>
-    </message>
-    <message>
-        <source>Client will be shut down. Do you want to proceed?</source>
-        <extracomment>Text asking the user to confirm if they would like to proceed with a client shutdown.</extracomment>
-        <translation type="unfinished">Múchfar an cliant. Ar mhaith leat dul ar aghaidh?</translation>
-    </message>
-    <message>
-        <source>Configuration options</source>
-        <extracomment>Window title text of pop-up box that allows opening up of configuration file.</extracomment>
-        <translation type="unfinished">Roghanna cumraíochta</translation>
-    </message>
-    <message>
-        <source>The configuration file is used to specify advanced user options which override GUI settings. Additionally, any command-line options will override this configuration file.</source>
-        <extracomment>Explanatory text about the priority order of instructions considered by client. The order from high to low being: command-line, configuration file, GUI settings.</extracomment>
-        <translation type="unfinished">Úsáidtear an comhad cumraíochta chun ardroghanna úsáideora a shonrú a sháraíonn socruithe GUI. Freisin, sáróidh aon roghanna líne na n-orduithe an comhad cumraíochta seo.</translation>
-    </message>
-    <message>
-        <source>Cancel</source>
-        <translation type="unfinished">Cealaigh</translation>
-    </message>
-    <message>
-        <source>Error</source>
-        <translation type="unfinished">Earráid</translation>
-    </message>
-    <message>
-        <source>The configuration file could not be opened.</source>
-        <translation type="unfinished">Ní fhéadfaí an comhad cumraíochta a oscailt.</translation>
-    </message>
-    <message>
-        <source>This change would require a client restart.</source>
-        <translation type="unfinished">Theastódh cliant a atosú leis an athrú seo.</translation>
-    </message>
-    <message>
-        <source>The supplied proxy address is invalid.</source>
-        <translation type="unfinished">Tá an seoladh seachfhreastalaí soláthartha neamhbhailí.</translation>
     </message>
 </context>
 <context>
-    <name>OverviewPage</name>
-    <message>
-        <source>Form</source>
-        <translation type="unfinished">Foirm</translation>
-    </message>
-    <message>
-        <source>The displayed information may be out of date. Your wallet automatically synchronizes with the Bitcoin network after a connection is established, but this process has not completed yet.</source>
-        <translation type="unfinished">Féadfaidh an fhaisnéis a thaispeántar a bheith as dáta. Déanann do sparán sioncrónú go huathoibríoch leis an líonra Bitcoin tar éis nasc a bhunú, ach níl an próiseas seo críochnaithe fós.</translation>
-    </message>
-    <message>
-        <source>Watch-only:</source>
-        <translation type="unfinished">Faire-amháin:</translation>
-    </message>
-    <message>
-        <source>Available:</source>
-        <translation type="unfinished">Ar fáil:</translation>
-    </message>
-    <message>
-        <source>Your current spendable balance</source>
-        <translation type="unfinished">D'iarmhéid reatha inchaite</translation>
-    </message>
-    <message>
-        <source>Pending:</source>
-        <translation type="unfinished">Ar feitheamh:</translation>
-    </message>
-    <message>
-        <source>Total of transactions that have yet to be confirmed, and do not yet count toward the spendable balance</source>
-        <translation type="unfinished">Iomlán na n-idirbheart nár deimhniú fós, agus nach bhfuil fós ag comhaireamh i dtreo an iarmhéid inchaite.</translation>
-    </message>
-    <message>
-        <source>Immature:</source>
-        <translation type="unfinished">Neamhaibí:</translation>
-    </message>
-    <message>
-        <source>Mined balance that has not yet matured</source>
-        <translation type="unfinished">Iarmhéid mianadóireacht nach bhfuil fós aibithe</translation>
-    </message>
-    <message>
-        <source>Balances</source>
-        <translation type="unfinished">Iarmhéideanna</translation>
-    </message>
-    <message>
-        <source>Total:</source>
-        <translation type="unfinished">Iomlán:</translation>
-    </message>
-    <message>
-        <source>Your current total balance</source>
-        <translation type="unfinished">D'iarmhéid iomlán reatha</translation>
->>>>>>> 44d8b13c
-    </message>
-</context>
-<context>
     <name>PSBTOperationsDialog</name>
     <message>
-<<<<<<< HEAD
         <source>Sign Tx</source>
         <translation type="unfinished">Sínigh Tx</translation>
     </message>
@@ -2415,6 +1518,10 @@
         <translation type="unfinished"> * Seolann %1 chuig %2</translation>
     </message>
     <message>
+        <source>own address</source>
+        <translation type="unfinished">seoladh féin</translation>
+    </message>
+    <message>
         <source>Unable to calculate transaction fee or total transaction amount.</source>
         <translation type="unfinished">Ní féidir táille idirbhirt nó méid iomlán an idirbhirt a ríomh.</translation>
     </message>
@@ -2457,123 +1564,11 @@
     <message>
         <source>Transaction status is unknown.</source>
         <translation type="unfinished">Ní fios stádas idirbhirt.</translation>
-=======
-        <source>Your current balance in watch-only addresses</source>
-        <translation type="unfinished">D'iarmhéid iomlán reatha i seoltaí faire-amháin</translation>
-    </message>
-    <message>
-        <source>Spendable:</source>
-        <translation type="unfinished">Ar fáil le caith:</translation>
-    </message>
-    <message>
-        <source>Recent transactions</source>
-        <translation type="unfinished">Idirbhearta le déanaí</translation>
-    </message>
-    <message>
-        <source>Unconfirmed transactions to watch-only addresses</source>
-        <translation type="unfinished">Idirbhearta neamhdheimhnithe chuig seoltaí faire-amháin</translation>
-    </message>
-    <message>
-        <source>Mined balance in watch-only addresses that has not yet matured</source>
-        <translation type="unfinished">Iarmhéid mianadóireacht i seoltaí faire-amháin nach bhfuil fós aibithe</translation>
-    </message>
-    <message>
-        <source>Current total balance in watch-only addresses</source>
-        <translation type="unfinished">Iarmhéid iomlán reatha i seoltaí faire-amháin</translation>
-    </message>
-    <message>
-        <source>Privacy mode activated for the Overview tab. To unmask the values, uncheck Settings-&gt;Mask values.</source>
-        <translation type="unfinished">Modh príobháideachta gníomhachtaithe don chluaisín Forbhreathnú. Chun na luachanna a nochtú, díthiceáil Socruithe-&gt;Luachanna maisc.</translation>
     </message>
 </context>
 <context>
-    <name>PSBTOperationsDialog</name>
-    <message>
-        <source>Sign Tx</source>
-        <translation type="unfinished">Sínigh Tx</translation>
-    </message>
-    <message>
-        <source>Broadcast Tx</source>
-        <translation type="unfinished">Craol Tx</translation>
-    </message>
-    <message>
-        <source>Copy to Clipboard</source>
-        <translation type="unfinished">Cóipeáil chuig Gearrthaisce</translation>
-    </message>
-    <message>
-        <source>Close</source>
-        <translation type="unfinished">Dún</translation>
-    </message>
-    <message>
-        <source>Failed to load transaction: %1</source>
-        <translation type="unfinished">Theip ar lódáil idirbheart: %1</translation>
-    </message>
-    <message>
-        <source>Failed to sign transaction: %1</source>
-        <translation type="unfinished">Theip ar síniú idirbheart: %1</translation>
-    </message>
-    <message>
-        <source>Could not sign any more inputs.</source>
-        <translation type="unfinished">Níorbh fhéidir níos mó ionchuir a shíniú.</translation>
-    </message>
-    <message>
-        <source>Signed %1 inputs, but more signatures are still required.</source>
-        <translation type="unfinished">Ionchuir %1 sínithe, ach tá tuilleadh sínithe fós ag teastáil.</translation>
-    </message>
-    <message>
-        <source>Signed transaction successfully. Transaction is ready to broadcast.</source>
-        <translation type="unfinished">Idirbheart sínithe go rathúil. Idirbheart réidh le craoladh.</translation>
-    </message>
-    <message>
-        <source>Unknown error processing transaction.</source>
-        <translation type="unfinished">Earráide anaithnid ag próiseáil idirbheart.</translation>
-    </message>
-    <message>
-        <source>Transaction broadcast successfully! Transaction ID: %1</source>
-        <translation type="unfinished">Craoladh idirbheart go rathúil! Aitheantas Idirbheart: %1</translation>
-    </message>
-    <message>
-        <source>Transaction broadcast failed: %1</source>
-        <translation type="unfinished">Theip ar chraoladh idirbhirt: %1</translation>
-    </message>
-    <message>
-        <source>PSBT copied to clipboard.</source>
-        <translation type="unfinished">Cóipeáladh IBSP chuig an gearrthaisce.</translation>
-    </message>
-    <message>
-        <source>Save Transaction Data</source>
-        <translation type="unfinished">Sábháil Sonraí Idirbheart</translation>
-    </message>
-    <message>
-        <source>PSBT saved to disk.</source>
-        <translation type="unfinished">IBSP sábháilte ar dhiosca.</translation>
-    </message>
-    <message>
-        <source> * Sends %1 to %2</source>
-        <translation type="unfinished"> * Seolann %1 chuig %2</translation>
-    </message>
-    <message>
-        <source>own address</source>
-        <translation type="unfinished">seoladh féin</translation>
-    </message>
-    <message>
-        <source>Unable to calculate transaction fee or total transaction amount.</source>
-        <translation type="unfinished">Ní féidir táille idirbhirt nó méid iomlán an idirbhirt a ríomh.</translation>
-    </message>
-    <message>
-        <source>Pays transaction fee: </source>
-        <translation type="unfinished">Íocann táille idirbhirt:</translation>
-    </message>
-    <message>
-        <source>Total Amount</source>
-        <translation type="unfinished">Iomlán</translation>
->>>>>>> 44d8b13c
-    </message>
-</context>
-<context>
     <name>PaymentServer</name>
     <message>
-<<<<<<< HEAD
         <source>Payment request error</source>
         <translation type="unfinished">Earráid iarratais íocaíocht</translation>
     </message>
@@ -2596,36 +1591,11 @@
     <message>
         <source>Payment request file handling</source>
         <translation type="unfinished">Iarratas ar íocaíocht láimhseáil comhad</translation>
-=======
-        <source>or</source>
-        <translation type="unfinished">nó</translation>
-    </message>
-    <message>
-        <source>Transaction has %1 unsigned inputs.</source>
-        <translation type="unfinished">Tá %1 ionchur gan sín ag an idirbheart.</translation>
-    </message>
-    <message>
-        <source>Transaction is missing some information about inputs.</source>
-        <translation type="unfinished">Tá roinnt faisnéise faoi ionchuir in easnamh san idirbheart.</translation>
-    </message>
-    <message>
-        <source>Transaction still needs signature(s).</source>
-        <translation type="unfinished">Tá síni(ú/the) fós ag teastáil ón idirbheart.</translation>
-    </message>
-    <message>
-        <source>(But this wallet cannot sign transactions.)</source>
-        <translation type="unfinished">(Ach ní féidir leis an sparán seo idirbhearta a shíniú.)</translation>
-    </message>
-    <message>
-        <source>(But this wallet does not have the right keys.)</source>
-        <translation type="unfinished">(Ach níl na heochracha cearta ag an sparán seo.)</translation>
->>>>>>> 44d8b13c
     </message>
 </context>
 <context>
     <name>PeerTableModel</name>
     <message>
-<<<<<<< HEAD
         <source>User Agent</source>
         <extracomment>Title of Peers Table column which contains the peer's User Agent string.</extracomment>
         <translation type="unfinished">Gníomhaire Úsáideora</translation>
@@ -2634,20 +1604,8 @@
         <source>Direction</source>
         <extracomment>Title of Peers Table column which indicates the direction the peer connection was initiated from.</extracomment>
         <translation type="unfinished">Treo</translation>
-=======
-        <source>Transaction is fully signed and ready for broadcast.</source>
-        <translation type="unfinished">Tá an t-idirbheart sínithe go hiomlán agus réidh le craoladh.</translation>
-    </message>
-    <message>
-        <source>Transaction status is unknown.</source>
-        <translation type="unfinished">Ní fios stádas idirbhirt.</translation>
->>>>>>> 44d8b13c
-    </message>
-</context>
-<context>
-    <name>PaymentServer</name>
-    <message>
-<<<<<<< HEAD
+    </message>
+    <message>
         <source>Sent</source>
         <extracomment>Title of Peers Table column which indicates the total amount of network information we have sent to the peer.</extracomment>
         <translation type="unfinished">Seolta</translation>
@@ -2676,50 +1634,16 @@
         <source>Inbound</source>
         <extracomment>An Inbound Connection from a Peer.</extracomment>
         <translation type="unfinished">Isteach</translation>
-=======
-        <source>Payment request error</source>
-        <translation type="unfinished">Earráid iarratais íocaíocht</translation>
-    </message>
-    <message>
-        <source>Cannot start bitcoin: click-to-pay handler</source>
-        <translation type="unfinished">Ní féidir bitcoin a thosú: láimhseálaí cliceáil-chun-íoc</translation>
-    </message>
-    <message>
-        <source>URI handling</source>
-        <translation type="unfinished">Láimhseála URI</translation>
-    </message>
-    <message>
-        <source>'bitcoin://' is not a valid URI. Use 'bitcoin:' instead.</source>
-        <translation type="unfinished">Ní URI bailí é 'bitcoin://'. Úsáid 'bitcoin:' ina ionad.</translation>
-    </message>
-    <message>
-        <source>URI cannot be parsed! This can be caused by an invalid Bitcoin address or malformed URI parameters.</source>
-        <translation type="unfinished">Ní féidir URI a pharsáil! Is féidir le seoladh neamhbhailí Bitcoin nó paraiméadair URI drochfhoirmithe a bheith mar an chúis.</translation>
-    </message>
-    <message>
-        <source>Payment request file handling</source>
-        <translation type="unfinished">Iarratas ar íocaíocht láimhseáil comhad</translation>
->>>>>>> 44d8b13c
-    </message>
-</context>
-<context>
-    <name>PeerTableModel</name>
-    <message>
-<<<<<<< HEAD
+    </message>
+    <message>
         <source>Outbound</source>
         <extracomment>An Outbound Connection to a Peer.</extracomment>
         <translation type="unfinished">Amach</translation>
-=======
-        <source>User Agent</source>
-        <extracomment>Title of Peers Table column which contains the peer's User Agent string.</extracomment>
-        <translation type="unfinished">Gníomhaire Úsáideora</translation>
->>>>>>> 44d8b13c
     </message>
 </context>
 <context>
     <name>QRImageWidget</name>
     <message>
-<<<<<<< HEAD
         <source>&amp;Copy Image</source>
         <translation type="unfinished">&amp;Cóipeáil Íomhá</translation>
     </message>
@@ -2738,37 +1662,11 @@
     <message>
         <source>Save QR Code</source>
         <translation type="unfinished">Sabháil cód QR.</translation>
-=======
-        <source>Direction</source>
-        <extracomment>Title of Peers Table column which indicates the direction the peer connection was initiated from.</extracomment>
-        <translation type="unfinished">Treo</translation>
-    </message>
-    <message>
-        <source>Sent</source>
-        <extracomment>Title of Peers Table column which indicates the total amount of network information we have sent to the peer.</extracomment>
-        <translation type="unfinished">Seolta</translation>
-    </message>
-    <message>
-        <source>Received</source>
-        <extracomment>Title of Peers Table column which indicates the total amount of network information we have received from the peer.</extracomment>
-        <translation type="unfinished">Faighte</translation>
-    </message>
-    <message>
-        <source>Address</source>
-        <extracomment>Title of Peers Table column which contains the IP/Onion/I2P address of the connected peer.</extracomment>
-        <translation type="unfinished">Seoladh</translation>
-    </message>
-    <message>
-        <source>Type</source>
-        <extracomment>Title of Peers Table column which describes the type of peer connection. The "type" describes why the connection exists.</extracomment>
-        <translation type="unfinished">Cinéal</translation>
->>>>>>> 44d8b13c
     </message>
     </context>
 <context>
     <name>RPCConsole</name>
     <message>
-<<<<<<< HEAD
         <source>N/A</source>
         <translation type="unfinished">N/B</translation>
     </message>
@@ -2779,27 +1677,8 @@
     <message>
         <source>&amp;Information</source>
         <translation type="unfinished">&amp;Faisnéis</translation>
-=======
-        <source>Network</source>
-        <extracomment>Title of Peers Table column which states the network the peer connected through.</extracomment>
-        <translation type="unfinished">Líonra</translation>
-    </message>
-    <message>
-        <source>Inbound</source>
-        <extracomment>An Inbound Connection from a Peer.</extracomment>
-        <translation type="unfinished">Isteach</translation>
-    </message>
-    <message>
-        <source>Outbound</source>
-        <extracomment>An Outbound Connection to a Peer.</extracomment>
-        <translation type="unfinished">Amach</translation>
->>>>>>> 44d8b13c
-    </message>
-</context>
-<context>
-    <name>QRImageWidget</name>
-    <message>
-<<<<<<< HEAD
+    </message>
+    <message>
         <source>General</source>
         <translation type="unfinished">Ginearálta</translation>
     </message>
@@ -2818,32 +1697,8 @@
     <message>
         <source>To specify a non-default location of the blocks directory use the '%1' option.</source>
         <translation type="unfinished">Chun suíomh neamh-réamhshocraithe den eolaire bloic a sainigh úsáid an rogha '%1'.</translation>
-=======
-        <source>&amp;Copy Image</source>
-        <translation type="unfinished">&amp;Cóipeáil Íomhá</translation>
-    </message>
-    <message>
-        <source>Resulting URI too long, try to reduce the text for label / message.</source>
-        <translation type="unfinished">URI mar thoradh ró-fhada, déan iarracht an téacs don lipéad / teachtaireacht a laghdú.</translation>
-    </message>
-    <message>
-        <source>Error encoding URI into QR Code.</source>
-        <translation type="unfinished">Earráid ag ionchódú URI chuig chód QR.</translation>
-    </message>
-    <message>
-        <source>QR code support not available.</source>
-        <translation type="unfinished">Níl tacaíocht cód QR ar fáil.</translation>
-    </message>
-    <message>
-        <source>Save QR Code</source>
-        <translation type="unfinished">Sabháil cód QR.</translation>
->>>>>>> 44d8b13c
-    </message>
-    </context>
-<context>
-    <name>RPCConsole</name>
-    <message>
-<<<<<<< HEAD
+    </message>
+    <message>
         <source>Startup time</source>
         <translation type="unfinished">Am tosaithe</translation>
     </message>
@@ -3090,260 +1945,11 @@
     <message>
         <source>Unknown</source>
         <translation type="unfinished">Anaithnid</translation>
-=======
-        <source>N/A</source>
-        <translation type="unfinished">N/B</translation>
-    </message>
-    <message>
-        <source>Client version</source>
-        <translation type="unfinished">Leagan cliant</translation>
-    </message>
-    <message>
-        <source>&amp;Information</source>
-        <translation type="unfinished">&amp;Faisnéis</translation>
-    </message>
-    <message>
-        <source>General</source>
-        <translation type="unfinished">Ginearálta</translation>
-    </message>
-    <message>
-        <source>Datadir</source>
-        <translation type="unfinished">Eolsonraí</translation>
-    </message>
-    <message>
-        <source>To specify a non-default location of the data directory use the '%1' option.</source>
-        <translation type="unfinished">Chun suíomh neamh-réamhshocraithe den eolaire sonraí a sainigh úsáid an rogha '%1'.</translation>
-    </message>
-    <message>
-        <source>Blocksdir</source>
-        <translation type="unfinished">Eolbloic</translation>
-    </message>
-    <message>
-        <source>To specify a non-default location of the blocks directory use the '%1' option.</source>
-        <translation type="unfinished">Chun suíomh neamh-réamhshocraithe den eolaire bloic a sainigh úsáid an rogha '%1'.</translation>
-    </message>
-    <message>
-        <source>Startup time</source>
-        <translation type="unfinished">Am tosaithe</translation>
-    </message>
-    <message>
-        <source>Network</source>
-        <translation type="unfinished">Líonra</translation>
-    </message>
-    <message>
-        <source>Name</source>
-        <translation type="unfinished">Ainm</translation>
-    </message>
-    <message>
-        <source>Number of connections</source>
-        <translation type="unfinished">Líon naisc</translation>
-    </message>
-    <message>
-        <source>Block chain</source>
-        <translation type="unfinished">Blocshlabhra</translation>
-    </message>
-    <message>
-        <source>Memory Pool</source>
-        <translation type="unfinished">Linn Cuimhne</translation>
-    </message>
-    <message>
-        <source>Current number of transactions</source>
-        <translation type="unfinished">Líon reatha h-idirbheart</translation>
-    </message>
-    <message>
-        <source>Memory usage</source>
-        <translation type="unfinished">Úsáid cuimhne</translation>
-    </message>
-    <message>
-        <source>Wallet: </source>
-        <translation type="unfinished">Sparán:</translation>
-    </message>
-    <message>
-        <source>(none)</source>
-        <translation type="unfinished">(ceann ar bith)</translation>
-    </message>
-    <message>
-        <source>&amp;Reset</source>
-        <translation type="unfinished">&amp;Athshocraigh</translation>
-    </message>
-    <message>
-        <source>Received</source>
-        <translation type="unfinished">Faighte</translation>
-    </message>
-    <message>
-        <source>Sent</source>
-        <translation type="unfinished">Seolta</translation>
-    </message>
-    <message>
-        <source>&amp;Peers</source>
-        <translation type="unfinished">&amp;Piaraí</translation>
-    </message>
-    <message>
-        <source>Banned peers</source>
-        <translation type="unfinished">&amp;Piaraí coiscthe</translation>
-    </message>
-    <message>
-        <source>Select a peer to view detailed information.</source>
-        <translation type="unfinished">Roghnaigh piara chun faisnéis mhionsonraithe a fheiceáil.</translation>
-    </message>
-    <message>
-        <source>Version</source>
-        <translation type="unfinished">Leagan</translation>
-    </message>
-    <message>
-        <source>Starting Block</source>
-        <translation type="unfinished">Bloc Tosaigh</translation>
-    </message>
-    <message>
-        <source>Synced Headers</source>
-        <translation type="unfinished">Ceanntásca Sioncronaithe</translation>
-    </message>
-    <message>
-        <source>Synced Blocks</source>
-        <translation type="unfinished">Bloic Sioncronaithe</translation>
-    </message>
-    <message>
-        <source>The mapped Autonomous System used for diversifying peer selection.</source>
-        <translation type="unfinished">An Córas Uathrialach mapáilte a úsáidtear chun roghnú piaraí a éagsúlú.</translation>
-    </message>
-    <message>
-        <source>Mapped AS</source>
-        <translation type="unfinished">CU Mapáilte</translation>
-    </message>
-    <message>
-        <source>User Agent</source>
-        <translation type="unfinished">Gníomhaire Úsáideora</translation>
-    </message>
-    <message>
-        <source>Node window</source>
-        <translation type="unfinished">Fuinneog nód</translation>
-    </message>
-    <message>
-        <source>Current block height</source>
-        <translation type="unfinished">Airde bloc reatha</translation>
-    </message>
-    <message>
-        <source>Open the %1 debug log file from the current data directory. This can take a few seconds for large log files.</source>
-        <translation type="unfinished">Oscail an comhad loga dífhabhtaithe %1 ón eolaire sonraí reatha. Tógfaidh sé seo cúpla soicind do chomhaid loga móra.</translation>
-    </message>
-    <message>
-        <source>Decrease font size</source>
-        <translation type="unfinished">Laghdaigh clómhéid</translation>
-    </message>
-    <message>
-        <source>Increase font size</source>
-        <translation type="unfinished">Méadaigh clómhéid</translation>
-    </message>
-    <message>
-        <source>Permissions</source>
-        <translation type="unfinished">Ceadanna</translation>
-    </message>
-    <message>
-        <source>Services</source>
-        <translation type="unfinished">Seirbhísí</translation>
-    </message>
-    <message>
-        <source>Connection Time</source>
-        <translation type="unfinished">Am Ceangail</translation>
-    </message>
-    <message>
-        <source>Last Send</source>
-        <translation type="unfinished">Seol Deireanach</translation>
-    </message>
-    <message>
-        <source>Last Receive</source>
-        <translation type="unfinished">Glac Deireanach</translation>
-    </message>
-    <message>
-        <source>Ping Time</source>
-        <translation type="unfinished">Am Ping</translation>
-    </message>
-    <message>
-        <source>The duration of a currently outstanding ping.</source>
-        <translation type="unfinished">Tréimhse reatha ping fós amuigh</translation>
-    </message>
-    <message>
-        <source>Ping Wait</source>
-        <translation type="unfinished">Feitheamh Ping</translation>
-    </message>
-    <message>
-        <source>Min Ping</source>
-        <translation type="unfinished">Íos-Ping</translation>
-    </message>
-    <message>
-        <source>Time Offset</source>
-        <translation type="unfinished">Fritháireamh Ama</translation>
-    </message>
-    <message>
-        <source>Last block time</source>
-        <translation type="unfinished">Am bloc deireanach</translation>
-    </message>
-    <message>
-        <source>&amp;Open</source>
-        <translation type="unfinished">&amp;Oscail</translation>
-    </message>
-    <message>
-        <source>&amp;Console</source>
-        <translation type="unfinished">&amp;Consól</translation>
-    </message>
-    <message>
-        <source>&amp;Network Traffic</source>
-        <translation type="unfinished">&amp;Trácht Líonra</translation>
-    </message>
-    <message>
-        <source>Totals</source>
-        <translation type="unfinished">Iomlán</translation>
-    </message>
-    <message>
-        <source>Debug log file</source>
-        <translation type="unfinished">Comhad logála dífhabhtaigh</translation>
-    </message>
-    <message>
-        <source>Clear console</source>
-        <translation type="unfinished">Glan consól</translation>
-    </message>
-    <message>
-        <source>In:</source>
-        <translation type="unfinished">Isteach:</translation>
-    </message>
-    <message>
-        <source>Out:</source>
-        <translation type="unfinished">Amach:</translation>
-    </message>
-    <message>
-        <source>&amp;Disconnect</source>
-        <translation type="unfinished">&amp;Scaoil</translation>
-    </message>
-    <message>
-        <source>1 &amp;hour</source>
-        <translation type="unfinished">1 &amp;uair</translation>
-    </message>
-    <message>
-        <source>1 &amp;week</source>
-        <translation type="unfinished">1 &amp;seachtain</translation>
-    </message>
-    <message>
-        <source>1 &amp;year</source>
-        <translation type="unfinished">1 &amp;bhliain</translation>
-    </message>
-    <message>
-        <source>&amp;Unban</source>
-        <translation type="unfinished">&amp;Díchosc</translation>
-    </message>
-    <message>
-        <source>Network activity disabled</source>
-        <translation type="unfinished">Gníomhaíocht líonra díchumasaithe</translation>
-    </message>
-    <message>
-        <source>Executing command without any wallet</source>
-        <translation type="unfinished">Ag rith ordú gan aon sparán</translation>
->>>>>>> 44d8b13c
     </message>
 </context>
 <context>
     <name>ReceiveCoinsDialog</name>
     <message>
-<<<<<<< HEAD
         <source>&amp;Amount:</source>
         <translation type="unfinished">&amp;Suim</translation>
     </message>
@@ -3422,365 +2028,169 @@
     <message>
         <source>Could not generate new %1 address</source>
         <translation type="unfinished">Níorbh fhéidir seoladh nua %1 a ghiniúint</translation>
-=======
-        <source>Executing command using "%1" wallet</source>
-        <translation type="unfinished">Ag rith ordú ag úsáid sparán "%1"</translation>
-    </message>
-    <message>
-        <source>via %1</source>
-        <translation type="unfinished">trí %1</translation>
-    </message>
-    <message>
-        <source>Yes</source>
-        <translation type="unfinished">Tá</translation>
-    </message>
-    <message>
-        <source>No</source>
-        <translation type="unfinished">Níl</translation>
-    </message>
-    <message>
-        <source>To</source>
-        <translation type="unfinished">Chuig</translation>
-    </message>
-    <message>
-        <source>From</source>
-        <translation type="unfinished">Ó</translation>
-    </message>
-    <message>
-        <source>Ban for</source>
-        <translation type="unfinished">Cosc do</translation>
-    </message>
-    <message>
-        <source>Unknown</source>
-        <translation type="unfinished">Anaithnid</translation>
     </message>
 </context>
 <context>
-    <name>ReceiveCoinsDialog</name>
-    <message>
-        <source>&amp;Amount:</source>
-        <translation type="unfinished">&amp;Suim</translation>
-    </message>
-    <message>
-        <source>&amp;Label:</source>
-        <translation type="unfinished">&amp;Lipéad</translation>
-    </message>
-    <message>
-        <source>&amp;Message:</source>
-        <translation type="unfinished">&amp;Teachtaireacht</translation>
-    </message>
-    <message>
-        <source>An optional message to attach to the payment request, which will be displayed when the request is opened. Note: The message will not be sent with the payment over the Bitcoin network.</source>
-        <translation type="unfinished">Teachtaireacht roghnach le ceangal leis an iarratas íocaíocht, a thaispeánfar nuair a osclaítear an iarraidh. Nóta: Ní sheolfar an teachtaireacht leis an íocaíocht thar líonra Bitcoin.</translation>
-    </message>
-    <message>
-        <source>An optional label to associate with the new receiving address.</source>
-        <translation type="unfinished">Lipéad roghnach chun comhcheangail leis an seoladh glactha nua.</translation>
-    </message>
-    <message>
-        <source>Use this form to request payments. All fields are &lt;b&gt;optional&lt;/b&gt;.</source>
-        <translation type="unfinished">Úsáid an fhoirm seo chun íocaíochtaí a iarraidh. Tá gach réimse &lt;b&gt;roghnach&lt;/b&gt;.</translation>
-    </message>
-    <message>
-        <source>An optional amount to request. Leave this empty or zero to not request a specific amount.</source>
-        <translation type="unfinished">Suim roghnach le hiarraidh. Fág é seo folamh nó nialas chun ná iarr méid ar leith.</translation>
-    </message>
-    <message>
-        <source>An optional label to associate with the new receiving address (used by you to identify an invoice).  It is also attached to the payment request.</source>
-        <translation type="unfinished">Lipéad roghnach chun é a comhcheangail leis an seoladh glactha nua (a úsáideann tú chun sonrasc a aithint). Tá sé ceangailte leis an iarraidh ar íocaíocht freisin.</translation>
-    </message>
-    <message>
-        <source>An optional message that is attached to the payment request and may be displayed to the sender.</source>
-        <translation type="unfinished">Teachtaireacht roghnach atá ceangailte leis an iarratas ar íocaíocht agus a fhéadfar a thaispeáint don seoltóir.</translation>
-    </message>
-    <message>
-        <source>&amp;Create new receiving address</source>
-        <translation type="unfinished">&amp;Cruthaigh seoladh glactha nua</translation>
+    <name>ReceiveRequestDialog</name>
+    <message>
+        <source>Address:</source>
+        <translation type="unfinished">Seoladh:</translation>
+    </message>
+    <message>
+        <source>Amount:</source>
+        <translation type="unfinished">Suim:</translation>
+    </message>
+    <message>
+        <source>Label:</source>
+        <translation type="unfinished">Lipéad:</translation>
+    </message>
+    <message>
+        <source>Message:</source>
+        <translation type="unfinished">Teachtaireacht:</translation>
+    </message>
+    <message>
+        <source>Wallet:</source>
+        <translation type="unfinished">Sparán:</translation>
+    </message>
+    <message>
+        <source>Copy &amp;URI</source>
+        <translation type="unfinished">Cóipeáil &amp;URI</translation>
+    </message>
+    <message>
+        <source>Copy &amp;Address</source>
+        <translation type="unfinished">Cóipeáil &amp;Seoladh</translation>
+    </message>
+    <message>
+        <source>Payment information</source>
+        <translation type="unfinished">Faisnéis íocaíochta</translation>
+    </message>
+    <message>
+        <source>Request payment to %1</source>
+        <translation type="unfinished">Iarr íocaíocht chuig %1</translation>
+    </message>
+</context>
+<context>
+    <name>RecentRequestsTableModel</name>
+    <message>
+        <source>Date</source>
+        <translation type="unfinished">Dáta</translation>
+    </message>
+    <message>
+        <source>Label</source>
+        <translation type="unfinished">Lipéad</translation>
+    </message>
+    <message>
+        <source>Message</source>
+        <translation type="unfinished">Teachtaireacht</translation>
+    </message>
+    <message>
+        <source>(no label)</source>
+        <translation type="unfinished">(gan lipéad)</translation>
+    </message>
+    <message>
+        <source>(no message)</source>
+        <translation type="unfinished">(gan teachtaireacht)</translation>
+    </message>
+    <message>
+        <source>(no amount requested)</source>
+        <translation type="unfinished">(níor iarradh aon suim)</translation>
+    </message>
+    <message>
+        <source>Requested</source>
+        <translation type="unfinished">Iarrtha</translation>
+    </message>
+</context>
+<context>
+    <name>SendCoinsDialog</name>
+    <message>
+        <source>Send Coins</source>
+        <translation type="unfinished">Seol Boinn</translation>
+    </message>
+    <message>
+        <source>Coin Control Features</source>
+        <translation type="unfinished">Gnéithe Rialú Bonn</translation>
+    </message>
+    <message>
+        <source>automatically selected</source>
+        <translation type="unfinished">roghnaithe go huathoibríoch</translation>
+    </message>
+    <message>
+        <source>Insufficient funds!</source>
+        <translation type="unfinished">Neamhleor airgead!</translation>
+    </message>
+    <message>
+        <source>Quantity:</source>
+        <translation type="unfinished">Méid:</translation>
+    </message>
+    <message>
+        <source>Bytes:</source>
+        <translation type="unfinished">Bearta:</translation>
+    </message>
+    <message>
+        <source>Amount:</source>
+        <translation type="unfinished">Suim:</translation>
+    </message>
+    <message>
+        <source>Fee:</source>
+        <translation type="unfinished">Táille:</translation>
+    </message>
+    <message>
+        <source>After Fee:</source>
+        <translation type="unfinished">Iar-tháille:</translation>
+    </message>
+    <message>
+        <source>Change:</source>
+        <translation type="unfinished">Sóinseáil:</translation>
+    </message>
+    <message>
+        <source>If this is activated, but the change address is empty or invalid, change will be sent to a newly generated address.</source>
+        <translation type="unfinished">Má ghníomhachtaítear é seo, ach go bhfuil an seoladh sóinseáil folamh nó neamhbhailí, seolfar sóinseáil chuig seoladh nua-ghinte.</translation>
+    </message>
+    <message>
+        <source>Custom change address</source>
+        <translation type="unfinished">Seoladh sóinseáil saincheaptha</translation>
+    </message>
+    <message>
+        <source>Transaction Fee:</source>
+        <translation type="unfinished">Táille Idirbheart:</translation>
+    </message>
+    <message>
+        <source>Using the fallbackfee can result in sending a transaction that will take several hours or days (or never) to confirm. Consider choosing your fee manually or wait until you have validated the complete chain.</source>
+        <translation type="unfinished">Má úsáidtear an táilletacachumas is féidir idirbheart a sheoladh a thógfaidh roinnt uaireanta nó laethanta (nó riamh) dearbhú. Smaoinigh ar do tháille a roghnú de láimh nó fan go mbeidh an slabhra iomlán bailíochtaithe agat.</translation>
+    </message>
+    <message>
+        <source>Warning: Fee estimation is currently not possible.</source>
+        <translation type="unfinished">Rabhadh: Ní féidir meastachán táillí a dhéanamh faoi láthair.</translation>
+    </message>
+    <message>
+        <source>per kilobyte</source>
+        <translation type="unfinished">in aghaidh an cilibheart</translation>
+    </message>
+    <message>
+        <source>Hide</source>
+        <translation type="unfinished">Folaigh</translation>
+    </message>
+    <message>
+        <source>Recommended:</source>
+        <translation type="unfinished">Molta:</translation>
+    </message>
+    <message>
+        <source>Custom:</source>
+        <translation type="unfinished">Saincheaptha:</translation>
+    </message>
+    <message>
+        <source>Send to multiple recipients at once</source>
+        <translation type="unfinished">Seol chuig faighteoirí iolracha ag an am céanna</translation>
+    </message>
+    <message>
+        <source>Add &amp;Recipient</source>
+        <translation type="unfinished">Cuir &amp;Faighteoir</translation>
     </message>
     <message>
         <source>Clear all fields of the form.</source>
         <translation type="unfinished">Glan gach réimse den fhoirm.</translation>
     </message>
     <message>
-        <source>Clear</source>
-        <translation type="unfinished">Glan</translation>
->>>>>>> 44d8b13c
-    </message>
-</context>
-<context>
-    <name>ReceiveRequestDialog</name>
-    <message>
-<<<<<<< HEAD
-        <source>Address:</source>
-        <translation type="unfinished">Seoladh:</translation>
-    </message>
-    <message>
-        <source>Amount:</source>
-        <translation type="unfinished">Suim:</translation>
-    </message>
-    <message>
-        <source>Label:</source>
-        <translation type="unfinished">Lipéad:</translation>
-    </message>
-    <message>
-        <source>Message:</source>
-        <translation type="unfinished">Teachtaireacht:</translation>
-    </message>
-    <message>
-        <source>Wallet:</source>
-        <translation type="unfinished">Sparán:</translation>
-    </message>
-    <message>
-        <source>Copy &amp;URI</source>
-        <translation type="unfinished">Cóipeáil &amp;URI</translation>
-    </message>
-    <message>
-        <source>Copy &amp;Address</source>
-        <translation type="unfinished">Cóipeáil &amp;Seoladh</translation>
-    </message>
-    <message>
-        <source>Payment information</source>
-        <translation type="unfinished">Faisnéis íocaíochta</translation>
-    </message>
-    <message>
-        <source>Request payment to %1</source>
-        <translation type="unfinished">Iarr íocaíocht chuig %1</translation>
-    </message>
-</context>
-<context>
-    <name>RecentRequestsTableModel</name>
-    <message>
-        <source>Date</source>
-        <translation type="unfinished">Dáta</translation>
-    </message>
-    <message>
-        <source>Label</source>
-        <translation type="unfinished">Lipéad</translation>
-    </message>
-    <message>
-        <source>Message</source>
-        <translation type="unfinished">Teachtaireacht</translation>
-    </message>
-    <message>
-        <source>(no label)</source>
-        <translation type="unfinished">(gan lipéad)</translation>
-    </message>
-    <message>
-        <source>(no message)</source>
-        <translation type="unfinished">(gan teachtaireacht)</translation>
-    </message>
-    <message>
-        <source>(no amount requested)</source>
-        <translation type="unfinished">(níor iarradh aon suim)</translation>
-    </message>
-    <message>
-        <source>Requested</source>
-        <translation type="unfinished">Iarrtha</translation>
-=======
-        <source>Requested payments history</source>
-        <translation type="unfinished">Stair na n-íocaíochtaí iarrtha</translation>
-    </message>
-    <message>
-        <source>Show the selected request (does the same as double clicking an entry)</source>
-        <translation type="unfinished">Taispeáin an iarraidh roghnaithe (déanann sé an rud céanna le hiontráil a déchliceáil)</translation>
-    </message>
-    <message>
-        <source>Show</source>
-        <translation type="unfinished">Taispeáin</translation>
-    </message>
-    <message>
-        <source>Remove the selected entries from the list</source>
-        <translation type="unfinished">Bain na hiontrálacha roghnaithe ón liosta</translation>
-    </message>
-    <message>
-        <source>Remove</source>
-        <translation type="unfinished">Bain</translation>
-    </message>
-    <message>
-        <source>Copy &amp;URI</source>
-        <translation type="unfinished">Cóipeáil &amp;URI</translation>
-    </message>
-    <message>
-        <source>Could not unlock wallet.</source>
-        <translation type="unfinished">Níorbh fhéidir sparán a dhíghlasáil.</translation>
-    </message>
-    <message>
-        <source>Could not generate new %1 address</source>
-        <translation type="unfinished">Níorbh fhéidir seoladh nua %1 a ghiniúint</translation>
-    </message>
-</context>
-<context>
-    <name>ReceiveRequestDialog</name>
-    <message>
-        <source>Address:</source>
-        <translation type="unfinished">Seoladh:</translation>
-    </message>
-    <message>
-        <source>Amount:</source>
-        <translation type="unfinished">Suim:</translation>
-    </message>
-    <message>
-        <source>Label:</source>
-        <translation type="unfinished">Lipéad:</translation>
-    </message>
-    <message>
-        <source>Message:</source>
-        <translation type="unfinished">Teachtaireacht:</translation>
-    </message>
-    <message>
-        <source>Wallet:</source>
-        <translation type="unfinished">Sparán:</translation>
-    </message>
-    <message>
-        <source>Copy &amp;URI</source>
-        <translation type="unfinished">Cóipeáil &amp;URI</translation>
-    </message>
-    <message>
-        <source>Copy &amp;Address</source>
-        <translation type="unfinished">Cóipeáil &amp;Seoladh</translation>
->>>>>>> 44d8b13c
-    </message>
-</context>
-<context>
-    <name>SendCoinsDialog</name>
-    <message>
-<<<<<<< HEAD
-        <source>Send Coins</source>
-        <translation type="unfinished">Seol Boinn</translation>
-    </message>
-    <message>
-        <source>Coin Control Features</source>
-        <translation type="unfinished">Gnéithe Rialú Bonn</translation>
-=======
-        <source>Payment information</source>
-        <translation type="unfinished">Faisnéis íocaíochta</translation>
-    </message>
-    <message>
-        <source>Request payment to %1</source>
-        <translation type="unfinished">Iarr íocaíocht chuig %1</translation>
->>>>>>> 44d8b13c
-    </message>
-</context>
-<context>
-    <name>RecentRequestsTableModel</name>
-    <message>
-<<<<<<< HEAD
-        <source>automatically selected</source>
-        <translation type="unfinished">roghnaithe go huathoibríoch</translation>
-    </message>
-    <message>
-        <source>Insufficient funds!</source>
-        <translation type="unfinished">Neamhleor airgead!</translation>
-    </message>
-    <message>
-        <source>Quantity:</source>
-        <translation type="unfinished">Méid:</translation>
-    </message>
-    <message>
-        <source>Bytes:</source>
-        <translation type="unfinished">Bearta:</translation>
-    </message>
-    <message>
-        <source>Amount:</source>
-        <translation type="unfinished">Suim:</translation>
-    </message>
-    <message>
-        <source>Fee:</source>
-        <translation type="unfinished">Táille:</translation>
-    </message>
-    <message>
-        <source>After Fee:</source>
-        <translation type="unfinished">Iar-tháille:</translation>
-=======
-        <source>Date</source>
-        <translation type="unfinished">Dáta</translation>
-    </message>
-    <message>
-        <source>Label</source>
-        <translation type="unfinished">Lipéad</translation>
-    </message>
-    <message>
-        <source>Message</source>
-        <translation type="unfinished">Teachtaireacht</translation>
-    </message>
-    <message>
-        <source>(no label)</source>
-        <translation type="unfinished">(gan lipéad)</translation>
-    </message>
-    <message>
-        <source>(no message)</source>
-        <translation type="unfinished">(gan teachtaireacht)</translation>
-    </message>
-    <message>
-        <source>(no amount requested)</source>
-        <translation type="unfinished">(níor iarradh aon suim)</translation>
-    </message>
-    <message>
-        <source>Requested</source>
-        <translation type="unfinished">Iarrtha</translation>
->>>>>>> 44d8b13c
-    </message>
-</context>
-<context>
-    <name>SendCoinsDialog</name>
-    <message>
-<<<<<<< HEAD
-        <source>Change:</source>
-        <translation type="unfinished">Sóinseáil:</translation>
-    </message>
-    <message>
-        <source>If this is activated, but the change address is empty or invalid, change will be sent to a newly generated address.</source>
-        <translation type="unfinished">Má ghníomhachtaítear é seo, ach go bhfuil an seoladh sóinseáil folamh nó neamhbhailí, seolfar sóinseáil chuig seoladh nua-ghinte.</translation>
-    </message>
-    <message>
-        <source>Custom change address</source>
-        <translation type="unfinished">Seoladh sóinseáil saincheaptha</translation>
-    </message>
-    <message>
-        <source>Transaction Fee:</source>
-        <translation type="unfinished">Táille Idirbheart:</translation>
-    </message>
-    <message>
-        <source>Using the fallbackfee can result in sending a transaction that will take several hours or days (or never) to confirm. Consider choosing your fee manually or wait until you have validated the complete chain.</source>
-        <translation type="unfinished">Má úsáidtear an táilletacachumas is féidir idirbheart a sheoladh a thógfaidh roinnt uaireanta nó laethanta (nó riamh) dearbhú. Smaoinigh ar do tháille a roghnú de láimh nó fan go mbeidh an slabhra iomlán bailíochtaithe agat.</translation>
-    </message>
-    <message>
-        <source>Warning: Fee estimation is currently not possible.</source>
-        <translation type="unfinished">Rabhadh: Ní féidir meastachán táillí a dhéanamh faoi láthair.</translation>
-    </message>
-    <message>
-        <source>per kilobyte</source>
-        <translation type="unfinished">in aghaidh an cilibheart</translation>
-    </message>
-    <message>
-        <source>Hide</source>
-        <translation type="unfinished">Folaigh</translation>
-    </message>
-    <message>
-        <source>Recommended:</source>
-        <translation type="unfinished">Molta:</translation>
-    </message>
-    <message>
-        <source>Custom:</source>
-        <translation type="unfinished">Saincheaptha:</translation>
-    </message>
-    <message>
-        <source>Send to multiple recipients at once</source>
-        <translation type="unfinished">Seol chuig faighteoirí iolracha ag an am céanna</translation>
-    </message>
-    <message>
-        <source>Add &amp;Recipient</source>
-        <translation type="unfinished">Cuir &amp;Faighteoir</translation>
-    </message>
-    <message>
-        <source>Clear all fields of the form.</source>
-        <translation type="unfinished">Glan gach réimse den fhoirm.</translation>
-    </message>
-    <message>
-        <source>Dust:</source>
-        <translation type="unfinished">Dusta:</translation>
-    </message>
-    <message>
         <source>Hide transaction fee settings</source>
         <translation type="unfinished">Folaigh socruithe táillí idirbhirt</translation>
     </message>
@@ -3839,10 +2249,6 @@
     <message>
         <source>Copy bytes</source>
         <translation type="unfinished">Cóipeáíl bearta</translation>
-    </message>
-    <message>
-        <source>Copy dust</source>
-        <translation type="unfinished">Cóipeáíl dusta</translation>
     </message>
     <message>
         <source>Copy change</source>
@@ -3974,474 +2380,133 @@
     <message>
         <source>(no label)</source>
         <translation type="unfinished">(gan lipéad)</translation>
-=======
-        <source>Send Coins</source>
-        <translation type="unfinished">Seol Boinn</translation>
-    </message>
-    <message>
-        <source>Coin Control Features</source>
-        <translation type="unfinished">Gnéithe Rialú Bonn</translation>
-    </message>
-    <message>
-        <source>automatically selected</source>
-        <translation type="unfinished">roghnaithe go huathoibríoch</translation>
-    </message>
-    <message>
-        <source>Insufficient funds!</source>
-        <translation type="unfinished">Neamhleor airgead!</translation>
-    </message>
-    <message>
-        <source>Quantity:</source>
-        <translation type="unfinished">Méid:</translation>
-    </message>
-    <message>
-        <source>Bytes:</source>
-        <translation type="unfinished">Bearta:</translation>
-    </message>
-    <message>
-        <source>Amount:</source>
-        <translation type="unfinished">Suim:</translation>
-    </message>
-    <message>
-        <source>Fee:</source>
-        <translation type="unfinished">Táille:</translation>
-    </message>
-    <message>
-        <source>After Fee:</source>
-        <translation type="unfinished">Iar-tháille:</translation>
-    </message>
-    <message>
-        <source>Change:</source>
-        <translation type="unfinished">Sóinseáil:</translation>
-    </message>
-    <message>
-        <source>If this is activated, but the change address is empty or invalid, change will be sent to a newly generated address.</source>
-        <translation type="unfinished">Má ghníomhachtaítear é seo, ach go bhfuil an seoladh sóinseáil folamh nó neamhbhailí, seolfar sóinseáil chuig seoladh nua-ghinte.</translation>
-    </message>
-    <message>
-        <source>Custom change address</source>
-        <translation type="unfinished">Seoladh sóinseáil saincheaptha</translation>
-    </message>
-    <message>
-        <source>Transaction Fee:</source>
-        <translation type="unfinished">Táille Idirbheart:</translation>
-    </message>
-    <message>
-        <source>Using the fallbackfee can result in sending a transaction that will take several hours or days (or never) to confirm. Consider choosing your fee manually or wait until you have validated the complete chain.</source>
-        <translation type="unfinished">Má úsáidtear an táilletacachumas is féidir idirbheart a sheoladh a thógfaidh roinnt uaireanta nó laethanta (nó riamh) dearbhú. Smaoinigh ar do tháille a roghnú de láimh nó fan go mbeidh an slabhra iomlán bailíochtaithe agat.</translation>
-    </message>
-    <message>
-        <source>Warning: Fee estimation is currently not possible.</source>
-        <translation type="unfinished">Rabhadh: Ní féidir meastachán táillí a dhéanamh faoi láthair.</translation>
-    </message>
-    <message>
-        <source>per kilobyte</source>
-        <translation type="unfinished">in aghaidh an cilibheart</translation>
-    </message>
-    <message>
-        <source>Hide</source>
-        <translation type="unfinished">Folaigh</translation>
-    </message>
-    <message>
-        <source>Recommended:</source>
-        <translation type="unfinished">Molta:</translation>
-    </message>
-    <message>
-        <source>Custom:</source>
-        <translation type="unfinished">Saincheaptha:</translation>
-    </message>
-    <message>
-        <source>Send to multiple recipients at once</source>
-        <translation type="unfinished">Seol chuig faighteoirí iolracha ag an am céanna</translation>
-    </message>
-    <message>
-        <source>Add &amp;Recipient</source>
-        <translation type="unfinished">Cuir &amp;Faighteoir</translation>
-    </message>
-    <message>
-        <source>Clear all fields of the form.</source>
-        <translation type="unfinished">Glan gach réimse den fhoirm.</translation>
-    </message>
-    <message>
-        <source>Hide transaction fee settings</source>
-        <translation type="unfinished">Folaigh socruithe táillí idirbhirt</translation>
-    </message>
-    <message>
-        <source>When there is less transaction volume than space in the blocks, miners as well as relaying nodes may enforce a minimum fee. Paying only this minimum fee is just fine, but be aware that this can result in a never confirming transaction once there is more demand for bitcoin transactions than the network can process.</source>
-        <translation type="unfinished">Nuair a bhíonn méid idirbhirt níos lú ná spás sna bloic, féadfaidh mianadóirí chomh maith le nóid athsheachadadh táille íosta a fhorfheidhmiú. Tá sé sách maith an táille íosta seo a íoc, ach bíodh a fhios agat go bhféadfadh idirbheart nach ndeimhnítear riamh a bheith mar thoradh air seo a nuair a bhíonn níos mó éilimh ar idirbhearta bitcoin ná mar is féidir leis an líonra a phróiseáil.</translation>
-    </message>
-    <message>
-        <source>A too low fee might result in a never confirming transaction (read the tooltip)</source>
-        <translation type="unfinished">D’fhéadfadh idirbheart nach ndeimhnítear riamh a bheith mar thoradh ar tháille ró-íseal (léigh an leid uirlise)</translation>
-    </message>
-    <message>
-        <source>Confirmation time target:</source>
-        <translation type="unfinished">Sprioc am dearbhaithe:</translation>
-    </message>
-    <message>
-        <source>Enable Replace-By-Fee</source>
-        <translation type="unfinished">Cumasaigh Athchuir-Le-Táille</translation>
-    </message>
-    <message>
-        <source>With Replace-By-Fee (BIP-125) you can increase a transaction's fee after it is sent. Without this, a higher fee may be recommended to compensate for increased transaction delay risk.</source>
-        <translation type="unfinished">Le Athchuir-Le-Táille (BIP-125) is féidir leat táille idirbhirt a mhéadú tar éis é a sheoladh. Gan é seo, féadfar táille níos airde a mholadh chun riosca méadaithe moille idirbheart a cúitigh.</translation>
+    </message>
+</context>
+<context>
+    <name>SendCoinsEntry</name>
+    <message>
+        <source>A&amp;mount:</source>
+        <translation type="unfinished">&amp;Suim:</translation>
+    </message>
+    <message>
+        <source>Pay &amp;To:</source>
+        <translation type="unfinished">Íoc &amp;Chuig:</translation>
+    </message>
+    <message>
+        <source>&amp;Label:</source>
+        <translation type="unfinished">&amp;Lipéad</translation>
+    </message>
+    <message>
+        <source>Choose previously used address</source>
+        <translation type="unfinished">Roghnaigh seoladh a úsáideadh roimhe seo</translation>
+    </message>
+    <message>
+        <source>The Bitcoin address to send the payment to</source>
+        <translation type="unfinished">Seoladh Bitcoin chun an íocaíocht a sheoladh chuig</translation>
+    </message>
+    <message>
+        <source>Paste address from clipboard</source>
+        <translation type="unfinished">Greamaigh seoladh ón gearrthaisce</translation>
+    </message>
+    <message>
+        <source>Remove this entry</source>
+        <translation type="unfinished">Bain an iontráil seo</translation>
+    </message>
+    <message>
+        <source>The amount to send in the selected unit</source>
+        <translation type="unfinished">An méid atá le seoladh san aonad roghnaithe</translation>
+    </message>
+    <message>
+        <source>The fee will be deducted from the amount being sent. The recipient will receive less bitcoins than you enter in the amount field. If multiple recipients are selected, the fee is split equally.</source>
+        <translation type="unfinished">Bainfear an táille ón méid a sheolfar. Gheobhaidh an faighteoir níos lú bitcoins ná mar a iontrálann tú sa réimse méid. Má roghnaítear faighteoirí iolracha, roinntear an táille go cothrom.</translation>
+    </message>
+    <message>
+        <source>S&amp;ubtract fee from amount</source>
+        <translation type="unfinished">&amp;Dealaigh táille ón suim</translation>
+    </message>
+    <message>
+        <source>Use available balance</source>
+        <translation type="unfinished">Úsáid iarmhéid inúsáidte</translation>
+    </message>
+    <message>
+        <source>Message:</source>
+        <translation type="unfinished">Teachtaireacht:</translation>
+    </message>
+    <message>
+        <source>Enter a label for this address to add it to the list of used addresses</source>
+        <translation type="unfinished">Iontráil lipéad don seoladh seo chun é a chur le liosta na seoltaí úsáidte</translation>
+    </message>
+    <message>
+        <source>A message that was attached to the bitcoin: URI which will be stored with the transaction for your reference. Note: This message will not be sent over the Bitcoin network.</source>
+        <translation type="unfinished">Teachtaireacht a bhí ceangailte leis an bitcoin: URI a stórálfar leis an idirbheart le haghaidh do thagairt. Nóta: Ní sheolfar an teachtaireacht seo thar líonra Bitcoin.</translation>
+    </message>
+</context>
+<context>
+    <name>SendConfirmationDialog</name>
+    <message>
+        <source>Send</source>
+        <translation type="unfinished">Seol</translation>
+    </message>
+    <message>
+        <source>Create Unsigned</source>
+        <translation type="unfinished">Cruthaigh Gan Sín</translation>
+    </message>
+</context>
+<context>
+    <name>SignVerifyMessageDialog</name>
+    <message>
+        <source>Signatures - Sign / Verify a Message</source>
+        <translation type="unfinished">Sínithe - Sínigh / Dearbhaigh Teachtaireacht</translation>
+    </message>
+    <message>
+        <source>&amp;Sign Message</source>
+        <translation type="unfinished">&amp;Sínigh Teachtaireacht</translation>
+    </message>
+    <message>
+        <source>You can sign messages/agreements with your addresses to prove you can receive bitcoins sent to them. Be careful not to sign anything vague or random, as phishing attacks may try to trick you into signing your identity over to them. Only sign fully-detailed statements you agree to.</source>
+        <translation type="unfinished">Féadfaidh tú teachtaireachtaí / comhaontuithe a shíniú le do sheoltaí chun a chruthú gur féidir leat bitcoins a sheoltear chucu a fháil. Bí cúramach gan aon rud doiléir nó randamach a shíniú, mar d’fhéadfadh ionsaithe fioscaireachta iarracht ar d’aitheantas a shíniú chucu. Ná sínigh ach ráitis lán-mhionsonraithe a aontaíonn tú leo.</translation>
+    </message>
+    <message>
+        <source>The Bitcoin address to sign the message with</source>
+        <translation type="unfinished">An seoladh Bitcoin chun an teachtaireacht a shíniú le</translation>
+    </message>
+    <message>
+        <source>Choose previously used address</source>
+        <translation type="unfinished">Roghnaigh seoladh a úsáideadh roimhe seo</translation>
+    </message>
+    <message>
+        <source>Paste address from clipboard</source>
+        <translation type="unfinished">Greamaigh seoladh ón gearrthaisce</translation>
+    </message>
+    <message>
+        <source>Enter the message you want to sign here</source>
+        <translation type="unfinished">Iontráil an teachtaireacht a theastaíonn uait a shíniú anseo</translation>
+    </message>
+    <message>
+        <source>Signature</source>
+        <translation type="unfinished">Síniú</translation>
+    </message>
+    <message>
+        <source>Copy the current signature to the system clipboard</source>
+        <translation type="unfinished">Cóipeáil an síniú reatha chuig gearrthaisce an chórais</translation>
+    </message>
+    <message>
+        <source>Sign the message to prove you own this Bitcoin address</source>
+        <translation type="unfinished">Sínigh an teachtaireacht chun a chruthú gur leat an seoladh Bitcoin seo</translation>
+    </message>
+    <message>
+        <source>Sign &amp;Message</source>
+        <translation type="unfinished">Sínigh &amp;Teachtaireacht</translation>
+    </message>
+    <message>
+        <source>Reset all sign message fields</source>
+        <translation type="unfinished">Athshocraigh gach réimse sínigh teachtaireacht</translation>
     </message>
     <message>
         <source>Clear &amp;All</source>
         <translation type="unfinished">&amp;Glan Gach</translation>
     </message>
     <message>
-        <source>Balance:</source>
-        <translation type="unfinished">Iarmhéid</translation>
-    </message>
-    <message>
-        <source>Confirm the send action</source>
-        <translation type="unfinished">Deimhnigh an gníomh seol</translation>
-    </message>
-    <message>
-        <source>S&amp;end</source>
-        <translation type="unfinished">S&amp;eol</translation>
-    </message>
-    <message>
-        <source>Copy quantity</source>
-        <translation type="unfinished">Cóipeáil méid</translation>
-    </message>
-    <message>
-        <source>Copy amount</source>
-        <translation type="unfinished">Cóipeáil suim</translation>
-    </message>
-    <message>
-        <source>Copy fee</source>
-        <translation type="unfinished">Cóipeáíl táille</translation>
-    </message>
-    <message>
-        <source>Copy after fee</source>
-        <translation type="unfinished">Cóipeáíl iar-tháille</translation>
-    </message>
-    <message>
-        <source>Copy bytes</source>
-        <translation type="unfinished">Cóipeáíl bearta</translation>
-    </message>
-    <message>
-        <source>Copy change</source>
-        <translation type="unfinished">Cóipeáíl sóinseáil</translation>
-    </message>
-    <message>
-        <source>%1 (%2 blocks)</source>
-        <translation type="unfinished">%1 (%2 bloic)</translation>
-    </message>
-    <message>
-        <source>Cr&amp;eate Unsigned</source>
-        <translation type="unfinished">Cruthaigh Gan Sín</translation>
-    </message>
-    <message>
-        <source>Creates a Partially Signed Bitcoin Transaction (PSBT) for use with e.g. an offline %1 wallet, or a PSBT-compatible hardware wallet.</source>
-        <translation type="unfinished">Cruthaíonn Idirbheart Bitcoin Sínithe go Páirteach (IBSP) le húsáid le e.g. sparán as líne %1, nó sparán crua-earraí atá comhoiriúnach le IBSP.</translation>
-    </message>
-    <message>
-        <source> from wallet '%1'</source>
-        <translation type="unfinished">ó sparán '%1'</translation>
-    </message>
-    <message>
-        <source>%1 to '%2'</source>
-        <translation type="unfinished">%1 go '%2'</translation>
-    </message>
-    <message>
-        <source>%1 to %2</source>
-        <translation type="unfinished">%1 go %2</translation>
-    </message>
-    <message>
-        <source>Save Transaction Data</source>
-        <translation type="unfinished">Sábháil Sonraí Idirbheart</translation>
-    </message>
-    <message>
-        <source>PSBT saved</source>
-        <extracomment>Popup message when a PSBT has been saved to a file</extracomment>
-        <translation type="unfinished">IBSP sábháilte</translation>
-    </message>
-    <message>
-        <source>or</source>
-        <translation type="unfinished">nó</translation>
-    </message>
-    <message>
-        <source>You can increase the fee later (signals Replace-By-Fee, BIP-125).</source>
-        <translation type="unfinished">Féadfaidh tú an táille a mhéadú níos déanaí (comhartha chuig Athchuir-Le-Táille, BIP-125).</translation>
-    </message>
-    <message>
-        <source>Please, review your transaction proposal. This will produce a Partially Signed Bitcoin Transaction (PSBT) which you can save or copy and then sign with e.g. an offline %1 wallet, or a PSBT-compatible hardware wallet.</source>
-        <extracomment>Text to inform a user attempting to create a transaction of their current options. At this stage, a user can only create a PSBT. This string is displayed when private keys are disabled and an external signer is not available.</extracomment>
-        <translation type="unfinished">Le do thoil, déan athbhreithniú ar do thogra idirbhirt. Tabharfaidh sé seo Idirbheart Bitcoin Sínithe go Páirteach (IBSP) ar féidir leat a shábháil nó a chóipeáil agus a shíniú ansin le m.sh. sparán as líne %1, nó sparán crua-earraí atá comhoiriúnach le IBSP.</translation>
-    </message>
-    <message>
-        <source>Please, review your transaction.</source>
-        <extracomment>Text to prompt a user to review the details of the transaction they are attempting to send.</extracomment>
-        <translation type="unfinished">Le do thoil, déan athbhreithniú ar d’idirbheart.</translation>
-    </message>
-    <message>
-        <source>Transaction fee</source>
-        <translation type="unfinished">Táille idirbhirt</translation>
-    </message>
-    <message>
-        <source>Not signalling Replace-By-Fee, BIP-125.</source>
-        <translation type="unfinished">Níl comhartha chuig Athchuir-Le-Táille, BIP-125</translation>
-    </message>
-    <message>
-        <source>Total Amount</source>
-        <translation type="unfinished">Iomlán</translation>
-    </message>
-    <message>
-        <source>Confirm send coins</source>
-        <translation type="unfinished">Deimhnigh seol boinn</translation>
-    </message>
-    <message>
-        <source>Watch-only balance:</source>
-        <translation type="unfinished">Iarmhéid faire-amháin:</translation>
-    </message>
-    <message>
-        <source>The recipient address is not valid. Please recheck.</source>
-        <translation type="unfinished">Níl seoladh an fhaighteora bailí. Athsheiceáil le do thoil.</translation>
-    </message>
-    <message>
-        <source>The amount to pay must be larger than 0.</source>
-        <translation type="unfinished">Caithfidh an méid le híoc a bheith níos mó ná 0.</translation>
-    </message>
-    <message>
-        <source>The amount exceeds your balance.</source>
-        <translation type="unfinished">Sáraíonn an méid d’iarmhéid.</translation>
-    </message>
-    <message>
-        <source>The total exceeds your balance when the %1 transaction fee is included.</source>
-        <translation type="unfinished">Sáraíonn an t-iomlán d’iarmhéid nuair a chuirtear an táille idirbhirt %1 san áireamh.</translation>
-    </message>
-    <message>
-        <source>Duplicate address found: addresses should only be used once each.</source>
-        <translation type="unfinished">Seoladh dúblach faighte: níor cheart seoltaí a úsáid ach uair amháin an ceann.</translation>
-    </message>
-    <message>
-        <source>Transaction creation failed!</source>
-        <translation type="unfinished">Theip ar chruthú idirbheart!</translation>
->>>>>>> 44d8b13c
-    </message>
-</context>
-<context>
-    <name>SendCoinsEntry</name>
-    <message>
-<<<<<<< HEAD
-        <source>A&amp;mount:</source>
-        <translation type="unfinished">&amp;Suim:</translation>
-    </message>
-    <message>
-        <source>Pay &amp;To:</source>
-        <translation type="unfinished">Íoc &amp;Chuig:</translation>
-    </message>
-    <message>
-        <source>&amp;Label:</source>
-        <translation type="unfinished">&amp;Lipéad</translation>
-    </message>
-    <message>
-        <source>Choose previously used address</source>
-        <translation type="unfinished">Roghnaigh seoladh a úsáideadh roimhe seo</translation>
-    </message>
-    <message>
-        <source>The Bitcoin address to send the payment to</source>
-        <translation type="unfinished">Seoladh Bitcoin chun an íocaíocht a sheoladh chuig</translation>
-    </message>
-    <message>
-        <source>Paste address from clipboard</source>
-        <translation type="unfinished">Greamaigh seoladh ón gearrthaisce</translation>
-=======
-        <source>A fee higher than %1 is considered an absurdly high fee.</source>
-        <translation type="unfinished">Meastar gur táille áiféiseach ard í táille níos airde ná %1.</translation>
-    </message>
-    <message numerus="yes">
-        <source>Estimated to begin confirmation within %n block(s).</source>
-        <translation type="unfinished">
-            <numerusform />
-            <numerusform />
-            <numerusform />
-        </translation>
-    </message>
-    <message>
-        <source>Warning: Invalid Bitcoin address</source>
-        <translation type="unfinished">Rabhadh: Seoladh neamhbhailí Bitcoin</translation>
-    </message>
-    <message>
-        <source>Warning: Unknown change address</source>
-        <translation type="unfinished">Rabhadh: Seoladh sóinseáil anaithnid</translation>
-    </message>
-    <message>
-        <source>Confirm custom change address</source>
-        <translation type="unfinished">Deimhnigh seoladh sóinseáil saincheaptha</translation>
-    </message>
-    <message>
-        <source>The address you selected for change is not part of this wallet. Any or all funds in your wallet may be sent to this address. Are you sure?</source>
-        <translation type="unfinished">Ní cuid den sparán seo an seoladh a roghnaigh tú le haghaidh sóinseáil. Féadfar aon chistí nó gach ciste i do sparán a sheoladh chuig an seoladh seo. An bhfuil tú cinnte?</translation>
-    </message>
-    <message>
-        <source>(no label)</source>
-        <translation type="unfinished">(gan lipéad)</translation>
->>>>>>> 44d8b13c
-    </message>
-</context>
-<context>
-    <name>SendCoinsEntry</name>
-    <message>
-<<<<<<< HEAD
-        <source>Remove this entry</source>
-        <translation type="unfinished">Bain an iontráil seo</translation>
-    </message>
-    <message>
-        <source>The amount to send in the selected unit</source>
-        <translation type="unfinished">An méid atá le seoladh san aonad roghnaithe</translation>
-    </message>
-    <message>
-        <source>The fee will be deducted from the amount being sent. The recipient will receive less bitcoins than you enter in the amount field. If multiple recipients are selected, the fee is split equally.</source>
-        <translation type="unfinished">Bainfear an táille ón méid a sheolfar. Gheobhaidh an faighteoir níos lú bitcoins ná mar a iontrálann tú sa réimse méid. Má roghnaítear faighteoirí iolracha, roinntear an táille go cothrom.</translation>
-    </message>
-    <message>
-        <source>S&amp;ubtract fee from amount</source>
-        <translation type="unfinished">&amp;Dealaigh táille ón suim</translation>
-    </message>
-    <message>
-        <source>Use available balance</source>
-        <translation type="unfinished">Úsáid iarmhéid inúsáidte</translation>
-    </message>
-    <message>
-        <source>Message:</source>
-        <translation type="unfinished">Teachtaireacht:</translation>
-    </message>
-    <message>
-        <source>Enter a label for this address to add it to the list of used addresses</source>
-        <translation type="unfinished">Iontráil lipéad don seoladh seo chun é a chur le liosta na seoltaí úsáidte</translation>
-    </message>
-    <message>
-        <source>A message that was attached to the bitcoin: URI which will be stored with the transaction for your reference. Note: This message will not be sent over the Bitcoin network.</source>
-        <translation type="unfinished">Teachtaireacht a bhí ceangailte leis an bitcoin: URI a stórálfar leis an idirbheart le haghaidh do thagairt. Nóta: Ní sheolfar an teachtaireacht seo thar líonra Bitcoin.</translation>
-    </message>
-</context>
-<context>
-    <name>SendConfirmationDialog</name>
-    <message>
-        <source>Send</source>
-        <translation type="unfinished">Seol</translation>
-    </message>
-    <message>
-        <source>Create Unsigned</source>
-        <translation type="unfinished">Cruthaigh Gan Sín</translation>
-=======
-        <source>A&amp;mount:</source>
-        <translation type="unfinished">&amp;Suim:</translation>
-    </message>
-    <message>
-        <source>Pay &amp;To:</source>
-        <translation type="unfinished">Íoc &amp;Chuig:</translation>
-    </message>
-    <message>
-        <source>&amp;Label:</source>
-        <translation type="unfinished">&amp;Lipéad</translation>
-    </message>
-    <message>
-        <source>Choose previously used address</source>
-        <translation type="unfinished">Roghnaigh seoladh a úsáideadh roimhe seo</translation>
-    </message>
-    <message>
-        <source>The Bitcoin address to send the payment to</source>
-        <translation type="unfinished">Seoladh Bitcoin chun an íocaíocht a sheoladh chuig</translation>
-    </message>
-    <message>
-        <source>Paste address from clipboard</source>
-        <translation type="unfinished">Greamaigh seoladh ón gearrthaisce</translation>
-    </message>
-    <message>
-        <source>Remove this entry</source>
-        <translation type="unfinished">Bain an iontráil seo</translation>
-    </message>
-    <message>
-        <source>The amount to send in the selected unit</source>
-        <translation type="unfinished">An méid atá le seoladh san aonad roghnaithe</translation>
-    </message>
-    <message>
-        <source>The fee will be deducted from the amount being sent. The recipient will receive less bitcoins than you enter in the amount field. If multiple recipients are selected, the fee is split equally.</source>
-        <translation type="unfinished">Bainfear an táille ón méid a sheolfar. Gheobhaidh an faighteoir níos lú bitcoins ná mar a iontrálann tú sa réimse méid. Má roghnaítear faighteoirí iolracha, roinntear an táille go cothrom.</translation>
-    </message>
-    <message>
-        <source>S&amp;ubtract fee from amount</source>
-        <translation type="unfinished">&amp;Dealaigh táille ón suim</translation>
-    </message>
-    <message>
-        <source>Use available balance</source>
-        <translation type="unfinished">Úsáid iarmhéid inúsáidte</translation>
->>>>>>> 44d8b13c
-    </message>
-</context>
-<context>
-    <name>SignVerifyMessageDialog</name>
-    <message>
-        <source>Signatures - Sign / Verify a Message</source>
-        <translation type="unfinished">Sínithe - Sínigh / Dearbhaigh Teachtaireacht</translation>
-    </message>
-    <message>
-<<<<<<< HEAD
-        <source>&amp;Sign Message</source>
-        <translation type="unfinished">&amp;Sínigh Teachtaireacht</translation>
-    </message>
-    <message>
-        <source>You can sign messages/agreements with your addresses to prove you can receive bitcoins sent to them. Be careful not to sign anything vague or random, as phishing attacks may try to trick you into signing your identity over to them. Only sign fully-detailed statements you agree to.</source>
-        <translation type="unfinished">Féadfaidh tú teachtaireachtaí / comhaontuithe a shíniú le do sheoltaí chun a chruthú gur féidir leat bitcoins a sheoltear chucu a fháil. Bí cúramach gan aon rud doiléir nó randamach a shíniú, mar d’fhéadfadh ionsaithe fioscaireachta iarracht ar d’aitheantas a shíniú chucu. Ná sínigh ach ráitis lán-mhionsonraithe a aontaíonn tú leo.</translation>
-    </message>
-    <message>
-        <source>The Bitcoin address to sign the message with</source>
-        <translation type="unfinished">An seoladh Bitcoin chun an teachtaireacht a shíniú le</translation>
-=======
-        <source>Enter a label for this address to add it to the list of used addresses</source>
-        <translation type="unfinished">Iontráil lipéad don seoladh seo chun é a chur le liosta na seoltaí úsáidte</translation>
-    </message>
-    <message>
-        <source>A message that was attached to the bitcoin: URI which will be stored with the transaction for your reference. Note: This message will not be sent over the Bitcoin network.</source>
-        <translation type="unfinished">Teachtaireacht a bhí ceangailte leis an bitcoin: URI a stórálfar leis an idirbheart le haghaidh do thagairt. Nóta: Ní sheolfar an teachtaireacht seo thar líonra Bitcoin.</translation>
->>>>>>> 44d8b13c
-    </message>
-</context>
-<context>
-    <name>SendConfirmationDialog</name>
-    <message>
-<<<<<<< HEAD
-        <source>Choose previously used address</source>
-        <translation type="unfinished">Roghnaigh seoladh a úsáideadh roimhe seo</translation>
-    </message>
-    <message>
-        <source>Paste address from clipboard</source>
-        <translation type="unfinished">Greamaigh seoladh ón gearrthaisce</translation>
-    </message>
-    <message>
-        <source>Enter the message you want to sign here</source>
-        <translation type="unfinished">Iontráil an teachtaireacht a theastaíonn uait a shíniú anseo</translation>
-    </message>
-    <message>
-        <source>Signature</source>
-        <translation type="unfinished">Síniú</translation>
-    </message>
-    <message>
-        <source>Copy the current signature to the system clipboard</source>
-        <translation type="unfinished">Cóipeáil an síniú reatha chuig gearrthaisce an chórais</translation>
-    </message>
-    <message>
-        <source>Sign the message to prove you own this Bitcoin address</source>
-        <translation type="unfinished">Sínigh an teachtaireacht chun a chruthú gur leat an seoladh Bitcoin seo</translation>
-    </message>
-    <message>
-        <source>Sign &amp;Message</source>
-        <translation type="unfinished">Sínigh &amp;Teachtaireacht</translation>
-    </message>
-    <message>
-        <source>Reset all sign message fields</source>
-        <translation type="unfinished">Athshocraigh gach réimse sínigh teachtaireacht</translation>
-    </message>
-    <message>
-        <source>Clear &amp;All</source>
-        <translation type="unfinished">&amp;Glan Gach</translation>
-    </message>
-    <message>
         <source>&amp;Verify Message</source>
         <translation type="unfinished">&amp;Fíoraigh Teachtaireacht</translation>
     </message>
@@ -4528,147 +2593,11 @@
     <message>
         <source>Message verified.</source>
         <translation type="unfinished">Teachtaireacht fíoraithe.</translation>
-=======
-        <source>Send</source>
-        <translation type="unfinished">Seol</translation>
-    </message>
-    <message>
-        <source>Create Unsigned</source>
-        <translation type="unfinished">Cruthaigh Gan Sín</translation>
     </message>
 </context>
 <context>
-    <name>SignVerifyMessageDialog</name>
-    <message>
-        <source>Signatures - Sign / Verify a Message</source>
-        <translation type="unfinished">Sínithe - Sínigh / Dearbhaigh Teachtaireacht</translation>
-    </message>
-    <message>
-        <source>&amp;Sign Message</source>
-        <translation type="unfinished">&amp;Sínigh Teachtaireacht</translation>
-    </message>
-    <message>
-        <source>You can sign messages/agreements with your addresses to prove you can receive bitcoins sent to them. Be careful not to sign anything vague or random, as phishing attacks may try to trick you into signing your identity over to them. Only sign fully-detailed statements you agree to.</source>
-        <translation type="unfinished">Féadfaidh tú teachtaireachtaí / comhaontuithe a shíniú le do sheoltaí chun a chruthú gur féidir leat bitcoins a sheoltear chucu a fháil. Bí cúramach gan aon rud doiléir nó randamach a shíniú, mar d’fhéadfadh ionsaithe fioscaireachta iarracht ar d’aitheantas a shíniú chucu. Ná sínigh ach ráitis lán-mhionsonraithe a aontaíonn tú leo.</translation>
-    </message>
-    <message>
-        <source>The Bitcoin address to sign the message with</source>
-        <translation type="unfinished">An seoladh Bitcoin chun an teachtaireacht a shíniú le</translation>
-    </message>
-    <message>
-        <source>Choose previously used address</source>
-        <translation type="unfinished">Roghnaigh seoladh a úsáideadh roimhe seo</translation>
-    </message>
-    <message>
-        <source>Paste address from clipboard</source>
-        <translation type="unfinished">Greamaigh seoladh ón gearrthaisce</translation>
-    </message>
-    <message>
-        <source>Enter the message you want to sign here</source>
-        <translation type="unfinished">Iontráil an teachtaireacht a theastaíonn uait a shíniú anseo</translation>
-    </message>
-    <message>
-        <source>Signature</source>
-        <translation type="unfinished">Síniú</translation>
-    </message>
-    <message>
-        <source>Copy the current signature to the system clipboard</source>
-        <translation type="unfinished">Cóipeáil an síniú reatha chuig gearrthaisce an chórais</translation>
-    </message>
-    <message>
-        <source>Sign the message to prove you own this Bitcoin address</source>
-        <translation type="unfinished">Sínigh an teachtaireacht chun a chruthú gur leat an seoladh Bitcoin seo</translation>
-    </message>
-    <message>
-        <source>Sign &amp;Message</source>
-        <translation type="unfinished">Sínigh &amp;Teachtaireacht</translation>
-    </message>
-    <message>
-        <source>Reset all sign message fields</source>
-        <translation type="unfinished">Athshocraigh gach réimse sínigh teachtaireacht</translation>
-    </message>
-    <message>
-        <source>Clear &amp;All</source>
-        <translation type="unfinished">&amp;Glan Gach</translation>
-    </message>
-    <message>
-        <source>&amp;Verify Message</source>
-        <translation type="unfinished">&amp;Fíoraigh Teachtaireacht</translation>
-    </message>
-    <message>
-        <source>Enter the receiver's address, message (ensure you copy line breaks, spaces, tabs, etc. exactly) and signature below to verify the message. Be careful not to read more into the signature than what is in the signed message itself, to avoid being tricked by a man-in-the-middle attack. Note that this only proves the signing party receives with the address, it cannot prove sendership of any transaction!</source>
-        <translation type="unfinished">Cuir isteach seoladh an ghlacadóra, teachtaireacht  (déan cinnte go gcóipeálann tú bristeacha líne, spásanna, táib, srl. go díreach) agus sínigh thíos chun an teachtaireacht a fhíorú. Bí cúramach gan níos mó a léamh isteach sa síniú ná mar atá sa teachtaireacht sínithe féin, ionas nach dtarlóidh ionsaí socadáin duit. Tabhair faoi deara nach gcruthóidh sé seo ach go bhfaigheann an páirtí sínithe leis an seoladh, ní féidir leis seolta aon idirbhirt a chruthú!</translation>
-    </message>
-    <message>
-        <source>The Bitcoin address the message was signed with</source>
-        <translation type="unfinished">An seoladh Bitcoin a síníodh an teachtaireacht leis</translation>
-    </message>
-    <message>
-        <source>The signed message to verify</source>
-        <translation type="unfinished">An teachtaireacht sínithe le fíorú</translation>
-    </message>
-    <message>
-        <source>The signature given when the message was signed</source>
-        <translation type="unfinished">An síniú a tugadh nuair a síníodh an teachtaireacht</translation>
-    </message>
-    <message>
-        <source>Verify the message to ensure it was signed with the specified Bitcoin address</source>
-        <translation type="unfinished">Fíoraigh an teachtaireacht lena chinntiú go raibh sí sínithe leis an seoladh Bitcoin sainithe </translation>
-    </message>
-    <message>
-        <source>Verify &amp;Message</source>
-        <translation type="unfinished">Fíoraigh &amp;Teachtaireacht</translation>
-    </message>
-    <message>
-        <source>Reset all verify message fields</source>
-        <translation type="unfinished">Athshocraigh gach réimse fíorú teachtaireacht</translation>
-    </message>
-    <message>
-        <source>Click "Sign Message" to generate signature</source>
-        <translation type="unfinished">Cliceáil "Sínigh Teachtaireacht" chun síniú a ghiniúint</translation>
-    </message>
-    <message>
-        <source>The entered address is invalid.</source>
-        <translation type="unfinished">Tá an seoladh a iontráladh neamhbhailí.</translation>
-    </message>
-    <message>
-        <source>Please check the address and try again.</source>
-        <translation type="unfinished">Seiceáil an seoladh le do thoil agus triail arís.</translation>
-    </message>
-    <message>
-        <source>The entered address does not refer to a key.</source>
-        <translation type="unfinished">Ní thagraíonn an seoladh a iontráladh d’eochair.</translation>
-    </message>
-    <message>
-        <source>Wallet unlock was cancelled.</source>
-        <translation type="unfinished">Cuireadh díghlasáil sparán ar ceal.</translation>
-    </message>
-    <message>
-        <source>No error</source>
-        <translation type="unfinished">Níl earráid</translation>
-    </message>
-    <message>
-        <source>Private key for the entered address is not available.</source>
-        <translation type="unfinished">Níl eochair phríobháideach don seoladh a iontráladh ar fáil.</translation>
-    </message>
-    <message>
-        <source>Message signing failed.</source>
-        <translation type="unfinished">Theip ar shíniú teachtaireachtaí.</translation>
-    </message>
-    <message>
-        <source>Message signed.</source>
-        <translation type="unfinished">Teachtaireacht sínithe.</translation>
-    </message>
-    <message>
-        <source>The signature could not be decoded.</source>
-        <translation type="unfinished">Ní fhéadfaí an síniú a dhíchódú.</translation>
->>>>>>> 44d8b13c
-    </message>
-</context>
-<context>
     <name>TransactionDesc</name>
     <message>
-<<<<<<< HEAD
         <source>conflicted with a transaction with %1 confirmations</source>
         <extracomment>Text explaining the current status of a transaction, shown in the status field of the details window for this transaction. This status represents an unconfirmed transaction that conflicts with a confirmed transaction.</extracomment>
         <translation type="unfinished">faoi choimhlint le idirbheart le %1 dearbhuithe</translation>
@@ -4687,28 +2616,8 @@
         <source>%1 confirmations</source>
         <extracomment>Text explaining the current status of a transaction, shown in the status field of the details window for this transaction. This status represents a transaction confirmed in 6 or more blocks.</extracomment>
         <translation type="unfinished">%1 dearbhuithe</translation>
-=======
-        <source>Please check the signature and try again.</source>
-        <translation type="unfinished">Seiceáil an síniú le do thoil agus triail arís.</translation>
-    </message>
-    <message>
-        <source>The signature did not match the message digest.</source>
-        <translation type="unfinished">Níor meaitseáil an síniú leis an aschur haisfheidhme.</translation>
-    </message>
-    <message>
-        <source>Message verification failed.</source>
-        <translation type="unfinished">Theip ar fhíorú teachtaireachta.</translation>
-    </message>
-    <message>
-        <source>Message verified.</source>
-        <translation type="unfinished">Teachtaireacht fíoraithe.</translation>
->>>>>>> 44d8b13c
-    </message>
-</context>
-<context>
-    <name>TransactionDesc</name>
-    <message>
-<<<<<<< HEAD
+    </message>
+    <message>
         <source>Status</source>
         <translation type="unfinished">Stádas</translation>
     </message>
@@ -4843,425 +2752,147 @@
     <message>
         <source>false</source>
         <translation type="unfinished">bréagach</translation>
-=======
-        <source>conflicted with a transaction with %1 confirmations</source>
-        <extracomment>Text explaining the current status of a transaction, shown in the status field of the details window for this transaction. This status represents an unconfirmed transaction that conflicts with a confirmed transaction.</extracomment>
-        <translation type="unfinished">faoi choimhlint le idirbheart le %1 dearbhuithe</translation>
-    </message>
-    <message>
-        <source>abandoned</source>
-        <extracomment>Text explaining the current status of a transaction, shown in the status field of the details window for this transaction. This status represents an abandoned transaction.</extracomment>
-        <translation type="unfinished">tréigthe</translation>
-    </message>
-    <message>
-        <source>%1/unconfirmed</source>
-        <extracomment>Text explaining the current status of a transaction, shown in the status field of the details window for this transaction. This status represents a transaction confirmed in at least one block, but less than 6 blocks.</extracomment>
-        <translation type="unfinished">%1/neamhdheimhnithe</translation>
-    </message>
-    <message>
-        <source>%1 confirmations</source>
-        <extracomment>Text explaining the current status of a transaction, shown in the status field of the details window for this transaction. This status represents a transaction confirmed in 6 or more blocks.</extracomment>
-        <translation type="unfinished">%1 dearbhuithe</translation>
-    </message>
-    <message>
-        <source>Status</source>
-        <translation type="unfinished">Stádas</translation>
-    </message>
+    </message>
+</context>
+<context>
+    <name>TransactionDescDialog</name>
+    <message>
+        <source>This pane shows a detailed description of the transaction</source>
+        <translation type="unfinished">Taispeánann an phána seo mionchuntas den idirbheart</translation>
+    </message>
+    <message>
+        <source>Details for %1</source>
+        <translation type="unfinished">Sonraí do %1</translation>
+    </message>
+</context>
+<context>
+    <name>TransactionTableModel</name>
     <message>
         <source>Date</source>
         <translation type="unfinished">Dáta</translation>
     </message>
     <message>
-        <source>Source</source>
-        <translation type="unfinished">Foinse</translation>
-    </message>
-    <message>
-        <source>Generated</source>
-        <translation type="unfinished">Ghinte</translation>
-    </message>
-    <message>
-        <source>From</source>
-        <translation type="unfinished">Ó</translation>
-    </message>
-    <message>
-        <source>unknown</source>
-        <translation type="unfinished">neamhaithnid</translation>
-    </message>
-    <message>
-        <source>To</source>
-        <translation type="unfinished">Chuig</translation>
-    </message>
-    <message>
-        <source>own address</source>
-        <translation type="unfinished">seoladh féin</translation>
+        <source>Type</source>
+        <translation type="unfinished">Cinéal</translation>
+    </message>
+    <message>
+        <source>Label</source>
+        <translation type="unfinished">Lipéad</translation>
+    </message>
+    <message>
+        <source>Unconfirmed</source>
+        <translation type="unfinished">Neamhdheimhnithe</translation>
+    </message>
+    <message>
+        <source>Abandoned</source>
+        <translation type="unfinished">Tréigthe</translation>
+    </message>
+    <message>
+        <source>Confirming (%1 of %2 recommended confirmations)</source>
+        <translation type="unfinished">Deimhniú (%1 de %2 dearbhuithe molta)</translation>
+    </message>
+    <message>
+        <source>Confirmed (%1 confirmations)</source>
+        <translation type="unfinished">Deimhnithe (%1 dearbhuithe)</translation>
+    </message>
+    <message>
+        <source>Conflicted</source>
+        <translation type="unfinished">Faoi choimhlint</translation>
+    </message>
+    <message>
+        <source>Immature (%1 confirmations, will be available after %2)</source>
+        <translation type="unfinished">Neamhaibí (%1 dearbhuithe, ar fáil t'éis %2)</translation>
+    </message>
+    <message>
+        <source>Generated but not accepted</source>
+        <translation type="unfinished">Ginte ach ní ghlactar</translation>
+    </message>
+    <message>
+        <source>Received with</source>
+        <translation type="unfinished">Faighte le</translation>
+    </message>
+    <message>
+        <source>Received from</source>
+        <translation type="unfinished">Faighte ó</translation>
+    </message>
+    <message>
+        <source>Sent to</source>
+        <translation type="unfinished">Seolta chuig</translation>
+    </message>
+    <message>
+        <source>Mined</source>
+        <translation type="unfinished">Mianáilte</translation>
     </message>
     <message>
         <source>watch-only</source>
         <translation type="unfinished">faire-amháin</translation>
     </message>
     <message>
-        <source>label</source>
-        <translation type="unfinished">lipéad</translation>
-    </message>
-    <message>
-        <source>Credit</source>
-        <translation type="unfinished">Creidmheas</translation>
-    </message>
-    <message numerus="yes">
-        <source>matures in %n more block(s)</source>
-        <translation type="unfinished">
-            <numerusform />
-            <numerusform />
-            <numerusform />
-        </translation>
-    </message>
-    <message>
-        <source>not accepted</source>
-        <translation type="unfinished">ní ghlactar leis</translation>
-    </message>
-    <message>
-        <source>Debit</source>
-        <translation type="unfinished">Dochar</translation>
-    </message>
-    <message>
-        <source>Total debit</source>
-        <translation type="unfinished">Dochar iomlán</translation>
-    </message>
-    <message>
-        <source>Total credit</source>
-        <translation type="unfinished">Creidmheas iomlán</translation>
-    </message>
-    <message>
-        <source>Transaction fee</source>
-        <translation type="unfinished">Táille idirbhirt</translation>
-    </message>
-    <message>
-        <source>Net amount</source>
-        <translation type="unfinished">Glanmhéid</translation>
-    </message>
-    <message>
-        <source>Message</source>
-        <translation type="unfinished">Teachtaireacht</translation>
-    </message>
-    <message>
-        <source>Comment</source>
-        <translation type="unfinished">Trácht</translation>
-    </message>
-    <message>
-        <source>Transaction ID</source>
-        <translation type="unfinished">Aitheantas Idirbheart</translation>
-    </message>
-    <message>
-        <source>Transaction total size</source>
-        <translation type="unfinished">Méid iomlán an idirbhirt</translation>
-    </message>
-    <message>
-        <source>Transaction virtual size</source>
-        <translation type="unfinished">Méid fíorúil idirbhirt</translation>
-    </message>
-    <message>
-        <source>Output index</source>
-        <translation type="unfinished">Innéacs aschuir</translation>
-    </message>
-    <message>
-        <source> (Certificate was not verified)</source>
-        <translation type="unfinished">(Níor fíoraíodh teastas)</translation>
-    </message>
-    <message>
-        <source>Merchant</source>
-        <translation type="unfinished">Ceannaí</translation>
-    </message>
-    <message>
-        <source>Generated coins must mature %1 blocks before they can be spent. When you generated this block, it was broadcast to the network to be added to the block chain. If it fails to get into the chain, its state will change to "not accepted" and it won't be spendable. This may occasionally happen if another node generates a block within a few seconds of yours.</source>
-        <translation type="unfinished">Caithfidh Boinn ghinte aibíocht %1 bloic sular féidir iad a chaitheamh. Nuair a ghin tú an bloc seo, craoladh é chuig an líonra le cur leis an mblocshlabhra. Má theipeann sé fáíl isteach sa slabhra, athróidh a staid go "ní ghlactar" agus ní bheidh sé inchaite. D’fhéadfadh sé seo tarlú ó am go chéile má ghineann nód eile bloc laistigh de chúpla soicind ó do cheann féin.</translation>
-    </message>
-    <message>
-        <source>Debug information</source>
-        <translation type="unfinished">Eolas dífhabhtúcháin</translation>
-    </message>
-    <message>
-        <source>Transaction</source>
-        <translation type="unfinished">Idirbheart</translation>
->>>>>>> 44d8b13c
+        <source>(n/a)</source>
+        <translation type="unfinished">(n/b)</translation>
+    </message>
+    <message>
+        <source>(no label)</source>
+        <translation type="unfinished">(gan lipéad)</translation>
+    </message>
+    <message>
+        <source>Transaction status. Hover over this field to show number of confirmations.</source>
+        <translation type="unfinished">Stádas idirbhirt. Ainligh os cionn an réimse seo chun líon na dearbhuithe a thaispeáint.</translation>
+    </message>
+    <message>
+        <source>Date and time that the transaction was received.</source>
+        <translation type="unfinished">Dáta agus am a fuarthas an t-idirbheart.</translation>
+    </message>
+    <message>
+        <source>Type of transaction.</source>
+        <translation type="unfinished">Cineál idirbhirt.</translation>
+    </message>
+    <message>
+        <source>Whether or not a watch-only address is involved in this transaction.</source>
+        <translation type="unfinished">An bhfuil nó nach bhfuil seoladh faire-amháin bainteach leis an idirbheart seo.</translation>
+    </message>
+    <message>
+        <source>User-defined intent/purpose of the transaction.</source>
+        <translation type="unfinished">Cuspóir sainithe ag an úsáideoir/aidhm an idirbhirt.</translation>
+    </message>
+    <message>
+        <source>Amount removed from or added to balance.</source>
+        <translation type="unfinished">Méid a bhaintear as nó a chuirtear leis an iarmhéid.</translation>
     </message>
 </context>
 <context>
-    <name>TransactionDescDialog</name>
-    <message>
-<<<<<<< HEAD
-        <source>This pane shows a detailed description of the transaction</source>
-        <translation type="unfinished">Taispeánann an phána seo mionchuntas den idirbheart</translation>
-    </message>
-    <message>
-        <source>Details for %1</source>
-        <translation type="unfinished">Sonraí do %1</translation>
-=======
-        <source>Inputs</source>
-        <translation type="unfinished">Ionchuir</translation>
-    </message>
-    <message>
-        <source>Amount</source>
-        <translation type="unfinished">Suim</translation>
->>>>>>> 44d8b13c
-    </message>
-</context>
-<context>
-    <name>TransactionTableModel</name>
-    <message>
-<<<<<<< HEAD
-        <source>Date</source>
-        <translation type="unfinished">Dáta</translation>
-    </message>
-    <message>
-        <source>Type</source>
-        <translation type="unfinished">Cinéal</translation>
-=======
-        <source>true</source>
-        <translation type="unfinished">fíor</translation>
-    </message>
-    <message>
-        <source>false</source>
-        <translation type="unfinished">bréagach</translation>
->>>>>>> 44d8b13c
-    </message>
-</context>
-<context>
-    <name>TransactionDescDialog</name>
-    <message>
-<<<<<<< HEAD
-        <source>Label</source>
-        <translation type="unfinished">Lipéad</translation>
-    </message>
-    <message>
-        <source>Unconfirmed</source>
-        <translation type="unfinished">Neamhdheimhnithe</translation>
-=======
-        <source>This pane shows a detailed description of the transaction</source>
-        <translation type="unfinished">Taispeánann an phána seo mionchuntas den idirbheart</translation>
-    </message>
-    <message>
-        <source>Details for %1</source>
-        <translation type="unfinished">Sonraí do %1</translation>
->>>>>>> 44d8b13c
-    </message>
-</context>
-<context>
-    <name>TransactionTableModel</name>
-    <message>
-<<<<<<< HEAD
-        <source>Abandoned</source>
-        <translation type="unfinished">Tréigthe</translation>
-    </message>
-    <message>
-        <source>Confirming (%1 of %2 recommended confirmations)</source>
-        <translation type="unfinished">Deimhniú (%1 de %2 dearbhuithe molta)</translation>
-    </message>
-    <message>
-        <source>Confirmed (%1 confirmations)</source>
-        <translation type="unfinished">Deimhnithe (%1 dearbhuithe)</translation>
-    </message>
-    <message>
-        <source>Conflicted</source>
-        <translation type="unfinished">Faoi choimhlint</translation>
-    </message>
-    <message>
-        <source>Immature (%1 confirmations, will be available after %2)</source>
-        <translation type="unfinished">Neamhaibí (%1 dearbhuithe, ar fáil t'éis %2)</translation>
-    </message>
-    <message>
-        <source>Generated but not accepted</source>
-        <translation type="unfinished">Ginte ach ní ghlactar</translation>
+    <name>TransactionView</name>
+    <message>
+        <source>All</source>
+        <translation type="unfinished">Gach</translation>
+    </message>
+    <message>
+        <source>Today</source>
+        <translation type="unfinished">Inniu</translation>
+    </message>
+    <message>
+        <source>This week</source>
+        <translation type="unfinished">An tseachtain seo</translation>
+    </message>
+    <message>
+        <source>This month</source>
+        <translation type="unfinished">An mhí seo</translation>
+    </message>
+    <message>
+        <source>Last month</source>
+        <translation type="unfinished">An mhí seo caite</translation>
+    </message>
+    <message>
+        <source>This year</source>
+        <translation type="unfinished">An bhliain seo</translation>
     </message>
     <message>
         <source>Received with</source>
         <translation type="unfinished">Faighte le</translation>
     </message>
     <message>
-        <source>Received from</source>
-        <translation type="unfinished">Faighte ó</translation>
-    </message>
-    <message>
         <source>Sent to</source>
         <translation type="unfinished">Seolta chuig</translation>
-    </message>
-    <message>
-        <source>Payment to yourself</source>
-        <translation type="unfinished">Íocaíocht chugat féin</translation>
-    </message>
-    <message>
-        <source>Mined</source>
-        <translation type="unfinished">Mianáilte</translation>
-    </message>
-    <message>
-        <source>watch-only</source>
-        <translation type="unfinished">faire-amháin</translation>
-    </message>
-    <message>
-        <source>(n/a)</source>
-        <translation type="unfinished">(n/b)</translation>
-    </message>
-    <message>
-        <source>(no label)</source>
-        <translation type="unfinished">(gan lipéad)</translation>
-    </message>
-    <message>
-        <source>Transaction status. Hover over this field to show number of confirmations.</source>
-        <translation type="unfinished">Stádas idirbhirt. Ainligh os cionn an réimse seo chun líon na dearbhuithe a thaispeáint.</translation>
-    </message>
-    <message>
-        <source>Date and time that the transaction was received.</source>
-        <translation type="unfinished">Dáta agus am a fuarthas an t-idirbheart.</translation>
-    </message>
-    <message>
-        <source>Type of transaction.</source>
-        <translation type="unfinished">Cineál idirbhirt.</translation>
-    </message>
-    <message>
-        <source>Whether or not a watch-only address is involved in this transaction.</source>
-        <translation type="unfinished">An bhfuil nó nach bhfuil seoladh faire-amháin bainteach leis an idirbheart seo.</translation>
-    </message>
-    <message>
-        <source>User-defined intent/purpose of the transaction.</source>
-        <translation type="unfinished">Cuspóir sainithe ag an úsáideoir/aidhm an idirbhirt.</translation>
-    </message>
-    <message>
-        <source>Amount removed from or added to balance.</source>
-        <translation type="unfinished">Méid a bhaintear as nó a chuirtear leis an iarmhéid.</translation>
-    </message>
-</context>
-<context>
-    <name>TransactionView</name>
-    <message>
-        <source>All</source>
-        <translation type="unfinished">Gach</translation>
-    </message>
-    <message>
-        <source>Today</source>
-        <translation type="unfinished">Inniu</translation>
-    </message>
-    <message>
-        <source>This week</source>
-        <translation type="unfinished">An tseachtain seo</translation>
-    </message>
-    <message>
-        <source>This month</source>
-        <translation type="unfinished">An mhí seo</translation>
-=======
-        <source>Date</source>
-        <translation type="unfinished">Dáta</translation>
-    </message>
-    <message>
-        <source>Type</source>
-        <translation type="unfinished">Cinéal</translation>
-    </message>
-    <message>
-        <source>Label</source>
-        <translation type="unfinished">Lipéad</translation>
-    </message>
-    <message>
-        <source>Unconfirmed</source>
-        <translation type="unfinished">Neamhdheimhnithe</translation>
-    </message>
-    <message>
-        <source>Abandoned</source>
-        <translation type="unfinished">Tréigthe</translation>
-    </message>
-    <message>
-        <source>Confirming (%1 of %2 recommended confirmations)</source>
-        <translation type="unfinished">Deimhniú (%1 de %2 dearbhuithe molta)</translation>
-    </message>
-    <message>
-        <source>Confirmed (%1 confirmations)</source>
-        <translation type="unfinished">Deimhnithe (%1 dearbhuithe)</translation>
-    </message>
-    <message>
-        <source>Conflicted</source>
-        <translation type="unfinished">Faoi choimhlint</translation>
-    </message>
-    <message>
-        <source>Immature (%1 confirmations, will be available after %2)</source>
-        <translation type="unfinished">Neamhaibí (%1 dearbhuithe, ar fáil t'éis %2)</translation>
-    </message>
-    <message>
-        <source>Generated but not accepted</source>
-        <translation type="unfinished">Ginte ach ní ghlactar</translation>
-    </message>
-    <message>
-        <source>Received with</source>
-        <translation type="unfinished">Faighte le</translation>
-    </message>
-    <message>
-        <source>Received from</source>
-        <translation type="unfinished">Faighte ó</translation>
-    </message>
-    <message>
-        <source>Sent to</source>
-        <translation type="unfinished">Seolta chuig</translation>
-    </message>
-    <message>
-        <source>Mined</source>
-        <translation type="unfinished">Mianáilte</translation>
-    </message>
-    <message>
-        <source>watch-only</source>
-        <translation type="unfinished">faire-amháin</translation>
-    </message>
-    <message>
-        <source>(n/a)</source>
-        <translation type="unfinished">(n/b)</translation>
-    </message>
-    <message>
-        <source>(no label)</source>
-        <translation type="unfinished">(gan lipéad)</translation>
-    </message>
-    <message>
-        <source>Transaction status. Hover over this field to show number of confirmations.</source>
-        <translation type="unfinished">Stádas idirbhirt. Ainligh os cionn an réimse seo chun líon na dearbhuithe a thaispeáint.</translation>
-    </message>
-    <message>
-        <source>Date and time that the transaction was received.</source>
-        <translation type="unfinished">Dáta agus am a fuarthas an t-idirbheart.</translation>
-    </message>
-    <message>
-        <source>Type of transaction.</source>
-        <translation type="unfinished">Cineál idirbhirt.</translation>
-    </message>
-    <message>
-        <source>Whether or not a watch-only address is involved in this transaction.</source>
-        <translation type="unfinished">An bhfuil nó nach bhfuil seoladh faire-amháin bainteach leis an idirbheart seo.</translation>
-    </message>
-    <message>
-        <source>User-defined intent/purpose of the transaction.</source>
-        <translation type="unfinished">Cuspóir sainithe ag an úsáideoir/aidhm an idirbhirt.</translation>
-    </message>
-    <message>
-        <source>Amount removed from or added to balance.</source>
-        <translation type="unfinished">Méid a bhaintear as nó a chuirtear leis an iarmhéid.</translation>
->>>>>>> 44d8b13c
-    </message>
-</context>
-<context>
-    <name>TransactionView</name>
-    <message>
-<<<<<<< HEAD
-        <source>Last month</source>
-        <translation type="unfinished">An mhí seo caite</translation>
-    </message>
-    <message>
-        <source>This year</source>
-        <translation type="unfinished">An bhliain seo</translation>
-    </message>
-    <message>
-        <source>Received with</source>
-        <translation type="unfinished">Faighte le</translation>
-    </message>
-    <message>
-        <source>Sent to</source>
-        <translation type="unfinished">Seolta chuig</translation>
-    </message>
-    <message>
-        <source>To yourself</source>
-        <translation type="unfinished">Chugat fhéin</translation>
     </message>
     <message>
         <source>Mined</source>
@@ -5331,101 +2962,11 @@
     <message>
         <source>to</source>
         <translation type="unfinished">go</translation>
-=======
-        <source>All</source>
-        <translation type="unfinished">Gach</translation>
-    </message>
-    <message>
-        <source>Today</source>
-        <translation type="unfinished">Inniu</translation>
-    </message>
-    <message>
-        <source>This week</source>
-        <translation type="unfinished">An tseachtain seo</translation>
-    </message>
-    <message>
-        <source>This month</source>
-        <translation type="unfinished">An mhí seo</translation>
-    </message>
-    <message>
-        <source>Last month</source>
-        <translation type="unfinished">An mhí seo caite</translation>
-    </message>
-    <message>
-        <source>This year</source>
-        <translation type="unfinished">An bhliain seo</translation>
-    </message>
-    <message>
-        <source>Received with</source>
-        <translation type="unfinished">Faighte le</translation>
-    </message>
-    <message>
-        <source>Sent to</source>
-        <translation type="unfinished">Seolta chuig</translation>
-    </message>
-    <message>
-        <source>Mined</source>
-        <translation type="unfinished">Mianáilte</translation>
-    </message>
-    <message>
-        <source>Enter address, transaction id, or label to search</source>
-        <translation type="unfinished">Iontráil seoladh, aitheantas idirbhirt, nó lipéad chun cuardach</translation>
-    </message>
-    <message>
-        <source>Min amount</source>
-        <translation type="unfinished">Íosmhéid</translation>
-    </message>
-    <message>
-        <source>Export Transaction History</source>
-        <translation type="unfinished">Easpórtáil Stair Idirbheart</translation>
-    </message>
-    <message>
-        <source>Comma separated file</source>
-        <extracomment>Expanded name of the CSV file format. See: https://en.wikipedia.org/wiki/Comma-separated_values.</extracomment>
-        <translation type="unfinished">Comhad athróige camógdheighilte</translation>
-    </message>
-    <message>
-        <source>Confirmed</source>
-        <translation type="unfinished">Deimhnithe</translation>
-    </message>
-    <message>
-        <source>Watch-only</source>
-        <translation type="unfinished">Faire-amháin</translation>
-    </message>
-    <message>
-        <source>Date</source>
-        <translation type="unfinished">Dáta</translation>
-    </message>
-    <message>
-        <source>Type</source>
-        <translation type="unfinished">Cinéal</translation>
-    </message>
-    <message>
-        <source>Label</source>
-        <translation type="unfinished">Lipéad</translation>
-    </message>
-    <message>
-        <source>Address</source>
-        <translation type="unfinished">Seoladh</translation>
-    </message>
-    <message>
-        <source>ID</source>
-        <translation type="unfinished">Aitheantas</translation>
-    </message>
-    <message>
-        <source>Exporting Failed</source>
-        <translation type="unfinished">Theip ar Easpórtáil</translation>
-    </message>
-    <message>
-        <source>There was an error trying to save the transaction history to %1.</source>
-        <translation type="unfinished">Bhí earráid ag triail stair an idirbhirt a shábháil go %1.</translation>
->>>>>>> 44d8b13c
     </message>
 </context>
 <context>
     <name>WalletFrame</name>
     <message>
-<<<<<<< HEAD
         <source>No wallet has been loaded.
 Go to File &gt; Open Wallet to load a wallet.
 - OR -</source>
@@ -5440,24 +2981,8 @@
     <message>
         <source>Error</source>
         <translation type="unfinished">Earráid</translation>
-=======
-        <source>Exporting Successful</source>
-        <translation type="unfinished">Easpórtáil Rathúil</translation>
-    </message>
-    <message>
-        <source>Range:</source>
-        <translation type="unfinished">Raon:</translation>
-    </message>
-    <message>
-        <source>to</source>
-        <translation type="unfinished">go</translation>
->>>>>>> 44d8b13c
-    </message>
-</context>
-<context>
-    <name>WalletFrame</name>
-    <message>
-<<<<<<< HEAD
+    </message>
+    <message>
         <source>Unable to decode PSBT from clipboard (invalid base64)</source>
         <translation type="unfinished">Ní féidir IBSP a dhíchódú ón ghearrthaisce (Bun64 neamhbhailí)</translation>
     </message>
@@ -5476,36 +3001,11 @@
     <message>
         <source>Unable to decode PSBT</source>
         <translation type="unfinished">Ní féidir díchódú IBSP</translation>
-=======
-        <source>No wallet has been loaded.
-Go to File &gt; Open Wallet to load a wallet.
-- OR -</source>
-        <translation type="unfinished">Níor lódáil aon sparán.
-Téigh go Comhad &gt; Oscail Sparán chun sparán a lódáil.
-- NÓ -</translation>
-    </message>
-    <message>
-        <source>Create a new wallet</source>
-        <translation type="unfinished">Cruthaigh sparán nua</translation>
-    </message>
-    <message>
-        <source>Error</source>
-        <translation type="unfinished">Earráid</translation>
-    </message>
-    <message>
-        <source>Unable to decode PSBT from clipboard (invalid base64)</source>
-        <translation type="unfinished">Ní féidir IBSP a dhíchódú ón ghearrthaisce (Bun64 neamhbhailí)</translation>
-    </message>
-    <message>
-        <source>Load Transaction Data</source>
-        <translation type="unfinished">Lódáil Sonraí Idirbheart</translation>
->>>>>>> 44d8b13c
     </message>
 </context>
 <context>
     <name>WalletModel</name>
     <message>
-<<<<<<< HEAD
         <source>Send Coins</source>
         <translation type="unfinished">Seol Boinn</translation>
     </message>
@@ -5557,88 +3057,15 @@
     <message>
         <source>default wallet</source>
         <translation type="unfinished">sparán réamhshocraithe</translation>
-=======
-        <source>Partially Signed Transaction (*.psbt)</source>
-        <translation type="unfinished">Idirbheart Sínithe go Páirteach (*.psbt)</translation>
-    </message>
-    <message>
-        <source>PSBT file must be smaller than 100 MiB</source>
-        <translation type="unfinished">Caithfidh comhad IBSP a bheith níos lú ná 100 MiB</translation>
-    </message>
-    <message>
-        <source>Unable to decode PSBT</source>
-        <translation type="unfinished">Ní féidir díchódú IBSP</translation>
     </message>
 </context>
 <context>
-    <name>WalletModel</name>
-    <message>
-        <source>Send Coins</source>
-        <translation type="unfinished">Seol Boinn</translation>
-    </message>
-    <message>
-        <source>Fee bump error</source>
-        <translation type="unfinished">Earráid preab táille</translation>
-    </message>
-    <message>
-        <source>Increasing transaction fee failed</source>
-        <translation type="unfinished">Theip ar méadú táille idirbhirt</translation>
-    </message>
-    <message>
-        <source>Do you want to increase the fee?</source>
-        <extracomment>Asks a user if they would like to manually increase the fee of a transaction that has already been created.</extracomment>
-        <translation type="unfinished">Ar mhaith leat an táille a mhéadú?</translation>
-    </message>
-    <message>
-        <source>Current fee:</source>
-        <translation type="unfinished">Táille reatha:</translation>
-    </message>
-    <message>
-        <source>Increase:</source>
-        <translation type="unfinished">Méadú:</translation>
-    </message>
-    <message>
-        <source>New fee:</source>
-        <translation type="unfinished">Táille nua:</translation>
-    </message>
-    <message>
-        <source>Confirm fee bump</source>
-        <translation type="unfinished">Dearbhaigh preab táille</translation>
-    </message>
-    <message>
-        <source>Can't draft transaction.</source>
-        <translation type="unfinished">Ní féidir dréachtú idirbheart.</translation>
-    </message>
-    <message>
-        <source>PSBT copied</source>
-        <translation type="unfinished">IBSP cóipeáilte</translation>
-    </message>
-    <message>
-        <source>Can't sign transaction.</source>
-        <translation type="unfinished">Ní féidir síniú idirbheart.</translation>
-    </message>
-    <message>
-        <source>Could not commit transaction</source>
-        <translation type="unfinished">Níorbh fhéidir feidhmiú idirbheart</translation>
->>>>>>> 44d8b13c
-    </message>
-</context>
-<context>
     <name>WalletView</name>
     <message>
-<<<<<<< HEAD
         <source>&amp;Export</source>
         <translation type="unfinished">&amp;Easpórtáil</translation>
-=======
-        <source>default wallet</source>
-        <translation type="unfinished">sparán réamhshocraithe</translation>
->>>>>>> 44d8b13c
-    </message>
-</context>
-<context>
-    <name>WalletView</name>
-    <message>
-<<<<<<< HEAD
+    </message>
+    <message>
         <source>Export the data in the current tab to a file</source>
         <translation type="unfinished">Easpórtáil na sonraí sa táb reatha chuig comhad</translation>
     </message>
@@ -5665,52 +3092,15 @@
     <message>
         <source>Cancel</source>
         <translation type="unfinished">Cealaigh</translation>
-=======
-        <source>&amp;Export</source>
-        <translation type="unfinished">&amp;Easpórtáil</translation>
-    </message>
-    <message>
-        <source>Export the data in the current tab to a file</source>
-        <translation type="unfinished">Easpórtáil na sonraí sa táb reatha chuig comhad</translation>
-    </message>
-    <message>
-        <source>Backup Wallet</source>
-        <translation type="unfinished">Sparán Chúltaca</translation>
-    </message>
-    <message>
-        <source>Backup Failed</source>
-        <translation type="unfinished">Theip ar cúltacú</translation>
-    </message>
-    <message>
-        <source>There was an error trying to save the wallet data to %1.</source>
-        <translation type="unfinished">Earráid ag triail sonraí an sparán a shábháil go %1.</translation>
-    </message>
-    <message>
-        <source>Backup Successful</source>
-        <translation type="unfinished">Cúltaca Rathúil</translation>
-    </message>
-    <message>
-        <source>The wallet data was successfully saved to %1.</source>
-        <translation type="unfinished">Sábháladh sonraí an sparán go rathúil chuig %1.</translation>
->>>>>>> 44d8b13c
     </message>
 </context>
 <context>
     <name>bitcoin-core</name>
     <message>
-<<<<<<< HEAD
         <source>The %s developers</source>
         <translation type="unfinished">Forbróirí %s</translation>
-=======
-        <source>Cancel</source>
-        <translation type="unfinished">Cealaigh</translation>
->>>>>>> 44d8b13c
-    </message>
-</context>
-<context>
-    <name>bitcoin-core</name>
-    <message>
-<<<<<<< HEAD
+    </message>
+    <message>
         <source>%s corrupt. Try using the wallet tool bitcoin-wallet to salvage or restoring a backup.</source>
         <translation type="unfinished">Tá %s truaillithe. Triail an uirlis sparán bitcoin-wallet a úsáid chun tharrtháil nó chun cúltaca a athbhunú.</translation>
     </message>
@@ -5723,26 +3113,6 @@
         <translation type="unfinished">Dáilte faoin gceadúnas bogearraí MIT, féach na comhad atá in éindí %s nó %s</translation>
     </message>
     <message>
-        <source>Error reading %s! All keys read correctly, but transaction data or address book entries might be missing or incorrect.</source>
-        <translation type="unfinished">Earráid ag léamh %s! Léigh gach eochair i gceart, ach d’fhéadfadh sonraí idirbhirt nó iontrálacha leabhar seoltaí a bheidh in easnamh nó mícheart.</translation>
-=======
-        <source>The %s developers</source>
-        <translation type="unfinished">Forbróirí %s</translation>
-    </message>
-    <message>
-        <source>%s corrupt. Try using the wallet tool bitcoin-wallet to salvage or restoring a backup.</source>
-        <translation type="unfinished">Tá %s truaillithe. Triail an uirlis sparán bitcoin-wallet a úsáid chun tharrtháil nó chun cúltaca a athbhunú.</translation>
-    </message>
-    <message>
-        <source>Cannot obtain a lock on data directory %s. %s is probably already running.</source>
-        <translation type="unfinished">Ní féidir glas a fháil ar eolaire sonraí %s. Is dócha go bhfuil %s ag rith cheana.</translation>
-    </message>
-    <message>
-        <source>Distributed under the MIT software license, see the accompanying file %s or %s</source>
-        <translation type="unfinished">Dáilte faoin gceadúnas bogearraí MIT, féach na comhad atá in éindí %s nó %s</translation>
->>>>>>> 44d8b13c
-    </message>
-    <message>
         <source>More than one onion bind address is provided. Using %s for the automatically created Tor onion service.</source>
         <translation type="unfinished">Tá níos mó ná seoladh ceangail oinniún amháin curtha ar fáil. Ag baint úsáide as %s don tseirbhís Tor oinniún a cruthaíodh go huathoibríoch.</translation>
     </message>
