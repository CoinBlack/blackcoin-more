--- conflicted
+++ resolved
@@ -2167,14 +2167,11 @@
         <translation type="unfinished">Gníomhaire Úsáideora</translation>
     </message>
     <message>
-<<<<<<< HEAD
-=======
         <source>Peer</source>
         <extracomment>Title of Peers Table column which contains a unique number used to identify a connection.</extracomment>
         <translation type="unfinished">Piaraí</translation>
     </message>
     <message>
->>>>>>> 89522379
         <source>Age</source>
         <extracomment>Title of Peers Table column which indicates the duration (length of time) since the peer connection started.</extracomment>
         <translation type="unfinished">Aois</translation>
