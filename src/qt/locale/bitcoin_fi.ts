--- conflicted
+++ resolved
@@ -1111,13 +1111,6 @@
         <translation type="unfinished">Luo tyhjä lompakko</translation>
     </message>
     <message>
-<<<<<<< HEAD
-        <source>Use an external signing device such as a hardware wallet. Configure the external signer script in wallet preferences first.</source>
-        <translation type="unfinished">Käytä ulkoista allekirjoituslaitetta, kuten laitteistolompakkoa. Määritä ulkoisen allekirjoittajan skripti ensin lompakon asetuksissa.</translation>
-    </message>
-    <message>
-=======
->>>>>>> c7885ecd
         <source>Use an external signing device such as a hardware wallet. Configure the external signer script in wallet preferences first.</source>
         <translation type="unfinished">Käytä ulkoista allekirjoituslaitetta, kuten laitteistolompakkoa. Määritä ulkoisen allekirjoittajan skripti ensin lompakon asetuksissa.</translation>
     </message>
