--- conflicted
+++ resolved
@@ -1098,8 +1098,6 @@
         <translation type="unfinished">Oletko varma, että haluat siirtää lompakon &lt;i&gt;%1&lt;/i&gt;?</translation>
     </message>
     <message>
-<<<<<<< HEAD
-=======
         <source>Migrating the wallet will convert this wallet to one or more descriptor wallets. A new wallet backup will need to be made.
 If this wallet contains any watchonly scripts, a new wallet will be created which contains those watchonly scripts.
 If this wallet contains any solvable but not watched scripts, a different and new wallet will be created which contains those scripts.
@@ -1112,7 +1110,6 @@
 Siirtoprosessi luo varmuuskopion lompakosta ennen siirtoa. Tämä varmuuskopiotiedosto nimetään &lt;wallet name&gt;-&lt;timestamp&gt;.legacy.bak ja se löytyy tämän lompakon hakemistosta. Virheellisen siirron sattuessa varmuuskopio voidaan palauttaa "Palauta lompakko" -toiminnolla.</translation>
     </message>
     <message>
->>>>>>> 89522379
         <source>Migrate Wallet</source>
         <translation type="unfinished">Siirrä lompakko</translation>
     </message>
@@ -1125,8 +1122,6 @@
         <translation type="unfinished">Lompakko '%1' siirrettiin onnistuneesti.</translation>
     </message>
     <message>
-<<<<<<< HEAD
-=======
         <source>Watchonly scripts have been migrated to a new wallet named '%1'.</source>
         <translation type="unfinished">Pelkästään katseltavissa olevat skriptit on siirretty uuteen lompakkoon nimeltä '%1'.</translation>
     </message>
@@ -1135,7 +1130,6 @@
         <translation type="unfinished">Ratkaistavat mutta ei katsotut skriptit on siirretty uuteen lompakkoon nimeltä '%1'.</translation>
     </message>
     <message>
->>>>>>> 89522379
         <source>Migration failed</source>
         <translation type="unfinished">Siirto epäonnistui</translation>
     </message>
@@ -1548,11 +1542,7 @@
     </message>
     <message>
         <source>Unknown. Pre-syncing Headers (%1, %2%)…</source>
-<<<<<<< HEAD
-        <translation type="unfinished">Tuntematon. Esi synkronointi otsikot (%1, %2%)...</translation>
-=======
         <translation type="unfinished">Tuntematon. Esi-synkronointi otsikot (%1, %2%)...</translation>
->>>>>>> 89522379
     </message>
 </context>
 <context>
@@ -2075,13 +2065,6 @@
         <translation type="unfinished">Lähettää %1 kohteelle %2</translation>
     </message>
     <message>
-<<<<<<< HEAD
-        <source>own address</source>
-        <translation type="unfinished">oma osoite</translation>
-    </message>
-    <message>
-=======
->>>>>>> 89522379
         <source>own address</source>
         <translation type="unfinished">oma osoite</translation>
     </message>
@@ -2367,13 +2350,6 @@
         <translation type="unfinished">Kuljetus</translation>
     </message>
     <message>
-<<<<<<< HEAD
-        <source>The BIP324 session ID string in hex, if any.</source>
-        <translation type="unfinished">BIP324-istunnon tunnusmerkkijono heksadesimaalimuodossa, jos sellainen on.</translation>
-    </message>
-    <message>
-=======
->>>>>>> 89522379
         <source>Session ID</source>
         <translation type="unfinished">Istunnon tunniste</translation>
     </message>
@@ -2593,14 +2569,11 @@
         <translation type="unfinished">Outbound Feeler: lyhytaikainen, osoitteiden testaamiseen</translation>
     </message>
     <message>
-<<<<<<< HEAD
-=======
         <source>Outbound Address Fetch: short-lived, for soliciting addresses</source>
         <extracomment>Explanatory text for a short-lived outbound peer connection that is used to request addresses from a peer.</extracomment>
         <translation type="unfinished">Lähtevän osoitteen haku: lyhytkestoinen, osoitteiden pyytämiseen</translation>
     </message>
     <message>
->>>>>>> 89522379
         <source>detecting: peer could be v1 or v2</source>
         <extracomment>Explanatory text for "detecting" transport type.</extracomment>
         <translation type="unfinished">havaitseminen: vertaiskumppani voi olla v1 tai v2</translation>
@@ -2843,8 +2816,6 @@
         <translation type="unfinished">Luo osoitteen, joka on yhteensopiva vanhempien lompakoiden kanssa.</translation>
     </message>
     <message>
-<<<<<<< HEAD
-=======
         <source>Generates a native segwit address (BIP-173). Some old wallets don't support it.</source>
         <translation type="unfinished"> 
 Luo natiivin segwit-osoitteen (BIP-173). Jotkin vanhat lompakot eivät tue sitä.</translation>
@@ -2854,7 +2825,6 @@
         <translation type="unfinished">Bech32m (BIP-350) on päivitys Bech32, mutta lompakkojen tuki on edelleen rajallinen.</translation>
     </message>
     <message>
->>>>>>> 89522379
         <source>Could not unlock wallet.</source>
         <translation type="unfinished">Lompakkoa ei voitu avata.</translation>
     </message>
@@ -3241,13 +3211,10 @@
         <translation type="unfinished">Allekirjoittamaton Siirto</translation>
     </message>
     <message>
-<<<<<<< HEAD
-=======
         <source>The PSBT has been copied to the clipboard. You can also save it.</source>
         <translation type="unfinished">PSBT on kopioitu leikepöydälle. Voit myös tallentaa sen.</translation>
     </message>
     <message>
->>>>>>> 89522379
         <source>PSBT saved to disk</source>
         <translation type="unfinished">PSBT tallennettu levylle</translation>
     </message>
