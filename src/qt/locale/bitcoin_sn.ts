--- conflicted
+++ resolved
@@ -80,22 +80,14 @@
     </message>
     <message numerus="yes">
         <source>%n second(s)</source>
-<<<<<<< HEAD
-        <translation>
-=======
-        <translation type="unfinished">
->>>>>>> dd04f2dd
+        <translation type="unfinished">
             <numerusform />
             <numerusform />
         </translation>
     </message>
     <message numerus="yes">
         <source>%n minute(s)</source>
-<<<<<<< HEAD
-        <translation>
-=======
-        <translation type="unfinished">
->>>>>>> dd04f2dd
+        <translation type="unfinished">
             <numerusform />
             <numerusform />
         </translation>
@@ -149,11 +141,7 @@
     </message>
     <message>
         <source>Show information about Qt</source>
-<<<<<<< HEAD
-        <translation>Taridza ruzivo rwe Qt</translation>
-=======
         <translation type="unfinished">Taridza ruzivo rwe Qt</translation>
->>>>>>> dd04f2dd
     </message>
     <message>
         <source>&amp;Send</source>
@@ -281,11 +269,7 @@
     <name>SendCoinsDialog</name>
     <message numerus="yes">
         <source>Estimated to begin confirmation within %n block(s).</source>
-<<<<<<< HEAD
-        <translation>
-=======
-        <translation type="unfinished">
->>>>>>> dd04f2dd
+        <translation type="unfinished">
             <numerusform />
             <numerusform />
         </translation>
@@ -310,11 +294,7 @@
     </message>
     <message numerus="yes">
         <source>matures in %n more block(s)</source>
-<<<<<<< HEAD
-        <translation>
-=======
-        <translation type="unfinished">
->>>>>>> dd04f2dd
+        <translation type="unfinished">
             <numerusform />
             <numerusform />
         </translation>
@@ -333,16 +313,6 @@
     <message>
         <source>Label</source>
         <translation type="unfinished">Zita</translation>
-<<<<<<< HEAD
-    </message>
-    <message numerus="yes">
-        <source>Open for %n more block(s)</source>
-        <translation>
-            <numerusform />
-            <numerusform />
-        </translation>
-=======
->>>>>>> dd04f2dd
     </message>
     <message>
         <source>(no label)</source>
