<TS version="2.1" language="ku_IQ">
<context>
    <name>AddressBookPage</name>
    <message>
        <source>Right-click to edit address or label</source>
        <translation type="unfinished">کرتەی-ڕاست بکە بۆ دەسکاری کردنی ناونیشان یان پێناسە</translation>
    </message>
    <message>
        <source>Create a new address</source>
        <translation>ناوونیشانێکی نوێ دروست بکە</translation>
    </message>
    <message>
        <source>&amp;New</source>
        <translation type="unfinished">&amp;نوێ</translation>
    </message>
    <message>
        <source>Copy the currently selected address to the system clipboard</source>
        <translation>کۆپیکردنی ناونیشانی هەڵبژێردراوی ئێستا بۆ کلیپ بۆردی سیستەم</translation>
    </message>
    <message>
        <source>&amp;Copy</source>
        <translation type="unfinished">&amp;ڕوونووس</translation>
    </message>
    <message>
        <source>C&amp;lose</source>
        <translation type="unfinished">C&amp;داخستن</translation>
    </message>
    <message>
        <source>Delete the currently selected address from the list</source>
        <translation>سڕینەوەی ناونیشانی هەڵبژێردراوی ئێستا لە لیستەکە</translation>
    </message>
    <message>
        <source>Enter address or label to search</source>
        <translation type="unfinished">ناونیشانێک بنووسە یان پێناسەیەک داخڵ بکە بۆ گەڕان</translation>
    </message>
    <message>
        <source>Export the data in the current tab to a file</source>
        <translation>ناردنی داتا لە خشتەبەندی ئێستا بۆ فایلێک</translation>
    </message>
    <message>
        <source>&amp;Export</source>
        <translation>&amp;هەناردن</translation>
    </message>
    <message>
        <source>&amp;Delete</source>
        <translation>&amp;سڕینەوە</translation>
    </message>
<<<<<<< HEAD
    </context>
<context>
    <name>AddressTableModel</name>
    <message>
        <source>Address</source>
        <translation>ناوونیشان</translation>
    </message>
    </context>
=======
    <message>
        <source>Choose the address to send coins to</source>
        <translation type="unfinished">ناونیشانەکە هەڵبژێرە بۆ ناردنی دراوەکان بۆ</translation>
    </message>
    <message>
        <source>Choose the address to receive coins with</source>
        <translation type="unfinished">ناونیشانەکە هەڵبژێرە بۆ وەرگرتنی دراوەکان لەگەڵ</translation>
    </message>
    <message>
        <source>C&amp;hoose</source>
        <translation type="unfinished">&amp;هەڵبژێرە</translation>
    </message>
    <message>
        <source>Sending addresses</source>
        <translation type="unfinished">ناردنی ناونیشانەکان</translation>
    </message>
    <message>
        <source>Receiving addresses</source>
        <translation type="unfinished">وەرگرتنی ناونیشانەکان</translation>
    </message>
    <message>
        <source>These are your Bitcoin addresses for sending payments. Always check the amount and the receiving address before sending coins.</source>
        <translation type="unfinished">ئەمانە ناونیشانی بیتکۆبیتەکانی تۆنە بۆ ناردنی پارەدانەکان. هەمیشە بڕی و ناونیشانی وەرگرەکان بپشکنە پێش ناردنی دراوەکان.</translation>
    </message>
    <message>
        <source>These are your Bitcoin addresses for receiving payments. Use the 'Create new receiving address' button in the receive tab to create new addresses.
Signing is only possible with addresses of the type 'legacy'.</source>
        <translation type="unfinished">ئەمانە ناونیشانی بیتکۆبیتەکانی تۆنە بۆ وەرگرتنی پارەدانەکان. دوگمەی 'دروستکردنیناونیشانی وەرگرتنی نوێ' لە تابی وەرگرتندا بۆ دروستکردنی ناونیشانی نوێ بەکاربێنە.
واژووکردن تەنها دەکرێت لەگەڵ ناونیشانەکانی جۆری 'میرات'.</translation>
    </message>
    <message>
        <source>&amp;Copy Address</source>
        <translation type="unfinished">&amp;ڕوونووسکردن ناوونیشان</translation>
    </message>
    <message>
        <source>Copy &amp;Label</source>
        <translation type="unfinished">کۆپی &amp;ناونیشان</translation>
    </message>
    <message>
        <source>&amp;Edit</source>
        <translation type="unfinished">&amp;دەسکاریکردن</translation>
    </message>
    <message>
        <source>Export Address List</source>
        <translation type="unfinished">لیستی ناونیشان هاوردە بکە</translation>
    </message>
    <message>
        <source>There was an error trying to save the address list to %1. Please try again.</source>
        <extracomment>An error message. %1 is a stand-in argument for the name of the file we attempted to save to.</extracomment>
        <translation type="unfinished">هەڵەیەک ڕوویدا لە هەوڵی خەزنکردنی لیستی ناونیشانەکە بۆ %1. تکایە دووبارە هەوڵ دەوە.</translation>
    </message>
    <message>
        <source>Exporting Failed</source>
        <translation type="unfinished">هەناردەکردن سەرکەوتوو نەبوو</translation>
    </message>
</context>
<context>
    <name>AddressTableModel</name>
    <message>
        <source>Label</source>
        <translation type="unfinished">پێناسەکردن</translation>
    </message>
    <message>
        <source>Address</source>
        <translation type="unfinished">ناوونیشان</translation>
    </message>
    <message>
        <source>(no label)</source>
        <translation type="unfinished">(بێ ناونیشان)

</translation>
    </message>
</context>
>>>>>>> 61646189
<context>
    <name>AskPassphraseDialog</name>
    <message>
        <source>Passphrase Dialog</source>
        <translation>دیالۆگی دەستەواژەی تێپەڕبوون</translation>
    </message>
    <message>
        <source>Enter passphrase</source>
        <translation>دەستەواژەی تێپەڕبوون بنووسە</translation>
    </message>
    <message>
        <source>New passphrase</source>
        <translation>دەستەواژەی تێپەڕی نوێ</translation>
    </message>
    <message>
        <source>Repeat new passphrase</source>
        <translation>دووبارەکردنەوەی دەستەواژەی تێپەڕی نوێ</translation>
    </message>
    <message>
        <source>Enter the new passphrase for the wallet.&lt;br/&gt;Please use a passphrase of &lt;b&gt;ten or more random characters&lt;/b&gt;, or &lt;b&gt;eight or more words&lt;/b&gt;.</source>
        <translation type="unfinished">دەستەواژەی تێپەڕەوی نوێ تێبنووسە بۆ جزدان.1 تکایە دەستەواژەی تێپەڕێک بەکاربێنە لە 2ten یان زیاتر لە هێما هەڕەمەکیەکان2، یان 38 یان زیاتر ووشەکان3.</translation>
    </message>
    <message>
        <source>Remember that encrypting your wallet cannot fully protect your bitcoins from being stolen by malware infecting your computer.</source>
        <translation type="unfinished">بیرت بێت کە ڕەمزاندنی جزدانەکەت ناتوانێت بەتەواوی بیتکۆبیتەکانت بپارێزێت لە دزرابوون لەلایەن وورنەری تووشکردنی کۆمپیوتەرەکەت.</translation>
    </message>
    <message>
        <source>IMPORTANT: Any previous backups you have made of your wallet file should be replaced with the newly generated, encrypted wallet file. For security reasons, previous backups of the unencrypted wallet file will become useless as soon as you start using the new, encrypted wallet.</source>
        <translation type="unfinished">گرنگ: هەر پاڵپشتێکی پێشووت دروست کردووە لە فایلی جزدانەکەت دەبێت جێگۆڕکێی پێ بکرێت لەگەڵ فایلی جزدانی نهێنی تازە دروستکراو. لەبەر هۆکاری پاراستن، پاڵپشتەکانی پێشووی فایلی جزدانێکی نهێنی نەکراو بێ سوود دەبن هەر کە دەستت کرد بە بەکارهێنانی جزدانی نوێی کۆدکراو.</translation>
    </message>
    </context>
<context>
    <name>QObject</name>
    <message>
        <source>Error initializing settings: %1</source>
        <translation type="unfinished">هەڵە لە دەستپێکردنی ڕێکخستنەکان: %1</translation>
    </message>
    <message>
        <source>Amount</source>
        <translation type="unfinished">سەرجەم</translation>
    </message>
    <message numerus="yes">
        <source>%n second(s)</source>
        <translation>
            <numerusform />
            <numerusform />
        </translation>
    </message>
    <message numerus="yes">
        <source>%n minute(s)</source>
        <translation>
            <numerusform />
            <numerusform />
        </translation>
    </message>
    <message numerus="yes">
        <source>%n hour(s)</source>
        <translation type="unfinished">
            <numerusform />
            <numerusform />
        </translation>
    </message>
    <message numerus="yes">
        <source>%n day(s)</source>
        <translation type="unfinished">
            <numerusform />
            <numerusform />
        </translation>
    </message>
    <message numerus="yes">
        <source>%n week(s)</source>
        <translation type="unfinished">
            <numerusform />
            <numerusform />
        </translation>
    </message>
    <message numerus="yes">
        <source>%n year(s)</source>
        <translation type="unfinished">
            <numerusform />
            <numerusform />
        </translation>
    </message>
    </context>
<context>
    <name>BitcoinGUI</name>
    <message>
        <source>&amp;Send</source>
        <translation>&amp;ناردن</translation>
    </message>
    <message>
        <source>&amp;File</source>
        <translation>&amp;پەرگە</translation>
    </message>
    <message>
        <source>&amp;Settings</source>
        <translation>&amp;سازکارییەکان</translation>
    </message>
    <message>
        <source>&amp;Help</source>
        <translation>&amp;یارمەتی</translation>
    </message>
    <message numerus="yes">
        <source>Processed %n block(s) of transaction history.</source>
        <translation>
            <numerusform />
            <numerusform />
        </translation>
    </message>
    <message>
        <source>Error</source>
        <translation>هەڵە</translation>
    </message>
    <message>
        <source>Warning</source>
        <translation>ئاگاداری</translation>
    </message>
    <message>
        <source>Information</source>
        <translation>زانیاری</translation>
    </message>
    <message numerus="yes">
        <source>%n active connection(s) to Bitcoin network.</source>
        <extracomment>A substring of the tooltip.</extracomment>
        <translation type="unfinished">
            <numerusform />
            <numerusform />
        </translation>
    </message>
    </context>
<context>
    <name>UnitDisplayStatusBarControl</name>
    <message>
        <source>Unit to show amounts in. Click to select another unit.</source>
        <translation type="unfinished">یەکە بۆ نیشاندانی بڕی کرتە بکە بۆ دیاریکردنی یەکەیەکی تر.</translation>
    </message>
</context>
<context>
    <name>CoinControlDialog</name>
    <message>
<<<<<<< HEAD
=======
        <source>Amount:</source>
        <translation type="unfinished">کۆ:</translation>
    </message>
    <message>
>>>>>>> 61646189
        <source>Fee:</source>
        <translation type="unfinished">تێچوون:</translation>
    </message>
    <message>
        <source>Amount</source>
        <translation type="unfinished">سەرجەم</translation>
    </message>
    <message>
        <source>Date</source>
        <translation type="unfinished">رێکەت</translation>
    </message>
    <message>
        <source>yes</source>
<<<<<<< HEAD
        <translation>بەڵێ</translation>
    </message>
    <message>
        <source>no</source>
        <translation>نەخێر</translation>
=======
        <translation type="unfinished">بەڵێ</translation>
    </message>
    <message>
        <source>no</source>
        <translation type="unfinished">نەخێر</translation>
    </message>
    <message>
        <source>(no label)</source>
        <translation type="unfinished">(بێ ناونیشان)

</translation>
>>>>>>> 61646189
    </message>
    </context>
<context>
    <name>EditAddressDialog</name>
    <message>
        <source>Address "%1" already exists as a receiving address with label "%2" and so cannot be added as a sending address.</source>
        <translation type="unfinished">ناونیشان "%1" پێشتر هەبوو وەک ناونیشانی وەرگرتن لەگەڵ ناونیشانی "%2" و بۆیە ناتوانرێت زیاد بکرێت وەک ناونیشانی ناردن.</translation>
    </message>
    </context>
<context>
    <name>FreespaceChecker</name>
    <message>
        <source>name</source>
        <translation>ناو</translation>
    </message>
    <message>
        <source>Directory already exists. Add %1 if you intend to create a new directory here.</source>
        <translation>دایەرێکتۆری پێش ئێستا هەیە. %1 زیاد بکە ئەگەر بەتەما بیت لێرە ڕێنیشاندەرێکی نوێ دروست بکەیت.</translation>
    </message>
    <message>
        <source>Cannot create data directory here.</source>
        <translation>ناتوانیت لێرە داتا دروست بکەیت.</translation>
    </message>
</context>
<context>
    <name>Intro</name>
    <message numerus="yes">
        <source>(sufficient to restore backups %n day(s) old)</source>
        <extracomment>Explanatory text on the capability of the current prune target.</extracomment>
        <translation type="unfinished">
            <numerusform />
            <numerusform />
        </translation>
    </message>
    <message>
        <source>%1 will download and store a copy of the Bitcoin block chain.</source>
        <translation type="unfinished">%1 کۆپیەکی زنجیرەی بلۆکی بیتکۆپ دائەبەزێنێت و خەزنی دەکات.</translation>
    </message>
    <message>
        <source>Error</source>
        <translation>هەڵە</translation>
    </message>
    <message>
        <source>Welcome</source>
        <translation>بەخێربێن</translation>
    </message>
    <message>
        <source>When you click OK, %1 will begin to download and process the full %4 block chain (%2GB) starting with the earliest transactions in %3 when %4 initially launched.</source>
        <translation type="unfinished">کاتێک کرتە لە پەسەندە دەکەیت، %1 دەست دەکات بە داگرتن و پرۆسەی زنجیرەبلۆکی %4 (%2GB) بە سەرەتاییترین مامەڵەکان لە %3 دەست پێدەکات کاتێک %4 لە سەرەتادا دەستی پێکرد.</translation>
    </message>
    <message>
        <source>Reverting this setting requires re-downloading the entire blockchain. It is faster to download the full chain first and prune it later. Disables some advanced features.</source>
        <translation type="unfinished">دووبارە کردنەوەی ئەم ڕێکخستنە پێویستی بە دووبارە داگرتنی تەواوی بەربەستەکە هەیە. خێراترە بۆ داگرتنی زنجیرەی تەواو سەرەتا و داگرتنی دواتر. هەندێک تایبەتمەندی پێشکەوتوو لە کار دەهێنێت.</translation>
    </message>
    <message>
        <source>This initial synchronisation is very demanding, and may expose hardware problems with your computer that had previously gone unnoticed. Each time you run %1, it will continue downloading where it left off.</source>
        <translation type="unfinished">ئەم هاوکاتکردنە سەرەتاییە زۆر داوای دەکات، و لەوانەیە کێشەکانی رەقەواڵە لەگەڵ کۆمپیوتەرەکەت دابخات کە پێشتر تێبینی نەکراو بوو. هەر جارێک کە %1 رادەدەیت، بەردەوام دەبێت لە داگرتن لەو شوێنەی کە بەجێی هێشت.</translation>
    </message>
    <message>
        <source>If you have chosen to limit block chain storage (pruning), the historical data must still be downloaded and processed, but will be deleted afterward to keep your disk usage low.</source>
        <translation type="unfinished">ئەگەر تۆ دیاریت کردووە بۆ سنووردارکردنی کۆگە زنجیرەی بلۆک (کێڵکردن)، هێشتا داتای مێژووی دەبێت دابەزێنرێت و پرۆسەی بۆ بکرێت، بەڵام دواتر دەسڕدرێتەوە بۆ ئەوەی بەکارهێنانی دیسکەکەت کەم بێت.</translation>
    </message>
    </context>
<context>
<<<<<<< HEAD
    <name>ModalOverlay</name>
    </context>
<context>
    <name>OpenURIDialog</name>
=======
    <name>HelpMessageDialog</name>
    <message>
        <source>version</source>
        <translation type="unfinished">وەشان</translation>
    </message>
    </context>
<context>
    <name>ModalOverlay</name>
    <message>
        <source>%1 is currently syncing.  It will download headers and blocks from peers and validate them until reaching the tip of the block chain.</source>
        <translation type="unfinished">%1 لە ئێستادا هاوکات دەکرێت.  سەرپەڕ و بلۆکەکان لە هاوتەمەنەکان دابەزێنێت و کارایان دەکات تا گەیشتن بە سەرەی زنجیرەی بلۆک.</translation>
    </message>
>>>>>>> 61646189
    </context>
<context>
    <name>OptionsDialog</name>
    <message>
        <source>Options</source>
        <translation>هەڵبژاردنەکان</translation>
    </message>
    <message>
        <source>Third party URLs (e.g. a block explorer) that appear in the transactions tab as context menu items. %s in the URL is replaced by transaction hash. Multiple URLs are separated by vertical bar |.</source>
        <translation type="unfinished">یو ئێڕ ئێڵەکانی لایەنی سێیەم. (بۆ وێنە گەڕاڵی بلۆک) کە لە تابی مامەڵەکان وەک بڕگەکان پێرستی دەق دەردەکەوێت. %s لە URL دا جێگەی دەگۆڕدرێتەوە بە هاش.. چەندین URL جیاکراونەتەوە بە شریتی ستوونی |.</translation>
    </message>
    <message>
        <source>Reverting this setting requires re-downloading the entire blockchain.</source>
        <translation type="unfinished">دووبارە کردنەوەی ئەم ڕێکخستنە پێویستی بە دووبارە داگرتنی تەواوی بەربەستەکە هەیە.</translation>
    </message>
    <message>
        <source>User Interface &amp;language:</source>
        <translation>ڕووکاری بەکارهێنەر &amp;زمان:</translation>
    </message>
    <message>
        <source>The user interface language can be set here. This setting will take effect after restarting %1.</source>
        <translation type="unfinished">زمانی ڕووکاری بەکارهێنەر دەکرێت لێرە دابنرێت. ئەم ڕێکخستنە کاریگەر دەبێت پاش دەستپێکردنەوەی %1.</translation>
    </message>
    <message>
        <source>The configuration file is used to specify advanced user options which override GUI settings. Additionally, any command-line options will override this configuration file.</source>
        <translation type="unfinished">فایلی شێوەپێدان بەکاردێت بۆ دیاریکردنی هەڵبژاردنەکانی بەکارهێنەری پێشکەوتوو کە زیادەڕەوی لە ڕێکخستنەکانی GUI دەکات. لەگەڵ ئەوەش، هەر بژاردەکانی هێڵی فەرمان زیادەڕەوی دەکات لە سەر ئەم فایلە شێوەپێدانە.</translation>
    </message>
    <message>
        <source>Error</source>
        <translation type="unfinished">هەڵە</translation>
    </message>
    </context>
<context>
    <name>OverviewPage</name>
    <message>
        <source>Total:</source>
        <translation>گشتی</translation>
    </message>
    <message>
        <source>Privacy mode activated for the Overview tab. To unmask the values, uncheck Settings-&gt;Mask values.</source>
        <translation type="unfinished">دۆخی تایبەتمەندی چالاک کرا بۆ تابی گشتی. بۆ کردنەوەی بەهاکان، بەهاکان ڕێکخستنەکان&gt;ماسک.</translation>
    </message>
</context>
<context>
    <name>PSBTOperationsDialog</name>
    <message>
        <source>or</source>
        <translation type="unfinished">یان</translation>
    </message>
    </context>
<context>
    <name>PaymentServer</name>
<<<<<<< HEAD
    </context>
<context>
    <name>PeerTableModel</name>
=======
    <message>
        <source>Cannot start bitcoin: click-to-pay handler</source>
        <translation type="unfinished">ناتوانێت دەست بکات بە bitcoin: کرتە بکە بۆ-پارەدانی کار</translation>
    </message>
>>>>>>> 61646189
    </context>
<context>
    <name>PeerTableModel</name>
    <message>
        <source>Sent</source>
        <extracomment>Title of Peers Table column which indicates the total amount of network information we have sent to the peer.</extracomment>
        <translation type="unfinished">نێدرا</translation>
    </message>
    <message>
        <source>Address</source>
        <extracomment>Title of Peers Table column which contains the IP/Onion/I2P address of the connected peer.</extracomment>
        <translation type="unfinished">ناوونیشان</translation>
    </message>
    <message>
        <source>Type</source>
        <extracomment>Title of Peers Table column which describes the type of peer connection. The "type" describes why the connection exists.</extracomment>
        <translation type="unfinished">جۆر</translation>
    </message>
    <message>
        <source>Network</source>
        <extracomment>Title of Peers Table column which states the network the peer connected through.</extracomment>
        <translation type="unfinished">تۆڕ</translation>
    </message>
</context>
<context>
    <name>QRImageWidget</name>
    <message>
        <source>Resulting URI too long, try to reduce the text for label / message.</source>
        <translation type="unfinished">ئەنجامی URL زۆر درێژە، هەوڵ بدە دەقەکە کەم بکەیتەوە بۆ پێناسە / نامە.</translation>
    </message>
    </context>
<context>
    <name>QObject::QObject</name>
    </context>
<context>
    <name>QRImageWidget</name>
    </context>
<context>
    <name>RPCConsole</name>
    <message>
        <source>&amp;Information</source>
        <translation>&amp;زانیاری</translation>
    </message>
    <message>
        <source>General</source>
<<<<<<< HEAD
        <translation>گشتی</translation>
=======
        <translation type="unfinished">گشتی</translation>
>>>>>>> 61646189
    </message>
    <message>
        <source>Network</source>
        <translation>تۆڕ</translation>
    </message>
    <message>
        <source>Name</source>
        <translation type="unfinished">ناو</translation>
    </message>
    <message>
        <source>Sent</source>
        <translation type="unfinished">نێدرا</translation>
    </message>
    <message>
        <source>Sent</source>
        <translation>نێدرا</translation>
    </message>
    <message>
        <source>Version</source>
        <translation type="unfinished">وەشان</translation>
    </message>
    <message>
        <source>Services</source>
        <translation type="unfinished">خزمەتگوزاریەکان</translation>
    </message>
    <message>
        <source>Services</source>
        <translation>خزمەتگوزاریەکان</translation>
    </message>
    <message>
        <source>&amp;Open</source>
        <translation>&amp;کردنەوە</translation>
    </message>
    <message>
        <source>Totals</source>
        <translation type="unfinished">گشتییەکان</translation>
    </message>
    <message>
        <source>In:</source>
        <translation type="unfinished">لە ناو</translation>
    </message>
    <message>
        <source>Out:</source>
        <translation type="unfinished">لەدەرەوە</translation>
    </message>
    <message>
        <source>1 &amp;hour</source>
        <translation type="unfinished">1&amp;سات</translation>
    </message>
    <message>
        <source>1 &amp;week</source>
        <translation type="unfinished">1&amp;هەفتە</translation>
    </message>
    <message>
        <source>1 &amp;year</source>
        <translation type="unfinished">1&amp;ساڵ</translation>
    </message>
    <message>
        <source>In:</source>
        <translation>لە ناو</translation>
    </message>
    <message>
        <source>Out:</source>
        <translation>لەدەرەوە</translation>
    </message>
    <message>
        <source>1 &amp;hour</source>
        <translation>1&amp;سات</translation>
    </message>
    <message>
        <source>1 &amp;day</source>
        <translation>1&amp;ڕۆژ</translation>
    </message>
    <message>
        <source>1 &amp;week</source>
        <translation>1&amp;هەفتە</translation>
    </message>
    <message>
        <source>1 &amp;year</source>
        <translation>1&amp;ساڵ</translation>
    </message>
    <message>
        <source>never</source>
        <translation>هەرگیز</translation>
    </message>
    <message>
        <source>Yes</source>
        <translation type="unfinished">بەڵێ</translation>
    </message>
    <message>
        <source>No</source>
        <translation type="unfinished">نەخێر</translation>
    </message>
    <message>
        <source>To</source>
        <translation type="unfinished">بۆ</translation>
    </message>
    <message>
        <source>From</source>
        <translation type="unfinished">لە</translation>
    </message>
    </context>
<context>
    <name>ReceiveCoinsDialog</name>
    <message>
        <source>&amp;Amount:</source>
        <translation type="unfinished">&amp;سەرجەم:</translation>
    </message>
    <message>
        <source>&amp;Message:</source>
        <translation type="unfinished">&amp;پەیام:</translation>
    </message>
    <message>
        <source>Clear</source>
        <translation type="unfinished">پاککردنەوە</translation>
    </message>
    <message>
        <source>Show the selected request (does the same as double clicking an entry)</source>
        <translation type="unfinished">پیشاندانی داواکارییە دیاریکراوەکان (هەمان کرتەی دووانی کرتەکردن دەکات لە تۆمارێک)</translation>
    </message>
    <message>
        <source>Show</source>
        <translation type="unfinished">پیشاندان</translation>
    </message>
    <message>
        <source>Remove</source>
        <translation type="unfinished">سڕینەوە</translation>
    </message>
    </context>
<context>
    <name>ReceiveRequestDialog</name>
    <message>
<<<<<<< HEAD
        <source>Address</source>
        <translation>ناوونیشان</translation>
    </message>
    <message>
        <source>Amount</source>
        <translation>سەرجەم</translation>
=======
        <source>Amount:</source>
        <translation type="unfinished">کۆ:</translation>
    </message>
    <message>
        <source>Message:</source>
        <translation type="unfinished">پەیام:</translation>
>>>>>>> 61646189
    </message>
    </context>
<context>
    <name>RecentRequestsTableModel</name>
    <message>
        <source>Date</source>
<<<<<<< HEAD
        <translation>رێکەت</translation>
=======
        <translation type="unfinished">رێکەت</translation>
    </message>
    <message>
        <source>Label</source>
        <translation type="unfinished">پێناسەکردن</translation>
    </message>
    <message>
        <source>Message</source>
        <translation type="unfinished">پەیام</translation>
    </message>
    <message>
        <source>(no label)</source>
        <translation type="unfinished">(بێ ناونیشان)

</translation>
>>>>>>> 61646189
    </message>
    </context>
<context>
    <name>SendCoinsDialog</name>
    <message>
        <source>Amount:</source>
        <translation type="unfinished">کۆ:</translation>
    </message>
    <message>
        <source>Fee:</source>
<<<<<<< HEAD
        <translation>تێچوون:</translation>
=======
        <translation type="unfinished">تێچوون:</translation>
    </message>
    <message>
        <source>Hide transaction fee settings</source>
        <translation type="unfinished">شاردنەوەی ڕێکخستنەکانی باجی مامەڵە</translation>
>>>>>>> 61646189
    </message>
    <message>
        <source>When there is less transaction volume than space in the blocks, miners as well as relaying nodes may enforce a minimum fee. Paying only this minimum fee is just fine, but be aware that this can result in a never confirming transaction once there is more demand for bitcoin transactions than the network can process.</source>
        <translation type="unfinished">کاتێک قەبارەی مامەڵە کەمتر بێت لە بۆشایی بلۆکەکان، لەوانەیە کانەکان و گرێکانی گواستنەوە کەمترین کرێ جێبەجێ بکەن. پێدانی تەنیا ئەم کەمترین کرێیە تەنیا باشە، بەڵام ئاگاداربە کە ئەمە دەتوانێت ببێتە هۆی ئەوەی کە هەرگیز مامەڵەیەکی پشتڕاستکردنەوە ئەنجام بدرێت جارێک داواکاری زیاتر هەیە بۆ مامەڵەکانی بیت کۆبیتکۆ لەوەی کە تۆڕەکە دەتوانێت ئەنجامی بدات.</translation>
    </message>
    <message>
        <source>or</source>
        <translation type="unfinished">یان</translation>
    </message>
    <message>
        <source>Please, review your transaction proposal. This will produce a Partially Signed Bitcoin Transaction (PSBT) which you can save or copy and then sign with e.g. an offline %1 wallet, or a PSBT-compatible hardware wallet.</source>
        <translation type="unfinished">تکایە، پێداچوونەوە بکە بە پێشنیارەکانی مامەڵەکەت. ئەمە مامەڵەیەکی بیتکۆپەکی کەبەشیونکراو (PSBT) بەرهەمدەهێنێت کە دەتوانیت پاشەکەوتی بکەیت یان کۆپی بکەیت و پاشان واژووی بکەیت لەگەڵ بۆ ئەوەی بە دەرهێڵی %1 جزدانێک، یان جزدانێکی رەقەواڵەی گونجاو بە PSBT.</translation>
    </message>
    <message>
        <source>Please, review your transaction.</source>
        <translation type="unfinished">تکایە، چاو بە مامەڵەکەتدا بخشێنەوە.</translation>
    </message>
    <message>
        <source>The recipient address is not valid. Please recheck.</source>
        <translation type="unfinished">ناونیشانی وەرگرتنەکە دروست نییە. تکایە دووبارە پشکنین بکەوە.</translation>
    </message>
    <message numerus="yes">
        <source>Estimated to begin confirmation within %n block(s).</source>
        <translation>
            <numerusform />
            <numerusform />
        </translation>
    </message>
    <message>
        <source>(no label)</source>
        <translation type="unfinished">(بێ ناونیشان)

</translation>
    </message>
</context>
<context>
    <name>SendCoinsEntry</name>
    <message>
        <source>Message:</source>
        <translation type="unfinished">پەیام:</translation>
    </message>
    </context>
<context>
<<<<<<< HEAD
    <name>SendConfirmationDialog</name>
    <message>
        <source>Yes</source>
        <translation>بەڵێ</translation>
    </message>
</context>
<context>
    <name>ShutdownWindow</name>
    </context>
<context>
=======
>>>>>>> 61646189
    <name>SignVerifyMessageDialog</name>
    <message>
        <source>Enter the receiver's address, message (ensure you copy line breaks, spaces, tabs, etc. exactly) and signature below to verify the message. Be careful not to read more into the signature than what is in the signed message itself, to avoid being tricked by a man-in-the-middle attack. Note that this only proves the signing party receives with the address, it cannot prove sendership of any transaction!</source>
        <translation type="unfinished">ناونیشانی وەرگرەکە بنووسە، نامە (دڵنیابە لەوەی کە جیاکەرەوەکانی هێڵ، مەوداکان، تابەکان، و هتد بە تەواوی کۆپی بکە) و لە خوارەوە واژووی بکە بۆ سەلماندنی نامەکە. وریابە لەوەی کە زیاتر نەیخوێنیتەوە بۆ ناو واژووەکە لەوەی کە لە خودی پەیامە واژووەکەدایە، بۆ ئەوەی خۆت بەدوور بگریت لە فێڵکردن لە هێرشی پیاوان لە ناوەنددا. سەرنج بدە کە ئەمە تەنیا لایەنی واژووکردن بە ناونیشانەکە وەربگرە، ناتوانێت نێرەری هیچ مامەڵەیەک بسەلمێنێت!</translation>
    </message>
    <message>
        <source>Click "Sign Message" to generate signature</source>
        <translation type="unfinished">کرتە بکە لەسەر "نامەی واژوو" بۆ دروستکردنی واژوو</translation>
    </message>
    <message>
        <source>Please check the address and try again.</source>
        <translation type="unfinished">تکایە ناونیشانەکە بپشکنە و دووبارە هەوڵ دەوە.</translation>
    </message>
    <message>
        <source>Please check the signature and try again.</source>
        <translation type="unfinished">تکایە واژووەکە بپشکنە و دووبارە هەوڵ دەوە.</translation>
    </message>
    </context>
<context>
    <name>TransactionDesc</name>
    <message numerus="yes">
        <source>Open for %n more block(s)</source>
        <translation>
            <numerusform />
            <numerusform />
        </translation>
    </message>
    <message>
        <source>Status</source>
        <translation type="unfinished">بارودۆخ</translation>
    </message>
    <message>
        <source>Date</source>
        <translation type="unfinished">رێکەت</translation>
    </message>
    <message>
        <source>Source</source>
        <translation type="unfinished">سەرچاوە</translation>
    </message>
    <message>
        <source>From</source>
        <translation type="unfinished">لە</translation>
    </message>
    <message>
        <source>To</source>
        <translation type="unfinished">بۆ</translation>
    </message>
    <message numerus="yes">
        <source>matures in %n more block(s)</source>
        <translation>
            <numerusform />
            <numerusform />
        </translation>
    </message>
    <message>
        <source>Message</source>
        <translation type="unfinished">پەیام</translation>
    </message>
    <message>
        <source>Amount</source>
        <translation type="unfinished">سەرجەم</translation>
    </message>
    <message>
        <source>true</source>
        <translation type="unfinished">دروستە</translation>
    </message>
    <message>
        <source>false</source>
        <translation type="unfinished">نادروستە</translation>
    </message>
</context>
<context>
    <name>TransactionTableModel</name>
    <message>
        <source>Date</source>
        <translation type="unfinished">رێکەت</translation>
    </message>
    <message>
        <source>Type</source>
        <translation type="unfinished">جۆر</translation>
    </message>
    <message>
        <source>Label</source>
        <translation type="unfinished">پێناسەکردن</translation>
    </message>
    <message numerus="yes">
        <source>Open for %n more block(s)</source>
        <translation>
            <numerusform />
            <numerusform />
        </translation>
    </message>
    <message>
        <source>Sent to</source>
        <translation type="unfinished">ناردن بۆ</translation>
    </message>
    <message>
        <source>(no label)</source>
        <translation type="unfinished">(بێ ناونیشان)

</translation>
    </message>
    </context>
<context>
<<<<<<< HEAD
    <name>TransactionDesc</name>
    <message>
        <source>Date</source>
        <translation>رێکەت</translation>
    </message>
    <message>
        <source>Amount</source>
        <translation>سەرجەم</translation>
    </message>
    </context>
<context>
    <name>TransactionDescDialog</name>
    </context>
<context>
    <name>TransactionTableModel</name>
    <message>
        <source>Date</source>
        <translation>رێکەت</translation>
    </message>
    </context>
<context>
    <name>TransactionView</name>
    <message>
        <source>Date</source>
        <translation>رێکەت</translation>
    </message>
    <message>
        <source>Address</source>
        <translation>ناوونیشان</translation>
    </message>
    </context>
<context>
    <name>UnitDisplayStatusBarControl</name>
=======
    <name>TransactionView</name>
    <message>
        <source>Sent to</source>
        <translation type="unfinished">ناردن بۆ</translation>
    </message>
    <message>
        <source>Enter address, transaction id, or label to search</source>
        <translation type="unfinished">ناونیشانێک بنووسە، ناسنامەی مامەڵە، یان ناولێنانێک بۆ گەڕان بنووسە</translation>
    </message>
    <message>
        <source>Date</source>
        <translation type="unfinished">رێکەت</translation>
    </message>
    <message>
        <source>Type</source>
        <translation type="unfinished">جۆر</translation>
    </message>
    <message>
        <source>Label</source>
        <translation type="unfinished">پێناسەکردن</translation>
    </message>
    <message>
        <source>Address</source>
        <translation type="unfinished">ناوونیشان</translation>
    </message>
    <message>
        <source>Exporting Failed</source>
        <translation type="unfinished">هەناردەکردن سەرکەوتوو نەبوو</translation>
    </message>
    <message>
        <source>to</source>
        <translation type="unfinished">بۆ</translation>
    </message>
</context>
<context>
    <name>WalletView</name>
    <message>
        <source>&amp;Export</source>
        <translation type="unfinished">&amp;هەناردن</translation>
    </message>
    <message>
        <source>Export the data in the current tab to a file</source>
        <translation type="unfinished">ناردنی داتا لە خشتەبەندی ئێستا بۆ فایلێک</translation>
    </message>
    <message>
        <source>Error</source>
        <translation type="unfinished">هەڵە</translation>
    </message>
>>>>>>> 61646189
    </context>
<context>
    <name>WalletFrame</name>
    </context>
<context>
    <name>WalletModel</name>
    </context>
<context>
    <name>WalletView</name>
    <message>
        <source>&amp;Export</source>
        <translation>&amp;هەناردن</translation>
    </message>
    </context>
<context>
    <name>bitcoin-core</name>
    <message>
        <source>Cannot provide specific connections and have addrman find outgoing connections at the same.</source>
        <translation type="unfinished">ناتوانێت گرێدانێکی تایبەت دابین بکات و پەیوەندی دەرکەوی هەبێت لە هەمان کاتدا.</translation>
    </message>
    <message>
        <source>Please check that your computer's date and time are correct! If your clock is wrong, %s will not work properly.</source>
        <translation type="unfinished">تکایە بپشکنە کە بەروار و کاتی کۆمپیوتەرەکەت ڕاستە! ئەگەر کاژێرەکەت هەڵە بوو، %s بە دروستی کار ناکات.</translation>
    </message>
    <message>
        <source>Please contribute if you find %s useful. Visit %s for further information about the software.</source>
        <translation type="unfinished">تکایە بەشداری بکە ئەگەر %s بەسوودت دۆزیەوە. سەردانی %s بکە بۆ زانیاری زیاتر دەربارەی نەرمواڵەکە.</translation>
    </message>
    <message>
        <source>Prune configured below the minimum of %d MiB.  Please use a higher number.</source>
        <translation type="unfinished">پڕە لە خوارەوەی کەمترین %d MiB شێوەبەند کراوە.  تکایە ژمارەیەکی بەرزتر بەکاربێنە.</translation>
    </message>
    <message>
        <source>Prune: last wallet synchronisation goes beyond pruned data. You need to -reindex (download the whole blockchain again in case of pruned node)</source>
        <translation type="unfinished">پرە: دوایین هاودەمکردنی جزدان لە داتای بەپێز دەچێت. پێویستە دووبارە -ئیندێکس بکەیتەوە (هەموو بەربەستەکە دابەزێنە دووبارە لە حاڵەتی گرێی هەڵکراو)</translation>
    </message>
    <message>
        <source>This error could occur if this wallet was not shutdown cleanly and was last loaded using a build with a newer version of Berkeley DB. If so, please use the software that last loaded this wallet</source>
        <translation type="unfinished">ئەم هەڵەیە لەوانەیە ڕووبدات ئەگەر ئەم جزدانە بە خاوێنی دانەبەزێنرابێت و دواجار بارکرا بێت بە بەکارهێنانی بنیاتێک بە وەشانێکی نوێتری بێرکلی DB. ئەگەر وایە، تکایە ئەو سۆفتوێرە بەکاربهێنە کە دواجار ئەم جزدانە بارکرا بوو</translation>
    </message>
    <message>
        <source>You need to rebuild the database using -reindex to go back to unpruned mode.  This will redownload the entire blockchain</source>
        <translation type="unfinished">پێویستە بنکەی زانیارییەکان دروست بکەیتەوە بە بەکارهێنانی -دووبارە ئیندێکس بۆ گەڕانەوە بۆ دۆخی نەپڕاو.  ئەمە هەموو بەربەستەکە دائەبەزێنێت</translation>
    </message>
    <message>
        <source>Copyright (C) %i-%i</source>
        <translation type="unfinished">مافی چاپ (C) %i-%i</translation>
    </message>
    <message>
        <source>Could not find asmap file %s</source>
        <translation type="unfinished">ئاسماپ بدۆزرێتەوە %s نەتوانرا فایلی</translation>
    </message>
    <message>
        <source>Error: Keypool ran out, please call keypoolrefill first</source>
        <translation type="unfinished">هەڵە: کلیلی پوول ڕایکرد، تکایە سەرەتا پەیوەندی بکە بە پڕکردنەوەی کلیل</translation>
    </message>
    </context>
</TS><|MERGE_RESOLUTION|>--- conflicted
+++ resolved
@@ -18,6 +18,10 @@
         <translation>کۆپیکردنی ناونیشانی هەڵبژێردراوی ئێستا بۆ کلیپ بۆردی سیستەم</translation>
     </message>
     <message>
+        <source>Copy the currently selected address to the system clipboard</source>
+        <translation>Copy the currently selected address to the system clipboard</translation>
+    </message>
+    <message>
         <source>&amp;Copy</source>
         <translation type="unfinished">&amp;ڕوونووس</translation>
     </message>
@@ -38,6 +42,18 @@
         <translation>ناردنی داتا لە خشتەبەندی ئێستا بۆ فایلێک</translation>
     </message>
     <message>
+        <source>Delete the currently selected address from the list</source>
+        <translation>سڕینەوەی ناونیشانی هەڵبژێردراوی ئێستا لە لیستەکە</translation>
+    </message>
+    <message>
+        <source>Enter address or label to search</source>
+        <translation>ناونیشانێک بنووسە یان پێناسەیەک داخڵ بکە بۆ گەڕان</translation>
+    </message>
+    <message>
+        <source>Export the data in the current tab to a file</source>
+        <translation>ناردنی داتا لە خشتەبەندی ئێستا بۆ فایلێک</translation>
+    </message>
+    <message>
         <source>&amp;Export</source>
         <translation>&amp;هەناردن</translation>
     </message>
@@ -45,16 +61,6 @@
         <source>&amp;Delete</source>
         <translation>&amp;سڕینەوە</translation>
     </message>
-<<<<<<< HEAD
-    </context>
-<context>
-    <name>AddressTableModel</name>
-    <message>
-        <source>Address</source>
-        <translation>ناوونیشان</translation>
-    </message>
-    </context>
-=======
     <message>
         <source>Choose the address to send coins to</source>
         <translation type="unfinished">ناونیشانەکە هەڵبژێرە بۆ ناردنی دراوەکان بۆ</translation>
@@ -94,6 +100,10 @@
         <translation type="unfinished">کۆپی &amp;ناونیشان</translation>
     </message>
     <message>
+        <source>Copy &amp;Label</source>
+        <translation>Copy &amp;Label</translation>
+    </message>
+    <message>
         <source>&amp;Edit</source>
         <translation type="unfinished">&amp;دەسکاریکردن</translation>
     </message>
@@ -128,7 +138,6 @@
 </translation>
     </message>
 </context>
->>>>>>> 61646189
 <context>
     <name>AskPassphraseDialog</name>
     <message>
@@ -215,6 +224,14 @@
     </context>
 <context>
     <name>BitcoinGUI</name>
+    <message>
+        <source>Click to disable network activity.</source>
+        <translation>کرتە بکە بۆ ناچالاککردنی چالاکی تۆڕ.</translation>
+    </message>
+    <message>
+        <source>Click to enable network activity again.</source>
+        <translation>کرتە بکە بۆ چالاککردنی چالاکی تۆڕی دووبارە.</translation>
+    </message>
     <message>
         <source>&amp;Send</source>
         <translation>&amp;ناردن</translation>
@@ -269,13 +286,10 @@
 <context>
     <name>CoinControlDialog</name>
     <message>
-<<<<<<< HEAD
-=======
         <source>Amount:</source>
         <translation type="unfinished">کۆ:</translation>
     </message>
     <message>
->>>>>>> 61646189
         <source>Fee:</source>
         <translation type="unfinished">تێچوون:</translation>
     </message>
@@ -288,14 +302,43 @@
         <translation type="unfinished">رێکەت</translation>
     </message>
     <message>
+        <source>Copy label</source>
+        <translation>Copy label</translation>
+    </message>
+    <message>
+        <source>Copy amount</source>
+        <translation>کۆپیکردنی بڕ</translation>
+    </message>
+    <message>
+        <source>Copy transaction ID</source>
+        <translation>Copy transaction ID</translation>
+    </message>
+    <message>
+        <source>Copy quantity</source>
+        <translation>Copy quantity</translation>
+    </message>
+    <message>
+        <source>Copy fee</source>
+        <translation>Copy fee</translation>
+    </message>
+    <message>
+        <source>Copy after fee</source>
+        <translation>Copy after fee</translation>
+    </message>
+    <message>
+        <source>Copy bytes</source>
+        <translation>Copy bytes</translation>
+    </message>
+    <message>
+        <source>Copy dust</source>
+        <translation>Copy dust</translation>
+    </message>
+    <message>
+        <source>Copy change</source>
+        <translation>Copy change</translation>
+    </message>
+    <message>
         <source>yes</source>
-<<<<<<< HEAD
-        <translation>بەڵێ</translation>
-    </message>
-    <message>
-        <source>no</source>
-        <translation>نەخێر</translation>
-=======
         <translation type="unfinished">بەڵێ</translation>
     </message>
     <message>
@@ -307,7 +350,6 @@
         <translation type="unfinished">(بێ ناونیشان)
 
 </translation>
->>>>>>> 61646189
     </message>
     </context>
 <context>
@@ -347,6 +389,26 @@
         <translation type="unfinished">%1 کۆپیەکی زنجیرەی بلۆکی بیتکۆپ دائەبەزێنێت و خەزنی دەکات.</translation>
     </message>
     <message>
+        <source>When you click OK, %1 will begin to download and process the full %4 block chain (%2GB) starting with the earliest transactions in %3 when %4 initially launched.</source>
+        <translation>کاتێک کرتە لە پەسەندە دەکەیت، %1 دەست دەکات بە داگرتن و پرۆسەی زنجیرەبلۆکی %4 (%2GB) بە سەرەتاییترین مامەڵەکان لە %3 دەست پێدەکات کاتێک %4 لە سەرەتادا دەستی پێکرد.</translation>
+    </message>
+    <message>
+        <source>Reverting this setting requires re-downloading the entire blockchain. It is faster to download the full chain first and prune it later. Disables some advanced features.</source>
+        <translation>دووبارە کردنەوەی ئەم ڕێکخستنە پێویستی بە دووبارە داگرتنی تەواوی بەربەستەکە هەیە. خێراترە بۆ داگرتنی زنجیرەی تەواو سەرەتا و داگرتنی دواتر. هەندێک تایبەتمەندی پێشکەوتوو لە کار دەهێنێت.</translation>
+    </message>
+    <message>
+        <source>This initial synchronisation is very demanding, and may expose hardware problems with your computer that had previously gone unnoticed. Each time you run %1, it will continue downloading where it left off.</source>
+        <translation>ئەم هاوکاتکردنە سەرەتاییە زۆر داوای دەکات، و لەوانەیە کێشەکانی رەقەواڵە لەگەڵ کۆمپیوتەرەکەت دابخات کە پێشتر تێبینی نەکراو بوو. هەر جارێک کە %1 رادەدەیت، بەردەوام دەبێت لە داگرتن لەو شوێنەی کە بەجێی هێشت.</translation>
+    </message>
+    <message>
+        <source>If you have chosen to limit block chain storage (pruning), the historical data must still be downloaded and processed, but will be deleted afterward to keep your disk usage low.</source>
+        <translation>ئەگەر تۆ دیاریت کردووە بۆ سنووردارکردنی کۆگە زنجیرەی بلۆک (کێڵکردن)، هێشتا داتای مێژووی دەبێت دابەزێنرێت و پرۆسەی بۆ بکرێت، بەڵام دواتر دەسڕدرێتەوە بۆ ئەوەی بەکارهێنانی دیسکەکەت کەم بێت.</translation>
+    </message>
+    <message>
+        <source>%1 will download and store a copy of the Bitcoin block chain.</source>
+        <translation>%1 will download and store a copy of the Bitcoin block chain.</translation>
+    </message>
+    <message>
         <source>Error</source>
         <translation>هەڵە</translation>
     </message>
@@ -372,12 +434,6 @@
     </message>
     </context>
 <context>
-<<<<<<< HEAD
-    <name>ModalOverlay</name>
-    </context>
-<context>
-    <name>OpenURIDialog</name>
-=======
     <name>HelpMessageDialog</name>
     <message>
         <source>version</source>
@@ -390,7 +446,6 @@
         <source>%1 is currently syncing.  It will download headers and blocks from peers and validate them until reaching the tip of the block chain.</source>
         <translation type="unfinished">%1 لە ئێستادا هاوکات دەکرێت.  سەرپەڕ و بلۆکەکان لە هاوتەمەنەکان دابەزێنێت و کارایان دەکات تا گەیشتن بە سەرەی زنجیرەی بلۆک.</translation>
     </message>
->>>>>>> 61646189
     </context>
 <context>
     <name>OptionsDialog</name>
@@ -443,16 +498,10 @@
     </context>
 <context>
     <name>PaymentServer</name>
-<<<<<<< HEAD
-    </context>
-<context>
-    <name>PeerTableModel</name>
-=======
     <message>
         <source>Cannot start bitcoin: click-to-pay handler</source>
         <translation type="unfinished">ناتوانێت دەست بکات بە bitcoin: کرتە بکە بۆ-پارەدانی کار</translation>
     </message>
->>>>>>> 61646189
     </context>
 <context>
     <name>PeerTableModel</name>
@@ -485,12 +534,6 @@
     </message>
     </context>
 <context>
-    <name>QObject::QObject</name>
-    </context>
-<context>
-    <name>QRImageWidget</name>
-    </context>
-<context>
     <name>RPCConsole</name>
     <message>
         <source>&amp;Information</source>
@@ -498,11 +541,7 @@
     </message>
     <message>
         <source>General</source>
-<<<<<<< HEAD
-        <translation>گشتی</translation>
-=======
         <translation type="unfinished">گشتی</translation>
->>>>>>> 61646189
     </message>
     <message>
         <source>Network</source>
@@ -517,10 +556,6 @@
         <translation type="unfinished">نێدرا</translation>
     </message>
     <message>
-        <source>Sent</source>
-        <translation>نێدرا</translation>
-    </message>
-    <message>
         <source>Version</source>
         <translation type="unfinished">وەشان</translation>
     </message>
@@ -529,10 +564,6 @@
         <translation type="unfinished">خزمەتگوزاریەکان</translation>
     </message>
     <message>
-        <source>Services</source>
-        <translation>خزمەتگوزاریەکان</translation>
-    </message>
-    <message>
         <source>&amp;Open</source>
         <translation>&amp;کردنەوە</translation>
     </message>
@@ -561,34 +592,6 @@
         <translation type="unfinished">1&amp;ساڵ</translation>
     </message>
     <message>
-        <source>In:</source>
-        <translation>لە ناو</translation>
-    </message>
-    <message>
-        <source>Out:</source>
-        <translation>لەدەرەوە</translation>
-    </message>
-    <message>
-        <source>1 &amp;hour</source>
-        <translation>1&amp;سات</translation>
-    </message>
-    <message>
-        <source>1 &amp;day</source>
-        <translation>1&amp;ڕۆژ</translation>
-    </message>
-    <message>
-        <source>1 &amp;week</source>
-        <translation>1&amp;هەفتە</translation>
-    </message>
-    <message>
-        <source>1 &amp;year</source>
-        <translation>1&amp;ساڵ</translation>
-    </message>
-    <message>
-        <source>never</source>
-        <translation>هەرگیز</translation>
-    </message>
-    <message>
         <source>Yes</source>
         <translation type="unfinished">بەڵێ</translation>
     </message>
@@ -624,6 +627,10 @@
         <translation type="unfinished">پیشاندانی داواکارییە دیاریکراوەکان (هەمان کرتەی دووانی کرتەکردن دەکات لە تۆمارێک)</translation>
     </message>
     <message>
+        <source>Show the selected request (does the same as double clicking an entry)</source>
+        <translation>پیشاندانی داواکارییە دیاریکراوەکان (هەمان کرتەی دووانی کرتەکردن دەکات لە تۆمارێک)</translation>
+    </message>
+    <message>
         <source>Show</source>
         <translation type="unfinished">پیشاندان</translation>
     </message>
@@ -631,39 +638,47 @@
         <source>Remove</source>
         <translation type="unfinished">سڕینەوە</translation>
     </message>
-    </context>
+    <message>
+        <source>Copy URI</source>
+        <translation>Copy URI</translation>
+    </message>
+    <message>
+        <source>Copy label</source>
+        <translation>Copy label</translation>
+    </message>
+    <message>
+        <source>Copy message</source>
+        <translation>Copy message</translation>
+    </message>
+    <message>
+        <source>Copy amount</source>
+        <translation>Copy amount</translation>
+    </message>
+</context>
 <context>
     <name>ReceiveRequestDialog</name>
     <message>
-<<<<<<< HEAD
-        <source>Address</source>
-        <translation>ناوونیشان</translation>
-    </message>
-    <message>
-        <source>Amount</source>
-        <translation>سەرجەم</translation>
-=======
         <source>Amount:</source>
         <translation type="unfinished">کۆ:</translation>
     </message>
     <message>
         <source>Message:</source>
         <translation type="unfinished">پەیام:</translation>
->>>>>>> 61646189
     </message>
     </context>
 <context>
     <name>RecentRequestsTableModel</name>
     <message>
         <source>Date</source>
-<<<<<<< HEAD
-        <translation>رێکەت</translation>
-=======
         <translation type="unfinished">رێکەت</translation>
     </message>
     <message>
         <source>Label</source>
         <translation type="unfinished">پێناسەکردن</translation>
+    </message>
+    <message>
+        <source>Label</source>
+        <translation>پێناسەکردن</translation>
     </message>
     <message>
         <source>Message</source>
@@ -674,7 +689,12 @@
         <translation type="unfinished">(بێ ناونیشان)
 
 </translation>
->>>>>>> 61646189
+    </message>
+    <message>
+        <source>(no label)</source>
+        <translation>(بێ ناونیشان)
+
+</translation>
     </message>
     </context>
 <context>
@@ -685,19 +705,51 @@
     </message>
     <message>
         <source>Fee:</source>
-<<<<<<< HEAD
-        <translation>تێچوون:</translation>
-=======
         <translation type="unfinished">تێچوون:</translation>
     </message>
     <message>
         <source>Hide transaction fee settings</source>
         <translation type="unfinished">شاردنەوەی ڕێکخستنەکانی باجی مامەڵە</translation>
->>>>>>> 61646189
     </message>
     <message>
         <source>When there is less transaction volume than space in the blocks, miners as well as relaying nodes may enforce a minimum fee. Paying only this minimum fee is just fine, but be aware that this can result in a never confirming transaction once there is more demand for bitcoin transactions than the network can process.</source>
         <translation type="unfinished">کاتێک قەبارەی مامەڵە کەمتر بێت لە بۆشایی بلۆکەکان، لەوانەیە کانەکان و گرێکانی گواستنەوە کەمترین کرێ جێبەجێ بکەن. پێدانی تەنیا ئەم کەمترین کرێیە تەنیا باشە، بەڵام ئاگاداربە کە ئەمە دەتوانێت ببێتە هۆی ئەوەی کە هەرگیز مامەڵەیەکی پشتڕاستکردنەوە ئەنجام بدرێت جارێک داواکاری زیاتر هەیە بۆ مامەڵەکانی بیت کۆبیتکۆ لەوەی کە تۆڕەکە دەتوانێت ئەنجامی بدات.</translation>
+    </message>
+    <message>
+        <source>Hide transaction fee settings</source>
+        <translation>شاردنەوەی ڕێکخستنەکانی باجی مامەڵە</translation>
+    </message>
+    <message>
+        <source>When there is less transaction volume than space in the blocks, miners as well as relaying nodes may enforce a minimum fee. Paying only this minimum fee is just fine, but be aware that this can result in a never confirming transaction once there is more demand for bitcoin transactions than the network can process.</source>
+        <translation>کاتێک قەبارەی مامەڵە کەمتر بێت لە بۆشایی بلۆکەکان، لەوانەیە کانەکان و گرێکانی گواستنەوە کەمترین کرێ جێبەجێ بکەن. پێدانی تەنیا ئەم کەمترین کرێیە تەنیا باشە، بەڵام ئاگاداربە کە ئەمە دەتوانێت ببێتە هۆی ئەوەی کە هەرگیز مامەڵەیەکی پشتڕاستکردنەوە ئەنجام بدرێت جارێک داواکاری زیاتر هەیە بۆ مامەڵەکانی بیت کۆبیتکۆ لەوەی کە تۆڕەکە دەتوانێت ئەنجامی بدات.</translation>
+    </message>
+    <message>
+        <source>Copy quantity</source>
+        <translation>Copy quantity</translation>
+    </message>
+    <message>
+        <source>Copy amount</source>
+        <translation>Copy amount</translation>
+    </message>
+    <message>
+        <source>Copy fee</source>
+        <translation>Copy fee</translation>
+    </message>
+    <message>
+        <source>Copy after fee</source>
+        <translation>Copy after fee</translation>
+    </message>
+    <message>
+        <source>Copy bytes</source>
+        <translation>Copy bytes</translation>
+    </message>
+    <message>
+        <source>Copy dust</source>
+        <translation>Copy dust</translation>
+    </message>
+    <message>
+        <source>Copy change</source>
+        <translation>Copy change</translation>
     </message>
     <message>
         <source>or</source>
@@ -737,19 +789,6 @@
     </message>
     </context>
 <context>
-<<<<<<< HEAD
-    <name>SendConfirmationDialog</name>
-    <message>
-        <source>Yes</source>
-        <translation>بەڵێ</translation>
-    </message>
-</context>
-<context>
-    <name>ShutdownWindow</name>
-    </context>
-<context>
-=======
->>>>>>> 61646189
     <name>SignVerifyMessageDialog</name>
     <message>
         <source>Enter the receiver's address, message (ensure you copy line breaks, spaces, tabs, etc. exactly) and signature below to verify the message. Be careful not to read more into the signature than what is in the signed message itself, to avoid being tricked by a man-in-the-middle attack. Note that this only proves the signing party receives with the address, it cannot prove sendership of any transaction!</source>
@@ -841,6 +880,10 @@
             <numerusform />
             <numerusform />
         </translation>
+    </message>
+    <message>
+        <source>Label</source>
+        <translation>پێناسەکردن</translation>
     </message>
     <message>
         <source>Sent to</source>
@@ -852,43 +895,14 @@
 
 </translation>
     </message>
-    </context>
-<context>
-<<<<<<< HEAD
-    <name>TransactionDesc</name>
-    <message>
-        <source>Date</source>
-        <translation>رێکەت</translation>
-    </message>
-    <message>
-        <source>Amount</source>
-        <translation>سەرجەم</translation>
-    </message>
-    </context>
-<context>
-    <name>TransactionDescDialog</name>
-    </context>
-<context>
-    <name>TransactionTableModel</name>
-    <message>
-        <source>Date</source>
-        <translation>رێکەت</translation>
-    </message>
-    </context>
-<context>
-    <name>TransactionView</name>
-    <message>
-        <source>Date</source>
-        <translation>رێکەت</translation>
-    </message>
-    <message>
-        <source>Address</source>
-        <translation>ناوونیشان</translation>
-    </message>
-    </context>
-<context>
-    <name>UnitDisplayStatusBarControl</name>
-=======
+    <message>
+        <source>(no label)</source>
+        <translation>(بێ ناونیشان)
+
+</translation>
+    </message>
+    </context>
+<context>
     <name>TransactionView</name>
     <message>
         <source>Sent to</source>
@@ -899,6 +913,30 @@
         <translation type="unfinished">ناونیشانێک بنووسە، ناسنامەی مامەڵە، یان ناولێنانێک بۆ گەڕان بنووسە</translation>
     </message>
     <message>
+        <source>Copy label</source>
+        <translation>Copy label</translation>
+    </message>
+    <message>
+        <source>Copy amount</source>
+        <translation>Copy amount</translation>
+    </message>
+    <message>
+        <source>Copy transaction ID</source>
+        <translation>Copy transaction ID</translation>
+    </message>
+    <message>
+        <source>Copy raw transaction</source>
+        <translation>Copy raw transaction</translation>
+    </message>
+    <message>
+        <source>Copy full transaction details</source>
+        <translation>Copy full transaction details</translation>
+    </message>
+    <message>
+        <source>Comma separated file (*.csv)</source>
+        <translation>فایلی جیاکراوە بە کۆما (*.csv)</translation>
+    </message>
+    <message>
         <source>Date</source>
         <translation type="unfinished">رێکەت</translation>
     </message>
@@ -911,6 +949,10 @@
         <translation type="unfinished">پێناسەکردن</translation>
     </message>
     <message>
+        <source>Label</source>
+        <translation>پێناسەکردن</translation>
+    </message>
+    <message>
         <source>Address</source>
         <translation type="unfinished">ناوونیشان</translation>
     </message>
@@ -919,6 +961,10 @@
         <translation type="unfinished">هەناردەکردن سەرکەوتوو نەبوو</translation>
     </message>
     <message>
+        <source>Exporting Failed</source>
+        <translation>هەناردەکردن سەرکەوتوو نەبوو</translation>
+    </message>
+    <message>
         <source>to</source>
         <translation type="unfinished">بۆ</translation>
     </message>
@@ -937,19 +983,9 @@
         <source>Error</source>
         <translation type="unfinished">هەڵە</translation>
     </message>
->>>>>>> 61646189
-    </context>
-<context>
-    <name>WalletFrame</name>
-    </context>
-<context>
-    <name>WalletModel</name>
-    </context>
-<context>
-    <name>WalletView</name>
-    <message>
-        <source>&amp;Export</source>
-        <translation>&amp;هەناردن</translation>
+    <message>
+        <source>Export the data in the current tab to a file</source>
+        <translation>ناردنی داتا لە خشتەبەندی ئێستا بۆ فایلێک</translation>
     </message>
     </context>
 <context>
