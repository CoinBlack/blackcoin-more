<TS version="2.1" language="ku_IQ">
<context>
    <name>AddressBookPage</name>
    <message>
        <source>Right-click to edit address or label</source>
        <translation type="unfinished">کرتەی-ڕاست بکە بۆ دەسکاری کردنی ناونیشان یان پێناسە</translation>
    </message>
    <message>
        <source>Create a new address</source>
        <translation type="unfinished">ناوونیشانێکی نوێ دروست بکە</translation>
    </message>
    <message>
        <source>&amp;New</source>
        <translation type="unfinished">&amp;نوێ</translation>
    </message>
    <message>
        <source>Copy the currently selected address to the system clipboard</source>
        <translation type="unfinished">کۆپیکردنی ناونیشانی هەڵبژێردراوی ئێستا بۆ کلیپ بۆردی سیستەم</translation>
    </message>
    <message>
        <source>&amp;Copy</source>
        <translation type="unfinished">&amp;ڕوونووس</translation>
    </message>
    <message>
        <source>Delete the currently selected address from the list</source>
        <translation type="unfinished">سڕینەوەی ناونیشانی هەڵبژێردراوی ئێستا لە لیستەکە</translation>
    </message>
    <message>
        <source>Enter address or label to search</source>
        <translation type="unfinished">ناونیشانێک بنووسە یان پێناسەیەک داخڵ بکە بۆ گەڕان</translation>
    </message>
    <message>
        <source>Export the data in the current tab to a file</source>
        <translation type="unfinished">ناردنی داتا لە خشتەبەندی ئێستا بۆ فایلێک</translation>
    </message>
    <message>
        <source>&amp;Export</source>
        <translation type="unfinished">&amp;هەناردن</translation>
    </message>
    <message>
        <source>&amp;Delete</source>
        <translation type="unfinished">&amp;سڕینەوە</translation>
    </message>
    <message>
        <source>Choose the address to send coins to</source>
        <translation type="unfinished">ناونیشانەکە هەڵبژێرە بۆ ناردنی دراوەکان بۆ</translation>
    </message>
    <message>
        <source>Choose the address to receive coins with</source>
        <translation type="unfinished">ناونیشانەکە هەڵبژێرە بۆ وەرگرتنی دراوەکان لەگەڵ</translation>
    </message>
    <message>
        <source>C&amp;hoose</source>
        <translation type="unfinished">&amp;هەڵبژێرە</translation>
    </message>
    <message>
        <source>These are your Bitcoin addresses for sending payments. Always check the amount and the receiving address before sending coins.</source>
        <translation type="unfinished">ئەمانە ناونیشانی بیتکۆبیتەکانی تۆنە بۆ ناردنی پارەدانەکان. هەمیشە بڕی و ناونیشانی وەرگرەکان بپشکنە پێش ناردنی دراوەکان.</translation>
    </message>
    <message>
        <source>These are your Bitcoin addresses for receiving payments. Use the 'Create new receiving address' button in the receive tab to create new addresses.
Signing is only possible with addresses of the type 'legacy'.</source>
        <translation type="unfinished">ئەمانە ناونیشانی بیتکۆبیتەکانی تۆنە بۆ وەرگرتنی پارەدانەکان. دوگمەی 'دروستکردنیناونیشانی وەرگرتنی نوێ' لە تابی وەرگرتندا بۆ دروستکردنی ناونیشانی نوێ بەکاربێنە.
واژووکردن تەنها دەکرێت لەگەڵ ناونیشانەکانی جۆری 'میرات'.</translation>
    </message>
    <message>
        <source>Choose the address to send coins to</source>
        <translation type="unfinished">ناونیشانەکە هەڵبژێرە بۆ ناردنی دراوەکان بۆ</translation>
    </message>
    <message>
        <source>Choose the address to receive coins with</source>
        <translation type="unfinished">ناونیشانەکە هەڵبژێرە بۆ وەرگرتنی دراوەکان لەگەڵ</translation>
    </message>
    <message>
        <source>C&amp;hoose</source>
        <translation type="unfinished">&amp;هەڵبژێرە</translation>
    </message>
    <message>
        <source>Sending addresses</source>
        <translation type="unfinished">ناردنی ناونیشانەکان</translation>
    </message>
    <message>
        <source>Receiving addresses</source>
        <translation type="unfinished">وەرگرتنی ناونیشانەکان</translation>
    </message>
    <message>
        <source>These are your Bitcoin addresses for sending payments. Always check the amount and the receiving address before sending coins.</source>
        <translation type="unfinished">ئەمانە ناونیشانی بیتکۆبیتەکانی تۆنە بۆ ناردنی پارەدانەکان. هەمیشە بڕی و ناونیشانی وەرگرەکان بپشکنە پێش ناردنی دراوەکان.</translation>
    </message>
    <message>
        <source>These are your Bitcoin addresses for receiving payments. Use the 'Create new receiving address' button in the receive tab to create new addresses.
Signing is only possible with addresses of the type 'legacy'.</source>
        <translation type="unfinished">ئەمانە ناونیشانی بیتکۆبیتەکانی تۆنە بۆ وەرگرتنی پارەدانەکان. دوگمەی 'دروستکردنیناونیشانی وەرگرتنی نوێ' لە تابی وەرگرتندا بۆ دروستکردنی ناونیشانی نوێ بەکاربێنە.
واژووکردن تەنها دەکرێت لەگەڵ ناونیشانەکانی جۆری 'میرات'.</translation>
    </message>
    <message>
        <source>&amp;Copy Address</source>
        <translation type="unfinished">&amp;ڕوونووسکردن ناوونیشان</translation>
    </message>
    <message>
        <source>Copy &amp;Label</source>
        <translation type="unfinished">کۆپی &amp;ناونیشان</translation>
    </message>
    <message>
        <source>&amp;Edit</source>
        <translation type="unfinished">&amp;دەسکاریکردن</translation>
    </message>
    <message>
        <source>Export Address List</source>
        <translation type="unfinished">لیستی ناونیشان هاوردە بکە</translation>
    </message>
    <message>
        <source>There was an error trying to save the address list to %1. Please try again.</source>
        <extracomment>An error message. %1 is a stand-in argument for the name of the file we attempted to save to.</extracomment>
        <translation type="unfinished">هەڵەیەک ڕوویدا لە هەوڵی خەزنکردنی لیستی ناونیشانەکە بۆ %1. تکایە دووبارە هەوڵ دەوە.</translation>
    </message>
    <message>
        <source>Exporting Failed</source>
        <translation type="unfinished">هەناردەکردن سەرکەوتوو نەبوو</translation>
    </message>
</context>
<context>
    <name>AddressTableModel</name>
    <message>
        <source>Label</source>
        <translation type="unfinished">پێناسەکردن</translation>
    </message>
    <message>
        <source>Address</source>
        <translation type="unfinished">ناوونیشان</translation>
    </message>
    <message>
        <source>(no label)</source>
        <translation type="unfinished">(ناونیشان نییە)</translation>
    </message>
</context>
<context>
    <name>AskPassphraseDialog</name>
    <message>
        <source>Passphrase Dialog</source>
        <translation type="unfinished">دیالۆگی دەستەواژەی تێپەڕبوون</translation>
    </message>
    <message>
        <source>Enter passphrase</source>
        <translation type="unfinished">دەستەواژەی تێپەڕبوون بنووسە</translation>
    </message>
    <message>
        <source>New passphrase</source>
        <translation type="unfinished">دەستەواژەی تێپەڕی نوێ</translation>
    </message>
    <message>
        <source>Repeat new passphrase</source>
        <translation type="unfinished">دووبارەکردنەوەی دەستەواژەی تێپەڕی نوێ</translation>
    </message>
    <message numerus="yes">
        <source>Processed %n block(s) of transaction history.</source>
        <translation>
            <numerusform />
            <numerusform />
        </translation>
    </message>
    <message>
        <source>Show passphrase</source>
        <translation type="unfinished">نیشان دانا ناوه چونه</translation>
    </message>
    <message>
        <source>Encrypt wallet</source>
        <translation type="unfinished">کیف خو یه پاره رمزه دانینه بر</translation>
    </message>
    <message>
        <source>This operation needs your wallet passphrase to unlock the wallet.</source>
        <translation type="unfinished">او شوله بو ور کرنا کیف پاره گرکه رمزا کیفه وؤ یه پاره بزانی</translation>
    </message>
    <message>
        <source>Unlock wallet</source>
        <translation type="unfinished">Kilîda cizdên veke</translation>
    </message>
    <message>
        <source>Change passphrase</source>
        <translation type="unfinished">Pêborînê biguherîne</translation>
    </message>
    <message>
        <source>Confirm wallet encryption</source>
        <translation type="unfinished">Şîfrekirina cizdên bipejirîne</translation>
    </message>
    <message>
        <source>Are you sure you wish to encrypt your wallet?</source>
        <translation type="unfinished">به راستی اون هشیارن کا دخازن بو کیف خو یه پاره رمزه دانین</translation>
    </message>
    <message>
<<<<<<< HEAD
        <source>Show passphrase</source>
        <translation type="unfinished">نیشان دانا ناوه چونه</translation>
    </message>
    <message>
        <source>Encrypt wallet</source>
        <translation type="unfinished">کیف خو یه پاره رمزه دانینه بر</translation>
    </message>
    <message>
        <source>This operation needs your wallet passphrase to unlock the wallet.</source>
        <translation type="unfinished">او شوله بو ور کرنا کیف پاره گرکه رمزا کیفه وؤ یه پاره بزانی</translation>
    </message>
    <message>
        <source>Unlock wallet</source>
        <translation type="unfinished">Kilîda cizdên veke</translation>
    </message>
    <message>
        <source>Change passphrase</source>
        <translation type="unfinished">Pêborînê biguherîne</translation>
    </message>
    <message>
        <source>Confirm wallet encryption</source>
        <translation type="unfinished">Şîfrekirina cizdên bipejirîne</translation>
    </message>
    <message>
        <source>Are you sure you wish to encrypt your wallet?</source>
        <translation type="unfinished">به راستی اون هشیارن کا دخازن بو کیف خو یه پاره رمزه دانین</translation>
    </message>
    <message>
        <source>Wallet encrypted</source>
        <translation type="unfinished">Cizdan hate şîfrekirin</translation>
    </message>
    <message>
        <source>Show passphrase</source>
        <translation type="unfinished">نیشان دانا ناوه چونه</translation>
    </message>
    <message>
        <source>Encrypt wallet</source>
        <translation type="unfinished">کیف خو یه پاره رمزه دانینه بر</translation>
    </message>
    <message>
        <source>This operation needs your wallet passphrase to unlock the wallet.</source>
        <translation type="unfinished">او شوله بو ور کرنا کیف پاره گرکه رمزا کیفه وؤ یه پاره بزانی</translation>
    </message>
    <message>
        <source>Unlock wallet</source>
        <translation type="unfinished">Kilîda cizdên veke</translation>
    </message>
    <message>
        <source>Change passphrase</source>
        <translation type="unfinished">Pêborînê biguherîne</translation>
    </message>
    <message>
        <source>Confirm wallet encryption</source>
        <translation type="unfinished">Şîfrekirina cizdên bipejirîne</translation>
    </message>
    <message>
        <source>Are you sure you wish to encrypt your wallet?</source>
        <translation type="unfinished">به راستی اون هشیارن کا دخازن بو کیف خو یه پاره رمزه دانین</translation>
    </message>
    <message>
=======
>>>>>>> 44d8b13c
        <source>Wallet encrypted</source>
        <translation type="unfinished">Cizdan hate şîfrekirin</translation>
    </message>
    <message>
        <source>Enter the new passphrase for the wallet.&lt;br/&gt;Please use a passphrase of &lt;b&gt;ten or more random characters&lt;/b&gt;, or &lt;b&gt;eight or more words&lt;/b&gt;.</source>
        <translation type="unfinished">دەستەواژەی تێپەڕەوی نوێ بنووسە بۆ جزدان. &lt;br/&gt;تکایە دەستەواژەی تێپەڕێک بەکاربێنە لە &lt;b&gt;دە یان زیاتر لە هێما هەڕەمەکییەکان&lt;/b&gt;یان &lt;b&gt;هەشت یان وشەی زیاتر&lt;/b&gt;.</translation>
    </message>
    <message>
        <source>Remember that encrypting your wallet cannot fully protect your bitcoins from being stolen by malware infecting your computer.</source>
        <translation type="unfinished">بیرت بێت کە ڕەمزاندنی جزدانەکەت ناتوانێت بەتەواوی بیتکۆبیتەکانت بپارێزێت لە دزرابوون لەلایەن وورنەری تووشکردنی کۆمپیوتەرەکەت.</translation>
    </message>
    <message>
        <source>IMPORTANT: Any previous backups you have made of your wallet file should be replaced with the newly generated, encrypted wallet file. For security reasons, previous backups of the unencrypted wallet file will become useless as soon as you start using the new, encrypted wallet.</source>
        <translation type="unfinished">گرنگ: هەر پاڵپشتێکی پێشووت دروست کردووە لە فایلی جزدانەکەت دەبێت جێگۆڕکێی پێ بکرێت لەگەڵ فایلی جزدانی نهێنی تازە دروستکراو. لەبەر هۆکاری پاراستن، پاڵپشتەکانی پێشووی فایلی جزدانێکی نهێنی نەکراو بێ سوود دەبن هەر کە دەستت کرد بە بەکارهێنانی جزدانی نوێی کۆدکراو.</translation>
    </message>
    <message>
        <source>Amount</source>
        <translation type="unfinished">سەرجەم</translation>
    </message>
    <message numerus="yes">
        <source>%n second(s)</source>
        <translation type="unfinished">
            <numerusform />
            <numerusform />
        </translation>
    </message>
    <message numerus="yes">
        <source>%n minute(s)</source>
        <translation type="unfinished">
            <numerusform />
            <numerusform />
        </translation>
    </message>
    <message numerus="yes">
        <source>%n hour(s)</source>
        <translation type="unfinished">
            <numerusform />
            <numerusform />
        </translation>
    </message>
    <message numerus="yes">
        <source>%n day(s)</source>
        <translation type="unfinished">
            <numerusform />
            <numerusform />
        </translation>
    </message>
    <message numerus="yes">
        <source>%n week(s)</source>
        <translation type="unfinished">
            <numerusform />
            <numerusform />
        </translation>
    </message>
    <message numerus="yes">
        <source>%n year(s)</source>
        <translation type="unfinished">
            <numerusform />
            <numerusform />
        </translation>
    </message>
    </context>
<context>
    <name>BitcoinGUI</name>
    <message>
        <source>&amp;About %1</source>
        <translation type="unfinished">&amp;دەربارەی %1</translation>
    </message>
    <message>
        <source>Wallet:</source>
        <translation type="unfinished">Cizdan:</translation>
    </message>
    <message>
        <source>&amp;Send</source>
        <translation type="unfinished">&amp;ناردن</translation>
    </message>
    <message>
        <source>&amp;File</source>
        <translation type="unfinished">&amp;فایل</translation>
    </message>
    <message>
        <source>&amp;Settings</source>
        <translation type="unfinished">&amp;ڕێکخستنەکان</translation>
    </message>
    <message>
        <source>&amp;Help</source>
        <translation type="unfinished">&amp;یارمەتی</translation>
    </message>
    <message numerus="yes">
        <source>Processed %n block(s) of transaction history.</source>
        <translation type="unfinished">
            <numerusform />
            <numerusform />
        </translation>
    </message>
    <message>
        <source>Error</source>
        <translation type="unfinished">هەڵە</translation>
    </message>
    <message>
        <source>Warning</source>
        <translation type="unfinished">ئاگاداری</translation>
    </message>
    <message>
        <source>Information</source>
        <translation type="unfinished">زانیاری</translation>
    </message>
    <message numerus="yes">
        <source>%n active connection(s) to Bitcoin network.</source>
        <extracomment>A substring of the tooltip.</extracomment>
        <translation type="unfinished">
            <numerusform />
            <numerusform />
        </translation>
    </message>
    </context>
<context>
    <name>UnitDisplayStatusBarControl</name>
    <message>
        <source>Unit to show amounts in. Click to select another unit.</source>
        <translation type="unfinished">یەکە بۆ نیشاندانی بڕی لەناو. کرتە بکە بۆ دیاریکردنی یەکەیەکی تر.</translation>
    </message>
</context>
<context>
    <name>CoinControlDialog</name>
    <message>
        <source>Amount:</source>
        <translation type="unfinished">کۆ:</translation>
    </message>
    <message>
        <source>Fee:</source>
        <translation type="unfinished">تێچوون:</translation>
    </message>
    <message>
        <source>Amount</source>
        <translation type="unfinished">سەرجەم</translation>
    </message>
    <message>
        <source>Date</source>
        <translation type="unfinished">رێکەت</translation>
    </message>
    <message>
        <source>(no label)</source>
        <translation type="unfinished">(ناونیشان نییە)</translation>
    </message>
    </context>
<context>
    <name>EditAddressDialog</name>
    <message>
        <source>Address "%1" already exists as a receiving address with label "%2" and so cannot be added as a sending address.</source>
        <translation type="unfinished">ناونیشان "%1" پێشتر هەبوو وەک ناونیشانی وەرگرتن لەگەڵ ناونیشانی "%2" و بۆیە ناتوانرێت زیاد بکرێت وەک ناونیشانی ناردن.</translation>
    </message>
    </context>
<context>
    <name>FreespaceChecker</name>
    <message>
        <source>name</source>
        <translation type="unfinished">ناو</translation>
    </message>
    <message>
        <source>Directory already exists. Add %1 if you intend to create a new directory here.</source>
        <translation type="unfinished">دایەرێکتۆری پێش ئێستا هەیە. %1 زیاد بکە ئەگەر بەتەما بیت لێرە ڕێنیشاندەرێکی نوێ دروست بکەیت.</translation>
    </message>
    <message>
        <source>Cannot create data directory here.</source>
        <translation type="unfinished">ناتوانیت لێرە داتا دروست بکەیت.</translation>
    </message>
</context>
<context>
    <name>Intro</name>
    <message numerus="yes">
        <source>%n GB of space available</source>
        <translation type="unfinished">
            <numerusform />
            <numerusform />
        </translation>
    </message>
    <message numerus="yes">
        <source>(of %n GB needed)</source>
        <translation type="unfinished">
            <numerusform />
            <numerusform />
        </translation>
    </message>
    <message numerus="yes">
        <source>(%n GB needed for full chain)</source>
        <translation type="unfinished">
            <numerusform />
            <numerusform />
        </translation>
    </message>
    <message numerus="yes">
        <source>(sufficient to restore backups %n day(s) old)</source>
        <extracomment>Explanatory text on the capability of the current prune target.</extracomment>
        <translation type="unfinished">
            <numerusform />
            <numerusform />
        </translation>
    </message>
    <message>
        <source>%1 will download and store a copy of the Bitcoin block chain.</source>
        <translation type="unfinished">%1 کۆپیەکی زنجیرەی بلۆکی بیتکۆپ دائەبەزێنێت و خەزنی دەکات.</translation>
    </message>
    <message>
        <source>Error</source>
        <translation type="unfinished">هەڵە</translation>
    </message>
    <message>
        <source>Welcome</source>
        <translation type="unfinished">بەخێربێن</translation>
    </message>
    <message>
        <source>Reverting this setting requires re-downloading the entire blockchain. It is faster to download the full chain first and prune it later. Disables some advanced features.</source>
        <translation type="unfinished">دووبارە کردنەوەی ئەم ڕێکخستنە پێویستی بە دووبارە داگرتنی تەواوی بەربەستەکە هەیە. خێراترە بۆ داگرتنی زنجیرەی تەواو سەرەتا و داگرتنی دواتر. هەندێک تایبەتمەندی پێشکەوتوو لە کار دەهێنێت.</translation>
    </message>
    <message>
        <source>This initial synchronisation is very demanding, and may expose hardware problems with your computer that had previously gone unnoticed. Each time you run %1, it will continue downloading where it left off.</source>
        <translation type="unfinished">ئەم هاوکاتکردنە سەرەتاییە زۆر داوای دەکات، و لەوانەیە کێشەکانی رەقەواڵە لەگەڵ کۆمپیوتەرەکەت دابخات کە پێشتر تێبینی نەکراو بوو. هەر جارێک کە %1 رادەدەیت، بەردەوام دەبێت لە داگرتن لەو شوێنەی کە بەجێی هێشت.</translation>
    </message>
    <message>
        <source>If you have chosen to limit block chain storage (pruning), the historical data must still be downloaded and processed, but will be deleted afterward to keep your disk usage low.</source>
        <translation type="unfinished">ئەگەر تۆ دیاریت کردووە بۆ سنووردارکردنی کۆگە زنجیرەی بلۆک (کێڵکردن)، هێشتا داتای مێژووی دەبێت دابەزێنرێت و پرۆسەی بۆ بکرێت، بەڵام دواتر دەسڕدرێتەوە بۆ ئەوەی بەکارهێنانی دیسکەکەت کەم بێت.</translation>
    </message>
    </context>
<context>
    <name>HelpMessageDialog</name>
    <message>
        <source>version</source>
        <translation type="unfinished">وەشان</translation>
    </message>
    </context>
<context>
    <name>ModalOverlay</name>
    <message>
        <source>%1 is currently syncing.  It will download headers and blocks from peers and validate them until reaching the tip of the block chain.</source>
        <translation type="unfinished">%1 لە ئێستادا هاوکات دەکرێت.  سەرپەڕ و بلۆکەکان لە هاوتەمەنەکان دابەزێنێت و کارایان دەکات تا گەیشتن بە سەرەی زنجیرەی بلۆک.</translation>
    </message>
    </context>
<context>
    <name>OptionsDialog</name>
    <message>
        <source>Options</source>
        <translation type="unfinished">هەڵبژاردنەکان</translation>
    </message>
    <message>
        <source>Reverting this setting requires re-downloading the entire blockchain.</source>
        <translation type="unfinished">دووبارە کردنەوەی ئەم ڕێکخستنە پێویستی بە دووبارە داگرتنی تەواوی بەربەستەکە هەیە.</translation>
    </message>
    <message>
        <source>User Interface &amp;language:</source>
        <translation type="unfinished">ڕووکاری بەکارهێنەر &amp;زمان:</translation>
    </message>
    <message>
        <source>The user interface language can be set here. This setting will take effect after restarting %1.</source>
        <translation type="unfinished">زمانی ڕووکاری بەکارهێنەر دەکرێت لێرە دابنرێت. ئەم ڕێکخستنە کاریگەر دەبێت پاش دەستپێکردنەوەی %1.</translation>
    </message>
    <message>
        <source>The configuration file is used to specify advanced user options which override GUI settings. Additionally, any command-line options will override this configuration file.</source>
        <extracomment>Explanatory text about the priority order of instructions considered by client. The order from high to low being: command-line, configuration file, GUI settings.</extracomment>
        <translation type="unfinished">فایلی شێوەپێدان بەکاردێت بۆ دیاریکردنی هەڵبژاردنەکانی بەکارهێنەری پێشکەوتوو کە زیادەڕەوی لە ڕێکخستنەکانی GUI دەکات. لەگەڵ ئەوەش، هەر بژاردەکانی هێڵی فەرمان زیادەڕەوی دەکات لە سەر ئەم فایلە شێوەپێدانە.</translation>
    </message>
    <message>
        <source>Error</source>
        <translation type="unfinished">هەڵە</translation>
    </message>
    </context>
<context>
    <name>OverviewPage</name>
    <message>
        <source>Total:</source>
        <translation type="unfinished">گشتی</translation>
    </message>
    <message>
        <source>Privacy mode activated for the Overview tab. To unmask the values, uncheck Settings-&gt;Mask values.</source>
        <translation type="unfinished">دۆخی تایبەتمەندی چالاک کرا بۆ تابی گشتی. بۆ کردنەوەی بەهاکان، بەهاکان ڕێکخستنەکان&gt;ماسک.</translation>
    </message>
</context>
<context>
    <name>PSBTOperationsDialog</name>
    <message>
        <source>or</source>
        <translation type="unfinished">یان</translation>
    </message>
    </context>
<context>
    <name>PaymentServer</name>
    <message>
        <source>Cannot start bitcoin: click-to-pay handler</source>
        <translation type="unfinished">ناتوانێت دەست بکات بە bitcoin: کرتە بکە بۆ-پارەدانی کار</translation>
    </message>
    </context>
<context>
    <name>PeerTableModel</name>
    <message>
        <source>Sent</source>
        <extracomment>Title of Peers Table column which indicates the total amount of network information we have sent to the peer.</extracomment>
        <translation type="unfinished">نێدرا</translation>
    </message>
    <message>
        <source>Address</source>
        <extracomment>Title of Peers Table column which contains the IP/Onion/I2P address of the connected peer.</extracomment>
        <translation type="unfinished">ناوونیشان</translation>
    </message>
    <message>
        <source>Type</source>
        <extracomment>Title of Peers Table column which describes the type of peer connection. The "type" describes why the connection exists.</extracomment>
        <translation type="unfinished">جۆر</translation>
    </message>
    <message>
        <source>Network</source>
        <extracomment>Title of Peers Table column which states the network the peer connected through.</extracomment>
        <translation type="unfinished">تۆڕ</translation>
    </message>
    <message>
        <source>Type</source>
        <extracomment>Title of Peers Table column which describes the type of peer connection. The "type" describes why the connection exists.</extracomment>
        <translation type="unfinished">جۆر</translation>
    </message>
    <message>
        <source>Network</source>
        <extracomment>Title of Peers Table column which states the network the peer connected through.</extracomment>
        <translation type="unfinished">تۆڕ</translation>
    </message>
</context>
<context>
    <name>QRImageWidget</name>
    <message>
        <source>Resulting URI too long, try to reduce the text for label / message.</source>
        <translation type="unfinished">ئەنجامی URL زۆر درێژە، هەوڵ بدە دەقەکە کەم بکەیتەوە بۆ پێناسە / نامە.</translation>
    </message>
    </context>
<context>
    <name>RPCConsole</name>
    <message>
        <source>&amp;Information</source>
        <translation type="unfinished">&amp;زانیاری</translation>
    </message>
    <message>
        <source>General</source>
        <translation type="unfinished">گشتی</translation>
    </message>
    <message>
        <source>Network</source>
        <translation type="unfinished">تۆڕ</translation>
    </message>
    <message>
        <source>Name</source>
        <translation type="unfinished">ناو</translation>
    </message>
    <message>
        <source>Sent</source>
        <translation type="unfinished">نێدرا</translation>
    </message>
    <message>
        <source>Version</source>
        <translation type="unfinished">وەشان</translation>
    </message>
    <message>
        <source>Services</source>
        <translation type="unfinished">خزمەتگوزاریەکان</translation>
    </message>
    <message>
        <source>&amp;Open</source>
        <translation type="unfinished">&amp;کردنەوە</translation>
    </message>
    <message>
        <source>Totals</source>
        <translation type="unfinished">گشتییەکان</translation>
    </message>
    <message>
        <source>In:</source>
        <translation type="unfinished">لە ناو</translation>
    </message>
    <message>
        <source>Out:</source>
        <translation type="unfinished">لەدەرەوە</translation>
    </message>
    <message>
        <source>1 &amp;hour</source>
        <translation type="unfinished">1&amp;سات</translation>
    </message>
    <message>
        <source>1 &amp;week</source>
        <translation type="unfinished">1&amp;هەفتە</translation>
    </message>
    <message>
        <source>1 &amp;year</source>
        <translation type="unfinished">1&amp;ساڵ</translation>
    </message>
    <message>
        <source>Yes</source>
        <translation type="unfinished">بەڵێ</translation>
    </message>
    <message>
        <source>No</source>
        <translation type="unfinished">نەخێر</translation>
    </message>
    <message>
        <source>To</source>
        <translation type="unfinished">بۆ</translation>
    </message>
    <message>
        <source>From</source>
        <translation type="unfinished">لە</translation>
    </message>
    </context>
<context>
    <name>ReceiveCoinsDialog</name>
    <message>
        <source>&amp;Amount:</source>
        <translation type="unfinished">&amp;سەرجەم:</translation>
    </message>
    <message>
        <source>&amp;Message:</source>
        <translation type="unfinished">&amp;پەیام:</translation>
    </message>
    <message>
        <source>Clear</source>
        <translation type="unfinished">پاککردنەوە</translation>
    </message>
    <message>
        <source>Show the selected request (does the same as double clicking an entry)</source>
        <translation type="unfinished">پیشاندانی داواکارییە دیاریکراوەکان (هەمان کرتەی دووانی کرتەکردن دەکات لە تۆمارێک)</translation>
    </message>
    <message>
        <source>Show</source>
        <translation type="unfinished">پیشاندان</translation>
    </message>
    <message>
        <source>Remove</source>
        <translation type="unfinished">سڕینەوە</translation>
    </message>
    <message>
        <source>Copy URI</source>
        <translation>Copy URI</translation>
    </message>
    <message>
        <source>Copy label</source>
        <translation>Copy label</translation>
    </message>
    <message>
        <source>Copy message</source>
        <translation>Copy message</translation>
    </message>
    <message>
        <source>Copy amount</source>
        <translation>Copy amount</translation>
    </message>
</context>
<context>
    <name>ReceiveRequestDialog</name>
    <message>
        <source>Amount:</source>
        <translation type="unfinished">کۆ:</translation>
    </message>
    <message>
        <source>Message:</source>
        <translation type="unfinished">پەیام:</translation>
    </message>
    <message>
        <source>Wallet:</source>
        <translation type="unfinished">Cizdan:</translation>
    </message>
    </context>
<context>
    <name>RecentRequestsTableModel</name>
    <message>
        <source>Date</source>
        <translation type="unfinished">رێکەت</translation>
    </message>
    <message>
        <source>Label</source>
        <translation type="unfinished">پێناسەکردن</translation>
    </message>
    <message>
        <source>Message</source>
        <translation type="unfinished">پەیام</translation>
    </message>
    <message>
        <source>(no label)</source>
        <translation type="unfinished">(ناونیشان نییە)</translation>
    </message>
    </context>
<context>
    <name>SendCoinsDialog</name>
    <message>
        <source>Amount:</source>
        <translation type="unfinished">کۆ:</translation>
    </message>
    <message>
        <source>Fee:</source>
        <translation type="unfinished">تێچوون:</translation>
    </message>
    <message>
        <source>Hide transaction fee settings</source>
        <translation type="unfinished">شاردنەوەی ڕێکخستنەکانی باجی مامەڵە</translation>
    </message>
    <message>
        <source>When there is less transaction volume than space in the blocks, miners as well as relaying nodes may enforce a minimum fee. Paying only this minimum fee is just fine, but be aware that this can result in a never confirming transaction once there is more demand for bitcoin transactions than the network can process.</source>
        <translation type="unfinished">کاتێک قەبارەی مامەڵە کەمتر بێت لە بۆشایی بلۆکەکان، لەوانەیە کانەکان و گرێکانی گواستنەوە کەمترین کرێ جێبەجێ بکەن. پێدانی تەنیا ئەم کەمترین کرێیە تەنیا باشە، بەڵام ئاگاداربە کە ئەمە دەتوانێت ببێتە هۆی ئەوەی کە هەرگیز مامەڵەیەکی پشتڕاستکردنەوە ئەنجام بدرێت جارێک داواکاری زیاتر هەیە بۆ مامەڵەکانی بیت کۆبیتکۆ لەوەی کە تۆڕەکە دەتوانێت ئەنجامی بدات.</translation>
    </message>
    <message>
        <source>or</source>
        <translation type="unfinished">یان</translation>
    </message>
    <message>
        <source>Please, review your transaction proposal. This will produce a Partially Signed Bitcoin Transaction (PSBT) which you can save or copy and then sign with e.g. an offline %1 wallet, or a PSBT-compatible hardware wallet.</source>
        <extracomment>Text to inform a user attempting to create a transaction of their current options. At this stage, a user can only create a PSBT. This string is displayed when private keys are disabled and an external signer is not available.</extracomment>
        <translation type="unfinished">تکایە، پێداچوونەوە بکە بە پێشنیارەکانی مامەڵەکەت. ئەمە مامەڵەیەکی بیتکۆپەکی کەبەشیونکراو (PSBT) بەرهەمدەهێنێت کە دەتوانیت پاشەکەوتی بکەیت یان کۆپی بکەیت و پاشان واژووی بکەیت لەگەڵ بۆ ئەوەی بە دەرهێڵی %1 جزدانێک، یان جزدانێکی رەقەواڵەی گونجاو بە PSBT.</translation>
    </message>
    <message>
        <source>Please, review your transaction.</source>
        <extracomment>Text to prompt a user to review the details of the transaction they are attempting to send.</extracomment>
        <translation type="unfinished">تکایە، چاو بە مامەڵەکەتدا بخشێنەوە.</translation>
    </message>
    <message>
        <source>The recipient address is not valid. Please recheck.</source>
        <translation type="unfinished">ناونیشانی وەرگرتنەکە دروست نییە. تکایە دووبارە پشکنین بکەوە.</translation>
    </message>
    <message numerus="yes">
        <source>Estimated to begin confirmation within %n block(s).</source>
        <translation type="unfinished">
            <numerusform />
            <numerusform />
        </translation>
    </message>
    <message>
        <source>(no label)</source>
        <translation type="unfinished">(ناونیشان نییە)</translation>
    </message>
</context>
<context>
    <name>SendCoinsEntry</name>
    <message>
        <source>Message:</source>
        <translation type="unfinished">پەیام:</translation>
    </message>
    </context>
<context>
    <name>SignVerifyMessageDialog</name>
    <message>
        <source>Enter the receiver's address, message (ensure you copy line breaks, spaces, tabs, etc. exactly) and signature below to verify the message. Be careful not to read more into the signature than what is in the signed message itself, to avoid being tricked by a man-in-the-middle attack. Note that this only proves the signing party receives with the address, it cannot prove sendership of any transaction!</source>
        <translation type="unfinished">ناونیشانی وەرگرەکە بنووسە، نامە (دڵنیابە لەوەی کە جیاکەرەوەکانی هێڵ، مەوداکان، تابەکان، و هتد بە تەواوی کۆپی بکە) و لە خوارەوە واژووی بکە بۆ سەلماندنی نامەکە. وریابە لەوەی کە زیاتر نەیخوێنیتەوە بۆ ناو واژووەکە لەوەی کە لە خودی پەیامە واژووەکەدایە، بۆ ئەوەی خۆت بەدوور بگریت لە فێڵکردن لە هێرشی پیاوان لە ناوەنددا. سەرنج بدە کە ئەمە تەنیا لایەنی واژووکردن بە ناونیشانەکە وەربگرە، ناتوانێت نێرەری هیچ مامەڵەیەک بسەلمێنێت!</translation>
    </message>
    <message>
        <source>Click "Sign Message" to generate signature</source>
        <translation type="unfinished">کرتە بکە لەسەر "نامەی واژوو" بۆ دروستکردنی واژوو</translation>
    </message>
    <message>
        <source>Please check the address and try again.</source>
        <translation type="unfinished">تکایە ناونیشانەکە بپشکنە و دووبارە هەوڵ دەوە.</translation>
    </message>
    <message>
        <source>Please check the signature and try again.</source>
        <translation type="unfinished">تکایە واژووەکە بپشکنە و دووبارە هەوڵ دەوە.</translation>
    </message>
    </context>
<context>
    <name>TransactionDesc</name>
    <message numerus="yes">
        <source>Open for %n more block(s)</source>
        <translation>
            <numerusform />
            <numerusform />
        </translation>
    </message>
    <message>
        <source>Status</source>
        <translation type="unfinished">بارودۆخ</translation>
    </message>
    <message>
        <source>Date</source>
        <translation type="unfinished">رێکەت</translation>
    </message>
    <message>
        <source>Source</source>
        <translation type="unfinished">سەرچاوە</translation>
    </message>
    <message>
        <source>From</source>
        <translation type="unfinished">لە</translation>
    </message>
    <message>
        <source>To</source>
        <translation type="unfinished">بۆ</translation>
    </message>
    <message numerus="yes">
        <source>matures in %n more block(s)</source>
        <translation type="unfinished">
            <numerusform />
            <numerusform />
        </translation>
    </message>
    <message>
        <source>Message</source>
        <translation type="unfinished">پەیام</translation>
    </message>
    <message>
        <source>Amount</source>
        <translation type="unfinished">سەرجەم</translation>
    </message>
    <message>
        <source>true</source>
        <translation type="unfinished">دروستە</translation>
    </message>
    <message>
        <source>false</source>
        <translation type="unfinished">نادروستە</translation>
    </message>
</context>
<context>
    <name>TransactionTableModel</name>
    <message>
        <source>Date</source>
        <translation type="unfinished">رێکەت</translation>
    </message>
    <message>
        <source>Type</source>
        <translation type="unfinished">جۆر</translation>
    </message>
    <message>
        <source>Label</source>
        <translation type="unfinished">پێناسەکردن</translation>
    </message>
    <message>
        <source>Sent to</source>
        <translation type="unfinished">ناردن بۆ</translation>
    </message>
    <message>
        <source>(no label)</source>
        <translation type="unfinished">(ناونیشان نییە)</translation>
    </message>
    </context>
<context>
    <name>TransactionView</name>
    <message>
        <source>Sent to</source>
        <translation type="unfinished">ناردن بۆ</translation>
    </message>
    <message>
        <source>Enter address, transaction id, or label to search</source>
        <translation type="unfinished">ناونیشانێک بنووسە، ناسنامەی مامەڵە، یان ناولێنانێک بۆ گەڕان بنووسە</translation>
    </message>
    <message>
        <source>Date</source>
        <translation type="unfinished">رێکەت</translation>
    </message>
    <message>
        <source>Type</source>
        <translation type="unfinished">جۆر</translation>
    </message>
    <message>
        <source>Label</source>
        <translation type="unfinished">پێناسەکردن</translation>
    </message>
    <message>
        <source>Address</source>
        <translation type="unfinished">ناوونیشان</translation>
    </message>
    <message>
        <source>Exporting Failed</source>
        <translation type="unfinished">هەناردەکردن سەرکەوتوو نەبوو</translation>
    </message>
    <message>
        <source>to</source>
        <translation type="unfinished">بۆ</translation>
    </message>
</context>
<context>
    <name>WalletFrame</name>
    <message>
        <source>Error</source>
        <translation type="unfinished">هەڵە</translation>
    </message>
    </context>
<context>
    <name>WalletView</name>
    <message>
        <source>&amp;Export</source>
        <translation type="unfinished">&amp;هەناردن</translation>
    </message>
    <message>
        <source>Export the data in the current tab to a file</source>
        <translation type="unfinished">ناردنی داتا لە خشتەبەندی ئێستا بۆ فایلێک</translation>
    </message>
    </context>
<context>
    <name>bitcoin-core</name>
    <message>
        <source>Please check that your computer's date and time are correct! If your clock is wrong, %s will not work properly.</source>
        <translation type="unfinished">تکایە بپشکنە کە بەروار و کاتی کۆمپیوتەرەکەت ڕاستە! ئەگەر کاژێرەکەت هەڵە بوو، %s بە دروستی کار ناکات.</translation>
    </message>
    <message>
        <source>Please contribute if you find %s useful. Visit %s for further information about the software.</source>
        <translation type="unfinished">تکایە بەشداری بکە ئەگەر %s بەسوودت دۆزیەوە. سەردانی %s بکە بۆ زانیاری زیاتر دەربارەی نەرمواڵەکە.</translation>
    </message>
    <message>
        <source>Prune configured below the minimum of %d MiB.  Please use a higher number.</source>
        <translation type="unfinished">پڕە لە خوارەوەی کەمترین %d MiB شێوەبەند کراوە.  تکایە ژمارەیەکی بەرزتر بەکاربێنە.</translation>
    </message>
    <message>
        <source>Prune: last wallet synchronisation goes beyond pruned data. You need to -reindex (download the whole blockchain again in case of pruned node)</source>
        <translation type="unfinished">پرە: دوایین هاودەمکردنی جزدان لە داتای بەپێز دەچێت. پێویستە دووبارە -ئیندێکس بکەیتەوە (هەموو بەربەستەکە دابەزێنە دووبارە لە حاڵەتی گرێی هەڵکراو)</translation>
    </message>
    <message>
        <source>This error could occur if this wallet was not shutdown cleanly and was last loaded using a build with a newer version of Berkeley DB. If so, please use the software that last loaded this wallet</source>
        <translation type="unfinished">ئەم هەڵەیە لەوانەیە ڕووبدات ئەگەر ئەم جزدانە بە خاوێنی دانەبەزێنرابێت و دواجار بارکرا بێت بە بەکارهێنانی بنیاتێک بە وەشانێکی نوێتری بێرکلی DB. ئەگەر وایە، تکایە ئەو سۆفتوێرە بەکاربهێنە کە دواجار ئەم جزدانە بارکرا بوو</translation>
    </message>
    <message>
        <source>You need to rebuild the database using -reindex to go back to unpruned mode.  This will redownload the entire blockchain</source>
        <translation type="unfinished">پێویستە بنکەی زانیارییەکان دروست بکەیتەوە بە بەکارهێنانی -دووبارە ئیندێکس بۆ گەڕانەوە بۆ دۆخی نەپڕاو.  ئەمە هەموو بەربەستەکە دائەبەزێنێت</translation>
    </message>
    <message>
        <source>Copyright (C) %i-%i</source>
        <translation type="unfinished">مافی چاپ (C) %i-%i</translation>
    </message>
    <message>
        <source>Could not find asmap file %s</source>
        <translation type="unfinished">ئاسماپ بدۆزرێتەوە %s نەتوانرا فایلی</translation>
    </message>
    <message>
        <source>Error: Keypool ran out, please call keypoolrefill first</source>
        <translation type="unfinished">هەڵە: کلیلی پوول ڕایکرد، تکایە سەرەتا پەیوەندی بکە بە پڕکردنەوەی کلیل</translation>
    </message>
    </context>
</TS><|MERGE_RESOLUTION|>--- conflicted
+++ resolved
@@ -188,69 +188,6 @@
         <translation type="unfinished">به راستی اون هشیارن کا دخازن بو کیف خو یه پاره رمزه دانین</translation>
     </message>
     <message>
-<<<<<<< HEAD
-        <source>Show passphrase</source>
-        <translation type="unfinished">نیشان دانا ناوه چونه</translation>
-    </message>
-    <message>
-        <source>Encrypt wallet</source>
-        <translation type="unfinished">کیف خو یه پاره رمزه دانینه بر</translation>
-    </message>
-    <message>
-        <source>This operation needs your wallet passphrase to unlock the wallet.</source>
-        <translation type="unfinished">او شوله بو ور کرنا کیف پاره گرکه رمزا کیفه وؤ یه پاره بزانی</translation>
-    </message>
-    <message>
-        <source>Unlock wallet</source>
-        <translation type="unfinished">Kilîda cizdên veke</translation>
-    </message>
-    <message>
-        <source>Change passphrase</source>
-        <translation type="unfinished">Pêborînê biguherîne</translation>
-    </message>
-    <message>
-        <source>Confirm wallet encryption</source>
-        <translation type="unfinished">Şîfrekirina cizdên bipejirîne</translation>
-    </message>
-    <message>
-        <source>Are you sure you wish to encrypt your wallet?</source>
-        <translation type="unfinished">به راستی اون هشیارن کا دخازن بو کیف خو یه پاره رمزه دانین</translation>
-    </message>
-    <message>
-        <source>Wallet encrypted</source>
-        <translation type="unfinished">Cizdan hate şîfrekirin</translation>
-    </message>
-    <message>
-        <source>Show passphrase</source>
-        <translation type="unfinished">نیشان دانا ناوه چونه</translation>
-    </message>
-    <message>
-        <source>Encrypt wallet</source>
-        <translation type="unfinished">کیف خو یه پاره رمزه دانینه بر</translation>
-    </message>
-    <message>
-        <source>This operation needs your wallet passphrase to unlock the wallet.</source>
-        <translation type="unfinished">او شوله بو ور کرنا کیف پاره گرکه رمزا کیفه وؤ یه پاره بزانی</translation>
-    </message>
-    <message>
-        <source>Unlock wallet</source>
-        <translation type="unfinished">Kilîda cizdên veke</translation>
-    </message>
-    <message>
-        <source>Change passphrase</source>
-        <translation type="unfinished">Pêborînê biguherîne</translation>
-    </message>
-    <message>
-        <source>Confirm wallet encryption</source>
-        <translation type="unfinished">Şîfrekirina cizdên bipejirîne</translation>
-    </message>
-    <message>
-        <source>Are you sure you wish to encrypt your wallet?</source>
-        <translation type="unfinished">به راستی اون هشیارن کا دخازن بو کیف خو یه پاره رمزه دانین</translation>
-    </message>
-    <message>
-=======
->>>>>>> 44d8b13c
         <source>Wallet encrypted</source>
         <translation type="unfinished">Cizdan hate şîfrekirin</translation>
     </message>
