<TS version="2.1" language="ku_IQ">
<context>
    <name>AddressBookPage</name>
    <message>
        <source>Right-click to edit address or label</source>
        <translation type="unfinished">کرتەی-ڕاست بکە بۆ دەسکاری کردنی ناونیشان یان پێناسە</translation>
    </message>
    <message>
        <source>Create a new address</source>
        <translation type="unfinished">ناوونیشانێکی نوێ دروست بکە</translation>
    </message>
    <message>
        <source>&amp;New</source>
        <translation type="unfinished">&amp;نوێ</translation>
    </message>
    <message>
        <source>Copy the currently selected address to the system clipboard</source>
<<<<<<< HEAD
        <translation>کۆپیکردنی ناونیشانی هەڵبژێردراوی ئێستا بۆ کلیپ بۆردی سیستەم</translation>
    </message>
    <message>
        <source>Copy the currently selected address to the system clipboard</source>
        <translation>Copy the currently selected address to the system clipboard</translation>
=======
        <translation type="unfinished">کۆپیکردنی ناونیشانی هەڵبژێردراوی ئێستا بۆ کلیپ بۆردی سیستەم</translation>
>>>>>>> dd04f2dd
    </message>
    <message>
        <source>&amp;Copy</source>
        <translation type="unfinished">&amp;ڕوونووس</translation>
<<<<<<< HEAD
    </message>
    <message>
        <source>C&amp;lose</source>
        <translation type="unfinished">C&amp;داخستن</translation>
    </message>
    <message>
        <source>Delete the currently selected address from the list</source>
        <translation>سڕینەوەی ناونیشانی هەڵبژێردراوی ئێستا لە لیستەکە</translation>
    </message>
    <message>
        <source>Enter address or label to search</source>
        <translation type="unfinished">ناونیشانێک بنووسە یان پێناسەیەک داخڵ بکە بۆ گەڕان</translation>
    </message>
    <message>
        <source>Export the data in the current tab to a file</source>
        <translation>ناردنی داتا لە خشتەبەندی ئێستا بۆ فایلێک</translation>
    </message>
    <message>
        <source>Delete the currently selected address from the list</source>
        <translation>سڕینەوەی ناونیشانی هەڵبژێردراوی ئێستا لە لیستەکە</translation>
    </message>
    <message>
        <source>Enter address or label to search</source>
        <translation>ناونیشانێک بنووسە یان پێناسەیەک داخڵ بکە بۆ گەڕان</translation>
    </message>
    <message>
        <source>Export the data in the current tab to a file</source>
        <translation>ناردنی داتا لە خشتەبەندی ئێستا بۆ فایلێک</translation>
=======
    </message>
    <message>
        <source>Delete the currently selected address from the list</source>
        <translation type="unfinished">سڕینەوەی ناونیشانی هەڵبژێردراوی ئێستا لە لیستەکە</translation>
    </message>
    <message>
        <source>Enter address or label to search</source>
        <translation type="unfinished">ناونیشانێک بنووسە یان پێناسەیەک داخڵ بکە بۆ گەڕان</translation>
    </message>
    <message>
        <source>Export the data in the current tab to a file</source>
        <translation type="unfinished">ناردنی داتا لە خشتەبەندی ئێستا بۆ فایلێک</translation>
>>>>>>> dd04f2dd
    </message>
    <message>
        <source>&amp;Export</source>
        <translation type="unfinished">&amp;هەناردن</translation>
    </message>
    <message>
        <source>&amp;Delete</source>
        <translation type="unfinished">&amp;سڕینەوە</translation>
    </message>
    <message>
        <source>Choose the address to send coins to</source>
        <translation type="unfinished">ناونیشانەکە هەڵبژێرە بۆ ناردنی دراوەکان بۆ</translation>
    </message>
    <message>
        <source>Choose the address to receive coins with</source>
        <translation type="unfinished">ناونیشانەکە هەڵبژێرە بۆ وەرگرتنی دراوەکان لەگەڵ</translation>
    </message>
    <message>
        <source>C&amp;hoose</source>
        <translation type="unfinished">&amp;هەڵبژێرە</translation>
    </message>
    <message>
        <source>Sending addresses</source>
        <translation type="unfinished">ناردنی ناونیشانەکان</translation>
    </message>
    <message>
        <source>Receiving addresses</source>
        <translation type="unfinished">وەرگرتنی ناونیشانەکان</translation>
    </message>
    <message>
        <source>These are your Bitcoin addresses for sending payments. Always check the amount and the receiving address before sending coins.</source>
        <translation type="unfinished">ئەمانە ناونیشانی بیتکۆبیتەکانی تۆنە بۆ ناردنی پارەدانەکان. هەمیشە بڕی و ناونیشانی وەرگرەکان بپشکنە پێش ناردنی دراوەکان.</translation>
    </message>
    <message>
        <source>These are your Bitcoin addresses for receiving payments. Use the 'Create new receiving address' button in the receive tab to create new addresses.
Signing is only possible with addresses of the type 'legacy'.</source>
        <translation type="unfinished">ئەمانە ناونیشانی بیتکۆبیتەکانی تۆنە بۆ وەرگرتنی پارەدانەکان. دوگمەی 'دروستکردنیناونیشانی وەرگرتنی نوێ' لە تابی وەرگرتندا بۆ دروستکردنی ناونیشانی نوێ بەکاربێنە.
واژووکردن تەنها دەکرێت لەگەڵ ناونیشانەکانی جۆری 'میرات'.</translation>
    </message>
    <message>
        <source>Choose the address to send coins to</source>
        <translation type="unfinished">ناونیشانەکە هەڵبژێرە بۆ ناردنی دراوەکان بۆ</translation>
    </message>
    <message>
        <source>Choose the address to receive coins with</source>
        <translation type="unfinished">ناونیشانەکە هەڵبژێرە بۆ وەرگرتنی دراوەکان لەگەڵ</translation>
    </message>
    <message>
        <source>C&amp;hoose</source>
        <translation type="unfinished">&amp;هەڵبژێرە</translation>
    </message>
    <message>
        <source>Sending addresses</source>
        <translation type="unfinished">ناردنی ناونیشانەکان</translation>
    </message>
    <message>
        <source>Receiving addresses</source>
        <translation type="unfinished">وەرگرتنی ناونیشانەکان</translation>
    </message>
    <message>
        <source>These are your Bitcoin addresses for sending payments. Always check the amount and the receiving address before sending coins.</source>
        <translation type="unfinished">ئەمانە ناونیشانی بیتکۆبیتەکانی تۆنە بۆ ناردنی پارەدانەکان. هەمیشە بڕی و ناونیشانی وەرگرەکان بپشکنە پێش ناردنی دراوەکان.</translation>
    </message>
    <message>
        <source>These are your Bitcoin addresses for receiving payments. Use the 'Create new receiving address' button in the receive tab to create new addresses.
Signing is only possible with addresses of the type 'legacy'.</source>
        <translation type="unfinished">ئەمانە ناونیشانی بیتکۆبیتەکانی تۆنە بۆ وەرگرتنی پارەدانەکان. دوگمەی 'دروستکردنیناونیشانی وەرگرتنی نوێ' لە تابی وەرگرتندا بۆ دروستکردنی ناونیشانی نوێ بەکاربێنە.
واژووکردن تەنها دەکرێت لەگەڵ ناونیشانەکانی جۆری 'میرات'.</translation>
    </message>
    <message>
        <source>&amp;Copy Address</source>
        <translation type="unfinished">&amp;ڕوونووسکردن ناوونیشان</translation>
    </message>
    <message>
        <source>Copy &amp;Label</source>
        <translation type="unfinished">کۆپی &amp;ناونیشان</translation>
<<<<<<< HEAD
    </message>
    <message>
        <source>Copy &amp;Label</source>
        <translation>Copy &amp;Label</translation>
=======
>>>>>>> dd04f2dd
    </message>
    <message>
        <source>&amp;Edit</source>
        <translation type="unfinished">&amp;دەسکاریکردن</translation>
    </message>
    <message>
        <source>Export Address List</source>
        <translation type="unfinished">لیستی ناونیشان هاوردە بکە</translation>
    </message>
    <message>
        <source>There was an error trying to save the address list to %1. Please try again.</source>
        <extracomment>An error message. %1 is a stand-in argument for the name of the file we attempted to save to.</extracomment>
        <translation type="unfinished">هەڵەیەک ڕوویدا لە هەوڵی خەزنکردنی لیستی ناونیشانەکە بۆ %1. تکایە دووبارە هەوڵ دەوە.</translation>
    </message>
    <message>
        <source>Exporting Failed</source>
        <translation type="unfinished">هەناردەکردن سەرکەوتوو نەبوو</translation>
    </message>
</context>
<context>
    <name>AddressTableModel</name>
    <message>
        <source>Label</source>
        <translation type="unfinished">پێناسەکردن</translation>
    </message>
    <message>
        <source>Address</source>
        <translation type="unfinished">ناوونیشان</translation>
    </message>
    <message>
        <source>(no label)</source>
<<<<<<< HEAD
        <translation type="unfinished">(بێ ناونیشان)

</translation>
=======
        <translation type="unfinished">(ناونیشان نییە)</translation>
>>>>>>> dd04f2dd
    </message>
</context>
<context>
    <name>AskPassphraseDialog</name>
    <message>
        <source>Passphrase Dialog</source>
<<<<<<< HEAD
        <translation>دیالۆگی دەستەواژەی تێپەڕبوون</translation>
    </message>
    <message>
        <source>Enter passphrase</source>
        <translation>دەستەواژەی تێپەڕبوون بنووسە</translation>
    </message>
    <message>
        <source>New passphrase</source>
        <translation>دەستەواژەی تێپەڕی نوێ</translation>
    </message>
    <message>
        <source>Repeat new passphrase</source>
        <translation>دووبارەکردنەوەی دەستەواژەی تێپەڕی نوێ</translation>
=======
        <translation type="unfinished">دیالۆگی دەستەواژەی تێپەڕبوون</translation>
    </message>
    <message>
        <source>Enter passphrase</source>
        <translation type="unfinished">دەستەواژەی تێپەڕبوون بنووسە</translation>
    </message>
    <message>
        <source>New passphrase</source>
        <translation type="unfinished">دەستەواژەی تێپەڕی نوێ</translation>
    </message>
    <message>
        <source>Repeat new passphrase</source>
        <translation type="unfinished">دووبارەکردنەوەی دەستەواژەی تێپەڕی نوێ</translation>
    </message>
    <message>
        <source>Show passphrase</source>
        <translation type="unfinished">نیشان دانا ناوه چونه</translation>
>>>>>>> dd04f2dd
    </message>
    <message>
        <source>Encrypt wallet</source>
        <translation type="unfinished">کیف خو یه پاره رمزه دانینه بر</translation>
    </message>
    <message>
        <source>This operation needs your wallet passphrase to unlock the wallet.</source>
        <translation type="unfinished">او شوله بو ور کرنا کیف پاره گرکه رمزا کیفه وؤ یه پاره بزانی</translation>
    </message>
    <message>
        <source>Are you sure you wish to encrypt your wallet?</source>
        <translation type="unfinished">به راستی اون هشیارن کا دخازن بو کیف خو یه پاره رمزه دانین</translation>
    </message>
    <message>
        <source>Enter the new passphrase for the wallet.&lt;br/&gt;Please use a passphrase of &lt;b&gt;ten or more random characters&lt;/b&gt;, or &lt;b&gt;eight or more words&lt;/b&gt;.</source>
<<<<<<< HEAD
        <translation type="unfinished">دەستەواژەی تێپەڕەوی نوێ تێبنووسە بۆ جزدان.1 تکایە دەستەواژەی تێپەڕێک بەکاربێنە لە 2ten یان زیاتر لە هێما هەڕەمەکیەکان2، یان 38 یان زیاتر ووشەکان3.</translation>
=======
        <translation type="unfinished">دەستەواژەی تێپەڕەوی نوێ بنووسە بۆ جزدان. &lt;br/&gt;تکایە دەستەواژەی تێپەڕێک بەکاربێنە لە &lt;b&gt;دە یان زیاتر لە هێما هەڕەمەکییەکان&lt;/b&gt;یان &lt;b&gt;هەشت یان وشەی زیاتر&lt;/b&gt;.</translation>
>>>>>>> dd04f2dd
    </message>
    <message>
        <source>Remember that encrypting your wallet cannot fully protect your bitcoins from being stolen by malware infecting your computer.</source>
        <translation type="unfinished">بیرت بێت کە ڕەمزاندنی جزدانەکەت ناتوانێت بەتەواوی بیتکۆبیتەکانت بپارێزێت لە دزرابوون لەلایەن وورنەری تووشکردنی کۆمپیوتەرەکەت.</translation>
    </message>
    <message>
        <source>IMPORTANT: Any previous backups you have made of your wallet file should be replaced with the newly generated, encrypted wallet file. For security reasons, previous backups of the unencrypted wallet file will become useless as soon as you start using the new, encrypted wallet.</source>
        <translation type="unfinished">گرنگ: هەر پاڵپشتێکی پێشووت دروست کردووە لە فایلی جزدانەکەت دەبێت جێگۆڕکێی پێ بکرێت لەگەڵ فایلی جزدانی نهێنی تازە دروستکراو. لەبەر هۆکاری پاراستن، پاڵپشتەکانی پێشووی فایلی جزدانێکی نهێنی نەکراو بێ سوود دەبن هەر کە دەستت کرد بە بەکارهێنانی جزدانی نوێی کۆدکراو.</translation>
    </message>
    </context>
<context>
    <name>QObject</name>
    <message>
<<<<<<< HEAD
        <source>Error initializing settings: %1</source>
        <translation type="unfinished">هەڵە لە دەستپێکردنی ڕێکخستنەکان: %1</translation>
    </message>
    <message>
=======
>>>>>>> dd04f2dd
        <source>Amount</source>
        <translation type="unfinished">سەرجەم</translation>
    </message>
    <message numerus="yes">
        <source>%n second(s)</source>
<<<<<<< HEAD
        <translation>
=======
        <translation type="unfinished">
>>>>>>> dd04f2dd
            <numerusform />
            <numerusform />
        </translation>
    </message>
    <message numerus="yes">
        <source>%n minute(s)</source>
<<<<<<< HEAD
        <translation>
=======
        <translation type="unfinished">
>>>>>>> dd04f2dd
            <numerusform />
            <numerusform />
        </translation>
    </message>
    <message numerus="yes">
        <source>%n hour(s)</source>
        <translation type="unfinished">
            <numerusform />
            <numerusform />
        </translation>
    </message>
    <message numerus="yes">
        <source>%n day(s)</source>
        <translation type="unfinished">
            <numerusform />
            <numerusform />
        </translation>
    </message>
    <message numerus="yes">
        <source>%n week(s)</source>
        <translation type="unfinished">
            <numerusform />
            <numerusform />
        </translation>
    </message>
    <message numerus="yes">
        <source>%n year(s)</source>
        <translation type="unfinished">
            <numerusform />
            <numerusform />
        </translation>
    </message>
<<<<<<< HEAD
=======
    </context>
<context>
    <name>bitcoin-core</name>
    <message>
        <source>Please check that your computer's date and time are correct! If your clock is wrong, %s will not work properly.</source>
        <translation type="unfinished">تکایە بپشکنە کە بەروار و کاتی کۆمپیوتەرەکەت ڕاستە! ئەگەر کاژێرەکەت هەڵە بوو، %s بە دروستی کار ناکات.</translation>
    </message>
    <message>
        <source>Please contribute if you find %s useful. Visit %s for further information about the software.</source>
        <translation type="unfinished">تکایە بەشداری بکە ئەگەر %s بەسوودت دۆزیەوە. سەردانی %s بکە بۆ زانیاری زیاتر دەربارەی نەرمواڵەکە.</translation>
    </message>
    <message>
        <source>Prune configured below the minimum of %d MiB.  Please use a higher number.</source>
        <translation type="unfinished">پڕە لە خوارەوەی کەمترین %d MiB شێوەبەند کراوە.  تکایە ژمارەیەکی بەرزتر بەکاربێنە.</translation>
    </message>
    <message>
        <source>Prune: last wallet synchronisation goes beyond pruned data. You need to -reindex (download the whole blockchain again in case of pruned node)</source>
        <translation type="unfinished">پرە: دوایین هاودەمکردنی جزدان لە داتای بەپێز دەچێت. پێویستە دووبارە -ئیندێکس بکەیتەوە (هەموو بەربەستەکە دابەزێنە دووبارە لە حاڵەتی گرێی هەڵکراو)</translation>
    </message>
    <message>
        <source>This error could occur if this wallet was not shutdown cleanly and was last loaded using a build with a newer version of Berkeley DB. If so, please use the software that last loaded this wallet</source>
        <translation type="unfinished">ئەم هەڵەیە لەوانەیە ڕووبدات ئەگەر ئەم جزدانە بە خاوێنی دانەبەزێنرابێت و دواجار بارکرا بێت بە بەکارهێنانی بنیاتێک بە وەشانێکی نوێتری بێرکلی DB. ئەگەر وایە، تکایە ئەو سۆفتوێرە بەکاربهێنە کە دواجار ئەم جزدانە بارکرا بوو</translation>
    </message>
    <message>
        <source>You need to rebuild the database using -reindex to go back to unpruned mode.  This will redownload the entire blockchain</source>
        <translation type="unfinished">پێویستە بنکەی زانیارییەکان دروست بکەیتەوە بە بەکارهێنانی -دووبارە ئیندێکس بۆ گەڕانەوە بۆ دۆخی نەپڕاو.  ئەمە هەموو بەربەستەکە دائەبەزێنێت</translation>
    </message>
    <message>
        <source>Copyright (C) %i-%i</source>
        <translation type="unfinished">مافی چاپ (C) %i-%i</translation>
    </message>
    <message>
        <source>Could not find asmap file %s</source>
        <translation type="unfinished">ئاسماپ بدۆزرێتەوە %s نەتوانرا فایلی</translation>
    </message>
    <message>
        <source>Error: Keypool ran out, please call keypoolrefill first</source>
        <translation type="unfinished">هەڵە: کلیلی پوول ڕایکرد، تکایە سەرەتا پەیوەندی بکە بە پڕکردنەوەی کلیل</translation>
    </message>
>>>>>>> dd04f2dd
    </context>
<context>
    <name>BitcoinGUI</name>
    <message>
<<<<<<< HEAD
        <source>Click to disable network activity.</source>
        <translation>کرتە بکە بۆ ناچالاککردنی چالاکی تۆڕ.</translation>
    </message>
    <message>
        <source>Click to enable network activity again.</source>
        <translation>کرتە بکە بۆ چالاککردنی چالاکی تۆڕی دووبارە.</translation>
=======
        <source>&amp;About %1</source>
        <translation type="unfinished">&amp;دەربارەی %1</translation>
>>>>>>> dd04f2dd
    </message>
    <message>
        <source>&amp;Send</source>
        <translation type="unfinished">&amp;ناردن</translation>
    </message>
    <message>
        <source>&amp;File</source>
        <translation type="unfinished">&amp;فایل</translation>
    </message>
    <message>
        <source>&amp;Settings</source>
        <translation type="unfinished">&amp;ڕێکخستنەکان</translation>
    </message>
    <message>
        <source>&amp;Help</source>
        <translation type="unfinished">&amp;یارمەتی</translation>
    </message>
    <message numerus="yes">
        <source>Processed %n block(s) of transaction history.</source>
        <translation type="unfinished">
            <numerusform />
            <numerusform />
        </translation>
    </message>
    <message numerus="yes">
        <source>Processed %n block(s) of transaction history.</source>
        <translation>
            <numerusform />
            <numerusform />
        </translation>
    </message>
    <message>
        <source>Error</source>
        <translation type="unfinished">هەڵە</translation>
    </message>
    <message>
        <source>Warning</source>
        <translation type="unfinished">ئاگاداری</translation>
    </message>
    <message>
        <source>Information</source>
        <translation type="unfinished">زانیاری</translation>
    </message>
    <message numerus="yes">
        <source>%n active connection(s) to Bitcoin network.</source>
        <extracomment>A substring of the tooltip.</extracomment>
        <translation type="unfinished">
            <numerusform />
            <numerusform />
        </translation>
    </message>
    <message numerus="yes">
        <source>%n active connection(s) to Bitcoin network.</source>
        <extracomment>A substring of the tooltip.</extracomment>
        <translation type="unfinished">
            <numerusform />
            <numerusform />
        </translation>
    </message>
    </context>
<context>
    <name>UnitDisplayStatusBarControl</name>
    <message>
        <source>Unit to show amounts in. Click to select another unit.</source>
<<<<<<< HEAD
        <translation type="unfinished">یەکە بۆ نیشاندانی بڕی کرتە بکە بۆ دیاریکردنی یەکەیەکی تر.</translation>
=======
        <translation type="unfinished">یەکە بۆ نیشاندانی بڕی لەناو. کرتە بکە بۆ دیاریکردنی یەکەیەکی تر.</translation>
>>>>>>> dd04f2dd
    </message>
</context>
<context>
    <name>CoinControlDialog</name>
    <message>
        <source>Amount:</source>
        <translation type="unfinished">کۆ:</translation>
    </message>
    <message>
        <source>Fee:</source>
        <translation type="unfinished">تێچوون:</translation>
    </message>
    <message>
        <source>Amount</source>
        <translation type="unfinished">سەرجەم</translation>
    </message>
    <message>
        <source>Date</source>
        <translation type="unfinished">رێکەت</translation>
<<<<<<< HEAD
    </message>
    <message>
        <source>Copy label</source>
        <translation>Copy label</translation>
    </message>
    <message>
        <source>Copy amount</source>
        <translation>کۆپیکردنی بڕ</translation>
    </message>
    <message>
        <source>Copy transaction ID</source>
        <translation>Copy transaction ID</translation>
    </message>
    <message>
        <source>Copy quantity</source>
        <translation>Copy quantity</translation>
    </message>
    <message>
        <source>Copy fee</source>
        <translation>Copy fee</translation>
    </message>
    <message>
        <source>Copy after fee</source>
        <translation>Copy after fee</translation>
    </message>
    <message>
        <source>Copy bytes</source>
        <translation>Copy bytes</translation>
    </message>
    <message>
        <source>Copy dust</source>
        <translation>Copy dust</translation>
    </message>
    <message>
        <source>Copy change</source>
        <translation>Copy change</translation>
=======
>>>>>>> dd04f2dd
    </message>
    <message>
        <source>yes</source>
        <translation type="unfinished">بەڵێ</translation>
    </message>
    <message>
        <source>no</source>
        <translation type="unfinished">نەخێر</translation>
    </message>
    <message>
        <source>(no label)</source>
        <translation type="unfinished">(بێ ناونیشان)

</translation>
    </message>
    </context>
<context>
    <name>EditAddressDialog</name>
    <message>
        <source>Address "%1" already exists as a receiving address with label "%2" and so cannot be added as a sending address.</source>
        <translation type="unfinished">ناونیشان "%1" پێشتر هەبوو وەک ناونیشانی وەرگرتن لەگەڵ ناونیشانی "%2" و بۆیە ناتوانرێت زیاد بکرێت وەک ناونیشانی ناردن.</translation>
    </message>
    </context>
<context>
    <name>FreespaceChecker</name>
    <message>
        <source>name</source>
        <translation type="unfinished">ناو</translation>
    </message>
    <message>
        <source>Directory already exists. Add %1 if you intend to create a new directory here.</source>
<<<<<<< HEAD
        <translation>دایەرێکتۆری پێش ئێستا هەیە. %1 زیاد بکە ئەگەر بەتەما بیت لێرە ڕێنیشاندەرێکی نوێ دروست بکەیت.</translation>
    </message>
    <message>
        <source>Cannot create data directory here.</source>
        <translation>ناتوانیت لێرە داتا دروست بکەیت.</translation>
=======
        <translation type="unfinished">دایەرێکتۆری پێش ئێستا هەیە. %1 زیاد بکە ئەگەر بەتەما بیت لێرە ڕێنیشاندەرێکی نوێ دروست بکەیت.</translation>
    </message>
    <message>
        <source>Cannot create data directory here.</source>
        <translation type="unfinished">ناتوانیت لێرە داتا دروست بکەیت.</translation>
>>>>>>> dd04f2dd
    </message>
</context>
<context>
    <name>Intro</name>
    <message numerus="yes">
        <source>(sufficient to restore backups %n day(s) old)</source>
        <extracomment>Explanatory text on the capability of the current prune target.</extracomment>
        <translation type="unfinished">
            <numerusform />
            <numerusform />
        </translation>
    </message>
    <message>
        <source>%1 will download and store a copy of the Bitcoin block chain.</source>
        <translation type="unfinished">%1 کۆپیەکی زنجیرەی بلۆکی بیتکۆپ دائەبەزێنێت و خەزنی دەکات.</translation>
<<<<<<< HEAD
    </message>
    <message>
        <source>When you click OK, %1 will begin to download and process the full %4 block chain (%2GB) starting with the earliest transactions in %3 when %4 initially launched.</source>
        <translation>کاتێک کرتە لە پەسەندە دەکەیت، %1 دەست دەکات بە داگرتن و پرۆسەی زنجیرەبلۆکی %4 (%2GB) بە سەرەتاییترین مامەڵەکان لە %3 دەست پێدەکات کاتێک %4 لە سەرەتادا دەستی پێکرد.</translation>
    </message>
    <message>
        <source>Reverting this setting requires re-downloading the entire blockchain. It is faster to download the full chain first and prune it later. Disables some advanced features.</source>
        <translation>دووبارە کردنەوەی ئەم ڕێکخستنە پێویستی بە دووبارە داگرتنی تەواوی بەربەستەکە هەیە. خێراترە بۆ داگرتنی زنجیرەی تەواو سەرەتا و داگرتنی دواتر. هەندێک تایبەتمەندی پێشکەوتوو لە کار دەهێنێت.</translation>
    </message>
    <message>
        <source>This initial synchronisation is very demanding, and may expose hardware problems with your computer that had previously gone unnoticed. Each time you run %1, it will continue downloading where it left off.</source>
        <translation>ئەم هاوکاتکردنە سەرەتاییە زۆر داوای دەکات، و لەوانەیە کێشەکانی رەقەواڵە لەگەڵ کۆمپیوتەرەکەت دابخات کە پێشتر تێبینی نەکراو بوو. هەر جارێک کە %1 رادەدەیت، بەردەوام دەبێت لە داگرتن لەو شوێنەی کە بەجێی هێشت.</translation>
    </message>
    <message>
        <source>If you have chosen to limit block chain storage (pruning), the historical data must still be downloaded and processed, but will be deleted afterward to keep your disk usage low.</source>
        <translation>ئەگەر تۆ دیاریت کردووە بۆ سنووردارکردنی کۆگە زنجیرەی بلۆک (کێڵکردن)، هێشتا داتای مێژووی دەبێت دابەزێنرێت و پرۆسەی بۆ بکرێت، بەڵام دواتر دەسڕدرێتەوە بۆ ئەوەی بەکارهێنانی دیسکەکەت کەم بێت.</translation>
    </message>
    <message>
        <source>%1 will download and store a copy of the Bitcoin block chain.</source>
        <translation>%1 will download and store a copy of the Bitcoin block chain.</translation>
=======
>>>>>>> dd04f2dd
    </message>
    <message>
        <source>Error</source>
        <translation type="unfinished">هەڵە</translation>
    </message>
    <message>
        <source>Welcome</source>
        <translation type="unfinished">بەخێربێن</translation>
    </message>
    <message>
        <source>When you click OK, %1 will begin to download and process the full %4 block chain (%2GB) starting with the earliest transactions in %3 when %4 initially launched.</source>
        <translation type="unfinished">کاتێک کرتە لە پەسەندە دەکەیت، %1 دەست دەکات بە داگرتن و پرۆسەی زنجیرەبلۆکی %4 (%2GB) بە سەرەتاییترین مامەڵەکان لە %3 دەست پێدەکات کاتێک %4 لە سەرەتادا دەستی پێکرد.</translation>
    </message>
    <message>
        <source>Reverting this setting requires re-downloading the entire blockchain. It is faster to download the full chain first and prune it later. Disables some advanced features.</source>
        <translation type="unfinished">دووبارە کردنەوەی ئەم ڕێکخستنە پێویستی بە دووبارە داگرتنی تەواوی بەربەستەکە هەیە. خێراترە بۆ داگرتنی زنجیرەی تەواو سەرەتا و داگرتنی دواتر. هەندێک تایبەتمەندی پێشکەوتوو لە کار دەهێنێت.</translation>
    </message>
    <message>
        <source>This initial synchronisation is very demanding, and may expose hardware problems with your computer that had previously gone unnoticed. Each time you run %1, it will continue downloading where it left off.</source>
        <translation type="unfinished">ئەم هاوکاتکردنە سەرەتاییە زۆر داوای دەکات، و لەوانەیە کێشەکانی رەقەواڵە لەگەڵ کۆمپیوتەرەکەت دابخات کە پێشتر تێبینی نەکراو بوو. هەر جارێک کە %1 رادەدەیت، بەردەوام دەبێت لە داگرتن لەو شوێنەی کە بەجێی هێشت.</translation>
    </message>
    <message>
        <source>If you have chosen to limit block chain storage (pruning), the historical data must still be downloaded and processed, but will be deleted afterward to keep your disk usage low.</source>
        <translation type="unfinished">ئەگەر تۆ دیاریت کردووە بۆ سنووردارکردنی کۆگە زنجیرەی بلۆک (کێڵکردن)، هێشتا داتای مێژووی دەبێت دابەزێنرێت و پرۆسەی بۆ بکرێت، بەڵام دواتر دەسڕدرێتەوە بۆ ئەوەی بەکارهێنانی دیسکەکەت کەم بێت.</translation>
    </message>
    <message>
        <source>Welcome</source>
        <translation>بەخێربێن</translation>
    </message>
    <message>
        <source>When you click OK, %1 will begin to download and process the full %4 block chain (%2GB) starting with the earliest transactions in %3 when %4 initially launched.</source>
        <translation type="unfinished">کاتێک کرتە لە پەسەندە دەکەیت، %1 دەست دەکات بە داگرتن و پرۆسەی زنجیرەبلۆکی %4 (%2GB) بە سەرەتاییترین مامەڵەکان لە %3 دەست پێدەکات کاتێک %4 لە سەرەتادا دەستی پێکرد.</translation>
    </message>
    <message>
        <source>Reverting this setting requires re-downloading the entire blockchain. It is faster to download the full chain first and prune it later. Disables some advanced features.</source>
        <translation type="unfinished">دووبارە کردنەوەی ئەم ڕێکخستنە پێویستی بە دووبارە داگرتنی تەواوی بەربەستەکە هەیە. خێراترە بۆ داگرتنی زنجیرەی تەواو سەرەتا و داگرتنی دواتر. هەندێک تایبەتمەندی پێشکەوتوو لە کار دەهێنێت.</translation>
    </message>
    <message>
        <source>This initial synchronisation is very demanding, and may expose hardware problems with your computer that had previously gone unnoticed. Each time you run %1, it will continue downloading where it left off.</source>
        <translation type="unfinished">ئەم هاوکاتکردنە سەرەتاییە زۆر داوای دەکات، و لەوانەیە کێشەکانی رەقەواڵە لەگەڵ کۆمپیوتەرەکەت دابخات کە پێشتر تێبینی نەکراو بوو. هەر جارێک کە %1 رادەدەیت، بەردەوام دەبێت لە داگرتن لەو شوێنەی کە بەجێی هێشت.</translation>
    </message>
    <message>
        <source>If you have chosen to limit block chain storage (pruning), the historical data must still be downloaded and processed, but will be deleted afterward to keep your disk usage low.</source>
        <translation type="unfinished">ئەگەر تۆ دیاریت کردووە بۆ سنووردارکردنی کۆگە زنجیرەی بلۆک (کێڵکردن)، هێشتا داتای مێژووی دەبێت دابەزێنرێت و پرۆسەی بۆ بکرێت، بەڵام دواتر دەسڕدرێتەوە بۆ ئەوەی بەکارهێنانی دیسکەکەت کەم بێت.</translation>
    </message>
    </context>
<context>
    <name>HelpMessageDialog</name>
    <message>
        <source>version</source>
        <translation type="unfinished">وەشان</translation>
    </message>
    </context>
<context>
    <name>ModalOverlay</name>
    <message>
        <source>%1 is currently syncing.  It will download headers and blocks from peers and validate them until reaching the tip of the block chain.</source>
        <translation type="unfinished">%1 لە ئێستادا هاوکات دەکرێت.  سەرپەڕ و بلۆکەکان لە هاوتەمەنەکان دابەزێنێت و کارایان دەکات تا گەیشتن بە سەرەی زنجیرەی بلۆک.</translation>
    </message>
    </context>
<context>
    <name>OptionsDialog</name>
    <message>
        <source>Options</source>
        <translation type="unfinished">هەڵبژاردنەکان</translation>
    </message>
    <message>
        <source>Reverting this setting requires re-downloading the entire blockchain.</source>
        <translation type="unfinished">دووبارە کردنەوەی ئەم ڕێکخستنە پێویستی بە دووبارە داگرتنی تەواوی بەربەستەکە هەیە.</translation>
    </message>
    <message>
        <source>User Interface &amp;language:</source>
        <translation type="unfinished">ڕووکاری بەکارهێنەر &amp;زمان:</translation>
    </message>
    <message>
        <source>The user interface language can be set here. This setting will take effect after restarting %1.</source>
        <translation type="unfinished">زمانی ڕووکاری بەکارهێنەر دەکرێت لێرە دابنرێت. ئەم ڕێکخستنە کاریگەر دەبێت پاش دەستپێکردنەوەی %1.</translation>
    </message>
    <message>
        <source>The configuration file is used to specify advanced user options which override GUI settings. Additionally, any command-line options will override this configuration file.</source>
        <extracomment>Explanatory text about the priority order of instructions considered by client. The order from high to low being: command-line, configuration file, GUI settings.</extracomment>
        <translation type="unfinished">فایلی شێوەپێدان بەکاردێت بۆ دیاریکردنی هەڵبژاردنەکانی بەکارهێنەری پێشکەوتوو کە زیادەڕەوی لە ڕێکخستنەکانی GUI دەکات. لەگەڵ ئەوەش، هەر بژاردەکانی هێڵی فەرمان زیادەڕەوی دەکات لە سەر ئەم فایلە شێوەپێدانە.</translation>
    </message>
    <message>
        <source>Third party URLs (e.g. a block explorer) that appear in the transactions tab as context menu items. %s in the URL is replaced by transaction hash. Multiple URLs are separated by vertical bar |.</source>
        <translation type="unfinished">یو ئێڕ ئێڵەکانی لایەنی سێیەم. (بۆ وێنە گەڕاڵی بلۆک) کە لە تابی مامەڵەکان وەک بڕگەکان پێرستی دەق دەردەکەوێت. %s لە URL دا جێگەی دەگۆڕدرێتەوە بە هاش.. چەندین URL جیاکراونەتەوە بە شریتی ستوونی |.</translation>
    </message>
    <message>
        <source>Reverting this setting requires re-downloading the entire blockchain.</source>
        <translation type="unfinished">دووبارە کردنەوەی ئەم ڕێکخستنە پێویستی بە دووبارە داگرتنی تەواوی بەربەستەکە هەیە.</translation>
    </message>
    <message>
        <source>User Interface &amp;language:</source>
        <translation>ڕووکاری بەکارهێنەر &amp;زمان:</translation>
    </message>
    <message>
        <source>The user interface language can be set here. This setting will take effect after restarting %1.</source>
        <translation type="unfinished">زمانی ڕووکاری بەکارهێنەر دەکرێت لێرە دابنرێت. ئەم ڕێکخستنە کاریگەر دەبێت پاش دەستپێکردنەوەی %1.</translation>
    </message>
    <message>
        <source>The configuration file is used to specify advanced user options which override GUI settings. Additionally, any command-line options will override this configuration file.</source>
        <translation type="unfinished">فایلی شێوەپێدان بەکاردێت بۆ دیاریکردنی هەڵبژاردنەکانی بەکارهێنەری پێشکەوتوو کە زیادەڕەوی لە ڕێکخستنەکانی GUI دەکات. لەگەڵ ئەوەش، هەر بژاردەکانی هێڵی فەرمان زیادەڕەوی دەکات لە سەر ئەم فایلە شێوەپێدانە.</translation>
    </message>
    <message>
        <source>Error</source>
        <translation type="unfinished">هەڵە</translation>
    </message>
    </context>
<context>
    <name>OverviewPage</name>
    <message>
        <source>Total:</source>
        <translation type="unfinished">گشتی</translation>
    </message>
    <message>
        <source>Privacy mode activated for the Overview tab. To unmask the values, uncheck Settings-&gt;Mask values.</source>
        <translation type="unfinished">دۆخی تایبەتمەندی چالاک کرا بۆ تابی گشتی. بۆ کردنەوەی بەهاکان، بەهاکان ڕێکخستنەکان&gt;ماسک.</translation>
    </message>
</context>
<context>
    <name>PSBTOperationsDialog</name>
    <message>
        <source>or</source>
        <translation type="unfinished">یان</translation>
    </message>
    </context>
<context>
    <name>PaymentServer</name>
    <message>
        <source>Cannot start bitcoin: click-to-pay handler</source>
        <translation type="unfinished">ناتوانێت دەست بکات بە bitcoin: کرتە بکە بۆ-پارەدانی کار</translation>
    </message>
    </context>
<context>
    <name>PeerTableModel</name>
    <message>
        <source>Sent</source>
        <extracomment>Title of Peers Table column which indicates the total amount of network information we have sent to the peer.</extracomment>
        <translation type="unfinished">نێدرا</translation>
    </message>
    <message>
        <source>Address</source>
        <extracomment>Title of Peers Table column which contains the IP/Onion/I2P address of the connected peer.</extracomment>
        <translation type="unfinished">ناوونیشان</translation>
<<<<<<< HEAD
=======
    </message>
    <message>
        <source>Type</source>
        <extracomment>Title of Peers Table column which describes the type of peer connection. The "type" describes why the connection exists.</extracomment>
        <translation type="unfinished">جۆر</translation>
    </message>
    <message>
        <source>Network</source>
        <extracomment>Title of Peers Table column which states the network the peer connected through.</extracomment>
        <translation type="unfinished">تۆڕ</translation>
>>>>>>> dd04f2dd
    </message>
    <message>
        <source>Type</source>
        <extracomment>Title of Peers Table column which describes the type of peer connection. The "type" describes why the connection exists.</extracomment>
        <translation type="unfinished">جۆر</translation>
    </message>
    <message>
        <source>Network</source>
        <extracomment>Title of Peers Table column which states the network the peer connected through.</extracomment>
        <translation type="unfinished">تۆڕ</translation>
    </message>
</context>
<context>
    <name>QRImageWidget</name>
    <message>
        <source>Resulting URI too long, try to reduce the text for label / message.</source>
        <translation type="unfinished">ئەنجامی URL زۆر درێژە، هەوڵ بدە دەقەکە کەم بکەیتەوە بۆ پێناسە / نامە.</translation>
    </message>
    </context>
<context>
    <name>RPCConsole</name>
    <message>
        <source>&amp;Information</source>
        <translation type="unfinished">&amp;زانیاری</translation>
    </message>
    <message>
        <source>General</source>
        <translation type="unfinished">گشتی</translation>
    </message>
    <message>
        <source>Network</source>
        <translation type="unfinished">تۆڕ</translation>
    </message>
    <message>
        <source>Name</source>
        <translation type="unfinished">ناو</translation>
    </message>
    <message>
        <source>Sent</source>
        <translation type="unfinished">نێدرا</translation>
    </message>
    <message>
        <source>Version</source>
        <translation type="unfinished">وەشان</translation>
    </message>
    <message>
        <source>Services</source>
        <translation type="unfinished">خزمەتگوزاریەکان</translation>
    </message>
    <message>
        <source>&amp;Open</source>
        <translation type="unfinished">&amp;کردنەوە</translation>
    </message>
    <message>
        <source>Totals</source>
        <translation type="unfinished">گشتییەکان</translation>
    </message>
    <message>
        <source>In:</source>
        <translation type="unfinished">لە ناو</translation>
    </message>
    <message>
        <source>Out:</source>
        <translation type="unfinished">لەدەرەوە</translation>
    </message>
    <message>
        <source>1 &amp;hour</source>
        <translation type="unfinished">1&amp;سات</translation>
    </message>
    <message>
        <source>1 &amp;week</source>
        <translation type="unfinished">1&amp;هەفتە</translation>
    </message>
    <message>
        <source>1 &amp;year</source>
        <translation type="unfinished">1&amp;ساڵ</translation>
    </message>
    <message>
        <source>Yes</source>
        <translation type="unfinished">بەڵێ</translation>
    </message>
    <message>
        <source>No</source>
        <translation type="unfinished">نەخێر</translation>
    </message>
    <message>
        <source>To</source>
        <translation type="unfinished">بۆ</translation>
    </message>
    <message>
        <source>From</source>
        <translation type="unfinished">لە</translation>
    </message>
    </context>
<context>
    <name>ReceiveCoinsDialog</name>
    <message>
        <source>&amp;Amount:</source>
        <translation type="unfinished">&amp;سەرجەم:</translation>
    </message>
    <message>
        <source>&amp;Message:</source>
        <translation type="unfinished">&amp;پەیام:</translation>
    </message>
    <message>
        <source>Clear</source>
        <translation type="unfinished">پاککردنەوە</translation>
    </message>
    <message>
        <source>Show the selected request (does the same as double clicking an entry)</source>
        <translation type="unfinished">پیشاندانی داواکارییە دیاریکراوەکان (هەمان کرتەی دووانی کرتەکردن دەکات لە تۆمارێک)</translation>
<<<<<<< HEAD
    </message>
    <message>
        <source>Show the selected request (does the same as double clicking an entry)</source>
        <translation>پیشاندانی داواکارییە دیاریکراوەکان (هەمان کرتەی دووانی کرتەکردن دەکات لە تۆمارێک)</translation>
=======
>>>>>>> dd04f2dd
    </message>
    <message>
        <source>Show</source>
        <translation type="unfinished">پیشاندان</translation>
    </message>
    <message>
        <source>Remove</source>
        <translation type="unfinished">سڕینەوە</translation>
    </message>
    <message>
        <source>Copy URI</source>
        <translation>Copy URI</translation>
    </message>
    <message>
        <source>Copy label</source>
        <translation>Copy label</translation>
    </message>
    <message>
        <source>Copy message</source>
        <translation>Copy message</translation>
    </message>
    <message>
        <source>Copy amount</source>
        <translation>Copy amount</translation>
    </message>
</context>
<context>
    <name>ReceiveRequestDialog</name>
    <message>
        <source>Amount:</source>
        <translation type="unfinished">کۆ:</translation>
    </message>
    <message>
        <source>Message:</source>
        <translation type="unfinished">پەیام:</translation>
    </message>
    </context>
<context>
    <name>RecentRequestsTableModel</name>
    <message>
        <source>Date</source>
        <translation type="unfinished">رێکەت</translation>
    </message>
    <message>
        <source>Label</source>
        <translation type="unfinished">پێناسەکردن</translation>
<<<<<<< HEAD
    </message>
    <message>
        <source>Label</source>
        <translation>پێناسەکردن</translation>
=======
>>>>>>> dd04f2dd
    </message>
    <message>
        <source>Message</source>
        <translation type="unfinished">پەیام</translation>
    </message>
    <message>
        <source>(no label)</source>
        <translation type="unfinished">(بێ ناونیشان)

</translation>
<<<<<<< HEAD
    </message>
    <message>
        <source>(no label)</source>
        <translation>(بێ ناونیشان)

</translation>
=======
>>>>>>> dd04f2dd
    </message>
    </context>
<context>
    <name>SendCoinsDialog</name>
    <message>
        <source>Amount:</source>
        <translation type="unfinished">کۆ:</translation>
    </message>
    <message>
        <source>Fee:</source>
        <translation type="unfinished">تێچوون:</translation>
    </message>
    <message>
        <source>Hide transaction fee settings</source>
        <translation type="unfinished">شاردنەوەی ڕێکخستنەکانی باجی مامەڵە</translation>
    </message>
    <message>
        <source>When there is less transaction volume than space in the blocks, miners as well as relaying nodes may enforce a minimum fee. Paying only this minimum fee is just fine, but be aware that this can result in a never confirming transaction once there is more demand for bitcoin transactions than the network can process.</source>
        <translation type="unfinished">کاتێک قەبارەی مامەڵە کەمتر بێت لە بۆشایی بلۆکەکان، لەوانەیە کانەکان و گرێکانی گواستنەوە کەمترین کرێ جێبەجێ بکەن. پێدانی تەنیا ئەم کەمترین کرێیە تەنیا باشە، بەڵام ئاگاداربە کە ئەمە دەتوانێت ببێتە هۆی ئەوەی کە هەرگیز مامەڵەیەکی پشتڕاستکردنەوە ئەنجام بدرێت جارێک داواکاری زیاتر هەیە بۆ مامەڵەکانی بیت کۆبیتکۆ لەوەی کە تۆڕەکە دەتوانێت ئەنجامی بدات.</translation>
<<<<<<< HEAD
    </message>
    <message>
        <source>Hide transaction fee settings</source>
        <translation>شاردنەوەی ڕێکخستنەکانی باجی مامەڵە</translation>
    </message>
    <message>
        <source>When there is less transaction volume than space in the blocks, miners as well as relaying nodes may enforce a minimum fee. Paying only this minimum fee is just fine, but be aware that this can result in a never confirming transaction once there is more demand for bitcoin transactions than the network can process.</source>
        <translation>کاتێک قەبارەی مامەڵە کەمتر بێت لە بۆشایی بلۆکەکان، لەوانەیە کانەکان و گرێکانی گواستنەوە کەمترین کرێ جێبەجێ بکەن. پێدانی تەنیا ئەم کەمترین کرێیە تەنیا باشە، بەڵام ئاگاداربە کە ئەمە دەتوانێت ببێتە هۆی ئەوەی کە هەرگیز مامەڵەیەکی پشتڕاستکردنەوە ئەنجام بدرێت جارێک داواکاری زیاتر هەیە بۆ مامەڵەکانی بیت کۆبیتکۆ لەوەی کە تۆڕەکە دەتوانێت ئەنجامی بدات.</translation>
    </message>
    <message>
        <source>Copy quantity</source>
        <translation>Copy quantity</translation>
    </message>
    <message>
        <source>Copy amount</source>
        <translation>Copy amount</translation>
    </message>
    <message>
        <source>Copy fee</source>
        <translation>Copy fee</translation>
    </message>
    <message>
        <source>Copy after fee</source>
        <translation>Copy after fee</translation>
    </message>
    <message>
        <source>Copy bytes</source>
        <translation>Copy bytes</translation>
    </message>
    <message>
        <source>Copy dust</source>
        <translation>Copy dust</translation>
    </message>
    <message>
        <source>Copy change</source>
        <translation>Copy change</translation>
=======
>>>>>>> dd04f2dd
    </message>
    <message>
        <source>or</source>
        <translation type="unfinished">یان</translation>
    </message>
    <message>
        <source>Please, review your transaction proposal. This will produce a Partially Signed Bitcoin Transaction (PSBT) which you can save or copy and then sign with e.g. an offline %1 wallet, or a PSBT-compatible hardware wallet.</source>
<<<<<<< HEAD
=======
        <extracomment>Text to inform a user attempting to create a transaction of their current options. At this stage, a user can only create a PSBT. This string is displayed when private keys are disabled and an external signer is not available.</extracomment>
>>>>>>> dd04f2dd
        <translation type="unfinished">تکایە، پێداچوونەوە بکە بە پێشنیارەکانی مامەڵەکەت. ئەمە مامەڵەیەکی بیتکۆپەکی کەبەشیونکراو (PSBT) بەرهەمدەهێنێت کە دەتوانیت پاشەکەوتی بکەیت یان کۆپی بکەیت و پاشان واژووی بکەیت لەگەڵ بۆ ئەوەی بە دەرهێڵی %1 جزدانێک، یان جزدانێکی رەقەواڵەی گونجاو بە PSBT.</translation>
    </message>
    <message>
        <source>Please, review your transaction.</source>
<<<<<<< HEAD
=======
        <extracomment>Text to prompt a user to review the details of the transaction they are attempting to send.</extracomment>
>>>>>>> dd04f2dd
        <translation type="unfinished">تکایە، چاو بە مامەڵەکەتدا بخشێنەوە.</translation>
    </message>
    <message>
        <source>The recipient address is not valid. Please recheck.</source>
        <translation type="unfinished">ناونیشانی وەرگرتنەکە دروست نییە. تکایە دووبارە پشکنین بکەوە.</translation>
    </message>
    <message numerus="yes">
        <source>Estimated to begin confirmation within %n block(s).</source>
<<<<<<< HEAD
        <translation>
=======
        <translation type="unfinished">
>>>>>>> dd04f2dd
            <numerusform />
            <numerusform />
        </translation>
    </message>
    <message>
        <source>(no label)</source>
        <translation type="unfinished">(بێ ناونیشان)

</translation>
    </message>
</context>
<context>
    <name>SendCoinsEntry</name>
    <message>
        <source>Message:</source>
        <translation type="unfinished">پەیام:</translation>
    </message>
    </context>
<context>
    <name>SignVerifyMessageDialog</name>
    <message>
        <source>Enter the receiver's address, message (ensure you copy line breaks, spaces, tabs, etc. exactly) and signature below to verify the message. Be careful not to read more into the signature than what is in the signed message itself, to avoid being tricked by a man-in-the-middle attack. Note that this only proves the signing party receives with the address, it cannot prove sendership of any transaction!</source>
        <translation type="unfinished">ناونیشانی وەرگرەکە بنووسە، نامە (دڵنیابە لەوەی کە جیاکەرەوەکانی هێڵ، مەوداکان، تابەکان، و هتد بە تەواوی کۆپی بکە) و لە خوارەوە واژووی بکە بۆ سەلماندنی نامەکە. وریابە لەوەی کە زیاتر نەیخوێنیتەوە بۆ ناو واژووەکە لەوەی کە لە خودی پەیامە واژووەکەدایە، بۆ ئەوەی خۆت بەدوور بگریت لە فێڵکردن لە هێرشی پیاوان لە ناوەنددا. سەرنج بدە کە ئەمە تەنیا لایەنی واژووکردن بە ناونیشانەکە وەربگرە، ناتوانێت نێرەری هیچ مامەڵەیەک بسەلمێنێت!</translation>
    </message>
    <message>
        <source>Click "Sign Message" to generate signature</source>
        <translation type="unfinished">کرتە بکە لەسەر "نامەی واژوو" بۆ دروستکردنی واژوو</translation>
    </message>
    <message>
        <source>Please check the address and try again.</source>
        <translation type="unfinished">تکایە ناونیشانەکە بپشکنە و دووبارە هەوڵ دەوە.</translation>
    </message>
    <message>
        <source>Please check the signature and try again.</source>
        <translation type="unfinished">تکایە واژووەکە بپشکنە و دووبارە هەوڵ دەوە.</translation>
    </message>
    </context>
<context>
    <name>TransactionDesc</name>
    <message numerus="yes">
        <source>Open for %n more block(s)</source>
        <translation>
            <numerusform />
            <numerusform />
        </translation>
    </message>
    <message>
        <source>Status</source>
        <translation type="unfinished">بارودۆخ</translation>
    </message>
    <message>
        <source>Date</source>
        <translation type="unfinished">رێکەت</translation>
    </message>
    <message>
        <source>Source</source>
        <translation type="unfinished">سەرچاوە</translation>
    </message>
    <message>
        <source>From</source>
        <translation type="unfinished">لە</translation>
    </message>
    <message>
        <source>To</source>
        <translation type="unfinished">بۆ</translation>
    </message>
    <message numerus="yes">
        <source>matures in %n more block(s)</source>
<<<<<<< HEAD
        <translation>
=======
        <translation type="unfinished">
>>>>>>> dd04f2dd
            <numerusform />
            <numerusform />
        </translation>
    </message>
    <message>
        <source>Message</source>
        <translation type="unfinished">پەیام</translation>
    </message>
    <message>
        <source>Amount</source>
        <translation type="unfinished">سەرجەم</translation>
    </message>
    <message>
        <source>true</source>
        <translation type="unfinished">دروستە</translation>
    </message>
    <message>
        <source>false</source>
        <translation type="unfinished">نادروستە</translation>
    </message>
</context>
<context>
    <name>TransactionTableModel</name>
    <message>
        <source>Date</source>
        <translation type="unfinished">رێکەت</translation>
    </message>
    <message>
        <source>Type</source>
        <translation type="unfinished">جۆر</translation>
    </message>
    <message>
        <source>Label</source>
        <translation type="unfinished">پێناسەکردن</translation>
<<<<<<< HEAD
    </message>
    <message numerus="yes">
        <source>Open for %n more block(s)</source>
        <translation>
            <numerusform />
            <numerusform />
        </translation>
    </message>
    <message>
        <source>Label</source>
        <translation>پێناسەکردن</translation>
=======
>>>>>>> dd04f2dd
    </message>
    <message>
        <source>Sent to</source>
        <translation type="unfinished">ناردن بۆ</translation>
    </message>
    <message>
        <source>(no label)</source>
        <translation type="unfinished">(بێ ناونیشان)

</translation>
<<<<<<< HEAD
    </message>
    <message>
        <source>(no label)</source>
        <translation>(بێ ناونیشان)

</translation>
=======
>>>>>>> dd04f2dd
    </message>
    </context>
<context>
    <name>TransactionView</name>
    <message>
        <source>Sent to</source>
        <translation type="unfinished">ناردن بۆ</translation>
<<<<<<< HEAD
    </message>
    <message>
        <source>Enter address, transaction id, or label to search</source>
        <translation type="unfinished">ناونیشانێک بنووسە، ناسنامەی مامەڵە، یان ناولێنانێک بۆ گەڕان بنووسە</translation>
    </message>
    <message>
        <source>Copy label</source>
        <translation>Copy label</translation>
    </message>
    <message>
        <source>Copy amount</source>
        <translation>Copy amount</translation>
    </message>
    <message>
        <source>Copy transaction ID</source>
        <translation>Copy transaction ID</translation>
    </message>
    <message>
        <source>Copy raw transaction</source>
        <translation>Copy raw transaction</translation>
    </message>
    <message>
        <source>Copy full transaction details</source>
        <translation>Copy full transaction details</translation>
    </message>
    <message>
        <source>Comma separated file (*.csv)</source>
        <translation>فایلی جیاکراوە بە کۆما (*.csv)</translation>
=======
    </message>
    <message>
        <source>Enter address, transaction id, or label to search</source>
        <translation type="unfinished">ناونیشانێک بنووسە، ناسنامەی مامەڵە، یان ناولێنانێک بۆ گەڕان بنووسە</translation>
>>>>>>> dd04f2dd
    </message>
    <message>
        <source>Date</source>
        <translation type="unfinished">رێکەت</translation>
    </message>
    <message>
        <source>Type</source>
        <translation type="unfinished">جۆر</translation>
    </message>
    <message>
        <source>Label</source>
        <translation type="unfinished">پێناسەکردن</translation>
<<<<<<< HEAD
    </message>
    <message>
        <source>Label</source>
        <translation>پێناسەکردن</translation>
=======
>>>>>>> dd04f2dd
    </message>
    <message>
        <source>Address</source>
        <translation type="unfinished">ناوونیشان</translation>
    </message>
    <message>
        <source>Exporting Failed</source>
        <translation type="unfinished">هەناردەکردن سەرکەوتوو نەبوو</translation>
<<<<<<< HEAD
    </message>
    <message>
        <source>Exporting Failed</source>
        <translation>هەناردەکردن سەرکەوتوو نەبوو</translation>
=======
>>>>>>> dd04f2dd
    </message>
    <message>
        <source>to</source>
        <translation type="unfinished">بۆ</translation>
    </message>
</context>
<context>
<<<<<<< HEAD
=======
    <name>WalletFrame</name>
    <message>
        <source>Error</source>
        <translation type="unfinished">هەڵە</translation>
    </message>
    </context>
<context>
>>>>>>> dd04f2dd
    <name>WalletView</name>
    <message>
        <source>&amp;Export</source>
        <translation type="unfinished">&amp;هەناردن</translation>
<<<<<<< HEAD
    </message>
    <message>
        <source>Export the data in the current tab to a file</source>
        <translation type="unfinished">ناردنی داتا لە خشتەبەندی ئێستا بۆ فایلێک</translation>
    </message>
    <message>
        <source>Error</source>
        <translation type="unfinished">هەڵە</translation>
    </message>
    <message>
        <source>Export the data in the current tab to a file</source>
        <translation>ناردنی داتا لە خشتەبەندی ئێستا بۆ فایلێک</translation>
    </message>
    </context>
<context>
    <name>bitcoin-core</name>
    <message>
        <source>Cannot provide specific connections and have addrman find outgoing connections at the same.</source>
        <translation type="unfinished">ناتوانێت گرێدانێکی تایبەت دابین بکات و پەیوەندی دەرکەوی هەبێت لە هەمان کاتدا.</translation>
    </message>
    <message>
        <source>Please check that your computer's date and time are correct! If your clock is wrong, %s will not work properly.</source>
        <translation type="unfinished">تکایە بپشکنە کە بەروار و کاتی کۆمپیوتەرەکەت ڕاستە! ئەگەر کاژێرەکەت هەڵە بوو، %s بە دروستی کار ناکات.</translation>
    </message>
    <message>
        <source>Please contribute if you find %s useful. Visit %s for further information about the software.</source>
        <translation type="unfinished">تکایە بەشداری بکە ئەگەر %s بەسوودت دۆزیەوە. سەردانی %s بکە بۆ زانیاری زیاتر دەربارەی نەرمواڵەکە.</translation>
    </message>
    <message>
        <source>Prune configured below the minimum of %d MiB.  Please use a higher number.</source>
        <translation type="unfinished">پڕە لە خوارەوەی کەمترین %d MiB شێوەبەند کراوە.  تکایە ژمارەیەکی بەرزتر بەکاربێنە.</translation>
    </message>
    <message>
        <source>Prune: last wallet synchronisation goes beyond pruned data. You need to -reindex (download the whole blockchain again in case of pruned node)</source>
        <translation type="unfinished">پرە: دوایین هاودەمکردنی جزدان لە داتای بەپێز دەچێت. پێویستە دووبارە -ئیندێکس بکەیتەوە (هەموو بەربەستەکە دابەزێنە دووبارە لە حاڵەتی گرێی هەڵکراو)</translation>
    </message>
    <message>
        <source>This error could occur if this wallet was not shutdown cleanly and was last loaded using a build with a newer version of Berkeley DB. If so, please use the software that last loaded this wallet</source>
        <translation type="unfinished">ئەم هەڵەیە لەوانەیە ڕووبدات ئەگەر ئەم جزدانە بە خاوێنی دانەبەزێنرابێت و دواجار بارکرا بێت بە بەکارهێنانی بنیاتێک بە وەشانێکی نوێتری بێرکلی DB. ئەگەر وایە، تکایە ئەو سۆفتوێرە بەکاربهێنە کە دواجار ئەم جزدانە بارکرا بوو</translation>
    </message>
    <message>
        <source>You need to rebuild the database using -reindex to go back to unpruned mode.  This will redownload the entire blockchain</source>
        <translation type="unfinished">پێویستە بنکەی زانیارییەکان دروست بکەیتەوە بە بەکارهێنانی -دووبارە ئیندێکس بۆ گەڕانەوە بۆ دۆخی نەپڕاو.  ئەمە هەموو بەربەستەکە دائەبەزێنێت</translation>
    </message>
    <message>
        <source>Copyright (C) %i-%i</source>
        <translation type="unfinished">مافی چاپ (C) %i-%i</translation>
    </message>
    <message>
        <source>Could not find asmap file %s</source>
        <translation type="unfinished">ئاسماپ بدۆزرێتەوە %s نەتوانرا فایلی</translation>
    </message>
    <message>
        <source>Error: Keypool ran out, please call keypoolrefill first</source>
        <translation type="unfinished">هەڵە: کلیلی پوول ڕایکرد، تکایە سەرەتا پەیوەندی بکە بە پڕکردنەوەی کلیل</translation>
    </message>
    </context>
=======
    </message>
    <message>
        <source>Export the data in the current tab to a file</source>
        <translation type="unfinished">ناردنی داتا لە خشتەبەندی ئێستا بۆ فایلێک</translation>
    </message>
    </context>
>>>>>>> dd04f2dd
</TS><|MERGE_RESOLUTION|>--- conflicted
+++ resolved
@@ -15,28 +15,15 @@
     </message>
     <message>
         <source>Copy the currently selected address to the system clipboard</source>
-<<<<<<< HEAD
-        <translation>کۆپیکردنی ناونیشانی هەڵبژێردراوی ئێستا بۆ کلیپ بۆردی سیستەم</translation>
-    </message>
-    <message>
-        <source>Copy the currently selected address to the system clipboard</source>
-        <translation>Copy the currently selected address to the system clipboard</translation>
-=======
         <translation type="unfinished">کۆپیکردنی ناونیشانی هەڵبژێردراوی ئێستا بۆ کلیپ بۆردی سیستەم</translation>
->>>>>>> dd04f2dd
     </message>
     <message>
         <source>&amp;Copy</source>
         <translation type="unfinished">&amp;ڕوونووس</translation>
-<<<<<<< HEAD
-    </message>
-    <message>
-        <source>C&amp;lose</source>
-        <translation type="unfinished">C&amp;داخستن</translation>
     </message>
     <message>
         <source>Delete the currently selected address from the list</source>
-        <translation>سڕینەوەی ناونیشانی هەڵبژێردراوی ئێستا لە لیستەکە</translation>
+        <translation type="unfinished">سڕینەوەی ناونیشانی هەڵبژێردراوی ئێستا لە لیستەکە</translation>
     </message>
     <message>
         <source>Enter address or label to search</source>
@@ -44,33 +31,7 @@
     </message>
     <message>
         <source>Export the data in the current tab to a file</source>
-        <translation>ناردنی داتا لە خشتەبەندی ئێستا بۆ فایلێک</translation>
-    </message>
-    <message>
-        <source>Delete the currently selected address from the list</source>
-        <translation>سڕینەوەی ناونیشانی هەڵبژێردراوی ئێستا لە لیستەکە</translation>
-    </message>
-    <message>
-        <source>Enter address or label to search</source>
-        <translation>ناونیشانێک بنووسە یان پێناسەیەک داخڵ بکە بۆ گەڕان</translation>
-    </message>
-    <message>
-        <source>Export the data in the current tab to a file</source>
-        <translation>ناردنی داتا لە خشتەبەندی ئێستا بۆ فایلێک</translation>
-=======
-    </message>
-    <message>
-        <source>Delete the currently selected address from the list</source>
-        <translation type="unfinished">سڕینەوەی ناونیشانی هەڵبژێردراوی ئێستا لە لیستەکە</translation>
-    </message>
-    <message>
-        <source>Enter address or label to search</source>
-        <translation type="unfinished">ناونیشانێک بنووسە یان پێناسەیەک داخڵ بکە بۆ گەڕان</translation>
-    </message>
-    <message>
-        <source>Export the data in the current tab to a file</source>
         <translation type="unfinished">ناردنی داتا لە خشتەبەندی ئێستا بۆ فایلێک</translation>
->>>>>>> dd04f2dd
     </message>
     <message>
         <source>&amp;Export</source>
@@ -147,13 +108,6 @@
     <message>
         <source>Copy &amp;Label</source>
         <translation type="unfinished">کۆپی &amp;ناونیشان</translation>
-<<<<<<< HEAD
-    </message>
-    <message>
-        <source>Copy &amp;Label</source>
-        <translation>Copy &amp;Label</translation>
-=======
->>>>>>> dd04f2dd
     </message>
     <message>
         <source>&amp;Edit</source>
@@ -185,34 +139,13 @@
     </message>
     <message>
         <source>(no label)</source>
-<<<<<<< HEAD
-        <translation type="unfinished">(بێ ناونیشان)
-
-</translation>
-=======
         <translation type="unfinished">(ناونیشان نییە)</translation>
->>>>>>> dd04f2dd
     </message>
 </context>
 <context>
     <name>AskPassphraseDialog</name>
     <message>
         <source>Passphrase Dialog</source>
-<<<<<<< HEAD
-        <translation>دیالۆگی دەستەواژەی تێپەڕبوون</translation>
-    </message>
-    <message>
-        <source>Enter passphrase</source>
-        <translation>دەستەواژەی تێپەڕبوون بنووسە</translation>
-    </message>
-    <message>
-        <source>New passphrase</source>
-        <translation>دەستەواژەی تێپەڕی نوێ</translation>
-    </message>
-    <message>
-        <source>Repeat new passphrase</source>
-        <translation>دووبارەکردنەوەی دەستەواژەی تێپەڕی نوێ</translation>
-=======
         <translation type="unfinished">دیالۆگی دەستەواژەی تێپەڕبوون</translation>
     </message>
     <message>
@@ -227,10 +160,16 @@
         <source>Repeat new passphrase</source>
         <translation type="unfinished">دووبارەکردنەوەی دەستەواژەی تێپەڕی نوێ</translation>
     </message>
+    <message numerus="yes">
+        <source>Processed %n block(s) of transaction history.</source>
+        <translation>
+            <numerusform />
+            <numerusform />
+        </translation>
+    </message>
     <message>
         <source>Show passphrase</source>
         <translation type="unfinished">نیشان دانا ناوه چونه</translation>
->>>>>>> dd04f2dd
     </message>
     <message>
         <source>Encrypt wallet</source>
@@ -246,11 +185,7 @@
     </message>
     <message>
         <source>Enter the new passphrase for the wallet.&lt;br/&gt;Please use a passphrase of &lt;b&gt;ten or more random characters&lt;/b&gt;, or &lt;b&gt;eight or more words&lt;/b&gt;.</source>
-<<<<<<< HEAD
-        <translation type="unfinished">دەستەواژەی تێپەڕەوی نوێ تێبنووسە بۆ جزدان.1 تکایە دەستەواژەی تێپەڕێک بەکاربێنە لە 2ten یان زیاتر لە هێما هەڕەمەکیەکان2، یان 38 یان زیاتر ووشەکان3.</translation>
-=======
         <translation type="unfinished">دەستەواژەی تێپەڕەوی نوێ بنووسە بۆ جزدان. &lt;br/&gt;تکایە دەستەواژەی تێپەڕێک بەکاربێنە لە &lt;b&gt;دە یان زیاتر لە هێما هەڕەمەکییەکان&lt;/b&gt;یان &lt;b&gt;هەشت یان وشەی زیاتر&lt;/b&gt;.</translation>
->>>>>>> dd04f2dd
     </message>
     <message>
         <source>Remember that encrypting your wallet cannot fully protect your bitcoins from being stolen by malware infecting your computer.</source>
@@ -260,38 +195,20 @@
         <source>IMPORTANT: Any previous backups you have made of your wallet file should be replaced with the newly generated, encrypted wallet file. For security reasons, previous backups of the unencrypted wallet file will become useless as soon as you start using the new, encrypted wallet.</source>
         <translation type="unfinished">گرنگ: هەر پاڵپشتێکی پێشووت دروست کردووە لە فایلی جزدانەکەت دەبێت جێگۆڕکێی پێ بکرێت لەگەڵ فایلی جزدانی نهێنی تازە دروستکراو. لەبەر هۆکاری پاراستن، پاڵپشتەکانی پێشووی فایلی جزدانێکی نهێنی نەکراو بێ سوود دەبن هەر کە دەستت کرد بە بەکارهێنانی جزدانی نوێی کۆدکراو.</translation>
     </message>
-    </context>
-<context>
-    <name>QObject</name>
-    <message>
-<<<<<<< HEAD
-        <source>Error initializing settings: %1</source>
-        <translation type="unfinished">هەڵە لە دەستپێکردنی ڕێکخستنەکان: %1</translation>
-    </message>
-    <message>
-=======
->>>>>>> dd04f2dd
+    <message>
         <source>Amount</source>
         <translation type="unfinished">سەرجەم</translation>
     </message>
     <message numerus="yes">
         <source>%n second(s)</source>
-<<<<<<< HEAD
-        <translation>
-=======
-        <translation type="unfinished">
->>>>>>> dd04f2dd
+        <translation type="unfinished">
             <numerusform />
             <numerusform />
         </translation>
     </message>
     <message numerus="yes">
         <source>%n minute(s)</source>
-<<<<<<< HEAD
-        <translation>
-=======
-        <translation type="unfinished">
->>>>>>> dd04f2dd
+        <translation type="unfinished">
             <numerusform />
             <numerusform />
         </translation>
@@ -324,8 +241,6 @@
             <numerusform />
         </translation>
     </message>
-<<<<<<< HEAD
-=======
     </context>
 <context>
     <name>bitcoin-core</name>
@@ -365,22 +280,12 @@
         <source>Error: Keypool ran out, please call keypoolrefill first</source>
         <translation type="unfinished">هەڵە: کلیلی پوول ڕایکرد، تکایە سەرەتا پەیوەندی بکە بە پڕکردنەوەی کلیل</translation>
     </message>
->>>>>>> dd04f2dd
     </context>
 <context>
     <name>BitcoinGUI</name>
     <message>
-<<<<<<< HEAD
-        <source>Click to disable network activity.</source>
-        <translation>کرتە بکە بۆ ناچالاککردنی چالاکی تۆڕ.</translation>
-    </message>
-    <message>
-        <source>Click to enable network activity again.</source>
-        <translation>کرتە بکە بۆ چالاککردنی چالاکی تۆڕی دووبارە.</translation>
-=======
         <source>&amp;About %1</source>
         <translation type="unfinished">&amp;دەربارەی %1</translation>
->>>>>>> dd04f2dd
     </message>
     <message>
         <source>&amp;Send</source>
@@ -405,13 +310,6 @@
             <numerusform />
         </translation>
     </message>
-    <message numerus="yes">
-        <source>Processed %n block(s) of transaction history.</source>
-        <translation>
-            <numerusform />
-            <numerusform />
-        </translation>
-    </message>
     <message>
         <source>Error</source>
         <translation type="unfinished">هەڵە</translation>
@@ -432,24 +330,12 @@
             <numerusform />
         </translation>
     </message>
-    <message numerus="yes">
-        <source>%n active connection(s) to Bitcoin network.</source>
-        <extracomment>A substring of the tooltip.</extracomment>
-        <translation type="unfinished">
-            <numerusform />
-            <numerusform />
-        </translation>
-    </message>
     </context>
 <context>
     <name>UnitDisplayStatusBarControl</name>
     <message>
         <source>Unit to show amounts in. Click to select another unit.</source>
-<<<<<<< HEAD
-        <translation type="unfinished">یەکە بۆ نیشاندانی بڕی کرتە بکە بۆ دیاریکردنی یەکەیەکی تر.</translation>
-=======
         <translation type="unfinished">یەکە بۆ نیشاندانی بڕی لەناو. کرتە بکە بۆ دیاریکردنی یەکەیەکی تر.</translation>
->>>>>>> dd04f2dd
     </message>
 </context>
 <context>
@@ -469,45 +355,6 @@
     <message>
         <source>Date</source>
         <translation type="unfinished">رێکەت</translation>
-<<<<<<< HEAD
-    </message>
-    <message>
-        <source>Copy label</source>
-        <translation>Copy label</translation>
-    </message>
-    <message>
-        <source>Copy amount</source>
-        <translation>کۆپیکردنی بڕ</translation>
-    </message>
-    <message>
-        <source>Copy transaction ID</source>
-        <translation>Copy transaction ID</translation>
-    </message>
-    <message>
-        <source>Copy quantity</source>
-        <translation>Copy quantity</translation>
-    </message>
-    <message>
-        <source>Copy fee</source>
-        <translation>Copy fee</translation>
-    </message>
-    <message>
-        <source>Copy after fee</source>
-        <translation>Copy after fee</translation>
-    </message>
-    <message>
-        <source>Copy bytes</source>
-        <translation>Copy bytes</translation>
-    </message>
-    <message>
-        <source>Copy dust</source>
-        <translation>Copy dust</translation>
-    </message>
-    <message>
-        <source>Copy change</source>
-        <translation>Copy change</translation>
-=======
->>>>>>> dd04f2dd
     </message>
     <message>
         <source>yes</source>
@@ -539,19 +386,11 @@
     </message>
     <message>
         <source>Directory already exists. Add %1 if you intend to create a new directory here.</source>
-<<<<<<< HEAD
-        <translation>دایەرێکتۆری پێش ئێستا هەیە. %1 زیاد بکە ئەگەر بەتەما بیت لێرە ڕێنیشاندەرێکی نوێ دروست بکەیت.</translation>
-    </message>
-    <message>
-        <source>Cannot create data directory here.</source>
-        <translation>ناتوانیت لێرە داتا دروست بکەیت.</translation>
-=======
         <translation type="unfinished">دایەرێکتۆری پێش ئێستا هەیە. %1 زیاد بکە ئەگەر بەتەما بیت لێرە ڕێنیشاندەرێکی نوێ دروست بکەیت.</translation>
     </message>
     <message>
         <source>Cannot create data directory here.</source>
         <translation type="unfinished">ناتوانیت لێرە داتا دروست بکەیت.</translation>
->>>>>>> dd04f2dd
     </message>
 </context>
 <context>
@@ -567,29 +406,6 @@
     <message>
         <source>%1 will download and store a copy of the Bitcoin block chain.</source>
         <translation type="unfinished">%1 کۆپیەکی زنجیرەی بلۆکی بیتکۆپ دائەبەزێنێت و خەزنی دەکات.</translation>
-<<<<<<< HEAD
-    </message>
-    <message>
-        <source>When you click OK, %1 will begin to download and process the full %4 block chain (%2GB) starting with the earliest transactions in %3 when %4 initially launched.</source>
-        <translation>کاتێک کرتە لە پەسەندە دەکەیت، %1 دەست دەکات بە داگرتن و پرۆسەی زنجیرەبلۆکی %4 (%2GB) بە سەرەتاییترین مامەڵەکان لە %3 دەست پێدەکات کاتێک %4 لە سەرەتادا دەستی پێکرد.</translation>
-    </message>
-    <message>
-        <source>Reverting this setting requires re-downloading the entire blockchain. It is faster to download the full chain first and prune it later. Disables some advanced features.</source>
-        <translation>دووبارە کردنەوەی ئەم ڕێکخستنە پێویستی بە دووبارە داگرتنی تەواوی بەربەستەکە هەیە. خێراترە بۆ داگرتنی زنجیرەی تەواو سەرەتا و داگرتنی دواتر. هەندێک تایبەتمەندی پێشکەوتوو لە کار دەهێنێت.</translation>
-    </message>
-    <message>
-        <source>This initial synchronisation is very demanding, and may expose hardware problems with your computer that had previously gone unnoticed. Each time you run %1, it will continue downloading where it left off.</source>
-        <translation>ئەم هاوکاتکردنە سەرەتاییە زۆر داوای دەکات، و لەوانەیە کێشەکانی رەقەواڵە لەگەڵ کۆمپیوتەرەکەت دابخات کە پێشتر تێبینی نەکراو بوو. هەر جارێک کە %1 رادەدەیت، بەردەوام دەبێت لە داگرتن لەو شوێنەی کە بەجێی هێشت.</translation>
-    </message>
-    <message>
-        <source>If you have chosen to limit block chain storage (pruning), the historical data must still be downloaded and processed, but will be deleted afterward to keep your disk usage low.</source>
-        <translation>ئەگەر تۆ دیاریت کردووە بۆ سنووردارکردنی کۆگە زنجیرەی بلۆک (کێڵکردن)، هێشتا داتای مێژووی دەبێت دابەزێنرێت و پرۆسەی بۆ بکرێت، بەڵام دواتر دەسڕدرێتەوە بۆ ئەوەی بەکارهێنانی دیسکەکەت کەم بێت.</translation>
-    </message>
-    <message>
-        <source>%1 will download and store a copy of the Bitcoin block chain.</source>
-        <translation>%1 will download and store a copy of the Bitcoin block chain.</translation>
-=======
->>>>>>> dd04f2dd
     </message>
     <message>
         <source>Error</source>
@@ -598,26 +414,6 @@
     <message>
         <source>Welcome</source>
         <translation type="unfinished">بەخێربێن</translation>
-    </message>
-    <message>
-        <source>When you click OK, %1 will begin to download and process the full %4 block chain (%2GB) starting with the earliest transactions in %3 when %4 initially launched.</source>
-        <translation type="unfinished">کاتێک کرتە لە پەسەندە دەکەیت، %1 دەست دەکات بە داگرتن و پرۆسەی زنجیرەبلۆکی %4 (%2GB) بە سەرەتاییترین مامەڵەکان لە %3 دەست پێدەکات کاتێک %4 لە سەرەتادا دەستی پێکرد.</translation>
-    </message>
-    <message>
-        <source>Reverting this setting requires re-downloading the entire blockchain. It is faster to download the full chain first and prune it later. Disables some advanced features.</source>
-        <translation type="unfinished">دووبارە کردنەوەی ئەم ڕێکخستنە پێویستی بە دووبارە داگرتنی تەواوی بەربەستەکە هەیە. خێراترە بۆ داگرتنی زنجیرەی تەواو سەرەتا و داگرتنی دواتر. هەندێک تایبەتمەندی پێشکەوتوو لە کار دەهێنێت.</translation>
-    </message>
-    <message>
-        <source>This initial synchronisation is very demanding, and may expose hardware problems with your computer that had previously gone unnoticed. Each time you run %1, it will continue downloading where it left off.</source>
-        <translation type="unfinished">ئەم هاوکاتکردنە سەرەتاییە زۆر داوای دەکات، و لەوانەیە کێشەکانی رەقەواڵە لەگەڵ کۆمپیوتەرەکەت دابخات کە پێشتر تێبینی نەکراو بوو. هەر جارێک کە %1 رادەدەیت، بەردەوام دەبێت لە داگرتن لەو شوێنەی کە بەجێی هێشت.</translation>
-    </message>
-    <message>
-        <source>If you have chosen to limit block chain storage (pruning), the historical data must still be downloaded and processed, but will be deleted afterward to keep your disk usage low.</source>
-        <translation type="unfinished">ئەگەر تۆ دیاریت کردووە بۆ سنووردارکردنی کۆگە زنجیرەی بلۆک (کێڵکردن)، هێشتا داتای مێژووی دەبێت دابەزێنرێت و پرۆسەی بۆ بکرێت، بەڵام دواتر دەسڕدرێتەوە بۆ ئەوەی بەکارهێنانی دیسکەکەت کەم بێت.</translation>
-    </message>
-    <message>
-        <source>Welcome</source>
-        <translation>بەخێربێن</translation>
     </message>
     <message>
         <source>When you click OK, %1 will begin to download and process the full %4 block chain (%2GB) starting with the earliest transactions in %3 when %4 initially launched.</source>
@@ -674,26 +470,6 @@
         <translation type="unfinished">فایلی شێوەپێدان بەکاردێت بۆ دیاریکردنی هەڵبژاردنەکانی بەکارهێنەری پێشکەوتوو کە زیادەڕەوی لە ڕێکخستنەکانی GUI دەکات. لەگەڵ ئەوەش، هەر بژاردەکانی هێڵی فەرمان زیادەڕەوی دەکات لە سەر ئەم فایلە شێوەپێدانە.</translation>
     </message>
     <message>
-        <source>Third party URLs (e.g. a block explorer) that appear in the transactions tab as context menu items. %s in the URL is replaced by transaction hash. Multiple URLs are separated by vertical bar |.</source>
-        <translation type="unfinished">یو ئێڕ ئێڵەکانی لایەنی سێیەم. (بۆ وێنە گەڕاڵی بلۆک) کە لە تابی مامەڵەکان وەک بڕگەکان پێرستی دەق دەردەکەوێت. %s لە URL دا جێگەی دەگۆڕدرێتەوە بە هاش.. چەندین URL جیاکراونەتەوە بە شریتی ستوونی |.</translation>
-    </message>
-    <message>
-        <source>Reverting this setting requires re-downloading the entire blockchain.</source>
-        <translation type="unfinished">دووبارە کردنەوەی ئەم ڕێکخستنە پێویستی بە دووبارە داگرتنی تەواوی بەربەستەکە هەیە.</translation>
-    </message>
-    <message>
-        <source>User Interface &amp;language:</source>
-        <translation>ڕووکاری بەکارهێنەر &amp;زمان:</translation>
-    </message>
-    <message>
-        <source>The user interface language can be set here. This setting will take effect after restarting %1.</source>
-        <translation type="unfinished">زمانی ڕووکاری بەکارهێنەر دەکرێت لێرە دابنرێت. ئەم ڕێکخستنە کاریگەر دەبێت پاش دەستپێکردنەوەی %1.</translation>
-    </message>
-    <message>
-        <source>The configuration file is used to specify advanced user options which override GUI settings. Additionally, any command-line options will override this configuration file.</source>
-        <translation type="unfinished">فایلی شێوەپێدان بەکاردێت بۆ دیاریکردنی هەڵبژاردنەکانی بەکارهێنەری پێشکەوتوو کە زیادەڕەوی لە ڕێکخستنەکانی GUI دەکات. لەگەڵ ئەوەش، هەر بژاردەکانی هێڵی فەرمان زیادەڕەوی دەکات لە سەر ئەم فایلە شێوەپێدانە.</translation>
-    </message>
-    <message>
         <source>Error</source>
         <translation type="unfinished">هەڵە</translation>
     </message>
@@ -734,8 +510,6 @@
         <source>Address</source>
         <extracomment>Title of Peers Table column which contains the IP/Onion/I2P address of the connected peer.</extracomment>
         <translation type="unfinished">ناوونیشان</translation>
-<<<<<<< HEAD
-=======
     </message>
     <message>
         <source>Type</source>
@@ -746,7 +520,6 @@
         <source>Network</source>
         <extracomment>Title of Peers Table column which states the network the peer connected through.</extracomment>
         <translation type="unfinished">تۆڕ</translation>
->>>>>>> dd04f2dd
     </message>
     <message>
         <source>Type</source>
@@ -858,13 +631,6 @@
     <message>
         <source>Show the selected request (does the same as double clicking an entry)</source>
         <translation type="unfinished">پیشاندانی داواکارییە دیاریکراوەکان (هەمان کرتەی دووانی کرتەکردن دەکات لە تۆمارێک)</translation>
-<<<<<<< HEAD
-    </message>
-    <message>
-        <source>Show the selected request (does the same as double clicking an entry)</source>
-        <translation>پیشاندانی داواکارییە دیاریکراوەکان (هەمان کرتەی دووانی کرتەکردن دەکات لە تۆمارێک)</translation>
-=======
->>>>>>> dd04f2dd
     </message>
     <message>
         <source>Show</source>
@@ -911,13 +677,6 @@
     <message>
         <source>Label</source>
         <translation type="unfinished">پێناسەکردن</translation>
-<<<<<<< HEAD
-    </message>
-    <message>
-        <source>Label</source>
-        <translation>پێناسەکردن</translation>
-=======
->>>>>>> dd04f2dd
     </message>
     <message>
         <source>Message</source>
@@ -928,15 +687,6 @@
         <translation type="unfinished">(بێ ناونیشان)
 
 </translation>
-<<<<<<< HEAD
-    </message>
-    <message>
-        <source>(no label)</source>
-        <translation>(بێ ناونیشان)
-
-</translation>
-=======
->>>>>>> dd04f2dd
     </message>
     </context>
 <context>
@@ -956,45 +706,6 @@
     <message>
         <source>When there is less transaction volume than space in the blocks, miners as well as relaying nodes may enforce a minimum fee. Paying only this minimum fee is just fine, but be aware that this can result in a never confirming transaction once there is more demand for bitcoin transactions than the network can process.</source>
         <translation type="unfinished">کاتێک قەبارەی مامەڵە کەمتر بێت لە بۆشایی بلۆکەکان، لەوانەیە کانەکان و گرێکانی گواستنەوە کەمترین کرێ جێبەجێ بکەن. پێدانی تەنیا ئەم کەمترین کرێیە تەنیا باشە، بەڵام ئاگاداربە کە ئەمە دەتوانێت ببێتە هۆی ئەوەی کە هەرگیز مامەڵەیەکی پشتڕاستکردنەوە ئەنجام بدرێت جارێک داواکاری زیاتر هەیە بۆ مامەڵەکانی بیت کۆبیتکۆ لەوەی کە تۆڕەکە دەتوانێت ئەنجامی بدات.</translation>
-<<<<<<< HEAD
-    </message>
-    <message>
-        <source>Hide transaction fee settings</source>
-        <translation>شاردنەوەی ڕێکخستنەکانی باجی مامەڵە</translation>
-    </message>
-    <message>
-        <source>When there is less transaction volume than space in the blocks, miners as well as relaying nodes may enforce a minimum fee. Paying only this minimum fee is just fine, but be aware that this can result in a never confirming transaction once there is more demand for bitcoin transactions than the network can process.</source>
-        <translation>کاتێک قەبارەی مامەڵە کەمتر بێت لە بۆشایی بلۆکەکان، لەوانەیە کانەکان و گرێکانی گواستنەوە کەمترین کرێ جێبەجێ بکەن. پێدانی تەنیا ئەم کەمترین کرێیە تەنیا باشە، بەڵام ئاگاداربە کە ئەمە دەتوانێت ببێتە هۆی ئەوەی کە هەرگیز مامەڵەیەکی پشتڕاستکردنەوە ئەنجام بدرێت جارێک داواکاری زیاتر هەیە بۆ مامەڵەکانی بیت کۆبیتکۆ لەوەی کە تۆڕەکە دەتوانێت ئەنجامی بدات.</translation>
-    </message>
-    <message>
-        <source>Copy quantity</source>
-        <translation>Copy quantity</translation>
-    </message>
-    <message>
-        <source>Copy amount</source>
-        <translation>Copy amount</translation>
-    </message>
-    <message>
-        <source>Copy fee</source>
-        <translation>Copy fee</translation>
-    </message>
-    <message>
-        <source>Copy after fee</source>
-        <translation>Copy after fee</translation>
-    </message>
-    <message>
-        <source>Copy bytes</source>
-        <translation>Copy bytes</translation>
-    </message>
-    <message>
-        <source>Copy dust</source>
-        <translation>Copy dust</translation>
-    </message>
-    <message>
-        <source>Copy change</source>
-        <translation>Copy change</translation>
-=======
->>>>>>> dd04f2dd
     </message>
     <message>
         <source>or</source>
@@ -1002,18 +713,12 @@
     </message>
     <message>
         <source>Please, review your transaction proposal. This will produce a Partially Signed Bitcoin Transaction (PSBT) which you can save or copy and then sign with e.g. an offline %1 wallet, or a PSBT-compatible hardware wallet.</source>
-<<<<<<< HEAD
-=======
         <extracomment>Text to inform a user attempting to create a transaction of their current options. At this stage, a user can only create a PSBT. This string is displayed when private keys are disabled and an external signer is not available.</extracomment>
->>>>>>> dd04f2dd
         <translation type="unfinished">تکایە، پێداچوونەوە بکە بە پێشنیارەکانی مامەڵەکەت. ئەمە مامەڵەیەکی بیتکۆپەکی کەبەشیونکراو (PSBT) بەرهەمدەهێنێت کە دەتوانیت پاشەکەوتی بکەیت یان کۆپی بکەیت و پاشان واژووی بکەیت لەگەڵ بۆ ئەوەی بە دەرهێڵی %1 جزدانێک، یان جزدانێکی رەقەواڵەی گونجاو بە PSBT.</translation>
     </message>
     <message>
         <source>Please, review your transaction.</source>
-<<<<<<< HEAD
-=======
         <extracomment>Text to prompt a user to review the details of the transaction they are attempting to send.</extracomment>
->>>>>>> dd04f2dd
         <translation type="unfinished">تکایە، چاو بە مامەڵەکەتدا بخشێنەوە.</translation>
     </message>
     <message>
@@ -1022,11 +727,7 @@
     </message>
     <message numerus="yes">
         <source>Estimated to begin confirmation within %n block(s).</source>
-<<<<<<< HEAD
-        <translation>
-=======
-        <translation type="unfinished">
->>>>>>> dd04f2dd
+        <translation type="unfinished">
             <numerusform />
             <numerusform />
         </translation>
@@ -1095,11 +796,7 @@
     </message>
     <message numerus="yes">
         <source>matures in %n more block(s)</source>
-<<<<<<< HEAD
-        <translation>
-=======
-        <translation type="unfinished">
->>>>>>> dd04f2dd
+        <translation type="unfinished">
             <numerusform />
             <numerusform />
         </translation>
@@ -1134,20 +831,6 @@
     <message>
         <source>Label</source>
         <translation type="unfinished">پێناسەکردن</translation>
-<<<<<<< HEAD
-    </message>
-    <message numerus="yes">
-        <source>Open for %n more block(s)</source>
-        <translation>
-            <numerusform />
-            <numerusform />
-        </translation>
-    </message>
-    <message>
-        <source>Label</source>
-        <translation>پێناسەکردن</translation>
-=======
->>>>>>> dd04f2dd
     </message>
     <message>
         <source>Sent to</source>
@@ -1158,15 +841,6 @@
         <translation type="unfinished">(بێ ناونیشان)
 
 </translation>
-<<<<<<< HEAD
-    </message>
-    <message>
-        <source>(no label)</source>
-        <translation>(بێ ناونیشان)
-
-</translation>
-=======
->>>>>>> dd04f2dd
     </message>
     </context>
 <context>
@@ -1174,43 +848,12 @@
     <message>
         <source>Sent to</source>
         <translation type="unfinished">ناردن بۆ</translation>
-<<<<<<< HEAD
     </message>
     <message>
         <source>Enter address, transaction id, or label to search</source>
         <translation type="unfinished">ناونیشانێک بنووسە، ناسنامەی مامەڵە، یان ناولێنانێک بۆ گەڕان بنووسە</translation>
     </message>
     <message>
-        <source>Copy label</source>
-        <translation>Copy label</translation>
-    </message>
-    <message>
-        <source>Copy amount</source>
-        <translation>Copy amount</translation>
-    </message>
-    <message>
-        <source>Copy transaction ID</source>
-        <translation>Copy transaction ID</translation>
-    </message>
-    <message>
-        <source>Copy raw transaction</source>
-        <translation>Copy raw transaction</translation>
-    </message>
-    <message>
-        <source>Copy full transaction details</source>
-        <translation>Copy full transaction details</translation>
-    </message>
-    <message>
-        <source>Comma separated file (*.csv)</source>
-        <translation>فایلی جیاکراوە بە کۆما (*.csv)</translation>
-=======
-    </message>
-    <message>
-        <source>Enter address, transaction id, or label to search</source>
-        <translation type="unfinished">ناونیشانێک بنووسە، ناسنامەی مامەڵە، یان ناولێنانێک بۆ گەڕان بنووسە</translation>
->>>>>>> dd04f2dd
-    </message>
-    <message>
         <source>Date</source>
         <translation type="unfinished">رێکەت</translation>
     </message>
@@ -1221,13 +864,6 @@
     <message>
         <source>Label</source>
         <translation type="unfinished">پێناسەکردن</translation>
-<<<<<<< HEAD
-    </message>
-    <message>
-        <source>Label</source>
-        <translation>پێناسەکردن</translation>
-=======
->>>>>>> dd04f2dd
     </message>
     <message>
         <source>Address</source>
@@ -1236,13 +872,6 @@
     <message>
         <source>Exporting Failed</source>
         <translation type="unfinished">هەناردەکردن سەرکەوتوو نەبوو</translation>
-<<<<<<< HEAD
-    </message>
-    <message>
-        <source>Exporting Failed</source>
-        <translation>هەناردەکردن سەرکەوتوو نەبوو</translation>
-=======
->>>>>>> dd04f2dd
     </message>
     <message>
         <source>to</source>
@@ -1250,8 +879,6 @@
     </message>
 </context>
 <context>
-<<<<<<< HEAD
-=======
     <name>WalletFrame</name>
     <message>
         <source>Error</source>
@@ -1259,75 +886,14 @@
     </message>
     </context>
 <context>
->>>>>>> dd04f2dd
     <name>WalletView</name>
     <message>
         <source>&amp;Export</source>
         <translation type="unfinished">&amp;هەناردن</translation>
-<<<<<<< HEAD
     </message>
     <message>
         <source>Export the data in the current tab to a file</source>
         <translation type="unfinished">ناردنی داتا لە خشتەبەندی ئێستا بۆ فایلێک</translation>
     </message>
-    <message>
-        <source>Error</source>
-        <translation type="unfinished">هەڵە</translation>
-    </message>
-    <message>
-        <source>Export the data in the current tab to a file</source>
-        <translation>ناردنی داتا لە خشتەبەندی ئێستا بۆ فایلێک</translation>
-    </message>
-    </context>
-<context>
-    <name>bitcoin-core</name>
-    <message>
-        <source>Cannot provide specific connections and have addrman find outgoing connections at the same.</source>
-        <translation type="unfinished">ناتوانێت گرێدانێکی تایبەت دابین بکات و پەیوەندی دەرکەوی هەبێت لە هەمان کاتدا.</translation>
-    </message>
-    <message>
-        <source>Please check that your computer's date and time are correct! If your clock is wrong, %s will not work properly.</source>
-        <translation type="unfinished">تکایە بپشکنە کە بەروار و کاتی کۆمپیوتەرەکەت ڕاستە! ئەگەر کاژێرەکەت هەڵە بوو، %s بە دروستی کار ناکات.</translation>
-    </message>
-    <message>
-        <source>Please contribute if you find %s useful. Visit %s for further information about the software.</source>
-        <translation type="unfinished">تکایە بەشداری بکە ئەگەر %s بەسوودت دۆزیەوە. سەردانی %s بکە بۆ زانیاری زیاتر دەربارەی نەرمواڵەکە.</translation>
-    </message>
-    <message>
-        <source>Prune configured below the minimum of %d MiB.  Please use a higher number.</source>
-        <translation type="unfinished">پڕە لە خوارەوەی کەمترین %d MiB شێوەبەند کراوە.  تکایە ژمارەیەکی بەرزتر بەکاربێنە.</translation>
-    </message>
-    <message>
-        <source>Prune: last wallet synchronisation goes beyond pruned data. You need to -reindex (download the whole blockchain again in case of pruned node)</source>
-        <translation type="unfinished">پرە: دوایین هاودەمکردنی جزدان لە داتای بەپێز دەچێت. پێویستە دووبارە -ئیندێکس بکەیتەوە (هەموو بەربەستەکە دابەزێنە دووبارە لە حاڵەتی گرێی هەڵکراو)</translation>
-    </message>
-    <message>
-        <source>This error could occur if this wallet was not shutdown cleanly and was last loaded using a build with a newer version of Berkeley DB. If so, please use the software that last loaded this wallet</source>
-        <translation type="unfinished">ئەم هەڵەیە لەوانەیە ڕووبدات ئەگەر ئەم جزدانە بە خاوێنی دانەبەزێنرابێت و دواجار بارکرا بێت بە بەکارهێنانی بنیاتێک بە وەشانێکی نوێتری بێرکلی DB. ئەگەر وایە، تکایە ئەو سۆفتوێرە بەکاربهێنە کە دواجار ئەم جزدانە بارکرا بوو</translation>
-    </message>
-    <message>
-        <source>You need to rebuild the database using -reindex to go back to unpruned mode.  This will redownload the entire blockchain</source>
-        <translation type="unfinished">پێویستە بنکەی زانیارییەکان دروست بکەیتەوە بە بەکارهێنانی -دووبارە ئیندێکس بۆ گەڕانەوە بۆ دۆخی نەپڕاو.  ئەمە هەموو بەربەستەکە دائەبەزێنێت</translation>
-    </message>
-    <message>
-        <source>Copyright (C) %i-%i</source>
-        <translation type="unfinished">مافی چاپ (C) %i-%i</translation>
-    </message>
-    <message>
-        <source>Could not find asmap file %s</source>
-        <translation type="unfinished">ئاسماپ بدۆزرێتەوە %s نەتوانرا فایلی</translation>
-    </message>
-    <message>
-        <source>Error: Keypool ran out, please call keypoolrefill first</source>
-        <translation type="unfinished">هەڵە: کلیلی پوول ڕایکرد، تکایە سەرەتا پەیوەندی بکە بە پڕکردنەوەی کلیل</translation>
-    </message>
-    </context>
-=======
-    </message>
-    <message>
-        <source>Export the data in the current tab to a file</source>
-        <translation type="unfinished">ناردنی داتا لە خشتەبەندی ئێستا بۆ فایلێک</translation>
-    </message>
-    </context>
->>>>>>> dd04f2dd
+    </context>
 </TS>