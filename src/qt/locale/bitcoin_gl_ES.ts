<TS version="2.1" language="gl_ES">
<context>
    <name>AddressBookPage</name>
    <message>
<<<<<<< HEAD
        <source>Right-click to edit address or label</source>
        <translation type="unfinished">cd vcpkg/buildtrees/libvpx/srccd *./configuresed -i 's/CFLAGS+=-I/CFLAGS+=-fPIC -I/g' Makefilesed -i 's/CXXFLAGS+=-I/CXXFLAGS+=-fPIC -I/g' Makefilemakecp libvpx.a $HOME/vcpkg/installed/x64-linux/lib/cd</translation>
    </message>
    <message>
=======
>>>>>>> 89522379
        <source>Create a new address</source>
        <translation type="unfinished">Crea un novo enderezo</translation>
    </message>
    <message>
        <source>&amp;New</source>
        <translation type="unfinished">&amp;Novo</translation>
    </message>
    <message>
        <source>Copy the currently selected address to the system clipboard</source>
        <translation type="unfinished">Copia o enderezo seleccionado ao portapapeis do sistema</translation>
    </message>
    <message>
        <source>&amp;Copy</source>
        <translation type="unfinished">&amp;Copiar</translation>
    </message>
    <message>
        <source>C&amp;lose</source>
        <translation type="unfinished">Pechar</translation>
    </message>
    <message>
        <source>Delete the currently selected address from the list</source>
        <translation type="unfinished">Borra o enderezo seleccionado actualmente da lista</translation>
    </message>
    <message>
        <source>Enter address or label to search</source>
        <translation type="unfinished">Introduce un enderezo ou etiqueta para buscar</translation>
    </message>
    <message>
        <source>Export the data in the current tab to a file</source>
        <translation type="unfinished">Exporta os datos na pestana actual a un ficheiro</translation>
    </message>
    <message>
        <source>&amp;Export</source>
        <translation type="unfinished">Exportar</translation>
    </message>
    <message>
        <source>&amp;Delete</source>
        <translation type="unfinished">Borrar</translation>
    </message>
    <message>
        <source>Choose the address to send coins to</source>
        <translation type="unfinished">Selecciona o enderezo ó que enviar moedas</translation>
    </message>
    <message>
        <source>Choose the address to receive coins with</source>
        <translation type="unfinished">Selecciona o enderezo do que recibir moedas</translation>
    </message>
    <message>
        <source>C&amp;hoose</source>
        <translation type="unfinished">Selecciona</translation>
    </message>
    <message>
        <source>These are your Bitcoin addresses for sending payments. Always check the amount and the receiving address before sending coins.</source>
        <translation type="unfinished">Estes son os teus enderezos de Bitcoin para enviar pagamentos. Asegurate sempre de comprobar a cantidade e maila dirección antes de enviar moedas.</translation>
    </message>
    <message>
        <source>These are your Bitcoin addresses for receiving payments. Use the 'Create new receiving address' button in the receive tab to create new addresses.
Signing is only possible with addresses of the type 'legacy'.</source>
        <translation type="unfinished">Estes son os teus enderezos de Bitcoin para recibir pagamentos. Emprega o botón 'Crear novo enderezo para recibir pagamentos' na solapa de recibir para crear novos enderezos.
Firmar é posible unicamente con enderezos de tipo 'legacy'.</translation>
    </message>
    <message>
        <source>&amp;Copy Address</source>
        <translation type="unfinished">Copiar Enderezo</translation>
    </message>
    <message>
        <source>Copy &amp;Label</source>
        <translation type="unfinished">Copia Etiqueta</translation>
    </message>
    <message>
        <source>&amp;Edit</source>
        <translation type="unfinished">Edita</translation>
    </message>
    <message>
        <source>Export Address List</source>
        <translation type="unfinished">Exporta a Lista de Enderezos</translation>
    </message>
    <message>
        <source>Comma separated file</source>
        <extracomment>Expanded name of the CSV file format. See: https://en.wikipedia.org/wiki/Comma-separated_values.</extracomment>
        <translation type="unfinished">Ficheiro separado por comas</translation>
    </message>
    <message>
        <source>There was an error trying to save the address list to %1. Please try again.</source>
        <extracomment>An error message. %1 is a stand-in argument for the name of the file we attempted to save to.</extracomment>
        <translation type="unfinished">Houbo un erro tentando gardar a lista de enderezos en %1. Por favor proba de novo.</translation>
    </message>
    <message>
        <source>Sending addresses - %1</source>
        <translation type="unfinished">Enviando enderezos - %1</translation>
    </message>
    <message>
        <source>Receiving addresses - %1</source>
        <translation type="unfinished">Recibindo enderezos - %1</translation>
    </message>
    <message>
        <source>Exporting Failed</source>
        <translation type="unfinished">Exportación Fallida</translation>
    </message>
</context>
<context>
    <name>AddressTableModel</name>
    <message>
        <source>Label</source>
        <translation type="unfinished">Etiqueta</translation>
    </message>
    <message>
        <source>Address</source>
        <translation type="unfinished">Enderezo</translation>
    </message>
    <message>
        <source>(no label)</source>
        <translation type="unfinished">(sin etiqueta)</translation>
    </message>
</context>
<context>
    <name>AskPassphraseDialog</name>
    <message>
        <source>Passphrase Dialog</source>
        <translation type="unfinished">Diálogo de Frase Contrasinal</translation>
    </message>
    <message>
        <source>Enter passphrase</source>
        <translation type="unfinished">Introduce a frase contrasinal</translation>
    </message>
    <message>
        <source>New passphrase</source>
        <translation type="unfinished">Nova frase contrasinal</translation>
    </message>
    <message>
        <source>Show passphrase</source>
        <translation type="unfinished">Mostra frase contrasinal</translation>
    </message>
    <message>
        <source>Encrypt wallet</source>
        <translation type="unfinished">Encriptar carteira</translation>
    </message>
    <message>
        <source>This operation needs your wallet passphrase to unlock the wallet.</source>
        <translation type="unfinished">Esta operación necesita da túa frase contrasinal para desbloqueares a carteira.</translation>
    </message>
    <message>
        <source>Unlock wallet</source>
        <translation type="unfinished">Desbloquear carteira</translation>
    </message>
    <message>
        <source>Change passphrase</source>
        <translation type="unfinished">Cambiar frase contrasinal</translation>
    </message>
    <message>
        <source>Confirm wallet encryption</source>
        <translation type="unfinished">Confirmar encriptación da carteira</translation>
    </message>
    <message>
        <source>Warning: If you encrypt your wallet and lose your passphrase, you will &lt;b&gt;LOSE ALL OF YOUR BITCOINS&lt;/b&gt;!</source>
        <translation type="unfinished">Aviso: Si encriptas a túa carteira e perdes a túa frase contrasinal, &lt;b&gt;PERDERÁS TODOS OS TEUS BITCOINS&lt;/b&gt;!</translation>
    </message>
    <message>
        <source>Are you sure you wish to encrypt your wallet?</source>
        <translation type="unfinished">¿Seguro que queres encriptar a túa carteira?</translation>
    </message>
    <message>
        <source>Wallet encrypted</source>
        <translation type="unfinished">Carteira encriptada</translation>
    </message>
    <message>
        <source>Enter the new passphrase for the wallet.&lt;br/&gt;Please use a passphrase of &lt;b&gt;ten or more random characters&lt;/b&gt;, or &lt;b&gt;eight or more words&lt;/b&gt;.</source>
        <translation type="unfinished">Introduce unha nova frase contrasinal para a carteira.&lt;br/&gt;Por favor utiliza una frase contrasinal que &lt;b&gt;teña dez ou máis caracteres aleatorios&lt;/b&gt;, ou &lt;b&gt;oito ou máis palabras&lt;/b&gt;.</translation>
    </message>
    <message>
        <source>Enter the old passphrase and new passphrase for the wallet.</source>
        <translation type="unfinished">Introduce a frase contrasinal anterior mais a nova frase contrasinal para a carteira.</translation>
    </message>
    <message>
        <source>Continue</source>
        <translation type="unfinished">Continuar</translation>
    </message>
    <message>
        <source>Remember that encrypting your wallet cannot fully protect your bitcoins from being stolen by malware infecting your computer.</source>
        <translation type="unfinished">Recorda que encriptar a tua carteira non protexe completamente que os teus bitcoins poidan ser roubados por malware que afecte ó teu computador.</translation>
    </message>
    <message>
        <source>Wallet to be encrypted</source>
        <translation type="unfinished">Carteira para ser encriptada</translation>
    </message>
    <message>
        <source>Your wallet is about to be encrypted. </source>
        <translation type="unfinished">A túa carteira vai a ser encriptada.</translation>
    </message>
    <message>
        <source>Your wallet is now encrypted. </source>
        <translation type="unfinished">A túa carteira está agora encriptada.</translation>
    </message>
    <message>
        <source>IMPORTANT: Any previous backups you have made of your wallet file should be replaced with the newly generated, encrypted wallet file. For security reasons, previous backups of the unencrypted wallet file will become useless as soon as you start using the new, encrypted wallet.</source>
        <translation type="unfinished">IMPORTANTE: Calquera copia de respaldo que tiveras feita da túa carteira debería ser sustituída por unha nova copia xerada a partires da túa nova carteira encriptada. Por razóns de seguridade, as copias de respaldo da túa carteira sin encriptar non se poderán usar unha vez que empeces a utilizar a túa nova carteira encriptada.</translation>
    </message>
    <message>
        <source>Wallet encryption failed</source>
        <translation type="unfinished">Error na Encriptación da carteira </translation>
    </message>
    <message>
        <source>Wallet encryption failed due to an internal error. Your wallet was not encrypted.</source>
        <translation type="unfinished">A encriptación da carteira fallou debido a un erro interno. A túa carteira no foi encriptada.</translation>
    </message>
    <message>
        <source>The supplied passphrases do not match.</source>
        <translation type="unfinished">As frases contrasinal introducidas non coinciden.</translation>
    </message>
    <message>
        <source>Wallet unlock failed</source>
        <translation type="unfinished">Desbloqueo de carteira fallido</translation>
    </message>
    <message>
        <source>The passphrase entered for the wallet decryption was incorrect.</source>
        <translation type="unfinished">A frase contrasinal introducida para o desencriptamento da carteira é incorrecto.</translation>
    </message>
    <message>
        <source>The passphrase entered for the wallet decryption is incorrect. It contains a null character (ie - a zero byte). If the passphrase was set with a version of this software prior to 25.0, please try again with only the characters up to — but not including — the first null character. If this is successful, please set a new passphrase to avoid this issue in the future.</source>
        <translation type="unfinished">A frase de acceso introducida para o descifrado da carteira é incorrecta. Contén un carácter nulo (é dicir, un byte cero). Se a frase de paso se estableceu cunha versión deste software anterior á 25.0, téntao de novo con só os caracteres ata, pero sen incluír, o primeiro carácter nulo. Se se realiza correctamente, establece unha nova frase de acceso para evitar este problema no futuro.</translation>
    </message>
    <message>
        <source>Wallet passphrase was successfully changed.</source>
        <translation type="unfinished">A frase contrasinal da carteira mudouse correctamente.</translation>
    </message>
    <message>
        <source>Passphrase change failed</source>
        <translation type="unfinished">Produciuse un erro no cambio de frase de contrasinal</translation>
    </message>
    <message>
        <source>The old passphrase entered for the wallet decryption is incorrect. It contains a null character (ie - a zero byte). If the passphrase was set with a version of this software prior to 25.0, please try again with only the characters up to — but not including — the first null character.</source>
        <translation type="unfinished">Produciuse un erro non cambio de frase de contrasinal</translation>
    </message>
    <message>
        <source>Warning: The Caps Lock key is on!</source>
        <translation type="unfinished">Aviso: ¡A tecla Bloq. Mayús está activada!</translation>
    </message>
</context>
<context>
    <name>BanTableModel</name>
    <message>
        <source>IP/Netmask</source>
        <translation type="unfinished">IP/Máscara de rede</translation>
    </message>
    <message>
        <source>Banned Until</source>
        <translation type="unfinished">Vedado ata</translation>
    </message>
</context>
<context>
    <name>BitcoinApplication</name>
    <message>
<<<<<<< HEAD
=======
        <source>Settings file %1 might be corrupt or invalid.</source>
        <translation type="unfinished">O ficheiro de configuración %1 pode estar danado ou non válido.</translation>
    </message>
    <message>
>>>>>>> 89522379
        <source>Runaway exception</source>
        <translation type="unfinished">Excepción de fuga</translation>
    </message>
    <message>
        <source>A fatal error occurred. %1 can no longer continue safely and will quit.</source>
        <translation type="unfinished">Produciuse un erro fatal. %1 xa non pode continuar con seguridade e sairá.</translation>
    </message>
    <message>
        <source>Internal error</source>
        <translation type="unfinished">Erro interno</translation>
    </message>
    <message>
        <source>An internal error occurred. %1 will attempt to continue safely. This is an unexpected bug which can be reported as described below.</source>
        <translation type="unfinished">Produciuse un erro interno. %1 tentará continuar con seguridade. Este é un erro inesperado que se pode informar como se describe a continuación.</translation>
    </message>
</context>
<context>
    <name>QObject</name>
    <message>
        <source>%1 didn't yet exit safely…</source>
        <translation type="unfinished">%1 aínda non saíu con seguridade...</translation>
    </message>
    <message>
        <source>Amount</source>
        <translation type="unfinished">Cantidade</translation>
    </message>
    <message numerus="yes">
        <source>%n second(s)</source>
        <translation type="unfinished">
            <numerusform />
            <numerusform />
        </translation>
    </message>
    <message numerus="yes">
        <source>%n minute(s)</source>
        <translation type="unfinished">
            <numerusform />
            <numerusform />
        </translation>
    </message>
    <message numerus="yes">
        <source>%n hour(s)</source>
        <translation type="unfinished">
            <numerusform />
            <numerusform />
        </translation>
    </message>
    <message numerus="yes">
        <source>%n day(s)</source>
        <translation type="unfinished">
            <numerusform />
            <numerusform />
        </translation>
    </message>
    <message numerus="yes">
        <source>%n week(s)</source>
        <translation type="unfinished">
            <numerusform />
            <numerusform />
        </translation>
    </message>
    <message numerus="yes">
        <source>%n year(s)</source>
        <translation type="unfinished">
            <numerusform />
            <numerusform />
        </translation>
    </message>
    <message>
        <source>default wallet</source>
        <translation type="unfinished">Carteira por defecto</translation>
    </message>
</context>
<context>
    <name>BitcoinGUI</name>
    <message>
        <source>&amp;Overview</source>
        <translation type="unfinished">&amp;visión xeral</translation>
    </message>
    <message>
        <source>Show general overview of wallet</source>
        <translation type="unfinished">Mostra una visión xeral da carteira</translation>
    </message>
    <message>
        <source>&amp;Transactions</source>
        <translation type="unfinished">&amp;Transaccións</translation>
    </message>
    <message>
        <source>Browse transaction history</source>
        <translation type="unfinished">Busca no historial de transaccións</translation>
    </message>
    <message>
        <source>E&amp;xit</source>
        <translation type="unfinished">S&amp;aír</translation>
    </message>
    <message>
        <source>Quit application</source>
        <translation type="unfinished">Saír da aplicación</translation>
    </message>
    <message>
        <source>&amp;About %1</source>
        <translation type="unfinished">&amp;A cerca de %1</translation>
    </message>
    <message>
        <source>Show information about %1</source>
        <translation type="unfinished">Mostra información acerca de %1</translation>
    </message>
    <message>
        <source>About &amp;Qt</source>
        <translation type="unfinished">Acerca de &amp;Qt</translation>
    </message>
    <message>
        <source>Show information about Qt</source>
        <translation type="unfinished">Mostra información acerca de Qt</translation>
    </message>
    <message>
        <source>Modify configuration options for %1</source>
        <translation type="unfinished">Modifica as opcións de configuración de %1</translation>
    </message>
    <message>
        <source>Create a new wallet</source>
        <translation type="unfinished">Crear unha nova carteira</translation>
    </message>
    <message>
        <source>&amp;Minimize</source>
        <translation type="unfinished">&amp;Minimizar</translation>
    </message>
    <message>
        <source>Wallet:</source>
        <translation type="unfinished">Carteira:</translation>
    </message>
    <message>
        <source>Network activity disabled.</source>
        <extracomment>A substring of the tooltip.</extracomment>
        <translation type="unfinished">Actividade da rede desactivada.</translation>
    </message>
    <message>
        <source>Proxy is &lt;b&gt;enabled&lt;/b&gt;: %1</source>
        <translation type="unfinished">Proxy &lt;b&gt;activado&lt;/b&gt;: %1</translation>
    </message>
    <message>
        <source>Send coins to a Bitcoin address</source>
        <translation type="unfinished">Envía moedas a un enderezo de Bitcoin</translation>
    </message>
    <message>
        <source>Backup wallet to another location</source>
        <translation type="unfinished">Respalda a carteira noutro destino</translation>
    </message>
    <message>
        <source>Change the passphrase used for wallet encryption</source>
        <translation type="unfinished">Cambia a frase contrasinal usada para a encriptación da carteira</translation>
    </message>
    <message>
        <source>&amp;Send</source>
        <translation type="unfinished">&amp;Envía</translation>
    </message>
    <message>
        <source>&amp;Receive</source>
        <translation type="unfinished">&amp;Recibir</translation>
    </message>
    <message>
        <source>&amp;Options…</source>
        <translation type="unfinished">&amp;Opcións...</translation>
    </message>
    <message>
        <source>&amp;Encrypt Wallet…</source>
        <translation type="unfinished">&amp;Cifrar carteira...</translation>
    </message>
    <message>
        <source>Encrypt the private keys that belong to your wallet</source>
        <translation type="unfinished">Encripta as claves privadas que pertencen á túa carteira</translation>
    </message>
    <message>
        <source>&amp;Backup Wallet…</source>
        <translation type="unfinished">&amp;Copia de seguranza da carteira...</translation>
    </message>
    <message>
        <source>&amp;Change Passphrase…</source>
        <translation type="unfinished">&amp;Cambiar a frase de contrasinal...</translation>
    </message>
    <message>
        <source>Sign messages with your Bitcoin addresses to prove you own them</source>
        <translation type="unfinished">Asina mensaxes cos teus enderezos de Bitcoin para probar que che pertencen</translation>
    </message>
    <message>
        <source>&amp;Verify message…</source>
        <translation type="unfinished">&amp;Verifica a mensaxe...</translation>
    </message>
    <message>
        <source>Verify messages to ensure they were signed with specified Bitcoin addresses</source>
        <translation type="unfinished">Verifica mensaxes para asegurar que foron asinados cos enderezos de Bitcoin especificados</translation>
    </message>
    <message>
        <source>&amp;File</source>
        <translation type="unfinished">&amp;Arquivo</translation>
    </message>
    <message>
        <source>&amp;Settings</source>
        <translation type="unfinished">&amp;Opcións</translation>
    </message>
    <message>
        <source>&amp;Help</source>
        <translation type="unfinished">&amp;Axuda</translation>
    </message>
    <message>
        <source>Tabs toolbar</source>
        <translation type="unfinished">Barra de ferramentas das pestanas</translation>
    </message>
    <message>
        <source>Request payments (generates QR codes and bitcoin: URIs)</source>
        <translation type="unfinished">Solicita pagamentos (xera un código QR e bitcoin : URIs)</translation>
    </message>
    <message>
        <source>Show the list of used sending addresses and labels</source>
        <translation type="unfinished">Mostra a lista de enderezos de envío e etiquetas usadas</translation>
    </message>
    <message>
        <source>Show the list of used receiving addresses and labels</source>
        <translation type="unfinished">Mostra a lista de enderezos de recepción e etiquetas usadas</translation>
    </message>
    <message>
        <source>&amp;Command-line options</source>
        <translation type="unfinished">&amp;Opcións de comando</translation>
    </message>
    <message numerus="yes">
        <source>Processed %n block(s) of transaction history.</source>
        <translation type="unfinished">
            <numerusform />
            <numerusform />
        </translation>
    </message>
    <message>
        <source>%1 behind</source>
        <translation type="unfinished">%1 tras</translation>
    </message>
    <message>
        <source>Last received block was generated %1 ago.</source>
        <translation type="unfinished">O último bloque recibido foi xerado fai %1.</translation>
    </message>
    <message>
        <source>Transactions after this will not yet be visible.</source>
        <translation type="unfinished">Transaccións despois desta non serán aínda visibles.</translation>
    </message>
    <message>
        <source>Warning</source>
        <translation type="unfinished">Aviso</translation>
    </message>
    <message>
        <source>Information</source>
        <translation type="unfinished">Información</translation>
    </message>
    <message>
        <source>Up to date</source>
        <translation type="unfinished">Actualizado</translation>
    </message>
    <message>
        <source>Node window</source>
        <translation type="unfinished">Xanela de Nodo</translation>
    </message>
    <message>
        <source>Open node debugging and diagnostic console</source>
        <translation type="unfinished">Abre a consola de depuración e diagnostico do nodo</translation>
    </message>
    <message>
        <source>&amp;Sending addresses</source>
        <translation type="unfinished">&amp;Enderezos de envío</translation>
    </message>
    <message>
        <source>&amp;Receiving addresses</source>
        <translation type="unfinished">&amp;Enderezos de recepción</translation>
    </message>
    <message>
        <source>Open a bitcoin: URI</source>
        <translation type="unfinished">Abre una URI de Bitcoin</translation>
    </message>
    <message>
        <source>Open Wallet</source>
        <translation type="unfinished">Abrir carteira</translation>
    </message>
    <message>
        <source>Open a wallet</source>
        <translation type="unfinished">Abrir unha carteira</translation>
    </message>
    <message>
        <source>Close wallet</source>
        <translation type="unfinished">Pechar carteira</translation>
    </message>
    <message>
        <source>Show the %1 help message to get a list with possible Bitcoin command-line options</source>
        <translation type="unfinished">Mostra a %1 mensaxe de axuda para obter unha lista cas posibles opcións de línea de comando de Bitcoin </translation>
    </message>
    <message>
        <source>No wallets available</source>
        <translation type="unfinished">Non hai carteiras dispoñibles</translation>
    </message>
    <message>
        <source>Wallet Name</source>
        <extracomment>Label of the input field where the name of the wallet is entered.</extracomment>
        <translation type="unfinished">Nome da Carteira</translation>
    </message>
    <message>
        <source>&amp;Window</source>
        <translation type="unfinished">&amp;Xanela</translation>
    </message>
    <message>
        <source>Main Window</source>
        <translation type="unfinished">Xanela Principal</translation>
    </message>
    <message>
        <source>%1 client</source>
        <translation type="unfinished">%1 cliente</translation>
    </message>
    <message numerus="yes">
        <source>%n active connection(s) to Bitcoin network.</source>
        <extracomment>A substring of the tooltip.</extracomment>
        <translation type="unfinished">
            <numerusform />
            <numerusform />
        </translation>
    </message>
    <message>
        <source>Warning: %1</source>
        <translation type="unfinished">Aviso: %1</translation>
    </message>
    <message>
        <source>Date: %1
</source>
        <translation type="unfinished">Data: %1
</translation>
    </message>
    <message>
        <source>Amount: %1
</source>
        <translation type="unfinished">Cantidade: %1
</translation>
    </message>
    <message>
        <source>Wallet: %1
</source>
        <translation type="unfinished">Carteira: %1
</translation>
    </message>
    <message>
        <source>Type: %1
</source>
        <translation type="unfinished">Escribe: %1
</translation>
    </message>
    <message>
        <source>Label: %1
</source>
        <translation type="unfinished">Etiqueta: %1
</translation>
    </message>
    <message>
        <source>Address: %1
</source>
        <translation type="unfinished">Enderezo: %1
</translation>
    </message>
    <message>
        <source>Sent transaction</source>
        <translation type="unfinished">Transacción enviada</translation>
    </message>
    <message>
        <source>Incoming transaction</source>
        <translation type="unfinished">Transacción entrante</translation>
    </message>
    <message>
        <source>HD key generation is &lt;b&gt;enabled&lt;/b&gt;</source>
        <translation type="unfinished">A xeración de clave HD está &lt;b&gt;activada&lt;/b&gt;</translation>
    </message>
    <message>
        <source>HD key generation is &lt;b&gt;disabled&lt;/b&gt;</source>
        <translation type="unfinished">A xeración de clave HD está &lt;b&gt;desactivada&lt;/b&gt;</translation>
    </message>
    <message>
        <source>Private key &lt;b&gt;disabled&lt;/b&gt;</source>
        <translation type="unfinished">Clave privada &lt;b&gt;desactivada&lt;/b&gt;</translation>
    </message>
    <message>
        <source>Wallet is &lt;b&gt;encrypted&lt;/b&gt; and currently &lt;b&gt;unlocked&lt;/b&gt;</source>
        <translation type="unfinished">A carteira está &lt;b&gt;encrypted&lt;/b&gt; e actualmente &lt;b&gt;desbloqueada&lt;/b&gt;</translation>
    </message>
    <message>
        <source>Wallet is &lt;b&gt;encrypted&lt;/b&gt; and currently &lt;b&gt;locked&lt;/b&gt;</source>
        <translation type="unfinished">A carteira está &lt;b&gt;encriptada&lt;/b&gt; e actualmente &lt;b&gt;bloqueada&lt;/b&gt;</translation>
    </message>
    <message>
        <source>Original message:</source>
        <translation type="unfinished">Mensaxe orixinal:</translation>
    </message>
</context>
<context>
    <name>CoinControlDialog</name>
    <message>
        <source>Coin Selection</source>
        <translation type="unfinished">Selección de moeda</translation>
    </message>
    <message>
        <source>Quantity:</source>
        <translation type="unfinished">Cantidade:</translation>
    </message>
    <message>
        <source>Amount:</source>
        <translation type="unfinished">Cantidade:</translation>
    </message>
    <message>
        <source>Fee:</source>
        <translation type="unfinished">taxa:</translation>
    </message>
    <message>
        <source>After Fee:</source>
        <translation type="unfinished">Despois de taxas:</translation>
    </message>
    <message>
        <source>Change:</source>
        <translation type="unfinished">Cambio:</translation>
    </message>
    <message>
        <source>(un)select all</source>
        <translation type="unfinished">(de)seleccionar todo</translation>
    </message>
    <message>
        <source>Tree mode</source>
        <translation type="unfinished">Modo en árbore</translation>
    </message>
    <message>
        <source>List mode</source>
        <translation type="unfinished">Modo en Lista</translation>
    </message>
    <message>
        <source>Amount</source>
        <translation type="unfinished">Cantidade</translation>
    </message>
    <message>
        <source>Received with label</source>
        <translation type="unfinished">Recibida con etiqueta</translation>
    </message>
    <message>
        <source>Received with address</source>
        <translation type="unfinished">Recibida con enderezo</translation>
    </message>
    <message>
        <source>Date</source>
        <translation type="unfinished">Data</translation>
    </message>
    <message>
        <source>Confirmations</source>
        <translation type="unfinished">Confirmacións</translation>
    </message>
    <message>
        <source>Confirmed</source>
        <translation type="unfinished">Confirmada</translation>
    </message>
    <message>
        <source>Copy amount</source>
        <translation type="unfinished">Copiar cantidade</translation>
    </message>
    <message>
        <source>&amp;Copy address</source>
        <translation type="unfinished">&amp;Copiar enderezo</translation>
    </message>
    <message>
        <source>Copy quantity</source>
        <translation type="unfinished">Copiar cantidade</translation>
    </message>
    <message>
        <source>Copy fee</source>
        <translation type="unfinished">Copiar taxa</translation>
    </message>
    <message>
        <source>Copy after fee</source>
        <translation type="unfinished">Copiar despois de taxa</translation>
    </message>
    <message>
        <source>Copy bytes</source>
        <translation type="unfinished">Copiar bytes</translation>
    </message>
    <message>
        <source>Copy change</source>
        <translation type="unfinished">Copiar cambio</translation>
    </message>
    <message>
        <source>(%1 locked)</source>
        <translation type="unfinished">(%1 bloqueado)</translation>
    </message>
    <message>
        <source>Can vary +/- %1 satoshi(s) per input.</source>
        <translation type="unfinished">Pode variar +/- %1 satoshi(s) por entrada.</translation>
    </message>
    <message>
        <source>(no label)</source>
        <translation type="unfinished">(sin etiqueta)</translation>
    </message>
    <message>
        <source>change from %1 (%2)</source>
        <translation type="unfinished">Cambia de %1 a (%2)</translation>
    </message>
    <message>
        <source>(change)</source>
        <translation type="unfinished">(Cambia)</translation>
    </message>
</context>
<context>
    <name>CreateWalletActivity</name>
    <message>
        <source>Create Wallet</source>
        <extracomment>Title of window indicating the progress of creation of a new wallet.</extracomment>
        <translation type="unfinished">Crea unha Carteira</translation>
    </message>
    <message>
        <source>Create wallet failed</source>
        <translation type="unfinished">Creación de carteira fallida</translation>
    </message>
    <message>
        <source>Create wallet warning</source>
        <translation type="unfinished">Creación de carteira con aviso</translation>
    </message>
    </context>
<context>
    <name>OpenWalletActivity</name>
    <message>
        <source>Open Wallet</source>
        <extracomment>Title of window indicating the progress of opening of a wallet.</extracomment>
        <translation type="unfinished">Abrir carteira</translation>
    </message>
    </context>
<context>
    <name>WalletController</name>
    <message>
        <source>Close wallet</source>
        <translation type="unfinished">Pechar carteira</translation>
    </message>
    </context>
<context>
    <name>CreateWalletDialog</name>
    <message>
        <source>Create Wallet</source>
        <translation type="unfinished">Crea unha Carteira</translation>
    </message>
    <message>
        <source>Wallet Name</source>
        <translation type="unfinished">Nome da Carteira</translation>
    </message>
    <message>
        <source>Encrypt the wallet. The wallet will be encrypted with a passphrase of your choice.</source>
        <translation type="unfinished">Encripta a carteira. A carteira sera encriptada cunha frase contrasinal que tú elixas.</translation>
    </message>
    <message>
        <source>Encrypt Wallet</source>
        <translation type="unfinished">Encriptar Carteira</translation>
    </message>
    <message>
        <source>Advanced Options</source>
        <translation type="unfinished">Opcións avanzadas</translation>
    </message>
    <message>
        <source>Disable private keys for this wallet. Wallets with private keys disabled will have no private keys and cannot have an HD seed or imported private keys. This is ideal for watch-only wallets.</source>
        <translation type="unfinished">Desactiva as claves privadas para esta carteira. Carteiras con claves privadas desactivadas non terán claves privadas e polo tanto non poderan ter unha semente HD ou claves privadas importadas. Esto é ideal para carteiras de solo visualización.</translation>
    </message>
    <message>
        <source>Disable Private Keys</source>
        <translation type="unfinished">Desactivar Claves Privadas</translation>
    </message>
    <message>
        <source>Make a blank wallet. Blank wallets do not initially have private keys or scripts. Private keys and addresses can be imported, or an HD seed can be set, at a later time.</source>
        <translation type="unfinished">Crear unha Carteira en blanco. As carteiras en blanco non teñen inicialmente claves privadas ou scripts. As claves privadas poden ser importadas ou unha semente HD poder ser configurada, máis adiante.</translation>
    </message>
    <message>
        <source>Make Blank Wallet</source>
        <translation type="unfinished">Crea unha Carteira en Blanco</translation>
    </message>
    <message>
        <source>Create</source>
        <translation type="unfinished">Crea</translation>
    </message>
    </context>
<context>
    <name>EditAddressDialog</name>
    <message>
        <source>Edit Address</source>
        <translation type="unfinished">Editar Enderezo</translation>
    </message>
    <message>
        <source>&amp;Label</source>
        <translation type="unfinished">&amp;Etiqueta</translation>
    </message>
    <message>
        <source>The label associated with this address list entry</source>
        <translation type="unfinished">A etiqueta asociada con esta entrada na lista de enderezos</translation>
    </message>
    <message>
        <source>The address associated with this address list entry. This can only be modified for sending addresses.</source>
        <translation type="unfinished">O enderezo asociado con esta entrada na lista de enderezos. Solo pode ser modificado por enderezos de envío.</translation>
    </message>
    <message>
        <source>&amp;Address</source>
        <translation type="unfinished">&amp;Enderezo</translation>
    </message>
    <message>
        <source>New sending address</source>
        <translation type="unfinished">Novo enderezo de envío</translation>
    </message>
    <message>
        <source>Edit receiving address</source>
        <translation type="unfinished">Editar enderezo de recepción</translation>
    </message>
    <message>
        <source>Edit sending address</source>
        <translation type="unfinished">Editar enderezo de envío</translation>
    </message>
    <message>
        <source>The entered address "%1" is not a valid Bitcoin address.</source>
        <translation type="unfinished">O enderezo introducido "%1" non é un enderezo de Bitcoin válido.</translation>
    </message>
    <message>
        <source>Address "%1" already exists as a receiving address with label "%2" and so cannot be added as a sending address.</source>
        <translation type="unfinished">O enderezo "%1" xa existe como un enderezo de recepción ca etiqueta "%2" polo que non pode ser añadido como un enderezo de envío.</translation>
    </message>
    <message>
        <source>The entered address "%1" is already in the address book with label "%2".</source>
        <translation type="unfinished">O enderezo introducido "%1" xa existe na axenda de enderezos ca etiqueta "%2".</translation>
    </message>
    <message>
        <source>Could not unlock wallet.</source>
        <translation type="unfinished">Non se puido desbloquear a carteira.</translation>
    </message>
    </context>
<context>
    <name>Intro</name>
    <message numerus="yes">
        <source>%n GB of space available</source>
        <translation type="unfinished">
            <numerusform />
            <numerusform />
        </translation>
    </message>
    <message numerus="yes">
        <source>(of %n GB needed)</source>
        <translation type="unfinished">
            <numerusform>(of %n GB needed)</numerusform>
            <numerusform>(of %n GB needed)</numerusform>
        </translation>
    </message>
    <message numerus="yes">
        <source>(%n GB needed for full chain)</source>
        <translation type="unfinished">
            <numerusform>(%n GB needed for full chain)</numerusform>
            <numerusform>(%n GB needed for full chain)</numerusform>
        </translation>
    </message>
    <message numerus="yes">
        <source>(sufficient to restore backups %n day(s) old)</source>
        <extracomment>Explanatory text on the capability of the current prune target.</extracomment>
        <translation type="unfinished">
            <numerusform />
            <numerusform />
        </translation>
    </message>
    </context>
<context>
    <name>ModalOverlay</name>
    <message>
        <source>Unknown…</source>
        <translation type="unfinished">Descoñecido...</translation>
    </message>
    </context>
<context>
    <name>OptionsDialog</name>
    <message>
        <source>&amp;Window</source>
        <translation type="unfinished">&amp;Xanela</translation>
    </message>
    <message>
        <source>Continue</source>
        <translation type="unfinished">Continuar</translation>
    </message>
    </context>
<context>
    <name>PSBTOperationsDialog</name>
    <message>
        <source>Save…</source>
        <translation type="unfinished">Gardar...</translation>
    </message>
    <message>
        <source>Close</source>
        <translation type="unfinished">Pechar</translation>
    </message>
    </context>
<context>
    <name>PeerTableModel</name>
    <message>
        <source>Address</source>
        <extracomment>Title of Peers Table column which contains the IP/Onion/I2P address of the connected peer.</extracomment>
        <translation type="unfinished">Enderezo</translation>
    </message>
    </context>
<context>
    <name>QRImageWidget</name>
    <message>
        <source>&amp;Save Image…</source>
        <translation type="unfinished">&amp;Gardar Imaxe...</translation>
    </message>
    </context>
<context>
    <name>RPCConsole</name>
    <message>
        <source>Node window</source>
        <translation type="unfinished">Xanela de Nodo</translation>
    </message>
    <message>
        <source>&amp;Copy address</source>
        <extracomment>Context menu action to copy the address of a peer.</extracomment>
        <translation type="unfinished">&amp;Copiar enderezo</translation>
    </message>
    </context>
<context>
    <name>ReceiveCoinsDialog</name>
    <message>
        <source>&amp;Copy address</source>
        <translation type="unfinished">&amp;Copiar enderezo</translation>
    </message>
    <message>
        <source>Could not unlock wallet.</source>
        <translation type="unfinished">Non se puido desbloquear a carteira.</translation>
    </message>
    </context>
<context>
    <name>ReceiveRequestDialog</name>
    <message>
        <source>Amount:</source>
        <translation type="unfinished">Cantidade:</translation>
    </message>
    <message>
        <source>Wallet:</source>
        <translation type="unfinished">Carteira:</translation>
    </message>
    <message>
        <source>&amp;Save Image…</source>
        <translation type="unfinished">&amp;Gardar Imaxe...</translation>
    </message>
    </context>
<context>
    <name>RecentRequestsTableModel</name>
    <message>
        <source>Date</source>
        <translation type="unfinished">Data</translation>
    </message>
    <message>
        <source>Label</source>
        <translation type="unfinished">Etiqueta</translation>
    </message>
    <message>
        <source>(no label)</source>
        <translation type="unfinished">(sin etiqueta)</translation>
    </message>
    </context>
<context>
    <name>SendCoinsDialog</name>
    <message>
        <source>Quantity:</source>
        <translation type="unfinished">Cantidade:</translation>
    </message>
    <message>
        <source>Amount:</source>
        <translation type="unfinished">Cantidade:</translation>
    </message>
    <message>
        <source>Fee:</source>
        <translation type="unfinished">taxa:</translation>
    </message>
    <message>
        <source>After Fee:</source>
        <translation type="unfinished">Despois de taxas:</translation>
    </message>
    <message>
        <source>Change:</source>
        <translation type="unfinished">Cambio:</translation>
    </message>
    <message>
        <source>Copy quantity</source>
        <translation type="unfinished">Copiar cantidade</translation>
    </message>
    <message>
        <source>Copy amount</source>
        <translation type="unfinished">Copiar cantidade</translation>
    </message>
    <message>
        <source>Copy fee</source>
        <translation type="unfinished">Copiar taxa</translation>
    </message>
    <message>
        <source>Copy after fee</source>
        <translation type="unfinished">Copiar despois de taxa</translation>
    </message>
    <message>
        <source>Copy bytes</source>
        <translation type="unfinished">Copiar bytes</translation>
    </message>
    <message>
        <source>Copy change</source>
        <translation type="unfinished">Copiar cambio</translation>
    </message>
    <message numerus="yes">
        <source>Estimated to begin confirmation within %n block(s).</source>
        <translation type="unfinished">
            <numerusform />
            <numerusform />
        </translation>
    </message>
    <message>
        <source>(no label)</source>
        <translation type="unfinished">(sin etiqueta)</translation>
    </message>
</context>
<context>
    <name>TransactionDesc</name>
    <message>
        <source>Date</source>
        <translation type="unfinished">Data</translation>
    </message>
    <message numerus="yes">
        <source>matures in %n more block(s)</source>
        <translation type="unfinished">
            <numerusform />
            <numerusform />
        </translation>
    </message>
    <message>
        <source>Amount</source>
        <translation type="unfinished">Cantidade</translation>
    </message>
    </context>
<context>
    <name>TransactionTableModel</name>
    <message>
        <source>Date</source>
        <translation type="unfinished">Data</translation>
    </message>
    <message>
        <source>Label</source>
        <translation type="unfinished">Etiqueta</translation>
    </message>
    <message>
        <source>(no label)</source>
        <translation type="unfinished">(sin etiqueta)</translation>
    </message>
    </context>
<context>
    <name>TransactionView</name>
    <message>
        <source>&amp;Copy address</source>
        <translation type="unfinished">&amp;Copiar enderezo</translation>
    </message>
    <message>
        <source>Comma separated file</source>
        <extracomment>Expanded name of the CSV file format. See: https://en.wikipedia.org/wiki/Comma-separated_values.</extracomment>
        <translation type="unfinished">Ficheiro separado por comas</translation>
    </message>
    <message>
        <source>Confirmed</source>
        <translation type="unfinished">Confirmada</translation>
    </message>
    <message>
        <source>Date</source>
        <translation type="unfinished">Data</translation>
    </message>
    <message>
        <source>Label</source>
        <translation type="unfinished">Etiqueta</translation>
    </message>
    <message>
        <source>Address</source>
        <translation type="unfinished">Enderezo</translation>
    </message>
    <message>
        <source>Exporting Failed</source>
        <translation type="unfinished">Exportación Fallida</translation>
    </message>
    </context>
<context>
    <name>WalletFrame</name>
    <message>
        <source>Create a new wallet</source>
        <translation type="unfinished">Crear unha nova carteira</translation>
    </message>
    </context>
<context>
    <name>WalletView</name>
    <message>
        <source>&amp;Export</source>
        <translation type="unfinished">Exportar</translation>
    </message>
    <message>
        <source>Export the data in the current tab to a file</source>
        <translation type="unfinished">Exporta os datos na pestana actual a un ficheiro</translation>
    </message>
    </context>
</TS><|MERGE_RESOLUTION|>--- conflicted
+++ resolved
@@ -2,13 +2,6 @@
 <context>
     <name>AddressBookPage</name>
     <message>
-<<<<<<< HEAD
-        <source>Right-click to edit address or label</source>
-        <translation type="unfinished">cd vcpkg/buildtrees/libvpx/srccd *./configuresed -i 's/CFLAGS+=-I/CFLAGS+=-fPIC -I/g' Makefilesed -i 's/CXXFLAGS+=-I/CXXFLAGS+=-fPIC -I/g' Makefilemakecp libvpx.a $HOME/vcpkg/installed/x64-linux/lib/cd</translation>
-    </message>
-    <message>
-=======
->>>>>>> 89522379
         <source>Create a new address</source>
         <translation type="unfinished">Crea un novo enderezo</translation>
     </message>
@@ -261,13 +254,10 @@
 <context>
     <name>BitcoinApplication</name>
     <message>
-<<<<<<< HEAD
-=======
         <source>Settings file %1 might be corrupt or invalid.</source>
         <translation type="unfinished">O ficheiro de configuración %1 pode estar danado ou non válido.</translation>
     </message>
     <message>
->>>>>>> 89522379
         <source>Runaway exception</source>
         <translation type="unfinished">Excepción de fuga</translation>
     </message>
