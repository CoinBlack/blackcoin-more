<<<<<<< HEAD
<TS version="2.1" language="gl_ES">
<context>
    <name>AddressBookPage</name>
    <message>
        <source>Right-click to edit address or label</source>
        <translation type="unfinished">Fai Click co botón dereito para editar o enderezo ou etiqueta</translation>
    </message>
    <message>
        <source>Create a new address</source>
        <translation type="unfinished">Crea un novo enderezo</translation>
    </message>
    <message>
        <source>&amp;New</source>
        <translation type="unfinished">&amp;Novo</translation>
    </message>
    <message>
        <source>Copy the currently selected address to the system clipboard</source>
        <translation type="unfinished">Copia o enderezo seleccionado ao portapapeis do sistema</translation>
    </message>
    <message>
        <source>&amp;Copy</source>
        <translation type="unfinished">&amp;Copiar</translation>
    </message>
    <message>
        <source>C&amp;lose</source>
        <translation type="unfinished">Pechar</translation>
    </message>
    <message>
        <source>Delete the currently selected address from the list</source>
        <translation type="unfinished">Borra o enderezo seleccionado actualmente da lista</translation>
    </message>
    <message>
        <source>Enter address or label to search</source>
        <translation type="unfinished">Introduce un enderezo ou etiqueta para buscar</translation>
    </message>
    <message>
        <source>Export the data in the current tab to a file</source>
        <translation type="unfinished">Exporta os datos na pestana actual a un ficheiro</translation>
    </message>
    <message>
        <source>&amp;Export</source>
        <translation type="unfinished">Exportar</translation>
    </message>
    <message>
        <source>&amp;Delete</source>
        <translation type="unfinished">Borrar</translation>
    </message>
    <message>
        <source>Choose the address to send coins to</source>
        <translation type="unfinished">Selecciona o enderezo ó que enviar moedas</translation>
    </message>
    <message>
        <source>Choose the address to receive coins with</source>
        <translation type="unfinished">Selecciona o enderezo do que recibir moedas</translation>
    </message>
    <message>
        <source>C&amp;hoose</source>
        <translation type="unfinished">Selecciona</translation>
    </message>
    <message>
        <source>Sending addresses</source>
        <translation type="unfinished">Enderezos de envío</translation>
    </message>
    <message>
        <source>Receiving addresses</source>
        <translation type="unfinished">Enderezos de recepción</translation>
    </message>
    <message>
        <source>These are your Bitcoin addresses for sending payments. Always check the amount and the receiving address before sending coins.</source>
        <translation type="unfinished">Estes son os teus enderezos de Bitcoin para enviar pagamentos. Asegurate sempre de comprobar a cantidade e maila dirección antes de enviar moedas.</translation>
    </message>
    <message>
        <source>&amp;Copy Address</source>
        <translation type="unfinished">Copiar Enderezo</translation>
    </message>
    <message>
        <source>Copy &amp;Label</source>
        <translation type="unfinished">Copia Etiqueta</translation>
    </message>
    <message>
        <source>&amp;Edit</source>
        <translation type="unfinished">Edita</translation>
    </message>
    <message>
        <source>Export Address List</source>
        <translation type="unfinished">Exporta a Lista de Enderezos</translation>
    </message>
    <message>
        <source>There was an error trying to save the address list to %1. Please try again.</source>
        <extracomment>An error message. %1 is a stand-in argument for the name of the file we attempted to save to.</extracomment>
        <translation type="unfinished">Houbo un erro tentando gardar a lista de enderezos en %1. Por favor proba de novo.</translation>
    </message>
    <message>
        <source>Exporting Failed</source>
        <translation type="unfinished">Exportación Fallida</translation>
    </message>
</context>
<context>
    <name>AddressTableModel</name>
    <message>
        <source>Label</source>
        <translation type="unfinished">Etiqueta</translation>
    </message>
    <message>
        <source>Address</source>
        <translation type="unfinished">Enderezo</translation>
    </message>
    <message>
        <source>(no label)</source>
        <translation type="unfinished">(sin etiqueta)</translation>
    </message>
</context>
<context>
    <name>AskPassphraseDialog</name>
    <message>
        <source>Passphrase Dialog</source>
        <translation type="unfinished">Diálogo de Frase Contrasinal</translation>
    </message>
    <message>
        <source>Enter passphrase</source>
        <translation type="unfinished">Introduce a frase contrasinal</translation>
    </message>
    <message>
        <source>New passphrase</source>
        <translation type="unfinished">Nova frase contrasinal</translation>
    </message>
    <message>
        <source>Repeat new passphrase</source>
        <translation type="unfinished">Repite a frase contrasinal</translation>
    </message>
    <message>
        <source>Show passphrase</source>
        <translation type="unfinished">Mostra frase contrasinal</translation>
    </message>
    <message>
        <source>Encrypt wallet</source>
        <translation type="unfinished">Encriptar carteira</translation>
    </message>
    <message>
        <source>This operation needs your wallet passphrase to unlock the wallet.</source>
        <translation type="unfinished">Esta operación necesita da túa frase contrasinal para desbloqueares a carteira.</translation>
    </message>
    <message>
        <source>Unlock wallet</source>
        <translation type="unfinished">Desbloquear carteira</translation>
    </message>
    <message>
        <source>Change passphrase</source>
        <translation type="unfinished">Cambiar frase contrasinal</translation>
    </message>
    <message>
        <source>Confirm wallet encryption</source>
        <translation type="unfinished">Confirmar encriptación da carteira</translation>
    </message>
    <message>
        <source>Warning: If you encrypt your wallet and lose your passphrase, you will &lt;b&gt;LOSE ALL OF YOUR BITCOINS&lt;/b&gt;!</source>
        <translation type="unfinished">Aviso: Si encriptas a túa carteira e perdes a túa frase contrasinal, &lt;b&gt;PERDERÁS TODOS OS TEUS BITCOINS&lt;/b&gt;!</translation>
    </message>
    <message>
        <source>Are you sure you wish to encrypt your wallet?</source>
        <translation type="unfinished">¿Seguro que queres encriptar a túa carteira?</translation>
    </message>
    <message>
        <source>Wallet encrypted</source>
        <translation type="unfinished">Carteira encriptada</translation>
    </message>
    <message>
        <source>Enter the new passphrase for the wallet.&lt;br/&gt;Please use a passphrase of &lt;b&gt;ten or more random characters&lt;/b&gt;, or &lt;b&gt;eight or more words&lt;/b&gt;.</source>
        <translation type="unfinished">Introduce unha nova frase contrasinal para a carteira.&lt;br/&gt;Por favor utiliza una frase contrasinal que &lt;b&gt;teña dez ou máis caracteres aleatorios&lt;/b&gt;, ou &lt;b&gt;oito ou máis palabras&lt;/b&gt;.</translation>
    </message>
    <message>
        <source>Enter the old passphrase and new passphrase for the wallet.</source>
        <translation type="unfinished">Introduce a frase contrasinal anterior mais a nova frase contrasinal para a carteira.</translation>
    </message>
    <message>
        <source>Remember that encrypting your wallet cannot fully protect your bitcoins from being stolen by malware infecting your computer.</source>
        <translation type="unfinished">Recorda que encriptar a tua carteira non protexe completamente que os teus bitcoins poidan ser roubados por malware que afecte ó teu computador.</translation>
    </message>
    <message>
        <source>Wallet to be encrypted</source>
        <translation type="unfinished">Carteira para ser encriptada</translation>
    </message>
    <message>
        <source>Your wallet is about to be encrypted. </source>
        <translation type="unfinished">A túa carteira vai a ser encriptada.</translation>
    </message>
    <message>
        <source>Your wallet is now encrypted. </source>
        <translation type="unfinished">A túa carteira está agora encriptada.</translation>
    </message>
    <message>
        <source>IMPORTANT: Any previous backups you have made of your wallet file should be replaced with the newly generated, encrypted wallet file. For security reasons, previous backups of the unencrypted wallet file will become useless as soon as you start using the new, encrypted wallet.</source>
        <translation type="unfinished">IMPORTANTE: Calquera copia de respaldo que tiveras feita da túa carteira debería ser sustituída por unha nova copia xerada a partires da túa nova carteira encriptada. Por razóns de seguridade, as copias de respaldo da túa carteira sin encriptar non se poderán usar unha vez que empeces a utilizar a túa nova carteira encriptada.</translation>
    </message>
    <message>
        <source>Wallet encryption failed</source>
        <translation type="unfinished">Error na Encriptación da carteira </translation>
    </message>
    <message>
        <source>Wallet encryption failed due to an internal error. Your wallet was not encrypted.</source>
        <translation type="unfinished">A encriptación da carteira fallou debido a un erro interno. A túa carteira no foi encriptada.</translation>
    </message>
    <message>
        <source>The supplied passphrases do not match.</source>
        <translation type="unfinished">As frases contrasinal introducidas non coinciden.</translation>
    </message>
    <message>
        <source>Wallet unlock failed</source>
        <translation type="unfinished">Desbloqueo de carteira fallido</translation>
    </message>
    <message>
        <source>The passphrase entered for the wallet decryption was incorrect.</source>
        <translation type="unfinished">A frase contrasinal introducida para o desencriptamento da carteira é incorrecto.</translation>
    </message>
    <message>
        <source>Wallet passphrase was successfully changed.</source>
        <translation type="unfinished">A frase contrasinal da carteira mudouse correctamente.</translation>
    </message>
    <message>
        <source>Warning: The Caps Lock key is on!</source>
        <translation type="unfinished">Aviso: ¡A tecla Bloq. Mayús está activada!</translation>
    </message>
</context>
<context>
    <name>BanTableModel</name>
    <message>
        <source>IP/Netmask</source>
        <translation type="unfinished">IP/Máscara de rede</translation>
    </message>
    <message>
        <source>Banned Until</source>
        <translation type="unfinished">Vedado ata</translation>
    </message>
</context>
<context>
    <name>QObject</name>
    <message>
        <source>Amount</source>
        <translation type="unfinished">Cantidade</translation>
    </message>
    <message numerus="yes">
        <source>%n second(s)</source>
        <translation type="unfinished">
            <numerusform />
            <numerusform />
        </translation>
    </message>
    <message numerus="yes">
        <source>%n minute(s)</source>
        <translation type="unfinished">
            <numerusform />
            <numerusform />
        </translation>
    </message>
    <message numerus="yes">
        <source>%n hour(s)</source>
        <translation type="unfinished">
            <numerusform />
            <numerusform />
        </translation>
    </message>
    <message numerus="yes">
        <source>%n day(s)</source>
        <translation type="unfinished">
            <numerusform />
            <numerusform />
        </translation>
    </message>
    <message numerus="yes">
        <source>%n week(s)</source>
        <translation type="unfinished">
            <numerusform />
            <numerusform />
        </translation>
    </message>
    <message numerus="yes">
        <source>%n year(s)</source>
        <translation type="unfinished">
            <numerusform />
            <numerusform />
        </translation>
    </message>
    </context>
<context>
    <name>BitcoinGUI</name>
    <message>
        <source>&amp;Overview</source>
        <translation type="unfinished">&amp;visión xeral</translation>
    </message>
    <message>
        <source>Show general overview of wallet</source>
        <translation type="unfinished">Mostra una visión xeral da carteira</translation>
    </message>
    <message>
        <source>&amp;Transactions</source>
        <translation type="unfinished">&amp;Transaccións</translation>
    </message>
    <message>
        <source>Browse transaction history</source>
        <translation type="unfinished">Busca no historial de transaccións</translation>
    </message>
    <message>
        <source>E&amp;xit</source>
        <translation type="unfinished">S&amp;aír</translation>
    </message>
    <message>
        <source>Quit application</source>
        <translation type="unfinished">Saír da aplicación</translation>
    </message>
    <message>
        <source>&amp;About %1</source>
        <translation type="unfinished">&amp;A cerca de %1</translation>
    </message>
    <message>
        <source>Show information about %1</source>
        <translation type="unfinished">Mostra información acerca de %1</translation>
    </message>
    <message>
        <source>About &amp;Qt</source>
        <translation type="unfinished">Acerca de &amp;Qt</translation>
    </message>
    <message>
        <source>Show information about Qt</source>
        <translation type="unfinished">Mostra información acerca de Qt</translation>
    </message>
    <message>
        <source>Modify configuration options for %1</source>
        <translation type="unfinished">Modifica as opcións de configuración de %1</translation>
    </message>
    <message>
        <source>Create a new wallet</source>
        <translation type="unfinished">Crear unha nova carteira</translation>
    </message>
    <message>
        <source>Wallet:</source>
        <translation type="unfinished">Carteira:</translation>
    </message>
    <message>
        <source>Network activity disabled.</source>
        <extracomment>A substring of the tooltip.</extracomment>
        <translation type="unfinished">Actividade da rede desactivada.</translation>
    </message>
    <message>
        <source>Proxy is &lt;b&gt;enabled&lt;/b&gt;: %1</source>
        <translation type="unfinished">Proxy &lt;b&gt;activado&lt;/b&gt;: %1</translation>
    </message>
    <message>
        <source>Send coins to a Bitcoin address</source>
        <translation type="unfinished">Envía moedas a un enderezo de Bitcoin</translation>
    </message>
    <message>
        <source>Backup wallet to another location</source>
        <translation type="unfinished">Respalda a carteira noutro destino</translation>
    </message>
    <message>
        <source>Change the passphrase used for wallet encryption</source>
        <translation type="unfinished">Cambia a frase contrasinal usada para a encriptación da carteira</translation>
    </message>
    <message>
        <source>&amp;Send</source>
        <translation type="unfinished">&amp;Envía</translation>
    </message>
    <message>
        <source>&amp;Receive</source>
        <translation type="unfinished">&amp;Recibir</translation>
    </message>
    <message>
        <source>Encrypt the private keys that belong to your wallet</source>
        <translation type="unfinished">Encripta as claves privadas que pertencen á túa carteira</translation>
    </message>
    <message>
        <source>Sign messages with your Bitcoin addresses to prove you own them</source>
        <translation type="unfinished">Asina mensaxes cos teus enderezos de Bitcoin para probar que che pertencen</translation>
    </message>
    <message>
        <source>Verify messages to ensure they were signed with specified Bitcoin addresses</source>
        <translation type="unfinished">Verifica mensaxes para asegurar que foron asinados cos enderezos de Bitcoin especificados</translation>
    </message>
    <message>
        <source>&amp;File</source>
        <translation type="unfinished">&amp;Arquivo</translation>
    </message>
    <message>
        <source>&amp;Settings</source>
        <translation type="unfinished">&amp;Opcións</translation>
    </message>
    <message>
        <source>&amp;Help</source>
        <translation type="unfinished">&amp;Axuda</translation>
    </message>
    <message>
        <source>Tabs toolbar</source>
        <translation type="unfinished">Barra de ferramentas das pestanas</translation>
    </message>
    <message>
        <source>Request payments (generates QR codes and bitcoin: URIs)</source>
        <translation type="unfinished">Solicita pagamentos (xera un código QR e bitcoin : URIs)</translation>
    </message>
    <message>
        <source>Show the list of used sending addresses and labels</source>
        <translation type="unfinished">Mostra a lista de enderezos de envío e etiquetas usadas</translation>
    </message>
    <message>
        <source>Show the list of used receiving addresses and labels</source>
        <translation type="unfinished">Mostra a lista de enderezos de recepción e etiquetas usadas</translation>
    </message>
    <message>
        <source>&amp;Command-line options</source>
        <translation type="unfinished">&amp;Opcións de comando</translation>
    </message>
    <message numerus="yes">
        <source>Processed %n block(s) of transaction history.</source>
        <translation type="unfinished">
            <numerusform />
            <numerusform />
        </translation>
    </message>
    <message>
        <source>%1 behind</source>
        <translation type="unfinished">%1 tras</translation>
    </message>
    <message>
        <source>Last received block was generated %1 ago.</source>
        <translation type="unfinished">O último bloque recibido foi xerado fai %1.</translation>
    </message>
    <message>
        <source>Transactions after this will not yet be visible.</source>
        <translation type="unfinished">Transaccións despois desta non serán aínda visibles.</translation>
    </message>
    <message>
        <source>Warning</source>
        <translation type="unfinished">Aviso</translation>
    </message>
    <message>
        <source>Information</source>
        <translation type="unfinished">Información</translation>
    </message>
    <message>
        <source>Up to date</source>
        <translation type="unfinished">Actualizado</translation>
    </message>
    <message>
        <source>Node window</source>
        <translation type="unfinished">Xanela de Nodo</translation>
    </message>
    <message>
        <source>Open node debugging and diagnostic console</source>
        <translation type="unfinished">Abre a consola de depuración e diagnostico do nodo</translation>
    </message>
    <message>
        <source>&amp;Sending addresses</source>
        <translation type="unfinished">&amp;Enderezos de envío</translation>
    </message>
    <message>
        <source>&amp;Receiving addresses</source>
        <translation type="unfinished">&amp;Enderezos de recepción</translation>
    </message>
    <message>
        <source>Open a bitcoin: URI</source>
        <translation type="unfinished">Abre una URI de Bitcoin</translation>
    </message>
    <message>
        <source>Open Wallet</source>
        <translation type="unfinished">Abrir carteira</translation>
    </message>
    <message>
        <source>Open a wallet</source>
        <translation type="unfinished">Abrir unha carteira</translation>
    </message>
    <message>
        <source>Close wallet</source>
        <translation type="unfinished">Pechar carteira</translation>
    </message>
    <message>
        <source>Show the %1 help message to get a list with possible Bitcoin command-line options</source>
        <translation type="unfinished">Mostra a %1 mensaxe de axuda para obter unha lista cas posibles opcións de línea de comando de Bitcoin </translation>
    </message>
    <message>
        <source>default wallet</source>
        <translation type="unfinished">Carteira por defecto</translation>
    </message>
    <message>
        <source>No wallets available</source>
        <translation type="unfinished">Non hai carteiras dispoñibles</translation>
    </message>
    <message>
        <source>&amp;Window</source>
        <translation type="unfinished">&amp;Xanela</translation>
    </message>
    <message>
        <source>Main Window</source>
        <translation type="unfinished">Xanela Principal</translation>
    </message>
    <message>
        <source>%1 client</source>
        <translation type="unfinished">%1 cliente</translation>
    </message>
    <message numerus="yes">
        <source>%n active connection(s) to Bitcoin network.</source>
        <extracomment>A substring of the tooltip.</extracomment>
        <translation type="unfinished">
            <numerusform />
            <numerusform />
        </translation>
    </message>
    <message>
        <source>Warning: %1</source>
        <translation type="unfinished">Aviso: %1</translation>
    </message>
    <message>
        <source>Date: %1
</source>
        <translation type="unfinished">Data: %1
</translation>
    </message>
    <message>
        <source>Amount: %1
</source>
        <translation type="unfinished">Cantidade: %1
</translation>
    </message>
    <message>
        <source>Wallet: %1
</source>
        <translation type="unfinished">Carteira: %1
</translation>
    </message>
    <message>
        <source>Type: %1
</source>
        <translation type="unfinished">Escribe: %1
</translation>
    </message>
    <message>
        <source>Label: %1
</source>
        <translation type="unfinished">Etiqueta: %1
</translation>
    </message>
    <message>
        <source>Address: %1
</source>
        <translation type="unfinished">Enderezo: %1
</translation>
    </message>
    <message>
        <source>Sent transaction</source>
        <translation type="unfinished">Transacción enviada</translation>
    </message>
    <message>
        <source>Incoming transaction</source>
        <translation type="unfinished">Transacción entrante</translation>
    </message>
    <message>
        <source>HD key generation is &lt;b&gt;enabled&lt;/b&gt;</source>
        <translation type="unfinished">A xeración de clave HD está &lt;b&gt;activada&lt;/b&gt;</translation>
    </message>
    <message>
        <source>HD key generation is &lt;b&gt;disabled&lt;/b&gt;</source>
        <translation type="unfinished">A xeración de clave HD está &lt;b&gt;desactivada&lt;/b&gt;</translation>
    </message>
    <message>
        <source>Private key &lt;b&gt;disabled&lt;/b&gt;</source>
        <translation type="unfinished">Clave privada &lt;b&gt;desactivada&lt;/b&gt;</translation>
    </message>
    <message>
        <source>Wallet is &lt;b&gt;encrypted&lt;/b&gt; and currently &lt;b&gt;unlocked&lt;/b&gt;</source>
        <translation type="unfinished">A carteira está &lt;b&gt;encrypted&lt;/b&gt; e actualmente &lt;b&gt;desbloqueada&lt;/b&gt;</translation>
    </message>
    <message>
        <source>Wallet is &lt;b&gt;encrypted&lt;/b&gt; and currently &lt;b&gt;locked&lt;/b&gt;</source>
        <translation type="unfinished">A carteira está &lt;b&gt;encriptada&lt;/b&gt; e actualmente &lt;b&gt;bloqueada&lt;/b&gt;</translation>
    </message>
    </context>
<context>
    <name>CoinControlDialog</name>
    <message>
        <source>Coin Selection</source>
        <translation type="unfinished">Selección de moeda</translation>
    </message>
    <message>
        <source>Quantity:</source>
        <translation type="unfinished">Cantidade:</translation>
    </message>
    <message>
        <source>Amount:</source>
        <translation type="unfinished">Cantidade:</translation>
    </message>
    <message>
        <source>Fee:</source>
        <translation type="unfinished">taxa:</translation>
    </message>
    <message>
        <source>Dust:</source>
        <translation type="unfinished">po:</translation>
    </message>
    <message>
        <source>After Fee:</source>
        <translation type="unfinished">Despois de taxas:</translation>
    </message>
    <message>
        <source>Change:</source>
        <translation type="unfinished">Cambio:</translation>
    </message>
    <message>
        <source>(un)select all</source>
        <translation type="unfinished">(de)seleccionar todo</translation>
    </message>
    <message>
        <source>Tree mode</source>
        <translation type="unfinished">Modo en árbore</translation>
    </message>
    <message>
        <source>List mode</source>
        <translation type="unfinished">Modo en Lista</translation>
    </message>
    <message>
        <source>Amount</source>
        <translation type="unfinished">Cantidade</translation>
    </message>
    <message>
        <source>Received with label</source>
        <translation type="unfinished">Recibida con etiqueta</translation>
    </message>
    <message>
        <source>Received with address</source>
        <translation type="unfinished">Recibida con enderezo</translation>
    </message>
    <message>
        <source>Date</source>
        <translation type="unfinished">Data</translation>
    </message>
    <message>
        <source>Confirmations</source>
        <translation type="unfinished">Confirmacións</translation>
    </message>
    <message>
        <source>Confirmed</source>
        <translation type="unfinished">Confirmada</translation>
    </message>
    <message>
        <source>Copy amount</source>
        <translation type="unfinished">Copiar cantidade</translation>
    </message>
    <message>
        <source>Copy quantity</source>
        <translation type="unfinished">Copiar cantidade</translation>
    </message>
    <message>
        <source>Copy fee</source>
        <translation type="unfinished">Copiar taxa</translation>
    </message>
    <message>
        <source>Copy after fee</source>
        <translation type="unfinished">Copiar despois de taxa</translation>
    </message>
    <message>
        <source>Copy bytes</source>
        <translation type="unfinished">Copiar bytes</translation>
    </message>
    <message>
        <source>Copy dust</source>
        <translation type="unfinished">Copiar po</translation>
    </message>
    <message>
        <source>Copy change</source>
        <translation type="unfinished">Copiar cambio</translation>
    </message>
    <message>
        <source>(%1 locked)</source>
        <translation type="unfinished">(%1 bloqueado)</translation>
    </message>
    <message>
        <source>yes</source>
        <translation type="unfinished">sí</translation>
    </message>
    <message>
        <source>This label turns red if any recipient receives an amount smaller than the current dust threshold.</source>
        <translation type="unfinished">Esta etiqueta tórnase vermella se algún receptor recibe unha cantidade máis pequena que o actual límite de po.</translation>
    </message>
    <message>
        <source>Can vary +/- %1 satoshi(s) per input.</source>
        <translation type="unfinished">Pode variar +/- %1 satoshi(s) por entrada.</translation>
    </message>
    <message>
        <source>(no label)</source>
        <translation type="unfinished">(sin etiqueta)</translation>
    </message>
    <message>
        <source>change from %1 (%2)</source>
        <translation type="unfinished">Cambia de %1 a (%2)</translation>
    </message>
    <message>
        <source>(change)</source>
        <translation type="unfinished">(Cambia)</translation>
    </message>
</context>
<context>
    <name>CreateWalletActivity</name>
    <message>
        <source>Create Wallet</source>
        <extracomment>Title of window indicating the progress of creation of a new wallet.</extracomment>
        <translation type="unfinished">Crea unha Carteira</translation>
    </message>
    <message>
        <source>Create wallet failed</source>
        <translation type="unfinished">Creación de carteira fallida</translation>
    </message>
    <message>
        <source>Create wallet warning</source>
        <translation type="unfinished">Creación de carteira con aviso</translation>
    </message>
    </context>
<context>
    <name>OpenWalletActivity</name>
    <message>
        <source>default wallet</source>
        <translation type="unfinished">Carteira por defecto</translation>
    </message>
    <message>
        <source>Open Wallet</source>
        <extracomment>Title of window indicating the progress of opening of a wallet.</extracomment>
        <translation type="unfinished">Abrir carteira</translation>
    </message>
    </context>
<context>
    <name>WalletController</name>
    <message>
        <source>Close wallet</source>
        <translation type="unfinished">Pechar carteira</translation>
    </message>
    </context>
<context>
    <name>CreateWalletDialog</name>
    <message>
        <source>Create Wallet</source>
        <translation type="unfinished">Crea unha Carteira</translation>
    </message>
    <message>
        <source>Wallet Name</source>
        <translation type="unfinished">Nome da Carteira</translation>
    </message>
    <message>
        <source>Encrypt the wallet. The wallet will be encrypted with a passphrase of your choice.</source>
        <translation type="unfinished">Encripta a carteira. A carteira sera encriptada cunha frase contrasinal que tú elixas.</translation>
    </message>
    <message>
        <source>Encrypt Wallet</source>
        <translation type="unfinished">Encriptar Carteira</translation>
    </message>
    <message>
        <source>Disable private keys for this wallet. Wallets with private keys disabled will have no private keys and cannot have an HD seed or imported private keys. This is ideal for watch-only wallets.</source>
        <translation type="unfinished">Desactiva as claves privadas para esta carteira. Carteiras con claves privadas desactivadas non terán claves privadas e polo tanto non poderan ter unha semente HD ou claves privadas importadas. Esto é ideal para carteiras de solo visualización.</translation>
    </message>
    <message>
        <source>Disable Private Keys</source>
        <translation type="unfinished">Desactivar Claves Privadas</translation>
    </message>
    <message>
        <source>Make a blank wallet. Blank wallets do not initially have private keys or scripts. Private keys and addresses can be imported, or an HD seed can be set, at a later time.</source>
        <translation type="unfinished">Crear unha Carteira en blanco. As carteiras en blanco non teñen inicialmente claves privadas ou scripts. As claves privadas poden ser importadas ou unha semente HD poder ser configurada, máis adiante.</translation>
    </message>
    <message>
        <source>Make Blank Wallet</source>
        <translation type="unfinished">Crea unha Carteira en Blanco</translation>
    </message>
    <message>
        <source>Create</source>
        <translation type="unfinished">Crea</translation>
    </message>
    </context>
<context>
    <name>EditAddressDialog</name>
    <message>
        <source>Edit Address</source>
        <translation type="unfinished">Editar Enderezo</translation>
    </message>
    <message>
        <source>&amp;Label</source>
        <translation type="unfinished">&amp;Etiqueta</translation>
    </message>
    <message>
        <source>The label associated with this address list entry</source>
        <translation type="unfinished">A etiqueta asociada con esta entrada na lista de enderezos</translation>
    </message>
    <message>
        <source>The address associated with this address list entry. This can only be modified for sending addresses.</source>
        <translation type="unfinished">O enderezo asociado con esta entrada na lista de enderezos. Solo pode ser modificado por enderezos de envío.</translation>
    </message>
    <message>
        <source>&amp;Address</source>
        <translation type="unfinished">&amp;Enderezo</translation>
    </message>
    <message>
        <source>New sending address</source>
        <translation type="unfinished">Novo enderezo de envío</translation>
    </message>
    <message>
        <source>Edit receiving address</source>
        <translation type="unfinished">Editar enderezo de recepción</translation>
    </message>
    <message>
        <source>Edit sending address</source>
        <translation type="unfinished">Editar enderezo de envío</translation>
    </message>
    <message>
        <source>The entered address "%1" is not a valid Bitcoin address.</source>
        <translation type="unfinished">O enderezo introducido "%1" non é un enderezo de Bitcoin válido.</translation>
    </message>
    <message>
        <source>Address "%1" already exists as a receiving address with label "%2" and so cannot be added as a sending address.</source>
        <translation type="unfinished">O enderezo "%1" xa existe como un enderezo de recepción ca etiqueta "%2" polo que non pode ser añadido como un enderezo de envío.</translation>
    </message>
    <message>
        <source>The entered address "%1" is already in the address book with label "%2".</source>
        <translation type="unfinished">O enderezo introducido "%1" xa existe na axenda de enderezos ca etiqueta "%2".</translation>
    </message>
    <message>
        <source>Could not unlock wallet.</source>
        <translation type="unfinished">Non se puido desbloquear a carteira.</translation>
    </message>
    </context>
<context>
    <name>Intro</name>
    <message numerus="yes">
        <source>(sufficient to restore backups %n day(s) old)</source>
        <extracomment>Explanatory text on the capability of the current prune target.</extracomment>
        <translation type="unfinished">
            <numerusform />
            <numerusform />
        </translation>
    </message>
    </context>
<context>
    <name>OptionsDialog</name>
    <message>
        <source>&amp;Window</source>
        <translation type="unfinished">&amp;Xanela</translation>
    </message>
    </context>
<context>
    <name>PSBTOperationsDialog</name>
    <message>
        <source>Close</source>
        <translation type="unfinished">Pechar</translation>
    </message>
    </context>
<context>
    <name>PeerTableModel</name>
    <message>
        <source>Address</source>
        <extracomment>Title of Peers Table column which contains the IP/Onion/I2P address of the connected peer.</extracomment>
        <translation type="unfinished">Enderezo</translation>
    </message>
    </context>
<context>
    <name>RPCConsole</name>
    <message>
        <source>Node window</source>
        <translation type="unfinished">Xanela de Nodo</translation>
    </message>
    </context>
<context>
    <name>ReceiveCoinsDialog</name>
    <message>
        <source>Could not unlock wallet.</source>
        <translation type="unfinished">Non se puido desbloquear a carteira.</translation>
    </message>
    </context>
<context>
    <name>ReceiveRequestDialog</name>
    <message>
        <source>Amount:</source>
        <translation type="unfinished">Cantidade:</translation>
    </message>
    <message>
        <source>Wallet:</source>
        <translation type="unfinished">Carteira:</translation>
    </message>
    </context>
<context>
    <name>RecentRequestsTableModel</name>
    <message>
        <source>Date</source>
        <translation type="unfinished">Data</translation>
    </message>
    <message>
        <source>Label</source>
        <translation type="unfinished">Etiqueta</translation>
    </message>
    <message>
        <source>(no label)</source>
        <translation type="unfinished">(sin etiqueta)</translation>
    </message>
    </context>
<context>
    <name>SendCoinsDialog</name>
    <message>
        <source>Quantity:</source>
        <translation type="unfinished">Cantidade:</translation>
    </message>
    <message>
        <source>Amount:</source>
        <translation type="unfinished">Cantidade:</translation>
    </message>
    <message>
        <source>Fee:</source>
        <translation type="unfinished">taxa:</translation>
    </message>
    <message>
        <source>After Fee:</source>
        <translation type="unfinished">Despois de taxas:</translation>
    </message>
    <message>
        <source>Change:</source>
        <translation type="unfinished">Cambio:</translation>
    </message>
    <message>
        <source>Dust:</source>
        <translation type="unfinished">po:</translation>
    </message>
    <message>
        <source>Copy quantity</source>
        <translation type="unfinished">Copiar cantidade</translation>
    </message>
    <message>
        <source>Copy amount</source>
        <translation type="unfinished">Copiar cantidade</translation>
    </message>
    <message>
        <source>Copy fee</source>
        <translation type="unfinished">Copiar taxa</translation>
    </message>
    <message>
        <source>Copy after fee</source>
        <translation type="unfinished">Copiar despois de taxa</translation>
    </message>
    <message>
        <source>Copy bytes</source>
        <translation type="unfinished">Copiar bytes</translation>
    </message>
    <message>
        <source>Copy dust</source>
        <translation type="unfinished">Copiar po</translation>
    </message>
    <message>
        <source>Copy change</source>
        <translation type="unfinished">Copiar cambio</translation>
    </message>
    <message numerus="yes">
        <source>Estimated to begin confirmation within %n block(s).</source>
        <translation type="unfinished">
            <numerusform />
            <numerusform />
        </translation>
    </message>
    <message>
        <source>(no label)</source>
        <translation type="unfinished">(sin etiqueta)</translation>
    </message>
</context>
<context>
    <name>TransactionDesc</name>
    <message>
        <source>Date</source>
        <translation type="unfinished">Data</translation>
    </message>
    <message numerus="yes">
        <source>matures in %n more block(s)</source>
        <translation type="unfinished">
            <numerusform />
            <numerusform />
        </translation>
    </message>
    <message>
        <source>Amount</source>
        <translation type="unfinished">Cantidade</translation>
    </message>
    </context>
<context>
    <name>TransactionTableModel</name>
    <message>
        <source>Date</source>
        <translation type="unfinished">Data</translation>
    </message>
    <message>
        <source>Label</source>
        <translation type="unfinished">Etiqueta</translation>
    </message>
    <message>
        <source>(no label)</source>
        <translation type="unfinished">(sin etiqueta)</translation>
    </message>
    </context>
<context>
    <name>TransactionView</name>
    <message>
        <source>Confirmed</source>
        <translation type="unfinished">Confirmada</translation>
    </message>
    <message>
        <source>Date</source>
        <translation type="unfinished">Data</translation>
    </message>
    <message>
        <source>Label</source>
        <translation type="unfinished">Etiqueta</translation>
    </message>
    <message>
        <source>Address</source>
        <translation type="unfinished">Enderezo</translation>
    </message>
    <message>
        <source>Exporting Failed</source>
        <translation type="unfinished">Exportación Fallida</translation>
    </message>
    </context>
<context>
    <name>WalletFrame</name>
    <message>
        <source>Create a new wallet</source>
        <translation type="unfinished">Crear unha nova carteira</translation>
    </message>
    </context>
<context>
    <name>WalletModel</name>
    <message>
        <source>default wallet</source>
        <translation type="unfinished">Carteira por defecto</translation>
    </message>
</context>
<context>
    <name>WalletView</name>
    <message>
        <source>&amp;Export</source>
        <translation type="unfinished">Exportar</translation>
    </message>
    <message>
        <source>Export the data in the current tab to a file</source>
        <translation type="unfinished">Exporta os datos na pestana actual a un ficheiro</translation>
    </message>
    </context>
=======
<TS version="2.1" language="gl_ES">
<context>
    <name>AddressBookPage</name>
    <message>
        <source>Right-click to edit address or label</source>
        <translation type="unfinished">Fai Click co botón dereito para editar o enderezo ou etiqueta</translation>
    </message>
    <message>
        <source>Create a new address</source>
        <translation type="unfinished">Crea un novo enderezo</translation>
    </message>
    <message>
        <source>&amp;New</source>
        <translation type="unfinished">&amp;Novo</translation>
    </message>
    <message>
        <source>Copy the currently selected address to the system clipboard</source>
        <translation type="unfinished">Copia o enderezo seleccionado ao portapapeis do sistema</translation>
    </message>
    <message>
        <source>&amp;Copy</source>
        <translation type="unfinished">&amp;Copiar</translation>
    </message>
    <message>
        <source>C&amp;lose</source>
        <translation type="unfinished">Pechar</translation>
    </message>
    <message>
        <source>Delete the currently selected address from the list</source>
        <translation type="unfinished">Borra o enderezo seleccionado actualmente da lista</translation>
    </message>
    <message>
        <source>Enter address or label to search</source>
        <translation type="unfinished">Introduce un enderezo ou etiqueta para buscar</translation>
    </message>
    <message>
        <source>Export the data in the current tab to a file</source>
        <translation type="unfinished">Exporta os datos na pestana actual a un ficheiro</translation>
    </message>
    <message>
        <source>&amp;Export</source>
        <translation type="unfinished">Exportar</translation>
    </message>
    <message>
        <source>&amp;Delete</source>
        <translation type="unfinished">Borrar</translation>
    </message>
    <message>
        <source>Choose the address to send coins to</source>
        <translation type="unfinished">Selecciona o enderezo ó que enviar moedas</translation>
    </message>
    <message>
        <source>Choose the address to receive coins with</source>
        <translation type="unfinished">Selecciona o enderezo do que recibir moedas</translation>
    </message>
    <message>
        <source>C&amp;hoose</source>
        <translation type="unfinished">Selecciona</translation>
    </message>
    <message>
        <source>Sending addresses</source>
        <translation type="unfinished">Enderezos de envío</translation>
    </message>
    <message>
        <source>Receiving addresses</source>
        <translation type="unfinished">Enderezos de recepción</translation>
    </message>
    <message>
        <source>These are your Bitcoin addresses for sending payments. Always check the amount and the receiving address before sending coins.</source>
        <translation type="unfinished">Estes son os teus enderezos de Bitcoin para enviar pagamentos. Asegurate sempre de comprobar a cantidade e maila dirección antes de enviar moedas.</translation>
    </message>
    <message>
        <source>These are your Bitcoin addresses for receiving payments. Use the 'Create new receiving address' button in the receive tab to create new addresses.
Signing is only possible with addresses of the type 'legacy'.</source>
        <translation type="unfinished">Estes son os teus enderezos de Bitcoin para recibir pagamentos. Emprega o botón 'Crear novo enderezo para recibir pagamentos' na solapa de recibir para crear novos enderezos.
Firmar é posible unicamente con enderezos de tipo 'legacy'.</translation>
    </message>
    <message>
        <source>&amp;Copy Address</source>
        <translation type="unfinished">Copiar Enderezo</translation>
    </message>
    <message>
        <source>Copy &amp;Label</source>
        <translation type="unfinished">Copia Etiqueta</translation>
    </message>
    <message>
        <source>&amp;Edit</source>
        <translation type="unfinished">Edita</translation>
    </message>
    <message>
        <source>Export Address List</source>
        <translation type="unfinished">Exporta a Lista de Enderezos</translation>
    </message>
    <message>
        <source>There was an error trying to save the address list to %1. Please try again.</source>
        <extracomment>An error message. %1 is a stand-in argument for the name of the file we attempted to save to.</extracomment>
        <translation type="unfinished">Houbo un erro tentando gardar a lista de enderezos en %1. Por favor proba de novo.</translation>
    </message>
    <message>
        <source>Exporting Failed</source>
        <translation type="unfinished">Exportación Fallida</translation>
    </message>
</context>
<context>
    <name>AddressTableModel</name>
    <message>
        <source>Label</source>
        <translation type="unfinished">Etiqueta</translation>
    </message>
    <message>
        <source>Address</source>
        <translation type="unfinished">Enderezo</translation>
    </message>
    <message>
        <source>(no label)</source>
        <translation type="unfinished">(sin etiqueta)</translation>
    </message>
</context>
<context>
    <name>AskPassphraseDialog</name>
    <message>
        <source>Passphrase Dialog</source>
        <translation type="unfinished">Diálogo de Frase Contrasinal</translation>
    </message>
    <message>
        <source>Enter passphrase</source>
        <translation type="unfinished">Introduce a frase contrasinal</translation>
    </message>
    <message>
        <source>New passphrase</source>
        <translation type="unfinished">Nova frase contrasinal</translation>
    </message>
    <message>
        <source>Repeat new passphrase</source>
        <translation type="unfinished">Repite a frase contrasinal</translation>
    </message>
    <message>
        <source>Show passphrase</source>
        <translation type="unfinished">Mostra frase contrasinal</translation>
    </message>
    <message>
        <source>Encrypt wallet</source>
        <translation type="unfinished">Encriptar carteira</translation>
    </message>
    <message>
        <source>This operation needs your wallet passphrase to unlock the wallet.</source>
        <translation type="unfinished">Esta operación necesita da túa frase contrasinal para desbloqueares a carteira.</translation>
    </message>
    <message>
        <source>Unlock wallet</source>
        <translation type="unfinished">Desbloquear carteira</translation>
    </message>
    <message>
        <source>Change passphrase</source>
        <translation type="unfinished">Cambiar frase contrasinal</translation>
    </message>
    <message>
        <source>Confirm wallet encryption</source>
        <translation type="unfinished">Confirmar encriptación da carteira</translation>
    </message>
    <message>
        <source>Warning: If you encrypt your wallet and lose your passphrase, you will &lt;b&gt;LOSE ALL OF YOUR BITCOINS&lt;/b&gt;!</source>
        <translation type="unfinished">Aviso: Si encriptas a túa carteira e perdes a túa frase contrasinal, &lt;b&gt;PERDERÁS TODOS OS TEUS BITCOINS&lt;/b&gt;!</translation>
    </message>
    <message>
        <source>Are you sure you wish to encrypt your wallet?</source>
        <translation type="unfinished">¿Seguro que queres encriptar a túa carteira?</translation>
    </message>
    <message>
        <source>Wallet encrypted</source>
        <translation type="unfinished">Carteira encriptada</translation>
    </message>
    <message>
        <source>Enter the new passphrase for the wallet.&lt;br/&gt;Please use a passphrase of &lt;b&gt;ten or more random characters&lt;/b&gt;, or &lt;b&gt;eight or more words&lt;/b&gt;.</source>
        <translation type="unfinished">Introduce unha nova frase contrasinal para a carteira.&lt;br/&gt;Por favor utiliza una frase contrasinal que &lt;b&gt;teña dez ou máis caracteres aleatorios&lt;/b&gt;, ou &lt;b&gt;oito ou máis palabras&lt;/b&gt;.</translation>
    </message>
    <message>
        <source>Enter the old passphrase and new passphrase for the wallet.</source>
        <translation type="unfinished">Introduce a frase contrasinal anterior mais a nova frase contrasinal para a carteira.</translation>
    </message>
    <message>
        <source>Remember that encrypting your wallet cannot fully protect your bitcoins from being stolen by malware infecting your computer.</source>
        <translation type="unfinished">Recorda que encriptar a tua carteira non protexe completamente que os teus bitcoins poidan ser roubados por malware que afecte ó teu computador.</translation>
    </message>
    <message>
        <source>Wallet to be encrypted</source>
        <translation type="unfinished">Carteira para ser encriptada</translation>
    </message>
    <message>
        <source>Your wallet is about to be encrypted. </source>
        <translation type="unfinished">A túa carteira vai a ser encriptada.</translation>
    </message>
    <message>
        <source>Your wallet is now encrypted. </source>
        <translation type="unfinished">A túa carteira está agora encriptada.</translation>
    </message>
    <message>
        <source>IMPORTANT: Any previous backups you have made of your wallet file should be replaced with the newly generated, encrypted wallet file. For security reasons, previous backups of the unencrypted wallet file will become useless as soon as you start using the new, encrypted wallet.</source>
        <translation type="unfinished">IMPORTANTE: Calquera copia de respaldo que tiveras feita da túa carteira debería ser sustituída por unha nova copia xerada a partires da túa nova carteira encriptada. Por razóns de seguridade, as copias de respaldo da túa carteira sin encriptar non se poderán usar unha vez que empeces a utilizar a túa nova carteira encriptada.</translation>
    </message>
    <message>
        <source>Wallet encryption failed</source>
        <translation type="unfinished">Error na Encriptación da carteira </translation>
    </message>
    <message>
        <source>Wallet encryption failed due to an internal error. Your wallet was not encrypted.</source>
        <translation type="unfinished">A encriptación da carteira fallou debido a un erro interno. A túa carteira no foi encriptada.</translation>
    </message>
    <message>
        <source>The supplied passphrases do not match.</source>
        <translation type="unfinished">As frases contrasinal introducidas non coinciden.</translation>
    </message>
    <message>
        <source>Wallet unlock failed</source>
        <translation type="unfinished">Desbloqueo de carteira fallido</translation>
    </message>
    <message>
        <source>The passphrase entered for the wallet decryption was incorrect.</source>
        <translation type="unfinished">A frase contrasinal introducida para o desencriptamento da carteira é incorrecto.</translation>
    </message>
    <message>
        <source>Wallet passphrase was successfully changed.</source>
        <translation type="unfinished">A frase contrasinal da carteira mudouse correctamente.</translation>
    </message>
    <message>
        <source>Warning: The Caps Lock key is on!</source>
        <translation type="unfinished">Aviso: ¡A tecla Bloq. Mayús está activada!</translation>
    </message>
</context>
<context>
    <name>BanTableModel</name>
    <message>
        <source>IP/Netmask</source>
        <translation type="unfinished">IP/Máscara de rede</translation>
    </message>
    <message>
        <source>Banned Until</source>
        <translation type="unfinished">Vedado ata</translation>
    </message>
</context>
<context>
    <name>BitcoinApplication</name>
    <message>
        <source>Internal error</source>
        <translation type="unfinished">Erro interno</translation>
    </message>
    </context>
<context>
    <name>QObject</name>
    <message>
        <source>Amount</source>
        <translation type="unfinished">Cantidade</translation>
    </message>
    <message numerus="yes">
        <source>%n second(s)</source>
        <translation type="unfinished">
            <numerusform />
            <numerusform />
        </translation>
    </message>
    <message numerus="yes">
        <source>%n minute(s)</source>
        <translation type="unfinished">
            <numerusform />
            <numerusform />
        </translation>
    </message>
    <message numerus="yes">
        <source>%n hour(s)</source>
        <translation type="unfinished">
            <numerusform />
            <numerusform />
        </translation>
    </message>
    <message numerus="yes">
        <source>%n day(s)</source>
        <translation type="unfinished">
            <numerusform />
            <numerusform />
        </translation>
    </message>
    <message numerus="yes">
        <source>%n week(s)</source>
        <translation type="unfinished">
            <numerusform />
            <numerusform />
        </translation>
    </message>
    <message numerus="yes">
        <source>%n year(s)</source>
        <translation type="unfinished">
            <numerusform />
            <numerusform />
        </translation>
    </message>
    </context>
<context>
    <name>BitcoinGUI</name>
    <message>
        <source>&amp;Overview</source>
        <translation type="unfinished">&amp;visión xeral</translation>
    </message>
    <message>
        <source>Show general overview of wallet</source>
        <translation type="unfinished">Mostra una visión xeral da carteira</translation>
    </message>
    <message>
        <source>&amp;Transactions</source>
        <translation type="unfinished">&amp;Transaccións</translation>
    </message>
    <message>
        <source>Browse transaction history</source>
        <translation type="unfinished">Busca no historial de transaccións</translation>
    </message>
    <message>
        <source>E&amp;xit</source>
        <translation type="unfinished">S&amp;aír</translation>
    </message>
    <message>
        <source>Quit application</source>
        <translation type="unfinished">Saír da aplicación</translation>
    </message>
    <message>
        <source>&amp;About %1</source>
        <translation type="unfinished">&amp;A cerca de %1</translation>
    </message>
    <message>
        <source>Show information about %1</source>
        <translation type="unfinished">Mostra información acerca de %1</translation>
    </message>
    <message>
        <source>About &amp;Qt</source>
        <translation type="unfinished">Acerca de &amp;Qt</translation>
    </message>
    <message>
        <source>Show information about Qt</source>
        <translation type="unfinished">Mostra información acerca de Qt</translation>
    </message>
    <message>
        <source>Modify configuration options for %1</source>
        <translation type="unfinished">Modifica as opcións de configuración de %1</translation>
    </message>
    <message>
        <source>Create a new wallet</source>
        <translation type="unfinished">Crear unha nova carteira</translation>
    </message>
    <message>
        <source>&amp;Minimize</source>
        <translation type="unfinished">&amp;Minimizar</translation>
    </message>
    <message>
        <source>Wallet:</source>
        <translation type="unfinished">Carteira:</translation>
    </message>
    <message>
        <source>Network activity disabled.</source>
        <extracomment>A substring of the tooltip.</extracomment>
        <translation type="unfinished">Actividade da rede desactivada.</translation>
    </message>
    <message>
        <source>Proxy is &lt;b&gt;enabled&lt;/b&gt;: %1</source>
        <translation type="unfinished">Proxy &lt;b&gt;activado&lt;/b&gt;: %1</translation>
    </message>
    <message>
        <source>Send coins to a Bitcoin address</source>
        <translation type="unfinished">Envía moedas a un enderezo de Bitcoin</translation>
    </message>
    <message>
        <source>Backup wallet to another location</source>
        <translation type="unfinished">Respalda a carteira noutro destino</translation>
    </message>
    <message>
        <source>Change the passphrase used for wallet encryption</source>
        <translation type="unfinished">Cambia a frase contrasinal usada para a encriptación da carteira</translation>
    </message>
    <message>
        <source>&amp;Send</source>
        <translation type="unfinished">&amp;Envía</translation>
    </message>
    <message>
        <source>&amp;Receive</source>
        <translation type="unfinished">&amp;Recibir</translation>
    </message>
    <message>
        <source>&amp;Options…</source>
        <translation type="unfinished">&amp;Opcións...</translation>
    </message>
    <message>
        <source>Encrypt the private keys that belong to your wallet</source>
        <translation type="unfinished">Encripta as claves privadas que pertencen á túa carteira</translation>
    </message>
    <message>
        <source>Sign messages with your Bitcoin addresses to prove you own them</source>
        <translation type="unfinished">Asina mensaxes cos teus enderezos de Bitcoin para probar que che pertencen</translation>
    </message>
    <message>
        <source>&amp;Verify message…</source>
        <translation type="unfinished">&amp;Verifica a mensaxe...</translation>
    </message>
    <message>
        <source>Verify messages to ensure they were signed with specified Bitcoin addresses</source>
        <translation type="unfinished">Verifica mensaxes para asegurar que foron asinados cos enderezos de Bitcoin especificados</translation>
    </message>
    <message>
        <source>&amp;File</source>
        <translation type="unfinished">&amp;Arquivo</translation>
    </message>
    <message>
        <source>&amp;Settings</source>
        <translation type="unfinished">&amp;Opcións</translation>
    </message>
    <message>
        <source>&amp;Help</source>
        <translation type="unfinished">&amp;Axuda</translation>
    </message>
    <message>
        <source>Tabs toolbar</source>
        <translation type="unfinished">Barra de ferramentas das pestanas</translation>
    </message>
    <message>
        <source>Request payments (generates QR codes and bitcoin: URIs)</source>
        <translation type="unfinished">Solicita pagamentos (xera un código QR e bitcoin : URIs)</translation>
    </message>
    <message>
        <source>Show the list of used sending addresses and labels</source>
        <translation type="unfinished">Mostra a lista de enderezos de envío e etiquetas usadas</translation>
    </message>
    <message>
        <source>Show the list of used receiving addresses and labels</source>
        <translation type="unfinished">Mostra a lista de enderezos de recepción e etiquetas usadas</translation>
    </message>
    <message>
        <source>&amp;Command-line options</source>
        <translation type="unfinished">&amp;Opcións de comando</translation>
    </message>
    <message numerus="yes">
        <source>Processed %n block(s) of transaction history.</source>
        <translation type="unfinished">
            <numerusform />
            <numerusform />
        </translation>
    </message>
    <message>
        <source>%1 behind</source>
        <translation type="unfinished">%1 tras</translation>
    </message>
    <message>
        <source>Last received block was generated %1 ago.</source>
        <translation type="unfinished">O último bloque recibido foi xerado fai %1.</translation>
    </message>
    <message>
        <source>Transactions after this will not yet be visible.</source>
        <translation type="unfinished">Transaccións despois desta non serán aínda visibles.</translation>
    </message>
    <message>
        <source>Warning</source>
        <translation type="unfinished">Aviso</translation>
    </message>
    <message>
        <source>Information</source>
        <translation type="unfinished">Información</translation>
    </message>
    <message>
        <source>Up to date</source>
        <translation type="unfinished">Actualizado</translation>
    </message>
    <message>
        <source>Node window</source>
        <translation type="unfinished">Xanela de Nodo</translation>
    </message>
    <message>
        <source>Open node debugging and diagnostic console</source>
        <translation type="unfinished">Abre a consola de depuración e diagnostico do nodo</translation>
    </message>
    <message>
        <source>&amp;Sending addresses</source>
        <translation type="unfinished">&amp;Enderezos de envío</translation>
    </message>
    <message>
        <source>&amp;Receiving addresses</source>
        <translation type="unfinished">&amp;Enderezos de recepción</translation>
    </message>
    <message>
        <source>Open a bitcoin: URI</source>
        <translation type="unfinished">Abre una URI de Bitcoin</translation>
    </message>
    <message>
        <source>Open Wallet</source>
        <translation type="unfinished">Abrir carteira</translation>
    </message>
    <message>
        <source>Open a wallet</source>
        <translation type="unfinished">Abrir unha carteira</translation>
    </message>
    <message>
        <source>Close wallet</source>
        <translation type="unfinished">Pechar carteira</translation>
    </message>
    <message>
        <source>Show the %1 help message to get a list with possible Bitcoin command-line options</source>
        <translation type="unfinished">Mostra a %1 mensaxe de axuda para obter unha lista cas posibles opcións de línea de comando de Bitcoin </translation>
    </message>
    <message>
        <source>default wallet</source>
        <translation type="unfinished">Carteira por defecto</translation>
    </message>
    <message>
        <source>No wallets available</source>
        <translation type="unfinished">Non hai carteiras dispoñibles</translation>
    </message>
    <message>
        <source>Wallet Name</source>
        <extracomment>Label of the input field where the name of the wallet is entered.</extracomment>
        <translation type="unfinished">Nome da Carteira</translation>
    </message>
    <message>
        <source>&amp;Window</source>
        <translation type="unfinished">&amp;Xanela</translation>
    </message>
    <message>
        <source>Main Window</source>
        <translation type="unfinished">Xanela Principal</translation>
    </message>
    <message>
        <source>%1 client</source>
        <translation type="unfinished">%1 cliente</translation>
    </message>
    <message numerus="yes">
        <source>%n active connection(s) to Bitcoin network.</source>
        <extracomment>A substring of the tooltip.</extracomment>
        <translation type="unfinished">
            <numerusform />
            <numerusform />
        </translation>
    </message>
    <message>
        <source>Warning: %1</source>
        <translation type="unfinished">Aviso: %1</translation>
    </message>
    <message>
        <source>Date: %1
</source>
        <translation type="unfinished">Data: %1
</translation>
    </message>
    <message>
        <source>Amount: %1
</source>
        <translation type="unfinished">Cantidade: %1
</translation>
    </message>
    <message>
        <source>Wallet: %1
</source>
        <translation type="unfinished">Carteira: %1
</translation>
    </message>
    <message>
        <source>Type: %1
</source>
        <translation type="unfinished">Escribe: %1
</translation>
    </message>
    <message>
        <source>Label: %1
</source>
        <translation type="unfinished">Etiqueta: %1
</translation>
    </message>
    <message>
        <source>Address: %1
</source>
        <translation type="unfinished">Enderezo: %1
</translation>
    </message>
    <message>
        <source>Sent transaction</source>
        <translation type="unfinished">Transacción enviada</translation>
    </message>
    <message>
        <source>Incoming transaction</source>
        <translation type="unfinished">Transacción entrante</translation>
    </message>
    <message>
        <source>HD key generation is &lt;b&gt;enabled&lt;/b&gt;</source>
        <translation type="unfinished">A xeración de clave HD está &lt;b&gt;activada&lt;/b&gt;</translation>
    </message>
    <message>
        <source>HD key generation is &lt;b&gt;disabled&lt;/b&gt;</source>
        <translation type="unfinished">A xeración de clave HD está &lt;b&gt;desactivada&lt;/b&gt;</translation>
    </message>
    <message>
        <source>Private key &lt;b&gt;disabled&lt;/b&gt;</source>
        <translation type="unfinished">Clave privada &lt;b&gt;desactivada&lt;/b&gt;</translation>
    </message>
    <message>
        <source>Wallet is &lt;b&gt;encrypted&lt;/b&gt; and currently &lt;b&gt;unlocked&lt;/b&gt;</source>
        <translation type="unfinished">A carteira está &lt;b&gt;encrypted&lt;/b&gt; e actualmente &lt;b&gt;desbloqueada&lt;/b&gt;</translation>
    </message>
    <message>
        <source>Wallet is &lt;b&gt;encrypted&lt;/b&gt; and currently &lt;b&gt;locked&lt;/b&gt;</source>
        <translation type="unfinished">A carteira está &lt;b&gt;encriptada&lt;/b&gt; e actualmente &lt;b&gt;bloqueada&lt;/b&gt;</translation>
    </message>
    <message>
        <source>Original message:</source>
        <translation type="unfinished">Mensaxe orixinal:</translation>
    </message>
</context>
<context>
    <name>CoinControlDialog</name>
    <message>
        <source>Coin Selection</source>
        <translation type="unfinished">Selección de moeda</translation>
    </message>
    <message>
        <source>Quantity:</source>
        <translation type="unfinished">Cantidade:</translation>
    </message>
    <message>
        <source>Amount:</source>
        <translation type="unfinished">Cantidade:</translation>
    </message>
    <message>
        <source>Fee:</source>
        <translation type="unfinished">taxa:</translation>
    </message>
    <message>
        <source>Dust:</source>
        <translation type="unfinished">po:</translation>
    </message>
    <message>
        <source>After Fee:</source>
        <translation type="unfinished">Despois de taxas:</translation>
    </message>
    <message>
        <source>Change:</source>
        <translation type="unfinished">Cambio:</translation>
    </message>
    <message>
        <source>(un)select all</source>
        <translation type="unfinished">(de)seleccionar todo</translation>
    </message>
    <message>
        <source>Tree mode</source>
        <translation type="unfinished">Modo en árbore</translation>
    </message>
    <message>
        <source>List mode</source>
        <translation type="unfinished">Modo en Lista</translation>
    </message>
    <message>
        <source>Amount</source>
        <translation type="unfinished">Cantidade</translation>
    </message>
    <message>
        <source>Received with label</source>
        <translation type="unfinished">Recibida con etiqueta</translation>
    </message>
    <message>
        <source>Received with address</source>
        <translation type="unfinished">Recibida con enderezo</translation>
    </message>
    <message>
        <source>Date</source>
        <translation type="unfinished">Data</translation>
    </message>
    <message>
        <source>Confirmations</source>
        <translation type="unfinished">Confirmacións</translation>
    </message>
    <message>
        <source>Confirmed</source>
        <translation type="unfinished">Confirmada</translation>
    </message>
    <message>
        <source>Copy amount</source>
        <translation type="unfinished">Copiar cantidade</translation>
    </message>
    <message>
        <source>&amp;Copy address</source>
        <translation type="unfinished">&amp;Copiar enderezo</translation>
    </message>
    <message>
        <source>Copy quantity</source>
        <translation type="unfinished">Copiar cantidade</translation>
    </message>
    <message>
        <source>Copy fee</source>
        <translation type="unfinished">Copiar taxa</translation>
    </message>
    <message>
        <source>Copy after fee</source>
        <translation type="unfinished">Copiar despois de taxa</translation>
    </message>
    <message>
        <source>Copy bytes</source>
        <translation type="unfinished">Copiar bytes</translation>
    </message>
    <message>
        <source>Copy dust</source>
        <translation type="unfinished">Copiar po</translation>
    </message>
    <message>
        <source>Copy change</source>
        <translation type="unfinished">Copiar cambio</translation>
    </message>
    <message>
        <source>(%1 locked)</source>
        <translation type="unfinished">(%1 bloqueado)</translation>
    </message>
    <message>
        <source>yes</source>
        <translation type="unfinished">sí</translation>
    </message>
    <message>
        <source>This label turns red if any recipient receives an amount smaller than the current dust threshold.</source>
        <translation type="unfinished">Esta etiqueta tórnase vermella se algún receptor recibe unha cantidade máis pequena que o actual límite de po.</translation>
    </message>
    <message>
        <source>Can vary +/- %1 satoshi(s) per input.</source>
        <translation type="unfinished">Pode variar +/- %1 satoshi(s) por entrada.</translation>
    </message>
    <message>
        <source>(no label)</source>
        <translation type="unfinished">(sin etiqueta)</translation>
    </message>
    <message>
        <source>change from %1 (%2)</source>
        <translation type="unfinished">Cambia de %1 a (%2)</translation>
    </message>
    <message>
        <source>(change)</source>
        <translation type="unfinished">(Cambia)</translation>
    </message>
</context>
<context>
    <name>CreateWalletActivity</name>
    <message>
        <source>Create Wallet</source>
        <extracomment>Title of window indicating the progress of creation of a new wallet.</extracomment>
        <translation type="unfinished">Crea unha Carteira</translation>
    </message>
    <message>
        <source>Create wallet failed</source>
        <translation type="unfinished">Creación de carteira fallida</translation>
    </message>
    <message>
        <source>Create wallet warning</source>
        <translation type="unfinished">Creación de carteira con aviso</translation>
    </message>
    </context>
<context>
    <name>OpenWalletActivity</name>
    <message>
        <source>default wallet</source>
        <translation type="unfinished">Carteira por defecto</translation>
    </message>
    <message>
        <source>Open Wallet</source>
        <extracomment>Title of window indicating the progress of opening of a wallet.</extracomment>
        <translation type="unfinished">Abrir carteira</translation>
    </message>
    </context>
<context>
    <name>WalletController</name>
    <message>
        <source>Close wallet</source>
        <translation type="unfinished">Pechar carteira</translation>
    </message>
    </context>
<context>
    <name>CreateWalletDialog</name>
    <message>
        <source>Create Wallet</source>
        <translation type="unfinished">Crea unha Carteira</translation>
    </message>
    <message>
        <source>Wallet Name</source>
        <translation type="unfinished">Nome da Carteira</translation>
    </message>
    <message>
        <source>Encrypt the wallet. The wallet will be encrypted with a passphrase of your choice.</source>
        <translation type="unfinished">Encripta a carteira. A carteira sera encriptada cunha frase contrasinal que tú elixas.</translation>
    </message>
    <message>
        <source>Encrypt Wallet</source>
        <translation type="unfinished">Encriptar Carteira</translation>
    </message>
    <message>
        <source>Advanced Options</source>
        <translation type="unfinished">Opcións avanzadas</translation>
    </message>
    <message>
        <source>Disable private keys for this wallet. Wallets with private keys disabled will have no private keys and cannot have an HD seed or imported private keys. This is ideal for watch-only wallets.</source>
        <translation type="unfinished">Desactiva as claves privadas para esta carteira. Carteiras con claves privadas desactivadas non terán claves privadas e polo tanto non poderan ter unha semente HD ou claves privadas importadas. Esto é ideal para carteiras de solo visualización.</translation>
    </message>
    <message>
        <source>Disable Private Keys</source>
        <translation type="unfinished">Desactivar Claves Privadas</translation>
    </message>
    <message>
        <source>Make a blank wallet. Blank wallets do not initially have private keys or scripts. Private keys and addresses can be imported, or an HD seed can be set, at a later time.</source>
        <translation type="unfinished">Crear unha Carteira en blanco. As carteiras en blanco non teñen inicialmente claves privadas ou scripts. As claves privadas poden ser importadas ou unha semente HD poder ser configurada, máis adiante.</translation>
    </message>
    <message>
        <source>Make Blank Wallet</source>
        <translation type="unfinished">Crea unha Carteira en Blanco</translation>
    </message>
    <message>
        <source>Create</source>
        <translation type="unfinished">Crea</translation>
    </message>
    </context>
<context>
    <name>EditAddressDialog</name>
    <message>
        <source>Edit Address</source>
        <translation type="unfinished">Editar Enderezo</translation>
    </message>
    <message>
        <source>&amp;Label</source>
        <translation type="unfinished">&amp;Etiqueta</translation>
    </message>
    <message>
        <source>The label associated with this address list entry</source>
        <translation type="unfinished">A etiqueta asociada con esta entrada na lista de enderezos</translation>
    </message>
    <message>
        <source>The address associated with this address list entry. This can only be modified for sending addresses.</source>
        <translation type="unfinished">O enderezo asociado con esta entrada na lista de enderezos. Solo pode ser modificado por enderezos de envío.</translation>
    </message>
    <message>
        <source>&amp;Address</source>
        <translation type="unfinished">&amp;Enderezo</translation>
    </message>
    <message>
        <source>New sending address</source>
        <translation type="unfinished">Novo enderezo de envío</translation>
    </message>
    <message>
        <source>Edit receiving address</source>
        <translation type="unfinished">Editar enderezo de recepción</translation>
    </message>
    <message>
        <source>Edit sending address</source>
        <translation type="unfinished">Editar enderezo de envío</translation>
    </message>
    <message>
        <source>The entered address "%1" is not a valid Bitcoin address.</source>
        <translation type="unfinished">O enderezo introducido "%1" non é un enderezo de Bitcoin válido.</translation>
    </message>
    <message>
        <source>Address "%1" already exists as a receiving address with label "%2" and so cannot be added as a sending address.</source>
        <translation type="unfinished">O enderezo "%1" xa existe como un enderezo de recepción ca etiqueta "%2" polo que non pode ser añadido como un enderezo de envío.</translation>
    </message>
    <message>
        <source>The entered address "%1" is already in the address book with label "%2".</source>
        <translation type="unfinished">O enderezo introducido "%1" xa existe na axenda de enderezos ca etiqueta "%2".</translation>
    </message>
    <message>
        <source>Could not unlock wallet.</source>
        <translation type="unfinished">Non se puido desbloquear a carteira.</translation>
    </message>
    </context>
<context>
    <name>Intro</name>
    <message numerus="yes">
        <source>%n GB of space available</source>
        <translation type="unfinished">
            <numerusform />
            <numerusform />
        </translation>
    </message>
    <message numerus="yes">
        <source>(of %n GB needed)</source>
        <translation type="unfinished">
            <numerusform>(of %n GB needed)</numerusform>
            <numerusform>(of %n GB needed)</numerusform>
        </translation>
    </message>
    <message numerus="yes">
        <source>(%n GB needed for full chain)</source>
        <translation type="unfinished">
            <numerusform>(%n GB needed for full chain)</numerusform>
            <numerusform>(%n GB needed for full chain)</numerusform>
        </translation>
    </message>
    <message numerus="yes">
        <source>(sufficient to restore backups %n day(s) old)</source>
        <extracomment>Explanatory text on the capability of the current prune target.</extracomment>
        <translation type="unfinished">
            <numerusform />
            <numerusform />
        </translation>
    </message>
    </context>
<context>
    <name>ModalOverlay</name>
    <message>
        <source>Unknown…</source>
        <translation type="unfinished">Descoñecido...</translation>
    </message>
    </context>
<context>
    <name>OptionsDialog</name>
    <message>
        <source>&amp;Window</source>
        <translation type="unfinished">&amp;Xanela</translation>
    </message>
    <message>
        <source>Continue</source>
        <translation type="unfinished">Continuar</translation>
    </message>
    </context>
<context>
    <name>PSBTOperationsDialog</name>
    <message>
        <source>Save…</source>
        <translation type="unfinished">Gardar...</translation>
    </message>
    <message>
        <source>Close</source>
        <translation type="unfinished">Pechar</translation>
    </message>
    </context>
<context>
    <name>PeerTableModel</name>
    <message>
        <source>Address</source>
        <extracomment>Title of Peers Table column which contains the IP/Onion/I2P address of the connected peer.</extracomment>
        <translation type="unfinished">Enderezo</translation>
    </message>
    </context>
<context>
    <name>QRImageWidget</name>
    <message>
        <source>&amp;Save Image…</source>
        <translation type="unfinished">&amp;Gardar Imaxe...</translation>
    </message>
    </context>
<context>
    <name>RPCConsole</name>
    <message>
        <source>Node window</source>
        <translation type="unfinished">Xanela de Nodo</translation>
    </message>
    <message>
        <source>&amp;Copy address</source>
        <extracomment>Context menu action to copy the address of a peer.</extracomment>
        <translation type="unfinished">&amp;Copiar enderezo</translation>
    </message>
    </context>
<context>
    <name>ReceiveCoinsDialog</name>
    <message>
        <source>&amp;Copy address</source>
        <translation type="unfinished">&amp;Copiar enderezo</translation>
    </message>
    <message>
        <source>Could not unlock wallet.</source>
        <translation type="unfinished">Non se puido desbloquear a carteira.</translation>
    </message>
    </context>
<context>
    <name>ReceiveRequestDialog</name>
    <message>
        <source>Amount:</source>
        <translation type="unfinished">Cantidade:</translation>
    </message>
    <message>
        <source>Wallet:</source>
        <translation type="unfinished">Carteira:</translation>
    </message>
    <message>
        <source>&amp;Save Image…</source>
        <translation type="unfinished">&amp;Gardar Imaxe...</translation>
    </message>
    </context>
<context>
    <name>RecentRequestsTableModel</name>
    <message>
        <source>Date</source>
        <translation type="unfinished">Data</translation>
    </message>
    <message>
        <source>Label</source>
        <translation type="unfinished">Etiqueta</translation>
    </message>
    <message>
        <source>(no label)</source>
        <translation type="unfinished">(sin etiqueta)</translation>
    </message>
    </context>
<context>
    <name>SendCoinsDialog</name>
    <message>
        <source>Quantity:</source>
        <translation type="unfinished">Cantidade:</translation>
    </message>
    <message>
        <source>Amount:</source>
        <translation type="unfinished">Cantidade:</translation>
    </message>
    <message>
        <source>Fee:</source>
        <translation type="unfinished">taxa:</translation>
    </message>
    <message>
        <source>After Fee:</source>
        <translation type="unfinished">Despois de taxas:</translation>
    </message>
    <message>
        <source>Change:</source>
        <translation type="unfinished">Cambio:</translation>
    </message>
    <message>
        <source>Dust:</source>
        <translation type="unfinished">po:</translation>
    </message>
    <message>
        <source>Copy quantity</source>
        <translation type="unfinished">Copiar cantidade</translation>
    </message>
    <message>
        <source>Copy amount</source>
        <translation type="unfinished">Copiar cantidade</translation>
    </message>
    <message>
        <source>Copy fee</source>
        <translation type="unfinished">Copiar taxa</translation>
    </message>
    <message>
        <source>Copy after fee</source>
        <translation type="unfinished">Copiar despois de taxa</translation>
    </message>
    <message>
        <source>Copy bytes</source>
        <translation type="unfinished">Copiar bytes</translation>
    </message>
    <message>
        <source>Copy dust</source>
        <translation type="unfinished">Copiar po</translation>
    </message>
    <message>
        <source>Copy change</source>
        <translation type="unfinished">Copiar cambio</translation>
    </message>
    <message numerus="yes">
        <source>Estimated to begin confirmation within %n block(s).</source>
        <translation type="unfinished">
            <numerusform />
            <numerusform />
        </translation>
    </message>
    <message>
        <source>(no label)</source>
        <translation type="unfinished">(sin etiqueta)</translation>
    </message>
</context>
<context>
    <name>TransactionDesc</name>
    <message>
        <source>Date</source>
        <translation type="unfinished">Data</translation>
    </message>
    <message numerus="yes">
        <source>matures in %n more block(s)</source>
        <translation type="unfinished">
            <numerusform />
            <numerusform />
        </translation>
    </message>
    <message>
        <source>Amount</source>
        <translation type="unfinished">Cantidade</translation>
    </message>
    </context>
<context>
    <name>TransactionTableModel</name>
    <message>
        <source>Date</source>
        <translation type="unfinished">Data</translation>
    </message>
    <message>
        <source>Label</source>
        <translation type="unfinished">Etiqueta</translation>
    </message>
    <message>
        <source>(no label)</source>
        <translation type="unfinished">(sin etiqueta)</translation>
    </message>
    </context>
<context>
    <name>TransactionView</name>
    <message>
        <source>&amp;Copy address</source>
        <translation type="unfinished">&amp;Copiar enderezo</translation>
    </message>
    <message>
        <source>Confirmed</source>
        <translation type="unfinished">Confirmada</translation>
    </message>
    <message>
        <source>Date</source>
        <translation type="unfinished">Data</translation>
    </message>
    <message>
        <source>Label</source>
        <translation type="unfinished">Etiqueta</translation>
    </message>
    <message>
        <source>Address</source>
        <translation type="unfinished">Enderezo</translation>
    </message>
    <message>
        <source>Exporting Failed</source>
        <translation type="unfinished">Exportación Fallida</translation>
    </message>
    </context>
<context>
    <name>WalletFrame</name>
    <message>
        <source>Create a new wallet</source>
        <translation type="unfinished">Crear unha nova carteira</translation>
    </message>
    </context>
<context>
    <name>WalletModel</name>
    <message>
        <source>default wallet</source>
        <translation type="unfinished">Carteira por defecto</translation>
    </message>
</context>
<context>
    <name>WalletView</name>
    <message>
        <source>&amp;Export</source>
        <translation type="unfinished">Exportar</translation>
    </message>
    <message>
        <source>Export the data in the current tab to a file</source>
        <translation type="unfinished">Exporta os datos na pestana actual a un ficheiro</translation>
    </message>
    </context>
>>>>>>> 88259837
</TS><|MERGE_RESOLUTION|>--- conflicted
+++ resolved
@@ -1,4 +1,3 @@
-<<<<<<< HEAD
 <TS version="2.1" language="gl_ES">
 <context>
     <name>AddressBookPage</name>
@@ -69,6 +68,12 @@
     <message>
         <source>These are your Bitcoin addresses for sending payments. Always check the amount and the receiving address before sending coins.</source>
         <translation type="unfinished">Estes son os teus enderezos de Bitcoin para enviar pagamentos. Asegurate sempre de comprobar a cantidade e maila dirección antes de enviar moedas.</translation>
+    </message>
+    <message>
+        <source>These are your Bitcoin addresses for receiving payments. Use the 'Create new receiving address' button in the receive tab to create new addresses.
+Signing is only possible with addresses of the type 'legacy'.</source>
+        <translation type="unfinished">Estes son os teus enderezos de Bitcoin para recibir pagamentos. Emprega o botón 'Crear novo enderezo para recibir pagamentos' na solapa de recibir para crear novos enderezos.
+Firmar é posible unicamente con enderezos de tipo 'legacy'.</translation>
     </message>
     <message>
         <source>&amp;Copy Address</source>
@@ -234,11 +239,22 @@
     </message>
 </context>
 <context>
+    <name>BitcoinApplication</name>
+    <message>
+        <source>Internal error</source>
+        <translation type="unfinished">Erro interno</translation>
+    </message>
+    </context>
+<context>
     <name>QObject</name>
     <message>
         <source>Amount</source>
         <translation type="unfinished">Cantidade</translation>
     </message>
+    <message>
+        <source>Internal</source>
+        <translation type="unfinished">Interno</translation>
+    </message>
     <message numerus="yes">
         <source>%n second(s)</source>
         <translation type="unfinished">
@@ -331,6 +347,10 @@
     <message>
         <source>Create a new wallet</source>
         <translation type="unfinished">Crear unha nova carteira</translation>
+    </message>
+    <message>
+        <source>&amp;Minimize</source>
+        <translation type="unfinished">&amp;Minimizar</translation>
     </message>
     <message>
         <source>Wallet:</source>
@@ -366,6 +386,10 @@
         <translation type="unfinished">&amp;Recibir</translation>
     </message>
     <message>
+        <source>&amp;Options…</source>
+        <translation type="unfinished">&amp;Opcións...</translation>
+    </message>
+    <message>
         <source>Encrypt the private keys that belong to your wallet</source>
         <translation type="unfinished">Encripta as claves privadas que pertencen á túa carteira</translation>
     </message>
@@ -374,6 +398,10 @@
         <translation type="unfinished">Asina mensaxes cos teus enderezos de Bitcoin para probar que che pertencen</translation>
     </message>
     <message>
+        <source>&amp;Verify message…</source>
+        <translation type="unfinished">&amp;Verifica a mensaxe...</translation>
+    </message>
+    <message>
         <source>Verify messages to ensure they were signed with specified Bitcoin addresses</source>
         <translation type="unfinished">Verifica mensaxes para asegurar que foron asinados cos enderezos de Bitcoin especificados</translation>
     </message>
@@ -483,6 +511,11 @@
     <message>
         <source>No wallets available</source>
         <translation type="unfinished">Non hai carteiras dispoñibles</translation>
+    </message>
+    <message>
+        <source>Wallet Name</source>
+        <extracomment>Label of the input field where the name of the wallet is entered.</extracomment>
+        <translation type="unfinished">Nome da Carteira</translation>
     </message>
     <message>
         <source>&amp;Window</source>
@@ -572,7 +605,11 @@
         <source>Wallet is &lt;b&gt;encrypted&lt;/b&gt; and currently &lt;b&gt;locked&lt;/b&gt;</source>
         <translation type="unfinished">A carteira está &lt;b&gt;encriptada&lt;/b&gt; e actualmente &lt;b&gt;bloqueada&lt;/b&gt;</translation>
     </message>
-    </context>
+    <message>
+        <source>Original message:</source>
+        <translation type="unfinished">Mensaxe orixinal:</translation>
+    </message>
+</context>
 <context>
     <name>CoinControlDialog</name>
     <message>
@@ -642,6 +679,10 @@
     <message>
         <source>Copy amount</source>
         <translation type="unfinished">Copiar cantidade</translation>
+    </message>
+    <message>
+        <source>&amp;Copy address</source>
+        <translation type="unfinished">&amp;Copiar enderezo</translation>
     </message>
     <message>
         <source>Copy quantity</source>
@@ -750,6 +791,10 @@
         <translation type="unfinished">Encriptar Carteira</translation>
     </message>
     <message>
+        <source>Advanced Options</source>
+        <translation type="unfinished">Opcións avanzadas</translation>
+    </message>
+    <message>
         <source>Disable private keys for this wallet. Wallets with private keys disabled will have no private keys and cannot have an HD seed or imported private keys. This is ideal for watch-only wallets.</source>
         <translation type="unfinished">Desactiva as claves privadas para esta carteira. Carteiras con claves privadas desactivadas non terán claves privadas e polo tanto non poderan ter unha semente HD ou claves privadas importadas. Esto é ideal para carteiras de solo visualización.</translation>
     </message>
@@ -824,6 +869,27 @@
 <context>
     <name>Intro</name>
     <message numerus="yes">
+        <source>%n GB of space available</source>
+        <translation type="unfinished">
+            <numerusform />
+            <numerusform />
+        </translation>
+    </message>
+    <message numerus="yes">
+        <source>(of %n GB needed)</source>
+        <translation type="unfinished">
+            <numerusform>(of %n GB needed)</numerusform>
+            <numerusform>(of %n GB needed)</numerusform>
+        </translation>
+    </message>
+    <message numerus="yes">
+        <source>(%n GB needed for full chain)</source>
+        <translation type="unfinished">
+            <numerusform>(%n GB needed for full chain)</numerusform>
+            <numerusform>(%n GB needed for full chain)</numerusform>
+        </translation>
+    </message>
+    <message numerus="yes">
         <source>(sufficient to restore backups %n day(s) old)</source>
         <extracomment>Explanatory text on the capability of the current prune target.</extracomment>
         <translation type="unfinished">
@@ -833,14 +899,29 @@
     </message>
     </context>
 <context>
+    <name>ModalOverlay</name>
+    <message>
+        <source>Unknown…</source>
+        <translation type="unfinished">Descoñecido...</translation>
+    </message>
+    </context>
+<context>
     <name>OptionsDialog</name>
     <message>
         <source>&amp;Window</source>
         <translation type="unfinished">&amp;Xanela</translation>
     </message>
+    <message>
+        <source>Continue</source>
+        <translation type="unfinished">Continuar</translation>
+    </message>
     </context>
 <context>
     <name>PSBTOperationsDialog</name>
+    <message>
+        <source>Save…</source>
+        <translation type="unfinished">Gardar...</translation>
+    </message>
     <message>
         <source>Close</source>
         <translation type="unfinished">Pechar</translation>
@@ -855,1127 +936,6 @@
     </message>
     </context>
 <context>
-    <name>RPCConsole</name>
-    <message>
-        <source>Node window</source>
-        <translation type="unfinished">Xanela de Nodo</translation>
-    </message>
-    </context>
-<context>
-    <name>ReceiveCoinsDialog</name>
-    <message>
-        <source>Could not unlock wallet.</source>
-        <translation type="unfinished">Non se puido desbloquear a carteira.</translation>
-    </message>
-    </context>
-<context>
-    <name>ReceiveRequestDialog</name>
-    <message>
-        <source>Amount:</source>
-        <translation type="unfinished">Cantidade:</translation>
-    </message>
-    <message>
-        <source>Wallet:</source>
-        <translation type="unfinished">Carteira:</translation>
-    </message>
-    </context>
-<context>
-    <name>RecentRequestsTableModel</name>
-    <message>
-        <source>Date</source>
-        <translation type="unfinished">Data</translation>
-    </message>
-    <message>
-        <source>Label</source>
-        <translation type="unfinished">Etiqueta</translation>
-    </message>
-    <message>
-        <source>(no label)</source>
-        <translation type="unfinished">(sin etiqueta)</translation>
-    </message>
-    </context>
-<context>
-    <name>SendCoinsDialog</name>
-    <message>
-        <source>Quantity:</source>
-        <translation type="unfinished">Cantidade:</translation>
-    </message>
-    <message>
-        <source>Amount:</source>
-        <translation type="unfinished">Cantidade:</translation>
-    </message>
-    <message>
-        <source>Fee:</source>
-        <translation type="unfinished">taxa:</translation>
-    </message>
-    <message>
-        <source>After Fee:</source>
-        <translation type="unfinished">Despois de taxas:</translation>
-    </message>
-    <message>
-        <source>Change:</source>
-        <translation type="unfinished">Cambio:</translation>
-    </message>
-    <message>
-        <source>Dust:</source>
-        <translation type="unfinished">po:</translation>
-    </message>
-    <message>
-        <source>Copy quantity</source>
-        <translation type="unfinished">Copiar cantidade</translation>
-    </message>
-    <message>
-        <source>Copy amount</source>
-        <translation type="unfinished">Copiar cantidade</translation>
-    </message>
-    <message>
-        <source>Copy fee</source>
-        <translation type="unfinished">Copiar taxa</translation>
-    </message>
-    <message>
-        <source>Copy after fee</source>
-        <translation type="unfinished">Copiar despois de taxa</translation>
-    </message>
-    <message>
-        <source>Copy bytes</source>
-        <translation type="unfinished">Copiar bytes</translation>
-    </message>
-    <message>
-        <source>Copy dust</source>
-        <translation type="unfinished">Copiar po</translation>
-    </message>
-    <message>
-        <source>Copy change</source>
-        <translation type="unfinished">Copiar cambio</translation>
-    </message>
-    <message numerus="yes">
-        <source>Estimated to begin confirmation within %n block(s).</source>
-        <translation type="unfinished">
-            <numerusform />
-            <numerusform />
-        </translation>
-    </message>
-    <message>
-        <source>(no label)</source>
-        <translation type="unfinished">(sin etiqueta)</translation>
-    </message>
-</context>
-<context>
-    <name>TransactionDesc</name>
-    <message>
-        <source>Date</source>
-        <translation type="unfinished">Data</translation>
-    </message>
-    <message numerus="yes">
-        <source>matures in %n more block(s)</source>
-        <translation type="unfinished">
-            <numerusform />
-            <numerusform />
-        </translation>
-    </message>
-    <message>
-        <source>Amount</source>
-        <translation type="unfinished">Cantidade</translation>
-    </message>
-    </context>
-<context>
-    <name>TransactionTableModel</name>
-    <message>
-        <source>Date</source>
-        <translation type="unfinished">Data</translation>
-    </message>
-    <message>
-        <source>Label</source>
-        <translation type="unfinished">Etiqueta</translation>
-    </message>
-    <message>
-        <source>(no label)</source>
-        <translation type="unfinished">(sin etiqueta)</translation>
-    </message>
-    </context>
-<context>
-    <name>TransactionView</name>
-    <message>
-        <source>Confirmed</source>
-        <translation type="unfinished">Confirmada</translation>
-    </message>
-    <message>
-        <source>Date</source>
-        <translation type="unfinished">Data</translation>
-    </message>
-    <message>
-        <source>Label</source>
-        <translation type="unfinished">Etiqueta</translation>
-    </message>
-    <message>
-        <source>Address</source>
-        <translation type="unfinished">Enderezo</translation>
-    </message>
-    <message>
-        <source>Exporting Failed</source>
-        <translation type="unfinished">Exportación Fallida</translation>
-    </message>
-    </context>
-<context>
-    <name>WalletFrame</name>
-    <message>
-        <source>Create a new wallet</source>
-        <translation type="unfinished">Crear unha nova carteira</translation>
-    </message>
-    </context>
-<context>
-    <name>WalletModel</name>
-    <message>
-        <source>default wallet</source>
-        <translation type="unfinished">Carteira por defecto</translation>
-    </message>
-</context>
-<context>
-    <name>WalletView</name>
-    <message>
-        <source>&amp;Export</source>
-        <translation type="unfinished">Exportar</translation>
-    </message>
-    <message>
-        <source>Export the data in the current tab to a file</source>
-        <translation type="unfinished">Exporta os datos na pestana actual a un ficheiro</translation>
-    </message>
-    </context>
-=======
-<TS version="2.1" language="gl_ES">
-<context>
-    <name>AddressBookPage</name>
-    <message>
-        <source>Right-click to edit address or label</source>
-        <translation type="unfinished">Fai Click co botón dereito para editar o enderezo ou etiqueta</translation>
-    </message>
-    <message>
-        <source>Create a new address</source>
-        <translation type="unfinished">Crea un novo enderezo</translation>
-    </message>
-    <message>
-        <source>&amp;New</source>
-        <translation type="unfinished">&amp;Novo</translation>
-    </message>
-    <message>
-        <source>Copy the currently selected address to the system clipboard</source>
-        <translation type="unfinished">Copia o enderezo seleccionado ao portapapeis do sistema</translation>
-    </message>
-    <message>
-        <source>&amp;Copy</source>
-        <translation type="unfinished">&amp;Copiar</translation>
-    </message>
-    <message>
-        <source>C&amp;lose</source>
-        <translation type="unfinished">Pechar</translation>
-    </message>
-    <message>
-        <source>Delete the currently selected address from the list</source>
-        <translation type="unfinished">Borra o enderezo seleccionado actualmente da lista</translation>
-    </message>
-    <message>
-        <source>Enter address or label to search</source>
-        <translation type="unfinished">Introduce un enderezo ou etiqueta para buscar</translation>
-    </message>
-    <message>
-        <source>Export the data in the current tab to a file</source>
-        <translation type="unfinished">Exporta os datos na pestana actual a un ficheiro</translation>
-    </message>
-    <message>
-        <source>&amp;Export</source>
-        <translation type="unfinished">Exportar</translation>
-    </message>
-    <message>
-        <source>&amp;Delete</source>
-        <translation type="unfinished">Borrar</translation>
-    </message>
-    <message>
-        <source>Choose the address to send coins to</source>
-        <translation type="unfinished">Selecciona o enderezo ó que enviar moedas</translation>
-    </message>
-    <message>
-        <source>Choose the address to receive coins with</source>
-        <translation type="unfinished">Selecciona o enderezo do que recibir moedas</translation>
-    </message>
-    <message>
-        <source>C&amp;hoose</source>
-        <translation type="unfinished">Selecciona</translation>
-    </message>
-    <message>
-        <source>Sending addresses</source>
-        <translation type="unfinished">Enderezos de envío</translation>
-    </message>
-    <message>
-        <source>Receiving addresses</source>
-        <translation type="unfinished">Enderezos de recepción</translation>
-    </message>
-    <message>
-        <source>These are your Bitcoin addresses for sending payments. Always check the amount and the receiving address before sending coins.</source>
-        <translation type="unfinished">Estes son os teus enderezos de Bitcoin para enviar pagamentos. Asegurate sempre de comprobar a cantidade e maila dirección antes de enviar moedas.</translation>
-    </message>
-    <message>
-        <source>These are your Bitcoin addresses for receiving payments. Use the 'Create new receiving address' button in the receive tab to create new addresses.
-Signing is only possible with addresses of the type 'legacy'.</source>
-        <translation type="unfinished">Estes son os teus enderezos de Bitcoin para recibir pagamentos. Emprega o botón 'Crear novo enderezo para recibir pagamentos' na solapa de recibir para crear novos enderezos.
-Firmar é posible unicamente con enderezos de tipo 'legacy'.</translation>
-    </message>
-    <message>
-        <source>&amp;Copy Address</source>
-        <translation type="unfinished">Copiar Enderezo</translation>
-    </message>
-    <message>
-        <source>Copy &amp;Label</source>
-        <translation type="unfinished">Copia Etiqueta</translation>
-    </message>
-    <message>
-        <source>&amp;Edit</source>
-        <translation type="unfinished">Edita</translation>
-    </message>
-    <message>
-        <source>Export Address List</source>
-        <translation type="unfinished">Exporta a Lista de Enderezos</translation>
-    </message>
-    <message>
-        <source>There was an error trying to save the address list to %1. Please try again.</source>
-        <extracomment>An error message. %1 is a stand-in argument for the name of the file we attempted to save to.</extracomment>
-        <translation type="unfinished">Houbo un erro tentando gardar a lista de enderezos en %1. Por favor proba de novo.</translation>
-    </message>
-    <message>
-        <source>Exporting Failed</source>
-        <translation type="unfinished">Exportación Fallida</translation>
-    </message>
-</context>
-<context>
-    <name>AddressTableModel</name>
-    <message>
-        <source>Label</source>
-        <translation type="unfinished">Etiqueta</translation>
-    </message>
-    <message>
-        <source>Address</source>
-        <translation type="unfinished">Enderezo</translation>
-    </message>
-    <message>
-        <source>(no label)</source>
-        <translation type="unfinished">(sin etiqueta)</translation>
-    </message>
-</context>
-<context>
-    <name>AskPassphraseDialog</name>
-    <message>
-        <source>Passphrase Dialog</source>
-        <translation type="unfinished">Diálogo de Frase Contrasinal</translation>
-    </message>
-    <message>
-        <source>Enter passphrase</source>
-        <translation type="unfinished">Introduce a frase contrasinal</translation>
-    </message>
-    <message>
-        <source>New passphrase</source>
-        <translation type="unfinished">Nova frase contrasinal</translation>
-    </message>
-    <message>
-        <source>Repeat new passphrase</source>
-        <translation type="unfinished">Repite a frase contrasinal</translation>
-    </message>
-    <message>
-        <source>Show passphrase</source>
-        <translation type="unfinished">Mostra frase contrasinal</translation>
-    </message>
-    <message>
-        <source>Encrypt wallet</source>
-        <translation type="unfinished">Encriptar carteira</translation>
-    </message>
-    <message>
-        <source>This operation needs your wallet passphrase to unlock the wallet.</source>
-        <translation type="unfinished">Esta operación necesita da túa frase contrasinal para desbloqueares a carteira.</translation>
-    </message>
-    <message>
-        <source>Unlock wallet</source>
-        <translation type="unfinished">Desbloquear carteira</translation>
-    </message>
-    <message>
-        <source>Change passphrase</source>
-        <translation type="unfinished">Cambiar frase contrasinal</translation>
-    </message>
-    <message>
-        <source>Confirm wallet encryption</source>
-        <translation type="unfinished">Confirmar encriptación da carteira</translation>
-    </message>
-    <message>
-        <source>Warning: If you encrypt your wallet and lose your passphrase, you will &lt;b&gt;LOSE ALL OF YOUR BITCOINS&lt;/b&gt;!</source>
-        <translation type="unfinished">Aviso: Si encriptas a túa carteira e perdes a túa frase contrasinal, &lt;b&gt;PERDERÁS TODOS OS TEUS BITCOINS&lt;/b&gt;!</translation>
-    </message>
-    <message>
-        <source>Are you sure you wish to encrypt your wallet?</source>
-        <translation type="unfinished">¿Seguro que queres encriptar a túa carteira?</translation>
-    </message>
-    <message>
-        <source>Wallet encrypted</source>
-        <translation type="unfinished">Carteira encriptada</translation>
-    </message>
-    <message>
-        <source>Enter the new passphrase for the wallet.&lt;br/&gt;Please use a passphrase of &lt;b&gt;ten or more random characters&lt;/b&gt;, or &lt;b&gt;eight or more words&lt;/b&gt;.</source>
-        <translation type="unfinished">Introduce unha nova frase contrasinal para a carteira.&lt;br/&gt;Por favor utiliza una frase contrasinal que &lt;b&gt;teña dez ou máis caracteres aleatorios&lt;/b&gt;, ou &lt;b&gt;oito ou máis palabras&lt;/b&gt;.</translation>
-    </message>
-    <message>
-        <source>Enter the old passphrase and new passphrase for the wallet.</source>
-        <translation type="unfinished">Introduce a frase contrasinal anterior mais a nova frase contrasinal para a carteira.</translation>
-    </message>
-    <message>
-        <source>Remember that encrypting your wallet cannot fully protect your bitcoins from being stolen by malware infecting your computer.</source>
-        <translation type="unfinished">Recorda que encriptar a tua carteira non protexe completamente que os teus bitcoins poidan ser roubados por malware que afecte ó teu computador.</translation>
-    </message>
-    <message>
-        <source>Wallet to be encrypted</source>
-        <translation type="unfinished">Carteira para ser encriptada</translation>
-    </message>
-    <message>
-        <source>Your wallet is about to be encrypted. </source>
-        <translation type="unfinished">A túa carteira vai a ser encriptada.</translation>
-    </message>
-    <message>
-        <source>Your wallet is now encrypted. </source>
-        <translation type="unfinished">A túa carteira está agora encriptada.</translation>
-    </message>
-    <message>
-        <source>IMPORTANT: Any previous backups you have made of your wallet file should be replaced with the newly generated, encrypted wallet file. For security reasons, previous backups of the unencrypted wallet file will become useless as soon as you start using the new, encrypted wallet.</source>
-        <translation type="unfinished">IMPORTANTE: Calquera copia de respaldo que tiveras feita da túa carteira debería ser sustituída por unha nova copia xerada a partires da túa nova carteira encriptada. Por razóns de seguridade, as copias de respaldo da túa carteira sin encriptar non se poderán usar unha vez que empeces a utilizar a túa nova carteira encriptada.</translation>
-    </message>
-    <message>
-        <source>Wallet encryption failed</source>
-        <translation type="unfinished">Error na Encriptación da carteira </translation>
-    </message>
-    <message>
-        <source>Wallet encryption failed due to an internal error. Your wallet was not encrypted.</source>
-        <translation type="unfinished">A encriptación da carteira fallou debido a un erro interno. A túa carteira no foi encriptada.</translation>
-    </message>
-    <message>
-        <source>The supplied passphrases do not match.</source>
-        <translation type="unfinished">As frases contrasinal introducidas non coinciden.</translation>
-    </message>
-    <message>
-        <source>Wallet unlock failed</source>
-        <translation type="unfinished">Desbloqueo de carteira fallido</translation>
-    </message>
-    <message>
-        <source>The passphrase entered for the wallet decryption was incorrect.</source>
-        <translation type="unfinished">A frase contrasinal introducida para o desencriptamento da carteira é incorrecto.</translation>
-    </message>
-    <message>
-        <source>Wallet passphrase was successfully changed.</source>
-        <translation type="unfinished">A frase contrasinal da carteira mudouse correctamente.</translation>
-    </message>
-    <message>
-        <source>Warning: The Caps Lock key is on!</source>
-        <translation type="unfinished">Aviso: ¡A tecla Bloq. Mayús está activada!</translation>
-    </message>
-</context>
-<context>
-    <name>BanTableModel</name>
-    <message>
-        <source>IP/Netmask</source>
-        <translation type="unfinished">IP/Máscara de rede</translation>
-    </message>
-    <message>
-        <source>Banned Until</source>
-        <translation type="unfinished">Vedado ata</translation>
-    </message>
-</context>
-<context>
-    <name>BitcoinApplication</name>
-    <message>
-        <source>Internal error</source>
-        <translation type="unfinished">Erro interno</translation>
-    </message>
-    </context>
-<context>
-    <name>QObject</name>
-    <message>
-        <source>Amount</source>
-        <translation type="unfinished">Cantidade</translation>
-    </message>
-    <message numerus="yes">
-        <source>%n second(s)</source>
-        <translation type="unfinished">
-            <numerusform />
-            <numerusform />
-        </translation>
-    </message>
-    <message numerus="yes">
-        <source>%n minute(s)</source>
-        <translation type="unfinished">
-            <numerusform />
-            <numerusform />
-        </translation>
-    </message>
-    <message numerus="yes">
-        <source>%n hour(s)</source>
-        <translation type="unfinished">
-            <numerusform />
-            <numerusform />
-        </translation>
-    </message>
-    <message numerus="yes">
-        <source>%n day(s)</source>
-        <translation type="unfinished">
-            <numerusform />
-            <numerusform />
-        </translation>
-    </message>
-    <message numerus="yes">
-        <source>%n week(s)</source>
-        <translation type="unfinished">
-            <numerusform />
-            <numerusform />
-        </translation>
-    </message>
-    <message numerus="yes">
-        <source>%n year(s)</source>
-        <translation type="unfinished">
-            <numerusform />
-            <numerusform />
-        </translation>
-    </message>
-    </context>
-<context>
-    <name>BitcoinGUI</name>
-    <message>
-        <source>&amp;Overview</source>
-        <translation type="unfinished">&amp;visión xeral</translation>
-    </message>
-    <message>
-        <source>Show general overview of wallet</source>
-        <translation type="unfinished">Mostra una visión xeral da carteira</translation>
-    </message>
-    <message>
-        <source>&amp;Transactions</source>
-        <translation type="unfinished">&amp;Transaccións</translation>
-    </message>
-    <message>
-        <source>Browse transaction history</source>
-        <translation type="unfinished">Busca no historial de transaccións</translation>
-    </message>
-    <message>
-        <source>E&amp;xit</source>
-        <translation type="unfinished">S&amp;aír</translation>
-    </message>
-    <message>
-        <source>Quit application</source>
-        <translation type="unfinished">Saír da aplicación</translation>
-    </message>
-    <message>
-        <source>&amp;About %1</source>
-        <translation type="unfinished">&amp;A cerca de %1</translation>
-    </message>
-    <message>
-        <source>Show information about %1</source>
-        <translation type="unfinished">Mostra información acerca de %1</translation>
-    </message>
-    <message>
-        <source>About &amp;Qt</source>
-        <translation type="unfinished">Acerca de &amp;Qt</translation>
-    </message>
-    <message>
-        <source>Show information about Qt</source>
-        <translation type="unfinished">Mostra información acerca de Qt</translation>
-    </message>
-    <message>
-        <source>Modify configuration options for %1</source>
-        <translation type="unfinished">Modifica as opcións de configuración de %1</translation>
-    </message>
-    <message>
-        <source>Create a new wallet</source>
-        <translation type="unfinished">Crear unha nova carteira</translation>
-    </message>
-    <message>
-        <source>&amp;Minimize</source>
-        <translation type="unfinished">&amp;Minimizar</translation>
-    </message>
-    <message>
-        <source>Wallet:</source>
-        <translation type="unfinished">Carteira:</translation>
-    </message>
-    <message>
-        <source>Network activity disabled.</source>
-        <extracomment>A substring of the tooltip.</extracomment>
-        <translation type="unfinished">Actividade da rede desactivada.</translation>
-    </message>
-    <message>
-        <source>Proxy is &lt;b&gt;enabled&lt;/b&gt;: %1</source>
-        <translation type="unfinished">Proxy &lt;b&gt;activado&lt;/b&gt;: %1</translation>
-    </message>
-    <message>
-        <source>Send coins to a Bitcoin address</source>
-        <translation type="unfinished">Envía moedas a un enderezo de Bitcoin</translation>
-    </message>
-    <message>
-        <source>Backup wallet to another location</source>
-        <translation type="unfinished">Respalda a carteira noutro destino</translation>
-    </message>
-    <message>
-        <source>Change the passphrase used for wallet encryption</source>
-        <translation type="unfinished">Cambia a frase contrasinal usada para a encriptación da carteira</translation>
-    </message>
-    <message>
-        <source>&amp;Send</source>
-        <translation type="unfinished">&amp;Envía</translation>
-    </message>
-    <message>
-        <source>&amp;Receive</source>
-        <translation type="unfinished">&amp;Recibir</translation>
-    </message>
-    <message>
-        <source>&amp;Options…</source>
-        <translation type="unfinished">&amp;Opcións...</translation>
-    </message>
-    <message>
-        <source>Encrypt the private keys that belong to your wallet</source>
-        <translation type="unfinished">Encripta as claves privadas que pertencen á túa carteira</translation>
-    </message>
-    <message>
-        <source>Sign messages with your Bitcoin addresses to prove you own them</source>
-        <translation type="unfinished">Asina mensaxes cos teus enderezos de Bitcoin para probar que che pertencen</translation>
-    </message>
-    <message>
-        <source>&amp;Verify message…</source>
-        <translation type="unfinished">&amp;Verifica a mensaxe...</translation>
-    </message>
-    <message>
-        <source>Verify messages to ensure they were signed with specified Bitcoin addresses</source>
-        <translation type="unfinished">Verifica mensaxes para asegurar que foron asinados cos enderezos de Bitcoin especificados</translation>
-    </message>
-    <message>
-        <source>&amp;File</source>
-        <translation type="unfinished">&amp;Arquivo</translation>
-    </message>
-    <message>
-        <source>&amp;Settings</source>
-        <translation type="unfinished">&amp;Opcións</translation>
-    </message>
-    <message>
-        <source>&amp;Help</source>
-        <translation type="unfinished">&amp;Axuda</translation>
-    </message>
-    <message>
-        <source>Tabs toolbar</source>
-        <translation type="unfinished">Barra de ferramentas das pestanas</translation>
-    </message>
-    <message>
-        <source>Request payments (generates QR codes and bitcoin: URIs)</source>
-        <translation type="unfinished">Solicita pagamentos (xera un código QR e bitcoin : URIs)</translation>
-    </message>
-    <message>
-        <source>Show the list of used sending addresses and labels</source>
-        <translation type="unfinished">Mostra a lista de enderezos de envío e etiquetas usadas</translation>
-    </message>
-    <message>
-        <source>Show the list of used receiving addresses and labels</source>
-        <translation type="unfinished">Mostra a lista de enderezos de recepción e etiquetas usadas</translation>
-    </message>
-    <message>
-        <source>&amp;Command-line options</source>
-        <translation type="unfinished">&amp;Opcións de comando</translation>
-    </message>
-    <message numerus="yes">
-        <source>Processed %n block(s) of transaction history.</source>
-        <translation type="unfinished">
-            <numerusform />
-            <numerusform />
-        </translation>
-    </message>
-    <message>
-        <source>%1 behind</source>
-        <translation type="unfinished">%1 tras</translation>
-    </message>
-    <message>
-        <source>Last received block was generated %1 ago.</source>
-        <translation type="unfinished">O último bloque recibido foi xerado fai %1.</translation>
-    </message>
-    <message>
-        <source>Transactions after this will not yet be visible.</source>
-        <translation type="unfinished">Transaccións despois desta non serán aínda visibles.</translation>
-    </message>
-    <message>
-        <source>Warning</source>
-        <translation type="unfinished">Aviso</translation>
-    </message>
-    <message>
-        <source>Information</source>
-        <translation type="unfinished">Información</translation>
-    </message>
-    <message>
-        <source>Up to date</source>
-        <translation type="unfinished">Actualizado</translation>
-    </message>
-    <message>
-        <source>Node window</source>
-        <translation type="unfinished">Xanela de Nodo</translation>
-    </message>
-    <message>
-        <source>Open node debugging and diagnostic console</source>
-        <translation type="unfinished">Abre a consola de depuración e diagnostico do nodo</translation>
-    </message>
-    <message>
-        <source>&amp;Sending addresses</source>
-        <translation type="unfinished">&amp;Enderezos de envío</translation>
-    </message>
-    <message>
-        <source>&amp;Receiving addresses</source>
-        <translation type="unfinished">&amp;Enderezos de recepción</translation>
-    </message>
-    <message>
-        <source>Open a bitcoin: URI</source>
-        <translation type="unfinished">Abre una URI de Bitcoin</translation>
-    </message>
-    <message>
-        <source>Open Wallet</source>
-        <translation type="unfinished">Abrir carteira</translation>
-    </message>
-    <message>
-        <source>Open a wallet</source>
-        <translation type="unfinished">Abrir unha carteira</translation>
-    </message>
-    <message>
-        <source>Close wallet</source>
-        <translation type="unfinished">Pechar carteira</translation>
-    </message>
-    <message>
-        <source>Show the %1 help message to get a list with possible Bitcoin command-line options</source>
-        <translation type="unfinished">Mostra a %1 mensaxe de axuda para obter unha lista cas posibles opcións de línea de comando de Bitcoin </translation>
-    </message>
-    <message>
-        <source>default wallet</source>
-        <translation type="unfinished">Carteira por defecto</translation>
-    </message>
-    <message>
-        <source>No wallets available</source>
-        <translation type="unfinished">Non hai carteiras dispoñibles</translation>
-    </message>
-    <message>
-        <source>Wallet Name</source>
-        <extracomment>Label of the input field where the name of the wallet is entered.</extracomment>
-        <translation type="unfinished">Nome da Carteira</translation>
-    </message>
-    <message>
-        <source>&amp;Window</source>
-        <translation type="unfinished">&amp;Xanela</translation>
-    </message>
-    <message>
-        <source>Main Window</source>
-        <translation type="unfinished">Xanela Principal</translation>
-    </message>
-    <message>
-        <source>%1 client</source>
-        <translation type="unfinished">%1 cliente</translation>
-    </message>
-    <message numerus="yes">
-        <source>%n active connection(s) to Bitcoin network.</source>
-        <extracomment>A substring of the tooltip.</extracomment>
-        <translation type="unfinished">
-            <numerusform />
-            <numerusform />
-        </translation>
-    </message>
-    <message>
-        <source>Warning: %1</source>
-        <translation type="unfinished">Aviso: %1</translation>
-    </message>
-    <message>
-        <source>Date: %1
-</source>
-        <translation type="unfinished">Data: %1
-</translation>
-    </message>
-    <message>
-        <source>Amount: %1
-</source>
-        <translation type="unfinished">Cantidade: %1
-</translation>
-    </message>
-    <message>
-        <source>Wallet: %1
-</source>
-        <translation type="unfinished">Carteira: %1
-</translation>
-    </message>
-    <message>
-        <source>Type: %1
-</source>
-        <translation type="unfinished">Escribe: %1
-</translation>
-    </message>
-    <message>
-        <source>Label: %1
-</source>
-        <translation type="unfinished">Etiqueta: %1
-</translation>
-    </message>
-    <message>
-        <source>Address: %1
-</source>
-        <translation type="unfinished">Enderezo: %1
-</translation>
-    </message>
-    <message>
-        <source>Sent transaction</source>
-        <translation type="unfinished">Transacción enviada</translation>
-    </message>
-    <message>
-        <source>Incoming transaction</source>
-        <translation type="unfinished">Transacción entrante</translation>
-    </message>
-    <message>
-        <source>HD key generation is &lt;b&gt;enabled&lt;/b&gt;</source>
-        <translation type="unfinished">A xeración de clave HD está &lt;b&gt;activada&lt;/b&gt;</translation>
-    </message>
-    <message>
-        <source>HD key generation is &lt;b&gt;disabled&lt;/b&gt;</source>
-        <translation type="unfinished">A xeración de clave HD está &lt;b&gt;desactivada&lt;/b&gt;</translation>
-    </message>
-    <message>
-        <source>Private key &lt;b&gt;disabled&lt;/b&gt;</source>
-        <translation type="unfinished">Clave privada &lt;b&gt;desactivada&lt;/b&gt;</translation>
-    </message>
-    <message>
-        <source>Wallet is &lt;b&gt;encrypted&lt;/b&gt; and currently &lt;b&gt;unlocked&lt;/b&gt;</source>
-        <translation type="unfinished">A carteira está &lt;b&gt;encrypted&lt;/b&gt; e actualmente &lt;b&gt;desbloqueada&lt;/b&gt;</translation>
-    </message>
-    <message>
-        <source>Wallet is &lt;b&gt;encrypted&lt;/b&gt; and currently &lt;b&gt;locked&lt;/b&gt;</source>
-        <translation type="unfinished">A carteira está &lt;b&gt;encriptada&lt;/b&gt; e actualmente &lt;b&gt;bloqueada&lt;/b&gt;</translation>
-    </message>
-    <message>
-        <source>Original message:</source>
-        <translation type="unfinished">Mensaxe orixinal:</translation>
-    </message>
-</context>
-<context>
-    <name>CoinControlDialog</name>
-    <message>
-        <source>Coin Selection</source>
-        <translation type="unfinished">Selección de moeda</translation>
-    </message>
-    <message>
-        <source>Quantity:</source>
-        <translation type="unfinished">Cantidade:</translation>
-    </message>
-    <message>
-        <source>Amount:</source>
-        <translation type="unfinished">Cantidade:</translation>
-    </message>
-    <message>
-        <source>Fee:</source>
-        <translation type="unfinished">taxa:</translation>
-    </message>
-    <message>
-        <source>Dust:</source>
-        <translation type="unfinished">po:</translation>
-    </message>
-    <message>
-        <source>After Fee:</source>
-        <translation type="unfinished">Despois de taxas:</translation>
-    </message>
-    <message>
-        <source>Change:</source>
-        <translation type="unfinished">Cambio:</translation>
-    </message>
-    <message>
-        <source>(un)select all</source>
-        <translation type="unfinished">(de)seleccionar todo</translation>
-    </message>
-    <message>
-        <source>Tree mode</source>
-        <translation type="unfinished">Modo en árbore</translation>
-    </message>
-    <message>
-        <source>List mode</source>
-        <translation type="unfinished">Modo en Lista</translation>
-    </message>
-    <message>
-        <source>Amount</source>
-        <translation type="unfinished">Cantidade</translation>
-    </message>
-    <message>
-        <source>Received with label</source>
-        <translation type="unfinished">Recibida con etiqueta</translation>
-    </message>
-    <message>
-        <source>Received with address</source>
-        <translation type="unfinished">Recibida con enderezo</translation>
-    </message>
-    <message>
-        <source>Date</source>
-        <translation type="unfinished">Data</translation>
-    </message>
-    <message>
-        <source>Confirmations</source>
-        <translation type="unfinished">Confirmacións</translation>
-    </message>
-    <message>
-        <source>Confirmed</source>
-        <translation type="unfinished">Confirmada</translation>
-    </message>
-    <message>
-        <source>Copy amount</source>
-        <translation type="unfinished">Copiar cantidade</translation>
-    </message>
-    <message>
-        <source>&amp;Copy address</source>
-        <translation type="unfinished">&amp;Copiar enderezo</translation>
-    </message>
-    <message>
-        <source>Copy quantity</source>
-        <translation type="unfinished">Copiar cantidade</translation>
-    </message>
-    <message>
-        <source>Copy fee</source>
-        <translation type="unfinished">Copiar taxa</translation>
-    </message>
-    <message>
-        <source>Copy after fee</source>
-        <translation type="unfinished">Copiar despois de taxa</translation>
-    </message>
-    <message>
-        <source>Copy bytes</source>
-        <translation type="unfinished">Copiar bytes</translation>
-    </message>
-    <message>
-        <source>Copy dust</source>
-        <translation type="unfinished">Copiar po</translation>
-    </message>
-    <message>
-        <source>Copy change</source>
-        <translation type="unfinished">Copiar cambio</translation>
-    </message>
-    <message>
-        <source>(%1 locked)</source>
-        <translation type="unfinished">(%1 bloqueado)</translation>
-    </message>
-    <message>
-        <source>yes</source>
-        <translation type="unfinished">sí</translation>
-    </message>
-    <message>
-        <source>This label turns red if any recipient receives an amount smaller than the current dust threshold.</source>
-        <translation type="unfinished">Esta etiqueta tórnase vermella se algún receptor recibe unha cantidade máis pequena que o actual límite de po.</translation>
-    </message>
-    <message>
-        <source>Can vary +/- %1 satoshi(s) per input.</source>
-        <translation type="unfinished">Pode variar +/- %1 satoshi(s) por entrada.</translation>
-    </message>
-    <message>
-        <source>(no label)</source>
-        <translation type="unfinished">(sin etiqueta)</translation>
-    </message>
-    <message>
-        <source>change from %1 (%2)</source>
-        <translation type="unfinished">Cambia de %1 a (%2)</translation>
-    </message>
-    <message>
-        <source>(change)</source>
-        <translation type="unfinished">(Cambia)</translation>
-    </message>
-</context>
-<context>
-    <name>CreateWalletActivity</name>
-    <message>
-        <source>Create Wallet</source>
-        <extracomment>Title of window indicating the progress of creation of a new wallet.</extracomment>
-        <translation type="unfinished">Crea unha Carteira</translation>
-    </message>
-    <message>
-        <source>Create wallet failed</source>
-        <translation type="unfinished">Creación de carteira fallida</translation>
-    </message>
-    <message>
-        <source>Create wallet warning</source>
-        <translation type="unfinished">Creación de carteira con aviso</translation>
-    </message>
-    </context>
-<context>
-    <name>OpenWalletActivity</name>
-    <message>
-        <source>default wallet</source>
-        <translation type="unfinished">Carteira por defecto</translation>
-    </message>
-    <message>
-        <source>Open Wallet</source>
-        <extracomment>Title of window indicating the progress of opening of a wallet.</extracomment>
-        <translation type="unfinished">Abrir carteira</translation>
-    </message>
-    </context>
-<context>
-    <name>WalletController</name>
-    <message>
-        <source>Close wallet</source>
-        <translation type="unfinished">Pechar carteira</translation>
-    </message>
-    </context>
-<context>
-    <name>CreateWalletDialog</name>
-    <message>
-        <source>Create Wallet</source>
-        <translation type="unfinished">Crea unha Carteira</translation>
-    </message>
-    <message>
-        <source>Wallet Name</source>
-        <translation type="unfinished">Nome da Carteira</translation>
-    </message>
-    <message>
-        <source>Encrypt the wallet. The wallet will be encrypted with a passphrase of your choice.</source>
-        <translation type="unfinished">Encripta a carteira. A carteira sera encriptada cunha frase contrasinal que tú elixas.</translation>
-    </message>
-    <message>
-        <source>Encrypt Wallet</source>
-        <translation type="unfinished">Encriptar Carteira</translation>
-    </message>
-    <message>
-        <source>Advanced Options</source>
-        <translation type="unfinished">Opcións avanzadas</translation>
-    </message>
-    <message>
-        <source>Disable private keys for this wallet. Wallets with private keys disabled will have no private keys and cannot have an HD seed or imported private keys. This is ideal for watch-only wallets.</source>
-        <translation type="unfinished">Desactiva as claves privadas para esta carteira. Carteiras con claves privadas desactivadas non terán claves privadas e polo tanto non poderan ter unha semente HD ou claves privadas importadas. Esto é ideal para carteiras de solo visualización.</translation>
-    </message>
-    <message>
-        <source>Disable Private Keys</source>
-        <translation type="unfinished">Desactivar Claves Privadas</translation>
-    </message>
-    <message>
-        <source>Make a blank wallet. Blank wallets do not initially have private keys or scripts. Private keys and addresses can be imported, or an HD seed can be set, at a later time.</source>
-        <translation type="unfinished">Crear unha Carteira en blanco. As carteiras en blanco non teñen inicialmente claves privadas ou scripts. As claves privadas poden ser importadas ou unha semente HD poder ser configurada, máis adiante.</translation>
-    </message>
-    <message>
-        <source>Make Blank Wallet</source>
-        <translation type="unfinished">Crea unha Carteira en Blanco</translation>
-    </message>
-    <message>
-        <source>Create</source>
-        <translation type="unfinished">Crea</translation>
-    </message>
-    </context>
-<context>
-    <name>EditAddressDialog</name>
-    <message>
-        <source>Edit Address</source>
-        <translation type="unfinished">Editar Enderezo</translation>
-    </message>
-    <message>
-        <source>&amp;Label</source>
-        <translation type="unfinished">&amp;Etiqueta</translation>
-    </message>
-    <message>
-        <source>The label associated with this address list entry</source>
-        <translation type="unfinished">A etiqueta asociada con esta entrada na lista de enderezos</translation>
-    </message>
-    <message>
-        <source>The address associated with this address list entry. This can only be modified for sending addresses.</source>
-        <translation type="unfinished">O enderezo asociado con esta entrada na lista de enderezos. Solo pode ser modificado por enderezos de envío.</translation>
-    </message>
-    <message>
-        <source>&amp;Address</source>
-        <translation type="unfinished">&amp;Enderezo</translation>
-    </message>
-    <message>
-        <source>New sending address</source>
-        <translation type="unfinished">Novo enderezo de envío</translation>
-    </message>
-    <message>
-        <source>Edit receiving address</source>
-        <translation type="unfinished">Editar enderezo de recepción</translation>
-    </message>
-    <message>
-        <source>Edit sending address</source>
-        <translation type="unfinished">Editar enderezo de envío</translation>
-    </message>
-    <message>
-        <source>The entered address "%1" is not a valid Bitcoin address.</source>
-        <translation type="unfinished">O enderezo introducido "%1" non é un enderezo de Bitcoin válido.</translation>
-    </message>
-    <message>
-        <source>Address "%1" already exists as a receiving address with label "%2" and so cannot be added as a sending address.</source>
-        <translation type="unfinished">O enderezo "%1" xa existe como un enderezo de recepción ca etiqueta "%2" polo que non pode ser añadido como un enderezo de envío.</translation>
-    </message>
-    <message>
-        <source>The entered address "%1" is already in the address book with label "%2".</source>
-        <translation type="unfinished">O enderezo introducido "%1" xa existe na axenda de enderezos ca etiqueta "%2".</translation>
-    </message>
-    <message>
-        <source>Could not unlock wallet.</source>
-        <translation type="unfinished">Non se puido desbloquear a carteira.</translation>
-    </message>
-    </context>
-<context>
-    <name>Intro</name>
-    <message numerus="yes">
-        <source>%n GB of space available</source>
-        <translation type="unfinished">
-            <numerusform />
-            <numerusform />
-        </translation>
-    </message>
-    <message numerus="yes">
-        <source>(of %n GB needed)</source>
-        <translation type="unfinished">
-            <numerusform>(of %n GB needed)</numerusform>
-            <numerusform>(of %n GB needed)</numerusform>
-        </translation>
-    </message>
-    <message numerus="yes">
-        <source>(%n GB needed for full chain)</source>
-        <translation type="unfinished">
-            <numerusform>(%n GB needed for full chain)</numerusform>
-            <numerusform>(%n GB needed for full chain)</numerusform>
-        </translation>
-    </message>
-    <message numerus="yes">
-        <source>(sufficient to restore backups %n day(s) old)</source>
-        <extracomment>Explanatory text on the capability of the current prune target.</extracomment>
-        <translation type="unfinished">
-            <numerusform />
-            <numerusform />
-        </translation>
-    </message>
-    </context>
-<context>
-    <name>ModalOverlay</name>
-    <message>
-        <source>Unknown…</source>
-        <translation type="unfinished">Descoñecido...</translation>
-    </message>
-    </context>
-<context>
-    <name>OptionsDialog</name>
-    <message>
-        <source>&amp;Window</source>
-        <translation type="unfinished">&amp;Xanela</translation>
-    </message>
-    <message>
-        <source>Continue</source>
-        <translation type="unfinished">Continuar</translation>
-    </message>
-    </context>
-<context>
-    <name>PSBTOperationsDialog</name>
-    <message>
-        <source>Save…</source>
-        <translation type="unfinished">Gardar...</translation>
-    </message>
-    <message>
-        <source>Close</source>
-        <translation type="unfinished">Pechar</translation>
-    </message>
-    </context>
-<context>
-    <name>PeerTableModel</name>
-    <message>
-        <source>Address</source>
-        <extracomment>Title of Peers Table column which contains the IP/Onion/I2P address of the connected peer.</extracomment>
-        <translation type="unfinished">Enderezo</translation>
-    </message>
-    </context>
-<context>
     <name>QRImageWidget</name>
     <message>
         <source>&amp;Save Image…</source>
@@ -2186,5 +1146,4 @@
         <translation type="unfinished">Exporta os datos na pestana actual a un ficheiro</translation>
     </message>
     </context>
->>>>>>> 88259837
 </TS>