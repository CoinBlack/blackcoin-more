<TS version="2.1" language="eu">
<context>
    <name>AddressBookPage</name>
    <message>
        <source>Right-click to edit address or label</source>
        <translation type="unfinished">Klikatu eskuinarekin helbidea edo etiketa aldatzeko</translation>
    </message>
    <message>
        <source>Create a new address</source>
        <translation type="unfinished">Sortu helbide berria</translation>
    </message>
    <message>
        <source>&amp;New</source>
        <translation type="unfinished">&amp;Berria</translation>
    </message>
    <message>
        <source>Copy the currently selected address to the system clipboard</source>
        <translation type="unfinished">Kopiatu hautatutako helbidea sistemaren arbelean</translation>
    </message>
    <message>
        <source>&amp;Copy</source>
        <translation type="unfinished">&amp;Kopiatu</translation>
    </message>
    <message>
        <source>C&amp;lose</source>
        <translation type="unfinished">&amp;Itxi</translation>
    </message>
    <message>
        <source>Delete the currently selected address from the list</source>
        <translation type="unfinished">Ezabatu aukeratutako helbideak listatik</translation>
    </message>
    <message>
        <source>Enter address or label to search</source>
        <translation type="unfinished">Bilatzeko, helbide edo etiketa sartu</translation>
    </message>
    <message>
        <source>Export the data in the current tab to a file</source>
        <translation type="unfinished">Uneko fitxategian datuak esportatu</translation>
    </message>
    <message>
        <source>&amp;Export</source>
        <translation type="unfinished">&amp;Esportatu</translation>
    </message>
    <message>
        <source>&amp;Delete</source>
        <translation type="unfinished">&amp;Ezabatu</translation>
    </message>
    <message>
        <source>Choose the address to send coins to</source>
        <translation type="unfinished">Dirua bidaltzeko helbidea hautatu</translation>
    </message>
    <message>
        <source>Choose the address to receive coins with</source>
        <translation type="unfinished">Dirua jasotzeko helbidea hautatu</translation>
    </message>
    <message>
        <source>C&amp;hoose</source>
        <translation type="unfinished">&amp;Aukeratu</translation>
    </message>
    <message>
        <source>Sending addresses</source>
        <translation type="unfinished">Helbideak bidaltzen</translation>
    </message>
    <message>
        <source>Receiving addresses</source>
        <translation type="unfinished">Helbideak jasotzen</translation>
    </message>
    <message>
        <source>These are your Bitcoin addresses for sending payments. Always check the amount and the receiving address before sending coins.</source>
        <translation type="unfinished">Hauek dira zuk dirua jaso dezaketen Bitcoin helbideak. Egiaztatu beti diru-kopurua eta dirua jasoko duen helbidea zuzen egon daitezen, txanponak bidali baino lehen.</translation>
    </message>
    <message>
        <source>These are your Bitcoin addresses for receiving payments. Use the 'Create new receiving address' button in the receive tab to create new addresses.
Signing is only possible with addresses of the type 'legacy'.</source>
        <translation type="unfinished">Hauek dira ordainketak jasotzeko zure Bitcoin helbideak. Jaso taulako 'Jasotzeko helbide berri bat sortu' botoia erabili helbide berri bat sortzeko.
Sinatzea 'legacy' motako helbideekin soilik da posible</translation>
    </message>
    <message>
        <source>&amp;Copy Address</source>
        <translation type="unfinished">&amp;Helbidea kopiatu</translation>
    </message>
    <message>
        <source>Copy &amp;Label</source>
        <translation type="unfinished">Etiketa &amp;Kopiatu</translation>
    </message>
    <message>
        <source>&amp;Edit</source>
        <translation type="unfinished">&amp;Editatu</translation>
    </message>
    <message>
        <source>Export Address List</source>
        <translation type="unfinished">Helbide lista esportatu</translation>
    </message>
    <message>
        <source>Comma separated file</source>
        <extracomment>Expanded name of the CSV file format. See: https://en.wikipedia.org/wiki/Comma-separated_values.</extracomment>
        <translation type="unfinished">Komaz bereizitako fitxategia</translation>
    </message>
    <message>
        <source>There was an error trying to save the address list to %1. Please try again.</source>
        <extracomment>An error message. %1 is a stand-in argument for the name of the file we attempted to save to.</extracomment>
        <translation type="unfinished">Akats bat egon da helbide lista %1-ean gordetzen sahiatzean. Mesedez, saiatu berriro.</translation>
    </message>
    <message>
        <source>Exporting Failed</source>
        <translation type="unfinished">Esportazioak huts egin du</translation>
    </message>
</context>
<context>
    <name>AddressTableModel</name>
    <message>
        <source>Label</source>
        <translation type="unfinished">Izendapen</translation>
    </message>
    <message>
        <source>Address</source>
        <translation type="unfinished">Helbidea</translation>
    </message>
    <message>
        <source>(no label)</source>
        <translation type="unfinished">(izendapenik ez)</translation>
    </message>
</context>
<context>
    <name>AskPassphraseDialog</name>
    <message>
        <source>Passphrase Dialog</source>
        <translation type="unfinished">Pasahitzaren dialogoa</translation>
    </message>
    <message>
        <source>Enter passphrase</source>
        <translation type="unfinished">Pasahitza sartu</translation>
    </message>
    <message>
        <source>New passphrase</source>
        <translation type="unfinished">Pasahitz berria</translation>
    </message>
    <message>
        <source>Repeat new passphrase</source>
        <translation type="unfinished">Pasahitz berria errepiikatu</translation>
    </message>
    <message>
        <source>Show passphrase</source>
        <translation type="unfinished">Pasahitza erakutsi</translation>
    </message>
    <message>
        <source>Encrypt wallet</source>
        <translation type="unfinished">Diruzorroa enkriptatu</translation>
    </message>
    <message>
        <source>This operation needs your wallet passphrase to unlock the wallet.</source>
        <translation type="unfinished">Diruzorroaren pasahitza behar du eragiketa honek, diruzorroa desblokeatzeko.</translation>
    </message>
    <message>
        <source>Unlock wallet</source>
        <translation type="unfinished">Diruzorroa desblokeatu</translation>
    </message>
    <message>
        <source>Change passphrase</source>
        <translation type="unfinished">Pasahitza aldatu</translation>
    </message>
    <message>
        <source>Confirm wallet encryption</source>
        <translation type="unfinished">Diruorroaren enkriptazioa berretsi</translation>
    </message>
    <message>
        <source>Warning: If you encrypt your wallet and lose your passphrase, you will &lt;b&gt;LOSE ALL OF YOUR BITCOINS&lt;/b&gt;!</source>
        <translation type="unfinished">Abisua: Diruzorroa enkriptatzen baduzu eta zure pasahitza galtzen baduzu, &lt;b&gt;BITCOIN GUZTIAK GALDUKO DITUZU&lt;/b&gt;!</translation>
    </message>
    <message>
        <source>Are you sure you wish to encrypt your wallet?</source>
        <translation type="unfinished">Seguru al zaude, zure diruzorroa enkriptatu nahi duzula?</translation>
    </message>
    <message>
        <source>Wallet encrypted</source>
        <translation type="unfinished">Zorroa enkriptatuta</translation>
    </message>
    <message>
        <source>Enter the new passphrase for the wallet.&lt;br/&gt;Please use a passphrase of &lt;b&gt;ten or more random characters&lt;/b&gt;, or &lt;b&gt;eight or more words&lt;/b&gt;.</source>
        <translation type="unfinished">Diruzorroaren pasahitz berria sartu. &lt;br/&gt;Mesedez &lt;b&gt; hamar edo gehiago ausazko hizkiko&lt;/b&gt; pasahitza erabili, edo &lt;b&gt; gutxienez zortzi hitz&lt;/b&gt;</translation>
    </message>
    <message>
        <source>Enter the old passphrase and new passphrase for the wallet.</source>
        <translation type="unfinished">Diruzorroaren pasahitz zahar zein berria sartu.</translation>
    </message>
    <message>
        <source>Remember that encrypting your wallet cannot fully protect your bitcoins from being stolen by malware infecting your computer.</source>
        <translation type="unfinished">Gogoan izan diruzorroaren enkripzioak ezin dituela zure bitcoinak zure ordenagailuan izan dezakezun malware batengandik lapurtuak izatetik guztiz babestu .</translation>
    </message>
    <message>
        <source>Wallet to be encrypted</source>
        <translation type="unfinished">Enkriptatzeko diruzorroa</translation>
    </message>
    <message>
        <source>Your wallet is about to be encrypted. </source>
        <translation type="unfinished">Zure diruzorroa enkriptatzekotan dago</translation>
    </message>
    <message>
        <source>Your wallet is now encrypted. </source>
        <translation type="unfinished">Zure diruzorroa enkriptatua dago orain.</translation>
    </message>
    <message>
        <source>IMPORTANT: Any previous backups you have made of your wallet file should be replaced with the newly generated, encrypted wallet file. For security reasons, previous backups of the unencrypted wallet file will become useless as soon as you start using the new, encrypted wallet.</source>
        <translation type="unfinished">GARRANTZITSUA: Diruzorroaren segurtasun-kopia, wallet.dat, erabilezina bihurtuko da enkriptazioa burutu ondoren. Ondorioz, segurtasun-kopia berriekin ordezkatu beharko zenituzke zure jada eginik dituzun diruzorroaren kopiak.</translation>
    </message>
    <message>
        <source>Wallet encryption failed</source>
        <translation type="unfinished">Diruzorroaren enkriptazioak huts egin du</translation>
    </message>
    <message>
        <source>Wallet encryption failed due to an internal error. Your wallet was not encrypted.</source>
        <translation type="unfinished">Diruzorroaren enkriptazioak huts egin du barne-akats baten ondorioz. Zure diruzorroa ez da enkriptatu.</translation>
    </message>
    <message>
        <source>The supplied passphrases do not match.</source>
        <translation type="unfinished">Eman dituzun pasahitzak ez datoz bat.</translation>
    </message>
    <message>
        <source>Wallet unlock failed</source>
        <translation type="unfinished">Zorroaren desblokeoak huts egin du</translation>
    </message>
    <message>
        <source>The passphrase entered for the wallet decryption was incorrect.</source>
        <translation type="unfinished">Zorroa desenkriptatzeko sartutako pasahitza okerra da.</translation>
    </message>
    <message>
        <source>Wallet passphrase was successfully changed.</source>
        <translation type="unfinished">Diruzorroaren pasahitza arrakastaz aldatu da.</translation>
    </message>
    <message>
        <source>Warning: The Caps Lock key is on!</source>
        <translation type="unfinished">Abisua: Mayuskulak blokeatuak dituzu!</translation>
    </message>
</context>
<context>
    <name>BanTableModel</name>
    <message>
        <source>IP/Netmask</source>
        <translation type="unfinished">IP/Saremaskara</translation>
    </message>
    <message>
        <source>Banned Until</source>
        <translation type="unfinished">Honarte debekatua </translation>
    </message>
</context>
<context>
    <name>BitcoinApplication</name>
    <message>
        <source>Runaway exception</source>
        <translation type="unfinished">Ranaway exception</translation>
    </message>
    <message>
        <source>Internal error</source>
        <translation type="unfinished">Barne errorea</translation>
    </message>
    </context>
<context>
    <name>QObject</name>
    <message>
        <source>Error: %1</source>
        <translation type="unfinished">Akatsa: %1</translation>
    </message>
    <message>
        <source>unknown</source>
        <translation type="unfinished">ezezaguna</translation>
    </message>
    <message>
        <source>Amount</source>
        <translation type="unfinished">Kopurua</translation>
    </message>
    <message>
<<<<<<< HEAD
        <source>Internal</source>
        <translation type="unfinished">Barnekoa</translation>
    </message>
    <message>
=======
>>>>>>> 88259837
        <source>%1 d</source>
        <translation type="unfinished">%1 e</translation>
    </message>
    <message>
        <source>%1 h</source>
        <translation type="unfinished">%1 o</translation>
    </message>
    <message numerus="yes">
        <source>%n second(s)</source>
        <translation type="unfinished">
            <numerusform />
            <numerusform />
        </translation>
    </message>
    <message numerus="yes">
        <source>%n minute(s)</source>
        <translation type="unfinished">
            <numerusform />
            <numerusform />
        </translation>
    </message>
    <message numerus="yes">
        <source>%n hour(s)</source>
        <translation type="unfinished">
            <numerusform />
            <numerusform />
        </translation>
    </message>
    <message numerus="yes">
        <source>%n day(s)</source>
        <translation type="unfinished">
            <numerusform />
            <numerusform />
        </translation>
    </message>
    <message numerus="yes">
        <source>%n week(s)</source>
        <translation type="unfinished">
            <numerusform />
            <numerusform />
        </translation>
    </message>
    <message numerus="yes">
        <source>%n year(s)</source>
        <translation type="unfinished">
            <numerusform />
            <numerusform />
        </translation>
    </message>
    </context>
<context>
<<<<<<< HEAD
    <name>bitcoin-core</name>
    <message>
        <source>Done loading</source>
        <translation type="unfinished">Zamaketa amaitua</translation>
    </message>
    <message>
        <source>Importing…</source>
        <translation type="unfinished">Inportatzen...</translation>
    </message>
    <message>
        <source>Loading wallet…</source>
        <translation type="unfinished">Diruzorroa kargatzen...</translation>
    </message>
    <message>
        <source>Missing amount</source>
        <translation type="unfinished">Zenbatekoa falta da</translation>
    </message>
    <message>
        <source>No addresses available</source>
        <translation type="unfinished">Ez dago helbiderik eskuragarri</translation>
    </message>
    <message>
        <source>Replaying blocks…</source>
        <translation type="unfinished">Blokeak errepikatzen...</translation>
    </message>
    <message>
        <source>Rescanning…</source>
        <translation type="unfinished">Bereskaneatzen...</translation>
    </message>
    <message>
        <source>Starting network threads…</source>
        <translation type="unfinished">Sareko hariak abiarazten...</translation>
    </message>
    <message>
        <source>The source code is available from %s.</source>
        <translation type="unfinished">Iturri kodea %s-tik dago eskuragarri.</translation>
    </message>
    <message>
        <source>The transaction amount is too small to pay the fee</source>
        <translation type="unfinished">Transakzio kantitatea txikiegia da kuota ordaintzeko.</translation>
    </message>
    <message>
        <source>This is experimental software.</source>
        <translation type="unfinished">Hau software esperimentala da</translation>
    </message>
    <message>
        <source>Transaction amount too small</source>
        <translation type="unfinished">transakzio kopurua txikiegia</translation>
    </message>
    <message>
        <source>Transaction too large</source>
        <translation type="unfinished">Transakzio luzeegia</translation>
    </message>
    <message>
        <source>Unable to generate initial keys</source>
        <translation type="unfinished">hasierako giltzak sortzeko ezgai</translation>
    </message>
    <message>
        <source>Unable to generate keys</source>
        <translation type="unfinished">Giltzak sortzeko ezgai</translation>
    </message>
    <message>
        <source>Upgrading UTXO database</source>
        <translation type="unfinished">UTXO datubasea hobetzen</translation>
    </message>
    <message>
        <source>Verifying blocks…</source>
        <translation type="unfinished">Blokeak egiaztatzen...</translation>
    </message>
    <message>
        <source>Verifying wallet(s)…</source>
        <translation type="unfinished">Diruzorroak egiaztatzen...</translation>
    </message>
    </context>
<context>
=======
>>>>>>> 88259837
    <name>BitcoinGUI</name>
    <message>
        <source>&amp;Overview</source>
        <translation type="unfinished">&amp;Gainbegiratu</translation>
    </message>
    <message>
        <source>Show general overview of wallet</source>
        <translation type="unfinished">Diruzorroaren begirada orokorra ikusi</translation>
    </message>
    <message>
        <source>&amp;Transactions</source>
        <translation type="unfinished">&amp;Transakzioak</translation>
    </message>
    <message>
        <source>Browse transaction history</source>
        <translation type="unfinished">Ikusi transakzioen historia</translation>
    </message>
    <message>
        <source>E&amp;xit</source>
        <translation type="unfinished">Irten</translation>
    </message>
    <message>
        <source>Quit application</source>
        <translation type="unfinished">Aplikaziotik irten</translation>
    </message>
    <message>
        <source>&amp;About %1</source>
        <translation type="unfinished">%1-ri buruz</translation>
    </message>
    <message>
        <source>Show information about %1</source>
        <translation type="unfinished">%1-ri buruzko informazioa azaldu</translation>
    </message>
    <message>
        <source>About &amp;Qt</source>
        <translation type="unfinished">&amp;Qt-ri buruz</translation>
    </message>
    <message>
        <source>Show information about Qt</source>
        <translation type="unfinished">Erakutsi Qt-ren buruzko informazioa</translation>
    </message>
    <message>
        <source>Modify configuration options for %1</source>
        <translation type="unfinished">%1-ren konfiguraketa aukerak aldatu</translation>
    </message>
    <message>
        <source>Create a new wallet</source>
        <translation type="unfinished">Diruzorro berri bat sortu</translation>
    </message>
    <message>
        <source>&amp;Minimize</source>
        <translation type="unfinished">&amp;Minimizatu</translation>
    </message>
    <message>
        <source>Wallet:</source>
        <translation type="unfinished">Diruzorroa:</translation>
    </message>
    <message>
        <source>Network activity disabled.</source>
        <extracomment>A substring of the tooltip.</extracomment>
        <translation type="unfinished">Sarea desaktibatua</translation>
    </message>
    <message>
        <source>Proxy is &lt;b&gt;enabled&lt;/b&gt;: %1</source>
        <translation type="unfinished">Proxya &lt;b&gt;gaituta&lt;/b&gt; dago : %1</translation>
    </message>
    <message>
        <source>Send coins to a Bitcoin address</source>
        <translation type="unfinished">Bidali txanponak Bitcoin helbide batera</translation>
    </message>
    <message>
        <source>Backup wallet to another location</source>
        <translation type="unfinished">Diru-zorroaren segurtasun-kopia beste leku batean.</translation>
    </message>
    <message>
        <source>Change the passphrase used for wallet encryption</source>
        <translation type="unfinished">Diruzorroa enkriptatzeko erabilitako pasahitza aldatu</translation>
    </message>
    <message>
        <source>&amp;Send</source>
        <translation type="unfinished">&amp;Bidali</translation>
    </message>
    <message>
        <source>&amp;Receive</source>
        <translation type="unfinished">&amp;Jaso</translation>
    </message>
    <message>
        <source>&amp;Options…</source>
        <translation type="unfinished">&amp;Aukerak...</translation>
    </message>
    <message>
        <source>&amp;Encrypt Wallet…</source>
        <translation type="unfinished">&amp;Diruzorroa enkriptatu...</translation>
    </message>
    <message>
        <source>Encrypt the private keys that belong to your wallet</source>
        <translation type="unfinished">Zure diru-zorroari dagozkion giltza pribatuak enkriptatu.</translation>
    </message>
    <message>
        <source>&amp;Backup Wallet…</source>
        <translation type="unfinished">Diruzorroaren &amp;segurtasun kopia egin...</translation>
    </message>
    <message>
        <source>&amp;Change Passphrase…</source>
        <translation type="unfinished">&amp;aldatu pasahitza</translation>
    </message>
    <message>
        <source>Sign &amp;message…</source>
        <translation type="unfinished">sinatu &amp;mezua</translation>
    </message>
    <message>
        <source>Sign messages with your Bitcoin addresses to prove you own them</source>
        <translation type="unfinished">Sinatu mezuak Bitcoinen helbideekin, jabetza frogatzeko.</translation>
    </message>
    <message>
        <source>&amp;Verify message…</source>
        <translation type="unfinished">Mezua &amp;balioztatu</translation>
    </message>
    <message>
<<<<<<< HEAD
        <source>&amp;Encrypt Wallet…</source>
        <translation type="unfinished">&amp;Diruzorroa enkriptatu...</translation>
    </message>
    <message>
        <source>Encrypt the private keys that belong to your wallet</source>
        <translation>Zure diru-zorroari dagozkion giltza pribatuak enkriptatu.</translation>
    </message>
    <message>
        <source>&amp;Backup Wallet…</source>
        <translation type="unfinished">Diruzorroaren &amp;segurtasun kopia egin...</translation>
    </message>
    <message>
        <source>&amp;Change Passphrase…</source>
        <translation type="unfinished">&amp;aldatu pasahitza</translation>
    </message>
    <message>
        <source>Sign &amp;message…</source>
        <translation type="unfinished">sinatu &amp;mezua</translation>
    </message>
    <message>
        <source>Sign messages with your Bitcoin addresses to prove you own them</source>
        <translation>Sinatu mezuak Bitcoinen helbideekin, jabetza frogatzeko.</translation>
    </message>
    <message>
        <source>&amp;Verify message…</source>
        <translation type="unfinished">Mezua &amp;balioztatu</translation>
    </message>
    <message>
=======
>>>>>>> 88259837
        <source>Verify messages to ensure they were signed with specified Bitcoin addresses</source>
        <translation type="unfinished">Egiaztatu mesua Bitcoin helbide espezifikoarekin erregistratu direla ziurtatzeko</translation>
    </message>
    <message>
        <source>&amp;Load PSBT from file…</source>
        <translation type="unfinished">&amp;kargatu PSBT fitxategitik...</translation>
    </message>
    <message>
        <source>Open &amp;URI…</source>
        <translation type="unfinished">Ireki&amp;URI...</translation>
    </message>
    <message>
        <source>Close Wallet…</source>
        <translation type="unfinished">Diruzorroa itxi...</translation>
    </message>
    <message>
        <source>Create Wallet…</source>
        <translation type="unfinished">Diruzorroa sortu...</translation>
    </message>
    <message>
        <source>Close All Wallets…</source>
        <translation type="unfinished">Diru-zorro guztiak itxi...</translation>
    </message>
    <message>
<<<<<<< HEAD
        <source>&amp;Load PSBT from file…</source>
        <translation type="unfinished">&amp;kargatu PSBT fitxategitik...</translation>
    </message>
    <message>
        <source>Load PSBT from clipboard…</source>
        <translation type="unfinished">Arbeletik PSBT kargatu...</translation>
    </message>
    <message>
        <source>Open &amp;URI…</source>
        <translation type="unfinished">Ireki&amp;URI...</translation>
    </message>
    <message>
        <source>Close Wallet…</source>
        <translation type="unfinished">Diruzorroa itxi...</translation>
    </message>
    <message>
        <source>Create Wallet…</source>
        <translation type="unfinished">Diruzorroa sortu...</translation>
    </message>
    <message>
        <source>Close All Wallets…</source>
        <translation type="unfinished">Diru-zorro guztiak itxi...</translation>
    </message>
    <message>
=======
>>>>>>> 88259837
        <source>&amp;File</source>
        <translation type="unfinished">&amp;Artxiboa</translation>
    </message>
    <message>
        <source>&amp;Settings</source>
        <translation type="unfinished">&amp;Ezarpenak</translation>
    </message>
    <message>
        <source>&amp;Help</source>
        <translation type="unfinished">&amp;Laguntza</translation>
    </message>
    <message>
        <source>Tabs toolbar</source>
        <translation type="unfinished">Fitxen tresna-barra</translation>
    </message>
    <message>
        <source>Synchronizing with network…</source>
        <translation type="unfinished">Sarearekin sinkronizatzen...</translation>
    </message>
    <message>
        <source>Indexing blocks on disk…</source>
        <translation type="unfinished">Diskoko blokeak indexatzen...</translation>
    </message>
    <message>
        <source>Processing blocks on disk…</source>
        <translation type="unfinished">Diskoko blokeak prozesatzen...</translation>
    </message>
    <message>
<<<<<<< HEAD
        <source>Reindexing blocks on disk…</source>
        <translation type="unfinished">Diskoko blokeak berzerrendatzen</translation>
    </message>
    <message>
=======
>>>>>>> 88259837
        <source>Connecting to peers…</source>
        <translation type="unfinished">Pareekin konektatzen...</translation>
    </message>
    <message>
        <source>Show the list of used sending addresses and labels</source>
        <translation type="unfinished"> Bidalketa-helbideen eta etiketen zerrenda erakutsi</translation>
    </message>
    <message>
        <source>Show the list of used receiving addresses and labels</source>
        <translation type="unfinished">Harrera-helbideen eta etiketen zerrenda erakutsi</translation>
    </message>
    <message>
        <source>&amp;Command-line options</source>
        <translation type="unfinished">&amp;Komando-lerroaren aukerak</translation>
    </message>
    <message numerus="yes">
        <source>Processed %n block(s) of transaction history.</source>
        <translation type="unfinished">
            <numerusform />
            <numerusform />
        </translation>
    </message>
    <message>
        <source>Synchronizing with network…</source>
        <translation type="unfinished">Sarearekin sinkronizatzen...</translation>
    </message>
    <message>
        <source>Indexing blocks on disk…</source>
        <translation type="unfinished">Diskoko blokeak indexatzen...</translation>
    </message>
    <message>
        <source>Processing blocks on disk…</source>
        <translation type="unfinished">Diskoko blokeak prozesatzen...</translation>
    </message>
    <message>
        <source>Reindexing blocks on disk…</source>
        <translation type="unfinished">Diskoko blokeak berzerrendatzen</translation>
    </message>
    <message>
        <source>Connecting to peers…</source>
        <translation type="unfinished">Pareekin konektatzen...</translation>
    </message>
    <message>
        <source>Show the list of used sending addresses and labels</source>
        <translation type="unfinished"> Bidalketa-helbideen eta etiketen zerrenda erakutsi</translation>
    </message>
    <message>
        <source>Show the list of used receiving addresses and labels</source>
        <translation type="unfinished">Harrera-helbideen eta etiketen zerrenda erakutsi</translation>
    </message>
    <message>
        <source>&amp;Command-line options</source>
        <translation type="unfinished">&amp;Komando-lerroaren aukerak</translation>
    </message>
    <message numerus="yes">
        <source>Processed %n block(s) of transaction history.</source>
        <translation>
            <numerusform />
            <numerusform />
        </translation>
    </message>
    <message>
        <source>%1 behind</source>
        <translation type="unfinished">%1 atzetik</translation>
    </message>
    <message>
        <source>Catching up…</source>
        <translation type="unfinished">Harrapatzen...</translation>
    </message>
    <message>
        <source>Last received block was generated %1 ago.</source>
        <translation type="unfinished">Jasotako azken blokea duela %1 sortu zen.</translation>
    </message>
    <message>
        <source>Transactions after this will not yet be visible.</source>
        <translation type="unfinished">Honen ondorengo transakzioak oraindik ez daude ikusgai.</translation>
    </message>
    <message>
        <source>Catching up…</source>
        <translation type="unfinished">Harrapatzen...</translation>
    </message>
    <message>
        <source>Last received block was generated %1 ago.</source>
        <translation>Jasotako azken blokea duela %1 sortu zen.</translation>
    </message>
    <message>
        <source>Transactions after this will not yet be visible.</source>
        <translation>Honen ondorengo transakzioak oraindik ez daude ikusgai.</translation>
    </message>
    <message>
        <source>Error</source>
        <translation type="unfinished">Akatsa</translation>
    </message>
    <message>
        <source>Warning</source>
        <translation type="unfinished">Abisua</translation>
    </message>
    <message>
        <source>Warning</source>
        <translation>Abisua</translation>
    </message>
    <message>
        <source>Information</source>
        <translation type="unfinished">Informazioa</translation>
    </message>
    <message>
        <source>Up to date</source>
        <translation type="unfinished">Eguneratua</translation>
    </message>
    <message>
        <source>Load Partially Signed Bitcoin Transaction</source>
        <translation type="unfinished">Partzialki sinatutako Bitcoin transakzioa kargatu</translation>
    </message>
    <message>
        <source>Load PSBT from &amp;clipboard…</source>
        <translation type="unfinished">kargatu PSBT arbeletik...</translation>
    </message>
    <message>
<<<<<<< HEAD
        <source>Load Partially Signed Bitcoin Transaction from clipboard</source>
        <translation type="unfinished">Partzialki sinatutako Bitcoin transakzioa kargatu arbeletik</translation>
    </message>
    <message>
        <source>Node window</source>
        <translation type="unfinished">Adabegiaren leihoa</translation>
    </message>
    <message>
        <source>Load Partially Signed Bitcoin Transaction</source>
        <translation type="unfinished">Partzialki sinatutako Bitcoin transakzioa kargatu</translation>
    </message>
    <message>
=======
>>>>>>> 88259837
        <source>Load Partially Signed Bitcoin Transaction from clipboard</source>
        <translation type="unfinished">Partzialki sinatutako Bitcoin transakzioa kargatu arbeletik</translation>
    </message>
    <message>
        <source>Node window</source>
        <translation type="unfinished">Adabegiaren leihoa</translation>
    </message>
    <message>
        <source>&amp;Sending addresses</source>
        <translation type="unfinished">&amp;Helbideak bidaltzen</translation>
    </message>
    <message>
        <source>&amp;Receiving addresses</source>
        <translation type="unfinished">&amp;Helbideak jasotzen</translation>
    </message>
    <message>
        <source>Open a bitcoin: URI</source>
        <translation type="unfinished">Ireki bitcoin bat: URI</translation>
    </message>
    <message>
        <source>Open Wallet</source>
        <translation type="unfinished">Diruzorroa zabaldu</translation>
    </message>
    <message>
        <source>Open a wallet</source>
        <translation type="unfinished">Diruzorro bat zabaldu</translation>
    </message>
    <message>
        <source>Close wallet</source>
        <translation type="unfinished">Diruzorroa itxi</translation>
    </message>
    <message>
        <source>Close all wallets</source>
        <translation type="unfinished">Diruzorro guztiak itxi</translation>
    </message>
    <message>
        <source>default wallet</source>
        <translation type="unfinished">Diruzorro lehenetsia</translation>
    </message>
    <message>
        <source>No wallets available</source>
        <translation type="unfinished">Ez dago diru-zorrorik eskura</translation>
    </message>
    <message>
<<<<<<< HEAD
        <source>No wallets available</source>
        <translation>Ez dago diru-zorrorik eskura</translation>
=======
        <source>Wallet Name</source>
        <extracomment>Label of the input field where the name of the wallet is entered.</extracomment>
        <translation type="unfinished">Diruzorroaren izena</translation>
>>>>>>> 88259837
    </message>
    <message>
        <source>&amp;Window</source>
        <translation type="unfinished">&amp;Lehioa</translation>
    </message>
    <message>
        <source>Zoom</source>
        <translation type="unfinished">Gerturatu</translation>
    </message>
    <message>
        <source>Main Window</source>
        <translation type="unfinished">Lehio nagusia</translation>
    </message>
    <message>
        <source>%1 client</source>
        <translation type="unfinished">%1 bezeroa</translation>
    </message>
    <message>
        <source>&amp;Hide</source>
        <translation type="unfinished">&amp;Ezkutatu</translation>
    </message>
    <message>
        <source>S&amp;how</source>
        <translation type="unfinished">E&amp;rakutsi</translation>
    </message>
    <message numerus="yes">
        <source>%n active connection(s) to Bitcoin network.</source>
        <extracomment>A substring of the tooltip.</extracomment>
        <translation type="unfinished">
            <numerusform />
            <numerusform />
        </translation>
    </message>
    <message>
        <source>Show Peers tab</source>
        <extracomment>A context menu item. The "Peers tab" is an element of the "Node window".</extracomment>
        <translation type="unfinished">Erakutxi kideen fitxa</translation>
    </message>
    <message>
        <source>Error: %1</source>
        <translation type="unfinished">Akatsa: %1</translation>
    </message>
    <message>
        <source>Warning: %1</source>
        <translation type="unfinished">Abisua: %1</translation>
    </message>
    <message>
        <source>Date: %1
</source>
        <translation type="unfinished">Data: %1
</translation>
    </message>
    <message>
        <source>Amount: %1
</source>
        <translation type="unfinished">Kopurua: %1
</translation>
    </message>
    <message>
        <source>Wallet: %1
</source>
        <translation type="unfinished">Diruzorroa: %1
</translation>
    </message>
    <message>
        <source>Type: %1
</source>
        <translation type="unfinished">Mota: %1
</translation>
    </message>
    <message>
        <source>Label: %1
</source>
        <translation type="unfinished">Etiketa: %1
</translation>
    </message>
    <message>
        <source>Address: %1
</source>
        <translation type="unfinished">Helbidea: %1
</translation>
    </message>
    <message>
        <source>Sent transaction</source>
        <translation type="unfinished">Bidalitako transakzioa</translation>
    </message>
    <message>
        <source>Incoming transaction</source>
        <translation type="unfinished">Sartutako transakzioa</translation>
    </message>
    <message>
        <source>HD key generation is &lt;b&gt;enabled&lt;/b&gt;</source>
        <translation type="unfinished">HD gakoaren sorrera &lt;b&gt;gaituta&lt;/b&gt; dago</translation>
    </message>
    <message>
        <source>HD key generation is &lt;b&gt;disabled&lt;/b&gt;</source>
        <translation type="unfinished">HD gakoaren sorrera &lt;b&gt;desgaituta&lt;/b&gt; dago</translation>
    </message>
    <message>
        <source>Private key &lt;b&gt;disabled&lt;/b&gt;</source>
        <translation type="unfinished">Gako pribatua &lt;b&gt;desgaitua&lt;/b&gt;</translation>
    </message>
    <message>
        <source>HD key generation is &lt;b&gt;enabled&lt;/b&gt;</source>
        <translation type="unfinished">HD gakoaren sorrera &lt;b&gt;gaituta&lt;/b&gt; dago</translation>
    </message>
    <message>
        <source>HD key generation is &lt;b&gt;disabled&lt;/b&gt;</source>
        <translation type="unfinished">HD gakoaren sorrera &lt;b&gt;desgaituta&lt;/b&gt; dago</translation>
    </message>
    <message>
        <source>Private key &lt;b&gt;disabled&lt;/b&gt;</source>
        <translation type="unfinished">Gako pribatua &lt;b&gt;desgaitua&lt;/b&gt;</translation>
    </message>
    <message>
        <source>Wallet is &lt;b&gt;encrypted&lt;/b&gt; and currently &lt;b&gt;unlocked&lt;/b&gt;</source>
        <translation type="unfinished">Zorroa &lt;b&gt;enkriptatuta&lt;/b&gt; eta &lt;b&gt;desblokeatuta&lt;/b&gt; dago une honetan</translation>
    </message>
    <message>
        <source>Wallet is &lt;b&gt;encrypted&lt;/b&gt; and currently &lt;b&gt;locked&lt;/b&gt;</source>
        <translation type="unfinished">Zorroa &lt;b&gt;enkriptatuta&lt;/b&gt; eta &lt;b&gt;blokeatuta&lt;/b&gt; dago une honetan</translation>
    </message>
    <message>
        <source>Original message:</source>
        <translation type="unfinished">Jatorrizko mezua:</translation>
    </message>
</context>
<context>
    <name>CoinControlDialog</name>
    <message>
        <source>Coin Selection</source>
        <translation type="unfinished">Txanpon aukeraketa</translation>
    </message>
    <message>
        <source>Quantity:</source>
        <translation type="unfinished">Zenbat:</translation>
    </message>
    <message>
        <source>Bytes:</source>
        <translation type="unfinished">Byte kopurua:</translation>
    </message>
    <message>
        <source>Amount:</source>
        <translation type="unfinished">Kopurua:</translation>
    </message>
    <message>
        <source>Fee:</source>
        <translation type="unfinished">Ordainketa:</translation>
    </message>
    <message>
        <source>Dust:</source>
        <translation type="unfinished">Hautsa:</translation>
    </message>
    <message>
        <source>After Fee:</source>
        <translation type="unfinished">Ordaindu ondoren:</translation>
    </message>
    <message>
        <source>Change:</source>
        <translation type="unfinished">Bueltak:</translation>
    </message>
    <message>
        <source>Tree mode</source>
        <translation type="unfinished">Zuhaitz modua</translation>
    </message>
    <message>
        <source>List mode</source>
        <translation type="unfinished">Zerrenda modua</translation>
    </message>
    <message>
        <source>Amount</source>
        <translation type="unfinished">Kopurua</translation>
    </message>
    <message>
        <source>Received with label</source>
        <translation type="unfinished">Etiketarekin jasoa</translation>
    </message>
    <message>
        <source>Received with address</source>
        <translation type="unfinished">Helbidearekin jasoa</translation>
    </message>
    <message>
        <source>Date</source>
        <translation type="unfinished">Data</translation>
    </message>
    <message>
        <source>Confirmations</source>
        <translation type="unfinished">Konfirmazioak</translation>
    </message>
    <message>
        <source>Confirmed</source>
        <translation type="unfinished">Berretsia</translation>
    </message>
    <message>
        <source>Copy amount</source>
        <translation type="unfinished">zenbatekoaren kopia</translation>
    </message>
    <message>
        <source>Copy &amp;label</source>
        <translation type="unfinished">Kopiatu &amp;Etiketa</translation>
    </message>
    <message>
        <source>Copy quantity</source>
        <translation type="unfinished">Kopia kopurua</translation>
    </message>
    <message>
        <source>Copy fee</source>
        <translation type="unfinished">Kopiatu kuota</translation>
    </message>
    <message>
        <source>Copy after fee</source>
        <translation type="unfinished">Kopia kuotaren ondoren</translation>
    </message>
    <message>
        <source>Copy bytes</source>
        <translation type="unfinished">Kopiatu byte-ak</translation>
    </message>
    <message>
        <source>Copy dust</source>
        <translation type="unfinished">Kopiatu hautsa</translation>
    </message>
    <message>
        <source>Copy change</source>
        <translation type="unfinished">Kopiatu aldaketa</translation>
    </message>
    <message>
        <source>(%1 locked)</source>
        <translation type="unfinished">(%1 blokeatuta)</translation>
    </message>
    <message>
        <source>yes</source>
        <translation type="unfinished">bai</translation>
    </message>
    <message>
        <source>no</source>
        <translation type="unfinished">ez</translation>
    </message>
    <message>
        <source>(no label)</source>
        <translation type="unfinished">(izendapenik ez)</translation>
    </message>
    <message>
        <source>(change)</source>
        <translation type="unfinished">(bueltak)</translation>
    </message>
</context>
<context>
    <name>CreateWalletActivity</name>
    <message>
        <source>Create Wallet</source>
        <extracomment>Title of window indicating the progress of creation of a new wallet.</extracomment>
        <translation type="unfinished">Diruzorroa sortu</translation>
    </message>
    <message>
        <source>Creating Wallet &lt;b&gt;%1&lt;/b&gt;…</source>
        <extracomment>Descriptive text of the create wallet progress window which indicates to the user which wallet is currently being created.</extracomment>
        <translation type="unfinished">Diru-zorroa sortzen&lt;b&gt;%1&lt;/b&gt;...</translation>
    </message>
    <message>
        <source>Create wallet failed</source>
        <translation type="unfinished">Diruzorroa sortzen hutsegitea</translation>
    </message>
    <message>
        <source>Create wallet warning</source>
        <translation type="unfinished">Diru-zorroa sortzearen buruzko oharra</translation>
    </message>
    <message>
        <source>Can't list signers</source>
        <translation type="unfinished">Ezin dira sinatzaileak zerrendatu</translation>
    </message>
    </context>
<context>
    <name>LoadWalletsActivity</name>
    <message>
        <source>Load Wallets</source>
        <extracomment>Title of progress window which is displayed when wallets are being loaded.</extracomment>
        <translation type="unfinished">Kargatu diruzorroak</translation>
    </message>
    <message>
        <source>Loading wallets…</source>
        <extracomment>Descriptive text of the load wallets progress window which indicates to the user that wallets are currently being loaded.</extracomment>
        <translation type="unfinished">Diruzorroak kargatzen...</translation>
    </message>
</context>
<context>
    <name>OpenWalletActivity</name>
    <message>
        <source>Open wallet failed</source>
        <translation type="unfinished">Diruzorroa irekitzen hutsegitea</translation>
    </message>
    <message>
        <source>Open wallet warning</source>
        <translation type="unfinished">Diruzorroa irekitzen abisua</translation>
    </message>
    <message>
        <source>default wallet</source>
        <translation type="unfinished">Diruzorro lehenetsia</translation>
    </message>
    <message>
        <source>Open Wallet</source>
        <extracomment>Title of window indicating the progress of opening of a wallet.</extracomment>
        <translation type="unfinished">Diruzorroa zabaldu</translation>
    </message>
    <message>
        <source>Opening Wallet &lt;b&gt;%1&lt;/b&gt;…</source>
        <extracomment>Descriptive text of the open wallet progress window which indicates to the user which wallet is currently being opened.</extracomment>
        <translation type="unfinished">&lt;b&gt;%1&lt;/b&gt; diruzorroa irekitzen ...</translation>
    </message>
</context>
<context>
    <name>WalletController</name>
    <message>
        <source>Close wallet</source>
        <translation type="unfinished">Diruzorroa itxi</translation>
    </message>
    <message>
        <source>Close all wallets</source>
        <translation type="unfinished">Diruzorro guztiak itxi</translation>
    </message>
    <message>
        <source>Are you sure you wish to close all wallets?</source>
        <translation type="unfinished">Ziur diruzorro guztiak itxi nahi dituzula?</translation>
    </message>
</context>
<context>
    <name>CreateWalletDialog</name>
    <message>
        <source>Create Wallet</source>
        <translation type="unfinished">Diruzorroa sortu</translation>
    </message>
    <message>
        <source>Wallet Name</source>
        <translation type="unfinished">Diruzorroaren izena</translation>
    </message>
    <message>
        <source>Wallet</source>
        <translation type="unfinished">Diru-zorroa</translation>
    </message>
    <message>
        <source>Encrypt Wallet</source>
        <translation type="unfinished">Diruzorroa enkriptatu</translation>
    </message>
    <message>
        <source>Advanced Options</source>
        <translation type="unfinished">Aukera aurreratuak</translation>
    </message>
    <message>
        <source>Disable Private Keys</source>
        <translation type="unfinished">Desgaitu gako pribatuak</translation>
    </message>
    <message>
        <source>Make Blank Wallet</source>
        <translation type="unfinished">Egin diruzorro hutsa...</translation>
    </message>
    <message>
        <source>Descriptor Wallet</source>
        <translation type="unfinished">Deskriptorearen zorroa</translation>
    </message>
    <message>
        <source>External signer</source>
        <translation type="unfinished">Kanpo sinatzailea</translation>
    </message>
    <message>
        <source>Create</source>
        <translation type="unfinished">Sortu</translation>
    </message>
    </context>
<context>
    <name>EditAddressDialog</name>
    <message>
        <source>Edit Address</source>
        <translation type="unfinished">Helbidea editatu</translation>
    </message>
    <message>
        <source>&amp;Label</source>
        <translation type="unfinished">&amp;Etiketa</translation>
    </message>
    <message>
        <source>&amp;Address</source>
        <translation type="unfinished">&amp;Helbidea</translation>
    </message>
    <message>
        <source>New sending address</source>
        <translation type="unfinished">Bidaltzeko helbide berria</translation>
    </message>
    <message>
        <source>Edit receiving address</source>
        <translation type="unfinished">Jasotzeko helbidea editatu</translation>
    </message>
    <message>
        <source>Edit sending address</source>
        <translation type="unfinished">Bidaltzeko helbidea editatu</translation>
    </message>
    <message>
        <source>Could not unlock wallet.</source>
        <translation type="unfinished">Ezin da diruzorroa desblokeatu.</translation>
    </message>
    <message>
        <source>New key generation failed.</source>
        <translation type="unfinished">Giltza berriaren sorrerak huts egin du.</translation>
    </message>
</context>
<context>
    <name>FreespaceChecker</name>
    <message>
        <source>A new data directory will be created.</source>
        <translation type="unfinished">Datu direktorio berria sortuko da.</translation>
    </message>
    <message>
        <source>name</source>
        <translation type="unfinished">izena</translation>
    </message>
    <message>
        <source>Path already exists, and is not a directory.</source>
        <translation type="unfinished">Bidea existitzen da, eta ez da direktorioa.</translation>
    </message>
    <message>
        <source>Cannot create data directory here.</source>
        <translation type="unfinished">Ezin da datu direktoria hemen sortu.</translation>
    </message>
</context>
<context>
    <name>Intro</name>
    <message>
        <source>%1 GB of space available</source>
        <translation type="unfinished">%1 GB-ko espazioa eskuragarri</translation>
    </message>
    <message numerus="yes">
        <source>%n GB of space available</source>
        <translation type="unfinished">
            <numerusform />
            <numerusform />
        </translation>
    </message>
    <message numerus="yes">
        <source>(of %n GB needed)</source>
        <translation type="unfinished">
            <numerusform />
            <numerusform />
        </translation>
    </message>
    <message numerus="yes">
        <source>(%n GB needed for full chain)</source>
        <translation type="unfinished">
            <numerusform />
            <numerusform />
        </translation>
    </message>
    <message numerus="yes">
        <source>(sufficient to restore backups %n day(s) old)</source>
        <extracomment>Explanatory text on the capability of the current prune target.</extracomment>
        <translation type="unfinished">
            <numerusform />
            <numerusform />
        </translation>
    </message>
    <message>
        <source>Error</source>
        <translation type="unfinished">Akatsa</translation>
    </message>
    <message>
        <source>Welcome</source>
        <translation type="unfinished">Ongietorri</translation>
    </message>
    <message>
        <source>Welcome to %1.</source>
        <translation type="unfinished">Ongietorri %1-ra</translation>
    </message>
    <message>
        <source> GB</source>
        <translation type="unfinished">GB</translation>
    </message>
    <message>
        <source>Use the default data directory</source>
        <translation type="unfinished">Erabili datu direktorio lehenetsia</translation>
    </message>
    <message>
        <source>Use a custom data directory:</source>
        <translation type="unfinished">Erabili datu direktorio pertsonalizatu bat:</translation>
    </message>
</context>
<context>
    <name>HelpMessageDialog</name>
    <message>
        <source>version</source>
        <translation type="unfinished">bertsioa</translation>
    </message>
    <message>
        <source>About %1</source>
        <translation type="unfinished">%1 inguru</translation>
    </message>
    <message>
        <source>Command-line options</source>
        <translation type="unfinished">Komando lerroaren aukerak</translation>
    </message>
</context>
<context>
    <name>ShutdownWindow</name>
    <message>
        <source>%1 is shutting down…</source>
        <translation type="unfinished">%1Itzaltzen ari da...</translation>
    </message>
    </context>
<context>
    <name>ModalOverlay</name>
    <message>
        <source>Form</source>
        <translation type="unfinished">Inprimakia</translation>
    </message>
    <message>
        <source>Number of blocks left</source>
        <translation type="unfinished">Gainerako blokeen kopurua.</translation>
    </message>
    <message>
        <source>Unknown…</source>
        <translation type="unfinished">Ezezaguna...</translation>
    </message>
    <message>
        <source>calculating…</source>
        <translation type="unfinished">kalkulatzen...</translation>
    </message>
    <message>
        <source>Last block time</source>
        <translation type="unfinished">Azken blokearen unea</translation>
    </message>
    <message>
        <source>Progress</source>
        <translation type="unfinished">Aurrerapena</translation>
    </message>
    <message>
        <source>Progress increase per hour</source>
        <translation type="unfinished">Aurrerapenaren igoera orduko</translation>
    </message>
    <message>
        <source>Hide</source>
        <translation type="unfinished">Izkutatu</translation>
    </message>
    </context>
<context>
    <name>OpenURIDialog</name>
    <message>
        <source>Open bitcoin URI</source>
        <translation type="unfinished">Ireki bitcoin URIa</translation>
    </message>
    <message>
        <source>URI:</source>
        <translation type="unfinished">URI: </translation>
    </message>
    <message>
        <source>Paste address from clipboard</source>
        <extracomment>Tooltip text for button that allows you to paste an address that is in your clipboard.</extracomment>
        <translation type="unfinished">Arbeletik helbidea itsatsi</translation>
    </message>
</context>
<context>
    <name>OptionsDialog</name>
    <message>
        <source>Options</source>
        <translation type="unfinished">Aukerak</translation>
    </message>
    <message>
        <source>&amp;Main</source>
        <translation type="unfinished">&amp;Nagusia</translation>
    </message>
    <message>
        <source>Size of &amp;database cache</source>
        <translation type="unfinished">Databasearen cache tamaina</translation>
    </message>
    <message>
        <source>IP address of the proxy (e.g. IPv4: 127.0.0.1 / IPv6: ::1)</source>
        <translation type="unfinished">Proxyaren IP helbidea  (IPv4: 127.0.0.1 / IPv6: ::1 adibidez )</translation>
    </message>
    <message>
        <source>Open Configuration File</source>
        <translation type="unfinished">Ireki konfigurazio fitxategia</translation>
    </message>
    <message>
        <source>Reset all client options to default.</source>
        <translation type="unfinished">Bezeroaren aukera guztiak hasieratu.</translation>
    </message>
    <message>
        <source>&amp;Reset Options</source>
        <translation type="unfinished">&amp;Aukerak Hasieratu</translation>
    </message>
    <message>
        <source>&amp;Network</source>
        <translation type="unfinished">&amp;Sarea</translation>
    </message>
    <message>
        <source>Expert</source>
        <translation type="unfinished">Aditu</translation>
    </message>
    <message>
        <source>Enable coin &amp;control features</source>
        <translation type="unfinished">Diruaren &amp;kontrolaren ezaugarriak gaitu</translation>
    </message>
    <message>
        <source>Map port using &amp;UPnP</source>
        <translation type="unfinished">Portua mapeatu &amp;UPnP erabiliz</translation>
    </message>
    <message>
        <source>Accept connections from outside.</source>
        <translation type="unfinished">Kanpoko konexioak onartu</translation>
    </message>
    <message>
        <source>Allow incomin&amp;g connections</source>
        <translation type="unfinished">Sarbide konexioak baimendu</translation>
    </message>
    <message>
        <source>Proxy &amp;IP:</source>
        <translation type="unfinished">Proxyaren &amp;IP helbidea:</translation>
    </message>
    <message>
        <source>&amp;Port:</source>
        <translation type="unfinished">&amp;Portua:</translation>
    </message>
    <message>
        <source>Port of the proxy (e.g. 9050)</source>
        <translation type="unfinished">Proxy portua (9050 adibidez)</translation>
    </message>
    <message>
        <source>&amp;Window</source>
        <translation type="unfinished">&amp;Lehioa</translation>
    </message>
    <message>
        <source>&amp;Display</source>
        <translation type="unfinished">&amp;Pantaila</translation>
    </message>
    <message>
        <source>User Interface &amp;language:</source>
        <translation type="unfinished">Erabiltzaile-interfazearen &amp;hizkuntza:</translation>
    </message>
    <message>
        <source>User Interface &amp;language:</source>
        <translation>Erabiltzaile-interfazearen &amp;hizkuntza:</translation>
    </message>
    <message>
        <source>&amp;Unit to show amounts in:</source>
        <translation type="unfinished">Zenbatekoa azaltzeko &amp;unitatea:</translation>
    </message>
    <message>
        <source>&amp;OK</source>
        <translation type="unfinished">&amp;Ados</translation>
    </message>
    <message>
        <source>&amp;Cancel</source>
        <translation type="unfinished">&amp;Ezeztatu</translation>
    </message>
    <message>
        <source>default</source>
        <translation type="unfinished">lehenetsi</translation>
    </message>
    <message>
        <source>default</source>
        <translation>lehenetsi</translation>
    </message>
    <message>
        <source>none</source>
        <translation type="unfinished">Bat ere ez</translation>
    </message>
    <message>
        <source>Confirm options reset</source>
        <extracomment>Window title text of pop-up window shown when the user has chosen to reset options.</extracomment>
        <translation type="unfinished">Berretsi aukeren berrezarpena</translation>
    </message>
    <message>
        <source>Client restart required to activate changes.</source>
        <extracomment>Text explaining that the settings changed will not come into effect until the client is restarted.</extracomment>
        <translation type="unfinished">Bezeroa berrabiarazi behar da aldaketak aktibatzeko.</translation>
    </message>
    <message>
        <source>Configuration options</source>
        <extracomment>Window title text of pop-up box that allows opening up of configuration file.</extracomment>
        <translation type="unfinished">Konfiguraketa aukerak</translation>
    </message>
    <message>
        <source>Error</source>
        <translation type="unfinished">Akatsa</translation>
    </message>
    <message>
        <source>This change would require a client restart.</source>
        <translation type="unfinished">Aldaketa honek clienta berriro piztea eskatzen du</translation>
    </message>
    </context>
<context>
    <name>OverviewPage</name>
    <message>
        <source>Form</source>
        <translation type="unfinished">Inprimakia</translation>
    </message>
    <message>
        <source>Watch-only:</source>
        <translation type="unfinished">Ikusi-bakarrik:</translation>
    </message>
    <message>
        <source>Available:</source>
        <translation type="unfinished">Eskuragarri:</translation>
    </message>
    <message>
        <source>Watch-only:</source>
        <translation type="unfinished">Ikusi-bakarrik:</translation>
    </message>
    <message>
        <source>Available:</source>
        <translation type="unfinished">Eskuragarri:</translation>
    </message>
    <message>
        <source>Pending:</source>
        <translation type="unfinished">Zai:</translation>
    </message>
    <message>
        <source>Immature:</source>
        <translation type="unfinished">Ez dago eskuragarri:</translation>
    </message>
    <message>
        <source>Balances</source>
        <translation type="unfinished">Saldoa</translation>
    </message>
    <message>
        <source>Total:</source>
        <translation type="unfinished">Guztira:</translation>
    </message>
    <message>
        <source>Your current total balance</source>
        <translation type="unfinished">Zure oraingo erabateko saldoa</translation>
    </message>
    <message>
        <source>Spendable:</source>
        <translation type="unfinished">Gastagarria:</translation>
    </message>
    <message>
        <source>Recent transactions</source>
        <translation type="unfinished">Transakzio berriak</translation>
    </message>
<<<<<<< HEAD
    <message>
        <source>Your current total balance</source>
        <translation>Zure oraingo erabateko saldoa</translation>
    </message>
    <message>
        <source>Spendable:</source>
        <translation type="unfinished">Gastagarria:</translation>
    </message>
    <message>
        <source>Recent transactions</source>
        <translation type="unfinished">Transakzio berriak</translation>
    </message>
=======
>>>>>>> 88259837
    </context>
<context>
    <name>PSBTOperationsDialog</name>
    <message>
<<<<<<< HEAD
        <source>Dialog</source>
        <translation type="unfinished">Elkarrizketa</translation>
    </message>
    <message>
=======
>>>>>>> 88259837
        <source>Sign Tx</source>
        <translation type="unfinished">Sinatu Tx</translation>
    </message>
    <message>
        <source>Copy to Clipboard</source>
        <translation type="unfinished">Kopiatu arbelera</translation>
    </message>
    <message>
        <source>Save…</source>
        <translation type="unfinished">Gorde...</translation>
    </message>
    <message>
        <source>Close</source>
        <translation type="unfinished">Itxi</translation>
    </message>
    <message>
        <source>Save Transaction Data</source>
        <translation type="unfinished">Gorde transakzioko data</translation>
    </message>
    <message>
        <source>PSBT saved to disk.</source>
        <translation type="unfinished">PSBT diskoan gorde da.</translation>
    </message>
    <message>
        <source>Total Amount</source>
        <translation type="unfinished">Kopuru osoa</translation>
    </message>
    <message>
        <source>or</source>
        <translation type="unfinished">edo</translation>
    </message>
    <message>
        <source>Transaction status is unknown.</source>
        <translation type="unfinished">Transakzioaren egoera ezezaguna da.</translation>
    </message>
</context>
<context>
    <name>PaymentServer</name>
    <message>
        <source>Payment request error</source>
        <translation type="unfinished">Ordainketa eskaera akatsa</translation>
    </message>
    </context>
<context>
    <name>PeerTableModel</name>
    <message>
        <source>User Agent</source>
        <extracomment>Title of Peers Table column which contains the peer's User Agent string.</extracomment>
        <translation type="unfinished">Erabiltzaile agentea</translation>
    </message>
    <message>
        <source>Peer</source>
        <extracomment>Title of Peers Table column which contains a unique number used to identify a connection.</extracomment>
        <translation type="unfinished">Kidea</translation>
    </message>
    <message>
        <source>Sent</source>
        <extracomment>Title of Peers Table column which indicates the total amount of network information we have sent to the peer.</extracomment>
        <translation type="unfinished">Bidalia</translation>
    </message>
    <message>
        <source>Received</source>
        <extracomment>Title of Peers Table column which indicates the total amount of network information we have received from the peer.</extracomment>
        <translation type="unfinished">Jasoa</translation>
    </message>
    <message>
        <source>Address</source>
        <extracomment>Title of Peers Table column which contains the IP/Onion/I2P address of the connected peer.</extracomment>
        <translation type="unfinished">Helbidea</translation>
    </message>
    <message>
        <source>Type</source>
        <extracomment>Title of Peers Table column which describes the type of peer connection. The "type" describes why the connection exists.</extracomment>
        <translation type="unfinished">Mota</translation>
    </message>
    <message>
        <source>Network</source>
        <extracomment>Title of Peers Table column which states the network the peer connected through.</extracomment>
        <translation type="unfinished">Sarea</translation>
    </message>
    </context>
<context>
    <name>QRImageWidget</name>
    <message>
        <source>&amp;Save Image…</source>
        <translation type="unfinished">&amp;Gorde irudia...</translation>
    </message>
    <message>
        <source>&amp;Copy Image</source>
        <translation type="unfinished">&amp;kopiatu irudia</translation>
    </message>
    <message>
        <source>Save QR Code</source>
        <translation type="unfinished">Gorde QR kodea</translation>
    </message>
    <message>
        <source>PNG Image</source>
        <extracomment>Expanded name of the PNG file format. See: https://en.wikipedia.org/wiki/Portable_Network_Graphics.</extracomment>
        <translation type="unfinished">PNG irudia</translation>
    </message>
</context>
<context>
    <name>RPCConsole</name>
    <message>
        <source>Client version</source>
        <translation type="unfinished">Bezeroaren bertsioa</translation>
    </message>
    <message>
        <source>&amp;Information</source>
        <translation type="unfinished">&amp;Informazioa</translation>
    </message>
    <message>
        <source>General</source>
        <translation type="unfinished">Orokorra</translation>
    </message>
    <message>
        <source>Datadir</source>
        <translation type="unfinished">Datu direktorioa</translation>
    </message>
    <message>
        <source>Blocksdir</source>
        <translation type="unfinished">Blokeen direktorioa</translation>
    </message>
    <message>
        <source>Startup time</source>
        <translation type="unfinished">Abiatzeko ordua</translation>
    </message>
    <message>
        <source>Network</source>
        <translation type="unfinished">Sarea</translation>
    </message>
    <message>
        <source>Name</source>
        <translation type="unfinished">Izena</translation>
    </message>
    <message>
        <source>Number of connections</source>
        <translation type="unfinished">Konexio kopurua</translation>
    </message>
    <message>
        <source>Wallet: </source>
        <translation type="unfinished">Diruzorroa:</translation>
    </message>
    <message>
        <source>(none)</source>
        <translation type="unfinished">(bat ere ez)</translation>
    </message>
    <message>
        <source>&amp;Reset</source>
        <translation type="unfinished">&amp;Berrezarri</translation>
    </message>
    <message>
        <source>Received</source>
        <translation type="unfinished">Jasoa</translation>
    </message>
    <message>
        <source>Sent</source>
        <translation type="unfinished">Bidalia</translation>
    </message>
    <message>
        <source>&amp;Peers</source>
        <translation type="unfinished">&amp;Kideak</translation>
    </message>
    <message>
        <source>Banned peers</source>
        <translation type="unfinished">Debekatutako kideak</translation>
    </message>
    <message>
        <source>Version</source>
        <translation type="unfinished">Bertsioa</translation>
    </message>
    <message>
        <source>User Agent</source>
        <translation type="unfinished">Erabiltzaile agentea</translation>
    </message>
    <message>
        <source>Node window</source>
        <translation type="unfinished">Adabegiaren leihoa</translation>
    </message>
    <message>
        <source>Permissions</source>
        <translation type="unfinished">Baimenak</translation>
    </message>
    <message>
        <source>Services</source>
        <translation type="unfinished">Zerbitzuak</translation>
    </message>
    <message>
        <source>Last block time</source>
        <translation type="unfinished">Azken blokearen unea</translation>
    </message>
    <message>
        <source>Clear console</source>
        <translation type="unfinished">Garbitu kontsola</translation>
    </message>
    <message>
        <source>&amp;Disconnect</source>
        <translation type="unfinished">&amp;Deskonektatu</translation>
    </message>
    <message>
        <source>Executing…</source>
        <extracomment>A console message indicating an entered command is currently being executed.</extracomment>
        <translation type="unfinished">Exekutatzen...</translation>
    </message>
    <message>
        <source>Yes</source>
        <translation type="unfinished">Bai</translation>
    </message>
    <message>
        <source>No</source>
        <translation type="unfinished">Ez</translation>
    </message>
    <message>
        <source>To</source>
        <translation type="unfinished">Ra</translation>
    </message>
    <message>
        <source>From</source>
        <translation type="unfinished">Tik</translation>
    </message>
    <message>
        <source>Never</source>
        <translation type="unfinished">Inoiz ez</translation>
    </message>
    <message>
        <source>Unknown</source>
        <translation type="unfinished">Ezezaguna</translation>
    </message>
</context>
<context>
    <name>ReceiveCoinsDialog</name>
    <message>
        <source>&amp;Amount:</source>
        <translation type="unfinished">&amp;Kopurua:</translation>
    </message>
    <message>
        <source>&amp;Label:</source>
        <translation type="unfinished">&amp;Etiketa:</translation>
    </message>
    <message>
        <source>&amp;Message:</source>
        <translation type="unfinished">&amp;Mezua:</translation>
    </message>
    <message>
        <source>Clear all fields of the form.</source>
        <translation type="unfinished">Garbitu formularioko eremu guztiak.</translation>
    </message>
    <message>
        <source>Clear</source>
        <translation type="unfinished">Garbitu</translation>
    </message>
    <message>
        <source>Show</source>
        <translation type="unfinished">Erakutsi</translation>
    </message>
    <message>
        <source>Remove</source>
        <translation type="unfinished">Ezabatu</translation>
    </message>
    <message>
        <source>Copy &amp;URI</source>
        <translation type="unfinished">Kopiatu &amp;URI</translation>
    </message>
    <message>
        <source>Copy &amp;label</source>
        <translation type="unfinished">Kopiatu &amp;Etiketa</translation>
    </message>
    <message>
        <source>Could not unlock wallet.</source>
        <translation type="unfinished">Ezin da diruzorroa desblokeatu.</translation>
    </message>
    <message>
        <source>Copy amount</source>
        <translation>zenbatekoaren kopia</translation>
    </message>
</context>
<context>
    <name>ReceiveRequestDialog</name>
    <message>
        <source>Address:</source>
        <translation type="unfinished">Helbidea:</translation>
    </message>
    <message>
        <source>Amount:</source>
        <translation type="unfinished">Kopurua:</translation>
    </message>
    <message>
        <source>Label:</source>
        <translation type="unfinished">Etiketa:</translation>
    </message>
    <message>
        <source>Message:</source>
        <translation type="unfinished">Mezua:</translation>
    </message>
    <message>
        <source>Wallet:</source>
        <translation type="unfinished">Diruzorroa:</translation>
    </message>
    <message>
        <source>Copy &amp;URI</source>
        <translation type="unfinished">Kopiatu &amp;URI</translation>
    </message>
    <message>
        <source>Copy &amp;Address</source>
        <translation type="unfinished">&amp;Helbidea kopiatu</translation>
    </message>
    <message>
        <source>&amp;Verify</source>
        <translation type="unfinished">&amp;Egiaztatu</translation>
    </message>
    <message>
        <source>&amp;Save Image…</source>
        <translation type="unfinished">&amp;Gorde irudia...</translation>
    </message>
    <message>
        <source>Payment information</source>
        <translation type="unfinished">Ordainketaren informazioa</translation>
    </message>
    </context>
<context>
    <name>RecentRequestsTableModel</name>
    <message>
        <source>Date</source>
        <translation type="unfinished">Data</translation>
    </message>
    <message>
        <source>Label</source>
        <translation type="unfinished">Izendapen</translation>
    </message>
    <message>
        <source>Message</source>
        <translation type="unfinished">Mezua</translation>
    </message>
    <message>
        <source>(no label)</source>
        <translation type="unfinished">(izendapenik ez)</translation>
    </message>
    <message>
        <source>(no message)</source>
        <translation type="unfinished">(mezurik ez)</translation>
    </message>
    <message>
        <source>Requested</source>
        <translation type="unfinished">Eskatua</translation>
    </message>
</context>
<context>
    <name>SendCoinsDialog</name>
    <message>
        <source>Send Coins</source>
        <translation type="unfinished">Txanponak bidali</translation>
    </message>
    <message>
        <source>automatically selected</source>
        <translation type="unfinished">automatikoki aukeratua</translation>
    </message>
    <message>
<<<<<<< HEAD
        <source>automatically selected</source>
        <translation type="unfinished">automatikoki aukeratua</translation>
    </message>
    <message>
=======
>>>>>>> 88259837
        <source>Quantity:</source>
        <translation type="unfinished">Zenbat:</translation>
    </message>
    <message>
        <source>Bytes:</source>
        <translation type="unfinished">Byte kopurua:</translation>
    </message>
    <message>
        <source>Amount:</source>
        <translation type="unfinished">Kopurua:</translation>
    </message>
    <message>
        <source>Fee:</source>
        <translation type="unfinished">Ordainketa:</translation>
    </message>
    <message>
        <source>After Fee:</source>
        <translation type="unfinished">Ordaindu ondoren:</translation>
    </message>
    <message>
        <source>Change:</source>
        <translation type="unfinished">Bueltak:</translation>
    </message>
    <message>
        <source>Transaction Fee:</source>
        <translation type="unfinished">Transakzio kuota:</translation>
    </message>
    <message>
        <source>per kilobyte</source>
        <translation type="unfinished">Kilobyteko</translation>
    </message>
    <message>
        <source>Hide</source>
        <translation type="unfinished">Izkutatu</translation>
    </message>
    <message>
        <source>Recommended:</source>
        <translation type="unfinished">Gomendatutakoa:</translation>
    </message>
    <message>
        <source>Custom:</source>
        <translation type="unfinished">Neurrira:</translation>
    </message>
    <message>
        <source>Send to multiple recipients at once</source>
        <translation type="unfinished">Hainbat jasotzaileri batera bidali</translation>
    </message>
    <message>
        <source>Clear all fields of the form.</source>
        <translation type="unfinished">Garbitu formularioko eremu guztiak.</translation>
    </message>
    <message>
<<<<<<< HEAD
        <source>Clear all fields of the form.</source>
        <translation type="unfinished">Garbitu formularioko eremu guztiak.</translation>
    </message>
    <message>
=======
>>>>>>> 88259837
        <source>Dust:</source>
        <translation type="unfinished">Hautsa:</translation>
    </message>
    <message>
        <source>Choose…</source>
        <translation type="unfinished">Aukeratu...</translation>
    </message>
    <message>
        <source>Balance:</source>
        <translation type="unfinished">Saldoa:</translation>
    </message>
    <message>
        <source>Confirm the send action</source>
        <translation type="unfinished">Bidalketa berretsi</translation>
    </message>
    <message>
        <source>S&amp;end</source>
        <translation type="unfinished">Bidali</translation>
    </message>
    <message>
        <source>Copy quantity</source>
        <translation type="unfinished">Kopia kopurua</translation>
    </message>
    <message>
        <source>Copy amount</source>
        <translation type="unfinished">zenbatekoaren kopia</translation>
    </message>
    <message>
        <source>Copy fee</source>
        <translation type="unfinished">Kopiatu kuota</translation>
    </message>
    <message>
        <source>Copy after fee</source>
        <translation type="unfinished">Kopia kuotaren ondoren</translation>
    </message>
    <message>
<<<<<<< HEAD
        <source>Copy bytes</source>
        <translation type="unfinished">Kopiatu byte-ak</translation>
    </message>
    <message>
        <source>Copy dust</source>
        <translation type="unfinished">Kopiatu hautsa</translation>
    </message>
    <message>
        <source>Copy change</source>
        <translation type="unfinished">Kopiatu aldaketa</translation>
    </message>
    <message>
        <source>Sign on device</source>
        <extracomment>"device" usually means a hardware wallet.</extracomment>
        <translation type="unfinished">Sinatu gailuan</translation>
    </message>
    <message>
        <source>Connect your hardware wallet first.</source>
        <translation type="unfinished">Konektatu zure hardware diruzorroa lehenago.</translation>
    </message>
    <message>
        <source>Sign failed</source>
        <translation type="unfinished">Sinadurak hutsegitea</translation>
    </message>
    <message>
        <source>External signer not found</source>
        <extracomment>"External signer" means using devices such as hardware wallets.</extracomment>
        <translation type="unfinished">Kanpo sinatzailea ez da aurkitu</translation>
    </message>
    <message>
        <source>External signer failure</source>
        <extracomment>"External signer" means using devices such as hardware wallets.</extracomment>
        <translation type="unfinished">Kanpo sinatzailearen hutsegitea</translation>
    </message>
    <message>
        <source>Save Transaction Data</source>
        <translation type="unfinished">Gorde transakzioko data</translation>
    </message>
    <message>
        <source>PSBT saved</source>
        <translation type="unfinished">PSBT gordeta</translation>
    </message>
    <message>
        <source>External balance:</source>
        <translation type="unfinished">Kanpo saldoa:</translation>
    </message>
    <message>
        <source>or</source>
        <translation type="unfinished">edo</translation>
    </message>
    <message>
        <source>Total Amount</source>
        <translation type="unfinished">Kopuru osoa</translation>
    </message>
    <message>
        <source>S&amp;end</source>
        <translation>Bidali</translation>
    </message>
    <message>
        <source>Copy quantity</source>
        <translation type="unfinished">Kopia kopurua</translation>
    </message>
    <message>
        <source>Copy amount</source>
        <translation type="unfinished">zenbatekoaren kopia</translation>
    </message>
    <message>
        <source>Copy fee</source>
        <translation type="unfinished">Kopiatu kuota</translation>
    </message>
    <message>
        <source>Copy after fee</source>
        <translation type="unfinished">Kopia kuotaren ondoren</translation>
    </message>
    <message>
=======
>>>>>>> 88259837
        <source>Copy bytes</source>
        <translation type="unfinished">Kopiatu byte-ak</translation>
    </message>
    <message>
        <source>Copy dust</source>
        <translation type="unfinished">Kopiatu hautsa</translation>
    </message>
    <message>
        <source>Copy change</source>
        <translation type="unfinished">Kopiatu aldaketa</translation>
    </message>
    <message>
        <source>Sign on device</source>
<<<<<<< HEAD
        <extracomment>"device" usually means a hardware wallet</extracomment>
=======
        <extracomment>"device" usually means a hardware wallet.</extracomment>
>>>>>>> 88259837
        <translation type="unfinished">Sinatu gailuan</translation>
    </message>
    <message>
        <source>Connect your hardware wallet first.</source>
        <translation type="unfinished">Konektatu zure hardware diruzorroa lehenago.</translation>
    </message>
    <message>
<<<<<<< HEAD
        <source>Are you sure you want to send?</source>
        <translation type="unfinished">Ziur zaude bidali nahi duzula?</translation>
    </message>
    <message>
        <source>Sign and send</source>
        <translation type="unfinished">Sinatu eta bidali</translation>
    </message>
    <message>
=======
>>>>>>> 88259837
        <source>Sign failed</source>
        <translation type="unfinished">Sinadurak hutsegitea</translation>
    </message>
    <message>
        <source>External signer not found</source>
        <extracomment>"External signer" means using devices such as hardware wallets.</extracomment>
        <translation type="unfinished">Kanpo sinatzailea ez da aurkitu</translation>
    </message>
    <message>
        <source>External signer failure</source>
        <extracomment>"External signer" means using devices such as hardware wallets.</extracomment>
        <translation type="unfinished">Kanpo sinatzailearen hutsegitea</translation>
    </message>
    <message>
        <source>Save Transaction Data</source>
        <translation type="unfinished">Gorde transakzioko data</translation>
    </message>
    <message>
        <source>PSBT saved</source>
<<<<<<< HEAD
=======
        <extracomment>Popup message when a PSBT has been saved to a file</extracomment>
>>>>>>> 88259837
        <translation type="unfinished">PSBT gordeta</translation>
    </message>
    <message>
        <source>External balance:</source>
        <translation type="unfinished">Kanpo saldoa:</translation>
    </message>
    <message>
        <source>or</source>
        <translation type="unfinished">edo</translation>
    </message>
    <message>
        <source>Total Amount</source>
        <translation type="unfinished">Kopuru osoa</translation>
    </message>
    <message>
        <source>Confirm send coins</source>
        <translation type="unfinished">Txanponen bidalketa berretsi</translation>
    </message>
    <message>
        <source>The amount to pay must be larger than 0.</source>
        <translation type="unfinished">Ordaintzeko kopurua, 0 baino handiagoa izan behar du.</translation>
    </message>
    <message numerus="yes">
        <source>Estimated to begin confirmation within %n block(s).</source>
        <translation type="unfinished">
            <numerusform />
            <numerusform />
        </translation>
    </message>
    <message>
        <source>(no label)</source>
        <translation type="unfinished">(izendapenik ez)</translation>
    </message>
</context>
<context>
    <name>SendCoinsEntry</name>
    <message>
        <source>A&amp;mount:</source>
        <translation type="unfinished">K&amp;opurua:</translation>
    </message>
    <message>
        <source>Pay &amp;To:</source>
        <translation type="unfinished">Ordaindu &amp;honi:</translation>
    </message>
    <message>
        <source>&amp;Label:</source>
        <translation type="unfinished">&amp;Etiketa:</translation>
    </message>
    <message>
        <source>Choose previously used address</source>
        <translation type="unfinished">Aukeratu lehenago aukeraturiko helbidea</translation>
    </message>
    <message>
        <source>Paste address from clipboard</source>
        <translation type="unfinished">Arbeletik helbidea itsatsi</translation>
    </message>
    <message>
        <source>Message:</source>
        <translation type="unfinished">Mezua:</translation>
    </message>
    </context>
<context>
    <name>SignVerifyMessageDialog</name>
    <message>
        <source>Choose previously used address</source>
        <translation type="unfinished">Aukeratu lehenago aukeraturiko helbidea</translation>
    </message>
    <message>
        <source>Paste address from clipboard</source>
        <translation type="unfinished">Arbeletik helbidea itsatsi</translation>
    </message>
    <message>
        <source>Enter the message you want to sign here</source>
        <translation type="unfinished">Sartu sinatu nahi duzun mezua hemen</translation>
    </message>
    <message>
        <source>Signature</source>
        <translation type="unfinished">Sinadura</translation>
    </message>
    <message>
        <source>Copy the current signature to the system clipboard</source>
<<<<<<< HEAD
        <translation type="unfinished">Sinadura</translation>
=======
        <translation type="unfinished">Kopiatu oraingo sinadura sistemaren arbelera</translation>
>>>>>>> 88259837
    </message>
    <message>
        <source>Sign &amp;Message</source>
        <translation type="unfinished">Sinatu &amp;Mezua</translation>
    </message>
    <message>
        <source>&amp;Verify Message</source>
        <translation type="unfinished">&amp;Egiaztatu mezua</translation>
    </message>
    <message>
        <source>No error</source>
        <translation type="unfinished">Ez dago errorerik</translation>
    </message>
    <message>
        <source>Message signing failed.</source>
        <translation type="unfinished">Errorea mezua sinatzean</translation>
    </message>
    <message>
        <source>Message signed.</source>
        <translation type="unfinished">Mezua sinatuta.</translation>
    </message>
    <message>
        <source>Please check the signature and try again.</source>
        <translation type="unfinished">Mesedez, begiratu sinadura eta saiatu berriro.</translation>
    </message>
    <message>
        <source>Message verification failed.</source>
        <translation type="unfinished">Mezuen egiaztatzeak huts egin du</translation>
    </message>
    <message>
        <source>Message verified.</source>
        <translation type="unfinished">Mezua egiaztatua.</translation>
    </message>
</context>
<context>
    <name>TransactionDesc</name>
    <message numerus="yes">
        <source>Open for %n more block(s)</source>
        <translation>
            <numerusform />
            <numerusform />
        </translation>
    </message>
    <message>
        <source>abandoned</source>
        <extracomment>Text explaining the current status of a transaction, shown in the status field of the details window for this transaction. This status represents an abandoned transaction.</extracomment>
        <translation type="unfinished">abandonatuta</translation>
    </message>
    <message>
        <source>%1/unconfirmed</source>
        <extracomment>Text explaining the current status of a transaction, shown in the status field of the details window for this transaction. This status represents a transaction confirmed in at least one block, but less than 6 blocks.</extracomment>
        <translation type="unfinished">%1/konfirmatu gabe</translation>
    </message>
    <message>
        <source>%1 confirmations</source>
        <extracomment>Text explaining the current status of a transaction, shown in the status field of the details window for this transaction. This status represents a transaction confirmed in 6 or more blocks.</extracomment>
        <translation type="unfinished">%1 konfirmazio</translation>
    </message>
    <message>
        <source>Status</source>
        <translation type="unfinished">Egoera</translation>
    </message>
    <message>
        <source>Date</source>
        <translation type="unfinished">Data</translation>
    </message>
    <message>
        <source>Source</source>
        <translation type="unfinished">Iturria</translation>
    </message>
    <message>
        <source>Generated</source>
        <translation type="unfinished">Sortua</translation>
    </message>
    <message>
        <source>From</source>
        <translation type="unfinished">Tik</translation>
    </message>
    <message>
        <source>unknown</source>
        <translation type="unfinished">ezezaguna</translation>
    </message>
    <message>
        <source>To</source>
        <translation type="unfinished">Ra</translation>
    </message>
    <message>
        <source>own address</source>
        <translation type="unfinished">zure helbidea</translation>
    </message>
    <message>
        <source>watch-only</source>
        <translation type="unfinished">ikusi bakarrik</translation>
    </message>
    <message>
        <source>label</source>
        <translation type="unfinished">etiketa</translation>
    </message>
    <message>
        <source>Credit</source>
        <translation type="unfinished">Kreditua</translation>
    </message>
    <message numerus="yes">
        <source>matures in %n more block(s)</source>
        <translation type="unfinished">
            <numerusform />
            <numerusform />
        </translation>
    </message>
    <message>
        <source>not accepted</source>
        <translation type="unfinished">Onartu gabe</translation>
    </message>
    <message>
        <source>Debit</source>
        <translation type="unfinished">Zorrak</translation>
    </message>
    <message>
        <source>Total debit</source>
        <translation type="unfinished">Zor totala</translation>
    </message>
    <message>
        <source>Total credit</source>
        <translation type="unfinished">Kreditu totala</translation>
    </message>
    <message>
        <source>Message</source>
        <translation type="unfinished">Mezua</translation>
    </message>
    <message>
        <source>Transaction</source>
        <translation type="unfinished">Transakzioa</translation>
    </message>
    <message>
        <source>Amount</source>
        <translation type="unfinished">Kopurua</translation>
    </message>
    <message>
        <source>true</source>
        <translation type="unfinished">egia</translation>
    </message>
    <message>
        <source>false</source>
        <translation type="unfinished">faltsua</translation>
    </message>
</context>
<context>
    <name>TransactionDescDialog</name>
    <message>
        <source>This pane shows a detailed description of the transaction</source>
        <translation type="unfinished">Panel honek transakzien deskribapen xehea azaltzen du</translation>
    </message>
    </context>
<context>
    <name>TransactionTableModel</name>
    <message>
        <source>Date</source>
        <translation type="unfinished">Data</translation>
    </message>
    <message>
        <source>Type</source>
        <translation type="unfinished">Mota</translation>
    </message>
    <message>
        <source>Label</source>
        <translation type="unfinished">Izendapen</translation>
    </message>
    <message>
        <source>Unconfirmed</source>
        <translation type="unfinished">Baieztatu gabea</translation>
    </message>
    <message>
        <source>Confirmed (%1 confirmations)</source>
        <translation type="unfinished">Konfirmatuta (%1 konfirmazio)</translation>
    </message>
    <message>
        <source>Generated but not accepted</source>
        <translation type="unfinished">Sortua, baina ez onartua</translation>
    </message>
    <message>
        <source>Received with</source>
        <translation type="unfinished">Honekin jasoa</translation>
    </message>
    <message>
        <source>Sent to</source>
        <translation type="unfinished">Hona bidalia</translation>
    </message>
    <message>
        <source>Payment to yourself</source>
        <translation type="unfinished">Zure buruarentzat ordainketa</translation>
    </message>
    <message>
        <source>Mined</source>
        <translation type="unfinished">Meatua</translation>
    </message>
    <message>
        <source>watch-only</source>
        <translation type="unfinished">ikusi bakarrik</translation>
    </message>
    <message>
        <source>(no label)</source>
        <translation type="unfinished">(izendapenik ez)</translation>
    </message>
    <message>
        <source>Transaction status. Hover over this field to show number of confirmations.</source>
        <translation type="unfinished">Transakzioaren egoera. Pasatu sagua gainetik konfirmazio kopurua ikusteko.</translation>
    </message>
    <message>
        <source>Date and time that the transaction was received.</source>
        <translation type="unfinished">Transakzioa jasotako data eta ordua.</translation>
    </message>
    <message>
        <source>Type of transaction.</source>
        <translation type="unfinished">Transakzio mota.</translation>
    </message>
    <message>
        <source>Amount removed from or added to balance.</source>
        <translation type="unfinished">Saldoan kendu edo gehitutako kopurua.</translation>
    </message>
</context>
<context>
    <name>TransactionView</name>
    <message>
        <source>All</source>
        <translation type="unfinished">Denak</translation>
    </message>
    <message>
        <source>Today</source>
        <translation type="unfinished">Gaurkoak</translation>
    </message>
    <message>
        <source>This week</source>
        <translation type="unfinished">Aste honetankoak</translation>
    </message>
    <message>
        <source>This month</source>
        <translation type="unfinished">Hil honetakoak</translation>
    </message>
    <message>
        <source>Last month</source>
        <translation type="unfinished">Azken hilekoak</translation>
    </message>
    <message>
        <source>This year</source>
        <translation type="unfinished">Aurtengoak</translation>
    </message>
    <message>
        <source>Received with</source>
        <translation type="unfinished">Honekin jasoa</translation>
    </message>
    <message>
        <source>Sent to</source>
        <translation type="unfinished">Hona bidalia</translation>
    </message>
    <message>
        <source>To yourself</source>
        <translation type="unfinished">Zeure buruari</translation>
    </message>
    <message>
        <source>Mined</source>
        <translation type="unfinished">Meatua</translation>
    </message>
    <message>
        <source>Other</source>
        <translation type="unfinished">Beste</translation>
    </message>
    <message>
        <source>Min amount</source>
        <translation type="unfinished">Kopuru minimoa</translation>
    </message>
    <message>
        <source>Copy &amp;label</source>
        <translation type="unfinished">Kopiatu &amp;Etiketa</translation>
    </message>
    <message>
        <source>Comma separated file</source>
        <extracomment>Expanded name of the CSV file format. See: https://en.wikipedia.org/wiki/Comma-separated_values.</extracomment>
        <translation type="unfinished">Komaz bereizitako fitxategia</translation>
    </message>
    <message>
        <source>Confirmed</source>
        <translation type="unfinished">Berretsia</translation>
    </message>
    <message>
        <source>Date</source>
        <translation type="unfinished">Data</translation>
    </message>
    <message>
        <source>Type</source>
        <translation type="unfinished">Mota</translation>
    </message>
    <message>
        <source>Label</source>
        <translation type="unfinished">Izendapen</translation>
    </message>
    <message>
        <source>Address</source>
        <translation type="unfinished">Helbidea</translation>
    </message>
    <message>
        <source>Exporting Failed</source>
        <translation type="unfinished">Esportazioak huts egin du</translation>
    </message>
    </context>
<context>
    <name>WalletFrame</name>
    <message>
        <source>Create a new wallet</source>
        <translation type="unfinished">Diruzorro berri bat sortu</translation>
    </message>
    <message>
        <source>Error</source>
        <translation type="unfinished">Akatsa</translation>
    </message>
    </context>
<context>
    <name>WalletModel</name>
    <message>
        <source>Send Coins</source>
        <translation type="unfinished">Txanponak bidali</translation>
    </message>
    <message>
        <source>Current fee:</source>
        <translation type="unfinished">Oraingo kuota:</translation>
    </message>
    <message>
        <source>New fee:</source>
        <translation type="unfinished">Kuota berria:</translation>
    </message>
    <message>
        <source>PSBT copied</source>
        <translation type="unfinished">PSBT kopiatua</translation>
    </message>
    <message>
        <source>default wallet</source>
        <translation type="unfinished">Diruzorro lehenetsia</translation>
    </message>
</context>
<context>
    <name>WalletView</name>
    <message>
        <source>&amp;Export</source>
        <translation type="unfinished">&amp;Esportatu</translation>
    </message>
    <message>
        <source>Export the data in the current tab to a file</source>
        <translation type="unfinished">Uneko fitxategian datuak esportatu</translation>
    </message>
    </context>
<context>
    <name>bitcoin-core</name>
    <message>
        <source>Done loading</source>
        <translation type="unfinished">Zamaketa amaitua</translation>
    </message>
    <message>
        <source>Importing…</source>
        <translation type="unfinished">Inportatzen...</translation>
    </message>
    <message>
        <source>Loading wallet…</source>
        <translation type="unfinished">Diruzorroa kargatzen...</translation>
    </message>
    <message>
        <source>Missing amount</source>
        <translation type="unfinished">Zenbatekoa falta da</translation>
    </message>
    <message>
        <source>No addresses available</source>
        <translation type="unfinished">Ez dago helbiderik eskuragarri</translation>
    </message>
    <message>
        <source>Replaying blocks…</source>
        <translation type="unfinished">Blokeak errepikatzen...</translation>
    </message>
    <message>
        <source>Rescanning…</source>
        <translation type="unfinished">Bereskaneatzen...</translation>
    </message>
    <message>
        <source>Starting network threads…</source>
        <translation type="unfinished">Sareko hariak abiarazten...</translation>
    </message>
    <message>
        <source>The source code is available from %s.</source>
        <translation type="unfinished">Iturri kodea %s-tik dago eskuragarri.</translation>
    </message>
    <message>
        <source>The transaction amount is too small to pay the fee</source>
        <translation type="unfinished">Transakzio kantitatea txikiegia da kuota ordaintzeko.</translation>
    </message>
    <message>
        <source>This is experimental software.</source>
        <translation type="unfinished">Hau software esperimentala da</translation>
    </message>
    <message>
        <source>Transaction amount too small</source>
        <translation type="unfinished">transakzio kopurua txikiegia</translation>
    </message>
    <message>
        <source>Transaction too large</source>
        <translation type="unfinished">Transakzio luzeegia</translation>
    </message>
    <message>
        <source>Unable to generate initial keys</source>
        <translation type="unfinished">hasierako giltzak sortzeko ezgai</translation>
    </message>
    <message>
        <source>Unable to generate keys</source>
        <translation type="unfinished">Giltzak sortzeko ezgai</translation>
    </message>
    <message>
        <source>Verifying blocks…</source>
        <translation type="unfinished">Blokeak egiaztatzen...</translation>
    </message>
    <message>
        <source>Verifying wallet(s)…</source>
        <translation type="unfinished">Diruzorroak egiaztatzen...</translation>
    </message>
    </context>
</TS><|MERGE_RESOLUTION|>--- conflicted
+++ resolved
@@ -269,13 +269,6 @@
         <translation type="unfinished">Kopurua</translation>
     </message>
     <message>
-<<<<<<< HEAD
-        <source>Internal</source>
-        <translation type="unfinished">Barnekoa</translation>
-    </message>
-    <message>
-=======
->>>>>>> 88259837
         <source>%1 d</source>
         <translation type="unfinished">%1 e</translation>
     </message>
@@ -327,84 +320,6 @@
     </message>
     </context>
 <context>
-<<<<<<< HEAD
-    <name>bitcoin-core</name>
-    <message>
-        <source>Done loading</source>
-        <translation type="unfinished">Zamaketa amaitua</translation>
-    </message>
-    <message>
-        <source>Importing…</source>
-        <translation type="unfinished">Inportatzen...</translation>
-    </message>
-    <message>
-        <source>Loading wallet…</source>
-        <translation type="unfinished">Diruzorroa kargatzen...</translation>
-    </message>
-    <message>
-        <source>Missing amount</source>
-        <translation type="unfinished">Zenbatekoa falta da</translation>
-    </message>
-    <message>
-        <source>No addresses available</source>
-        <translation type="unfinished">Ez dago helbiderik eskuragarri</translation>
-    </message>
-    <message>
-        <source>Replaying blocks…</source>
-        <translation type="unfinished">Blokeak errepikatzen...</translation>
-    </message>
-    <message>
-        <source>Rescanning…</source>
-        <translation type="unfinished">Bereskaneatzen...</translation>
-    </message>
-    <message>
-        <source>Starting network threads…</source>
-        <translation type="unfinished">Sareko hariak abiarazten...</translation>
-    </message>
-    <message>
-        <source>The source code is available from %s.</source>
-        <translation type="unfinished">Iturri kodea %s-tik dago eskuragarri.</translation>
-    </message>
-    <message>
-        <source>The transaction amount is too small to pay the fee</source>
-        <translation type="unfinished">Transakzio kantitatea txikiegia da kuota ordaintzeko.</translation>
-    </message>
-    <message>
-        <source>This is experimental software.</source>
-        <translation type="unfinished">Hau software esperimentala da</translation>
-    </message>
-    <message>
-        <source>Transaction amount too small</source>
-        <translation type="unfinished">transakzio kopurua txikiegia</translation>
-    </message>
-    <message>
-        <source>Transaction too large</source>
-        <translation type="unfinished">Transakzio luzeegia</translation>
-    </message>
-    <message>
-        <source>Unable to generate initial keys</source>
-        <translation type="unfinished">hasierako giltzak sortzeko ezgai</translation>
-    </message>
-    <message>
-        <source>Unable to generate keys</source>
-        <translation type="unfinished">Giltzak sortzeko ezgai</translation>
-    </message>
-    <message>
-        <source>Upgrading UTXO database</source>
-        <translation type="unfinished">UTXO datubasea hobetzen</translation>
-    </message>
-    <message>
-        <source>Verifying blocks…</source>
-        <translation type="unfinished">Blokeak egiaztatzen...</translation>
-    </message>
-    <message>
-        <source>Verifying wallet(s)…</source>
-        <translation type="unfinished">Diruzorroak egiaztatzen...</translation>
-    </message>
-    </context>
-<context>
-=======
->>>>>>> 88259837
     <name>BitcoinGUI</name>
     <message>
         <source>&amp;Overview</source>
@@ -524,37 +439,6 @@
         <translation type="unfinished">Mezua &amp;balioztatu</translation>
     </message>
     <message>
-<<<<<<< HEAD
-        <source>&amp;Encrypt Wallet…</source>
-        <translation type="unfinished">&amp;Diruzorroa enkriptatu...</translation>
-    </message>
-    <message>
-        <source>Encrypt the private keys that belong to your wallet</source>
-        <translation>Zure diru-zorroari dagozkion giltza pribatuak enkriptatu.</translation>
-    </message>
-    <message>
-        <source>&amp;Backup Wallet…</source>
-        <translation type="unfinished">Diruzorroaren &amp;segurtasun kopia egin...</translation>
-    </message>
-    <message>
-        <source>&amp;Change Passphrase…</source>
-        <translation type="unfinished">&amp;aldatu pasahitza</translation>
-    </message>
-    <message>
-        <source>Sign &amp;message…</source>
-        <translation type="unfinished">sinatu &amp;mezua</translation>
-    </message>
-    <message>
-        <source>Sign messages with your Bitcoin addresses to prove you own them</source>
-        <translation>Sinatu mezuak Bitcoinen helbideekin, jabetza frogatzeko.</translation>
-    </message>
-    <message>
-        <source>&amp;Verify message…</source>
-        <translation type="unfinished">Mezua &amp;balioztatu</translation>
-    </message>
-    <message>
-=======
->>>>>>> 88259837
         <source>Verify messages to ensure they were signed with specified Bitcoin addresses</source>
         <translation type="unfinished">Egiaztatu mesua Bitcoin helbide espezifikoarekin erregistratu direla ziurtatzeko</translation>
     </message>
@@ -579,33 +463,6 @@
         <translation type="unfinished">Diru-zorro guztiak itxi...</translation>
     </message>
     <message>
-<<<<<<< HEAD
-        <source>&amp;Load PSBT from file…</source>
-        <translation type="unfinished">&amp;kargatu PSBT fitxategitik...</translation>
-    </message>
-    <message>
-        <source>Load PSBT from clipboard…</source>
-        <translation type="unfinished">Arbeletik PSBT kargatu...</translation>
-    </message>
-    <message>
-        <source>Open &amp;URI…</source>
-        <translation type="unfinished">Ireki&amp;URI...</translation>
-    </message>
-    <message>
-        <source>Close Wallet…</source>
-        <translation type="unfinished">Diruzorroa itxi...</translation>
-    </message>
-    <message>
-        <source>Create Wallet…</source>
-        <translation type="unfinished">Diruzorroa sortu...</translation>
-    </message>
-    <message>
-        <source>Close All Wallets…</source>
-        <translation type="unfinished">Diru-zorro guztiak itxi...</translation>
-    </message>
-    <message>
-=======
->>>>>>> 88259837
         <source>&amp;File</source>
         <translation type="unfinished">&amp;Artxiboa</translation>
     </message>
@@ -634,13 +491,6 @@
         <translation type="unfinished">Diskoko blokeak prozesatzen...</translation>
     </message>
     <message>
-<<<<<<< HEAD
-        <source>Reindexing blocks on disk…</source>
-        <translation type="unfinished">Diskoko blokeak berzerrendatzen</translation>
-    </message>
-    <message>
-=======
->>>>>>> 88259837
         <source>Connecting to peers…</source>
         <translation type="unfinished">Pareekin konektatzen...</translation>
     </message>
@@ -759,7 +609,6 @@
         <translation type="unfinished">kargatu PSBT arbeletik...</translation>
     </message>
     <message>
-<<<<<<< HEAD
         <source>Load Partially Signed Bitcoin Transaction from clipboard</source>
         <translation type="unfinished">Partzialki sinatutako Bitcoin transakzioa kargatu arbeletik</translation>
     </message>
@@ -768,20 +617,6 @@
         <translation type="unfinished">Adabegiaren leihoa</translation>
     </message>
     <message>
-        <source>Load Partially Signed Bitcoin Transaction</source>
-        <translation type="unfinished">Partzialki sinatutako Bitcoin transakzioa kargatu</translation>
-    </message>
-    <message>
-=======
->>>>>>> 88259837
-        <source>Load Partially Signed Bitcoin Transaction from clipboard</source>
-        <translation type="unfinished">Partzialki sinatutako Bitcoin transakzioa kargatu arbeletik</translation>
-    </message>
-    <message>
-        <source>Node window</source>
-        <translation type="unfinished">Adabegiaren leihoa</translation>
-    </message>
-    <message>
         <source>&amp;Sending addresses</source>
         <translation type="unfinished">&amp;Helbideak bidaltzen</translation>
     </message>
@@ -818,14 +653,9 @@
         <translation type="unfinished">Ez dago diru-zorrorik eskura</translation>
     </message>
     <message>
-<<<<<<< HEAD
-        <source>No wallets available</source>
-        <translation>Ez dago diru-zorrorik eskura</translation>
-=======
         <source>Wallet Name</source>
         <extracomment>Label of the input field where the name of the wallet is entered.</extracomment>
         <translation type="unfinished">Diruzorroaren izena</translation>
->>>>>>> 88259837
     </message>
     <message>
         <source>&amp;Window</source>
@@ -1275,6 +1105,27 @@
         </translation>
     </message>
     <message numerus="yes">
+        <source>%n GB of space available</source>
+        <translation type="unfinished">
+            <numerusform />
+            <numerusform />
+        </translation>
+    </message>
+    <message numerus="yes">
+        <source>(of %n GB needed)</source>
+        <translation type="unfinished">
+            <numerusform />
+            <numerusform />
+        </translation>
+    </message>
+    <message numerus="yes">
+        <source>(%n GB needed for full chain)</source>
+        <translation type="unfinished">
+            <numerusform />
+            <numerusform />
+        </translation>
+    </message>
+    <message numerus="yes">
         <source>(sufficient to restore backups %n day(s) old)</source>
         <extracomment>Explanatory text on the capability of the current prune target.</extracomment>
         <translation type="unfinished">
@@ -1560,32 +1411,10 @@
         <source>Recent transactions</source>
         <translation type="unfinished">Transakzio berriak</translation>
     </message>
-<<<<<<< HEAD
-    <message>
-        <source>Your current total balance</source>
-        <translation>Zure oraingo erabateko saldoa</translation>
-    </message>
-    <message>
-        <source>Spendable:</source>
-        <translation type="unfinished">Gastagarria:</translation>
-    </message>
-    <message>
-        <source>Recent transactions</source>
-        <translation type="unfinished">Transakzio berriak</translation>
-    </message>
-=======
->>>>>>> 88259837
     </context>
 <context>
     <name>PSBTOperationsDialog</name>
     <message>
-<<<<<<< HEAD
-        <source>Dialog</source>
-        <translation type="unfinished">Elkarrizketa</translation>
-    </message>
-    <message>
-=======
->>>>>>> 88259837
         <source>Sign Tx</source>
         <translation type="unfinished">Sinatu Tx</translation>
     </message>
@@ -1943,13 +1772,6 @@
         <translation type="unfinished">automatikoki aukeratua</translation>
     </message>
     <message>
-<<<<<<< HEAD
-        <source>automatically selected</source>
-        <translation type="unfinished">automatikoki aukeratua</translation>
-    </message>
-    <message>
-=======
->>>>>>> 88259837
         <source>Quantity:</source>
         <translation type="unfinished">Zenbat:</translation>
     </message>
@@ -2002,13 +1824,6 @@
         <translation type="unfinished">Garbitu formularioko eremu guztiak.</translation>
     </message>
     <message>
-<<<<<<< HEAD
-        <source>Clear all fields of the form.</source>
-        <translation type="unfinished">Garbitu formularioko eremu guztiak.</translation>
-    </message>
-    <message>
-=======
->>>>>>> 88259837
         <source>Dust:</source>
         <translation type="unfinished">Hautsa:</translation>
     </message>
@@ -2045,7 +1860,6 @@
         <translation type="unfinished">Kopia kuotaren ondoren</translation>
     </message>
     <message>
-<<<<<<< HEAD
         <source>Copy bytes</source>
         <translation type="unfinished">Kopiatu byte-ak</translation>
     </message>
@@ -2086,102 +1900,7 @@
     </message>
     <message>
         <source>PSBT saved</source>
-        <translation type="unfinished">PSBT gordeta</translation>
-    </message>
-    <message>
-        <source>External balance:</source>
-        <translation type="unfinished">Kanpo saldoa:</translation>
-    </message>
-    <message>
-        <source>or</source>
-        <translation type="unfinished">edo</translation>
-    </message>
-    <message>
-        <source>Total Amount</source>
-        <translation type="unfinished">Kopuru osoa</translation>
-    </message>
-    <message>
-        <source>S&amp;end</source>
-        <translation>Bidali</translation>
-    </message>
-    <message>
-        <source>Copy quantity</source>
-        <translation type="unfinished">Kopia kopurua</translation>
-    </message>
-    <message>
-        <source>Copy amount</source>
-        <translation type="unfinished">zenbatekoaren kopia</translation>
-    </message>
-    <message>
-        <source>Copy fee</source>
-        <translation type="unfinished">Kopiatu kuota</translation>
-    </message>
-    <message>
-        <source>Copy after fee</source>
-        <translation type="unfinished">Kopia kuotaren ondoren</translation>
-    </message>
-    <message>
-=======
->>>>>>> 88259837
-        <source>Copy bytes</source>
-        <translation type="unfinished">Kopiatu byte-ak</translation>
-    </message>
-    <message>
-        <source>Copy dust</source>
-        <translation type="unfinished">Kopiatu hautsa</translation>
-    </message>
-    <message>
-        <source>Copy change</source>
-        <translation type="unfinished">Kopiatu aldaketa</translation>
-    </message>
-    <message>
-        <source>Sign on device</source>
-<<<<<<< HEAD
-        <extracomment>"device" usually means a hardware wallet</extracomment>
-=======
-        <extracomment>"device" usually means a hardware wallet.</extracomment>
->>>>>>> 88259837
-        <translation type="unfinished">Sinatu gailuan</translation>
-    </message>
-    <message>
-        <source>Connect your hardware wallet first.</source>
-        <translation type="unfinished">Konektatu zure hardware diruzorroa lehenago.</translation>
-    </message>
-    <message>
-<<<<<<< HEAD
-        <source>Are you sure you want to send?</source>
-        <translation type="unfinished">Ziur zaude bidali nahi duzula?</translation>
-    </message>
-    <message>
-        <source>Sign and send</source>
-        <translation type="unfinished">Sinatu eta bidali</translation>
-    </message>
-    <message>
-=======
->>>>>>> 88259837
-        <source>Sign failed</source>
-        <translation type="unfinished">Sinadurak hutsegitea</translation>
-    </message>
-    <message>
-        <source>External signer not found</source>
-        <extracomment>"External signer" means using devices such as hardware wallets.</extracomment>
-        <translation type="unfinished">Kanpo sinatzailea ez da aurkitu</translation>
-    </message>
-    <message>
-        <source>External signer failure</source>
-        <extracomment>"External signer" means using devices such as hardware wallets.</extracomment>
-        <translation type="unfinished">Kanpo sinatzailearen hutsegitea</translation>
-    </message>
-    <message>
-        <source>Save Transaction Data</source>
-        <translation type="unfinished">Gorde transakzioko data</translation>
-    </message>
-    <message>
-        <source>PSBT saved</source>
-<<<<<<< HEAD
-=======
         <extracomment>Popup message when a PSBT has been saved to a file</extracomment>
->>>>>>> 88259837
         <translation type="unfinished">PSBT gordeta</translation>
     </message>
     <message>
@@ -2263,11 +1982,7 @@
     </message>
     <message>
         <source>Copy the current signature to the system clipboard</source>
-<<<<<<< HEAD
-        <translation type="unfinished">Sinadura</translation>
-=======
         <translation type="unfinished">Kopiatu oraingo sinadura sistemaren arbelera</translation>
->>>>>>> 88259837
     </message>
     <message>
         <source>Sign &amp;Message</source>
