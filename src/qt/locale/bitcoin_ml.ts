<TS version="2.1" language="ml">
<context>
    <name>AddressBookPage</name>
    <message>
        <source>Right-click to edit address or label</source>
        <translation type="unfinished">വിലാസം അല്ലെങ്കിൽ ലേബൽ എഡിറ്റുചെയ്യാൻ വലത് മൌസ് ബട്ടൺ ക്ലിക്കുചെയ്യുക</translation>
    </message>
    <message>
        <source>Create a new address</source>
<<<<<<< HEAD
        <translation>പുതിയ ഒരു വിലാസം സൃഷ്ടിക്കുക</translation>
=======
        <translation type="unfinished">ഒരു പുതിയ വിലാസം സൃഷ്ടിക്കുക</translation>
>>>>>>> dd04f2dd
    </message>
    <message>
        <source>&amp;New</source>
        <translation type="unfinished">പുതിയത്</translation>
    </message>
    <message>
        <source>Copy the currently selected address to the system clipboard</source>
        <translation type="unfinished">നിലവിൽ തിരഞ്ഞെടുത്ത വിലാസം സിസ്റ്റം ക്ലിപ്പ്ബോർഡിലേക്ക് പകർത്തുക</translation>
    </message>
    <message>
        <source>&amp;Copy</source>
        <translation type="unfinished">&amp;പകർത്തുക</translation>
    </message>
    <message>
        <source>C&amp;lose</source>
        <translation type="unfinished">അടയ്ക്കുക</translation>
    </message>
    <message>
        <source>Delete the currently selected address from the list</source>
        <translation type="unfinished">പട്ടികയിൽ നിന്ന് നിലവിൽ തിരഞ്ഞെടുത്ത വിലാസം ഇല്ലാതാക്കുക</translation>
    </message>
    <message>
        <source>Enter address or label to search</source>
        <translation type="unfinished">തിരയുന്നതിന് വിലാസമോ ലേബലോ നൽകുക</translation>
    </message>
    <message>
        <source>Enter address or label to search</source>
        <translation type="unfinished">തിരയുന്നതിന് വിലാസമോ ലേബലോ നൽകുക</translation>
    </message>
    <message>
        <source>Export the data in the current tab to a file</source>
<<<<<<< HEAD
        <translation>നിലവിലുള്ള  ടാബിലെ  വിവരങ്ങൾ ഒരു ഫയലിലേക്ക് എക്സ്പോർട്ട് ചെയ്യുക</translation>
=======
        <translation type="unfinished">നിലവിലുള്ള  ടാബിലെ  വിവരങ്ങൾ ഒരു ഫയലിലേക്ക് എക്സ്പോർട്ട് ചെയ്യുക</translation>
>>>>>>> dd04f2dd
    </message>
    <message>
        <source>&amp;Export</source>
        <translation type="unfinished">&amp; കയറ്റുമതി ചെയ്യുക</translation>
    </message>
    <message>
        <source>&amp;Delete</source>
        <translation type="unfinished">&amp;ഇല്ലാതാക്കുക</translation>
    </message>
    <message>
        <source>Choose the address to send coins to</source>
        <translation type="unfinished">നാണയങ്ങൾ അയയ്ക്കാനുള്ള വിലാസം തിരഞ്ഞെടുക്കുക</translation>
    </message>
    <message>
        <source>Choose the address to receive coins with</source>
        <translation type="unfinished">നാണയങ്ങൾ സ്വീകരിക്കാൻ വിലാസം തിരഞ്ഞെടുക്കുക</translation>
    </message>
    <message>
        <source>C&amp;hoose</source>
        <translation type="unfinished">തി&amp;രഞ്ഞെടുക്കുക</translation>
    </message>
    <message>
        <source>Sending addresses</source>
        <translation type="unfinished">അയക്കേണ്ട വിലാസങ്ങൾ</translation>
    </message>
    <message>
        <source>Receiving addresses</source>
        <translation type="unfinished">സ്വീകരിക്കുന്ന വിലാസങ്ങൾ</translation>
    </message>
    <message>
        <source>These are your Bitcoin addresses for sending payments. Always check the amount and the receiving address before sending coins.</source>
        <translation type="unfinished">പൈസ അയയ്ക്കുന്നതിനുള്ള നിങ്ങളുടെ ബിറ്റ് കോയിൻ വിലാസങ്ങളാണ് ഇവ. നാണയങ്ങൾ അയയ്ക്കുന്നതിനുമുമ്പ് എല്ലായ്പ്പോഴും തുകയും സ്വീകരിക്കുന്ന വിലാസവും പരിശോധിക്കുക.</translation>
    </message>
    <message>
        <source>These are your Bitcoin addresses for receiving payments. Use the 'Create new receiving address' button in the receive tab to create new addresses.
Signing is only possible with addresses of the type 'legacy'.</source>
        <translation type="unfinished">ഇവയാണ് പണം  സ്വീകരിയ്ക്കുന്നതിനായുള്ള താങ്കളുടെ ബിറ്റ്കോയിൻ വിലാസങ്ങൾ. പുതിയ വിലാസങ്ങൾ കൂട്ടിച്ചേർക്കുന്നതിനായി ' പുതിയ വിലാസം സൃഷ്ടിയ്ക്കുക ' എന്ന ബട്ടൺ അമർത്തുക.
'ലെഗസി' തരത്തിന്റെ വിലാസങ്ങളിൽ മാത്രമേ സൈൻ ചെയ്യാൻ കഴിയൂ.</translation>
    </message>
    <message>
        <source>&amp;Copy Address</source>
        <translation type="unfinished">&amp;വിലാസം പകർത്തുക</translation>
    </message>
    <message>
        <source>Copy &amp;Label</source>
        <translation type="unfinished">പകർത്തുക &amp;ലേബൽ</translation>
    </message>
    <message>
        <source>&amp;Edit</source>
        <translation type="unfinished">&amp;ചിട്ടപ്പെടുത്തുക</translation>
    </message>
    <message>
        <source>Export Address List</source>
        <translation type="unfinished">കയറ്റുമതി വിലാസങ്ങൾ </translation>
    </message>
    <message>
        <source>Exporting Failed</source>
        <translation type="unfinished">കയറ്റുമതി പരാജയപ്പെട്ടു</translation>
    </message>
</context>
<context>
    <name>AddressTableModel</name>
    <message>
        <source>Label</source>
        <translation type="unfinished">ലേബൽ</translation>
    </message>
    <message>
        <source>Address</source>
        <translation type="unfinished">വിലാസം</translation>
    </message>
    <message>
        <source>(no label)</source>
        <translation type="unfinished">(ലേബൽ ഇല്ല)</translation>
    </message>
</context>
<context>
    <name>AskPassphraseDialog</name>
    <message>
        <source>Passphrase Dialog</source>
<<<<<<< HEAD
        <translation>രഹസ്യപദ  സൂചന </translation>
    </message>
    <message>
        <source>Enter passphrase</source>
        <translation>രഹസ്യപദം നൽകുക</translation>
    </message>
    <message>
        <source>New passphrase</source>
        <translation>പുതിയ രഹസ്യപദം </translation>
    </message>
    <message>
        <source>Repeat new passphrase</source>
        <translation>പുതിയ രഹസ്യപദം ആവർത്തിക്കുക</translation>
=======
        <translation type="unfinished">രഹസ്യപദ  സൂചന </translation>
    </message>
    <message>
        <source>Enter passphrase</source>
        <translation type="unfinished">രഹസ്യപദം നൽകുക</translation>
    </message>
    <message>
        <source>New passphrase</source>
        <translation type="unfinished">പുതിയ രഹസ്യപദം </translation>
    </message>
    <message>
        <source>Repeat new passphrase</source>
        <translation type="unfinished">പുതിയ രഹസ്യപദം ആവർത്തിക്കുക</translation>
>>>>>>> dd04f2dd
    </message>
    <message>
        <source>Show passphrase</source>
        <translation type="unfinished">രഹസ്യപദം  കാണിക്കുക </translation>
    </message>
    <message>
        <source>Encrypt wallet</source>
        <translation type="unfinished">വാലറ്റ് എൻക്രിപ്റ്റ് ചെയ്യുക</translation>
    </message>
    <message>
        <source>This operation needs your wallet passphrase to unlock the wallet.</source>
        <translation type="unfinished">നിങ്ങളുടെ വാലറ്റ് അൺലോക്കുചെയ്യാൻ ഈ പ്രവർത്തനത്തിന് നിങ്ങളുടെ വാലറ്റ് രഹസ്യപദം ആവശ്യമാണ്.</translation>
    </message>
    <message>
        <source>Unlock wallet</source>
        <translation type="unfinished">വാലറ്റ് തുറക്കുക. </translation>
    </message>
    <message>
        <source>Change passphrase</source>
        <translation type="unfinished">രഹസ്യ സൂചന തിരുത്തുക </translation>
    </message>
    <message>
        <source>Confirm wallet encryption</source>
        <translation type="unfinished">വാലറ്റ് എൻക്രിപ്ഷൻ സ്ഥിരീകരിക്കുക</translation>
    </message>
    <message>
        <source>Warning: If you encrypt your wallet and lose your passphrase, you will &lt;b&gt;LOSE ALL OF YOUR BITCOINS&lt;/b&gt;!</source>
        <translation type="unfinished">മുന്നറിയിപ്പ്: നിങ്ങളുടെ വാലറ്റ് എൻക്രിപ്റ്റ് ചെയ്ത, രഹസ്യ പദം നഷ്ടപ്പെടുകയാണെങ്കിൽ നിങ്ങളുടെ എല്ലാ ബിറ്റ് കോയിനുകളും  നഷ്ടപ്പെടും!</translation>
    </message>
    <message>
        <source>Are you sure you wish to encrypt your wallet?</source>
        <translation type="unfinished">നിങ്ങളുടെ വാലറ്റ് എൻ‌ക്രിപ്റ്റ് ചെയ്യാൻ ആഗ്രഹിക്കുന്നുവെന്ന് ഉറപ്പാണോ?</translation>
    </message>
    <message>
        <source>Wallet encrypted</source>
        <translation type="unfinished">വാലറ്റ് എന്ക്രിപ്റ് ചെയ്തു കഴിഞ്ഞു .</translation>
    </message>
    <message>
        <source>Enter the new passphrase for the wallet.&lt;br/&gt;Please use a passphrase of &lt;b&gt;ten or more random characters&lt;/b&gt;, or &lt;b&gt;eight or more words&lt;/b&gt;.</source>
        <translation type="unfinished">വാലറ്റിൽ പുതിയ രഹസ്യവാക്യം നൽകുക.  പത്തോ അതിലധികമോ അക്ഷരങ്ങൾ  അല്ലെങ്കിൽ  എട്ടോ  കൂടുതലോ വാക്കുകൾ </translation>
    </message>
    <message>
        <source>Enter the old passphrase and new passphrase for the wallet.</source>
        <translation type="unfinished">വാലെറ്റിന്റെ പഴയ രഹസ്യപദവും പുതിയ രഹസ്യപദവും നൽകുക.</translation>
    </message>
    <message>
        <source>Remember that encrypting your wallet cannot fully protect your bitcoins from being stolen by malware infecting your computer.</source>
        <translation type="unfinished">നിങ്ങളുടെ വാലറ്റ് എൻ‌ക്രിപ്റ്റ് ചെയ്യുന്നതിലൂടെ നിങ്ങളുടെ കമ്പ്യൂട്ടറിനെ ബാധിക്കുന്ന ക്ഷുദ്രവെയർ‌ മോഷ്ടിക്കുന്നതിൽ‌ നിന്നും നിങ്ങളുടെ ബിറ്റ്കോയിനുകളെ പൂർണ്ണമായി സംരക്ഷിക്കാൻ‌ കഴിയില്ല.</translation>
    </message>
    <message>
        <source>Wallet to be encrypted</source>
        <translation type="unfinished">വാലറ്റ് എന്ക്രിപ്റ് ചെയ്യാൻ പോകുന്നു .</translation>
    </message>
    <message>
        <source>Your wallet is about to be encrypted. </source>
        <translation type="unfinished">വാലറ്റ് എന്ക്രിപ്റ് ചെയ്യാൻ പോകുന്നു .</translation>
    </message>
    <message>
        <source>Your wallet is now encrypted. </source>
        <translation type="unfinished">വാലറ്റ് എന്ക്രിപ്റ് ചെയ്തു കഴിഞ്ഞു .</translation>
    </message>
    <message>
        <source>IMPORTANT: Any previous backups you have made of your wallet file should be replaced with the newly generated, encrypted wallet file. For security reasons, previous backups of the unencrypted wallet file will become useless as soon as you start using the new, encrypted wallet.</source>
        <translation type="unfinished">പ്രധാനം: നിങ്ങളുടെ വാലറ്റ് ഫയലിൽ മുമ്പ് നിർമ്മിച്ച ഏതെങ്കിലും ബാക്കപ്പുകൾ പുതുതായി ജനറേറ്റുചെയ്ത, എൻ‌ക്രിപ്റ്റ് ചെയ്ത വാലറ്റ് ഫയൽ ഉപയോഗിച്ച് മാറ്റിസ്ഥാപിക്കണം. സുരക്ഷാ കാരണങ്ങളാൽ, നിങ്ങൾ പുതിയ, എൻ‌ക്രിപ്റ്റ് ചെയ്ത വാലറ്റ് ഉപയോഗിക്കാൻ ആരംഭിക്കുമ്പോൾ തന്നെ എൻ‌ക്രിപ്റ്റ് ചെയ്യാത്ത വാലറ്റ് ഫയലിന്റെ മുമ്പത്തെ ബാക്കപ്പുകൾ ഉപയോഗശൂന്യമാകും.</translation>
    </message>
    <message>
        <source>Wallet encryption failed</source>
        <translation type="unfinished">വാലറ്റ് എന്ക്രിപ്റ് പരാജയപെട്ടു  .</translation>
    </message>
    <message>
        <source>Wallet encryption failed due to an internal error. Your wallet was not encrypted.</source>
        <translation type="unfinished">ആന്തരിക പിശക് കാരണം വാലറ്റ് എൻ‌ക്രിപ്ഷൻ പരാജയപ്പെട്ടു. നിങ്ങളുടെ വാലറ്റ് എൻ‌ക്രിപ്റ്റ് ചെയ്തിട്ടില്ല.</translation>
    </message>
    <message>
        <source>The supplied passphrases do not match.</source>
        <translation type="unfinished">വിതരണം ചെയ്ത പാസ്‌ഫ്രെയ്‌സുകൾ പൊരുത്തപ്പെടുന്നില്ല.</translation>
    </message>
    <message>
        <source>Wallet unlock failed</source>
        <translation type="unfinished">വാലറ്റ് അൺലോക്ക് പരാജയപ്പെട്ടു</translation>
    </message>
    <message>
        <source>The passphrase entered for the wallet decryption was incorrect.</source>
        <translation type="unfinished">വാലറ്റ് ഡീക്രിപ്ഷനായി നൽകിയ പാസ്‌ഫ്രേസ് തെറ്റാണ്.</translation>
    </message>
    <message>
        <source>Wallet passphrase was successfully changed.</source>
        <translation type="unfinished">വാലറ്റ് പാസ്‌ഫ്രെയ്‌സ് വിജയകരമായി മാറ്റി.</translation>
    </message>
    <message>
        <source>Warning: The Caps Lock key is on!</source>
        <translation type="unfinished">മുന്നറിയിപ്പ്: ക്യാപ്‌സ് ലോക്ക് കീ ഓണാണ്!</translation>
    </message>
</context>
<context>
    <name>BanTableModel</name>
    <message>
        <source>IP/Netmask</source>
        <translation type="unfinished">IP / നെറ്റ്മാസ്ക്</translation>
    </message>
    <message>
        <source>Banned Until</source>
        <translation type="unfinished">വരെ നിരോധിച്ചു</translation>
    </message>
</context>
<context>
    <name>BitcoinApplication</name>
    <message>
        <source>A fatal error occurred. %1 can no longer continue safely and will quit.</source>
        <translation type="unfinished">മാരകമായ ഒരു പിശക് സംഭവിച്ചു. %1 ന് മേലിൽ സുരക്ഷിതമായി തുടരാനാകില്ല, ഒപ്പം ഉപേക്ഷിക്കുകയും ചെയ്യും.</translation>
    </message>
    <message>
        <source>Internal error</source>
        <translation type="unfinished">ആന്തരിക പിശക്
 </translation>
    </message>
    </context>
<context>
    <name>QObject</name>
    <message>
        <source>Error: %1</source>
        <translation type="unfinished">തെറ്റ് : %1 </translation>
    </message>
    <message>
        <source>Amount</source>
        <translation type="unfinished">തുക </translation>
    </message>
    <message>
        <source>Enter a Bitcoin address (e.g. %1)</source>
        <translation type="unfinished">ഒരു ബിറ്റ്കോയിൻ വിലാസം നൽകുക(e.g. %1)</translation>
    </message>
    <message numerus="yes">
        <source>%n second(s)</source>
<<<<<<< HEAD
        <translation>
=======
        <translation type="unfinished">
>>>>>>> dd04f2dd
            <numerusform />
            <numerusform />
        </translation>
    </message>
    <message numerus="yes">
        <source>%n minute(s)</source>
<<<<<<< HEAD
        <translation>
=======
        <translation type="unfinished">
>>>>>>> dd04f2dd
            <numerusform />
            <numerusform />
        </translation>
    </message>
    <message numerus="yes">
        <source>%n hour(s)</source>
        <translation type="unfinished">
            <numerusform />
            <numerusform />
        </translation>
    </message>
    <message numerus="yes">
        <source>%n day(s)</source>
        <translation type="unfinished">
            <numerusform />
            <numerusform />
        </translation>
    </message>
    <message numerus="yes">
        <source>%n week(s)</source>
        <translation type="unfinished">
            <numerusform />
            <numerusform />
        </translation>
    </message>
    <message numerus="yes">
        <source>%n year(s)</source>
        <translation type="unfinished">
            <numerusform />
            <numerusform />
        </translation>
    </message>
<<<<<<< HEAD
=======
    </context>
<context>
    <name>bitcoin-core</name>
    <message>
        <source>-maxtxfee is set very high! Fees this large could be paid on a single transaction.</source>
        <translation type="unfinished">-maxtxfee യുടെ മൂല്യം വളരെ വലുതാണ്! ഇത്രയും ഉയര്ന്ന പ്രതിഫലം ഒരൊറ്റ ഇടപാടിൽ നൽകാൻ സാധ്യതയുണ്ട്.</translation>
    </message>
    <message>
        <source>This is the transaction fee you may pay when fee estimates are not available.</source>
        <translation type="unfinished">പ്രതിഫലം മൂല്യനിർണയം ലഭ്യമാകാത്ത പക്ഷം നിങ്ങൾ നല്കേണ്ടിവരുന്ന ഇടപാട് പ്രതിഫലം ഇതാണ്.</translation>
    </message>
    <message>
        <source>Error reading from database, shutting down.</source>
        <translation type="unfinished">ഡാറ്റാബേസിൽ നിന്നും വായിച്ചെടുക്കുന്നതിനു തടസം നേരിട്ടു, പ്രവർത്തനം അവസാനിപ്പിക്കുന്നു.</translation>
    </message>
    <message>
        <source>Error upgrading chainstate database</source>
        <translation type="unfinished">ചെയിൻസ്റ്റേറ്റ് ഡാറ്റാബേസ് അപ്ഗ്രേഡ് ചെയ്യുന്നതിൽ തടസം നേരിട്ടു</translation>
    </message>
    <message>
        <source>Error: Disk space is low for %s</source>
        <translation type="unfinished">Error: %s ൽ ഡിസ്ക് സ്പേസ് വളരെ കുറവാണ്</translation>
    </message>
    <message>
        <source>Invalid -onion address or hostname: '%s'</source>
        <translation type="unfinished">തെറ്റായ ഒണിയൻ അഡ്രസ് അല്ലെങ്കിൽ ഹോസ്റ്റ്നെയിം: '%s'</translation>
    </message>
    <message>
        <source>Invalid -proxy address or hostname: '%s'</source>
        <translation type="unfinished">തെറ്റായ -പ്രോക്സി അഡ്രസ് അല്ലെങ്കിൽ ഹോസ്റ്റ് നെയിം : '%s'</translation>
    </message>
    <message>
        <source>Invalid amount for -paytxfee=&lt;amount&gt;: '%s' (must be at least %s)</source>
        <translation type="unfinished">തെറ്റായ തുക  -paytxfee=&lt;amount&gt; :'%s' (ഏറ്റവും കുറഞ്ഞത് %s എങ്കിലും ആയിരിക്കണം )</translation>
    </message>
    <message>
        <source>Invalid netmask specified in -whitelist: '%s'</source>
        <translation type="unfinished">-whitelist: '%s' ൽ രേഖപ്പെടുത്തിയിരിക്കുന്ന netmask തെറ്റാണ് </translation>
    </message>
    <message>
        <source>Need to specify a port with -whitebind: '%s'</source>
        <translation type="unfinished">-whitebind: '%s' നൊടൊപ്പം ഒരു പോർട്ട് കൂടി നിർദ്ദേശിക്കേണ്ടതുണ്ട് </translation>
    </message>
    <message>
        <source>Reducing -maxconnections from %d to %d, because of system limitations.</source>
        <translation type="unfinished">സിസ്റ്റത്തിന്റെ പരിമിധികളാൽ -maxconnections ന്റെ മൂല്യം %d ൽ  നിന്നും %d യിലേക്ക് കുറക്കുന്നു.</translation>
    </message>
    <message>
        <source>Section [%s] is not recognized.</source>
        <translation type="unfinished">Section [%s]  തിരിച്ചറിഞ്ഞില്ല.</translation>
    </message>
    <message>
        <source>Signing transaction failed</source>
        <translation type="unfinished">ഇടപാട് സൈൻ ചെയ്യുന്നത് പരാജയപ്പെട്ടു.</translation>
    </message>
    <message>
        <source>Specified -walletdir "%s" does not exist</source>
        <translation type="unfinished">നിർദേശിച്ച -walletdir "%s" നിലവിൽ ഇല്ല</translation>
    </message>
    <message>
        <source>Specified -walletdir "%s" is a relative path</source>
        <translation type="unfinished">നിർദേശിച്ച -walletdir "%s" ഒരു റിലേറ്റീവ് പാത്ത് ആണ്</translation>
    </message>
    <message>
        <source>Specified -walletdir "%s" is not a directory</source>
        <translation type="unfinished">നിർദേശിച്ച  -walletdir "%s" ഒരു ഡയറക്ടറി അല്ല </translation>
    </message>
    <message>
        <source>The transaction amount is too small to pay the fee</source>
        <translation type="unfinished">ഇടപാട് മൂല്യം തീരെ കുറവായതിനാൽ പ്രതിഫലം നൽകാൻ കഴിയില്ല.</translation>
    </message>
    <message>
        <source>This is experimental software.</source>
        <translation type="unfinished">ഇത് പരീക്ഷിച്ചുകൊണ്ടിരിക്കുന്ന ഒരു സോഫ്റ്റ്‌വെയർ ആണ്.</translation>
    </message>
    <message>
        <source>Transaction amount too small</source>
        <translation type="unfinished">ഇടപാട് മൂല്യം വളരെ കുറവാണ്</translation>
    </message>
    <message>
        <source>Transaction too large</source>
        <translation type="unfinished">ഇടപാട് വളരെ വലുതാണ് </translation>
    </message>
    <message>
        <source>Unable to bind to %s on this computer (bind returned error %s)</source>
        <translation type="unfinished">ഈ കംപ്യൂട്ടറിലെ %s ൽ ബൈൻഡ് ചെയ്യാൻ സാധിക്കുന്നില്ല ( ബൈൻഡ് തിരികെ തന്ന പിശക് %s )</translation>
    </message>
    <message>
        <source>Unable to create the PID file '%s': %s</source>
        <translation type="unfinished">PID ഫയൽ '%s': %s നിർമിക്കാൻ സാധിക്കുന്നില്ല </translation>
    </message>
    <message>
        <source>Unable to generate initial keys</source>
        <translation type="unfinished">പ്രാഥമിക കീ നിർമ്മിക്കാൻ സാധിക്കുന്നില്ല</translation>
    </message>
    <message>
        <source>Unknown -blockfilterindex value %s.</source>
        <translation type="unfinished">-blockfilterindex ന്റെ മൂല്യം %s മനസിലാക്കാൻ കഴിയുന്നില്ല.</translation>
    </message>
>>>>>>> dd04f2dd
    </context>
<context>
    <name>BitcoinGUI</name>
    <message>
        <source>&amp;Overview</source>
<<<<<<< HEAD
        <translation>&amp;അവലോകനം</translation>
    </message>
    <message>
        <source>Show general overview of wallet</source>
        <translation>വാലറ്റിന്റെ പൊതുവായ അവലോകനം കാണിക്കുക</translation>
    </message>
    <message>
        <source>&amp;Transactions</source>
        <translation>&amp;ഇടപാടുകൾ </translation>
=======
        <translation type="unfinished">&amp;അവലോകനം</translation>
    </message>
    <message>
        <source>Show general overview of wallet</source>
        <translation type="unfinished">വാലറ്റിന്റെ പൊതുവായ അവലോകനം കാണിക്കുക</translation>
    </message>
    <message>
        <source>&amp;Transactions</source>
        <translation type="unfinished">&amp;ഇടപാടുകൾ </translation>
>>>>>>> dd04f2dd
    </message>
    <message>
        <source>Browse transaction history</source>
        <translation type="unfinished">ഇടപാടുകളുടെ ചരിത്രം പരിശോധിയ്ക്കുക</translation>
    </message>
    <message>
        <source>E&amp;xit</source>
        <translation type="unfinished">പുറത്ത്</translation>
    </message>
    <message>
        <source>Quit application</source>
        <translation type="unfinished">അപ്ലിക്കേഷൻ ഉപേക്ഷിക്കുക</translation>
    </message>
    <message>
        <source>&amp;About %1</source>
        <translation type="unfinished">&amp; ഏകദേശം%1</translation>
    </message>
    <message>
        <source>Show information about %1</source>
        <translation type="unfinished">%1 നെക്കുറിച്ചുള്ള വിവരങ്ങൾ കാണിക്കുക</translation>
    </message>
    <message>
        <source>About &amp;Qt</source>
        <translation type="unfinished">ഏകദേശം&amp;Qt</translation>
    </message>
    <message>
        <source>Show information about Qt</source>
        <translation type="unfinished">Qt സംബന്ധിച്ച വിവരങ്ങൾ കാണിക്കുക</translation>
    </message>
    <message>
        <source>Modify configuration options for %1</source>
        <translation type="unfinished">%1 നായുള്ള കോൺഫിഗറേഷൻ ഓപ്ഷനുകൾ പരിഷ്‌ക്കരിക്കുക</translation>
    </message>
    <message>
        <source>Create a new wallet</source>
        <translation type="unfinished">ഒരു പുതിയ വാലറ്റ് സൃഷ്ടിക്കുക</translation>
    </message>
    <message>
        <source>Wallet:</source>
        <translation type="unfinished">വാലറ്റ്:</translation>
    </message>
    <message>
        <source>Network activity disabled.</source>
        <extracomment>A substring of the tooltip.</extracomment>
        <translation type="unfinished">നെറ്റ്‌വർക്ക് പ്രവർത്തനം പ്രവർത്തനരഹിതമാക്കി.</translation>
    </message>
    <message>
        <source>Proxy is &lt;b&gt;enabled&lt;/b&gt;: %1</source>
        <translation type="unfinished">പ്രോക്സി ആണ്&lt;b&gt;പ്രവർത്തനക്ഷമമാക്കി&lt;/b&gt;:%1</translation>
    </message>
    <message>
        <source>Send coins to a Bitcoin address</source>
        <translation type="unfinished">ഒരു ബിറ്റ്കോയിൻ വിലാസത്തിലേക്ക് നാണയങ്ങൾ അയയ്ക്കുക</translation>
    </message>
    <message>
        <source>Backup wallet to another location</source>
        <translation type="unfinished">മറ്റൊരു സ്ഥലത്തേക്ക് ബാക്കപ്പ് വാലറ്റ്</translation>
    </message>
    <message>
        <source>Change the passphrase used for wallet encryption</source>
        <translation type="unfinished">വാലറ്റ് എൻ‌ക്രിപ്ഷനായി ഉപയോഗിക്കുന്ന പാസ്‌ഫ്രെയ്‌സ് മാറ്റുക</translation>
    </message>
    <message>
        <source>&amp;Send</source>
        <translation type="unfinished">&amp;അയയ്‌ക്കുക</translation>
    </message>
    <message>
        <source>&amp;Receive</source>
        <translation type="unfinished">&amp;സ്വീകരിക്കുക</translation>
    </message>
    <message>
        <source>Encrypt the private keys that belong to your wallet</source>
        <translation type="unfinished">നിങ്ങളുടെ വാലറ്റിന്റെ സ്വകാര്യ കീകൾ എൻ‌ക്രിപ്റ്റ് ചെയ്യുക</translation>
    </message>
    <message>
        <source>Sign messages with your Bitcoin addresses to prove you own them</source>
        <translation type="unfinished">നിങ്ങളുടെ ബിറ്റ്കോയിൻ വിലാസങ്ങൾ സ്വന്തമാണെന്ന് തെളിയിക്കാൻ സന്ദേശങ്ങൾ ഒപ്പിടുക</translation>
    </message>
    <message>
        <source>Verify messages to ensure they were signed with specified Bitcoin addresses</source>
        <translation type="unfinished">നിർദ്ദിഷ്ട ബിറ്റ്കോയിൻ വിലാസങ്ങളിൽ സന്ദേശങ്ങൾ ഒപ്പിട്ടിട്ടുണ്ടെന്ന് ഉറപ്പാക്കാൻ സ്ഥിരീകരിക്കുക</translation>
    </message>
    <message>
        <source>&amp;File</source>
        <translation type="unfinished">&amp; ഫയൽ</translation>
    </message>
    <message>
        <source>&amp;Settings</source>
        <translation type="unfinished">&amp;ക്രമീകരണങ്ങൾ</translation>
    </message>
    <message>
        <source>&amp;Help</source>
        <translation type="unfinished">&amp;സഹായം</translation>
    </message>
    <message>
        <source>Tabs toolbar</source>
        <translation type="unfinished">ടാബുകളുടെ ടൂൾബാർ</translation>
    </message>
    <message>
        <source>Request payments (generates QR codes and bitcoin: URIs)</source>
        <translation type="unfinished">പേയ്‌മെന്റുകൾ അഭ്യർത്ഥിക്കുക (QR കോഡുകളും ബിറ്റ്കോയിനും സൃഷ്ടിക്കുന്നു: URI- കൾ)</translation>
    </message>
    <message>
        <source>Show the list of used sending addresses and labels</source>
        <translation type="unfinished">ഉപയോഗിച്ച അയച്ച വിലാസങ്ങളുടെയും ലേബലുകളുടെയും പട്ടിക കാണിക്കുക</translation>
    </message>
    <message>
        <source>Show the list of used receiving addresses and labels</source>
        <translation type="unfinished">ഉപയോഗിച്ച സ്വീകരിക്കുന്ന വിലാസങ്ങളുടെയും ലേബലുകളുടെയും പട്ടിക കാണിക്കുക</translation>
    </message>
    <message>
        <source>&amp;Command-line options</source>
        <translation type="unfinished">&amp;കമാൻഡ്-ലൈൻ ഓപ്ഷനുകൾ</translation>
    </message>
    <message numerus="yes">
        <source>Processed %n block(s) of transaction history.</source>
        <translation type="unfinished">
            <numerusform />
            <numerusform />
        </translation>
    </message>
    <message>
        <source>Last received block was generated %1 ago.</source>
        <translation type="unfinished">അവസാനം ലഭിച്ച ബ്ലോക്ക് %1 മുമ്പ് സൃഷ്ടിച്ചു.</translation>
    </message>
    <message>
        <source>Transactions after this will not yet be visible.</source>
        <translation type="unfinished">ഇതിനുശേഷമുള്ള ഇടപാടുകൾ ഇതുവരെ ദൃശ്യമാകില്ല.</translation>
    </message>
    <message>
        <source>E&amp;xit</source>
        <translation>പുറത്ത്</translation>
    </message>
    <message>
        <source>Quit application</source>
        <translation>അപ്ലിക്കേഷൻ ഉപേക്ഷിക്കുക</translation>
    </message>
    <message>
        <source>&amp;About %1</source>
        <translation type="unfinished">&amp; ഏകദേശം%1</translation>
    </message>
    <message>
        <source>Show information about %1</source>
        <translation type="unfinished">%1 നെക്കുറിച്ചുള്ള വിവരങ്ങൾ കാണിക്കുക</translation>
    </message>
    <message>
        <source>About &amp;Qt</source>
        <translation>ഏകദേശം&amp;Qt</translation>
    </message>
    <message>
        <source>Show information about Qt</source>
        <translation>Qt സംബന്ധിച്ച വിവരങ്ങൾ കാണിക്കുക</translation>
    </message>
    <message>
        <source>Modify configuration options for %1</source>
        <translation type="unfinished">%1 നായുള്ള കോൺഫിഗറേഷൻ ഓപ്ഷനുകൾ പരിഷ്‌ക്കരിക്കുക</translation>
    </message>
    <message>
        <source>Create a new wallet</source>
        <translation type="unfinished">ഒരു പുതിയ വാലറ്റ് സൃഷ്ടിക്കുക</translation>
    </message>
    <message>
        <source>Wallet:</source>
        <translation type="unfinished">വാലറ്റ്:</translation>
    </message>
    <message>
        <source>Network activity disabled.</source>
        <extracomment>A substring of the tooltip.</extracomment>
        <translation type="unfinished">നെറ്റ്‌വർക്ക് പ്രവർത്തനം പ്രവർത്തനരഹിതമാക്കി.</translation>
    </message>
    <message>
        <source>Proxy is &lt;b&gt;enabled&lt;/b&gt;: %1</source>
        <translation type="unfinished">പ്രോക്സി ആണ്&lt;b&gt;പ്രവർത്തനക്ഷമമാക്കി&lt;/b&gt;:%1</translation>
    </message>
    <message>
        <source>Send coins to a Bitcoin address</source>
        <translation>ഒരു ബിറ്റ്കോയിൻ വിലാസത്തിലേക്ക് നാണയങ്ങൾ അയയ്ക്കുക</translation>
    </message>
    <message>
        <source>Backup wallet to another location</source>
        <translation>മറ്റൊരു സ്ഥലത്തേക്ക് ബാക്കപ്പ് വാലറ്റ്</translation>
    </message>
    <message>
        <source>Change the passphrase used for wallet encryption</source>
        <translation>വാലറ്റ് എൻ‌ക്രിപ്ഷനായി ഉപയോഗിക്കുന്ന പാസ്‌ഫ്രെയ്‌സ് മാറ്റുക</translation>
    </message>
    <message>
        <source>&amp;Send</source>
        <translation>&amp;അയയ്‌ക്കുക</translation>
    </message>
    <message>
        <source>&amp;Receive</source>
        <translation>&amp;സ്വീകരിക്കുക</translation>
    </message>
    <message>
        <source>&amp;Show / Hide</source>
        <translation>&amp;കാണിക്കുക/ മറയ്ക്കുക</translation>
    </message>
    <message>
        <source>Show or hide the main Window</source>
        <translation>പ്രധാന വിൻ‌ഡോ കാണിക്കുക അല്ലെങ്കിൽ‌ മറയ്‌ക്കുക</translation>
    </message>
    <message>
        <source>Encrypt the private keys that belong to your wallet</source>
        <translation>നിങ്ങളുടെ വാലറ്റിന്റെ സ്വകാര്യ കീകൾ എൻ‌ക്രിപ്റ്റ് ചെയ്യുക</translation>
    </message>
    <message>
        <source>Sign messages with your Bitcoin addresses to prove you own them</source>
        <translation>നിങ്ങളുടെ ബിറ്റ്കോയിൻ വിലാസങ്ങൾ സ്വന്തമാണെന്ന് തെളിയിക്കാൻ സന്ദേശങ്ങൾ ഒപ്പിടുക</translation>
    </message>
    <message>
        <source>Verify messages to ensure they were signed with specified Bitcoin addresses</source>
        <translation>നിർദ്ദിഷ്ട ബിറ്റ്കോയിൻ വിലാസങ്ങളിൽ സന്ദേശങ്ങൾ ഒപ്പിട്ടിട്ടുണ്ടെന്ന് ഉറപ്പാക്കാൻ സ്ഥിരീകരിക്കുക</translation>
    </message>
    <message>
        <source>&amp;File</source>
        <translation>&amp; ഫയൽ</translation>
    </message>
    <message>
        <source>&amp;Settings</source>
        <translation>&amp;ക്രമീകരണങ്ങൾ</translation>
    </message>
    <message>
        <source>&amp;Help</source>
        <translation>&amp;സഹായം</translation>
    </message>
    <message>
        <source>Tabs toolbar</source>
        <translation>ടാബുകളുടെ ടൂൾബാർ</translation>
    </message>
    <message>
        <source>Request payments (generates QR codes and bitcoin: URIs)</source>
        <translation type="unfinished">പേയ്‌മെന്റുകൾ അഭ്യർത്ഥിക്കുക (QR കോഡുകളും ബിറ്റ്കോയിനും സൃഷ്ടിക്കുന്നു: URI- കൾ)</translation>
    </message>
    <message>
        <source>Show the list of used sending addresses and labels</source>
        <translation type="unfinished">ഉപയോഗിച്ച അയച്ച വിലാസങ്ങളുടെയും ലേബലുകളുടെയും പട്ടിക കാണിക്കുക</translation>
    </message>
    <message>
        <source>Show the list of used receiving addresses and labels</source>
        <translation type="unfinished">ഉപയോഗിച്ച സ്വീകരിക്കുന്ന വിലാസങ്ങളുടെയും ലേബലുകളുടെയും പട്ടിക കാണിക്കുക</translation>
    </message>
    <message>
        <source>&amp;Command-line options</source>
        <translation type="unfinished">&amp;കമാൻഡ്-ലൈൻ ഓപ്ഷനുകൾ</translation>
    </message>
    <message numerus="yes">
        <source>Processed %n block(s) of transaction history.</source>
        <translation>
            <numerusform />
            <numerusform />
        </translation>
    </message>
    <message>
        <source>Last received block was generated %1 ago.</source>
        <translation>അവസാനം ലഭിച്ച ബ്ലോക്ക് %1 മുമ്പ് സൃഷ്ടിച്ചു.</translation>
    </message>
    <message>
        <source>Transactions after this will not yet be visible.</source>
        <translation>ഇതിനുശേഷമുള്ള ഇടപാടുകൾ ഇതുവരെ ദൃശ്യമാകില്ല.</translation>
    </message>
    <message>
        <source>Error</source>
        <translation type="unfinished">പിശക് </translation>
    </message>
    <message>
        <source>Warning</source>
        <translation type="unfinished">മുന്നറിയിപ്പ് </translation>
    </message>
    <message>
        <source>Information</source>
        <translation type="unfinished">വിവരം </translation>
    </message>
    <message>
        <source>Up to date</source>
        <translation type="unfinished">കാലികമാണ്</translation>
    </message>
    <message>
        <source>Load Partially Signed Bitcoin Transaction</source>
        <translation type="unfinished">ഭാഗികമായി ഒപ്പിട്ട ബിറ്റ്കോയിൻ ഇടപാട് ലോഡുചെയ്യുക</translation>
    </message>
    <message>
        <source>Load Partially Signed Bitcoin Transaction from clipboard</source>
        <translation type="unfinished">ക്ലിപ്പ്ബോർഡിൽ നിന്ന് ഭാഗികമായി ഒപ്പിട്ട ബിറ്റ്കോയിൻ ഇടപാട് ലോഡുചെയ്യുക</translation>
    </message>
    <message>
        <source>Node window</source>
        <translation type="unfinished">നോഡ് വിൻഡോ</translation>
    </message>
    <message>
        <source>Open node debugging and diagnostic console</source>
        <translation type="unfinished">നോഡ് ഡീബഗ്ഗിംഗും ഡയഗ്നോസ്റ്റിക് കൺസോളും തുറക്കുക</translation>
    </message>
    <message>
        <source>&amp;Sending addresses</source>
        <translation type="unfinished">&amp;വിലാസങ്ങൾ അയയ്ക്കുന്നു</translation>
    </message>
    <message>
        <source>&amp;Receiving addresses</source>
        <translation type="unfinished">&amp;വിലാസങ്ങൾ അയയ്ക്കുന്നു</translation>
    </message>
    <message>
        <source>Open a bitcoin: URI</source>
        <translation type="unfinished">ഒരു ബിറ്റ്കോയിൻ തുറക്കുക: URI</translation>
    </message>
    <message>
        <source>Up to date</source>
        <translation>കാലികമാണ്</translation>
    </message>
    <message>
        <source>Load Partially Signed Bitcoin Transaction</source>
        <translation type="unfinished">ഭാഗികമായി ഒപ്പിട്ട ബിറ്റ്കോയിൻ ഇടപാട് ലോഡുചെയ്യുക</translation>
    </message>
    <message>
        <source>Load Partially Signed Bitcoin Transaction from clipboard</source>
        <translation type="unfinished">ക്ലിപ്പ്ബോർഡിൽ നിന്ന് ഭാഗികമായി ഒപ്പിട്ട ബിറ്റ്കോയിൻ ഇടപാട് ലോഡുചെയ്യുക</translation>
    </message>
    <message>
        <source>Node window</source>
        <translation type="unfinished">നോഡ് വിൻഡോ</translation>
    </message>
    <message>
        <source>Open node debugging and diagnostic console</source>
        <translation type="unfinished">നോഡ് ഡീബഗ്ഗിംഗും ഡയഗ്നോസ്റ്റിക് കൺസോളും തുറക്കുക</translation>
    </message>
    <message>
        <source>&amp;Sending addresses</source>
        <translation type="unfinished">&amp;വിലാസങ്ങൾ അയയ്ക്കുന്നു</translation>
    </message>
    <message>
        <source>&amp;Receiving addresses</source>
        <translation type="unfinished">&amp;വിലാസങ്ങൾ അയയ്ക്കുന്നു</translation>
    </message>
    <message>
        <source>Open a bitcoin: URI</source>
        <translation type="unfinished">ഒരു ബിറ്റ്കോയിൻ തുറക്കുക: URI</translation>
    </message>
    <message>
        <source>Open Wallet</source>
        <translation type="unfinished">വാലറ്റ് തുറക്കുക </translation>
    </message>
    <message>
        <source>Open a wallet</source>
        <translation type="unfinished">ഒരു വാലറ്റ് തുറക്കുക </translation>
    </message>
    <message>
        <source>Close wallet</source>
        <translation type="unfinished">വാലറ്റ് പൂട്ടുക </translation>
    </message>
    <message>
        <source>Close all wallets</source>
        <translation type="unfinished">എല്ലാ വാലറ്റുകളും അടയ്‌ക്കുക ...</translation>
    </message>
    <message>
        <source>Show the %1 help message to get a list with possible Bitcoin command-line options</source>
        <translation type="unfinished">സാധ്യമായ ബിറ്റ്കോയിൻ കമാൻഡ്-ലൈൻ ഓപ്ഷനുകളുള്ള ഒരു ലിസ്റ്റ് ലഭിക്കുന്നതിന് %1 സഹായ സന്ദേശം കാണിക്കുക</translation>
    </message>
    <message>
        <source>&amp;Mask values</source>
        <translation type="unfinished">&amp;മാസ്ക് മൂല്യങ്ങൾ</translation>
    </message>
    <message>
        <source>Mask the values in the Overview tab</source>
        <translation type="unfinished">അവലോകന ടാബിൽ മൂല്യങ്ങൾ മാസ്ക് ചെയ്യുക</translation>
    </message>
    <message>
        <source>default wallet</source>
        <translation type="unfinished">സ്ഥിരം ആയ വാലറ്റ്</translation>
    </message>
    <message>
        <source>No wallets available</source>
        <translation type="unfinished">വാലറ്റ് ഒന്നും ലഭ്യം അല്ല </translation>
<<<<<<< HEAD
    </message>
    <message>
        <source>&amp;Window</source>
        <translation type="unfinished">&amp;ജാലകം </translation>
    </message>
    <message>
        <source>Minimize</source>
        <translation type="unfinished">ചെറുതാക്കുക </translation>
=======
    </message>
    <message>
        <source>&amp;Window</source>
        <translation type="unfinished">&amp;ജാലകം </translation>
>>>>>>> dd04f2dd
    </message>
    <message>
        <source>Zoom</source>
        <translation type="unfinished">വലുതാക്കുക </translation>
    </message>
    <message>
        <source>Main Window</source>
        <translation type="unfinished">മുഖ്യ ജാലകം </translation>
    </message>
    <message>
        <source>%1 client</source>
        <translation type="unfinished">%1 ക്ലയന്റ്</translation>
    </message>
    <message numerus="yes">
        <source>%n active connection(s) to Bitcoin network.</source>
        <extracomment>A substring of the tooltip.</extracomment>
        <translation type="unfinished">
            <numerusform />
            <numerusform />
        </translation>
    </message>
    <message>
        <source>Error: %1</source>
        <translation type="unfinished">തെറ്റ് : %1 </translation>
    </message>
    <message>
        <source>Warning: %1</source>
        <translation type="unfinished">മുന്നറിയിപ്പ് : %1 </translation>
    </message>
    <message>
        <source>Date: %1
</source>
        <translation type="unfinished">തീയതി: %1 
</translation>
    </message>
    <message>
        <source>Amount: %1
</source>
        <translation type="unfinished">തുക : %1 
</translation>
    </message>
    <message>
        <source>Wallet: %1
</source>
        <translation type="unfinished">വാലറ്റ്: %1 
</translation>
    </message>
    <message>
        <source>Type: %1
</source>
        <translation type="unfinished">തരങ്ങൾ: %1
</translation>
    </message>
    <message>
        <source>Label: %1
</source>
        <translation type="unfinished">കുറിപ്പ് : %1 
</translation>
    </message>
    <message>
        <source>Address: %1
</source>
        <translation type="unfinished">മേൽവിലാസം : %1 
</translation>
    </message>
    <message>
        <source>Sent transaction</source>
        <translation type="unfinished">അയച്ച ഇടപാടുകൾ </translation>
    </message>
    <message>
        <source>Incoming transaction</source>
        <translation type="unfinished">വരവ്വ് വെച്ച ഇടപാടുകൾ </translation>
    </message>
    <message>
        <source>HD key generation is &lt;b&gt;enabled&lt;/b&gt;</source>
        <translation type="unfinished">എച്ച്ഡി കീ ജനറേഷൻ&lt;b&gt;പ്രവർത്തനക്ഷമമാക്കി&lt;/b&gt;</translation>
    </message>
    <message>
        <source>HD key generation is &lt;b&gt;disabled&lt;/b&gt;</source>
        <translation type="unfinished">എച്ച്ഡി കീ ജനറേഷൻ&lt;b&gt;പ്രവർത്തനരഹിതമാക്കി&lt;/b&gt;`</translation>
    </message>
    <message>
        <source>Private key &lt;b&gt;disabled&lt;/b&gt;</source>
        <translation type="unfinished">സ്വകാര്യ കീ&lt;b&gt;പ്രവർത്തനരഹിതമാക്കി&lt;/b&gt;</translation>
    </message>
    <message>
        <source>Wallet is &lt;b&gt;encrypted&lt;/b&gt; and currently &lt;b&gt;unlocked&lt;/b&gt;</source>
<<<<<<< HEAD
        <translation>Wallet &lt;b&gt;എൻ‌ക്രിപ്റ്റ് ചെയ്തു&lt;/b&gt;നിലവിൽ&lt;b&gt;അൺലോക്കുചെയ്‌തു&lt;/b&gt;</translation>
    </message>
    <message>
        <source>Wallet is &lt;b&gt;encrypted&lt;/b&gt; and currently &lt;b&gt;locked&lt;/b&gt;</source>
        <translation>Wallet &lt;b&gt;എൻ‌ക്രിപ്റ്റ് ചെയ്തു&lt;/b&gt;നിലവിൽ&lt;b&gt;പൂട്ടി&lt;/b&gt;</translation>
=======
        <translation type="unfinished">Wallet &lt;b&gt;എൻ‌ക്രിപ്റ്റ് ചെയ്തു&lt;/b&gt;നിലവിൽ&lt;b&gt;അൺലോക്കുചെയ്‌തു&lt;/b&gt;</translation>
    </message>
    <message>
        <source>Wallet is &lt;b&gt;encrypted&lt;/b&gt; and currently &lt;b&gt;locked&lt;/b&gt;</source>
        <translation type="unfinished">Wallet &lt;b&gt;എൻ‌ക്രിപ്റ്റ് ചെയ്തു&lt;/b&gt;നിലവിൽ&lt;b&gt;പൂട്ടി&lt;/b&gt;</translation>
>>>>>>> dd04f2dd
    </message>
    <message>
        <source>Original message:</source>
        <translation type="unfinished">യഥാർത്ഥ സന്ദേശം:</translation>
    </message>
</context>
<context>
    <name>CoinControlDialog</name>
    <message>
        <source>Coin Selection</source>
        <translation type="unfinished">കോയിൻ തിരഞ്ഞെടുക്കൽ </translation>
    </message>
    <message>
        <source>Quantity:</source>
        <translation type="unfinished">നിര്‍ദ്ധിഷ്‌ടസംഖ്യ / അളവ് :</translation>
    </message>
    <message>
        <source>Bytes:</source>
        <translation type="unfinished">ബൈറ്റ്സ്:</translation>
    </message>
    <message>
        <source>Amount:</source>
        <translation type="unfinished">തുക:</translation>
    </message>
    <message>
        <source>Fee:</source>
        <translation type="unfinished">ഫീസ്‌ / പ്രതിഫലം :</translation>
    </message>
    <message>
        <source>Dust:</source>
        <translation type="unfinished">പൊടി:</translation>
    </message>
    <message>
        <source>After Fee:</source>
        <translation type="unfinished">ഫീസ് കഴിഞ്ഞ്:</translation>
    </message>
    <message>
        <source>Change:</source>
        <translation type="unfinished">മാറ്റം</translation>
    </message>
    <message>
        <source>(un)select all</source>
        <translation type="unfinished">എല്ലാം തിരഞ്ഞു (എടുക്കുക /എടുക്കാതിരിക്കുക)</translation>
    </message>
    <message>
        <source>Tree mode</source>
        <translation type="unfinished">ട്രീ മോഡ്</translation>
    </message>
    <message>
        <source>List mode</source>
        <translation type="unfinished">പട്ടിക </translation>
    </message>
    <message>
        <source>Amount</source>
        <translation type="unfinished">തുക </translation>
    </message>
    <message>
        <source>Received with label</source>
        <translation type="unfinished">അടയാളത്തോടുകൂടി ലഭിച്ചു </translation>
    </message>
    <message>
        <source>Received with address</source>
        <translation type="unfinished">മേൽവിലാസത്തോടുകൂടി ലഭിച്ചു </translation>
    </message>
    <message>
        <source>Date</source>
        <translation type="unfinished">തീയതി </translation>
    </message>
    <message>
        <source>Confirmations</source>
        <translation type="unfinished">സ്ഥിതീകരണങ്ങൾ </translation>
    </message>
    <message>
        <source>Confirmed</source>
        <translation type="unfinished">സ്ഥിതീകരിച്ചു</translation>
    </message>
    <message>
        <source>Copy amount</source>
        <translation type="unfinished">തുക പകർത്തുക</translation>
    </message>
    <message>
        <source>Copy quantity</source>
        <translation type="unfinished">നിര്‍ദ്ധിഷ്‌ടസംഖ്യ / അളവ് പകർത്തുക</translation>
    </message>
    <message>
        <source>Copy fee</source>
        <translation type="unfinished">പകർത്തു ഫീസ്</translation>
    </message>
    <message>
        <source>Copy after fee</source>
        <translation type="unfinished">ശേഷമുള്ള ഫീ പകർത്തു</translation>
    </message>
    <message>
        <source>Copy bytes</source>
        <translation type="unfinished">ബൈറ്റ്സ് പകർത്തു</translation>
    </message>
    <message>
        <source>Copy dust</source>
        <translation type="unfinished">ഡസ്ട് പകർത്തു</translation>
    </message>
    <message>
        <source>Copy change</source>
        <translation type="unfinished">ചേഞ്ച് പകർത്തു</translation>
    </message>
    <message>
        <source>(%1 locked)</source>
        <translation type="unfinished">(%1 ലോക്ക് ആക്കിയിരിക്കുന്നു)</translation>
    </message>
    <message>
        <source>yes</source>
        <translation type="unfinished">അതെ / ശരി</translation>
    </message>
    <message>
        <source>no</source>
        <translation type="unfinished">ഇല്ല</translation>
    </message>
    <message>
        <source>This label turns red if any recipient receives an amount smaller than the current dust threshold.</source>
        <translation type="unfinished">ഏതെങ്കിലും സ്വീകർത്താവിന് നിലവിലെ ഡസ്ട് പരിധിയേക്കാൾ ചെറിയ തുക ലഭിക്കുകയാണെങ്കിൽ ഈ ലേബൽ ചുവപ്പായി മാറുന്നു.</translation>
    </message>
    <message>
        <source>Can vary +/- %1 satoshi(s) per input.</source>
        <translation type="unfinished">ഒരു ഇൻപുട്ടിന് +/-%1 സതോഷി(കൾ) വ്യത്യാസം ഉണ്ടാകാം.</translation>
    </message>
    <message>
        <source>(no label)</source>
        <translation type="unfinished">(ലേബൽ ഇല്ല)</translation>
    </message>
    <message>
        <source>change from %1 (%2)</source>
        <translation type="unfinished">%1 (%2) ൽ നിന്ന് മാറ്റുക</translation>
    </message>
    <message>
        <source>(change)</source>
        <translation type="unfinished">(മാറ്റം)</translation>
    </message>
</context>
<context>
    <name>CreateWalletActivity</name>
    <message>
<<<<<<< HEAD
=======
        <source>Create Wallet</source>
        <extracomment>Title of window indicating the progress of creation of a new wallet.</extracomment>
        <translation type="unfinished">വാലറ്റ് / പണസഞ്ചി സൃഷ്ടിക്കുക :</translation>
    </message>
    <message>
>>>>>>> dd04f2dd
        <source>Create wallet failed</source>
        <translation type="unfinished">വാലറ്റ് രൂപീകരണം പരാജയപ്പെട്ടു </translation>
    </message>
    <message>
        <source>Create wallet warning</source>
        <translation type="unfinished">വാലറ്റ് രൂപീകരണത്തിലെ മുന്നറിയിപ്പ് </translation>
    </message>
    </context>
<context>
    <name>OpenWalletActivity</name>
    <message>
        <source>default wallet</source>
        <translation type="unfinished">സ്ഥിരം ആയ വാലറ്റ്</translation>
    </message>
<<<<<<< HEAD
=======
    <message>
        <source>Open Wallet</source>
        <extracomment>Title of window indicating the progress of opening of a wallet.</extracomment>
        <translation type="unfinished">വാലറ്റ് തുറക്കുക </translation>
    </message>
>>>>>>> dd04f2dd
    </context>
<context>
    <name>WalletController</name>
    <message>
        <source>Close wallet</source>
        <translation type="unfinished">വാലറ്റ് പൂട്ടുക </translation>
    </message>
    <message>
        <source>Close all wallets</source>
        <translation type="unfinished">എല്ലാ വാലറ്റുകളും അടയ്‌ക്കുക ...</translation>
    </message>
    </context>
<context>
    <name>CreateWalletDialog</name>
    <message>
        <source>Create Wallet</source>
        <translation type="unfinished">വാലറ്റ് / പണസഞ്ചി സൃഷ്ടിക്കുക :</translation>
    </message>
    <message>
        <source>Wallet Name</source>
        <translation type="unfinished">വാലറ്റ് പേര്</translation>
    </message>
    <message>
        <source>Encrypt the wallet. The wallet will be encrypted with a passphrase of your choice.</source>
        <translation type="unfinished">എൻ‌ക്രിപ്റ്റ് വാലറ്റ്</translation>
    </message>
    <message>
        <source>Encrypt Wallet</source>
        <translation type="unfinished">എൻ‌ക്രിപ്റ്റ് വാലറ്റ്</translation>
    </message>
    <message>
        <source>Disable Private Keys</source>
        <translation type="unfinished"> സ്വകാര്യ കീകൾ പ്രവർത്തനരഹിതമാക്കുക </translation>
    </message>
    <message>
        <source>Make Blank Wallet</source>
        <translation type="unfinished">ശൂന്യമായ വാലറ്റ് നിർമ്മിക്കുക</translation>
    </message>
    <message>
        <source>Create</source>
        <translation type="unfinished">സൃഷ്ടിക്കുക</translation>
    </message>
    </context>
<context>
    <name>EditAddressDialog</name>
    <message>
        <source>Edit Address</source>
<<<<<<< HEAD
        <translation>വിലാസം എഡിറ്റുചെയ്യുക</translation>
    </message>
    <message>
        <source>&amp;Label</source>
        <translation>&amp;ലേബൽ</translation>
    </message>
    <message>
        <source>&amp;Address</source>
        <translation>&amp; വിലാസം</translation>
=======
        <translation type="unfinished">വിലാസം എഡിറ്റുചെയ്യുക</translation>
    </message>
    <message>
        <source>&amp;Label</source>
        <translation type="unfinished">&amp;ലേബൽ</translation>
    </message>
    <message>
        <source>&amp;Address</source>
        <translation type="unfinished">&amp; വിലാസം</translation>
>>>>>>> dd04f2dd
    </message>
    <message>
        <source>New sending address</source>
        <translation type="unfinished">പുതിയ അയയ്‌ക്കുന്ന വിലാസം</translation>
    </message>
    <message>
        <source>Edit receiving address</source>
        <translation type="unfinished">സ്വീകരിക്കുന്ന വിലാസം എഡിറ്റുചെയ്യുക</translation>
    </message>
    <message>
        <source>Edit sending address</source>
        <translation type="unfinished">അയയ്‌ക്കുന്ന വിലാസം എഡിറ്റുചെയ്യുക</translation>
    </message>
    <message>
        <source>Could not unlock wallet.</source>
        <translation type="unfinished">വാലറ്റ് അൺലോക്കുചെയ്യാനായില്ല.</translation>
    </message>
    <message>
        <source>New key generation failed.</source>
        <translation type="unfinished">പുതിയ കീ ജനറേഷൻ പരാജയപ്പെട്ടു</translation>
    </message>
</context>
<context>
    <name>FreespaceChecker</name>
    <message>
        <source>A new data directory will be created.</source>
<<<<<<< HEAD
        <translation>ഒരു പുതിയ ഡാറ്റ ഡയറക്ടറി സൃഷ്ടിക്കും.</translation>
=======
        <translation type="unfinished">ഒരു പുതിയ ഡാറ്റ ഡയറക്ടറി സൃഷ്ടിക്കും.</translation>
>>>>>>> dd04f2dd
    </message>
    <message>
        <source>name</source>
        <translation type="unfinished">നാമധേയം / പേര് </translation>
    </message>
    <message>
        <source>Path already exists, and is not a directory.</source>
<<<<<<< HEAD
        <translation>പാത്ത് ഇതിനകം നിലവിലുണ്ട്, അത് ഒരു ഡയറക്ടറിയല്ല.</translation>
    </message>
    <message>
        <source>Cannot create data directory here.</source>
        <translation>ഡാറ്റ ഡയറക്ടറി ഇവിടെ സൃഷ്ടിക്കാൻ കഴിയില്ല.</translation>
=======
        <translation type="unfinished">പാത്ത് ഇതിനകം നിലവിലുണ്ട്, അത് ഒരു ഡയറക്ടറിയല്ല.</translation>
    </message>
    <message>
        <source>Cannot create data directory here.</source>
        <translation type="unfinished">ഡാറ്റ ഡയറക്ടറി ഇവിടെ സൃഷ്ടിക്കാൻ കഴിയില്ല.</translation>
>>>>>>> dd04f2dd
    </message>
</context>
<context>
    <name>Intro</name>
    <message>
        <source>Bitcoin</source>
        <translation type="unfinished">ബിറ്റ്കോയിൻ</translation>
    </message>
    <message numerus="yes">
        <source>(sufficient to restore backups %n day(s) old)</source>
        <extracomment>Explanatory text on the capability of the current prune target.</extracomment>
        <translation type="unfinished">
            <numerusform />
            <numerusform />
        </translation>
    </message>
    <message>
        <source>Error</source>
        <translation type="unfinished">പിശക് </translation>
    </message>
    <message>
        <source>Welcome</source>
        <translation type="unfinished">സ്വാഗതം</translation>
    </message>
    <message>
        <source>Welcome</source>
        <translation>സ്വാഗതം</translation>
    </message>
    </context>
<context>
    <name>HelpMessageDialog</name>
    <message>
        <source>version</source>
        <translation type="unfinished">പതിപ്പ്</translation>
    </message>
    <message>
        <source>Command-line options</source>
        <translation type="unfinished">കമാൻഡ്-ലൈൻ ഓപ്ഷനുകൾ</translation>
    </message>
</context>
<context>
    <name>ModalOverlay</name>
    <message>
        <source>Form</source>
        <translation type="unfinished">ഫോം </translation>
    </message>
    <message>
        <source>Number of blocks left</source>
        <translation type="unfinished">അവശേഷിക്കുന്ന ബ്ലോക്കുകൾ </translation>
    </message>
    <message>
        <source>Last block time</source>
        <translation type="unfinished">അവസാന ബ്ലോക്കിന്റെ സമയം </translation>
    </message>
    <message>
        <source>Progress</source>
        <translation type="unfinished">പുരോഗതി</translation>
    </message>
    </context>
<context>
    <name>OptionsDialog</name>
    <message>
        <source>&amp;Window</source>
<<<<<<< HEAD
        <translation>&amp;ജാലകം </translation>
=======
        <translation type="unfinished">&amp;ജാലകം </translation>
>>>>>>> dd04f2dd
    </message>
    <message>
        <source>Error</source>
        <translation type="unfinished">പിശക് </translation>
    </message>
    </context>
<context>
    <name>OverviewPage</name>
    <message>
        <source>Form</source>
<<<<<<< HEAD
        <translation>ഫോം </translation>
=======
        <translation type="unfinished">ഫോം </translation>
>>>>>>> dd04f2dd
    </message>
    <message>
        <source>Available:</source>
        <translation type="unfinished">ലഭ്യമായ</translation>
    </message>
    <message>
        <source>Spendable:</source>
        <translation type="unfinished">വിനിയോഗിക്കാവുന്നത് / ചെലവാക്കാവുന്നത് </translation>
    </message>
    <message>
        <source>Recent transactions</source>
        <translation type="unfinished">സമീപ കാല ഇടപാടുകൾ</translation>
    </message>
    <message>
        <source>Are you sure you wish to encrypt your wallet?</source>
        <translation>നിങ്ങളുടെ വാലറ്റ് എൻ‌ക്രിപ്റ്റ് ചെയ്യാൻ ആഗ്രഹിക്കുന്നുവെന്ന് ഉറപ്പാണോ?</translation>
    </message>
    <message>
        <source>Wallet encrypted</source>
        <translation>വാലറ്റ് എന്ക്രിപ്റ് ചെയ്തു കഴിഞ്ഞു .</translation>
    </message>
    <message>
        <source>Enter the new passphrase for the wallet.&lt;br/&gt;Please use a passphrase of &lt;b&gt;ten or more random characters&lt;/b&gt;, or &lt;b&gt;eight or more words&lt;/b&gt;.</source>
        <translation>വാലറ്റിൽ പുതിയ പാസ്ഫ്രെയ്സ് നൽകുക. &lt;br/&gt; &lt;b&gt; പത്തോ അതിലധികമോ റാൻഡം പ്രതീകങ്ങൾ &lt;/b&gt; അല്ലെങ്കിൽ  &lt;b&gt;എട്ട് അല്ലെങ്കിൽ അതിൽ കൂടുതൽ വാക്കുകൾ &lt;/b&gt; ഒരു പാസ്ഫ്രെയ്സ് ഉപയോഗിക്കുക.</translation>
    </message>
    <message>
        <source>Enter the old passphrase and new passphrase for the wallet.</source>
        <translation>വാലെറ്റിന്റെ പഴയ രഹസ്യപദവും പുതിയ രഹസ്യപദവും നൽകുക.</translation>
    </message>
    <message>
        <source>Remember that encrypting your wallet cannot fully protect your bitcoins from being stolen by malware infecting your computer.</source>
        <translation>നിങ്ങളുടെ വാലറ്റ് എൻ‌ക്രിപ്റ്റ് ചെയ്യുന്നതിലൂടെ നിങ്ങളുടെ കമ്പ്യൂട്ടറിനെ ബാധിക്കുന്ന ക്ഷുദ്രവെയർ‌ മോഷ്ടിക്കുന്നതിൽ‌ നിന്നും നിങ്ങളുടെ ബിറ്റ്കോയിനുകളെ പൂർണ്ണമായി സംരക്ഷിക്കാൻ‌ കഴിയില്ല.</translation>
    </message>
    <message>
        <source>Wallet to be encrypted</source>
        <translation>വാലറ്റ് എന്ക്രിപ്റ് ചെയ്യാൻ പോകുന്നു .</translation>
    </message>
    <message>
        <source>Your wallet is about to be encrypted. </source>
        <translation>വാലറ്റ് എന്ക്രിപ്റ് ചെയ്യാൻ പോകുന്നു .</translation>
    </message>
    <message>
        <source>Your wallet is now encrypted. </source>
        <translation>വാലറ്റ് എന്ക്രിപ്റ് ചെയ്തു കഴിഞ്ഞു .</translation>
    </message>
    <message>
        <source>IMPORTANT: Any previous backups you have made of your wallet file should be replaced with the newly generated, encrypted wallet file. For security reasons, previous backups of the unencrypted wallet file will become useless as soon as you start using the new, encrypted wallet.</source>
        <translation>പ്രധാനം: നിങ്ങളുടെ വാലറ്റ് ഫയലിൽ മുമ്പ് നിർമ്മിച്ച ഏതെങ്കിലും ബാക്കപ്പുകൾ പുതുതായി ജനറേറ്റുചെയ്ത, എൻ‌ക്രിപ്റ്റ് ചെയ്ത വാലറ്റ് ഫയൽ ഉപയോഗിച്ച് മാറ്റിസ്ഥാപിക്കണം. സുരക്ഷാ കാരണങ്ങളാൽ, നിങ്ങൾ പുതിയ, എൻ‌ക്രിപ്റ്റ് ചെയ്ത വാലറ്റ് ഉപയോഗിക്കാൻ ആരംഭിക്കുമ്പോൾ തന്നെ എൻ‌ക്രിപ്റ്റ് ചെയ്യാത്ത വാലറ്റ് ഫയലിന്റെ മുമ്പത്തെ ബാക്കപ്പുകൾ ഉപയോഗശൂന്യമാകും.</translation>
    </message>
    <message>
        <source>Wallet encryption failed</source>
        <translation>വാലറ്റ് എന്ക്രിപ്റ് പരാജയപെട്ടു  .</translation>
    </message>
    <message>
        <source>Wallet encryption failed due to an internal error. Your wallet was not encrypted.</source>
        <translation>ആന്തരിക പിശക് കാരണം വാലറ്റ് എൻ‌ക്രിപ്ഷൻ പരാജയപ്പെട്ടു. നിങ്ങളുടെ വാലറ്റ് എൻ‌ക്രിപ്റ്റ് ചെയ്തിട്ടില്ല.</translation>
    </message>
    <message>
        <source>The supplied passphrases do not match.</source>
        <translation>നൽകിയ  പാസ്‌ഫ്രെയ്‌സുകൾ പൊരുത്തപ്പെടുന്നില്ല.</translation>
    </message>
    <message>
        <source>Wallet unlock failed</source>
        <translation>വാലറ്റ് അൺലോക്ക് പരാജയപ്പെട്ടു</translation>
    </message>
    <message>
        <source>The passphrase entered for the wallet decryption was incorrect.</source>
        <translation>വാലറ്റ് ഡീക്രിപ്ഷനായി നൽകിയ പാസ്‌ഫ്രേസ് തെറ്റാണ്.</translation>
    </message>
    <message>
        <source>Wallet decryption failed</source>
        <translation>വാലറ്റ് ഡീക്രിപ്ഷൻ പരാജയപ്പെട്ടു</translation>
    </message>
    <message>
        <source>Wallet passphrase was successfully changed.</source>
        <translation>വാലറ്റ് പാസ്‌ഫ്രെയ്‌സ് വിജയകരമായി മാറ്റി.</translation>
    </message>
    <message>
        <source>Warning: The Caps Lock key is on!</source>
        <translation>മുന്നറിയിപ്പ്: ക്യാപ്‌സ് ലോക്ക് കീ ഓണാണ്!</translation>
    </message>
</context>
<context>
    <name>PSBTOperationsDialog</name>
    <message>
        <source>Signed transaction successfully. Transaction is ready to broadcast.</source>
        <translation type="unfinished">ഇടപാട് വിജയകരമായി ഒപ്പിട്ടു.  ഇടപാട് പ്രക്ഷേപണത്തിന് തയ്യാറാണ്</translation>
    </message>
    </context>
<context>
    <name>PaymentServer</name>
    <message>
        <source>URI handling</source>
        <translation type="unfinished">യു‌ആർ‌ഐ കൈകാര്യം ചെയ്യൽ</translation>
    </message>
    <message>
        <source>'bitcoin://' is not a valid URI. Use 'bitcoin:' instead.</source>
        <translation type="unfinished">'bitcoin://' എന്നത് ശരിയായ ഒരു URI അല്ല .പകരം 'bitcoin:' ഉപയോഗിക്കൂ </translation>
    </message>
    <message>
        <source>URI cannot be parsed! This can be caused by an invalid Bitcoin address or malformed URI parameters.</source>
        <translation type="unfinished">യു‌ആർ‌ഐ പാഴ്‌സുചെയ്യാൻ‌ കഴിയില്ല! അസാധുവായ ബിറ്റ്കോയിൻ വിലാസം അല്ലെങ്കിൽ കേടായ യു‌ആർ‌ഐ പാരാമീറ്ററുകൾ കാരണം ഇത് സംഭവിക്കാം.</translation>
    </message>
    <message>
        <source>Payment request file handling</source>
        <translation type="unfinished">പേയ്‌മെന്റ് അഭ്യർത്ഥന ഫയൽ കൈകാര്യം ചെയ്യൽ</translation>
    </message>
</context>
<context>
    <name>PeerTableModel</name>
    <message>
        <source>User Agent</source>
        <extracomment>Title of Peers Table column which contains the peer's User Agent string.</extracomment>
        <translation type="unfinished">ഉപയോക്തൃ ഏജൻറ്</translation>
    </message>
    <message>
        <source>Ping</source>
        <extracomment>Title of Peers Table column which indicates the current latency of the connection with the peer.</extracomment>
        <translation type="unfinished">പിംഗ് </translation>
    </message>
    <message>
        <source>Sent</source>
        <extracomment>Title of Peers Table column which indicates the total amount of network information we have sent to the peer.</extracomment>
        <translation type="unfinished">അയക്കുക </translation>
    </message>
    <message>
        <source>Received</source>
        <extracomment>Title of Peers Table column which indicates the total amount of network information we have received from the peer.</extracomment>
        <translation type="unfinished">ലഭിച്ചവ </translation>
    </message>
    <message>
        <source>Address</source>
        <extracomment>Title of Peers Table column which contains the IP/Onion/I2P address of the connected peer.</extracomment>
        <translation type="unfinished">വിലാസം</translation>
    </message>
    </context>
<context>
    <name>RPCConsole</name>
    <message>
        <source>Received</source>
        <translation type="unfinished">ലഭിച്ചവ </translation>
    </message>
    <message>
        <source>Sent</source>
        <translation type="unfinished">അയക്കുക </translation>
    </message>
    <message>
        <source>User Agent</source>
        <translation type="unfinished">ഉപയോക്തൃ ഏജൻറ്</translation>
    </message>
    <message>
        <source>Node window</source>
        <translation type="unfinished">നോഡ് വിൻഡോ</translation>
    </message>
    <message>
        <source>Permissions</source>
        <translation type="unfinished">അനുവാത്തംനൽകൾ</translation>
    </message>
    <message>
        <source>Last block time</source>
<<<<<<< HEAD
        <translation>അവസാന ബ്ലോക്കിന്റെ സമയം </translation>
=======
        <translation type="unfinished">അവസാന ബ്ലോക്കിന്റെ സമയം </translation>
>>>>>>> dd04f2dd
    </message>
    </context>
<context>
    <name>ReceiveCoinsDialog</name>
    <message>
        <source>Could not unlock wallet.</source>
        <translation type="unfinished">വാലറ്റ് അൺലോക്കുചെയ്യാനായില്ല.</translation>
    </message>
    </context>
<context>
    <name>ReceiveRequestDialog</name>
    <message>
        <source>Amount:</source>
        <translation type="unfinished">തുക:</translation>
    </message>
    <message>
        <source>Wallet:</source>
        <translation type="unfinished">വാലറ്റ്:</translation>
    </message>
    <message>
        <source>Date</source>
        <translation type="unfinished">തീയതി </translation>
    </message>
    <message>
        <source>Label</source>
        <translation type="unfinished">ലേബൽ</translation>
    </message>
    <message>
        <source>(no label)</source>
        <translation type="unfinished">(ലേബൽ ഇല്ല)</translation>
    </message>
    <message>
        <source>Quantity:</source>
        <translation type="unfinished">നിര്‍ദ്ധിഷ്‌ടസംഖ്യ / അളവ് :</translation>
    </message>
    <message>
        <source>Bytes:</source>
        <translation type="unfinished">ബൈറ്റ്സ്:</translation>
    </message>
    <message>
        <source>Amount:</source>
        <translation type="unfinished">തുക:</translation>
    </message>
    <message>
        <source>Fee:</source>
        <translation type="unfinished">ഫീസ്‌ / പ്രതിഫലം :</translation>
    </message>
    <message>
        <source>After Fee:</source>
        <translation type="unfinished">ഫീസ് കഴിഞ്ഞ്:</translation>
    </message>
    <message>
        <source>Change:</source>
        <translation type="unfinished">മാറ്റം</translation>
    </message>
    <message>
        <source>Dust:</source>
        <translation type="unfinished">പൊടി:</translation>
    </message>
    <message>
        <source>Copy quantity</source>
        <translation type="unfinished">നിര്‍ദ്ധിഷ്‌ടസംഖ്യ / അളവ് പകർത്തുക</translation>
    </message>
    <message>
        <source>Copy amount</source>
        <translation type="unfinished">തുക പകർത്തുക</translation>
    </message>
    <message>
        <source>Copy fee</source>
        <translation type="unfinished">പകർത്തു ഫീസ്</translation>
    </message>
    <message>
        <source>Copy after fee</source>
        <translation type="unfinished">ശേഷമുള്ള ഫീ പകർത്തു</translation>
    </message>
    <message>
        <source>Copy bytes</source>
        <translation type="unfinished">ബൈറ്റ്സ് പകർത്തു</translation>
    </message>
    <message>
        <source>Copy dust</source>
        <translation type="unfinished">ഡസ്ട് പകർത്തു</translation>
    </message>
    <message>
        <source>Copy change</source>
        <translation type="unfinished">ചേഞ്ച് പകർത്തു</translation>
    </message>
    <message>
        <source>Payment request expired.</source>
        <translation type="unfinished">പെയ്മെന്റിനുള്ള അഭ്യർത്ഥന  കാലഹരണപ്പെട്ടു പോയിരിക്കുന്നു. </translation>
    </message>
    <message numerus="yes">
        <source>Estimated to begin confirmation within %n block(s).</source>
<<<<<<< HEAD
        <translation>
=======
        <translation type="unfinished">
>>>>>>> dd04f2dd
            <numerusform />
            <numerusform />
        </translation>
    </message>
    <message>
        <source>(no label)</source>
        <translation type="unfinished">(ലേബൽ ഇല്ല)</translation>
    </message>
</context>
<context>
    <name>SendCoinsEntry</name>
    <message>
        <source>Choose previously used address</source>
        <translation type="unfinished">മുൻപ്‌ ഉപയോഗിച്ച അഡ്രസ് തെരഞ്ഞെടുക്കുക</translation>
    </message>
    <message>
        <source>The Bitcoin address to send the payment to</source>
        <translation type="unfinished">പേയ്മെന്റ് അയക്കേണ്ട ബിറ്കോയിൻ അഡ്രസ് </translation>
    </message>
    </context>
<context>
    <name>SignVerifyMessageDialog</name>
    <message>
        <source>Choose previously used address</source>
        <translation type="unfinished">മുൻപ്‌ ഉപയോഗിച്ച അഡ്രസ് തെരഞ്ഞെടുക്കുക</translation>
    </message>
    </context>
<context>
    <name>TransactionDesc</name>
    <message numerus="yes">
        <source>Open for %n more block(s)</source>
        <translation>
            <numerusform />
            <numerusform />
        </translation>
    </message>
    <message>
        <source>%1 confirmations</source>
        <translation type="unfinished">%1 സ്ഥിരീകരണങ്ങൾ</translation>
    </message>
    <message>
        <source>%1 confirmations</source>
        <translation type="unfinished">%1 സ്ഥിരീകരണങ്ങൾ</translation>
    </message>
    <message>
        <source>Date</source>
        <translation type="unfinished">തീയതി </translation>
    </message>
    <message numerus="yes">
        <source>matures in %n more block(s)</source>
<<<<<<< HEAD
        <translation>
=======
        <translation type="unfinished">
>>>>>>> dd04f2dd
            <numerusform />
            <numerusform />
        </translation>
    </message>
    <message>
        <source>Amount</source>
        <translation type="unfinished">തുക </translation>
    </message>
    </context>
<context>
    <name>TransactionTableModel</name>
    <message>
        <source>Date</source>
        <translation type="unfinished">തീയതി </translation>
    </message>
    <message>
        <source>Label</source>
        <translation type="unfinished">ലേബൽ</translation>
    </message>
<<<<<<< HEAD
    <message numerus="yes">
        <source>Open for %n more block(s)</source>
        <translation>
            <numerusform />
            <numerusform />
        </translation>
=======
    <message>
        <source>(no label)</source>
        <translation type="unfinished">(ലേബൽ ഇല്ല)</translation>
>>>>>>> dd04f2dd
    </message>
    <message>
<<<<<<< HEAD
        <source>(no label)</source>
        <translation type="unfinished">(ലേബൽ ഇല്ല)</translation>
    </message>
    <message>
=======
>>>>>>> dd04f2dd
        <source>Confirmed</source>
        <translation type="unfinished">സ്ഥിതീകരിച്ചു</translation>
    </message>
    <message>
        <source>Date</source>
        <translation type="unfinished">തീയതി </translation>
    </message>
    <message>
        <source>Label</source>
        <translation type="unfinished">ലേബൽ</translation>
    </message>
    <message>
        <source>Address</source>
        <translation type="unfinished">വിലാസം</translation>
    </message>
    <message>
        <source>Exporting Failed</source>
        <translation type="unfinished">കയറ്റുമതി പരാജയപ്പെട്ടു</translation>
    </message>
    </context>
<context>
    <name>WalletFrame</name>
    <message>
        <source>Create a new wallet</source>
        <translation type="unfinished">ഒരു പുതിയ വാലറ്റ് സൃഷ്ടിക്കുക</translation>
<<<<<<< HEAD
    </message>
</context>
=======
    </message>
    <message>
        <source>Error</source>
        <translation type="unfinished">പിശക് </translation>
    </message>
    </context>
>>>>>>> dd04f2dd
<context>
    <name>WalletModel</name>
    <message>
        <source>default wallet</source>
        <translation type="unfinished">സ്ഥിരം ആയ വാലറ്റ്</translation>
    </message>
</context>
<context>
    <name>WalletView</name>
    <message>
        <source>&amp;Export</source>
        <translation type="unfinished">&amp; കയറ്റുമതി ചെയ്യുക</translation>
    </message>
    <message>
        <source>Export the data in the current tab to a file</source>
        <translation type="unfinished">നിലവിലുള്ള  ടാബിലെ  വിവരങ്ങൾ ഒരു ഫയലിലേക്ക് എക്സ്പോർട്ട് ചെയ്യുക</translation>
    </message>
<<<<<<< HEAD
    <message>
        <source>Error</source>
        <translation type="unfinished">പിശക് </translation>
    </message>
    </context>
<context>
    <name>bitcoin-core</name>
    <message>
        <source>-maxtxfee is set very high! Fees this large could be paid on a single transaction.</source>
        <translation type="unfinished">-maxtxfee യുടെ മൂല്യം വളരെ വലുതാണ്! ഇത്രയും ഉയര്ന്ന പ്രതിഫലം ഒരൊറ്റ ഇടപാടിൽ നൽകാൻ സാധ്യതയുണ്ട്.</translation>
    </message>
    <message>
        <source>This is the transaction fee you may pay when fee estimates are not available.</source>
        <translation type="unfinished">പ്രതിഫലം മൂല്യനിർണയം ലഭ്യമാകാത്ത പക്ഷം നിങ്ങൾ നല്കേണ്ടിവരുന്ന ഇടപാട് പ്രതിഫലം ഇതാണ്.</translation>
    </message>
    <message>
        <source>Error reading from database, shutting down.</source>
        <translation type="unfinished">ഡാറ്റാബേസിൽ നിന്നും വായിച്ചെടുക്കുന്നതിനു തടസം നേരിട്ടു, പ്രവർത്തനം അവസാനിപ്പിക്കുന്നു.</translation>
    </message>
    <message>
        <source>Error upgrading chainstate database</source>
        <translation type="unfinished">ചെയിൻസ്റ്റേറ്റ് ഡാറ്റാബേസ് അപ്ഗ്രേഡ് ചെയ്യുന്നതിൽ തടസം നേരിട്ടു</translation>
    </message>
    <message>
        <source>Error: Disk space is low for %s</source>
        <translation type="unfinished">Error: %s ൽ ഡിസ്ക് സ്പേസ് വളരെ കുറവാണ്</translation>
    </message>
    <message>
        <source>Invalid -onion address or hostname: '%s'</source>
        <translation type="unfinished">തെറ്റായ ഒണിയൻ അഡ്രസ് അല്ലെങ്കിൽ ഹോസ്റ്റ്നെയിം: '%s'</translation>
    </message>
    <message>
        <source>Invalid -proxy address or hostname: '%s'</source>
        <translation type="unfinished">തെറ്റായ -പ്രോക്സി അഡ്രസ് അല്ലെങ്കിൽ ഹോസ്റ്റ് നെയിം : '%s'</translation>
    </message>
    <message>
        <source>Invalid amount for -paytxfee=&lt;amount&gt;: '%s' (must be at least %s)</source>
        <translation type="unfinished">തെറ്റായ തുക  -paytxfee=&lt;amount&gt; :'%s' (ഏറ്റവും കുറഞ്ഞത് %s എങ്കിലും ആയിരിക്കണം )</translation>
    </message>
    <message>
        <source>Invalid netmask specified in -whitelist: '%s'</source>
        <translation type="unfinished">-whitelist: '%s' ൽ രേഖപ്പെടുത്തിയിരിക്കുന്ന netmask തെറ്റാണ് </translation>
    </message>
    <message>
        <source>Need to specify a port with -whitebind: '%s'</source>
        <translation type="unfinished">-whitebind: '%s' നൊടൊപ്പം ഒരു പോർട്ട് കൂടി നിർദ്ദേശിക്കേണ്ടതുണ്ട് </translation>
    </message>
    <message>
        <source>Reducing -maxconnections from %d to %d, because of system limitations.</source>
        <translation type="unfinished">സിസ്റ്റത്തിന്റെ പരിമിധികളാൽ -maxconnections ന്റെ മൂല്യം %d ൽ  നിന്നും %d യിലേക്ക് കുറക്കുന്നു.</translation>
    </message>
    <message>
        <source>Section [%s] is not recognized.</source>
        <translation type="unfinished">Section [%s]  തിരിച്ചറിഞ്ഞില്ല.</translation>
    </message>
    <message>
        <source>Signing transaction failed</source>
        <translation type="unfinished">ഇടപാട് സൈൻ ചെയ്യുന്നത് പരാജയപ്പെട്ടു.</translation>
    </message>
    <message>
        <source>Specified -walletdir "%s" does not exist</source>
        <translation type="unfinished">നിർദേശിച്ച -walletdir "%s" നിലവിൽ ഇല്ല</translation>
    </message>
    <message>
        <source>Specified -walletdir "%s" is a relative path</source>
        <translation type="unfinished">നിർദേശിച്ച -walletdir "%s" ഒരു റിലേറ്റീവ് പാത്ത് ആണ്</translation>
    </message>
    <message>
        <source>Specified -walletdir "%s" is not a directory</source>
        <translation type="unfinished">നിർദേശിച്ച  -walletdir "%s" ഒരു ഡയറക്ടറി അല്ല </translation>
    </message>
    <message>
        <source>The transaction amount is too small to pay the fee</source>
        <translation type="unfinished">ഇടപാട് മൂല്യം തീരെ കുറവായതിനാൽ പ്രതിഫലം നൽകാൻ കഴിയില്ല.</translation>
    </message>
    <message>
        <source>This is experimental software.</source>
        <translation type="unfinished">ഇത് പരീക്ഷിച്ചുകൊണ്ടിരിക്കുന്ന ഒരു സോഫ്റ്റ്‌വെയർ ആണ്.</translation>
    </message>
    <message>
        <source>Transaction amount too small</source>
        <translation type="unfinished">ഇടപാട് മൂല്യം വളരെ കുറവാണ്</translation>
    </message>
    <message>
        <source>Transaction too large</source>
        <translation type="unfinished">ഇടപാട് വളരെ വലുതാണ് </translation>
    </message>
    <message>
        <source>Unable to bind to %s on this computer (bind returned error %s)</source>
        <translation type="unfinished">ഈ കംപ്യൂട്ടറിലെ %s ൽ ബൈൻഡ് ചെയ്യാൻ സാധിക്കുന്നില്ല ( ബൈൻഡ് തിരികെ തന്ന പിശക് %s )</translation>
    </message>
    <message>
        <source>Unable to create the PID file '%s': %s</source>
        <translation type="unfinished">PID ഫയൽ '%s': %s നിർമിക്കാൻ സാധിക്കുന്നില്ല </translation>
    </message>
    <message>
        <source>Unable to generate initial keys</source>
        <translation type="unfinished">പ്രാഥമിക കീ നിർമ്മിക്കാൻ സാധിക്കുന്നില്ല</translation>
    </message>
    <message>
        <source>Unknown -blockfilterindex value %s.</source>
        <translation type="unfinished">-blockfilterindex ന്റെ മൂല്യം %s മനസിലാക്കാൻ കഴിയുന്നില്ല.</translation>
    </message>
=======
>>>>>>> dd04f2dd
    </context>
</TS><|MERGE_RESOLUTION|>--- conflicted
+++ resolved
@@ -7,11 +7,7 @@
     </message>
     <message>
         <source>Create a new address</source>
-<<<<<<< HEAD
-        <translation>പുതിയ ഒരു വിലാസം സൃഷ്ടിക്കുക</translation>
-=======
         <translation type="unfinished">ഒരു പുതിയ വിലാസം സൃഷ്ടിക്കുക</translation>
->>>>>>> dd04f2dd
     </message>
     <message>
         <source>&amp;New</source>
@@ -43,11 +39,7 @@
     </message>
     <message>
         <source>Export the data in the current tab to a file</source>
-<<<<<<< HEAD
-        <translation>നിലവിലുള്ള  ടാബിലെ  വിവരങ്ങൾ ഒരു ഫയലിലേക്ക് എക്സ്പോർട്ട് ചെയ്യുക</translation>
-=======
         <translation type="unfinished">നിലവിലുള്ള  ടാബിലെ  വിവരങ്ങൾ ഒരു ഫയലിലേക്ക് എക്സ്പോർട്ട് ചെയ്യുക</translation>
->>>>>>> dd04f2dd
     </message>
     <message>
         <source>&amp;Export</source>
@@ -127,21 +119,6 @@
     <name>AskPassphraseDialog</name>
     <message>
         <source>Passphrase Dialog</source>
-<<<<<<< HEAD
-        <translation>രഹസ്യപദ  സൂചന </translation>
-    </message>
-    <message>
-        <source>Enter passphrase</source>
-        <translation>രഹസ്യപദം നൽകുക</translation>
-    </message>
-    <message>
-        <source>New passphrase</source>
-        <translation>പുതിയ രഹസ്യപദം </translation>
-    </message>
-    <message>
-        <source>Repeat new passphrase</source>
-        <translation>പുതിയ രഹസ്യപദം ആവർത്തിക്കുക</translation>
-=======
         <translation type="unfinished">രഹസ്യപദ  സൂചന </translation>
     </message>
     <message>
@@ -155,7 +132,6 @@
     <message>
         <source>Repeat new passphrase</source>
         <translation type="unfinished">പുതിയ രഹസ്യപദം ആവർത്തിക്കുക</translation>
->>>>>>> dd04f2dd
     </message>
     <message>
         <source>Show passphrase</source>
@@ -289,22 +265,14 @@
     </message>
     <message numerus="yes">
         <source>%n second(s)</source>
-<<<<<<< HEAD
-        <translation>
-=======
         <translation type="unfinished">
->>>>>>> dd04f2dd
             <numerusform />
             <numerusform />
         </translation>
     </message>
     <message numerus="yes">
         <source>%n minute(s)</source>
-<<<<<<< HEAD
-        <translation>
-=======
         <translation type="unfinished">
->>>>>>> dd04f2dd
             <numerusform />
             <numerusform />
         </translation>
@@ -337,8 +305,6 @@
             <numerusform />
         </translation>
     </message>
-<<<<<<< HEAD
-=======
     </context>
 <context>
     <name>bitcoin-core</name>
@@ -438,23 +404,11 @@
         <source>Unknown -blockfilterindex value %s.</source>
         <translation type="unfinished">-blockfilterindex ന്റെ മൂല്യം %s മനസിലാക്കാൻ കഴിയുന്നില്ല.</translation>
     </message>
->>>>>>> dd04f2dd
     </context>
 <context>
     <name>BitcoinGUI</name>
     <message>
         <source>&amp;Overview</source>
-<<<<<<< HEAD
-        <translation>&amp;അവലോകനം</translation>
-    </message>
-    <message>
-        <source>Show general overview of wallet</source>
-        <translation>വാലറ്റിന്റെ പൊതുവായ അവലോകനം കാണിക്കുക</translation>
-    </message>
-    <message>
-        <source>&amp;Transactions</source>
-        <translation>&amp;ഇടപാടുകൾ </translation>
-=======
         <translation type="unfinished">&amp;അവലോകനം</translation>
     </message>
     <message>
@@ -464,7 +418,6 @@
     <message>
         <source>&amp;Transactions</source>
         <translation type="unfinished">&amp;ഇടപാടുകൾ </translation>
->>>>>>> dd04f2dd
     </message>
     <message>
         <source>Browse transaction history</source>
@@ -837,21 +790,10 @@
     <message>
         <source>No wallets available</source>
         <translation type="unfinished">വാലറ്റ് ഒന്നും ലഭ്യം അല്ല </translation>
-<<<<<<< HEAD
     </message>
     <message>
         <source>&amp;Window</source>
         <translation type="unfinished">&amp;ജാലകം </translation>
-    </message>
-    <message>
-        <source>Minimize</source>
-        <translation type="unfinished">ചെറുതാക്കുക </translation>
-=======
-    </message>
-    <message>
-        <source>&amp;Window</source>
-        <translation type="unfinished">&amp;ജാലകം </translation>
->>>>>>> dd04f2dd
     </message>
     <message>
         <source>Zoom</source>
@@ -939,19 +881,11 @@
     </message>
     <message>
         <source>Wallet is &lt;b&gt;encrypted&lt;/b&gt; and currently &lt;b&gt;unlocked&lt;/b&gt;</source>
-<<<<<<< HEAD
-        <translation>Wallet &lt;b&gt;എൻ‌ക്രിപ്റ്റ് ചെയ്തു&lt;/b&gt;നിലവിൽ&lt;b&gt;അൺലോക്കുചെയ്‌തു&lt;/b&gt;</translation>
-    </message>
-    <message>
-        <source>Wallet is &lt;b&gt;encrypted&lt;/b&gt; and currently &lt;b&gt;locked&lt;/b&gt;</source>
-        <translation>Wallet &lt;b&gt;എൻ‌ക്രിപ്റ്റ് ചെയ്തു&lt;/b&gt;നിലവിൽ&lt;b&gt;പൂട്ടി&lt;/b&gt;</translation>
-=======
         <translation type="unfinished">Wallet &lt;b&gt;എൻ‌ക്രിപ്റ്റ് ചെയ്തു&lt;/b&gt;നിലവിൽ&lt;b&gt;അൺലോക്കുചെയ്‌തു&lt;/b&gt;</translation>
     </message>
     <message>
         <source>Wallet is &lt;b&gt;encrypted&lt;/b&gt; and currently &lt;b&gt;locked&lt;/b&gt;</source>
         <translation type="unfinished">Wallet &lt;b&gt;എൻ‌ക്രിപ്റ്റ് ചെയ്തു&lt;/b&gt;നിലവിൽ&lt;b&gt;പൂട്ടി&lt;/b&gt;</translation>
->>>>>>> dd04f2dd
     </message>
     <message>
         <source>Original message:</source>
@@ -1092,14 +1026,11 @@
 <context>
     <name>CreateWalletActivity</name>
     <message>
-<<<<<<< HEAD
-=======
         <source>Create Wallet</source>
         <extracomment>Title of window indicating the progress of creation of a new wallet.</extracomment>
         <translation type="unfinished">വാലറ്റ് / പണസഞ്ചി സൃഷ്ടിക്കുക :</translation>
     </message>
     <message>
->>>>>>> dd04f2dd
         <source>Create wallet failed</source>
         <translation type="unfinished">വാലറ്റ് രൂപീകരണം പരാജയപ്പെട്ടു </translation>
     </message>
@@ -1114,14 +1045,11 @@
         <source>default wallet</source>
         <translation type="unfinished">സ്ഥിരം ആയ വാലറ്റ്</translation>
     </message>
-<<<<<<< HEAD
-=======
     <message>
         <source>Open Wallet</source>
         <extracomment>Title of window indicating the progress of opening of a wallet.</extracomment>
         <translation type="unfinished">വാലറ്റ് തുറക്കുക </translation>
     </message>
->>>>>>> dd04f2dd
     </context>
 <context>
     <name>WalletController</name>
@@ -1169,17 +1097,6 @@
     <name>EditAddressDialog</name>
     <message>
         <source>Edit Address</source>
-<<<<<<< HEAD
-        <translation>വിലാസം എഡിറ്റുചെയ്യുക</translation>
-    </message>
-    <message>
-        <source>&amp;Label</source>
-        <translation>&amp;ലേബൽ</translation>
-    </message>
-    <message>
-        <source>&amp;Address</source>
-        <translation>&amp; വിലാസം</translation>
-=======
         <translation type="unfinished">വിലാസം എഡിറ്റുചെയ്യുക</translation>
     </message>
     <message>
@@ -1189,7 +1106,6 @@
     <message>
         <source>&amp;Address</source>
         <translation type="unfinished">&amp; വിലാസം</translation>
->>>>>>> dd04f2dd
     </message>
     <message>
         <source>New sending address</source>
@@ -1216,11 +1132,7 @@
     <name>FreespaceChecker</name>
     <message>
         <source>A new data directory will be created.</source>
-<<<<<<< HEAD
-        <translation>ഒരു പുതിയ ഡാറ്റ ഡയറക്ടറി സൃഷ്ടിക്കും.</translation>
-=======
         <translation type="unfinished">ഒരു പുതിയ ഡാറ്റ ഡയറക്ടറി സൃഷ്ടിക്കും.</translation>
->>>>>>> dd04f2dd
     </message>
     <message>
         <source>name</source>
@@ -1228,19 +1140,11 @@
     </message>
     <message>
         <source>Path already exists, and is not a directory.</source>
-<<<<<<< HEAD
-        <translation>പാത്ത് ഇതിനകം നിലവിലുണ്ട്, അത് ഒരു ഡയറക്ടറിയല്ല.</translation>
-    </message>
-    <message>
-        <source>Cannot create data directory here.</source>
-        <translation>ഡാറ്റ ഡയറക്ടറി ഇവിടെ സൃഷ്ടിക്കാൻ കഴിയില്ല.</translation>
-=======
         <translation type="unfinished">പാത്ത് ഇതിനകം നിലവിലുണ്ട്, അത് ഒരു ഡയറക്ടറിയല്ല.</translation>
     </message>
     <message>
         <source>Cannot create data directory here.</source>
         <translation type="unfinished">ഡാറ്റ ഡയറക്ടറി ഇവിടെ സൃഷ്ടിക്കാൻ കഴിയില്ല.</translation>
->>>>>>> dd04f2dd
     </message>
 </context>
 <context>
@@ -1265,10 +1169,6 @@
         <source>Welcome</source>
         <translation type="unfinished">സ്വാഗതം</translation>
     </message>
-    <message>
-        <source>Welcome</source>
-        <translation>സ്വാഗതം</translation>
-    </message>
     </context>
 <context>
     <name>HelpMessageDialog</name>
@@ -1304,11 +1204,7 @@
     <name>OptionsDialog</name>
     <message>
         <source>&amp;Window</source>
-<<<<<<< HEAD
-        <translation>&amp;ജാലകം </translation>
-=======
         <translation type="unfinished">&amp;ജാലകം </translation>
->>>>>>> dd04f2dd
     </message>
     <message>
         <source>Error</source>
@@ -1319,11 +1215,7 @@
     <name>OverviewPage</name>
     <message>
         <source>Form</source>
-<<<<<<< HEAD
-        <translation>ഫോം </translation>
-=======
         <translation type="unfinished">ഫോം </translation>
->>>>>>> dd04f2dd
     </message>
     <message>
         <source>Available:</source>
@@ -1337,75 +1229,7 @@
         <source>Recent transactions</source>
         <translation type="unfinished">സമീപ കാല ഇടപാടുകൾ</translation>
     </message>
-    <message>
-        <source>Are you sure you wish to encrypt your wallet?</source>
-        <translation>നിങ്ങളുടെ വാലറ്റ് എൻ‌ക്രിപ്റ്റ് ചെയ്യാൻ ആഗ്രഹിക്കുന്നുവെന്ന് ഉറപ്പാണോ?</translation>
-    </message>
-    <message>
-        <source>Wallet encrypted</source>
-        <translation>വാലറ്റ് എന്ക്രിപ്റ് ചെയ്തു കഴിഞ്ഞു .</translation>
-    </message>
-    <message>
-        <source>Enter the new passphrase for the wallet.&lt;br/&gt;Please use a passphrase of &lt;b&gt;ten or more random characters&lt;/b&gt;, or &lt;b&gt;eight or more words&lt;/b&gt;.</source>
-        <translation>വാലറ്റിൽ പുതിയ പാസ്ഫ്രെയ്സ് നൽകുക. &lt;br/&gt; &lt;b&gt; പത്തോ അതിലധികമോ റാൻഡം പ്രതീകങ്ങൾ &lt;/b&gt; അല്ലെങ്കിൽ  &lt;b&gt;എട്ട് അല്ലെങ്കിൽ അതിൽ കൂടുതൽ വാക്കുകൾ &lt;/b&gt; ഒരു പാസ്ഫ്രെയ്സ് ഉപയോഗിക്കുക.</translation>
-    </message>
-    <message>
-        <source>Enter the old passphrase and new passphrase for the wallet.</source>
-        <translation>വാലെറ്റിന്റെ പഴയ രഹസ്യപദവും പുതിയ രഹസ്യപദവും നൽകുക.</translation>
-    </message>
-    <message>
-        <source>Remember that encrypting your wallet cannot fully protect your bitcoins from being stolen by malware infecting your computer.</source>
-        <translation>നിങ്ങളുടെ വാലറ്റ് എൻ‌ക്രിപ്റ്റ് ചെയ്യുന്നതിലൂടെ നിങ്ങളുടെ കമ്പ്യൂട്ടറിനെ ബാധിക്കുന്ന ക്ഷുദ്രവെയർ‌ മോഷ്ടിക്കുന്നതിൽ‌ നിന്നും നിങ്ങളുടെ ബിറ്റ്കോയിനുകളെ പൂർണ്ണമായി സംരക്ഷിക്കാൻ‌ കഴിയില്ല.</translation>
-    </message>
-    <message>
-        <source>Wallet to be encrypted</source>
-        <translation>വാലറ്റ് എന്ക്രിപ്റ് ചെയ്യാൻ പോകുന്നു .</translation>
-    </message>
-    <message>
-        <source>Your wallet is about to be encrypted. </source>
-        <translation>വാലറ്റ് എന്ക്രിപ്റ് ചെയ്യാൻ പോകുന്നു .</translation>
-    </message>
-    <message>
-        <source>Your wallet is now encrypted. </source>
-        <translation>വാലറ്റ് എന്ക്രിപ്റ് ചെയ്തു കഴിഞ്ഞു .</translation>
-    </message>
-    <message>
-        <source>IMPORTANT: Any previous backups you have made of your wallet file should be replaced with the newly generated, encrypted wallet file. For security reasons, previous backups of the unencrypted wallet file will become useless as soon as you start using the new, encrypted wallet.</source>
-        <translation>പ്രധാനം: നിങ്ങളുടെ വാലറ്റ് ഫയലിൽ മുമ്പ് നിർമ്മിച്ച ഏതെങ്കിലും ബാക്കപ്പുകൾ പുതുതായി ജനറേറ്റുചെയ്ത, എൻ‌ക്രിപ്റ്റ് ചെയ്ത വാലറ്റ് ഫയൽ ഉപയോഗിച്ച് മാറ്റിസ്ഥാപിക്കണം. സുരക്ഷാ കാരണങ്ങളാൽ, നിങ്ങൾ പുതിയ, എൻ‌ക്രിപ്റ്റ് ചെയ്ത വാലറ്റ് ഉപയോഗിക്കാൻ ആരംഭിക്കുമ്പോൾ തന്നെ എൻ‌ക്രിപ്റ്റ് ചെയ്യാത്ത വാലറ്റ് ഫയലിന്റെ മുമ്പത്തെ ബാക്കപ്പുകൾ ഉപയോഗശൂന്യമാകും.</translation>
-    </message>
-    <message>
-        <source>Wallet encryption failed</source>
-        <translation>വാലറ്റ് എന്ക്രിപ്റ് പരാജയപെട്ടു  .</translation>
-    </message>
-    <message>
-        <source>Wallet encryption failed due to an internal error. Your wallet was not encrypted.</source>
-        <translation>ആന്തരിക പിശക് കാരണം വാലറ്റ് എൻ‌ക്രിപ്ഷൻ പരാജയപ്പെട്ടു. നിങ്ങളുടെ വാലറ്റ് എൻ‌ക്രിപ്റ്റ് ചെയ്തിട്ടില്ല.</translation>
-    </message>
-    <message>
-        <source>The supplied passphrases do not match.</source>
-        <translation>നൽകിയ  പാസ്‌ഫ്രെയ്‌സുകൾ പൊരുത്തപ്പെടുന്നില്ല.</translation>
-    </message>
-    <message>
-        <source>Wallet unlock failed</source>
-        <translation>വാലറ്റ് അൺലോക്ക് പരാജയപ്പെട്ടു</translation>
-    </message>
-    <message>
-        <source>The passphrase entered for the wallet decryption was incorrect.</source>
-        <translation>വാലറ്റ് ഡീക്രിപ്ഷനായി നൽകിയ പാസ്‌ഫ്രേസ് തെറ്റാണ്.</translation>
-    </message>
-    <message>
-        <source>Wallet decryption failed</source>
-        <translation>വാലറ്റ് ഡീക്രിപ്ഷൻ പരാജയപ്പെട്ടു</translation>
-    </message>
-    <message>
-        <source>Wallet passphrase was successfully changed.</source>
-        <translation>വാലറ്റ് പാസ്‌ഫ്രെയ്‌സ് വിജയകരമായി മാറ്റി.</translation>
-    </message>
-    <message>
-        <source>Warning: The Caps Lock key is on!</source>
-        <translation>മുന്നറിയിപ്പ്: ക്യാപ്‌സ് ലോക്ക് കീ ഓണാണ്!</translation>
-    </message>
-</context>
+    </context>
 <context>
     <name>PSBTOperationsDialog</name>
     <message>
@@ -1484,11 +1308,7 @@
     </message>
     <message>
         <source>Last block time</source>
-<<<<<<< HEAD
-        <translation>അവസാന ബ്ലോക്കിന്റെ സമയം </translation>
-=======
         <translation type="unfinished">അവസാന ബ്ലോക്കിന്റെ സമയം </translation>
->>>>>>> dd04f2dd
     </message>
     </context>
 <context>
@@ -1508,6 +1328,9 @@
         <source>Wallet:</source>
         <translation type="unfinished">വാലറ്റ്:</translation>
     </message>
+    </context>
+<context>
+    <name>RecentRequestsTableModel</name>
     <message>
         <source>Date</source>
         <translation type="unfinished">തീയതി </translation>
@@ -1520,6 +1343,9 @@
         <source>(no label)</source>
         <translation type="unfinished">(ലേബൽ ഇല്ല)</translation>
     </message>
+    </context>
+<context>
+    <name>SendCoinsDialog</name>
     <message>
         <source>Quantity:</source>
         <translation type="unfinished">നിര്‍ദ്ധിഷ്‌ടസംഖ്യ / അളവ് :</translation>
@@ -1582,11 +1408,7 @@
     </message>
     <message numerus="yes">
         <source>Estimated to begin confirmation within %n block(s).</source>
-<<<<<<< HEAD
-        <translation>
-=======
         <translation type="unfinished">
->>>>>>> dd04f2dd
             <numerusform />
             <numerusform />
         </translation>
@@ -1616,32 +1438,17 @@
     </context>
 <context>
     <name>TransactionDesc</name>
-    <message numerus="yes">
-        <source>Open for %n more block(s)</source>
-        <translation>
-            <numerusform />
-            <numerusform />
-        </translation>
-    </message>
     <message>
         <source>%1 confirmations</source>
         <translation type="unfinished">%1 സ്ഥിരീകരണങ്ങൾ</translation>
     </message>
     <message>
-        <source>%1 confirmations</source>
-        <translation type="unfinished">%1 സ്ഥിരീകരണങ്ങൾ</translation>
-    </message>
-    <message>
         <source>Date</source>
         <translation type="unfinished">തീയതി </translation>
     </message>
     <message numerus="yes">
         <source>matures in %n more block(s)</source>
-<<<<<<< HEAD
-        <translation>
-=======
         <translation type="unfinished">
->>>>>>> dd04f2dd
             <numerusform />
             <numerusform />
         </translation>
@@ -1661,27 +1468,14 @@
         <source>Label</source>
         <translation type="unfinished">ലേബൽ</translation>
     </message>
-<<<<<<< HEAD
-    <message numerus="yes">
-        <source>Open for %n more block(s)</source>
-        <translation>
-            <numerusform />
-            <numerusform />
-        </translation>
-=======
     <message>
         <source>(no label)</source>
         <translation type="unfinished">(ലേബൽ ഇല്ല)</translation>
->>>>>>> dd04f2dd
-    </message>
-    <message>
-<<<<<<< HEAD
-        <source>(no label)</source>
-        <translation type="unfinished">(ലേബൽ ഇല്ല)</translation>
-    </message>
-    <message>
-=======
->>>>>>> dd04f2dd
+    </message>
+    </context>
+<context>
+    <name>TransactionView</name>
+    <message>
         <source>Confirmed</source>
         <translation type="unfinished">സ്ഥിതീകരിച്ചു</translation>
     </message>
@@ -1707,17 +1501,12 @@
     <message>
         <source>Create a new wallet</source>
         <translation type="unfinished">ഒരു പുതിയ വാലറ്റ് സൃഷ്ടിക്കുക</translation>
-<<<<<<< HEAD
-    </message>
-</context>
-=======
     </message>
     <message>
         <source>Error</source>
         <translation type="unfinished">പിശക് </translation>
     </message>
     </context>
->>>>>>> dd04f2dd
 <context>
     <name>WalletModel</name>
     <message>
@@ -1735,111 +1524,5 @@
         <source>Export the data in the current tab to a file</source>
         <translation type="unfinished">നിലവിലുള്ള  ടാബിലെ  വിവരങ്ങൾ ഒരു ഫയലിലേക്ക് എക്സ്പോർട്ട് ചെയ്യുക</translation>
     </message>
-<<<<<<< HEAD
-    <message>
-        <source>Error</source>
-        <translation type="unfinished">പിശക് </translation>
-    </message>
-    </context>
-<context>
-    <name>bitcoin-core</name>
-    <message>
-        <source>-maxtxfee is set very high! Fees this large could be paid on a single transaction.</source>
-        <translation type="unfinished">-maxtxfee യുടെ മൂല്യം വളരെ വലുതാണ്! ഇത്രയും ഉയര്ന്ന പ്രതിഫലം ഒരൊറ്റ ഇടപാടിൽ നൽകാൻ സാധ്യതയുണ്ട്.</translation>
-    </message>
-    <message>
-        <source>This is the transaction fee you may pay when fee estimates are not available.</source>
-        <translation type="unfinished">പ്രതിഫലം മൂല്യനിർണയം ലഭ്യമാകാത്ത പക്ഷം നിങ്ങൾ നല്കേണ്ടിവരുന്ന ഇടപാട് പ്രതിഫലം ഇതാണ്.</translation>
-    </message>
-    <message>
-        <source>Error reading from database, shutting down.</source>
-        <translation type="unfinished">ഡാറ്റാബേസിൽ നിന്നും വായിച്ചെടുക്കുന്നതിനു തടസം നേരിട്ടു, പ്രവർത്തനം അവസാനിപ്പിക്കുന്നു.</translation>
-    </message>
-    <message>
-        <source>Error upgrading chainstate database</source>
-        <translation type="unfinished">ചെയിൻസ്റ്റേറ്റ് ഡാറ്റാബേസ് അപ്ഗ്രേഡ് ചെയ്യുന്നതിൽ തടസം നേരിട്ടു</translation>
-    </message>
-    <message>
-        <source>Error: Disk space is low for %s</source>
-        <translation type="unfinished">Error: %s ൽ ഡിസ്ക് സ്പേസ് വളരെ കുറവാണ്</translation>
-    </message>
-    <message>
-        <source>Invalid -onion address or hostname: '%s'</source>
-        <translation type="unfinished">തെറ്റായ ഒണിയൻ അഡ്രസ് അല്ലെങ്കിൽ ഹോസ്റ്റ്നെയിം: '%s'</translation>
-    </message>
-    <message>
-        <source>Invalid -proxy address or hostname: '%s'</source>
-        <translation type="unfinished">തെറ്റായ -പ്രോക്സി അഡ്രസ് അല്ലെങ്കിൽ ഹോസ്റ്റ് നെയിം : '%s'</translation>
-    </message>
-    <message>
-        <source>Invalid amount for -paytxfee=&lt;amount&gt;: '%s' (must be at least %s)</source>
-        <translation type="unfinished">തെറ്റായ തുക  -paytxfee=&lt;amount&gt; :'%s' (ഏറ്റവും കുറഞ്ഞത് %s എങ്കിലും ആയിരിക്കണം )</translation>
-    </message>
-    <message>
-        <source>Invalid netmask specified in -whitelist: '%s'</source>
-        <translation type="unfinished">-whitelist: '%s' ൽ രേഖപ്പെടുത്തിയിരിക്കുന്ന netmask തെറ്റാണ് </translation>
-    </message>
-    <message>
-        <source>Need to specify a port with -whitebind: '%s'</source>
-        <translation type="unfinished">-whitebind: '%s' നൊടൊപ്പം ഒരു പോർട്ട് കൂടി നിർദ്ദേശിക്കേണ്ടതുണ്ട് </translation>
-    </message>
-    <message>
-        <source>Reducing -maxconnections from %d to %d, because of system limitations.</source>
-        <translation type="unfinished">സിസ്റ്റത്തിന്റെ പരിമിധികളാൽ -maxconnections ന്റെ മൂല്യം %d ൽ  നിന്നും %d യിലേക്ക് കുറക്കുന്നു.</translation>
-    </message>
-    <message>
-        <source>Section [%s] is not recognized.</source>
-        <translation type="unfinished">Section [%s]  തിരിച്ചറിഞ്ഞില്ല.</translation>
-    </message>
-    <message>
-        <source>Signing transaction failed</source>
-        <translation type="unfinished">ഇടപാട് സൈൻ ചെയ്യുന്നത് പരാജയപ്പെട്ടു.</translation>
-    </message>
-    <message>
-        <source>Specified -walletdir "%s" does not exist</source>
-        <translation type="unfinished">നിർദേശിച്ച -walletdir "%s" നിലവിൽ ഇല്ല</translation>
-    </message>
-    <message>
-        <source>Specified -walletdir "%s" is a relative path</source>
-        <translation type="unfinished">നിർദേശിച്ച -walletdir "%s" ഒരു റിലേറ്റീവ് പാത്ത് ആണ്</translation>
-    </message>
-    <message>
-        <source>Specified -walletdir "%s" is not a directory</source>
-        <translation type="unfinished">നിർദേശിച്ച  -walletdir "%s" ഒരു ഡയറക്ടറി അല്ല </translation>
-    </message>
-    <message>
-        <source>The transaction amount is too small to pay the fee</source>
-        <translation type="unfinished">ഇടപാട് മൂല്യം തീരെ കുറവായതിനാൽ പ്രതിഫലം നൽകാൻ കഴിയില്ല.</translation>
-    </message>
-    <message>
-        <source>This is experimental software.</source>
-        <translation type="unfinished">ഇത് പരീക്ഷിച്ചുകൊണ്ടിരിക്കുന്ന ഒരു സോഫ്റ്റ്‌വെയർ ആണ്.</translation>
-    </message>
-    <message>
-        <source>Transaction amount too small</source>
-        <translation type="unfinished">ഇടപാട് മൂല്യം വളരെ കുറവാണ്</translation>
-    </message>
-    <message>
-        <source>Transaction too large</source>
-        <translation type="unfinished">ഇടപാട് വളരെ വലുതാണ് </translation>
-    </message>
-    <message>
-        <source>Unable to bind to %s on this computer (bind returned error %s)</source>
-        <translation type="unfinished">ഈ കംപ്യൂട്ടറിലെ %s ൽ ബൈൻഡ് ചെയ്യാൻ സാധിക്കുന്നില്ല ( ബൈൻഡ് തിരികെ തന്ന പിശക് %s )</translation>
-    </message>
-    <message>
-        <source>Unable to create the PID file '%s': %s</source>
-        <translation type="unfinished">PID ഫയൽ '%s': %s നിർമിക്കാൻ സാധിക്കുന്നില്ല </translation>
-    </message>
-    <message>
-        <source>Unable to generate initial keys</source>
-        <translation type="unfinished">പ്രാഥമിക കീ നിർമ്മിക്കാൻ സാധിക്കുന്നില്ല</translation>
-    </message>
-    <message>
-        <source>Unknown -blockfilterindex value %s.</source>
-        <translation type="unfinished">-blockfilterindex ന്റെ മൂല്യം %s മനസിലാക്കാൻ കഴിയുന്നില്ല.</translation>
-    </message>
-=======
->>>>>>> dd04f2dd
     </context>
 </TS>