--- conflicted
+++ resolved
@@ -3470,9 +3470,24 @@
     </message>
 </context>
 <context>
+    <name>SplashScreen</name>
+    <message>
+        <source>(press q to shutdown and continue later)</source>
+        <translation type="unfinished">(Presionar q para apagar y seguir luego)</translation>
+    </message>
+    <message>
+        <source>press q to shutdown</source>
+        <translation type="unfinished">Presionar q para apagar </translation>
+    </message>
+</context>
+<context>
     <name>TransactionDesc</name>
     <message>
-<<<<<<< HEAD
+        <source>conflicted with a transaction with %1 confirmations</source>
+        <extracomment>Text explaining the current status of a transaction, shown in the status field of the details window for this transaction. This status represents an unconfirmed transaction that conflicts with a confirmed transaction.</extracomment>
+        <translation type="unfinished">Hay un conflicto con una transacción con %1 confirmaciones</translation>
+    </message>
+    <message>
         <source>0/unconfirmed, in memory pool</source>
         <extracomment>Text explaining the current status of a transaction, shown in the status field of the details window for this transaction. This status represents an unconfirmed transaction that is in the memory pool.</extracomment>
         <translation type="unfinished">0/sin confirmar, en el pool de memoria</translation>
@@ -3495,24 +3510,11 @@
     <message>
         <source>%1 confirmations</source>
         <extracomment>Text explaining the current status of a transaction, shown in the status field of the details window for this transaction. This status represents a transaction confirmed in 6 or more blocks.</extracomment>
-        <translation type="unfinished">confirmaciones %1</translation>
+        <translation type="unfinished">%1 confirmaciones</translation>
     </message>
     <message>
         <source>Status</source>
         <translation type="unfinished">Estado</translation>
-=======
-        <source>(press q to shutdown and continue later)</source>
-        <translation type="unfinished">(Presionar q para apagar y seguir luego)</translation>
-    </message>
-    <message>
-        <source>press q to shutdown</source>
-        <translation type="unfinished">Presionar q para apagar </translation>
->>>>>>> 7b704101
-    </message>
-    <message>
-        <source>conflicted with a transaction with %1 confirmations</source>
-        <extracomment>Text explaining the current status of a transaction, shown in the status field of the details window for this transaction. This status represents an unconfirmed transaction that conflicts with a confirmed transaction.</extracomment>
-        <translation type="unfinished">Hay un conflicto con una transacción con %1 confirmaciones</translation>
     </message>
     <message>
         <source>0/unconfirmed, in memory pool</source>
@@ -3537,7 +3539,7 @@
     <message>
         <source>%1 confirmations</source>
         <extracomment>Text explaining the current status of a transaction, shown in the status field of the details window for this transaction. This status represents a transaction confirmed in 6 or more blocks.</extracomment>
-        <translation type="unfinished">%1 confirmaciones</translation>
+        <translation type="unfinished">confirmaciones %1</translation>
     </message>
     <message>
         <source>Status</source>
