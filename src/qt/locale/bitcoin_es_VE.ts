--- conflicted
+++ resolved
@@ -72,11 +72,7 @@
     <message>
         <source>These are your Bitcoin addresses for receiving payments. Use the 'Create new receiving address' button in the receive tab to create new addresses.
 Signing is only possible with addresses of the type 'legacy'.</source>
-<<<<<<< HEAD
-        <translation type="unfinished">lista de tus direcciones de Bitcoin para recibir pagos. Para crear una nueva direccion elija en la pestana recibir la opcion "Crear una nueva direccion" 
-=======
         <translation type="unfinished">Lista de tus direcciones de Bitcoin para recibir pagos. Para la  creacion de  una nueva direccion seleccione en la pestana "recibir" la opcion "Crear nueva direccion" 
->>>>>>> 88259837
 Registrarse solo es posible utilizando  una direccion tipo "Legal"</translation>
     </message>
     <message>
@@ -411,6 +407,14 @@
     <message>
         <source>Quit application</source>
         <translation type="unfinished">Salir de la aplicación</translation>
+    </message>
+    <message>
+        <source>&amp;About %1</source>
+        <translation type="unfinished">&amp;Acerca de %1</translation>
+    </message>
+    <message>
+        <source>Show information about %1</source>
+        <translation type="unfinished">Mostrar información sobre %1</translation>
     </message>
     <message>
         <source>About &amp;Qt</source>
@@ -1150,6 +1154,14 @@
         <translation type="unfinished">La dirección introducida "%1" no es una dirección Bitcoin válida.</translation>
     </message>
     <message>
+        <source>Address "%1" already exists as a receiving address with label "%2" and so cannot be added as a sending address.</source>
+        <translation type="unfinished">La dirección "%1" ya existe como dirección de recepción con la etiqueta "%2" y, por lo tanto, no se puede agregar como dirección de envío.</translation>
+    </message>
+    <message>
+        <source>The entered address "%1" is already in the address book with label "%2".</source>
+        <translation type="unfinished">La dirección ingresada "%1" ya está en la libreta de direcciones con la etiqueta "%2".</translation>
+    </message>
+    <message>
         <source>Could not unlock wallet.</source>
         <translation type="unfinished">No se pudo desbloquear la billetera.</translation>
     </message>
@@ -1281,6 +1293,17 @@
     </message>
 </context>
 <context>
+    <name>ShutdownWindow</name>
+    <message>
+        <source>%1 is shutting down…</source>
+        <translation type="unfinished">%1 se está cerrando...</translation>
+    </message>
+    <message>
+        <source>Do not shut down the computer until this window disappears.</source>
+        <translation type="unfinished">No apagues el equipo hasta que desaparezca esta ventana.</translation>
+    </message>
+</context>
+<context>
     <name>ModalOverlay</name>
     <message>
         <source>Form</source>
@@ -1789,20 +1812,6 @@
         <source>Unknown error processing transaction.</source>
         <translation type="unfinished">Error desconocido al procesar la transacción.</translation>
     </message>
-<<<<<<< HEAD
-    <message>
-        <source>In:</source>
-        <translation type="unfinished">Dentro:</translation>
-    </message>
-    <message>
-        <source>Out:</source>
-        <translation type="unfinished">Fuera:</translation>
-    </message>
-    </context>
-<context>
-    <name>ReceiveCoinsDialog</name>
-=======
->>>>>>> 88259837
     <message>
         <source>Transaction broadcast successfully! Transaction ID: %1</source>
         <translation type="unfinished">¡La transacción se transmitió correctamente! Identificador de transacción: %1</translation>
@@ -2028,17 +2037,8 @@
         <translation type="unfinished">Número de conexiones</translation>
     </message>
     <message>
-<<<<<<< HEAD
-        <source>Pay &amp;To:</source>
-        <translation>&amp;Pagar a:</translation>
-    </message>
-    <message>
-        <source>&amp;Label:</source>
-        <translation type="unfinished">&amp;Etiqueta:</translation>
-=======
         <source>Block chain</source>
         <translation type="unfinished">Cadena de bloques</translation>
->>>>>>> 88259837
     </message>
     <message>
         <source>Memory Pool</source>
@@ -2128,19 +2128,6 @@
         <extracomment>Tooltip text for the Addresses Rate-Limited field in the peer details area, which displays the total number of addresses received from this peer that were dropped (not processed) due to rate-limiting.</extracomment>
         <translation type="unfinished">El número total de direcciones recibidas desde este par que se omitieron (no se procesaron) debido a la limitación de volumen.</translation>
     </message>
-<<<<<<< HEAD
-    </context>
-<context>
-    <name>TransactionDesc</name>
-    <message numerus="yes">
-        <source>Open for %n more block(s)</source>
-        <translation>
-            <numerusform />
-            <numerusform />
-        </translation>
-    </message>
-=======
->>>>>>> 88259837
     <message>
         <source>Addresses Processed</source>
         <extracomment>Text title for the Addresses Processed field in the peer details area, which displays the total number of addresses received from this peer that were processed (excludes addresses that were dropped due to rate-limiting).</extracomment>
@@ -2528,6 +2515,10 @@
         <translation type="unfinished">Mensaje:</translation>
     </message>
     <message>
+        <source>Wallet:</source>
+        <translation type="unfinished">Monedero:</translation>
+    </message>
+    <message>
         <source>Copy &amp;URI</source>
         <translation type="unfinished">Copiar &amp;URI</translation>
     </message>
@@ -2927,6 +2918,10 @@
         <translation type="unfinished">&amp;Pagar a:</translation>
     </message>
     <message>
+        <source>Pay &amp;To:</source>
+        <translation>&amp;Pagar a:</translation>
+    </message>
+    <message>
         <source>&amp;Label:</source>
         <translation type="unfinished">&amp;Etiqueta:</translation>
     </message>
@@ -3117,7 +3112,54 @@
     </message>
 </context>
 <context>
+    <name>SplashScreen</name>
+    <message>
+        <source>(press q to shutdown and continue later)</source>
+        <translation type="unfinished">(presiona q para apagar y seguir luego)</translation>
+    </message>
+    <message>
+        <source>press q to shutdown</source>
+        <translation type="unfinished">presiona q para apagar </translation>
+    </message>
+</context>
+<context>
     <name>TransactionDesc</name>
+    <message numerus="yes">
+        <source>Open for %n more block(s)</source>
+        <translation>
+            <numerusform />
+            <numerusform />
+        </translation>
+    </message>
+    <message>
+        <source>0/unconfirmed, in memory pool</source>
+        <extracomment>Text explaining the current status of a transaction, shown in the status field of the details window for this transaction. This status represents an unconfirmed transaction that is in the memory pool.</extracomment>
+        <translation type="unfinished">0/sin confirmar, en el pool de memoria</translation>
+    </message>
+    <message>
+        <source>0/unconfirmed, not in memory pool</source>
+        <extracomment>Text explaining the current status of a transaction, shown in the status field of the details window for this transaction. This status represents an unconfirmed transaction that is not in the memory pool.</extracomment>
+        <translation type="unfinished">0/sin confirmar, no está en el pool de memoria</translation>
+    </message>
+    <message>
+        <source>abandoned</source>
+        <extracomment>Text explaining the current status of a transaction, shown in the status field of the details window for this transaction. This status represents an abandoned transaction.</extracomment>
+        <translation type="unfinished">abandonada</translation>
+    </message>
+    <message>
+        <source>%1/unconfirmed</source>
+        <extracomment>Text explaining the current status of a transaction, shown in the status field of the details window for this transaction. This status represents a transaction confirmed in at least one block, but less than 6 blocks.</extracomment>
+        <translation type="unfinished">%1/sin confirmar</translation>
+    </message>
+    <message>
+        <source>%1 confirmations</source>
+        <extracomment>Text explaining the current status of a transaction, shown in the status field of the details window for this transaction. This status represents a transaction confirmed in 6 or more blocks.</extracomment>
+        <translation type="unfinished">confirmaciones %1</translation>
+    </message>
+    <message>
+        <source>Status</source>
+        <translation type="unfinished">Estado</translation>
+    </message>
     <message>
         <source>0/unconfirmed, in memory pool</source>
         <extracomment>Text explaining the current status of a transaction, shown in the status field of the details window for this transaction. This status represents an unconfirmed transaction that is in the memory pool.</extracomment>
@@ -4446,73 +4488,5 @@
         <source>Settings file could not be written</source>
         <translation type="unfinished">El archivo de configuración no se puede escribir</translation>
     </message>
-    <message>
-        <source>Error initializing block database</source>
-        <translation type="unfinished">Error al inicializar la base de datos de bloques</translation>
-    </message>
-    <message>
-        <source>Error initializing wallet database environment %s!</source>
-        <translation type="unfinished">Error al inicializar el entorno de la base de datos del monedero  %s</translation>
-    </message>
-    <message>
-        <source>Error loading block database</source>
-        <translation type="unfinished">Error cargando base de datos de bloques</translation>
-    </message>
-    <message>
-        <source>Error opening block database</source>
-        <translation type="unfinished">Error al abrir base de datos de bloques.</translation>
-    </message>
-    <message>
-        <source>Failed to listen on any port. Use -listen=0 if you want this.</source>
-        <translation type="unfinished">Ha fallado la escucha en todos los puertos. Use -listen=0 si desea esto.</translation>
-    </message>
-    <message>
-        <source>Incorrect or no genesis block found. Wrong datadir for network?</source>
-        <translation type="unfinished">Incorrecto o bloque de génesis no encontrado. Datadir equivocada para la red?</translation>
-    </message>
-    <message>
-        <source>Insufficient funds</source>
-        <translation type="unfinished">Fondos insuficientes</translation>
-    </message>
-    <message>
-        <source>Not enough file descriptors available.</source>
-        <translation type="unfinished">No hay suficientes descriptores de archivo disponibles.</translation>
-    </message>
-    <message>
-        <source>Signing transaction failed</source>
-        <translation type="unfinished">Transacción falló</translation>
-    </message>
-    <message>
-        <source>This is the minimum transaction fee you pay on every transaction.</source>
-        <translation type="unfinished">Esta es la tarifa mínima a pagar en cada transacción.</translation>
-    </message>
-    <message>
-        <source>This is the transaction fee you will pay if you send a transaction.</source>
-        <translation type="unfinished">Esta es la tarifa a pagar si realizas una transacción.</translation>
-    </message>
-    <message>
-        <source>Transaction amount too small</source>
-        <translation type="unfinished">Monto de la transacción muy pequeño</translation>
-    </message>
-    <message>
-        <source>Transaction amounts must not be negative</source>
-        <translation type="unfinished">Los montos de la transacción no debe ser negativo</translation>
-    </message>
-    <message>
-        <source>Transaction has too long of a mempool chain</source>
-        <translation type="unfinished">La transacción tiene largo tiempo en una cadena mempool</translation>
-    </message>
-    <message>
-        <source>Transaction must have at least one recipient</source>
-        <translation type="unfinished">La transacción debe tener al menos un destinatario</translation>
-    </message>
-    <message>
-        <source>Transaction too large</source>
-        <translation type="unfinished">Transacción demasiado grande</translation>
-    </message>
-    <message>
-        <source>Unknown network specified in -onlynet: '%s'</source>
-        <translation type="unfinished">La red especificada en -onlynet '%s' es desconocida</translation>
-    </message>
-    </context>
+</context>
 </TS>