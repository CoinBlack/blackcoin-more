--- conflicted
+++ resolved
@@ -32,6 +32,10 @@
     <message>
         <source>Enter address or label to search</source>
         <translation type="unfinished">Introduzca una dirección o etiqueta que buscar</translation>
+    </message>
+    <message>
+        <source>Enter address or label to search</source>
+        <translation>Introduzca una dirección o etiqueta que buscar</translation>
     </message>
     <message>
         <source>Export the data in the current tab to a file</source>
@@ -109,10 +113,7 @@
         <source>(no label)</source>
         <translation type="unfinished">(sin etiqueta)</translation>
     </message>
-    </context>
-<context>
-    <name>AddressTableModel</name>
-    </context>
+</context>
 <context>
     <name>AskPassphraseDialog</name>
     <message>
@@ -180,6 +181,18 @@
         <translation type="unfinished">Su billetera está ahora cifrada</translation>
     </message>
     <message>
+        <source>Enter the new passphrase for the wallet.&lt;br/&gt;Please use a passphrase of &lt;b&gt;ten or more random characters&lt;/b&gt;, or &lt;b&gt;eight or more words&lt;/b&gt;.</source>
+        <translation>Ingrese la nueva contraseña para la billetera. Use una contraseña de diez o más caracteres aleatorios, u ocho o más palabras.</translation>
+    </message>
+    <message>
+        <source>Wallet to be encrypted</source>
+        <translation>Billetera a ser cifrada</translation>
+    </message>
+    <message>
+        <source>Your wallet is now encrypted. </source>
+        <translation>Su billetera está ahora cifrada</translation>
+    </message>
+    <message>
         <source>IMPORTANT: Any previous backups you have made of your wallet file should be replaced with the newly generated, encrypted wallet file. For security reasons, previous backups of the unencrypted wallet file will become useless as soon as you start using the new, encrypted wallet.</source>
         <translation type="unfinished">IMPORTANTE: Algunas copias de seguridad que hayas hecho de tu archivo de billetera deberían ser reemplazadas con la billetera encriptada generada recientemente. Por razones de seguridad, las copias de seguridad previas del archivo de billetera sin cifrar serán inútiles tan pronto uses la nueva billetera encriptada.</translation>
     </message>
@@ -211,7 +224,7 @@
         <source>Warning: The Caps Lock key is on!</source>
         <translation type="unfinished">Aviso: El bloqueo de mayúsculas está activado.</translation>
     </message>
-    </context>
+</context>
 <context>
     <name>QObject</name>
     <message>
@@ -326,23 +339,7 @@
     </message>
     <message>
         <source>Change the passphrase used for wallet encryption</source>
-<<<<<<< HEAD
-        <translation>Cambiar frase secreta usada para la encriptación de la billetera</translation>
-    </message>
-    <message>
-        <source>Open debugging and diagnostic console</source>
-        <translation>Abre la consola de depuración y diágnostico</translation>
-    </message>
-    <message>
-        <source>Bitcoin</source>
-        <translation>Blackcoin</translation>
-    </message>
-    <message>
-        <source>Wallet</source>
-        <translation>Billetera</translation>
-=======
         <translation>Cambiar la contraseña utilizada para el cifrado del monedero</translation>
->>>>>>> 61646189
     </message>
     <message>
         <source>&amp;Send</source>
@@ -366,19 +363,11 @@
     </message>
     <message>
         <source>Sign messages with your Bitcoin addresses to prove you own them</source>
-<<<<<<< HEAD
-        <translation>Firma mensajes con tus direcciones Blackcoin para probar que eres dueño de ellas</translation>
-    </message>
-    <message>
-        <source>Verify messages to ensure they were signed with specified Bitcoin addresses</source>
-        <translation>Verificar mensajes para asegurar que estaban firmados con direcciones Blackcoin especificas</translation>
-=======
         <translation>Firmar mensajes con sus direcciones Bitcoin para demostrar la propiedad</translation>
     </message>
     <message>
         <source>Verify messages to ensure they were signed with specified Bitcoin addresses</source>
         <translation>Verificar mensajes comprobando que están firmados con direcciones Bitcoin concretas</translation>
->>>>>>> 61646189
     </message>
     <message>
         <source>&amp;File</source>
@@ -393,8 +382,6 @@
         <translation>A&amp;yuda</translation>
     </message>
     <message>
-<<<<<<< HEAD
-=======
         <source>Tabs toolbar</source>
         <translation>Barra de pestañas</translation>
     </message>
@@ -422,7 +409,6 @@
         </translation>
     </message>
     <message>
->>>>>>> 61646189
         <source>%1 behind</source>
         <translation>%1 atrás</translation>
     </message>
@@ -453,6 +439,10 @@
     <message>
         <source>default wallet</source>
         <translation type="unfinished">billetera por defecto</translation>
+    </message>
+    <message>
+        <source>default wallet</source>
+        <translation>billetera por defecto</translation>
     </message>
     <message>
         <source>No wallets available</source>
@@ -499,11 +489,7 @@
     </message>
     <message>
         <source>Amount:</source>
-<<<<<<< HEAD
-        <translation>Monto:</translation>
-=======
         <translation type="unfinished">Cuantía:</translation>
->>>>>>> 61646189
     </message>
     <message>
         <source>Fee:</source>
@@ -565,9 +551,6 @@
         <source>Copy quantity</source>
         <translation type="unfinished">Copiar cantidad</translation>
     </message>
-<<<<<<< HEAD
-    </context>
-=======
     <message>
         <source>Copy fee</source>
         <translation type="unfinished">Copiar comisión</translation>
@@ -609,7 +592,6 @@
         <translation type="unfinished">(cambio)</translation>
     </message>
 </context>
->>>>>>> 61646189
 <context>
     <name>OpenWalletActivity</name>
     <message>
@@ -653,9 +635,6 @@
         <source>&amp;Address</source>
         <translation>&amp;Dirección</translation>
     </message>
-<<<<<<< HEAD
-    </context>
-=======
     <message>
         <source>New sending address</source>
         <translation type="unfinished">Nueva dirección de envío</translation>
@@ -681,7 +660,6 @@
         <translation type="unfinished">Creación de la nueva llave fallida</translation>
     </message>
 </context>
->>>>>>> 61646189
 <context>
     <name>FreespaceChecker</name>
     <message>
@@ -737,14 +715,7 @@
     </message>
 </context>
 <context>
-<<<<<<< HEAD
-    <name>ModalOverlay</name>
-    </context>
-<context>
-    <name>OpenURIDialog</name>
-=======
     <name>HelpMessageDialog</name>
->>>>>>> 61646189
     <message>
         <source>version</source>
         <translation type="unfinished">versión</translation>
@@ -788,6 +759,18 @@
         <translation>&amp;Restablecer opciones</translation>
     </message>
     <message>
+        <source>IP address of the proxy (e.g. IPv4: 127.0.0.1 / IPv6: ::1)</source>
+        <translation>Dirección IP del proxy (ej. IPv4: 127.0.0.1 / IPv6: ::1)</translation>
+    </message>
+    <message>
+        <source>Reset all client options to default.</source>
+        <translation>Restablecer todas las opciones del cliente a las predeterminadas.</translation>
+    </message>
+    <message>
+        <source>&amp;Reset Options</source>
+        <translation>&amp;Restablecer opciones</translation>
+    </message>
+    <message>
         <source>&amp;Network</source>
         <translation>&amp;Red</translation>
     </message>
@@ -926,9 +909,6 @@
         <source>Your current total balance</source>
         <translation>Su balance actual total</translation>
     </message>
-    </context>
-<context>
-    <name>PaymentServer</name>
     </context>
 <context>
     <name>PeerTableModel</name>
@@ -938,24 +918,11 @@
         <translation type="unfinished">Dirección</translation>
     </message>
     <message>
-<<<<<<< HEAD
-        <source>%1 and %2</source>
-        <translation>%1 y %2</translation>
-    </message>
-    </context>
-<context>
-    <name>QObject::QObject</name>
-    </context>
-<context>
-    <name>QRImageWidget</name>
-    </context>
-=======
         <source>Network</source>
         <extracomment>Title of Peers Table column which states the network the peer connected through.</extracomment>
         <translation type="unfinished">Red</translation>
     </message>
 </context>
->>>>>>> 61646189
 <context>
     <name>RPCConsole</name>
     <message>
@@ -1109,9 +1076,6 @@
     </message>
     </context>
 <context>
-    <name>RecentRequestsTableModel</name>
-    </context>
-<context>
     <name>SendCoinsDialog</name>
     <message>
         <source>Send Coins</source>
@@ -1134,19 +1098,20 @@
         <translation type="unfinished">Cantidad:</translation>
     </message>
     <message>
-<<<<<<< HEAD
-=======
         <source>Amount:</source>
         <translation type="unfinished">Cuantía:</translation>
     </message>
     <message>
->>>>>>> 61646189
         <source>Fee:</source>
         <translation type="unfinished">Tasa:</translation>
     </message>
     <message>
         <source>After Fee:</source>
         <translation type="unfinished">Después de tasas:</translation>
+    </message>
+    <message>
+        <source>After Fee:</source>
+        <translation>Después de tasas:</translation>
     </message>
     <message>
         <source>Change:</source>
@@ -1247,17 +1212,13 @@
         <translation>&amp;Pagar a:</translation>
     </message>
     <message>
+        <source>Pay &amp;To:</source>
+        <translation>&amp;Pagar a:</translation>
+    </message>
+    <message>
         <source>&amp;Label:</source>
         <translation>&amp;Etiqueta:</translation>
     </message>
-<<<<<<< HEAD
-    </context>
-<context>
-    <name>SendConfirmationDialog</name>
-    </context>
-<context>
-    <name>ShutdownWindow</name>
-=======
     <message>
         <source>Choose previously used address</source>
         <translation type="unfinished">Escoger dirección previamente usada</translation>
@@ -1282,7 +1243,6 @@
         <source>Pay To:</source>
         <translation type="unfinished">Paga a:</translation>
     </message>
->>>>>>> 61646189
     </context>
 <context>
     <name>SignVerifyMessageDialog</name>
@@ -1392,31 +1352,6 @@
     </message>
     </context>
 <context>
-<<<<<<< HEAD
-    <name>TransactionDesc</name>
-    </context>
-<context>
-    <name>TransactionDescDialog</name>
-    </context>
-<context>
-    <name>TransactionTableModel</name>
-    </context>
-<context>
-    <name>TransactionView</name>
-    </context>
-<context>
-    <name>UnitDisplayStatusBarControl</name>
-    </context>
-<context>
-    <name>WalletFrame</name>
-    </context>
-<context>
-    <name>WalletModel</name>
-    </context>
-<context>
-    <name>WalletView</name>
-    </context>
-=======
     <name>TransactionTableModel</name>
     <message>
         <source>Date</source>
@@ -1494,6 +1429,10 @@
         <translation type="unfinished">Billetera de Respaldo</translation>
     </message>
     <message>
+        <source>Backup Wallet</source>
+        <translation>Billetera de Respaldo</translation>
+    </message>
+    <message>
         <source>Backup Failed</source>
         <translation type="unfinished">Copia de seguridad fallida</translation>
     </message>
@@ -1514,7 +1453,6 @@
         <translation type="unfinished">Cancelar</translation>
     </message>
 </context>
->>>>>>> 61646189
 <context>
     <name>bitcoin-core</name>
     <message>
@@ -1542,13 +1480,8 @@
         <translation type="unfinished">Error al inicializar la base de datos de bloques</translation>
     </message>
     <message>
-<<<<<<< HEAD
-        <source>Bitcoin Core</source>
-        <translation>Blackcoin More</translation>
-=======
         <source>Error initializing wallet database environment %s!</source>
         <translation type="unfinished">Error al inicializar el entorno de la base de datos del monedero  %s</translation>
->>>>>>> 61646189
     </message>
     <message>
         <source>Error loading block database</source>
@@ -1559,27 +1492,18 @@
         <translation type="unfinished">Error al abrir base de datos de bloques.</translation>
     </message>
     <message>
-<<<<<<< HEAD
-        <source>Execute command when a wallet transaction changes (%s in cmd is replaced by TxID)</source>
-        <translation>Ejecutar comando cuando una transacción de la billetera cambia (%s en cmd es reemplazado por TxID)</translation>
-=======
         <source>Failed to listen on any port. Use -listen=0 if you want this.</source>
         <translation type="unfinished">Ha fallado la escucha en todos los puertos. Use -listen=0 si desea esto.</translation>
     </message>
     <message>
         <source>Incorrect or no genesis block found. Wrong datadir for network?</source>
         <translation type="unfinished">Incorrecto o bloque de génesis no encontrado. Datadir equivocada para la red?</translation>
->>>>>>> 61646189
     </message>
     <message>
         <source>Insufficient funds</source>
         <translation type="unfinished">Fondos insuficientes</translation>
     </message>
     <message>
-<<<<<<< HEAD
-        <source>Information</source>
-        <translation>Información</translation>
-=======
         <source>Not enough file descriptors available.</source>
         <translation type="unfinished">No hay suficientes descriptores de archivo disponibles.</translation>
     </message>
@@ -1594,7 +1518,6 @@
     <message>
         <source>This is the transaction fee you will pay if you send a transaction.</source>
         <translation type="unfinished">Esta es la tarifa a pagar si realizas una transacción.</translation>
->>>>>>> 61646189
     </message>
     <message>
         <source>Transaction amount too small</source>
