--- conflicted
+++ resolved
@@ -335,7 +335,6 @@
         <source>Error: %1</source>
         <translation type="unfinished">Алдаа: %1</translation>
     </message>
-<<<<<<< HEAD
     <message numerus="yes">
         <source>%n active connection(s) to Bitcoin network.</source>
         <extracomment>A substring of the tooltip.</extracomment>
@@ -388,8 +387,6 @@
         <translation type="unfinished">Хаяг: %1
 </translation>
     </message>
-=======
->>>>>>> fdf4084a
     <message>
         <source>Warning: %1</source>
         <translation type="unfinished">Анхааруулга:%1</translation>
