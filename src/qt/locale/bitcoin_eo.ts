<TS version="2.1" language="eo">
<context>
    <name>AddressBookPage</name>
    <message>
        <source>Right-click to edit address or label</source>
        <translation type="unfinished">Dekstre-klaku por redakti adreson aŭ etikedon</translation>
    </message>
    <message>
        <source>Create a new address</source>
        <translation>Krei novan adreson</translation>
    </message>
    <message>
        <source>&amp;New</source>
        <translation type="unfinished">&amp;Nova</translation>
    </message>
    <message>
        <source>Copy the currently selected address to the system clipboard</source>
        <translation>Kopii elektitan adreson al la tondejo</translation>
    </message>
    <message>
        <source>&amp;Copy</source>
        <translation type="unfinished">&amp;Kopii</translation>
    </message>
    <message>
        <source>C&amp;lose</source>
        <translation type="unfinished">&amp;Fermi</translation>
    </message>
    <message>
        <source>Delete the currently selected address from the list</source>
        <translation>Forigi la elektitan adreson el la listo</translation>
    </message>
    <message>
        <source>Enter address or label to search</source>
        <translation type="unfinished">Tajpu adreson aŭ etikedon por serĉi</translation>
    </message>
    <message>
        <source>Export the data in the current tab to a file</source>
        <translation>Eksporti la datumojn el la aktuala langeto al dosiero</translation>
    </message>
    <message>
        <source>&amp;Export</source>
        <translation>&amp;Eksporti</translation>
    </message>
    <message>
        <source>&amp;Delete</source>
        <translation>&amp;Forigi</translation>
    </message>
    <message>
        <source>Choose the address to send coins to</source>
<<<<<<< HEAD
        <translation>Elekti la adreson por sendi monerojn</translation>
    </message>
    <message>
        <source>Choose the address to receive coins with</source>
        <translation>Elekti la adreson ricevi monerojn kun</translation>
    </message>
    <message>
        <source>C&amp;hoose</source>
        <translation>&amp;Elekti</translation>
    </message>
    <message>
        <source>Sending addresses</source>
        <translation>Sendaj adresoj</translation>
    </message>
    <message>
        <source>Receiving addresses</source>
        <translation>Ricevaj adresoj</translation>
    </message>
    <message>
        <source>These are your Bitcoin addresses for sending payments. Always check the amount and the receiving address before sending coins.</source>
        <translation>Jen viaj Blackmon-adresoj por sendi pagojn. Zorge kontrolu la sumon kaj la alsendan adreson antaŭ ol sendi.</translation>
    </message>
    <message>
        <source>These are your Bitcoin addresses for receiving payments. It is recommended to use a new receiving address for each transaction.</source>
        <translation>Jen viaj blackmonaj adresoj por ricevi pagojn. Estas konsilinde uzi apartan ricevan adreson por ĉiu transakcio.</translation>
    </message>
    <message>
        <source>&amp;Copy Address</source>
        <translation>&amp;Kopii Adreson</translation>
    </message>
    <message>
        <source>Copy &amp;Label</source>
        <translation>Kopii &amp;Etikedon</translation>
    </message>
    <message>
        <source>&amp;Edit</source>
        <translation>&amp;Redakti</translation>
    </message>
    <message>
        <source>Export Address List</source>
        <translation>Eksporti Adresliston</translation>
    </message>
    <message>
        <source>Comma separated file (*.csv)</source>
        <translation>Perkome disigita dosiero (*.csv)</translation>
    </message>
    <message>
        <source>Exporting Failed</source>
        <translation>ekspotado malsukcesinta</translation>
    </message>
    <message>
        <source>There was an error trying to save the address list to %1. Please try again.</source>
        <translation>Okazis eraron dum konservo de adreslisto al %1. Bonvolu provi denove.</translation>
=======
        <translation type="unfinished">Elekti la adreson por sendi monerojn</translation>
    </message>
    <message>
        <source>Choose the address to receive coins with</source>
        <translation type="unfinished">Elekti la adreson ricevi monerojn kun</translation>
    </message>
    <message>
        <source>C&amp;hoose</source>
        <translation type="unfinished">&amp;Elekti</translation>
    </message>
    <message>
        <source>Sending addresses</source>
        <translation type="unfinished">Sendaj adresoj</translation>
    </message>
    <message>
        <source>Receiving addresses</source>
        <translation type="unfinished">Ricevaj adresoj</translation>
    </message>
    <message>
        <source>These are your Bitcoin addresses for sending payments. Always check the amount and the receiving address before sending coins.</source>
        <translation type="unfinished">Jen viaj Bitmon-adresoj por sendi pagojn. Zorge kontrolu la sumon kaj la alsendan adreson antaŭ ol sendi.</translation>
    </message>
    <message>
        <source>These are your Bitcoin addresses for receiving payments. Use the 'Create new receiving address' button in the receive tab to create new addresses.
Signing is only possible with addresses of the type 'legacy'.</source>
        <translation type="unfinished">Jen viaj bitmonaj adresoj por ricevi pagojn. Estas konsilinde uzi apartan ricevan adreson por ĉiu transakcio.</translation>
    </message>
    <message>
        <source>&amp;Copy Address</source>
        <translation type="unfinished">&amp;Kopii Adreson</translation>
    </message>
    <message>
        <source>Copy &amp;Label</source>
        <translation type="unfinished">Kopii &amp;Etikedon</translation>
    </message>
    <message>
        <source>&amp;Edit</source>
        <translation type="unfinished">&amp;Redakti</translation>
    </message>
    <message>
        <source>Export Address List</source>
        <translation type="unfinished">Eksporti Adresliston</translation>
    </message>
    <message>
        <source>There was an error trying to save the address list to %1. Please try again.</source>
        <extracomment>An error message. %1 is a stand-in argument for the name of the file we attempted to save to.</extracomment>
        <translation type="unfinished">Okazis eraron dum konservo de adreslisto al %1. Bonvolu provi denove.</translation>
    </message>
    <message>
        <source>Exporting Failed</source>
        <translation type="unfinished">ekspotado malsukcesinta</translation>
>>>>>>> 61646189
    </message>
</context>
<context>
    <name>AddressTableModel</name>
    <message>
        <source>Label</source>
<<<<<<< HEAD
        <translation>Etikedo</translation>
    </message>
    <message>
        <source>Address</source>
        <translation>Adreso</translation>
    </message>
    <message>
        <source>(no label)</source>
        <translation>(neniu etikedo)</translation>
=======
        <translation type="unfinished">Etikedo</translation>
    </message>
    <message>
        <source>Address</source>
        <translation type="unfinished">Adreso</translation>
    </message>
    <message>
        <source>(no label)</source>
        <translation type="unfinished">(neniu etikedo)</translation>
>>>>>>> 61646189
    </message>
</context>
<context>
    <name>AskPassphraseDialog</name>
    <message>
        <source>Passphrase Dialog</source>
        <translation>Dialogo pri pasfrazo</translation>
    </message>
    <message>
        <source>Enter passphrase</source>
        <translation>Enigu pasfrazon</translation>
    </message>
    <message>
        <source>New passphrase</source>
        <translation>Nova pasfrazo</translation>
    </message>
    <message>
        <source>Repeat new passphrase</source>
        <translation>Ripetu la novan pasfrazon</translation>
    </message>
<<<<<<< HEAD
    </context>
=======
    <message>
        <source>Show passphrase</source>
        <translation type="unfinished">Montri pasfrazon</translation>
    </message>
    <message>
        <source>Encrypt wallet</source>
        <translation type="unfinished">Ĉifri la monujon</translation>
    </message>
    <message>
        <source>This operation needs your wallet passphrase to unlock the wallet.</source>
        <translation type="unfinished">Ĉi tiu operacio bezonas vian monujan pasfrazon, por malŝlosi la monujon.</translation>
    </message>
    <message>
        <source>Unlock wallet</source>
        <translation type="unfinished">Malŝlosi la monujon</translation>
    </message>
    <message>
        <source>Change passphrase</source>
        <translation type="unfinished">Ŝanĝi la pasfrazon</translation>
    </message>
    <message>
        <source>Confirm wallet encryption</source>
        <translation type="unfinished">Konfirmo de ĉifrado de la monujo</translation>
    </message>
    <message>
        <source>Warning: If you encrypt your wallet and lose your passphrase, you will &lt;b&gt;LOSE ALL OF YOUR BITCOINS&lt;/b&gt;!</source>
        <translation type="unfinished">Atentu! Se vi ĉifras vian monujon kaj perdas la pasfrazon, vi &lt;b&gt;PERDOS LA TUTON DE VIA BITMONO&lt;b&gt;!</translation>
    </message>
    <message>
        <source>Are you sure you wish to encrypt your wallet?</source>
        <translation type="unfinished">Ĉu vi certas, ke vi volas ĉifri la monujon?</translation>
    </message>
    <message>
        <source>Wallet encrypted</source>
        <translation type="unfinished">La monujo estas ĉifrita</translation>
    </message>
    <message>
        <source>Enter the new passphrase for the wallet.&lt;br/&gt;Please use a passphrase of &lt;b&gt;ten or more random characters&lt;/b&gt;, or &lt;b&gt;eight or more words&lt;/b&gt;.</source>
        <translation type="unfinished">Enigi la novan pasfrazon por la monujo. &lt;br/&gt;Bonvolu uzi pasfrazon de &lt;b&gt;dek aŭ pli hazardaj signoj&lt;/b&gt;, aŭ &lt;b&gt;ok aŭ pli vortoj&lt;/b&gt;.</translation>
    </message>
    <message>
        <source>Enter the old passphrase and new passphrase for the wallet.</source>
        <translation type="unfinished">Enigi la malnovan pasfrazon kaj la novan pasfrazon por la monujo.</translation>
    </message>
    <message>
        <source>Wallet to be encrypted</source>
        <translation type="unfinished">Monujo ĉifriĝota</translation>
    </message>
    <message>
        <source>Your wallet is about to be encrypted. </source>
        <translation type="unfinished">Via monujo estas ĉifriĝota.</translation>
    </message>
    <message>
        <source>Your wallet is now encrypted. </source>
        <translation type="unfinished">Via monujo ĵus estas ĉifrata.</translation>
    </message>
    <message>
        <source>IMPORTANT: Any previous backups you have made of your wallet file should be replaced with the newly generated, encrypted wallet file. For security reasons, previous backups of the unencrypted wallet file will become useless as soon as you start using the new, encrypted wallet.</source>
        <translation type="unfinished">GRAVE: antaŭaj sekur-kopioj de via monujo-dosiero estas forigindaj kiam vi havas nove kreitan ĉifritan monujo-dosieron. Pro sekureco, antaŭaj kopioj de la neĉifrita dosiero ne plu funkcios tuj kiam vi ekuzos la novan ĉifritan dosieron.</translation>
    </message>
    <message>
        <source>Wallet encryption failed</source>
        <translation type="unfinished">Ĉifrado de la monujo fiaskis</translation>
    </message>
    <message>
        <source>Wallet encryption failed due to an internal error. Your wallet was not encrypted.</source>
        <translation type="unfinished">Ĉifrado de monujo fiaskis pro interna eraro. Via monujo ne estas ĉifrita.</translation>
    </message>
    <message>
        <source>The supplied passphrases do not match.</source>
        <translation type="unfinished">La pasfrazoj entajpitaj ne samas.</translation>
    </message>
    <message>
        <source>Wallet unlock failed</source>
        <translation type="unfinished">Malŝloso de la monujo fiaskis</translation>
    </message>
    <message>
        <source>The passphrase entered for the wallet decryption was incorrect.</source>
        <translation type="unfinished">La pasfrazo enigita por ĉifrado de monujo ne ĝustas.</translation>
    </message>
    <message>
        <source>Wallet passphrase was successfully changed.</source>
        <translation type="unfinished">Vi sukcese ŝanĝis la pasfrazon de la monujo.</translation>
    </message>
    <message>
        <source>Warning: The Caps Lock key is on!</source>
        <translation type="unfinished">Atentu: la majuskla baskulo estas ŝaltita!</translation>
    </message>
</context>
>>>>>>> 61646189
<context>
    <name>BanTableModel</name>
    <message>
        <source>Banned Until</source>
        <translation type="unfinished">Ekzilita Ĝis</translation>
    </message>
</context>
<context>
    <name>BitcoinApplication</name>
    <message>
        <source>A fatal error occurred. %1 can no longer continue safely and will quit.</source>
        <translation type="unfinished">Neriparebla eraro okazis. %1 ne plu sekure povas daŭri kaj ĝi ĉesiĝos.</translation>
    </message>
    </context>
<context>
    <name>QObject</name>
    <message>
        <source>Error: Specified data directory "%1" does not exist.</source>
        <translation type="unfinished">Eraro: la elektita dosierujo por datumoj "%1" ne ekzistas.</translation>
    </message>
    <message>
        <source>Error: %1</source>
        <translation type="unfinished">Eraro: %1</translation>
    </message>
    <message>
        <source>unknown</source>
        <translation type="unfinished">nekonata</translation>
    </message>
    <message>
        <source>Amount</source>
        <translation type="unfinished">Sumo</translation>
    </message>
    <message>
        <source>None</source>
        <translation type="unfinished">Neniu</translation>
    </message>
    <message>
        <source>N/A</source>
        <translation type="unfinished">neaplikebla</translation>
    </message>
    <message numerus="yes">
        <source>%n second(s)</source>
        <translation>
            <numerusform />
            <numerusform />
        </translation>
    </message>
    <message numerus="yes">
        <source>%n minute(s)</source>
        <translation>
            <numerusform />
            <numerusform />
        </translation>
    </message>
    <message numerus="yes">
        <source>%n hour(s)</source>
        <translation type="unfinished">
            <numerusform />
            <numerusform />
        </translation>
    </message>
    <message numerus="yes">
        <source>%n day(s)</source>
        <translation type="unfinished">
            <numerusform />
            <numerusform />
        </translation>
    </message>
    <message numerus="yes">
        <source>%n week(s)</source>
        <translation type="unfinished">
            <numerusform />
            <numerusform />
        </translation>
    </message>
    <message>
        <source>%1 and %2</source>
        <translation type="unfinished">%1 kaj %2</translation>
    </message>
    <message numerus="yes">
        <source>%n year(s)</source>
        <translation type="unfinished">
            <numerusform />
            <numerusform />
        </translation>
    </message>
    </context>
<context>
    <name>BitcoinGUI</name>
    <message>
        <source>&amp;Overview</source>
        <translation>&amp;Superrigardo</translation>
    </message>
    <message>
        <source>Show general overview of wallet</source>
        <translation>Vidigi ĝeneralan superrigardon de la monujo</translation>
    </message>
    <message>
        <source>&amp;Transactions</source>
        <translation>&amp;Transakcioj</translation>
    </message>
    <message>
        <source>Browse transaction history</source>
        <translation>Esplori historion de transakcioj</translation>
    </message>
    <message>
        <source>E&amp;xit</source>
        <translation>&amp;Eliri</translation>
    </message>
    <message>
        <source>Quit application</source>
        <translation>Eliri la aplikaĵon</translation>
    </message>
    <message>
        <source>&amp;About %1</source>
        <translation type="unfinished">&amp;Pri %1</translation>
    </message>
    <message>
        <source>Show information about %1</source>
        <translation type="unfinished">Montri informojn pri %1</translation>
    </message>
    <message>
        <source>About &amp;Qt</source>
        <translation>Pri &amp;Qt</translation>
    </message>
    <message>
        <source>Show information about Qt</source>
        <translation>Vidigi informojn pri Qt</translation>
    </message>
    <message>
        <source>Modify configuration options for %1</source>
        <translation type="unfinished">Ŝanĝi agordojn por %1</translation>
    </message>
    <message>
        <source>Create a new wallet</source>
        <translation type="unfinished">Krei novan monujon</translation>
    </message>
    <message>
        <source>Wallet:</source>
        <translation type="unfinished">Monujo:</translation>
    </message>
    <message>
        <source>Network activity disabled.</source>
        <extracomment>A substring of the tooltip.</extracomment>
        <translation type="unfinished">Retaj agadoj malebliĝas.</translation>
    </message>
    <message>
        <source>Send coins to a Bitcoin address</source>
        <translation>Sendi monon al Blackmon-adreso</translation>
    </message>
    <message>
        <source>Backup wallet to another location</source>
        <translation>Krei alilokan sekurkopion de monujo</translation>
    </message>
    <message>
        <source>Change the passphrase used for wallet encryption</source>
        <translation>Ŝanĝi la pasfrazon por ĉifri la monujon</translation>
    </message>
    <message>
<<<<<<< HEAD
        <source>&amp;Debug window</source>
        <translation>Sen&amp;cimiga fenestro</translation>
    </message>
    <message>
        <source>Open debugging and diagnostic console</source>
        <translation>Malfermi konzolon de sencimigo kaj diagnozo</translation>
    </message>
    <message>
        <source>&amp;Verify message...</source>
        <translation>&amp;Kontroli mesaĝon...</translation>
    </message>
    <message>
        <source>Bitcoin</source>
        <translation>Blackmono</translation>
    </message>
    <message>
        <source>Wallet</source>
        <translation>Monujo</translation>
    </message>
    <message>
=======
>>>>>>> 61646189
        <source>&amp;Send</source>
        <translation>&amp;Sendi</translation>
    </message>
    <message>
        <source>&amp;Receive</source>
        <translation>&amp;Ricevi</translation>
    </message>
    <message>
        <source>&amp;Show / Hide</source>
        <translation>&amp;Montri / Kaŝi</translation>
    </message>
    <message>
        <source>Show or hide the main Window</source>
        <translation>Montri aŭ kaŝi la ĉefan fenestron</translation>
    </message>
    <message>
        <source>Encrypt the private keys that belong to your wallet</source>
        <translation>Ĉifri la privatajn ŝlosilojn de via monujo</translation>
    </message>
    <message>
        <source>Sign messages with your Bitcoin addresses to prove you own them</source>
        <translation>Subskribi mesaĝojn per via Blackmon-adresoj por pravigi, ke vi estas la posedanto</translation>
    </message>
    <message>
        <source>Verify messages to ensure they were signed with specified Bitcoin addresses</source>
        <translation>Kontroli mesaĝojn por kontroli ĉu ili estas subskribitaj per specifaj Blackmon-adresoj</translation>
    </message>
    <message>
        <source>&amp;File</source>
        <translation>&amp;Dosiero</translation>
    </message>
    <message>
        <source>&amp;Settings</source>
        <translation>&amp;Agordoj</translation>
    </message>
    <message>
        <source>&amp;Help</source>
        <translation>&amp;Helpo</translation>
    </message>
    <message>
        <source>Tabs toolbar</source>
        <translation>Langeto-breto</translation>
    </message>
    <message>
        <source>Request payments (generates QR codes and bitcoin: URIs)</source>
<<<<<<< HEAD
        <translation>Peti pagon (kreas QR-kodojn kaj URI-ojn kun prefikso blackcoin:)</translation>
=======
        <translation type="unfinished">Peti pagon (kreas QR-kodojn kaj URI-ojn kun prefikso bitcoin:)</translation>
>>>>>>> 61646189
    </message>
    <message>
        <source>Show the list of used sending addresses and labels</source>
        <translation type="unfinished">Vidigi la liston de uzitaj sendaj adresoj kaj etikedoj</translation>
    </message>
    <message>
        <source>Show the list of used receiving addresses and labels</source>
<<<<<<< HEAD
        <translation>Vidigi la liston de uzitaj ricevaj adresoj kaj etikedoj</translation>
    </message>
    <message>
        <source>Open a bitcoin: URI or payment request</source>
        <translation>Malfermi blackcoin:-URI-on aŭ pagpeton</translation>
    </message>
    <message>
        <source>&amp;Command-line options</source>
        <translation>&amp;Komandliniaj agordaĵoj</translation>
=======
        <translation type="unfinished">Vidigi la liston de uzitaj ricevaj adresoj kaj etikedoj</translation>
    </message>
    <message>
        <source>&amp;Command-line options</source>
        <translation type="unfinished">&amp;Komandliniaj agordaĵoj</translation>
    </message>
    <message numerus="yes">
        <source>Processed %n block(s) of transaction history.</source>
        <translation>
            <numerusform />
            <numerusform />
        </translation>
>>>>>>> 61646189
    </message>
    <message>
        <source>%1 behind</source>
        <translation>mankas %1</translation>
    </message>
    <message>
        <source>Last received block was generated %1 ago.</source>
        <translation>Lasta ricevita bloko kreiĝis antaŭ %1.</translation>
    </message>
    <message>
        <source>Transactions after this will not yet be visible.</source>
        <translation>Transakcioj por tio ankoraŭ ne videblas.</translation>
    </message>
    <message>
        <source>Error</source>
        <translation>Eraro</translation>
    </message>
    <message>
        <source>Warning</source>
        <translation>Averto</translation>
    </message>
    <message>
        <source>Information</source>
        <translation>Informoj</translation>
    </message>
    <message>
        <source>Up to date</source>
        <translation>Ĝisdata</translation>
    </message>
    <message>
        <source>Open Wallet</source>
        <translation type="unfinished">Malfermi la Monujon</translation>
    </message>
    <message>
        <source>Open a wallet</source>
        <translation type="unfinished">Malfermi monujon</translation>
    </message>
    <message>
        <source>Close wallet</source>
        <translation type="unfinished">Fermi monujon</translation>
    </message>
    <message>
        <source>Close all wallets</source>
        <translation type="unfinished">Fermi ĉiujn monujojn</translation>
    </message>
    <message>
        <source>default wallet</source>
        <translation type="unfinished">defaŭlta monujo</translation>
    </message>
    <message>
        <source>&amp;Window</source>
        <translation type="unfinished">&amp;Fenestro</translation>
    </message>
    <message>
        <source>Zoom</source>
        <translation type="unfinished">Zomi</translation>
    </message>
    <message>
        <source>Main Window</source>
        <translation type="unfinished">Ĉefa Fenestro</translation>
    </message>
    <message numerus="yes">
        <source>%n active connection(s) to Bitcoin network.</source>
        <extracomment>A substring of the tooltip.</extracomment>
        <translation type="unfinished">
            <numerusform />
            <numerusform />
        </translation>
    </message>
    <message>
        <source>Error: %1</source>
        <translation type="unfinished">Eraro: %1</translation>
    </message>
    <message>
        <source>Warning: %1</source>
        <translation type="unfinished">Averto: %1</translation>
    </message>
    <message>
        <source>Date: %1
</source>
        <translation type="unfinished">Dato: %1
</translation>
    </message>
    <message>
        <source>Amount: %1
</source>
        <translation type="unfinished">Sumo: %1
</translation>
    </message>
    <message>
        <source>Wallet: %1
</source>
        <translation type="unfinished">Monujo: %1
</translation>
    </message>
    <message>
        <source>Type: %1
</source>
        <translation type="unfinished">Tipo: %1
</translation>
    </message>
    <message>
        <source>Label: %1
</source>
        <translation type="unfinished">Etikedo: %1
</translation>
    </message>
    <message>
        <source>Address: %1
</source>
        <translation type="unfinished">Adreso: %1
</translation>
    </message>
    <message>
        <source>Sent transaction</source>
        <translation>Sendita transakcio</translation>
    </message>
    <message>
        <source>Incoming transaction</source>
        <translation>Envenanta transakcio</translation>
    </message>
    <message>
        <source>Wallet is &lt;b&gt;encrypted&lt;/b&gt; and currently &lt;b&gt;unlocked&lt;/b&gt;</source>
        <translation>Monujo estas &lt;b&gt;ĉifrita&lt;/b&gt; kaj aktuale &lt;b&gt;malŝlosita&lt;/b&gt;</translation>
    </message>
    <message>
        <source>Wallet is &lt;b&gt;encrypted&lt;/b&gt; and currently &lt;b&gt;locked&lt;/b&gt;</source>
        <translation>Monujo estas &lt;b&gt;ĉifrita&lt;/b&gt; kaj aktuale &lt;b&gt;ŝlosita&lt;/b&gt;</translation>
    </message>
<<<<<<< HEAD
    </context>
=======
    <message>
        <source>Original message:</source>
        <translation type="unfinished">Originala mesaĝo:</translation>
    </message>
</context>
>>>>>>> 61646189
<context>
    <name>CoinControlDialog</name>
    <message>
        <source>Coin Selection</source>
        <translation type="unfinished">Monero-Elektaĵo</translation>
    </message>
    <message>
        <source>Quantity:</source>
        <translation type="unfinished">Kvanto:</translation>
    </message>
    <message>
        <source>Bytes:</source>
        <translation type="unfinished">Bajtoj:</translation>
    </message>
    <message>
        <source>Amount:</source>
<<<<<<< HEAD
        <translation>Sumo:</translation>
=======
        <translation type="unfinished">Sumo:</translation>
>>>>>>> 61646189
    </message>
    <message>
        <source>Fee:</source>
        <translation type="unfinished">Krompago:</translation>
    </message>
    <message>
        <source>Dust:</source>
        <translation type="unfinished">Polvo:</translation>
    </message>
    <message>
        <source>After Fee:</source>
        <translation type="unfinished">Post krompago:</translation>
    </message>
    <message>
        <source>Change:</source>
        <translation type="unfinished">Restmono:</translation>
    </message>
    <message>
        <source>(un)select all</source>
        <translation type="unfinished">(mal)elekti ĉion</translation>
    </message>
    <message>
        <source>Tree mode</source>
        <translation type="unfinished">Arboreĝimo</translation>
    </message>
    <message>
        <source>List mode</source>
        <translation type="unfinished">Listreĝimo</translation>
    </message>
    <message>
        <source>Amount</source>
        <translation type="unfinished">Sumo</translation>
    </message>
    <message>
        <source>Received with label</source>
        <translation type="unfinished">Ricevita kun etikedo</translation>
    </message>
    <message>
        <source>Received with address</source>
        <translation type="unfinished">Ricevita kun adreso</translation>
    </message>
    <message>
        <source>Date</source>
        <translation type="unfinished">Dato</translation>
    </message>
    <message>
        <source>Confirmations</source>
        <translation type="unfinished">Konfirmoj</translation>
    </message>
    <message>
        <source>Confirmed</source>
        <translation type="unfinished">Konfirmita</translation>
    </message>
    <message>
        <source>Copy amount</source>
        <translation type="unfinished">Kopii sumon</translation>
    </message>
    <message>
        <source>Copy quantity</source>
        <translation type="unfinished">Kopii kvanton</translation>
    </message>
    <message>
        <source>Copy fee</source>
        <translation type="unfinished">Kopii krompagon</translation>
    </message>
    <message>
        <source>Copy after fee</source>
        <translation type="unfinished">Kopii post krompago</translation>
    </message>
    <message>
        <source>Copy bytes</source>
        <translation type="unfinished">Kopii bajtojn</translation>
    </message>
    <message>
        <source>Copy dust</source>
        <translation type="unfinished">Kopii polvon</translation>
    </message>
    <message>
        <source>Copy change</source>
        <translation type="unfinished">Kopii restmonon</translation>
    </message>
    <message>
        <source>(%1 locked)</source>
        <translation type="unfinished">(%1 ŝlosita)</translation>
    </message>
    <message>
        <source>yes</source>
        <translation type="unfinished">jes</translation>
    </message>
    <message>
        <source>no</source>
        <translation type="unfinished">ne</translation>
    </message>
    <message>
        <source>(no label)</source>
        <translation type="unfinished">(neniu etikedo)</translation>
    </message>
    <message>
<<<<<<< HEAD
        <source>(no label)</source>
        <translation>(neniu etikedo)</translation>
=======
        <source>change from %1 (%2)</source>
        <translation type="unfinished">restmono de %1 (%2)</translation>
    </message>
    <message>
        <source>(change)</source>
        <translation type="unfinished">(restmono)</translation>
>>>>>>> 61646189
    </message>
    </context>
<context>
    <name>CreateWalletActivity</name>
    <message>
        <source>Create wallet failed</source>
        <translation type="unfinished">Krei monujon malsukcesis</translation>
    </message>
    <message>
        <source>Create wallet warning</source>
        <translation type="unfinished">Averto pro krei monujon</translation>
    </message>
    </context>
<context>
    <name>OpenWalletActivity</name>
    <message>
        <source>Open wallet failed</source>
        <translation type="unfinished">Malfermi monujon malsukcesis</translation>
    </message>
    <message>
        <source>Open wallet warning</source>
        <translation type="unfinished">Malfermi monujon averto</translation>
    </message>
    <message>
        <source>default wallet</source>
        <translation type="unfinished">defaŭlta monujo</translation>
    </message>
    </context>
<context>
    <name>WalletController</name>
    <message>
        <source>Close wallet</source>
        <translation type="unfinished">Fermi monujon</translation>
    </message>
    <message>
        <source>Close all wallets</source>
        <translation type="unfinished">Fermi ĉiujn monujojn</translation>
    </message>
    </context>
<context>
    <name>CreateWalletDialog</name>
    <message>
        <source>Create Wallet</source>
        <translation type="unfinished">Krei Monujon</translation>
    </message>
    <message>
        <source>Wallet Name</source>
        <translation type="unfinished">Monujo-Nomo</translation>
    </message>
    <message>
        <source>Wallet</source>
        <translation type="unfinished">Monujo</translation>
    </message>
    <message>
        <source>Encrypt Wallet</source>
        <translation type="unfinished">Ĉifri Monujon</translation>
    </message>
    <message>
        <source>Disable private keys for this wallet. Wallets with private keys disabled will have no private keys and cannot have an HD seed or imported private keys. This is ideal for watch-only wallets.</source>
        <translation type="unfinished">Malebligi privatajn ŝlosilojn por ĉi tiu monujo. Monujoj kun malebligitaj privataj ŝlosiloj ne havos privatajn ŝlosilojn, kaj povas havi nek HD-semon nek importatajn privatajn ŝlosilojn. Ĉi tio estas ideale por nurspektaj monujoj.</translation>
    </message>
    <message>
        <source>Disable Private Keys</source>
        <translation type="unfinished">Malebligi Privatajn Ŝlosilojn</translation>
    </message>
    <message>
        <source>Create</source>
        <translation type="unfinished">Krei</translation>
    </message>
    </context>
<context>
    <name>EditAddressDialog</name>
    <message>
        <source>Edit Address</source>
        <translation>Redakti Adreson</translation>
    </message>
    <message>
        <source>&amp;Label</source>
        <translation>&amp;Etikedo</translation>
    </message>
    <message>
        <source>The label associated with this address list entry</source>
        <translation type="unfinished">La etikedo ligita al tiu ĉi adreslistero</translation>
    </message>
    <message>
        <source>The address associated with this address list entry. This can only be modified for sending addresses.</source>
        <translation type="unfinished">La adreso ligita al tiu ĉi adreslistero. Eblas modifi tion nur por sendaj adresoj.</translation>
    </message>
    <message>
        <source>&amp;Address</source>
        <translation>&amp;Adreso</translation>
    </message>
<<<<<<< HEAD
    </context>
=======
    <message>
        <source>New sending address</source>
        <translation type="unfinished">Nova adreso por sendi</translation>
    </message>
    <message>
        <source>Edit receiving address</source>
        <translation type="unfinished">Redakti adreson por ricevi</translation>
    </message>
    <message>
        <source>Edit sending address</source>
        <translation type="unfinished">Redakti adreson por sendi</translation>
    </message>
    <message>
        <source>The entered address "%1" is not a valid Bitcoin address.</source>
        <translation type="unfinished">La adreso enigita "%1" ne estas valida Bitmon-adreso.</translation>
    </message>
    <message>
        <source>Could not unlock wallet.</source>
        <translation type="unfinished">Ne eblis malŝlosi monujon.</translation>
    </message>
    <message>
        <source>New key generation failed.</source>
        <translation type="unfinished">Fiaskis kreo de nova ŝlosilo.</translation>
    </message>
</context>
>>>>>>> 61646189
<context>
    <name>FreespaceChecker</name>
    <message>
        <source>A new data directory will be created.</source>
        <translation>Kreiĝos nova dosierujo por la datumoj.</translation>
    </message>
    <message>
        <source>name</source>
        <translation>nomo</translation>
    </message>
    <message>
        <source>Directory already exists. Add %1 if you intend to create a new directory here.</source>
        <translation>Tiu dosierujo jam ekzistas. Aldonu %1 si vi volas krei novan dosierujon ĉi tie.</translation>
    </message>
    <message>
        <source>Path already exists, and is not a directory.</source>
        <translation>Vojo jam ekzistas, kaj ne estas dosierujo.</translation>
    </message>
    <message>
        <source>Cannot create data directory here.</source>
        <translation>Ne eblas krei dosierujon por datumoj ĉi tie.</translation>
    </message>
</context>
<context>
    <name>Intro</name>
    <message>
        <source>Bitcoin</source>
        <translation type="unfinished">Bitmono</translation>
    </message>
    <message numerus="yes">
        <source>(sufficient to restore backups %n day(s) old)</source>
        <extracomment>Explanatory text on the capability of the current prune target.</extracomment>
        <translation type="unfinished">
            <numerusform />
            <numerusform />
        </translation>
    </message>
    <message>
        <source>Error</source>
        <translation>Eraro</translation>
    </message>
    <message>
        <source>Welcome</source>
        <translation>Bonvenon</translation>
    </message>
    <message>
        <source>Welcome to %1.</source>
        <translation type="unfinished">Bonvenon al %1.</translation>
    </message>
    <message>
        <source>Use the default data directory</source>
        <translation>Uzi la defaŭltan dosierujon por datumoj</translation>
    </message>
    <message>
        <source>Use a custom data directory:</source>
        <translation>Uzi alian dosierujon por datumoj:</translation>
    </message>
</context>
<context>
    <name>HelpMessageDialog</name>
    <message>
        <source>version</source>
        <translation type="unfinished">versio</translation>
    </message>
    <message>
        <source>About %1</source>
        <translation type="unfinished">Pri %1</translation>
    </message>
    <message>
        <source>Command-line options</source>
        <translation type="unfinished">Komandliniaj agordaĵoj</translation>
    </message>
</context>
<context>
<<<<<<< HEAD
    <name>ModalOverlay</name>
    <message>
        <source>Form</source>
        <translation>Formularo</translation>
    </message>
    <message>
        <source>Last block time</source>
        <translation>Horo de la lasta bloko</translation>
    </message>
    </context>
<context>
    <name>OpenURIDialog</name>
=======
    <name>ShutdownWindow</name>
    <message>
        <source>Do not shut down the computer until this window disappears.</source>
        <translation type="unfinished">Ne sistemfermu ĝis ĉi tiu fenestro malaperas.</translation>
    </message>
</context>
<context>
    <name>ModalOverlay</name>
>>>>>>> 61646189
    <message>
        <source>Form</source>
        <translation type="unfinished">Formularo</translation>
    </message>
    <message>
        <source>Last block time</source>
        <translation type="unfinished">Horo de la lasta bloko</translation>
    </message>
    <message>
        <source>Progress</source>
        <translation type="unfinished">Progreso</translation>
    </message>
    <message>
        <source>Progress increase per hour</source>
        <translation type="unfinished">Hora pligrandigo da progreso</translation>
    </message>
<<<<<<< HEAD
=======
    <message>
        <source>Hide</source>
        <translation type="unfinished">Kaŝi</translation>
    </message>
    <message>
        <source>Esc</source>
        <translation type="unfinished">Esk</translation>
    </message>
    <message>
        <source>%1 is currently syncing.  It will download headers and blocks from peers and validate them until reaching the tip of the block chain.</source>
        <translation type="unfinished">%1 sinkronigadas. Ĝi elŝutos kapaĵojn kaj blokojn de samtavolanoj, kaj validigos ilin, ĝis ĝi atingas la pinton de la blokĉeno.</translation>
    </message>
    </context>
<context>
    <name>OpenURIDialog</name>
    <message>
        <source>Open bitcoin URI</source>
        <translation type="unfinished">Malfermi na la URI de bitmono</translation>
    </message>
>>>>>>> 61646189
    </context>
<context>
    <name>OptionsDialog</name>
    <message>
        <source>Options</source>
        <translation>Agordaĵoj</translation>
    </message>
    <message>
        <source>&amp;Main</source>
        <translation>Ĉ&amp;efa</translation>
    </message>
    <message>
        <source>Automatically start %1 after logging in to the system.</source>
        <translation type="unfinished">Aŭtomate komenci na %1 post ensalutis en la sistemon.</translation>
    </message>
    <message>
        <source>&amp;Start %1 on system login</source>
        <translation type="unfinished">&amp;Komenci na %1 kiam ensaluti en la sistemon</translation>
    </message>
    <message>
        <source>Size of &amp;database cache</source>
        <translation type="unfinished">Dosiergrando de &amp;datumbasa kaŝmemoro</translation>
    </message>
    <message>
        <source>Number of script &amp;verification threads</source>
        <translation type="unfinished">Kvanto da skriptaj kaj kontroleraraj fadenoj</translation>
    </message>
    <message>
        <source>IP address of the proxy (e.g. IPv4: 127.0.0.1 / IPv6: ::1)</source>
        <translation type="unfinished">IP-adreso de prokurilo (ekz. IPv4: 127.0.0.1 / IPv6: ::1)</translation>
    </message>
    <message>
        <source>Reset all client options to default.</source>
        <translation>Reagordi ĉion al defaŭlataj valoroj.</translation>
    </message>
    <message>
        <source>&amp;Reset Options</source>
        <translation>&amp;Rekomenci agordadon</translation>
    </message>
    <message>
        <source>&amp;Network</source>
        <translation>&amp;Reto</translation>
    </message>
    <message>
        <source>W&amp;allet</source>
        <translation type="unfinished">Monujo</translation>
    </message>
    <message>
        <source>Expert</source>
        <translation type="unfinished">Fakulo</translation>
    </message>
    <message>
        <source>Automatically open the Bitcoin client port on the router. This only works when your router supports UPnP and it is enabled.</source>
        <translation>Aŭtomate malfermi la kursilan pordon por Blackmono. Tio funkcias nur se via kursilo havas la UPnP-funkcion, kaj se tiu ĉi estas ŝaltita.</translation>
    </message>
    <message>
        <source>Map port using &amp;UPnP</source>
        <translation>Mapigi pordon per &amp;UPnP</translation>
    </message>
    <message>
        <source>Proxy &amp;IP:</source>
        <translation>Prokurila &amp;IP:</translation>
    </message>
    <message>
        <source>&amp;Port:</source>
        <translation>&amp;Pordo:</translation>
    </message>
    <message>
        <source>Port of the proxy (e.g. 9050)</source>
        <translation>la pordo de la prokurilo (ekz. 9050)</translation>
    </message>
    <message>
        <source>&amp;Window</source>
        <translation>&amp;Fenestro</translation>
    </message>
    <message>
        <source>Show only a tray icon after minimizing the window.</source>
        <translation>Montri nur sistempletan piktogramon post minimumigo de la fenestro.</translation>
    </message>
    <message>
        <source>&amp;Minimize to the tray instead of the taskbar</source>
        <translation>&amp;Minimumigi al la sistempleto anstataŭ al la taskopleto</translation>
    </message>
    <message>
        <source>M&amp;inimize on close</source>
        <translation>M&amp;inimumigi je fermo</translation>
    </message>
    <message>
        <source>&amp;Display</source>
        <translation>&amp;Aspekto</translation>
    </message>
    <message>
        <source>User Interface &amp;language:</source>
        <translation>&amp;Lingvo de la fasado:</translation>
    </message>
    <message>
        <source>&amp;Unit to show amounts in:</source>
        <translation>&amp;Unuo por vidigi sumojn:</translation>
    </message>
    <message>
        <source>Choose the default subdivision unit to show in the interface and when sending coins.</source>
        <translation>Elekti la defaŭltan manieron por montri bitmonajn sumojn en la interfaco, kaj kiam vi sendos bitmonon.</translation>
    </message>
    <message>
        <source>Whether to show coin control features or not.</source>
        <translation type="unfinished">Ĉu montri detalan adres-regilon, aŭ ne.</translation>
    </message>
    <message>
        <source>&amp;OK</source>
        <translation>&amp;Bone</translation>
    </message>
    <message>
        <source>&amp;Cancel</source>
        <translation>&amp;Nuligi</translation>
    </message>
    <message>
        <source>default</source>
        <translation>defaŭlta</translation>
    </message>
    <message>
        <source>none</source>
        <translation type="unfinished">neniu</translation>
    </message>
    <message>
        <source>Confirm options reset</source>
        <translation>Konfirmi reŝargo de agordoj</translation>
    </message>
    <message>
        <source>Error</source>
        <translation type="unfinished">Eraro</translation>
    </message>
    <message>
        <source>The supplied proxy address is invalid.</source>
        <translation>La prokurila adreso estas malvalida.</translation>
    </message>
</context>
<context>
    <name>OverviewPage</name>
    <message>
        <source>Form</source>
        <translation>Formularo</translation>
    </message>
    <message>
        <source>The displayed information may be out of date. Your wallet automatically synchronizes with the Bitcoin network after a connection is established, but this process has not completed yet.</source>
        <translation>Eblas, ke la informoj videblaj ĉi tie estas eksdataj. Via monujo aŭtomate sinkoniĝas kun la blackmona reto kiam ili konektiĝas, sed tiu procezo ankoraŭ ne finfariĝis.</translation>
    </message>
    <message>
        <source>Available:</source>
        <translation type="unfinished">Disponebla:</translation>
    </message>
    <message>
        <source>Your current spendable balance</source>
        <translation>via aktuala elspezebla saldo</translation>
    </message>
    <message>
        <source>Total of transactions that have yet to be confirmed, and do not yet count toward the spendable balance</source>
        <translation>la sumo de transakcioj ankoraŭ ne konfirmitaj, kiuj ankoraŭ ne elspezeblas</translation>
    </message>
    <message>
        <source>Immature:</source>
        <translation>Nematura:</translation>
    </message>
    <message>
        <source>Mined balance that has not yet matured</source>
        <translation>Minita saldo, kiu ankoraŭ ne maturiĝis</translation>
    </message>
    <message>
        <source>Balances</source>
        <translation type="unfinished">Saldoj</translation>
    </message>
    <message>
        <source>Total:</source>
        <translation>Totalo:</translation>
    </message>
    <message>
        <source>Your current total balance</source>
        <translation>via aktuala totala saldo</translation>
    </message>
    <message>
        <source>Spendable:</source>
        <translation type="unfinished">Elspezebla:</translation>
    </message>
    <message>
        <source>Recent transactions</source>
        <translation type="unfinished">Lastaj transakcioj</translation>
    </message>
    </context>
<context>
<<<<<<< HEAD
    <name>PaymentServer</name>
    </context>
<context>
    <name>PeerTableModel</name>
=======
    <name>PSBTOperationsDialog</name>
>>>>>>> 61646189
    <message>
        <source>Close</source>
        <translation type="unfinished">Fermi</translation>
    </message>
    <message>
        <source>Total Amount</source>
        <translation type="unfinished">Totala Sumo</translation>
    </message>
    <message>
        <source>or</source>
        <translation type="unfinished">aŭ</translation>
    </message>
    </context>
<context>
    <name>PaymentServer</name>
    <message>
        <source>Payment request error</source>
        <translation type="unfinished">Eraro dum pagopeto</translation>
    </message>
    <message>
        <source>Cannot start bitcoin: click-to-pay handler</source>
        <translation type="unfinished">Ne eblas lanĉi la ilon 'klaki-por-pagi'</translation>
    </message>
    <message>
        <source>URI handling</source>
        <translation type="unfinished">Traktado de URI-oj</translation>
    </message>
    </context>
<context>
    <name>PeerTableModel</name>
    <message>
        <source>User Agent</source>
        <extracomment>Title of Peers Table column which contains the peer's User Agent string.</extracomment>
        <translation type="unfinished">Uzanto Agento</translation>
    </message>
    <message>
        <source>Sent</source>
        <extracomment>Title of Peers Table column which indicates the total amount of network information we have sent to the peer.</extracomment>
        <translation type="unfinished">Sendita</translation>
    </message>
    <message>
        <source>Received</source>
        <extracomment>Title of Peers Table column which indicates the total amount of network information we have received from the peer.</extracomment>
        <translation type="unfinished">Ricevita</translation>
    </message>
    <message>
        <source>Address</source>
        <extracomment>Title of Peers Table column which contains the IP/Onion/I2P address of the connected peer.</extracomment>
        <translation type="unfinished">Adreso</translation>
    </message>
    <message>
        <source>Type</source>
        <extracomment>Title of Peers Table column which describes the type of peer connection. The "type" describes why the connection exists.</extracomment>
        <translation type="unfinished">Tipo</translation>
    </message>
    <message>
        <source>Network</source>
        <extracomment>Title of Peers Table column which states the network the peer connected through.</extracomment>
        <translation type="unfinished">Reto</translation>
    </message>
</context>
<context>
    <name>QRImageWidget</name>
    <message>
        <source>&amp;Copy Image</source>
        <translation type="unfinished">&amp;Kopii Bildon</translation>
    </message>
    <message>
        <source>Resulting URI too long, try to reduce the text for label / message.</source>
        <translation type="unfinished">La rezultanta URI estas tro longa. Provu malplilongigi la tekston de la etikedo / mesaĝo.</translation>
    </message>
    <message>
        <source>Error encoding URI into QR Code.</source>
        <translation type="unfinished">Eraro de kodigo de URI en la QR-kodon.</translation>
    </message>
    <message>
        <source>Save QR Code</source>
        <translation type="unfinished">Konservi QR-kodon</translation>
    </message>
    <message>
        <source>%1 and %2</source>
        <translation>%1 kaj %2</translation>
    </message>
    </context>
<context>
    <name>QObject::QObject</name>
    </context>
<context>
    <name>QRImageWidget</name>
    </context>
<context>
    <name>RPCConsole</name>
    <message>
        <source>N/A</source>
        <translation>neaplikebla</translation>
    </message>
    <message>
        <source>Client version</source>
        <translation>Versio de kliento</translation>
    </message>
    <message>
        <source>&amp;Information</source>
        <translation>&amp;Informoj</translation>
    </message>
    <message>
        <source>General</source>
        <translation type="unfinished">Ĝenerala</translation>
    </message>
    <message>
        <source>Startup time</source>
        <translation>Horo de lanĉo</translation>
    </message>
    <message>
        <source>Network</source>
        <translation>Reto</translation>
    </message>
    <message>
        <source>Name</source>
        <translation type="unfinished">Nomo</translation>
    </message>
    <message>
        <source>Number of connections</source>
        <translation>Nombro de konektoj</translation>
    </message>
    <message>
        <source>Block chain</source>
        <translation>Blokĉeno</translation>
    </message>
    <message>
        <source>Wallet: </source>
        <translation type="unfinished">Monujo:</translation>
    </message>
    <message>
        <source>Received</source>
        <translation type="unfinished">Ricevita</translation>
    </message>
    <message>
        <source>Sent</source>
        <translation type="unfinished">Sendita</translation>
    </message>
    <message>
        <source>&amp;Peers</source>
        <translation type="unfinished">&amp;Samuloj</translation>
    </message>
    <message>
        <source>Banned peers</source>
        <translation type="unfinished">Malpermesita samuloj.</translation>
    </message>
    <message>
        <source>Version</source>
        <translation type="unfinished">Versio</translation>
    </message>
    <message>
        <source>User Agent</source>
        <translation type="unfinished">Uzanto Agento</translation>
    </message>
    <message>
        <source>Services</source>
        <translation type="unfinished">Servoj</translation>
    </message>
    <message>
        <source>Last block time</source>
        <translation>Horo de la lasta bloko</translation>
    </message>
    <message>
        <source>&amp;Open</source>
        <translation>&amp;Malfermi</translation>
    </message>
    <message>
        <source>&amp;Console</source>
        <translation>&amp;Konzolo</translation>
    </message>
    <message>
        <source>&amp;Network Traffic</source>
        <translation type="unfinished">&amp;Reta Trafiko</translation>
    </message>
    <message>
        <source>Totals</source>
        <translation type="unfinished">Totaloj</translation>
    </message>
    <message>
        <source>Debug log file</source>
        <translation>Sencimiga protokoldosiero</translation>
    </message>
    <message>
        <source>Clear console</source>
        <translation>Malplenigi konzolon</translation>
    </message>
    <message>
        <source>In:</source>
        <translation type="unfinished">En:</translation>
    </message>
    <message>
        <source>Out:</source>
        <translation type="unfinished">El:</translation>
    </message>
    <message>
        <source>1 &amp;hour</source>
        <translation type="unfinished">1 &amp;horo</translation>
    </message>
    <message>
        <source>1 &amp;week</source>
        <translation type="unfinished">1 &amp;semajno</translation>
    </message>
    <message>
        <source>1 &amp;year</source>
        <translation type="unfinished">1 &amp;jaro</translation>
    </message>
    <message>
        <source>&amp;Unban</source>
        <translation type="unfinished">&amp;Malekzili</translation>
    </message>
    <message>
        <source>To</source>
        <translation type="unfinished">Al</translation>
    </message>
    <message>
        <source>From</source>
        <translation type="unfinished">De</translation>
    </message>
    <message>
        <source>Unknown</source>
        <translation type="unfinished">Nekonata</translation>
    </message>
</context>
<context>
    <name>ReceiveCoinsDialog</name>
    <message>
        <source>&amp;Amount:</source>
        <translation type="unfinished">&amp;Kvanto:</translation>
    </message>
    <message>
        <source>&amp;Label:</source>
        <translation type="unfinished">&amp;Etikedo:</translation>
    </message>
    <message>
        <source>&amp;Message:</source>
        <translation type="unfinished">&amp;Mesaĝo:</translation>
    </message>
    <message>
        <source>Clear all fields of the form.</source>
        <translation type="unfinished">Malplenigi ĉiujn kampojn de la formularo.</translation>
    </message>
    <message>
        <source>Clear</source>
        <translation type="unfinished">Forigi</translation>
    </message>
    <message>
        <source>Show</source>
        <translation type="unfinished">Vidigi</translation>
    </message>
    <message>
        <source>Remove</source>
        <translation type="unfinished">Forigi</translation>
    </message>
    <message>
        <source>Copy &amp;URI</source>
        <translation type="unfinished">Kopii &amp;URI</translation>
    </message>
    <message>
        <source>Could not unlock wallet.</source>
        <translation type="unfinished">Ne eblis malŝlosi monujon.</translation>
    </message>
    </context>
<context>
    <name>ReceiveRequestDialog</name>
    <message>
        <source>Address:</source>
        <translation type="unfinished">Adreso:</translation>
    </message>
    <message>
        <source>Amount:</source>
        <translation type="unfinished">Sumo:</translation>
    </message>
    <message>
        <source>Label:</source>
        <translation type="unfinished">Etikedo:</translation>
    </message>
    <message>
        <source>Message:</source>
        <translation type="unfinished">Mesaĝo:</translation>
    </message>
    <message>
        <source>Wallet:</source>
        <translation type="unfinished">Monujo:</translation>
    </message>
    <message>
        <source>Copy &amp;URI</source>
        <translation type="unfinished">Kopii &amp;URI</translation>
    </message>
    <message>
        <source>Copy &amp;Address</source>
        <translation type="unfinished">Kopii &amp;Adreson</translation>
    </message>
    <message>
        <source>Payment information</source>
        <translation type="unfinished">Paginformoj</translation>
    </message>
    <message>
        <source>Request payment to %1</source>
        <translation type="unfinished">Peti pagon al %1</translation>
    </message>
    </context>
<context>
    <name>RecentRequestsTableModel</name>
    <message>
        <source>Date</source>
        <translation type="unfinished">Dato</translation>
    </message>
    <message>
        <source>Label</source>
        <translation type="unfinished">Etikedo</translation>
    </message>
    <message>
        <source>Message</source>
        <translation type="unfinished">Mesaĝo</translation>
    </message>
    <message>
        <source>(no label)</source>
        <translation type="unfinished">(neniu etikedo)</translation>
    </message>
    <message>
<<<<<<< HEAD
        <source>Address</source>
        <translation>Adreso</translation>
    </message>
    <message>
        <source>Label</source>
        <translation>Etikedo</translation>
    </message>
    </context>
<context>
    <name>RecentRequestsTableModel</name>
    <message>
        <source>Label</source>
        <translation>Etikedo</translation>
    </message>
    <message>
        <source>(no label)</source>
        <translation>(neniu etikedo)</translation>
=======
        <source>(no message)</source>
        <translation type="unfinished">(neniu mesaĝo)</translation>
>>>>>>> 61646189
    </message>
    </context>
<context>
    <name>SendCoinsDialog</name>
    <message>
        <source>Send Coins</source>
        <translation>Sendi Bitmonon</translation>
    </message>
    <message>
        <source>Coin Control Features</source>
        <translation type="unfinished">Monregaj Opcioj</translation>
    </message>
    <message>
        <source>Insufficient funds!</source>
        <translation type="unfinished">Nesufiĉa mono!</translation>
    </message>
    <message>
        <source>Quantity:</source>
        <translation type="unfinished">Kvanto:</translation>
    </message>
    <message>
        <source>Bytes:</source>
        <translation type="unfinished">Bajtoj:</translation>
    </message>
    <message>
        <source>Amount:</source>
<<<<<<< HEAD
        <translation>Sumo:</translation>
=======
        <translation type="unfinished">Sumo:</translation>
>>>>>>> 61646189
    </message>
    <message>
        <source>Fee:</source>
        <translation type="unfinished">Krompago:</translation>
    </message>
    <message>
        <source>After Fee:</source>
        <translation type="unfinished">Post krompago:</translation>
    </message>
    <message>
        <source>Change:</source>
        <translation type="unfinished">Restmono:</translation>
    </message>
    <message>
        <source>Transaction Fee:</source>
        <translation type="unfinished">Krompago:</translation>
    </message>
    <message>
        <source>Hide</source>
        <translation type="unfinished">Kaŝi</translation>
    </message>
    <message>
        <source>Send to multiple recipients at once</source>
        <translation>Sendi samtempe al pluraj ricevantoj</translation>
    </message>
    <message>
        <source>Add &amp;Recipient</source>
        <translation>Aldoni &amp;Ricevonton</translation>
    </message>
    <message>
        <source>Clear all fields of the form.</source>
        <translation type="unfinished">Malplenigi ĉiujn kampojn de la formularo.</translation>
    </message>
    <message>
        <source>Dust:</source>
        <translation type="unfinished">Polvo:</translation>
    </message>
    <message>
        <source>Clear &amp;All</source>
        <translation>&amp;Forigi Ĉion</translation>
    </message>
    <message>
        <source>Balance:</source>
        <translation>Saldo:</translation>
    </message>
    <message>
        <source>Confirm the send action</source>
        <translation>Konfirmi la sendon</translation>
    </message>
    <message>
        <source>S&amp;end</source>
        <translation>Ŝendi</translation>
    </message>
    <message>
<<<<<<< HEAD
        <source>(no label)</source>
        <translation>(neniu etikedo)</translation>
=======
        <source>Copy quantity</source>
        <translation type="unfinished">Kopii kvanton</translation>
    </message>
    <message>
        <source>Copy amount</source>
        <translation type="unfinished">Kopii sumon</translation>
    </message>
    <message>
        <source>Copy fee</source>
        <translation type="unfinished">Kopii krompagon</translation>
    </message>
    <message>
        <source>Copy after fee</source>
        <translation type="unfinished">Kopii post krompago</translation>
    </message>
    <message>
        <source>Copy bytes</source>
        <translation type="unfinished">Kopii bajtojn</translation>
    </message>
    <message>
        <source>Copy dust</source>
        <translation type="unfinished">Kopii polvon</translation>
    </message>
    <message>
        <source>Copy change</source>
        <translation type="unfinished">Kopii restmonon</translation>
    </message>
    <message>
        <source>%1 to %2</source>
        <translation type="unfinished">%1 al %2</translation>
    </message>
    <message>
        <source>Are you sure you want to send?</source>
        <translation type="unfinished">Ĉu vi certas, ke vi volas sendi?</translation>
    </message>
    <message>
        <source>or</source>
        <translation type="unfinished">aŭ</translation>
    </message>
    <message>
        <source>Transaction fee</source>
        <translation type="unfinished">Krompago</translation>
    </message>
    <message>
        <source>Total Amount</source>
        <translation type="unfinished">Totala Sumo</translation>
    </message>
    <message>
        <source>Confirm send coins</source>
        <translation type="unfinished">Konfirmi sendon de bitmono</translation>
    </message>
    <message>
        <source>The amount to pay must be larger than 0.</source>
        <translation type="unfinished">La pagenda sumo devas esti pli ol 0.</translation>
    </message>
    <message>
        <source>The amount exceeds your balance.</source>
        <translation type="unfinished">La sumo estas pli granda ol via saldo.</translation>
    </message>
    <message>
        <source>The total exceeds your balance when the %1 transaction fee is included.</source>
        <translation type="unfinished">La sumo kun la %1 krompago estas pli granda ol via saldo.</translation>
    </message>
    <message>
        <source>Transaction creation failed!</source>
        <translation type="unfinished">Kreo de transakcio fiaskis!</translation>
    </message>
    <message numerus="yes">
        <source>Estimated to begin confirmation within %n block(s).</source>
        <translation>
            <numerusform />
            <numerusform />
        </translation>
    </message>
    <message>
        <source>Warning: Invalid Bitcoin address</source>
        <translation type="unfinished">Averto: Nevalida Bitmon-adreso</translation>
    </message>
    <message>
        <source>(no label)</source>
        <translation type="unfinished">(neniu etikedo)</translation>
>>>>>>> 61646189
    </message>
</context>
<context>
    <name>SendCoinsEntry</name>
    <message>
        <source>A&amp;mount:</source>
        <translation>&amp;Sumo:</translation>
    </message>
    <message>
        <source>Pay &amp;To:</source>
        <translation>&amp;Ricevonto:</translation>
    </message>
    <message>
        <source>&amp;Label:</source>
        <translation>&amp;Etikedo:</translation>
    </message>
    <message>
        <source>Choose previously used address</source>
        <translation type="unfinished">Elektu la jam uzitan adreson</translation>
    </message>
    <message>
        <source>Paste address from clipboard</source>
        <translation>Alglui adreson de tondejo</translation>
    </message>
    <message>
        <source>Remove this entry</source>
        <translation type="unfinished">Forigu ĉi tiun enskribon</translation>
    </message>
    <message>
        <source>Message:</source>
        <translation type="unfinished">Mesaĝo:</translation>
    </message>
    <message>
        <source>Enter a label for this address to add it to the list of used addresses</source>
        <translation type="unfinished">Tajpu etikedon por tiu ĉi adreso por aldoni ĝin al la listo de uzitaj adresoj</translation>
    </message>
    <message>
        <source>Pay To:</source>
        <translation type="unfinished">Pagi Al:</translation>
    </message>
    <message>
        <source>Memo:</source>
<<<<<<< HEAD
        <translation>Memorando:</translation>
    </message>
    </context>
<context>
    <name>SendConfirmationDialog</name>
    </context>
<context>
    <name>ShutdownWindow</name>
    <message>
        <source>Do not shut down the computer until this window disappears.</source>
        <translation>Ne sistemfermu ĝis ĉi tiu fenestro malaperas.</translation>
=======
        <translation type="unfinished">Memorando:</translation>
>>>>>>> 61646189
    </message>
</context>
<context>
    <name>SignVerifyMessageDialog</name>
    <message>
        <source>Signatures - Sign / Verify a Message</source>
        <translation>Subskriboj - Subskribi / Kontroli mesaĝon</translation>
    </message>
    <message>
        <source>&amp;Sign Message</source>
        <translation>&amp;Subskribi Mesaĝon</translation>
    </message>
    <message>
        <source>Choose previously used address</source>
        <translation type="unfinished">Elektu la jam uzitan adreson</translation>
    </message>
    <message>
        <source>Paste address from clipboard</source>
        <translation>Alglui adreson de tondejo</translation>
    </message>
    <message>
        <source>Enter the message you want to sign here</source>
        <translation>Tajpu la mesaĝon, kiun vi volas sendi, cîi tie</translation>
    </message>
    <message>
        <source>Signature</source>
        <translation>Subskribo</translation>
    </message>
    <message>
        <source>Copy the current signature to the system clipboard</source>
        <translation>Kopii la aktualan subskribon al la tondejo</translation>
    </message>
    <message>
        <source>Sign the message to prove you own this Bitcoin address</source>
        <translation>Subskribi la mesaĝon por pravigi, ke vi estas la posedanto de tiu Blackmon-adreso</translation>
    </message>
    <message>
        <source>Sign &amp;Message</source>
        <translation>Subskribi &amp;Mesaĝon</translation>
    </message>
    <message>
        <source>Reset all sign message fields</source>
        <translation>Reagordigi ĉiujn prisubskribajn kampojn</translation>
    </message>
    <message>
        <source>Clear &amp;All</source>
        <translation>&amp;Forigi Ĉion</translation>
    </message>
    <message>
        <source>&amp;Verify Message</source>
        <translation>&amp;Kontroli Mesaĝon</translation>
    </message>
    <message>
        <source>Verify the message to ensure it was signed with the specified Bitcoin address</source>
        <translation>Kontroli la mesaĝon por pravigi, ke ĝi ja estas subskribita per la specifa Blackmon-adreso</translation>
    </message>
    <message>
        <source>Verify &amp;Message</source>
        <translation>Kontroli &amp;Mesaĝon</translation>
    </message>
    <message>
        <source>Reset all verify message fields</source>
        <translation>Reagordigi ĉiujn prikontrolajn kampojn</translation>
    </message>
<<<<<<< HEAD
    </context>
<context>
    <name>SplashScreen</name>
=======
>>>>>>> 61646189
    <message>
        <source>Click "Sign Message" to generate signature</source>
        <translation type="unfinished">Klaku "Subskribi Mesaĝon" por krei subskribon</translation>
    </message>
    <message>
        <source>The entered address is invalid.</source>
        <translation type="unfinished">La adreso, kiun vi enmetis, estas nevalida.</translation>
    </message>
    <message>
        <source>Please check the address and try again.</source>
        <translation type="unfinished">Bonvolu kontroli la adreson kaj reprovi.</translation>
    </message>
    <message>
        <source>The entered address does not refer to a key.</source>
        <translation type="unfinished">La adreso, kiun vi enmetis, referencas neniun ŝlosilon.</translation>
    </message>
    <message>
        <source>Wallet unlock was cancelled.</source>
        <translation type="unfinished">Malŝloso de monujo estas nuligita.</translation>
    </message>
    <message>
        <source>Private key for the entered address is not available.</source>
        <translation type="unfinished">La privata ŝlosilo por la enigita adreso ne disponeblas.</translation>
    </message>
    <message>
        <source>Message signing failed.</source>
        <translation type="unfinished">Subskribo de mesaĝo fiaskis.</translation>
    </message>
    <message>
        <source>Message signed.</source>
        <translation type="unfinished">Mesaĝo estas subskribita.</translation>
    </message>
    <message>
        <source>The signature could not be decoded.</source>
        <translation type="unfinished">Ne eblis malĉifri la subskribon.</translation>
    </message>
    <message>
        <source>Please check the signature and try again.</source>
        <translation type="unfinished">Bonvolu kontroli la subskribon kaj reprovu.</translation>
    </message>
    <message>
        <source>The signature did not match the message digest.</source>
        <translation type="unfinished">La subskribo ne kongruis kun la mesaĝ-kompilaĵo.</translation>
    </message>
    <message>
        <source>Message verification failed.</source>
        <translation type="unfinished">Kontrolo de mesaĝo malsukcesis.</translation>
    </message>
    <message>
        <source>Message verified.</source>
        <translation type="unfinished">Mesaĝo sukcese kontrolita.</translation>
    </message>
</context>
<context>
    <name>TransactionDesc</name>
    <message numerus="yes">
        <source>Open for %n more block(s)</source>
        <translation>
            <numerusform />
            <numerusform />
        </translation>
    </message>
    <message>
        <source>Open until %1</source>
        <translation type="unfinished">Malferma ĝis %1</translation>
    </message>
    <message>
        <source>%1/unconfirmed</source>
        <translation type="unfinished">%1/nekonfirmite</translation>
    </message>
    <message>
        <source>%1 confirmations</source>
        <translation type="unfinished">%1 konfirmoj</translation>
    </message>
    <message>
        <source>Status</source>
        <translation type="unfinished">Stato</translation>
    </message>
    <message>
        <source>Date</source>
        <translation type="unfinished">Dato</translation>
    </message>
    <message>
        <source>Source</source>
        <translation type="unfinished">Fonto</translation>
    </message>
    <message>
        <source>Generated</source>
        <translation type="unfinished">Kreita</translation>
    </message>
    <message>
        <source>From</source>
        <translation type="unfinished">De</translation>
    </message>
    <message>
        <source>unknown</source>
        <translation type="unfinished">nekonata</translation>
    </message>
    <message>
        <source>To</source>
        <translation type="unfinished">Al</translation>
    </message>
    <message>
        <source>own address</source>
        <translation type="unfinished">propra adreso</translation>
    </message>
    <message>
        <source>label</source>
        <translation type="unfinished">etikedo</translation>
    </message>
    <message>
        <source>Credit</source>
        <translation type="unfinished">Kredito</translation>
    </message>
    <message numerus="yes">
        <source>matures in %n more block(s)</source>
        <translation>
            <numerusform />
            <numerusform />
        </translation>
    </message>
    <message>
        <source>not accepted</source>
        <translation type="unfinished">ne akceptita</translation>
    </message>
    <message>
        <source>Debit</source>
        <translation type="unfinished">Debeto</translation>
    </message>
    <message>
        <source>Transaction fee</source>
        <translation type="unfinished">Krompago</translation>
    </message>
    <message>
        <source>Net amount</source>
        <translation type="unfinished">Neta sumo</translation>
    </message>
    <message>
        <source>Message</source>
        <translation type="unfinished">Mesaĝo</translation>
    </message>
    <message>
        <source>Comment</source>
        <translation type="unfinished">Komento</translation>
    </message>
    <message>
        <source>Transaction ID</source>
        <translation type="unfinished">Transakcia ID</translation>
    </message>
    <message>
        <source>Merchant</source>
        <translation type="unfinished">Vendisto</translation>
    </message>
    <message>
        <source>Generated coins must mature %1 blocks before they can be spent. When you generated this block, it was broadcast to the network to be added to the block chain. If it fails to get into the chain, its state will change to "not accepted" and it won't be spendable. This may occasionally happen if another node generates a block within a few seconds of yours.</source>
        <translation type="unfinished">Kreitaj moneroj devas esti maturaj je %1 blokoj antaŭ ol eblas elspezi ilin. Kiam vi generis tiun ĉi blokon, ĝi estis elsendita al la reto por aldono al la blokĉeno. Se tiu aldono malsukcesas, ĝia stato ŝanĝiĝos al "neakceptita" kaj ne eblos elspezi ĝin. Tio estas malofta, sed povas okazi se alia bloko estas kreita je preskaŭ la sama momento kiel la via.</translation>
    </message>
    <message>
        <source>Debug information</source>
        <translation type="unfinished">Sencimigaj informoj</translation>
    </message>
    <message>
        <source>Transaction</source>
        <translation type="unfinished">Transakcio</translation>
    </message>
    <message>
        <source>Inputs</source>
        <translation type="unfinished">Enigoj</translation>
    </message>
    <message>
        <source>Amount</source>
        <translation type="unfinished">Sumo</translation>
    </message>
    <message>
        <source>true</source>
        <translation type="unfinished">vera</translation>
    </message>
    <message>
        <source>false</source>
        <translation type="unfinished">malvera</translation>
    </message>
</context>
<context>
    <name>TransactionDesc</name>
    </context>
<context>
    <name>TransactionDescDialog</name>
    <message>
        <source>This pane shows a detailed description of the transaction</source>
        <translation>Tiu ĉi panelo montras detalan priskribon de la transakcio</translation>
    </message>
<<<<<<< HEAD
    </context>
<context>
    <name>TransactionTableModel</name>
    <message>
        <source>Label</source>
        <translation>Etikedo</translation>
    </message>
    <message>
        <source>(no label)</source>
        <translation>(neniu etikedo)</translation>
    </message>
    </context>
<context>
    <name>TransactionView</name>
    <message>
        <source>Comma separated file (*.csv)</source>
        <translation>Perkome disigita dosiero (*.csv)</translation>
    </message>
    <message>
        <source>Label</source>
        <translation>Etikedo</translation>
    </message>
    <message>
        <source>Address</source>
        <translation>Adreso</translation>
    </message>
    <message>
        <source>Exporting Failed</source>
        <translation>ekspotado malsukcesinta</translation>
    </message>
    </context>
<context>
    <name>UnitDisplayStatusBarControl</name>
    </context>
<context>
    <name>WalletFrame</name>
    </context>
<context>
    <name>WalletModel</name>
    </context>
<context>
    <name>WalletView</name>
    </context>
<context>
    <name>bitcoin-core</name>
=======
    </context>
<context>
    <name>TransactionTableModel</name>
>>>>>>> 61646189
    <message>
        <source>Date</source>
        <translation type="unfinished">Dato</translation>
    </message>
    <message>
        <source>Type</source>
        <translation type="unfinished">Tipo</translation>
    </message>
    <message>
        <source>Label</source>
        <translation type="unfinished">Etikedo</translation>
    </message>
    <message numerus="yes">
        <source>Open for %n more block(s)</source>
        <translation>
            <numerusform />
            <numerusform />
        </translation>
    </message>
    <message>
        <source>Open until %1</source>
        <translation type="unfinished">Malferma ĝis %1</translation>
    </message>
    <message>
        <source>Unconfirmed</source>
        <translation type="unfinished">Nekonfirmita</translation>
    </message>
    <message>
        <source>Confirmed (%1 confirmations)</source>
        <translation type="unfinished">Konfirmita (%1 konfirmoj)</translation>
    </message>
    <message>
<<<<<<< HEAD
        <source>Bitcoin Core</source>
        <translation>Blackcoin More</translation>
=======
        <source>Generated but not accepted</source>
        <translation type="unfinished">Kreita sed ne akceptita</translation>
    </message>
    <message>
        <source>Received with</source>
        <translation type="unfinished">Ricevita kun</translation>
>>>>>>> 61646189
    </message>
    <message>
        <source>Received from</source>
        <translation type="unfinished">Ricevita de</translation>
    </message>
    <message>
        <source>Sent to</source>
        <translation type="unfinished">Sendita al</translation>
    </message>
    <message>
<<<<<<< HEAD
        <source>&lt;category&gt; can be:</source>
        <translation>&lt;category&gt; povas esti:</translation>
=======
        <source>Payment to yourself</source>
        <translation type="unfinished">Pago al vi mem</translation>
    </message>
    <message>
        <source>Mined</source>
        <translation type="unfinished">Minita</translation>
    </message>
    <message>
        <source>(n/a)</source>
        <translation type="unfinished">neaplikebla</translation>
    </message>
    <message>
        <source>(no label)</source>
        <translation type="unfinished">(neniu etikedo)</translation>
>>>>>>> 61646189
    </message>
    <message>
        <source>Transaction status. Hover over this field to show number of confirmations.</source>
        <translation type="unfinished">Transakcia stato. Ŝvebi super tiu ĉi kampo por montri la nombron de konfirmoj.</translation>
    </message>
    <message>
<<<<<<< HEAD
        <source>Corrupted block database detected</source>
        <translation>Difektita blokdatumbazo trovita</translation>
=======
        <source>Date and time that the transaction was received.</source>
        <translation type="unfinished">Dato kaj horo kiam la transakcio alvenis.</translation>
    </message>
    <message>
        <source>Type of transaction.</source>
        <translation type="unfinished">Tipo de transakcio.</translation>
>>>>>>> 61646189
    </message>
    <message>
        <source>Amount removed from or added to balance.</source>
        <translation type="unfinished">Sumo elprenita de aŭ aldonita al la saldo.</translation>
    </message>
</context>
<context>
    <name>TransactionView</name>
    <message>
        <source>All</source>
        <translation type="unfinished">Ĉiuj</translation>
    </message>
    <message>
        <source>Today</source>
        <translation type="unfinished">Hodiaŭ</translation>
    </message>
    <message>
        <source>This week</source>
        <translation type="unfinished">Ĉi-semajne</translation>
    </message>
    <message>
        <source>This month</source>
        <translation type="unfinished">Ĉi-monate</translation>
    </message>
    <message>
        <source>Last month</source>
        <translation type="unfinished">Pasintmonate</translation>
    </message>
    <message>
        <source>This year</source>
        <translation type="unfinished">Ĉi-jare</translation>
    </message>
    <message>
        <source>Received with</source>
        <translation type="unfinished">Ricevita kun</translation>
    </message>
    <message>
        <source>Sent to</source>
        <translation type="unfinished">Sendita al</translation>
    </message>
    <message>
        <source>To yourself</source>
        <translation type="unfinished">Al vi mem</translation>
    </message>
    <message>
        <source>Mined</source>
        <translation type="unfinished">Minita</translation>
    </message>
    <message>
        <source>Other</source>
        <translation type="unfinished">Aliaj</translation>
    </message>
    <message>
        <source>Min amount</source>
        <translation type="unfinished">Minimuma sumo</translation>
    </message>
    <message>
        <source>Confirmed</source>
        <translation type="unfinished">Konfirmita</translation>
    </message>
    <message>
        <source>Date</source>
        <translation type="unfinished">Dato</translation>
    </message>
    <message>
        <source>Type</source>
        <translation type="unfinished">Tipo</translation>
    </message>
    <message>
        <source>Label</source>
        <translation type="unfinished">Etikedo</translation>
    </message>
    <message>
        <source>Address</source>
        <translation type="unfinished">Adreso</translation>
    </message>
    <message>
        <source>Exporting Failed</source>
        <translation type="unfinished">ekspotado malsukcesinta</translation>
    </message>
    <message>
        <source>Range:</source>
        <translation type="unfinished">Intervalo:</translation>
    </message>
    <message>
        <source>to</source>
        <translation type="unfinished">al</translation>
    </message>
</context>
<context>
    <name>WalletFrame</name>
    <message>
        <source>Create a new wallet</source>
        <translation type="unfinished">Krei novan monujon</translation>
    </message>
</context>
<context>
    <name>WalletModel</name>
    <message>
<<<<<<< HEAD
        <source>Transaction too large</source>
        <translation>Transakcio estas tro granda</translation>
=======
        <source>Send Coins</source>
        <translation type="unfinished">Sendi Bitmonon</translation>
    </message>
    <message>
        <source>default wallet</source>
        <translation type="unfinished">defaŭlta monujo</translation>
    </message>
</context>
<context>
    <name>WalletView</name>
    <message>
        <source>&amp;Export</source>
        <translation type="unfinished">&amp;Eksporti</translation>
>>>>>>> 61646189
    </message>
    <message>
        <source>Export the data in the current tab to a file</source>
        <translation type="unfinished">Eksporti la datumojn el la aktuala langeto al dosiero</translation>
    </message>
    <message>
        <source>Error</source>
        <translation type="unfinished">Eraro</translation>
    </message>
    <message>
        <source>Backup Wallet</source>
        <translation type="unfinished">Krei sekurkopion de monujo</translation>
    </message>
    <message>
        <source>Backup Failed</source>
        <translation type="unfinished">Malsukcesis sekurkopio</translation>
    </message>
    <message>
        <source>Backup Successful</source>
        <translation type="unfinished">Sukcesis krei sekurkopion</translation>
    </message>
    </context>
<context>
    <name>bitcoin-core</name>
    <message>
        <source>This is a pre-release test build - use at your own risk - do not use for mining or merchant applications</source>
        <translation type="unfinished">Tiu ĉi estas antaŭeldona testa versio - uzu laŭ via propra risko - ne uzu por minado aŭ por aplikaĵoj por vendistoj</translation>
    </message>
    <message>
        <source>Warning: We do not appear to fully agree with our peers! You may need to upgrade, or other nodes may need to upgrade.</source>
        <translation type="unfinished">Averto: ŝajne ni ne tute konsentas kun niaj samtavolanoj! Eble vi devas ĝisdatigi vian klienton, aŭ eble aliaj nodoj faru same.</translation>
    </message>
    <message>
        <source>Corrupted block database detected</source>
        <translation type="unfinished">Difektita blokdatumbazo trovita</translation>
    </message>
    <message>
        <source>Do you want to rebuild the block database now?</source>
        <translation type="unfinished">Ĉu vi volas rekonstrui la blokdatumbazon nun?</translation>
    </message>
    <message>
        <source>Done loading</source>
        <translation type="unfinished">Ŝargado finiĝis</translation>
    </message>
    <message>
        <source>Error initializing block database</source>
        <translation type="unfinished">Eraro dum pravalorizado de blokdatumbazo</translation>
    </message>
    <message>
        <source>Error initializing wallet database environment %s!</source>
        <translation type="unfinished">Eraro dum pravalorizado de monuj-datumbaza ĉirkaŭaĵo %s!</translation>
    </message>
    <message>
        <source>Error loading block database</source>
        <translation type="unfinished">Eraro dum ŝargado de blokdatumbazo</translation>
    </message>
    <message>
        <source>Error opening block database</source>
        <translation type="unfinished">Eraro dum malfermado de blokdatumbazo</translation>
    </message>
    <message>
        <source>Failed to listen on any port. Use -listen=0 if you want this.</source>
        <translation type="unfinished">Ne sukcesis aŭskulti ajnan pordon. Uzu -listen=0 se tion vi volas.</translation>
    </message>
    <message>
        <source>Incorrect or no genesis block found. Wrong datadir for network?</source>
        <translation type="unfinished">Geneza bloko aŭ netrovita aŭ neĝusta. Ĉu eble la datadir de la reto malĝustas?</translation>
    </message>
    <message>
        <source>Insufficient funds</source>
        <translation type="unfinished">Nesufiĉa mono</translation>
    </message>
    <message>
        <source>Not enough file descriptors available.</source>
        <translation type="unfinished">Nesufiĉa nombro de dosierpriskribiloj disponeblas.</translation>
    </message>
    <message>
        <source>Signing transaction failed</source>
        <translation type="unfinished">Subskriba transakcio fiaskis</translation>
    </message>
    <message>
        <source>This is experimental software.</source>
        <translation type="unfinished">ĝi estas eksperimenta programo</translation>
    </message>
    <message>
        <source>Transaction amount too small</source>
        <translation type="unfinished">Transakcia sumo tro malgranda</translation>
    </message>
    <message>
        <source>Transaction too large</source>
        <translation type="unfinished">Transakcio estas tro granda</translation>
    </message>
    <message>
        <source>Unknown network specified in -onlynet: '%s'</source>
        <translation type="unfinished">Nekonata reto specifita en -onlynet: '%s'</translation>
    </message>
    </context>
</TS><|MERGE_RESOLUTION|>--- conflicted
+++ resolved
@@ -47,61 +47,6 @@
     </message>
     <message>
         <source>Choose the address to send coins to</source>
-<<<<<<< HEAD
-        <translation>Elekti la adreson por sendi monerojn</translation>
-    </message>
-    <message>
-        <source>Choose the address to receive coins with</source>
-        <translation>Elekti la adreson ricevi monerojn kun</translation>
-    </message>
-    <message>
-        <source>C&amp;hoose</source>
-        <translation>&amp;Elekti</translation>
-    </message>
-    <message>
-        <source>Sending addresses</source>
-        <translation>Sendaj adresoj</translation>
-    </message>
-    <message>
-        <source>Receiving addresses</source>
-        <translation>Ricevaj adresoj</translation>
-    </message>
-    <message>
-        <source>These are your Bitcoin addresses for sending payments. Always check the amount and the receiving address before sending coins.</source>
-        <translation>Jen viaj Blackmon-adresoj por sendi pagojn. Zorge kontrolu la sumon kaj la alsendan adreson antaŭ ol sendi.</translation>
-    </message>
-    <message>
-        <source>These are your Bitcoin addresses for receiving payments. It is recommended to use a new receiving address for each transaction.</source>
-        <translation>Jen viaj blackmonaj adresoj por ricevi pagojn. Estas konsilinde uzi apartan ricevan adreson por ĉiu transakcio.</translation>
-    </message>
-    <message>
-        <source>&amp;Copy Address</source>
-        <translation>&amp;Kopii Adreson</translation>
-    </message>
-    <message>
-        <source>Copy &amp;Label</source>
-        <translation>Kopii &amp;Etikedon</translation>
-    </message>
-    <message>
-        <source>&amp;Edit</source>
-        <translation>&amp;Redakti</translation>
-    </message>
-    <message>
-        <source>Export Address List</source>
-        <translation>Eksporti Adresliston</translation>
-    </message>
-    <message>
-        <source>Comma separated file (*.csv)</source>
-        <translation>Perkome disigita dosiero (*.csv)</translation>
-    </message>
-    <message>
-        <source>Exporting Failed</source>
-        <translation>ekspotado malsukcesinta</translation>
-    </message>
-    <message>
-        <source>There was an error trying to save the address list to %1. Please try again.</source>
-        <translation>Okazis eraron dum konservo de adreslisto al %1. Bonvolu provi denove.</translation>
-=======
         <translation type="unfinished">Elekti la adreson por sendi monerojn</translation>
     </message>
     <message>
@@ -153,24 +98,12 @@
     <message>
         <source>Exporting Failed</source>
         <translation type="unfinished">ekspotado malsukcesinta</translation>
->>>>>>> 61646189
     </message>
 </context>
 <context>
     <name>AddressTableModel</name>
     <message>
         <source>Label</source>
-<<<<<<< HEAD
-        <translation>Etikedo</translation>
-    </message>
-    <message>
-        <source>Address</source>
-        <translation>Adreso</translation>
-    </message>
-    <message>
-        <source>(no label)</source>
-        <translation>(neniu etikedo)</translation>
-=======
         <translation type="unfinished">Etikedo</translation>
     </message>
     <message>
@@ -180,7 +113,6 @@
     <message>
         <source>(no label)</source>
         <translation type="unfinished">(neniu etikedo)</translation>
->>>>>>> 61646189
     </message>
 </context>
 <context>
@@ -201,9 +133,6 @@
         <source>Repeat new passphrase</source>
         <translation>Ripetu la novan pasfrazon</translation>
     </message>
-<<<<<<< HEAD
-    </context>
-=======
     <message>
         <source>Show passphrase</source>
         <translation type="unfinished">Montri pasfrazon</translation>
@@ -229,6 +158,10 @@
         <translation type="unfinished">Konfirmo de ĉifrado de la monujo</translation>
     </message>
     <message>
+        <source>Confirm wallet encryption</source>
+        <translation>Konfirmo de ĉifrado de la monujo</translation>
+    </message>
+    <message>
         <source>Warning: If you encrypt your wallet and lose your passphrase, you will &lt;b&gt;LOSE ALL OF YOUR BITCOINS&lt;/b&gt;!</source>
         <translation type="unfinished">Atentu! Se vi ĉifras vian monujon kaj perdas la pasfrazon, vi &lt;b&gt;PERDOS LA TUTON DE VIA BITMONO&lt;b&gt;!</translation>
     </message>
@@ -261,6 +194,26 @@
         <translation type="unfinished">Via monujo ĵus estas ĉifrata.</translation>
     </message>
     <message>
+        <source>Enter the new passphrase for the wallet.&lt;br/&gt;Please use a passphrase of &lt;b&gt;ten or more random characters&lt;/b&gt;, or &lt;b&gt;eight or more words&lt;/b&gt;.</source>
+        <translation>Enigi la novan pasfrazon por la monujo. &lt;br/&gt;Bonvolu uzi pasfrazon de &lt;b&gt;dek aŭ pli hazardaj signoj&lt;/b&gt;, aŭ &lt;b&gt;ok aŭ pli vortoj&lt;/b&gt;.</translation>
+    </message>
+    <message>
+        <source>Enter the old passphrase and new passphrase for the wallet.</source>
+        <translation>Enigi la malnovan pasfrazon kaj la novan pasfrazon por la monujo.</translation>
+    </message>
+    <message>
+        <source>Wallet to be encrypted</source>
+        <translation>Monujo ĉifriĝota</translation>
+    </message>
+    <message>
+        <source>Your wallet is about to be encrypted. </source>
+        <translation>Via monujo estas ĉifriĝota.</translation>
+    </message>
+    <message>
+        <source>Your wallet is now encrypted. </source>
+        <translation>Via monujo ĵus estas ĉifrata.</translation>
+    </message>
+    <message>
         <source>IMPORTANT: Any previous backups you have made of your wallet file should be replaced with the newly generated, encrypted wallet file. For security reasons, previous backups of the unencrypted wallet file will become useless as soon as you start using the new, encrypted wallet.</source>
         <translation type="unfinished">GRAVE: antaŭaj sekur-kopioj de via monujo-dosiero estas forigindaj kiam vi havas nove kreitan ĉifritan monujo-dosieron. Pro sekureco, antaŭaj kopioj de la neĉifrita dosiero ne plu funkcios tuj kiam vi ekuzos la novan ĉifritan dosieron.</translation>
     </message>
@@ -293,7 +246,6 @@
         <translation type="unfinished">Atentu: la majuskla baskulo estas ŝaltita!</translation>
     </message>
 </context>
->>>>>>> 61646189
 <context>
     <name>BanTableModel</name>
     <message>
@@ -416,6 +368,10 @@
         <translation type="unfinished">Montri informojn pri %1</translation>
     </message>
     <message>
+        <source>Show information about %1</source>
+        <translation>Montri informojn pri %1</translation>
+    </message>
+    <message>
         <source>About &amp;Qt</source>
         <translation>Pri &amp;Qt</translation>
     </message>
@@ -453,29 +409,6 @@
         <translation>Ŝanĝi la pasfrazon por ĉifri la monujon</translation>
     </message>
     <message>
-<<<<<<< HEAD
-        <source>&amp;Debug window</source>
-        <translation>Sen&amp;cimiga fenestro</translation>
-    </message>
-    <message>
-        <source>Open debugging and diagnostic console</source>
-        <translation>Malfermi konzolon de sencimigo kaj diagnozo</translation>
-    </message>
-    <message>
-        <source>&amp;Verify message...</source>
-        <translation>&amp;Kontroli mesaĝon...</translation>
-    </message>
-    <message>
-        <source>Bitcoin</source>
-        <translation>Blackmono</translation>
-    </message>
-    <message>
-        <source>Wallet</source>
-        <translation>Monujo</translation>
-    </message>
-    <message>
-=======
->>>>>>> 61646189
         <source>&amp;Send</source>
         <translation>&amp;Sendi</translation>
     </message>
@@ -521,11 +454,7 @@
     </message>
     <message>
         <source>Request payments (generates QR codes and bitcoin: URIs)</source>
-<<<<<<< HEAD
-        <translation>Peti pagon (kreas QR-kodojn kaj URI-ojn kun prefikso blackcoin:)</translation>
-=======
         <translation type="unfinished">Peti pagon (kreas QR-kodojn kaj URI-ojn kun prefikso bitcoin:)</translation>
->>>>>>> 61646189
     </message>
     <message>
         <source>Show the list of used sending addresses and labels</source>
@@ -533,17 +462,6 @@
     </message>
     <message>
         <source>Show the list of used receiving addresses and labels</source>
-<<<<<<< HEAD
-        <translation>Vidigi la liston de uzitaj ricevaj adresoj kaj etikedoj</translation>
-    </message>
-    <message>
-        <source>Open a bitcoin: URI or payment request</source>
-        <translation>Malfermi blackcoin:-URI-on aŭ pagpeton</translation>
-    </message>
-    <message>
-        <source>&amp;Command-line options</source>
-        <translation>&amp;Komandliniaj agordaĵoj</translation>
-=======
         <translation type="unfinished">Vidigi la liston de uzitaj ricevaj adresoj kaj etikedoj</translation>
     </message>
     <message>
@@ -556,7 +474,6 @@
             <numerusform />
             <numerusform />
         </translation>
->>>>>>> 61646189
     </message>
     <message>
         <source>%1 behind</source>
@@ -635,6 +552,14 @@
         <translation type="unfinished">Averto: %1</translation>
     </message>
     <message>
+        <source>Error: %1</source>
+        <translation>Eraro: %1</translation>
+    </message>
+    <message>
+        <source>Warning: %1</source>
+        <translation>Averta: %1</translation>
+    </message>
+    <message>
         <source>Date: %1
 </source>
         <translation type="unfinished">Dato: %1
@@ -653,6 +578,11 @@
 </translation>
     </message>
     <message>
+        <source>Wallet: %1
+</source>
+        <translation>Monujo: %1</translation>
+    </message>
+    <message>
         <source>Type: %1
 </source>
         <translation type="unfinished">Tipo: %1
@@ -686,15 +616,11 @@
         <source>Wallet is &lt;b&gt;encrypted&lt;/b&gt; and currently &lt;b&gt;locked&lt;/b&gt;</source>
         <translation>Monujo estas &lt;b&gt;ĉifrita&lt;/b&gt; kaj aktuale &lt;b&gt;ŝlosita&lt;/b&gt;</translation>
     </message>
-<<<<<<< HEAD
-    </context>
-=======
     <message>
         <source>Original message:</source>
         <translation type="unfinished">Originala mesaĝo:</translation>
     </message>
 </context>
->>>>>>> 61646189
 <context>
     <name>CoinControlDialog</name>
     <message>
@@ -711,11 +637,7 @@
     </message>
     <message>
         <source>Amount:</source>
-<<<<<<< HEAD
-        <translation>Sumo:</translation>
-=======
         <translation type="unfinished">Sumo:</translation>
->>>>>>> 61646189
     </message>
     <message>
         <source>Fee:</source>
@@ -814,19 +736,14 @@
         <translation type="unfinished">(neniu etikedo)</translation>
     </message>
     <message>
-<<<<<<< HEAD
-        <source>(no label)</source>
-        <translation>(neniu etikedo)</translation>
-=======
         <source>change from %1 (%2)</source>
         <translation type="unfinished">restmono de %1 (%2)</translation>
     </message>
     <message>
         <source>(change)</source>
         <translation type="unfinished">(restmono)</translation>
->>>>>>> 61646189
-    </message>
-    </context>
+    </message>
+</context>
 <context>
     <name>CreateWalletActivity</name>
     <message>
@@ -917,9 +834,6 @@
         <source>&amp;Address</source>
         <translation>&amp;Adreso</translation>
     </message>
-<<<<<<< HEAD
-    </context>
-=======
     <message>
         <source>New sending address</source>
         <translation type="unfinished">Nova adreso por sendi</translation>
@@ -945,7 +859,6 @@
         <translation type="unfinished">Fiaskis kreo de nova ŝlosilo.</translation>
     </message>
 </context>
->>>>>>> 61646189
 <context>
     <name>FreespaceChecker</name>
     <message>
@@ -1020,215 +933,241 @@
     </message>
 </context>
 <context>
-<<<<<<< HEAD
+    <name>ShutdownWindow</name>
+    <message>
+        <source>Do not shut down the computer until this window disappears.</source>
+        <translation type="unfinished">Ne sistemfermu ĝis ĉi tiu fenestro malaperas.</translation>
+    </message>
+</context>
+<context>
     <name>ModalOverlay</name>
+    <message>
+        <source>Form</source>
+        <translation type="unfinished">Formularo</translation>
+    </message>
+    <message>
+        <source>Unknown...</source>
+        <translation>Nekonata...</translation>
+    </message>
+    <message>
+        <source>Last block time</source>
+        <translation type="unfinished">Horo de la lasta bloko</translation>
+    </message>
+    <message>
+        <source>Progress</source>
+        <translation type="unfinished">Progreso</translation>
+    </message>
+    <message>
+        <source>Progress increase per hour</source>
+        <translation type="unfinished">Hora pligrandigo da progreso</translation>
+    </message>
+    <message>
+        <source>Hide</source>
+        <translation type="unfinished">Kaŝi</translation>
+    </message>
+    <message>
+        <source>Esc</source>
+        <translation type="unfinished">Esk</translation>
+    </message>
+    <message>
+        <source>%1 is currently syncing.  It will download headers and blocks from peers and validate them until reaching the tip of the block chain.</source>
+        <translation type="unfinished">%1 sinkronigadas. Ĝi elŝutos kapaĵojn kaj blokojn de samtavolanoj, kaj validigos ilin, ĝis ĝi atingas la pinton de la blokĉeno.</translation>
+    </message>
+    <message>
+        <source>Progress</source>
+        <translation>Progreso</translation>
+    </message>
+    <message>
+        <source>Progress increase per hour</source>
+        <translation>Hora pligrandigo da progreso</translation>
+    </message>
+    <message>
+        <source>calculating...</source>
+        <translation>kalkuladas...</translation>
+    </message>
+    <message>
+        <source>Hide</source>
+        <translation>Kaŝi</translation>
+    </message>
+    <message>
+        <source>Esc</source>
+        <translation>Esk</translation>
+    </message>
+    <message>
+        <source>%1 is currently syncing.  It will download headers and blocks from peers and validate them until reaching the tip of the block chain.</source>
+        <translation>%1 sinkronigadas. Ĝi elŝutos kapaĵojn kaj blokojn de samtavolanoj, kaj validigos ilin, ĝis ĝi atingas la pinton de la blokĉeno.</translation>
+    </message>
+    </context>
+<context>
+    <name>OpenURIDialog</name>
+    <message>
+        <source>Open bitcoin URI</source>
+        <translation type="unfinished">Malfermi na la URI de bitmono</translation>
+    </message>
+    </context>
+<context>
+    <name>OptionsDialog</name>
+    <message>
+        <source>Options</source>
+        <translation>Agordaĵoj</translation>
+    </message>
+    <message>
+        <source>&amp;Main</source>
+        <translation>Ĉ&amp;efa</translation>
+    </message>
+    <message>
+        <source>Automatically start %1 after logging in to the system.</source>
+        <translation type="unfinished">Aŭtomate komenci na %1 post ensalutis en la sistemon.</translation>
+    </message>
+    <message>
+        <source>&amp;Start %1 on system login</source>
+        <translation type="unfinished">&amp;Komenci na %1 kiam ensaluti en la sistemon</translation>
+    </message>
+    <message>
+        <source>Size of &amp;database cache</source>
+        <translation type="unfinished">Dosiergrando de &amp;datumbasa kaŝmemoro</translation>
+    </message>
+    <message>
+        <source>Number of script &amp;verification threads</source>
+        <translation type="unfinished">Kvanto da skriptaj kaj kontroleraraj fadenoj</translation>
+    </message>
+    <message>
+        <source>IP address of the proxy (e.g. IPv4: 127.0.0.1 / IPv6: ::1)</source>
+        <translation type="unfinished">IP-adreso de prokurilo (ekz. IPv4: 127.0.0.1 / IPv6: ::1)</translation>
+    </message>
+    <message>
+        <source>Number of script &amp;verification threads</source>
+        <translation>Kvanto da skriptaj kaj kontroleraraj fadenoj</translation>
+    </message>
+    <message>
+        <source>IP address of the proxy (e.g. IPv4: 127.0.0.1 / IPv6: ::1)</source>
+        <translation>IP-adreso de prokurilo (ekz. IPv4: 127.0.0.1 / IPv6: ::1)</translation>
+    </message>
+    <message>
+        <source>Reset all client options to default.</source>
+        <translation>Reagordi ĉion al defaŭlataj valoroj.</translation>
+    </message>
+    <message>
+        <source>&amp;Reset Options</source>
+        <translation>&amp;Rekomenci agordadon</translation>
+    </message>
+    <message>
+        <source>&amp;Network</source>
+        <translation>&amp;Reto</translation>
+    </message>
+    <message>
+        <source>W&amp;allet</source>
+        <translation type="unfinished">Monujo</translation>
+    </message>
+    <message>
+        <source>Expert</source>
+        <translation type="unfinished">Fakulo</translation>
+    </message>
+    <message>
+        <source>Automatically open the Bitcoin client port on the router. This only works when your router supports UPnP and it is enabled.</source>
+        <translation>Aŭtomate malfermi la kursilan pordon por Blackmono. Tio funkcias nur se via kursilo havas la UPnP-funkcion, kaj se tiu ĉi estas ŝaltita.</translation>
+    </message>
+    <message>
+        <source>Map port using &amp;UPnP</source>
+        <translation>Mapigi pordon per &amp;UPnP</translation>
+    </message>
+    <message>
+        <source>Proxy &amp;IP:</source>
+        <translation>Prokurila &amp;IP:</translation>
+    </message>
+    <message>
+        <source>&amp;Port:</source>
+        <translation>&amp;Pordo:</translation>
+    </message>
+    <message>
+        <source>Port of the proxy (e.g. 9050)</source>
+        <translation>la pordo de la prokurilo (ekz. 9050)</translation>
+    </message>
+    <message>
+        <source>&amp;Window</source>
+        <translation>&amp;Fenestro</translation>
+    </message>
+    <message>
+        <source>Show only a tray icon after minimizing the window.</source>
+        <translation>Montri nur sistempletan piktogramon post minimumigo de la fenestro.</translation>
+    </message>
+    <message>
+        <source>&amp;Minimize to the tray instead of the taskbar</source>
+        <translation>&amp;Minimumigi al la sistempleto anstataŭ al la taskopleto</translation>
+    </message>
+    <message>
+        <source>M&amp;inimize on close</source>
+        <translation>M&amp;inimumigi je fermo</translation>
+    </message>
+    <message>
+        <source>&amp;Display</source>
+        <translation>&amp;Aspekto</translation>
+    </message>
+    <message>
+        <source>User Interface &amp;language:</source>
+        <translation>&amp;Lingvo de la fasado:</translation>
+    </message>
+    <message>
+        <source>&amp;Unit to show amounts in:</source>
+        <translation>&amp;Unuo por vidigi sumojn:</translation>
+    </message>
+    <message>
+        <source>Choose the default subdivision unit to show in the interface and when sending coins.</source>
+        <translation>Elekti la defaŭltan manieron por montri bitmonajn sumojn en la interfaco, kaj kiam vi sendos bitmonon.</translation>
+    </message>
+    <message>
+        <source>Whether to show coin control features or not.</source>
+        <translation type="unfinished">Ĉu montri detalan adres-regilon, aŭ ne.</translation>
+    </message>
+    <message>
+        <source>&amp;OK</source>
+        <translation>&amp;Bone</translation>
+    </message>
+    <message>
+        <source>&amp;Cancel</source>
+        <translation>&amp;Nuligi</translation>
+    </message>
+    <message>
+        <source>default</source>
+        <translation>defaŭlta</translation>
+    </message>
+    <message>
+        <source>none</source>
+        <translation type="unfinished">neniu</translation>
+    </message>
+    <message>
+        <source>Confirm options reset</source>
+        <translation>Konfirmi reŝargo de agordoj</translation>
+    </message>
+    <message>
+        <source>Error</source>
+        <translation type="unfinished">Eraro</translation>
+    </message>
+    <message>
+        <source>The supplied proxy address is invalid.</source>
+        <translation>La prokurila adreso estas malvalida.</translation>
+    </message>
+</context>
+<context>
+    <name>OverviewPage</name>
     <message>
         <source>Form</source>
         <translation>Formularo</translation>
     </message>
     <message>
-        <source>Last block time</source>
-        <translation>Horo de la lasta bloko</translation>
-    </message>
-    </context>
-<context>
-    <name>OpenURIDialog</name>
-=======
-    <name>ShutdownWindow</name>
-    <message>
-        <source>Do not shut down the computer until this window disappears.</source>
-        <translation type="unfinished">Ne sistemfermu ĝis ĉi tiu fenestro malaperas.</translation>
-    </message>
-</context>
-<context>
-    <name>ModalOverlay</name>
->>>>>>> 61646189
-    <message>
-        <source>Form</source>
-        <translation type="unfinished">Formularo</translation>
-    </message>
-    <message>
-        <source>Last block time</source>
-        <translation type="unfinished">Horo de la lasta bloko</translation>
-    </message>
-    <message>
-        <source>Progress</source>
-        <translation type="unfinished">Progreso</translation>
-    </message>
-    <message>
-        <source>Progress increase per hour</source>
-        <translation type="unfinished">Hora pligrandigo da progreso</translation>
-    </message>
-<<<<<<< HEAD
-=======
-    <message>
-        <source>Hide</source>
-        <translation type="unfinished">Kaŝi</translation>
-    </message>
-    <message>
-        <source>Esc</source>
-        <translation type="unfinished">Esk</translation>
-    </message>
-    <message>
-        <source>%1 is currently syncing.  It will download headers and blocks from peers and validate them until reaching the tip of the block chain.</source>
-        <translation type="unfinished">%1 sinkronigadas. Ĝi elŝutos kapaĵojn kaj blokojn de samtavolanoj, kaj validigos ilin, ĝis ĝi atingas la pinton de la blokĉeno.</translation>
-    </message>
-    </context>
-<context>
-    <name>OpenURIDialog</name>
-    <message>
-        <source>Open bitcoin URI</source>
-        <translation type="unfinished">Malfermi na la URI de bitmono</translation>
-    </message>
->>>>>>> 61646189
-    </context>
-<context>
-    <name>OptionsDialog</name>
-    <message>
-        <source>Options</source>
-        <translation>Agordaĵoj</translation>
-    </message>
-    <message>
-        <source>&amp;Main</source>
-        <translation>Ĉ&amp;efa</translation>
-    </message>
-    <message>
-        <source>Automatically start %1 after logging in to the system.</source>
-        <translation type="unfinished">Aŭtomate komenci na %1 post ensalutis en la sistemon.</translation>
-    </message>
-    <message>
-        <source>&amp;Start %1 on system login</source>
-        <translation type="unfinished">&amp;Komenci na %1 kiam ensaluti en la sistemon</translation>
-    </message>
-    <message>
-        <source>Size of &amp;database cache</source>
-        <translation type="unfinished">Dosiergrando de &amp;datumbasa kaŝmemoro</translation>
-    </message>
-    <message>
-        <source>Number of script &amp;verification threads</source>
-        <translation type="unfinished">Kvanto da skriptaj kaj kontroleraraj fadenoj</translation>
-    </message>
-    <message>
-        <source>IP address of the proxy (e.g. IPv4: 127.0.0.1 / IPv6: ::1)</source>
-        <translation type="unfinished">IP-adreso de prokurilo (ekz. IPv4: 127.0.0.1 / IPv6: ::1)</translation>
-    </message>
-    <message>
-        <source>Reset all client options to default.</source>
-        <translation>Reagordi ĉion al defaŭlataj valoroj.</translation>
-    </message>
-    <message>
-        <source>&amp;Reset Options</source>
-        <translation>&amp;Rekomenci agordadon</translation>
-    </message>
-    <message>
-        <source>&amp;Network</source>
-        <translation>&amp;Reto</translation>
-    </message>
-    <message>
-        <source>W&amp;allet</source>
-        <translation type="unfinished">Monujo</translation>
-    </message>
-    <message>
-        <source>Expert</source>
-        <translation type="unfinished">Fakulo</translation>
-    </message>
-    <message>
-        <source>Automatically open the Bitcoin client port on the router. This only works when your router supports UPnP and it is enabled.</source>
-        <translation>Aŭtomate malfermi la kursilan pordon por Blackmono. Tio funkcias nur se via kursilo havas la UPnP-funkcion, kaj se tiu ĉi estas ŝaltita.</translation>
-    </message>
-    <message>
-        <source>Map port using &amp;UPnP</source>
-        <translation>Mapigi pordon per &amp;UPnP</translation>
-    </message>
-    <message>
-        <source>Proxy &amp;IP:</source>
-        <translation>Prokurila &amp;IP:</translation>
-    </message>
-    <message>
-        <source>&amp;Port:</source>
-        <translation>&amp;Pordo:</translation>
-    </message>
-    <message>
-        <source>Port of the proxy (e.g. 9050)</source>
-        <translation>la pordo de la prokurilo (ekz. 9050)</translation>
-    </message>
-    <message>
-        <source>&amp;Window</source>
-        <translation>&amp;Fenestro</translation>
-    </message>
-    <message>
-        <source>Show only a tray icon after minimizing the window.</source>
-        <translation>Montri nur sistempletan piktogramon post minimumigo de la fenestro.</translation>
-    </message>
-    <message>
-        <source>&amp;Minimize to the tray instead of the taskbar</source>
-        <translation>&amp;Minimumigi al la sistempleto anstataŭ al la taskopleto</translation>
-    </message>
-    <message>
-        <source>M&amp;inimize on close</source>
-        <translation>M&amp;inimumigi je fermo</translation>
-    </message>
-    <message>
-        <source>&amp;Display</source>
-        <translation>&amp;Aspekto</translation>
-    </message>
-    <message>
-        <source>User Interface &amp;language:</source>
-        <translation>&amp;Lingvo de la fasado:</translation>
-    </message>
-    <message>
-        <source>&amp;Unit to show amounts in:</source>
-        <translation>&amp;Unuo por vidigi sumojn:</translation>
-    </message>
-    <message>
-        <source>Choose the default subdivision unit to show in the interface and when sending coins.</source>
-        <translation>Elekti la defaŭltan manieron por montri bitmonajn sumojn en la interfaco, kaj kiam vi sendos bitmonon.</translation>
-    </message>
-    <message>
-        <source>Whether to show coin control features or not.</source>
-        <translation type="unfinished">Ĉu montri detalan adres-regilon, aŭ ne.</translation>
-    </message>
-    <message>
-        <source>&amp;OK</source>
-        <translation>&amp;Bone</translation>
-    </message>
-    <message>
-        <source>&amp;Cancel</source>
-        <translation>&amp;Nuligi</translation>
-    </message>
-    <message>
-        <source>default</source>
-        <translation>defaŭlta</translation>
-    </message>
-    <message>
-        <source>none</source>
-        <translation type="unfinished">neniu</translation>
-    </message>
-    <message>
-        <source>Confirm options reset</source>
-        <translation>Konfirmi reŝargo de agordoj</translation>
-    </message>
-    <message>
-        <source>Error</source>
-        <translation type="unfinished">Eraro</translation>
-    </message>
-    <message>
-        <source>The supplied proxy address is invalid.</source>
-        <translation>La prokurila adreso estas malvalida.</translation>
-    </message>
-</context>
-<context>
-    <name>OverviewPage</name>
-    <message>
-        <source>Form</source>
-        <translation>Formularo</translation>
-    </message>
-    <message>
         <source>The displayed information may be out of date. Your wallet automatically synchronizes with the Bitcoin network after a connection is established, but this process has not completed yet.</source>
         <translation>Eblas, ke la informoj videblaj ĉi tie estas eksdataj. Via monujo aŭtomate sinkoniĝas kun la blackmona reto kiam ili konektiĝas, sed tiu procezo ankoraŭ ne finfariĝis.</translation>
     </message>
     <message>
         <source>Available:</source>
+        <translation>Disponebla:</translation>
+    </message>
+    <message>
+        <source>Available:</source>
+        <translation>Disponebla:</translation>
+    </message>
+    <message>
+        <source>Available:</source>
         <translation type="unfinished">Disponebla:</translation>
     </message>
     <message>
@@ -1269,14 +1208,7 @@
     </message>
     </context>
 <context>
-<<<<<<< HEAD
-    <name>PaymentServer</name>
-    </context>
-<context>
-    <name>PeerTableModel</name>
-=======
     <name>PSBTOperationsDialog</name>
->>>>>>> 61646189
     <message>
         <source>Close</source>
         <translation type="unfinished">Fermi</translation>
@@ -1356,16 +1288,6 @@
         <source>Save QR Code</source>
         <translation type="unfinished">Konservi QR-kodon</translation>
     </message>
-    <message>
-        <source>%1 and %2</source>
-        <translation>%1 kaj %2</translation>
-    </message>
-    </context>
-<context>
-    <name>QObject::QObject</name>
-    </context>
-<context>
-    <name>QRImageWidget</name>
     </context>
 <context>
     <name>RPCConsole</name>
@@ -1410,6 +1332,10 @@
         <translation type="unfinished">Monujo:</translation>
     </message>
     <message>
+        <source>Wallet: </source>
+        <translation>Monujo:</translation>
+    </message>
+    <message>
         <source>Received</source>
         <translation type="unfinished">Ricevita</translation>
     </message>
@@ -1579,7 +1505,7 @@
         <source>Request payment to %1</source>
         <translation type="unfinished">Peti pagon al %1</translation>
     </message>
-    </context>
+</context>
 <context>
     <name>RecentRequestsTableModel</name>
     <message>
@@ -1599,28 +1525,8 @@
         <translation type="unfinished">(neniu etikedo)</translation>
     </message>
     <message>
-<<<<<<< HEAD
-        <source>Address</source>
-        <translation>Adreso</translation>
-    </message>
-    <message>
-        <source>Label</source>
-        <translation>Etikedo</translation>
-    </message>
-    </context>
-<context>
-    <name>RecentRequestsTableModel</name>
-    <message>
-        <source>Label</source>
-        <translation>Etikedo</translation>
-    </message>
-    <message>
-        <source>(no label)</source>
-        <translation>(neniu etikedo)</translation>
-=======
         <source>(no message)</source>
         <translation type="unfinished">(neniu mesaĝo)</translation>
->>>>>>> 61646189
     </message>
     </context>
 <context>
@@ -1647,11 +1553,7 @@
     </message>
     <message>
         <source>Amount:</source>
-<<<<<<< HEAD
-        <translation>Sumo:</translation>
-=======
         <translation type="unfinished">Sumo:</translation>
->>>>>>> 61646189
     </message>
     <message>
         <source>Fee:</source>
@@ -1674,6 +1576,10 @@
         <translation type="unfinished">Kaŝi</translation>
     </message>
     <message>
+        <source>Hide</source>
+        <translation>Kaŝi</translation>
+    </message>
+    <message>
         <source>Send to multiple recipients at once</source>
         <translation>Sendi samtempe al pluraj ricevantoj</translation>
     </message>
@@ -1706,10 +1612,6 @@
         <translation>Ŝendi</translation>
     </message>
     <message>
-<<<<<<< HEAD
-        <source>(no label)</source>
-        <translation>(neniu etikedo)</translation>
-=======
         <source>Copy quantity</source>
         <translation type="unfinished">Kopii kvanton</translation>
     </message>
@@ -1758,8 +1660,16 @@
         <translation type="unfinished">Totala Sumo</translation>
     </message>
     <message>
+        <source>Total Amount</source>
+        <translation>Totala Sumo</translation>
+    </message>
+    <message>
         <source>Confirm send coins</source>
         <translation type="unfinished">Konfirmi sendon de bitmono</translation>
+    </message>
+    <message>
+        <source>Send</source>
+        <translation>Sendi</translation>
     </message>
     <message>
         <source>The amount to pay must be larger than 0.</source>
@@ -1791,7 +1701,6 @@
     <message>
         <source>(no label)</source>
         <translation type="unfinished">(neniu etikedo)</translation>
->>>>>>> 61646189
     </message>
 </context>
 <context>
@@ -1834,21 +1743,7 @@
     </message>
     <message>
         <source>Memo:</source>
-<<<<<<< HEAD
-        <translation>Memorando:</translation>
-    </message>
-    </context>
-<context>
-    <name>SendConfirmationDialog</name>
-    </context>
-<context>
-    <name>ShutdownWindow</name>
-    <message>
-        <source>Do not shut down the computer until this window disappears.</source>
-        <translation>Ne sistemfermu ĝis ĉi tiu fenestro malaperas.</translation>
-=======
         <translation type="unfinished">Memorando:</translation>
->>>>>>> 61646189
     </message>
 </context>
 <context>
@@ -1913,12 +1808,6 @@
         <source>Reset all verify message fields</source>
         <translation>Reagordigi ĉiujn prikontrolajn kampojn</translation>
     </message>
-<<<<<<< HEAD
-    </context>
-<context>
-    <name>SplashScreen</name>
-=======
->>>>>>> 61646189
     <message>
         <source>Click "Sign Message" to generate signature</source>
         <translation type="unfinished">Klaku "Subskribi Mesaĝon" por krei subskribon</translation>
@@ -2102,65 +1991,14 @@
     </message>
 </context>
 <context>
-    <name>TransactionDesc</name>
-    </context>
-<context>
     <name>TransactionDescDialog</name>
     <message>
         <source>This pane shows a detailed description of the transaction</source>
         <translation>Tiu ĉi panelo montras detalan priskribon de la transakcio</translation>
     </message>
-<<<<<<< HEAD
     </context>
 <context>
     <name>TransactionTableModel</name>
-    <message>
-        <source>Label</source>
-        <translation>Etikedo</translation>
-    </message>
-    <message>
-        <source>(no label)</source>
-        <translation>(neniu etikedo)</translation>
-    </message>
-    </context>
-<context>
-    <name>TransactionView</name>
-    <message>
-        <source>Comma separated file (*.csv)</source>
-        <translation>Perkome disigita dosiero (*.csv)</translation>
-    </message>
-    <message>
-        <source>Label</source>
-        <translation>Etikedo</translation>
-    </message>
-    <message>
-        <source>Address</source>
-        <translation>Adreso</translation>
-    </message>
-    <message>
-        <source>Exporting Failed</source>
-        <translation>ekspotado malsukcesinta</translation>
-    </message>
-    </context>
-<context>
-    <name>UnitDisplayStatusBarControl</name>
-    </context>
-<context>
-    <name>WalletFrame</name>
-    </context>
-<context>
-    <name>WalletModel</name>
-    </context>
-<context>
-    <name>WalletView</name>
-    </context>
-<context>
-    <name>bitcoin-core</name>
-=======
-    </context>
-<context>
-    <name>TransactionTableModel</name>
->>>>>>> 61646189
     <message>
         <source>Date</source>
         <translation type="unfinished">Dato</translation>
@@ -2193,17 +2031,12 @@
         <translation type="unfinished">Konfirmita (%1 konfirmoj)</translation>
     </message>
     <message>
-<<<<<<< HEAD
-        <source>Bitcoin Core</source>
-        <translation>Blackcoin More</translation>
-=======
         <source>Generated but not accepted</source>
         <translation type="unfinished">Kreita sed ne akceptita</translation>
     </message>
     <message>
         <source>Received with</source>
         <translation type="unfinished">Ricevita kun</translation>
->>>>>>> 61646189
     </message>
     <message>
         <source>Received from</source>
@@ -2214,10 +2047,6 @@
         <translation type="unfinished">Sendita al</translation>
     </message>
     <message>
-<<<<<<< HEAD
-        <source>&lt;category&gt; can be:</source>
-        <translation>&lt;category&gt; povas esti:</translation>
-=======
         <source>Payment to yourself</source>
         <translation type="unfinished">Pago al vi mem</translation>
     </message>
@@ -2232,24 +2061,18 @@
     <message>
         <source>(no label)</source>
         <translation type="unfinished">(neniu etikedo)</translation>
->>>>>>> 61646189
     </message>
     <message>
         <source>Transaction status. Hover over this field to show number of confirmations.</source>
         <translation type="unfinished">Transakcia stato. Ŝvebi super tiu ĉi kampo por montri la nombron de konfirmoj.</translation>
     </message>
     <message>
-<<<<<<< HEAD
-        <source>Corrupted block database detected</source>
-        <translation>Difektita blokdatumbazo trovita</translation>
-=======
         <source>Date and time that the transaction was received.</source>
         <translation type="unfinished">Dato kaj horo kiam la transakcio alvenis.</translation>
     </message>
     <message>
         <source>Type of transaction.</source>
         <translation type="unfinished">Tipo de transakcio.</translation>
->>>>>>> 61646189
     </message>
     <message>
         <source>Amount removed from or added to balance.</source>
@@ -2349,10 +2172,6 @@
 <context>
     <name>WalletModel</name>
     <message>
-<<<<<<< HEAD
-        <source>Transaction too large</source>
-        <translation>Transakcio estas tro granda</translation>
-=======
         <source>Send Coins</source>
         <translation type="unfinished">Sendi Bitmonon</translation>
     </message>
@@ -2366,7 +2185,6 @@
     <message>
         <source>&amp;Export</source>
         <translation type="unfinished">&amp;Eksporti</translation>
->>>>>>> 61646189
     </message>
     <message>
         <source>Export the data in the current tab to a file</source>
