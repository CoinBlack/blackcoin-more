<TS version="2.1" language="es_DO">
<context>
    <name>AddressBookPage</name>
    <message>
        <source>Right-click to edit address or label</source>
        <translation type="unfinished">Click derecho para editar la dirección o etiqueta</translation>
    </message>
    <message>
        <source>Create a new address</source>
        <translation>Crear una nueva dirección</translation>
    </message>
    <message>
        <source>&amp;New</source>
        <translation type="unfinished">&amp;Nuevo</translation>
    </message>
    <message>
        <source>Copy the currently selected address to the system clipboard</source>
        <translation>Copie las direcciones seleccionadas actualmente al portapapeles del sistema</translation>
    </message>
    <message>
        <source>&amp;Copy</source>
        <translation type="unfinished">&amp;Copiar</translation>
    </message>
    <message>
        <source>C&amp;lose</source>
        <translation type="unfinished">C&amp;errar</translation>
    </message>
    <message>
        <source>Delete the currently selected address from the list</source>
        <translation>Borrar las direcciones seleccionadas recientemente de la lista</translation>
    </message>
    <message>
        <source>Enter address or label to search</source>
        <translation type="unfinished">Introduzca una dirección o etiqueta que buscar</translation>
    </message>
    <message>
        <source>Export the data in the current tab to a file</source>
        <translation>Exportar los datos en la pestaña actual a un archivo</translation>
    </message>
    <message>
        <source>&amp;Export</source>
        <translation>&amp;Exportar</translation>
    </message>
    <message>
        <source>&amp;Delete</source>
        <translation>&amp;Borrar</translation>
    </message>
    <message>
        <source>Choose the address to send coins to</source>
        <translation type="unfinished">Escoja la direccion a enviar las monedas</translation>
    </message>
    <message>
        <source>Choose the address to receive coins with</source>
        <translation type="unfinished">Elige la dirección para recibir monedas</translation>
    </message>
    <message>
        <source>C&amp;hoose</source>
        <translation type="unfinished">Escoger</translation>
    </message>
    <message>
        <source>Sending addresses</source>
        <translation type="unfinished">Envío de direcciones</translation>
    </message>
    <message>
        <source>Receiving addresses</source>
        <translation type="unfinished">Direcciones de recepción</translation>
    </message>
    <message>
        <source>These are your Bitcoin addresses for sending payments. Always check the amount and the receiving address before sending coins.</source>
        <translation type="unfinished">Estas son tus direcciones Bitcoin para realizar pagos. Verifica siempre el monto y la dirección de recepción antes de enviar monedas. </translation>
    </message>
    <message>
        <source>&amp;Copy Address</source>
        <translation type="unfinished">Copiar dirección</translation>
    </message>
    <message>
        <source>Copy &amp;Label</source>
        <translation type="unfinished">Copiar &amp;Etiqueta</translation>
    </message>
    <message>
        <source>&amp;Edit</source>
        <translation type="unfinished">&amp;Editar</translation>
    </message>
    <message>
        <source>Export Address List</source>
        <translation type="unfinished">Exportar lista de direcciones</translation>
    </message>
    <message>
        <source>There was an error trying to save the address list to %1. Please try again.</source>
        <extracomment>An error message. %1 is a stand-in argument for the name of the file we attempted to save to.</extracomment>
        <translation type="unfinished">Tuvimos un problema al guardar la dirección en la lista %1. Intenta de Nuevo.</translation>
    </message>
    <message>
        <source>Exporting Failed</source>
        <translation type="unfinished">Error al exportar</translation>
    </message>
</context>
<context>
    <name>AddressTableModel</name>
    <message>
        <source>Label</source>
        <translation type="unfinished">Nombre</translation>
    </message>
    <message>
        <source>Address</source>
        <translation type="unfinished">Direccion</translation>
    </message>
    <message>
        <source>(no label)</source>
        <translation type="unfinished">(sin etiqueta)</translation>
    </message>
    </context>
<context>
    <name>AddressTableModel</name>
    </context>
<context>
    <name>AskPassphraseDialog</name>
    <message>
        <source>Passphrase Dialog</source>
        <translation>Diálogo contraseña</translation>
    </message>
    <message>
        <source>Enter passphrase</source>
        <translation>Ingresa frase de contraseña</translation>
    </message>
    <message>
        <source>New passphrase</source>
        <translation>Nueva frase de contraseña</translation>
    </message>
    <message>
        <source>Repeat new passphrase</source>
        <translation>Repetir nueva frase de contraseña</translation>
    </message>
<<<<<<< HEAD
    </context>
<context>
    <name>BanTableModel</name>
    </context>
<context>
    <name>BitcoinGUI</name>
=======
>>>>>>> 61646189
    <message>
        <source>Encrypt wallet</source>
        <translation type="unfinished">Cifrar monedero</translation>
    </message>
    <message>
        <source>This operation needs your wallet passphrase to unlock the wallet.</source>
        <translation type="unfinished">Esta operación necesita su frase de contraseña de la billetera para desbloquearla.
</translation>
    </message>
    <message>
        <source>Unlock wallet</source>
        <translation type="unfinished">Desbloquear monedero</translation>
    </message>
    <message>
        <source>Change passphrase</source>
        <translation type="unfinished">Cambiar frase secreta</translation>
    </message>
    <message>
        <source>Confirm wallet encryption</source>
        <translation type="unfinished">Confirmar cifrado de billetera</translation>
    </message>
    <message>
        <source>Warning: If you encrypt your wallet and lose your passphrase, you will &lt;b&gt;LOSE ALL OF YOUR BITCOINS&lt;/b&gt;!</source>
        <translation type="unfinished">Atención: Si cifra su monedero y pierde la contraseña, perderá ¡&lt;b&gt;TODOS SUS BITCOINS&lt;/b&gt;!</translation>
    </message>
    <message>
        <source>Are you sure you wish to encrypt your wallet?</source>
        <translation type="unfinished">¿Está seguro que desea cifrar su monedero?</translation>
    </message>
    <message>
        <source>Wallet encrypted</source>
        <translation type="unfinished">Monedero cifrado</translation>
    </message>
    <message>
        <source>IMPORTANT: Any previous backups you have made of your wallet file should be replaced with the newly generated, encrypted wallet file. For security reasons, previous backups of the unencrypted wallet file will become useless as soon as you start using the new, encrypted wallet.</source>
        <translation type="unfinished">IMPORTANTE: Cualquier copia de seguridad que haya realizado previamente de su archivo de monedero debe reemplazarse con el nuevo archivo de monedero cifrado. Por razones de seguridad, las copias de seguridad previas del archivo de monedero no cifradas serán inservibles en cuanto comience a usar el nuevo monedero cifrado.</translation>
    </message>
    <message>
        <source>Wallet encryption failed</source>
        <translation type="unfinished">Ha fallado el cifrado del monedero</translation>
    </message>
    <message>
        <source>Wallet encryption failed due to an internal error. Your wallet was not encrypted.</source>
        <translation type="unfinished">Ha fallado el cifrado del monedero debido a un error interno. El monedero no ha sido cifrado.</translation>
    </message>
    <message>
        <source>The supplied passphrases do not match.</source>
        <translation type="unfinished">Las contraseñas no coinciden.</translation>
    </message>
    <message>
        <source>Wallet unlock failed</source>
        <translation type="unfinished">Ha fallado el desbloqueo del monedero</translation>
    </message>
    <message>
        <source>The passphrase entered for the wallet decryption was incorrect.</source>
        <translation type="unfinished">La contraseña introducida para descifrar el monedero es incorrecta.</translation>
    </message>
    <message>
        <source>Wallet passphrase was successfully changed.</source>
        <translation type="unfinished">Se ha cambiado correctamente la contraseña del monedero.</translation>
    </message>
    <message>
        <source>Warning: The Caps Lock key is on!</source>
        <translation type="unfinished">Aviso: ¡La tecla de bloqueo de mayúsculas está activada!</translation>
    </message>
</context>
<context>
    <name>QObject</name>
    <message>
        <source>Error: Specified data directory "%1" does not exist.</source>
        <translation type="unfinished">Error: El directorio de datos especificado "%1" no existe.</translation>
    </message>
    <message>
        <source>unknown</source>
        <translation type="unfinished">desconocido</translation>
    </message>
    <message>
        <source>Amount</source>
        <translation type="unfinished">Monto</translation>
    </message>
    <message>
<<<<<<< HEAD
        <source>Send coins to a Bitcoin address</source>
        <translation>Enviar monedas a una dirección Blackcoin</translation>
=======
        <source>N/A</source>
        <translation type="unfinished">N/D</translation>
    </message>
    <message numerus="yes">
        <source>%n second(s)</source>
        <translation>
            <numerusform />
            <numerusform />
        </translation>
    </message>
    <message numerus="yes">
        <source>%n minute(s)</source>
        <translation>
            <numerusform />
            <numerusform />
        </translation>
    </message>
    <message numerus="yes">
        <source>%n hour(s)</source>
        <translation type="unfinished">
            <numerusform />
            <numerusform />
        </translation>
    </message>
    <message numerus="yes">
        <source>%n day(s)</source>
        <translation type="unfinished">
            <numerusform />
            <numerusform />
        </translation>
    </message>
    <message numerus="yes">
        <source>%n week(s)</source>
        <translation type="unfinished">
            <numerusform />
            <numerusform />
        </translation>
    </message>
    <message>
        <source>%1 and %2</source>
        <translation type="unfinished">%1 y %2</translation>
    </message>
    <message numerus="yes">
        <source>%n year(s)</source>
        <translation type="unfinished">
            <numerusform />
            <numerusform />
        </translation>
>>>>>>> 61646189
    </message>
    </context>
<context>
    <name>BitcoinGUI</name>
    <message>
        <source>&amp;Overview</source>
        <translation>&amp;Vista general</translation>
    </message>
    <message>
        <source>Show general overview of wallet</source>
        <translation>Mostrar visión general de la billetera</translation>
    </message>
    <message>
        <source>&amp;Transactions</source>
        <translation>&amp;Transacciones</translation>
    </message>
    <message>
        <source>Browse transaction history</source>
        <translation>Buscar historial de transacciones</translation>
    </message>
    <message>
        <source>E&amp;xit</source>
        <translation>S&amp;alir</translation>
    </message>
    <message>
<<<<<<< HEAD
        <source>Bitcoin</source>
        <translation>Blackcoin</translation>
=======
        <source>Quit application</source>
        <translation>Quitar aplicación</translation>
>>>>>>> 61646189
    </message>
    <message>
        <source>About &amp;Qt</source>
        <translation>Acerca de &amp;Qt</translation>
    </message>
    <message>
        <source>Show information about Qt</source>
        <translation>Mostrar información acerca de Qt</translation>
    </message>
    <message>
        <source>Send coins to a Bitcoin address</source>
        <translation>Enviar monedas a una dirección Bitcoin</translation>
    </message>
    <message>
        <source>Backup wallet to another location</source>
        <translation>Respaldar billetera en otra ubicación</translation>
    </message>
    <message>
        <source>Change the passphrase used for wallet encryption</source>
        <translation>Cambiar frase secreta usada para la encriptación de la billetera</translation>
    </message>
    <message>
        <source>&amp;Send</source>
        <translation>&amp;Enviar</translation>
    </message>
    <message>
        <source>&amp;Receive</source>
        <translation>&amp;Recibir</translation>
    </message>
    <message>
        <source>&amp;Show / Hide</source>
        <translation>&amp;Mostar / Ocultar</translation>
    </message>
    <message>
        <source>Show or hide the main Window</source>
        <translation>Mostar u ocultar la ventana principal</translation>
    </message>
    <message>
        <source>Encrypt the private keys that belong to your wallet</source>
        <translation>Encriptar las llaves privadas que pertenecen a tu billetera</translation>
    </message>
    <message>
        <source>Sign messages with your Bitcoin addresses to prove you own them</source>
<<<<<<< HEAD
        <translation>Firmar mensajes con sus direcciones Blackcoin para demostrar la propiedad</translation>
    </message>
    <message>
        <source>Verify messages to ensure they were signed with specified Bitcoin addresses</source>
        <translation>Verificar mensajes comprobando que están firmados con direcciones Blackcoin concretas</translation>
=======
        <translation>Firma mensajes con tus direcciones Bitcoin para probar que eres dueño de ellas</translation>
    </message>
    <message>
        <source>Verify messages to ensure they were signed with specified Bitcoin addresses</source>
        <translation>Verificar mensajes para asegurar que estaban firmados con direcciones Bitcoin especificas</translation>
>>>>>>> 61646189
    </message>
    <message>
        <source>&amp;File</source>
        <translation>&amp;Archivo</translation>
    </message>
    <message>
        <source>&amp;Settings</source>
        <translation>&amp;Configuración</translation>
    </message>
    <message>
        <source>&amp;Help</source>
        <translation>A&amp;yuda</translation>
    </message>
    <message>
        <source>Tabs toolbar</source>
        <translation>Barra de pestañas</translation>
    </message>
    <message>
        <source>Request payments (generates QR codes and bitcoin: URIs)</source>
<<<<<<< HEAD
        <translation>Solicitar pagos (genera codigo QR y URL's de Blackcoin)</translation>
=======
        <translation type="unfinished">Solicitar pagos (genera codigo QR y URL's de Bitcoin)</translation>
>>>>>>> 61646189
    </message>
    <message>
        <source>Show the list of used sending addresses and labels</source>
        <translation type="unfinished">Mostrar la lista de direcciones de envío y etiquetas</translation>
    </message>
    <message>
        <source>Show the list of used receiving addresses and labels</source>
<<<<<<< HEAD
        <translation>Muestra la lista de direcciones de recepción y etiquetas</translation>
    </message>
    <message>
        <source>Open a bitcoin: URI or payment request</source>
        <translation>Abrir un blackcoin: URI o petición de pago</translation>
=======
        <translation type="unfinished">Muestra la lista de direcciones de recepción y etiquetas</translation>
>>>>>>> 61646189
    </message>
    <message>
        <source>&amp;Command-line options</source>
        <translation type="unfinished">Opciones de línea de comandos</translation>
    </message>
<<<<<<< HEAD
=======
    <message numerus="yes">
        <source>Processed %n block(s) of transaction history.</source>
        <translation>
            <numerusform />
            <numerusform />
        </translation>
    </message>
>>>>>>> 61646189
    <message>
        <source>%1 behind</source>
        <translation>%1 detrás</translation>
    </message>
    <message>
        <source>Last received block was generated %1 ago.</source>
        <translation>El último bloque recibido fue generado hace %1 hora(s).</translation>
    </message>
    <message>
        <source>Transactions after this will not yet be visible.</source>
        <translation>Transacciones después de esta no serán visibles todavía.</translation>
    </message>
    <message>
        <source>Warning</source>
        <translation>Advertencia</translation>
    </message>
    <message>
        <source>Information</source>
        <translation>Información</translation>
    </message>
    <message>
        <source>Up to date</source>
        <translation>Al día</translation>
    </message>
    <message>
        <source>&amp;Window</source>
        <translation type="unfinished">&amp;Ventana</translation>
    </message>
    <message numerus="yes">
        <source>%n active connection(s) to Bitcoin network.</source>
        <extracomment>A substring of the tooltip.</extracomment>
        <translation type="unfinished">
            <numerusform />
            <numerusform />
        </translation>
    </message>
    <message>
        <source>Sent transaction</source>
        <translation>Transacción enviada</translation>
    </message>
    <message>
        <source>Incoming transaction</source>
        <translation>Transacción entrante</translation>
    </message>
    <message>
        <source>Wallet is &lt;b&gt;encrypted&lt;/b&gt; and currently &lt;b&gt;unlocked&lt;/b&gt;</source>
        <translation>La billetera está encriptada y desbloqueada recientemente</translation>
    </message>
    <message>
        <source>Wallet is &lt;b&gt;encrypted&lt;/b&gt; and currently &lt;b&gt;locked&lt;/b&gt;</source>
        <translation>La billetera está encriptada y bloqueada recientemente</translation>
    </message>
    </context>
<context>
    <name>CoinControlDialog</name>
    <message>
        <source>Coin Selection</source>
        <translation type="unfinished">Selección de moneda</translation>
    </message>
    <message>
        <source>Quantity:</source>
        <translation type="unfinished">Cantidad:</translation>
    </message>
    <message>
        <source>Amount:</source>
        <translation type="unfinished">Monto:</translation>
    </message>
    <message>
        <source>Fee:</source>
<<<<<<< HEAD
        <translation>Tasa:</translation>
=======
        <translation type="unfinished">Comisión:</translation>
    </message>
    <message>
        <source>Dust:</source>
        <translation type="unfinished">Polvo:</translation>
>>>>>>> 61646189
    </message>
    <message>
        <source>After Fee:</source>
        <translation type="unfinished">Después de tasas:</translation>
    </message>
    <message>
        <source>Change:</source>
        <translation type="unfinished">Cambio:</translation>
    </message>
    <message>
        <source>(un)select all</source>
        <translation type="unfinished">(de)seleccionar todo</translation>
    </message>
    <message>
        <source>Tree mode</source>
        <translation type="unfinished">Modo de árbol</translation>
    </message>
    <message>
        <source>List mode</source>
        <translation type="unfinished">Modo de lista</translation>
    </message>
    <message>
        <source>Amount</source>
        <translation type="unfinished">Monto</translation>
    </message>
    <message>
        <source>Received with label</source>
        <translation type="unfinished">Recibido con etiqueta</translation>
    </message>
    <message>
        <source>Received with address</source>
        <translation type="unfinished">Recibido con dirección</translation>
    </message>
    <message>
        <source>Date</source>
        <translation type="unfinished">Fecha</translation>
    </message>
    <message>
        <source>Confirmations</source>
        <translation type="unfinished">Confirmaciones</translation>
    </message>
    <message>
        <source>Confirmed</source>
        <translation type="unfinished">Confirmado</translation>
    </message>
    <message>
        <source>Copy amount</source>
        <translation type="unfinished">Copiar cantidad</translation>
    </message>
    <message>
        <source>Copy quantity</source>
        <translation type="unfinished">Copiar cantidad</translation>
    </message>
    <message>
        <source>Copy fee</source>
        <translation type="unfinished">Copiar comisión</translation>
    </message>
    <message>
        <source>Copy after fee</source>
        <translation type="unfinished">Copiar después de aplicar donación</translation>
    </message>
    <message>
        <source>Copy bytes</source>
        <translation type="unfinished">Copiar bytes</translation>
    </message>
    <message>
        <source>Copy change</source>
        <translation type="unfinished">Copiar cambio</translation>
    </message>
    <message>
        <source>(%1 locked)</source>
        <translation type="unfinished">(%1 bloqueado)</translation>
    </message>
<<<<<<< HEAD
    </context>
=======
    <message>
        <source>yes</source>
        <translation type="unfinished">si</translation>
    </message>
    <message>
        <source>(no label)</source>
        <translation type="unfinished">(sin etiqueta)</translation>
    </message>
    <message>
        <source>change from %1 (%2)</source>
        <translation type="unfinished">Enviar desde %1 (%2)</translation>
    </message>
    <message>
        <source>(change)</source>
        <translation type="unfinished">(cambio)</translation>
    </message>
</context>
>>>>>>> 61646189
<context>
    <name>CreateWalletDialog</name>
    <message>
        <source>Wallet</source>
        <translation type="unfinished">Billetera</translation>
    </message>
    </context>
<context>
    <name>EditAddressDialog</name>
    <message>
        <source>Edit Address</source>
        <translation>Editar dirección</translation>
    </message>
    <message>
        <source>&amp;Label</source>
        <translation>&amp;Etiqueta</translation>
    </message>
    <message>
        <source>The label associated with this address list entry</source>
        <translation type="unfinished">La etiqueta asociada con esta entrada de la lista de direcciones</translation>
    </message>
    <message>
        <source>The address associated with this address list entry. This can only be modified for sending addresses.</source>
        <translation type="unfinished">La dirección asociada con esta entrada de la lista de direcciones. Esta puede ser modificada solo para el envío de direcciones.</translation>
    </message>
    <message>
        <source>&amp;Address</source>
        <translation>&amp;Dirección</translation>
    </message>
<<<<<<< HEAD
    </context>
=======
    <message>
        <source>New sending address</source>
        <translation type="unfinished">Nueva dirección de envío</translation>
    </message>
    <message>
        <source>Edit receiving address</source>
        <translation type="unfinished">Editar dirección de recepción</translation>
    </message>
    <message>
        <source>Edit sending address</source>
        <translation type="unfinished">Editar dirección de envío</translation>
    </message>
    <message>
        <source>The entered address "%1" is not a valid Bitcoin address.</source>
        <translation type="unfinished">La dirección introducida "%1" no es una dirección Bitcoin válida.</translation>
    </message>
    <message>
        <source>Could not unlock wallet.</source>
        <translation type="unfinished">No se pudo desbloquear el monedero.</translation>
    </message>
    <message>
        <source>New key generation failed.</source>
        <translation type="unfinished">Ha fallado la generación de la nueva clave.</translation>
    </message>
</context>
>>>>>>> 61646189
<context>
    <name>FreespaceChecker</name>
    <message>
        <source>A new data directory will be created.</source>
        <translation>Un nuevo directorio de datos será creado.</translation>
    </message>
    <message>
        <source>name</source>
        <translation>nombre</translation>
    </message>
    <message>
        <source>Directory already exists. Add %1 if you intend to create a new directory here.</source>
        <translation>El directorio ya existe. Agrega %1 si tiene la intención de crear un nuevo directorio aquí.</translation>
    </message>
    <message>
        <source>Path already exists, and is not a directory.</source>
        <translation>La ruta ya existe, y no es un directorio.</translation>
    </message>
    <message>
        <source>Cannot create data directory here.</source>
        <translation>No puede crear directorio de datos aquí.</translation>
    </message>
</context>
<context>
    <name>Intro</name>
    <message numerus="yes">
        <source>(sufficient to restore backups %n day(s) old)</source>
        <extracomment>Explanatory text on the capability of the current prune target.</extracomment>
        <translation type="unfinished">
            <numerusform />
            <numerusform />
        </translation>
    </message>
    <message>
        <source>Error: Specified data directory "%1" cannot be created.</source>
        <translation type="unfinished">Error: Directorio de datos especificado "%1" no puede ser creado.</translation>
    </message>
    <message>
        <source>Welcome</source>
        <translation>Bienvenido</translation>
    </message>
    <message>
        <source>Welcome to %1.</source>
        <translation type="unfinished">Bienvenido a %1.</translation>
    </message>
    <message>
        <source>Use the default data directory</source>
        <translation>Usar el directorio de datos por defecto</translation>
    </message>
    <message>
        <source>Use a custom data directory:</source>
        <translation>Usa un directorio de datos personalizado:</translation>
    </message>
</context>
<context>
<<<<<<< HEAD
    <name>ModalOverlay</name>
    <message>
        <source>Form</source>
        <translation>Desde</translation>
    </message>
    <message>
        <source>Last block time</source>
        <translation>Hora del último bloque</translation>
    </message>
    </context>
<context>
    <name>OpenURIDialog</name>
=======
    <name>HelpMessageDialog</name>
>>>>>>> 61646189
    <message>
        <source>version</source>
        <translation type="unfinished">versión</translation>
    </message>
    <message>
        <source>Command-line options</source>
        <translation type="unfinished">Opciones de línea de comandos</translation>
    </message>
</context>
<context>
    <name>ModalOverlay</name>
    <message>
        <source>Form</source>
        <translation type="unfinished">Desde</translation>
    </message>
    <message>
        <source>Last block time</source>
        <translation type="unfinished">Hora del último bloque</translation>
    </message>
    </context>
<context>
    <name>OptionsDialog</name>
    <message>
        <source>Options</source>
        <translation>Opciones</translation>
    </message>
    <message>
        <source>IP address of the proxy (e.g. IPv4: 127.0.0.1 / IPv6: ::1)</source>
        <translation type="unfinished">Dirección IP del proxy (ej. IPv4: 127.0.0.1 / IPv6: ::1)</translation>
    </message>
    <message>
        <source>Reset all client options to default.</source>
        <translation>Restablecer todas las opciones del cliente a las predeterminadas.</translation>
    </message>
    <message>
        <source>&amp;Reset Options</source>
        <translation>&amp;Restablecer opciones</translation>
    </message>
    <message>
        <source>&amp;Network</source>
        <translation>&amp;Red</translation>
    </message>
    <message>
        <source>W&amp;allet</source>
        <translation type="unfinished">Billetera</translation>
    </message>
    <message>
        <source>Expert</source>
        <translation type="unfinished">Experto</translation>
    </message>
    <message>
        <source>Automatically open the Bitcoin client port on the router. This only works when your router supports UPnP and it is enabled.</source>
        <translation>Abrir automáticamente el puerto del cliente Blackcoin en el router. Esta opción solo funciona si el router admite UPnP y está activado.</translation>
    </message>
    <message>
        <source>Map port using &amp;UPnP</source>
        <translation>Mapear el puerto usando &amp;UPnP</translation>
    </message>
    <message>
        <source>Proxy &amp;IP:</source>
        <translation>Dirección &amp;IP del proxy:</translation>
    </message>
    <message>
        <source>&amp;Port:</source>
        <translation>&amp;Puerto:</translation>
    </message>
    <message>
        <source>Port of the proxy (e.g. 9050)</source>
        <translation>Puerto del servidor proxy (ej. 9050)</translation>
    </message>
    <message>
        <source>&amp;Window</source>
        <translation>&amp;Ventana</translation>
    </message>
    <message>
        <source>Show only a tray icon after minimizing the window.</source>
        <translation>Minimizar la ventana a la bandeja de iconos del sistema.</translation>
    </message>
    <message>
        <source>&amp;Minimize to the tray instead of the taskbar</source>
        <translation>&amp;Minimizar a la bandeja en vez de a la barra de tareas</translation>
    </message>
    <message>
        <source>M&amp;inimize on close</source>
        <translation>M&amp;inimizar al cerrar</translation>
    </message>
    <message>
        <source>&amp;Display</source>
        <translation>&amp;Interfaz</translation>
    </message>
    <message>
        <source>User Interface &amp;language:</source>
        <translation>I&amp;dioma de la interfaz de usuario</translation>
    </message>
    <message>
        <source>&amp;Unit to show amounts in:</source>
        <translation>Mostrar las cantidades en la &amp;unidad:</translation>
    </message>
    <message>
        <source>Choose the default subdivision unit to show in the interface and when sending coins.</source>
        <translation>Elegir la subdivisión predeterminada para mostrar cantidades en la interfaz y cuando se envían monedas.</translation>
    </message>
    <message>
        <source>Whether to show coin control features or not.</source>
        <translation type="unfinished">Mostrar o no características de control de moneda</translation>
    </message>
    <message>
        <source>&amp;OK</source>
        <translation>&amp;Aceptar</translation>
    </message>
    <message>
        <source>&amp;Cancel</source>
        <translation>&amp;Cancelar</translation>
    </message>
    <message>
        <source>default</source>
        <translation>predeterminado</translation>
    </message>
    <message>
        <source>none</source>
        <translation type="unfinished">ninguno</translation>
    </message>
    <message>
        <source>Confirm options reset</source>
        <translation>Confirme el restablecimiento de las opciones</translation>
    </message>
    <message>
        <source>Client restart required to activate changes.</source>
        <translation type="unfinished">Reinicio del cliente para activar cambios.</translation>
    </message>
    <message>
        <source>This change would require a client restart.</source>
        <translation type="unfinished">Este cambio requiere reinicio por parte del cliente.</translation>
    </message>
    <message>
        <source>The supplied proxy address is invalid.</source>
        <translation>La dirección proxy indicada es inválida.</translation>
    </message>
</context>
<context>
    <name>OverviewPage</name>
    <message>
        <source>Form</source>
        <translation>Desde</translation>
    </message>
    <message>
        <source>The displayed information may be out of date. Your wallet automatically synchronizes with the Bitcoin network after a connection is established, but this process has not completed yet.</source>
        <translation>La información mostrada puede estar desactualizada. Su monedero se sincroniza automáticamente con la red Blackcoin después de que se haya establecido una conexión, pero este proceso aún no se ha completado.</translation>
    </message>
    <message>
        <source>Available:</source>
        <translation type="unfinished">Disponible:</translation>
    </message>
    <message>
        <source>Your current spendable balance</source>
        <translation>Su balance actual gastable</translation>
    </message>
    <message>
        <source>Pending:</source>
        <translation type="unfinished">Pendiente:</translation>
    </message>
    <message>
        <source>Total of transactions that have yet to be confirmed, and do not yet count toward the spendable balance</source>
        <translation>Total de transacciones que deben ser confirmadas, y que no cuentan con el balance gastable necesario</translation>
    </message>
    <message>
        <source>Immature:</source>
        <translation>No disponible:</translation>
    </message>
    <message>
        <source>Mined balance that has not yet matured</source>
        <translation>Saldo recién minado que aún no está disponible.</translation>
    </message>
    <message>
        <source>Your current total balance</source>
        <translation>Su balance actual total</translation>
    </message>
    </context>
<context>
<<<<<<< HEAD
    <name>PaymentServer</name>
    </context>
<context>
    <name>PeerTableModel</name>
=======
    <name>PSBTOperationsDialog</name>
    <message>
        <source>or</source>
        <translation type="unfinished">o</translation>
    </message>
>>>>>>> 61646189
    </context>
<context>
    <name>PaymentServer</name>
    <message>
        <source>Payment request error</source>
        <translation type="unfinished">Error en petición de pago</translation>
    </message>
    <message>
        <source>Cannot start bitcoin: click-to-pay handler</source>
        <translation type="unfinished">No se pudo iniciar bitcoin: manejador de pago-al-clic</translation>
    </message>
    <message>
        <source>URI handling</source>
        <translation type="unfinished">Gestión de URI</translation>
    </message>
    </context>
<context>
    <name>PeerTableModel</name>
    <message>
        <source>Address</source>
        <extracomment>Title of Peers Table column which contains the IP/Onion/I2P address of the connected peer.</extracomment>
        <translation type="unfinished">Direccion</translation>
    </message>
    <message>
        <source>Type</source>
        <extracomment>Title of Peers Table column which describes the type of peer connection. The "type" describes why the connection exists.</extracomment>
        <translation type="unfinished">Tipo</translation>
    </message>
    <message>
        <source>Network</source>
        <extracomment>Title of Peers Table column which states the network the peer connected through.</extracomment>
        <translation type="unfinished">Red</translation>
    </message>
</context>
<context>
    <name>QRImageWidget</name>
    <message>
        <source>&amp;Copy Image</source>
        <translation type="unfinished">Copiar imagen</translation>
    </message>
    <message>
        <source>Resulting URI too long, try to reduce the text for label / message.</source>
        <translation type="unfinished">URI resultante demasiado larga. Intente reducir el texto de la etiqueta / mensaje.</translation>
    </message>
    <message>
        <source>Error encoding URI into QR Code.</source>
        <translation type="unfinished">Error al codificar la URI en el código QR.</translation>
    </message>
    <message>
        <source>Save QR Code</source>
        <translation type="unfinished">Guardar código QR</translation>
    </message>
    </context>
<context>
    <name>QObject::QObject</name>
    </context>
<context>
    <name>QRImageWidget</name>
    </context>
<context>
    <name>RPCConsole</name>
    <message>
        <source>N/A</source>
        <translation>N/D</translation>
    </message>
    <message>
        <source>Client version</source>
        <translation>Versión del cliente</translation>
    </message>
    <message>
        <source>&amp;Information</source>
        <translation>Información</translation>
    </message>
    <message>
        <source>Startup time</source>
        <translation>Hora de inicio</translation>
    </message>
    <message>
        <source>Network</source>
        <translation>Red</translation>
    </message>
    <message>
        <source>Name</source>
        <translation type="unfinished">Nombre</translation>
    </message>
    <message>
        <source>Number of connections</source>
        <translation>Número de conexiones</translation>
    </message>
    <message>
        <source>Block chain</source>
        <translation>Cadena de bloques</translation>
    </message>
    <message>
        <source>Last block time</source>
        <translation>Hora del último bloque</translation>
    </message>
    <message>
        <source>&amp;Open</source>
        <translation>&amp;Abrir</translation>
    </message>
    <message>
        <source>&amp;Console</source>
        <translation>&amp;Consola</translation>
    </message>
    <message>
        <source>&amp;Network Traffic</source>
        <translation type="unfinished">&amp;Tráfico de Red</translation>
    </message>
    <message>
        <source>Totals</source>
        <translation type="unfinished">Total:</translation>
    </message>
    <message>
        <source>Debug log file</source>
        <translation>Archivo de registro de depuración</translation>
    </message>
    <message>
        <source>Clear console</source>
        <translation>Borrar consola</translation>
    </message>
    <message>
        <source>In:</source>
        <translation type="unfinished">Entrada:</translation>
    </message>
    <message>
        <source>Out:</source>
        <translation type="unfinished">Salida:</translation>
    </message>
    <message>
        <source>To</source>
        <translation type="unfinished">Para</translation>
    </message>
    <message>
        <source>From</source>
        <translation type="unfinished">De</translation>
    </message>
    </context>
<context>
    <name>ReceiveCoinsDialog</name>
    <message>
        <source>&amp;Amount:</source>
        <translation type="unfinished">Monto:</translation>
    </message>
    <message>
        <source>&amp;Label:</source>
        <translation type="unfinished">&amp;Etiqueta:</translation>
    </message>
    <message>
        <source>&amp;Message:</source>
        <translation type="unfinished">Mensaje:</translation>
    </message>
    <message>
        <source>Clear all fields of the form.</source>
        <translation type="unfinished">Limpiar todos los campos del formulario</translation>
    </message>
    <message>
        <source>Clear</source>
        <translation type="unfinished">Limpiar</translation>
    </message>
    <message>
        <source>Show the selected request (does the same as double clicking an entry)</source>
        <translation type="unfinished">Muestra la petición seleccionada (También doble clic)</translation>
    </message>
    <message>
        <source>Show</source>
        <translation type="unfinished">Mostrar</translation>
    </message>
    <message>
        <source>Remove the selected entries from the list</source>
        <translation type="unfinished">Borrar de la lista las direcciónes actualmente seleccionadas</translation>
    </message>
    <message>
        <source>Remove</source>
        <translation type="unfinished">Eliminar</translation>
    </message>
<<<<<<< HEAD
=======
    <message>
        <source>Copy &amp;URI</source>
        <translation type="unfinished">Copiar &amp;URI</translation>
    </message>
    <message>
        <source>Could not unlock wallet.</source>
        <translation type="unfinished">No se pudo desbloquear el monedero.</translation>
    </message>
>>>>>>> 61646189
    </context>
<context>
    <name>ReceiveRequestDialog</name>
    <message>
        <source>Amount:</source>
        <translation type="unfinished">Monto:</translation>
    </message>
    <message>
        <source>Message:</source>
        <translation type="unfinished">Mensaje:</translation>
    </message>
    <message>
        <source>Copy &amp;URI</source>
        <translation type="unfinished">Copiar &amp;URI</translation>
    </message>
    <message>
        <source>Copy &amp;Address</source>
        <translation type="unfinished">&amp;Copiar Dirección</translation>
    </message>
    <message>
        <source>Payment information</source>
        <translation type="unfinished">Información de pago</translation>
    </message>
    <message>
        <source>Request payment to %1</source>
        <translation type="unfinished">Solicitar pago a %1</translation>
    </message>
    </context>
<context>
    <name>RecentRequestsTableModel</name>
    </context>
<context>
    <name>RecentRequestsTableModel</name>
    <message>
        <source>Date</source>
        <translation type="unfinished">Fecha</translation>
    </message>
    <message>
        <source>Label</source>
        <translation type="unfinished">Nombre</translation>
    </message>
    <message>
        <source>Message</source>
        <translation type="unfinished">Mensaje</translation>
    </message>
    <message>
        <source>(no label)</source>
        <translation type="unfinished">(sin etiqueta)</translation>
    </message>
    <message>
        <source>(no message)</source>
        <translation type="unfinished">(Ningun mensaje)</translation>
    </message>
    </context>
<context>
    <name>SendCoinsDialog</name>
    <message>
        <source>Send Coins</source>
        <translation>Enviar monedas</translation>
    </message>
    <message>
        <source>Coin Control Features</source>
        <translation type="unfinished">Características de control de la moneda</translation>
    </message>
    <message>
        <source>automatically selected</source>
        <translation type="unfinished">Seleccionado automaticamente</translation>
    </message>
    <message>
        <source>Insufficient funds!</source>
        <translation type="unfinished">Fondos insuficientes!</translation>
    </message>
    <message>
        <source>Quantity:</source>
        <translation type="unfinished">Cantidad:</translation>
    </message>
    <message>
        <source>Amount:</source>
<<<<<<< HEAD
        <translation>Cuantía:</translation>
=======
        <translation type="unfinished">Monto:</translation>
>>>>>>> 61646189
    </message>
    <message>
        <source>Fee:</source>
        <translation type="unfinished">Comisión:</translation>
    </message>
    <message>
        <source>After Fee:</source>
        <translation type="unfinished">Después de tasas:</translation>
    </message>
    <message>
        <source>Change:</source>
        <translation type="unfinished">Cambio:</translation>
    </message>
    <message>
        <source>If this is activated, but the change address is empty or invalid, change will be sent to a newly generated address.</source>
        <translation type="unfinished">Al activarse, si la dirección esta vacía o es inválida, las monedas serán enviadas a una nueva dirección generada.</translation>
    </message>
    <message>
        <source>Custom change address</source>
        <translation type="unfinished">Dirección propia</translation>
    </message>
    <message>
        <source>Transaction Fee:</source>
        <translation type="unfinished">Comisión de transacción:</translation>
    </message>
    <message>
        <source>Send to multiple recipients at once</source>
        <translation>Enviar a múltiples destinatarios de una vez</translation>
    </message>
    <message>
        <source>Add &amp;Recipient</source>
        <translation>Añadir &amp;destinatario</translation>
    </message>
    <message>
        <source>Clear all fields of the form.</source>
        <translation type="unfinished">Limpiar todos los campos del formulario</translation>
    </message>
    <message>
        <source>Dust:</source>
        <translation type="unfinished">Polvo:</translation>
    </message>
    <message>
        <source>Clear &amp;All</source>
        <translation>Limpiar &amp;todo</translation>
    </message>
    <message>
        <source>Balance:</source>
        <translation>Saldo:</translation>
    </message>
    <message>
        <source>Confirm the send action</source>
        <translation>Confirmar el envío</translation>
    </message>
    <message>
        <source>S&amp;end</source>
        <translation>&amp;Enviar</translation>
    </message>
<<<<<<< HEAD
    </context>
=======
    <message>
        <source>Copy quantity</source>
        <translation type="unfinished">Copiar cantidad</translation>
    </message>
    <message>
        <source>Copy amount</source>
        <translation type="unfinished">Copiar cantidad</translation>
    </message>
    <message>
        <source>Copy fee</source>
        <translation type="unfinished">Copiar comisión</translation>
    </message>
    <message>
        <source>Copy after fee</source>
        <translation type="unfinished">Copiar después de aplicar donación</translation>
    </message>
    <message>
        <source>Copy bytes</source>
        <translation type="unfinished">Copiar bytes</translation>
    </message>
    <message>
        <source>Copy change</source>
        <translation type="unfinished">Copiar cambio</translation>
    </message>
    <message>
        <source>%1 to %2</source>
        <translation type="unfinished">%1 a %2</translation>
    </message>
    <message>
        <source>Are you sure you want to send?</source>
        <translation type="unfinished">¿Está seguro que desea enviar?</translation>
    </message>
    <message>
        <source>or</source>
        <translation type="unfinished">o</translation>
    </message>
    <message>
        <source>Transaction fee</source>
        <translation type="unfinished">Comisión de transacción</translation>
    </message>
    <message>
        <source>Confirm send coins</source>
        <translation type="unfinished">Confirmar el envío de monedas</translation>
    </message>
    <message>
        <source>The amount to pay must be larger than 0.</source>
        <translation type="unfinished">La cantidad por pagar tiene que ser mayor de 0.</translation>
    </message>
    <message>
        <source>The amount exceeds your balance.</source>
        <translation type="unfinished">La cantidad sobrepasa su saldo.</translation>
    </message>
    <message>
        <source>The total exceeds your balance when the %1 transaction fee is included.</source>
        <translation type="unfinished">El total sobrepasa su saldo cuando se incluye la tasa de envío de %1</translation>
    </message>
    <message>
        <source>Transaction creation failed!</source>
        <translation type="unfinished">¡Ha fallado la creación de la transacción!</translation>
    </message>
    <message numerus="yes">
        <source>Estimated to begin confirmation within %n block(s).</source>
        <translation>
            <numerusform />
            <numerusform />
        </translation>
    </message>
    <message>
        <source>Warning: Invalid Bitcoin address</source>
        <translation type="unfinished">Alerta: Dirección de Bitcoin inválida</translation>
    </message>
    <message>
        <source>Warning: Unknown change address</source>
        <translation type="unfinished">Alerta: Dirección de Bitcoin inválida</translation>
    </message>
    <message>
        <source>(no label)</source>
        <translation type="unfinished">(sin etiqueta)</translation>
    </message>
</context>
>>>>>>> 61646189
<context>
    <name>SendCoinsEntry</name>
    <message>
        <source>A&amp;mount:</source>
        <translation>Monto:</translation>
    </message>
    <message>
        <source>Pay &amp;To:</source>
        <translation>&amp;Pagar a:</translation>
    </message>
    <message>
        <source>&amp;Label:</source>
        <translation>&amp;Etiqueta:</translation>
    </message>
    <message>
        <source>Choose previously used address</source>
        <translation type="unfinished">Escoger dirección previamente usada</translation>
    </message>
    <message>
        <source>Paste address from clipboard</source>
        <translation>Pegar dirección desde portapapeles</translation>
    </message>
    <message>
        <source>Remove this entry</source>
        <translation type="unfinished">Eliminar esta transacción</translation>
    </message>
    <message>
        <source>Message:</source>
        <translation type="unfinished">Mensaje:</translation>
    </message>
    <message>
        <source>Enter a label for this address to add it to the list of used addresses</source>
        <translation type="unfinished">Introduce una etiqueta para esta dirección para añadirla a la lista de direcciones utilizadas</translation>
    </message>
    <message>
        <source>Pay To:</source>
        <translation type="unfinished">Paga a:</translation>
    </message>
<<<<<<< HEAD
    </context>
<context>
    <name>SendConfirmationDialog</name>
    </context>
<context>
    <name>ShutdownWindow</name>
=======
>>>>>>> 61646189
    </context>
<context>
    <name>SignVerifyMessageDialog</name>
    <message>
        <source>Signatures - Sign / Verify a Message</source>
        <translation>Firmas - Firmar / verificar un mensaje</translation>
    </message>
    <message>
        <source>&amp;Sign Message</source>
        <translation>&amp;Firmar mensaje</translation>
    </message>
    <message>
        <source>Choose previously used address</source>
        <translation type="unfinished">Escoger dirección previamente usada</translation>
    </message>
    <message>
        <source>Paste address from clipboard</source>
        <translation>Pegar dirección desde portapapeles</translation>
    </message>
    <message>
        <source>Enter the message you want to sign here</source>
        <translation>Introduzca el mensaje que desea firmar aquí</translation>
    </message>
    <message>
        <source>Signature</source>
        <translation>Firma</translation>
    </message>
    <message>
        <source>Copy the current signature to the system clipboard</source>
        <translation>Copiar la firma actual al portapapeles del sistema</translation>
    </message>
    <message>
        <source>Sign the message to prove you own this Bitcoin address</source>
        <translation>Firmar el mensaje para demostrar que se posee esta dirección Blackcoin</translation>
    </message>
    <message>
        <source>Sign &amp;Message</source>
        <translation>Firmar &amp;mensaje</translation>
    </message>
    <message>
        <source>Reset all sign message fields</source>
        <translation>Limpiar todos los campos de la firma de mensaje</translation>
    </message>
    <message>
        <source>Clear &amp;All</source>
        <translation>Limpiar &amp;todo</translation>
    </message>
    <message>
        <source>&amp;Verify Message</source>
        <translation>&amp;Verificar mensaje</translation>
    </message>
    <message>
        <source>Verify the message to ensure it was signed with the specified Bitcoin address</source>
        <translation>Verificar el mensaje para comprobar que fue firmado con la dirección Blackcoin indicada</translation>
    </message>
    <message>
        <source>Verify &amp;Message</source>
        <translation>Verificar &amp;mensaje</translation>
    </message>
    <message>
        <source>Reset all verify message fields</source>
        <translation>Limpiar todos los campos de la verificación de mensaje</translation>
    </message>
<<<<<<< HEAD
    </context>
<context>
    <name>SplashScreen</name>
=======
>>>>>>> 61646189
    <message>
        <source>Click "Sign Message" to generate signature</source>
        <translation type="unfinished">Haga clic en "Firmar mensaje" para generar la firma</translation>
    </message>
    <message>
        <source>The entered address is invalid.</source>
        <translation type="unfinished">La dirección introducida es inválida.</translation>
    </message>
    <message>
        <source>Please check the address and try again.</source>
        <translation type="unfinished">Verifique la dirección e inténtelo de nuevo.</translation>
    </message>
    <message>
        <source>The entered address does not refer to a key.</source>
        <translation type="unfinished">La dirección introducida no corresponde a una clave.</translation>
    </message>
    <message>
        <source>Wallet unlock was cancelled.</source>
        <translation type="unfinished">Se ha cancelado el desbloqueo del monedero. </translation>
    </message>
    <message>
        <source>Private key for the entered address is not available.</source>
        <translation type="unfinished">No se dispone de la clave privada para la dirección introducida.</translation>
    </message>
    <message>
        <source>Message signing failed.</source>
        <translation type="unfinished">Ha fallado la firma del mensaje.</translation>
    </message>
    <message>
        <source>Message signed.</source>
        <translation type="unfinished">Mensaje firmado.</translation>
    </message>
    <message>
        <source>The signature could not be decoded.</source>
        <translation type="unfinished">No se puede decodificar la firma.</translation>
    </message>
    <message>
        <source>Please check the signature and try again.</source>
        <translation type="unfinished">Compruebe la firma e inténtelo de nuevo.</translation>
    </message>
    <message>
        <source>The signature did not match the message digest.</source>
        <translation type="unfinished">La firma no coincide con el resumen del mensaje.</translation>
    </message>
    <message>
        <source>Message verification failed.</source>
        <translation type="unfinished">La verificación del mensaje ha fallado.</translation>
    </message>
    <message>
        <source>Message verified.</source>
        <translation type="unfinished">Mensaje verificado.</translation>
    </message>
</context>
<context>
    <name>TransactionDesc</name>
    <message numerus="yes">
        <source>Open for %n more block(s)</source>
        <translation>
            <numerusform />
            <numerusform />
        </translation>
    </message>
    <message>
        <source>Open until %1</source>
        <translation type="unfinished">Abierto hasta %1</translation>
    </message>
    <message>
        <source>%1/unconfirmed</source>
        <translation type="unfinished">%1/no confirmado</translation>
    </message>
    <message>
        <source>%1 confirmations</source>
        <translation type="unfinished">%1 confirmaciones</translation>
    </message>
    <message>
        <source>Status</source>
        <translation type="unfinished">Estado</translation>
    </message>
    <message>
        <source>Date</source>
        <translation type="unfinished">Fecha</translation>
    </message>
    <message>
        <source>Source</source>
        <translation type="unfinished">Fuente</translation>
    </message>
    <message>
        <source>Generated</source>
        <translation type="unfinished">Generado</translation>
    </message>
    <message>
        <source>From</source>
        <translation type="unfinished">De</translation>
    </message>
    <message>
        <source>unknown</source>
        <translation type="unfinished">desconocido</translation>
    </message>
    <message>
        <source>To</source>
        <translation type="unfinished">Para</translation>
    </message>
    <message>
        <source>own address</source>
        <translation type="unfinished">dirección propia</translation>
    </message>
    <message>
        <source>label</source>
        <translation type="unfinished">etiqueta</translation>
    </message>
    <message>
        <source>Credit</source>
        <translation type="unfinished">Crédito</translation>
    </message>
    <message numerus="yes">
        <source>matures in %n more block(s)</source>
        <translation>
            <numerusform />
            <numerusform />
        </translation>
    </message>
    <message>
        <source>not accepted</source>
        <translation type="unfinished">no aceptada</translation>
    </message>
    <message>
        <source>Debit</source>
        <translation type="unfinished">Débito</translation>
    </message>
    <message>
        <source>Transaction fee</source>
        <translation type="unfinished">Comisión de transacción</translation>
    </message>
    <message>
        <source>Net amount</source>
        <translation type="unfinished">Cantidad neta</translation>
    </message>
    <message>
        <source>Message</source>
        <translation type="unfinished">Mensaje</translation>
    </message>
    <message>
        <source>Comment</source>
        <translation type="unfinished">Comentario</translation>
    </message>
    <message>
        <source>Transaction ID</source>
        <translation type="unfinished">ID</translation>
    </message>
    <message>
        <source>Merchant</source>
        <translation type="unfinished">Vendedor</translation>
    </message>
    <message>
        <source>Generated coins must mature %1 blocks before they can be spent. When you generated this block, it was broadcast to the network to be added to the block chain. If it fails to get into the chain, its state will change to "not accepted" and it won't be spendable. This may occasionally happen if another node generates a block within a few seconds of yours.</source>
        <translation type="unfinished">Las monedas generadas deben madurar %1 bloques antes de que puedan ser gastadas. Una vez que generas este bloque, es propagado por la red para ser añadido a la cadena de bloques. Si falla el intento de meterse en la cadena, su estado cambiará a "no aceptado" y ya no se puede gastar. Esto puede ocurrir ocasionalmente si otro nodo genera un bloque a pocos segundos del tuyo.</translation>
    </message>
    <message>
        <source>Debug information</source>
        <translation type="unfinished">Información de depuración</translation>
    </message>
    <message>
        <source>Transaction</source>
        <translation type="unfinished">Transacción</translation>
    </message>
    <message>
        <source>Inputs</source>
        <translation type="unfinished">entradas</translation>
    </message>
    <message>
        <source>Amount</source>
        <translation type="unfinished">Monto</translation>
    </message>
    <message>
        <source>true</source>
        <translation type="unfinished">verdadero</translation>
    </message>
    <message>
        <source>false</source>
        <translation type="unfinished">falso</translation>
    </message>
</context>
<context>
    <name>TransactionDesc</name>
    </context>
<context>
    <name>TransactionDescDialog</name>
    <message>
        <source>This pane shows a detailed description of the transaction</source>
        <translation>Esta ventana muestra información detallada sobre la transacción</translation>
    </message>
<<<<<<< HEAD
    </context>
<context>
    <name>TransactionTableModel</name>
    </context>
<context>
    <name>TransactionView</name>
    </context>
<context>
    <name>UnitDisplayStatusBarControl</name>
    </context>
<context>
    <name>WalletFrame</name>
    </context>
<context>
    <name>WalletModel</name>
    </context>
<context>
    <name>WalletView</name>
    </context>
<context>
    <name>bitcoin-core</name>
=======
    </context>
<context>
    <name>TransactionTableModel</name>
>>>>>>> 61646189
    <message>
        <source>Date</source>
        <translation type="unfinished">Fecha</translation>
    </message>
    <message>
        <source>Type</source>
        <translation type="unfinished">Tipo</translation>
    </message>
    <message>
        <source>Label</source>
        <translation type="unfinished">Nombre</translation>
    </message>
    <message numerus="yes">
        <source>Open for %n more block(s)</source>
        <translation>
            <numerusform />
            <numerusform />
        </translation>
    </message>
    <message>
        <source>Open until %1</source>
        <translation type="unfinished">Abierto hasta %1</translation>
    </message>
    <message>
        <source>Confirmed (%1 confirmations)</source>
        <translation type="unfinished">Confirmado (%1 confirmaciones)</translation>
    </message>
    <message>
        <source>Generated but not accepted</source>
        <translation type="unfinished">Generado pero no aceptado</translation>
    </message>
    <message>
<<<<<<< HEAD
        <source>Bitcoin Core</source>
        <translation>Blackcoin More</translation>
=======
        <source>Received with</source>
        <translation type="unfinished">Recibido con</translation>
    </message>
    <message>
        <source>Received from</source>
        <translation type="unfinished">Recibidos de</translation>
>>>>>>> 61646189
    </message>
    <message>
        <source>Sent to</source>
        <translation type="unfinished">Enviado a</translation>
    </message>
    <message>
        <source>Payment to yourself</source>
        <translation type="unfinished">Pago propio</translation>
    </message>
    <message>
<<<<<<< HEAD
        <source>&lt;category&gt; can be:</source>
        <translation>&lt;category&gt; puede ser:</translation>
=======
        <source>Mined</source>
        <translation type="unfinished">Minado</translation>
    </message>
    <message>
        <source>(n/a)</source>
        <translation type="unfinished">(nd)</translation>
    </message>
    <message>
        <source>(no label)</source>
        <translation type="unfinished">(sin etiqueta)</translation>
    </message>
    <message>
        <source>Transaction status. Hover over this field to show number of confirmations.</source>
        <translation type="unfinished">Estado de transacción. Pasa el ratón sobre este campo para ver el número de confirmaciones.</translation>
>>>>>>> 61646189
    </message>
    <message>
        <source>Date and time that the transaction was received.</source>
        <translation type="unfinished">Fecha y hora en que se recibió la transacción.</translation>
    </message>
    <message>
<<<<<<< HEAD
        <source>Corrupted block database detected</source>
        <translation>Corrupción de base de datos de bloques detectada.</translation>
=======
        <source>Type of transaction.</source>
        <translation type="unfinished">Tipo de transacción.</translation>
    </message>
    <message>
        <source>Amount removed from or added to balance.</source>
        <translation type="unfinished">Cantidad retirada o añadida al saldo.</translation>
>>>>>>> 61646189
    </message>
</context>
<context>
    <name>TransactionView</name>
    <message>
        <source>All</source>
        <translation type="unfinished">Todo</translation>
    </message>
    <message>
        <source>Today</source>
        <translation type="unfinished">Hoy</translation>
    </message>
    <message>
        <source>This week</source>
        <translation type="unfinished">Esta semana</translation>
    </message>
    <message>
        <source>This month</source>
        <translation type="unfinished">Este mes</translation>
    </message>
    <message>
        <source>Last month</source>
        <translation type="unfinished">Mes pasado</translation>
    </message>
    <message>
        <source>This year</source>
        <translation type="unfinished">Este año</translation>
    </message>
    <message>
        <source>Received with</source>
        <translation type="unfinished">Recibido con</translation>
    </message>
    <message>
        <source>Sent to</source>
        <translation type="unfinished">Enviado a</translation>
    </message>
    <message>
        <source>To yourself</source>
        <translation type="unfinished">A usted mismo</translation>
    </message>
    <message>
        <source>Mined</source>
        <translation type="unfinished">Minado</translation>
    </message>
    <message>
        <source>Other</source>
        <translation type="unfinished">Otra</translation>
    </message>
    <message>
        <source>Min amount</source>
        <translation type="unfinished">Cantidad mínima</translation>
    </message>
    <message>
        <source>Export Transaction History</source>
        <translation type="unfinished">Exportar historial de transacciones</translation>
    </message>
    <message>
        <source>Confirmed</source>
        <translation type="unfinished">Confirmado</translation>
    </message>
    <message>
        <source>Date</source>
        <translation type="unfinished">Fecha</translation>
    </message>
    <message>
        <source>Type</source>
        <translation type="unfinished">Tipo</translation>
    </message>
    <message>
        <source>Label</source>
        <translation type="unfinished">Nombre</translation>
    </message>
    <message>
        <source>Address</source>
        <translation type="unfinished">Direccion</translation>
    </message>
    <message>
        <source>Exporting Failed</source>
        <translation type="unfinished">Error al exportar</translation>
    </message>
    <message>
        <source>There was an error trying to save the transaction history to %1.</source>
        <translation type="unfinished">Ha habido un error al intentar guardar la transacción con %1.</translation>
    </message>
    <message>
        <source>Exporting Successful</source>
        <translation type="unfinished">Exportación finalizada</translation>
    </message>
    <message>
        <source>The transaction history was successfully saved to %1.</source>
        <translation type="unfinished">La transacción ha sido guardada en %1.</translation>
    </message>
    <message>
        <source>Range:</source>
        <translation type="unfinished">Rango:</translation>
    </message>
    <message>
        <source>to</source>
        <translation type="unfinished">para</translation>
    </message>
</context>
<context>
    <name>WalletModel</name>
    <message>
<<<<<<< HEAD
        <source>Transaction too large</source>
        <translation>Transacción demasiado grande</translation>
=======
        <source>Send Coins</source>
        <translation type="unfinished">Enviar monedas</translation>
    </message>
    </context>
<context>
    <name>WalletView</name>
    <message>
        <source>&amp;Export</source>
        <translation type="unfinished">&amp;Exportar</translation>
>>>>>>> 61646189
    </message>
    <message>
        <source>Export the data in the current tab to a file</source>
        <translation type="unfinished">Exportar los datos en la pestaña actual a un archivo</translation>
    </message>
    <message>
        <source>Backup Wallet</source>
        <translation type="unfinished">Respaldo de monedero</translation>
    </message>
    <message>
        <source>Backup Failed</source>
        <translation type="unfinished">Ha fallado el respaldo</translation>
    </message>
    <message>
        <source>There was an error trying to save the wallet data to %1.</source>
        <translation type="unfinished">Ha habido un error al intentar guardar los datos del monedero en %1.</translation>
    </message>
    <message>
        <source>Backup Successful</source>
        <translation type="unfinished">Se ha completado con éxito la copia de respaldo</translation>
    </message>
    <message>
        <source>The wallet data was successfully saved to %1.</source>
        <translation type="unfinished">Los datos del monedero se han guardado con éxito en %1.</translation>
    </message>
    </context>
<context>
    <name>bitcoin-core</name>
    <message>
        <source>This is a pre-release test build - use at your own risk - do not use for mining or merchant applications</source>
        <translation type="unfinished">Esta es una versión de pre-prueba - utilícela bajo su propio riesgo. No la utilice para usos comerciales o de minería.</translation>
    </message>
    <message>
        <source>Warning: We do not appear to fully agree with our peers! You may need to upgrade, or other nodes may need to upgrade.</source>
        <translation type="unfinished">Atención: ¡Parece que no estamos completamente de acuerdo con nuestros pares! Podría necesitar una actualización, u otros nodos podrían necesitarla.</translation>
    </message>
    <message>
        <source>Corrupted block database detected</source>
        <translation type="unfinished">Corrupción de base de datos de bloques detectada.</translation>
    </message>
    <message>
        <source>Do you want to rebuild the block database now?</source>
        <translation type="unfinished">¿Quieres reconstruir la base de datos de bloques ahora?</translation>
    </message>
    <message>
        <source>Done loading</source>
        <translation type="unfinished">Carga lista</translation>
    </message>
    <message>
        <source>Error initializing block database</source>
        <translation type="unfinished">Error al inicializar la base de datos de bloques</translation>
    </message>
    <message>
        <source>Error initializing wallet database environment %s!</source>
        <translation type="unfinished">Error al inicializar el entorno de la base de datos del monedero  %s</translation>
    </message>
    <message>
        <source>Error loading block database</source>
        <translation type="unfinished">Error cargando base de datos de bloques</translation>
    </message>
    <message>
        <source>Error opening block database</source>
        <translation type="unfinished">Error al abrir base de datos de bloques.</translation>
    </message>
    <message>
        <source>Failed to listen on any port. Use -listen=0 if you want this.</source>
        <translation type="unfinished">Ha fallado la escucha en todos los puertos. Use -listen=0 si desea esto.</translation>
    </message>
    <message>
        <source>Incorrect or no genesis block found. Wrong datadir for network?</source>
        <translation type="unfinished">Incorrecto o bloque de génesis no encontrado. Datadir equivocada para la red?</translation>
    </message>
    <message>
        <source>Insufficient funds</source>
        <translation type="unfinished">Fondos insuficientes</translation>
    </message>
    <message>
        <source>Not enough file descriptors available.</source>
        <translation type="unfinished">No hay suficientes descriptores de archivo disponibles. </translation>
    </message>
    <message>
        <source>Signing transaction failed</source>
        <translation type="unfinished">Transacción falló</translation>
    </message>
    <message>
        <source>This is the minimum transaction fee you pay on every transaction.</source>
        <translation type="unfinished">Esta es la tarifa mínima a pagar en cada transacción.</translation>
    </message>
    <message>
        <source>This is the transaction fee you will pay if you send a transaction.</source>
        <translation type="unfinished">Esta es la tarifa a pagar si realizas una transacción.</translation>
    </message>
    <message>
        <source>Transaction amount too small</source>
        <translation type="unfinished">Transacción muy pequeña</translation>
    </message>
    <message>
        <source>Transaction amounts must not be negative</source>
        <translation type="unfinished">Los montos de la transacción no debe ser negativo</translation>
    </message>
    <message>
        <source>Transaction has too long of a mempool chain</source>
        <translation type="unfinished">La transacción tiene largo tiempo en una cadena mempool</translation>
    </message>
    <message>
        <source>Transaction must have at least one recipient</source>
        <translation type="unfinished">La transacción debe tener al menos un destinatario</translation>
    </message>
    <message>
        <source>Transaction too large</source>
        <translation type="unfinished">Transacción muy grande</translation>
    </message>
    <message>
        <source>Unknown network specified in -onlynet: '%s'</source>
        <translation type="unfinished">La red especificada en -onlynet '%s' es desconocida</translation>
    </message>
    </context>
</TS><|MERGE_RESOLUTION|>--- conflicted
+++ resolved
@@ -56,6 +56,10 @@
     <message>
         <source>C&amp;hoose</source>
         <translation type="unfinished">Escoger</translation>
+    </message>
+    <message>
+        <source>C&amp;hoose</source>
+        <translation>Escoger</translation>
     </message>
     <message>
         <source>Sending addresses</source>
@@ -109,10 +113,7 @@
         <source>(no label)</source>
         <translation type="unfinished">(sin etiqueta)</translation>
     </message>
-    </context>
-<context>
-    <name>AddressTableModel</name>
-    </context>
+</context>
 <context>
     <name>AskPassphraseDialog</name>
     <message>
@@ -131,15 +132,6 @@
         <source>Repeat new passphrase</source>
         <translation>Repetir nueva frase de contraseña</translation>
     </message>
-<<<<<<< HEAD
-    </context>
-<context>
-    <name>BanTableModel</name>
-    </context>
-<context>
-    <name>BitcoinGUI</name>
-=======
->>>>>>> 61646189
     <message>
         <source>Encrypt wallet</source>
         <translation type="unfinished">Cifrar monedero</translation>
@@ -221,10 +213,6 @@
         <translation type="unfinished">Monto</translation>
     </message>
     <message>
-<<<<<<< HEAD
-        <source>Send coins to a Bitcoin address</source>
-        <translation>Enviar monedas a una dirección Blackcoin</translation>
-=======
         <source>N/A</source>
         <translation type="unfinished">N/D</translation>
     </message>
@@ -273,7 +261,6 @@
             <numerusform />
             <numerusform />
         </translation>
->>>>>>> 61646189
     </message>
     </context>
 <context>
@@ -299,13 +286,8 @@
         <translation>S&amp;alir</translation>
     </message>
     <message>
-<<<<<<< HEAD
-        <source>Bitcoin</source>
-        <translation>Blackcoin</translation>
-=======
         <source>Quit application</source>
         <translation>Quitar aplicación</translation>
->>>>>>> 61646189
     </message>
     <message>
         <source>About &amp;Qt</source>
@@ -317,7 +299,7 @@
     </message>
     <message>
         <source>Send coins to a Bitcoin address</source>
-        <translation>Enviar monedas a una dirección Bitcoin</translation>
+        <translation>Enviar monedas a una dirección Blackcoin</translation>
     </message>
     <message>
         <source>Backup wallet to another location</source>
@@ -349,19 +331,11 @@
     </message>
     <message>
         <source>Sign messages with your Bitcoin addresses to prove you own them</source>
-<<<<<<< HEAD
-        <translation>Firmar mensajes con sus direcciones Blackcoin para demostrar la propiedad</translation>
-    </message>
-    <message>
-        <source>Verify messages to ensure they were signed with specified Bitcoin addresses</source>
-        <translation>Verificar mensajes comprobando que están firmados con direcciones Blackcoin concretas</translation>
-=======
         <translation>Firma mensajes con tus direcciones Bitcoin para probar que eres dueño de ellas</translation>
     </message>
     <message>
         <source>Verify messages to ensure they were signed with specified Bitcoin addresses</source>
         <translation>Verificar mensajes para asegurar que estaban firmados con direcciones Bitcoin especificas</translation>
->>>>>>> 61646189
     </message>
     <message>
         <source>&amp;File</source>
@@ -381,11 +355,7 @@
     </message>
     <message>
         <source>Request payments (generates QR codes and bitcoin: URIs)</source>
-<<<<<<< HEAD
-        <translation>Solicitar pagos (genera codigo QR y URL's de Blackcoin)</translation>
-=======
         <translation type="unfinished">Solicitar pagos (genera codigo QR y URL's de Bitcoin)</translation>
->>>>>>> 61646189
     </message>
     <message>
         <source>Show the list of used sending addresses and labels</source>
@@ -393,22 +363,12 @@
     </message>
     <message>
         <source>Show the list of used receiving addresses and labels</source>
-<<<<<<< HEAD
-        <translation>Muestra la lista de direcciones de recepción y etiquetas</translation>
-    </message>
-    <message>
-        <source>Open a bitcoin: URI or payment request</source>
-        <translation>Abrir un blackcoin: URI o petición de pago</translation>
-=======
         <translation type="unfinished">Muestra la lista de direcciones de recepción y etiquetas</translation>
->>>>>>> 61646189
     </message>
     <message>
         <source>&amp;Command-line options</source>
         <translation type="unfinished">Opciones de línea de comandos</translation>
     </message>
-<<<<<<< HEAD
-=======
     <message numerus="yes">
         <source>Processed %n block(s) of transaction history.</source>
         <translation>
@@ -416,7 +376,6 @@
             <numerusform />
         </translation>
     </message>
->>>>>>> 61646189
     <message>
         <source>%1 behind</source>
         <translation>%1 detrás</translation>
@@ -486,15 +445,15 @@
     </message>
     <message>
         <source>Fee:</source>
-<<<<<<< HEAD
-        <translation>Tasa:</translation>
-=======
         <translation type="unfinished">Comisión:</translation>
     </message>
     <message>
         <source>Dust:</source>
         <translation type="unfinished">Polvo:</translation>
->>>>>>> 61646189
+    </message>
+    <message>
+        <source>Dust:</source>
+        <translation>Polvo:</translation>
     </message>
     <message>
         <source>After Fee:</source>
@@ -529,6 +488,14 @@
         <translation type="unfinished">Recibido con dirección</translation>
     </message>
     <message>
+        <source>Received with label</source>
+        <translation>Recibido con etiqueta</translation>
+    </message>
+    <message>
+        <source>Received with address</source>
+        <translation>Recibido con dirección</translation>
+    </message>
+    <message>
         <source>Date</source>
         <translation type="unfinished">Fecha</translation>
     </message>
@@ -568,9 +535,6 @@
         <source>(%1 locked)</source>
         <translation type="unfinished">(%1 bloqueado)</translation>
     </message>
-<<<<<<< HEAD
-    </context>
-=======
     <message>
         <source>yes</source>
         <translation type="unfinished">si</translation>
@@ -588,7 +552,6 @@
         <translation type="unfinished">(cambio)</translation>
     </message>
 </context>
->>>>>>> 61646189
 <context>
     <name>CreateWalletDialog</name>
     <message>
@@ -618,9 +581,6 @@
         <source>&amp;Address</source>
         <translation>&amp;Dirección</translation>
     </message>
-<<<<<<< HEAD
-    </context>
-=======
     <message>
         <source>New sending address</source>
         <translation type="unfinished">Nueva dirección de envío</translation>
@@ -646,7 +606,6 @@
         <translation type="unfinished">Ha fallado la generación de la nueva clave.</translation>
     </message>
 </context>
->>>>>>> 61646189
 <context>
     <name>FreespaceChecker</name>
     <message>
@@ -702,173 +661,162 @@
     </message>
 </context>
 <context>
-<<<<<<< HEAD
+    <name>HelpMessageDialog</name>
+    <message>
+        <source>version</source>
+        <translation type="unfinished">versión</translation>
+    </message>
+    <message>
+        <source>Command-line options</source>
+        <translation type="unfinished">Opciones de línea de comandos</translation>
+    </message>
+</context>
+<context>
     <name>ModalOverlay</name>
+    <message>
+        <source>Form</source>
+        <translation type="unfinished">Desde</translation>
+    </message>
+    <message>
+        <source>Last block time</source>
+        <translation type="unfinished">Hora del último bloque</translation>
+    </message>
+    </context>
+<context>
+    <name>OptionsDialog</name>
+    <message>
+        <source>Options</source>
+        <translation>Opciones</translation>
+    </message>
+    <message>
+        <source>IP address of the proxy (e.g. IPv4: 127.0.0.1 / IPv6: ::1)</source>
+        <translation type="unfinished">Dirección IP del proxy (ej. IPv4: 127.0.0.1 / IPv6: ::1)</translation>
+    </message>
+    <message>
+        <source>Reset all client options to default.</source>
+        <translation>Restablecer todas las opciones del cliente a las predeterminadas.</translation>
+    </message>
+    <message>
+        <source>&amp;Reset Options</source>
+        <translation>&amp;Restablecer opciones</translation>
+    </message>
+    <message>
+        <source>&amp;Network</source>
+        <translation>&amp;Red</translation>
+    </message>
+    <message>
+        <source>W&amp;allet</source>
+        <translation type="unfinished">Billetera</translation>
+    </message>
+    <message>
+        <source>Expert</source>
+        <translation type="unfinished">Experto</translation>
+    </message>
+    <message>
+        <source>Automatically open the Bitcoin client port on the router. This only works when your router supports UPnP and it is enabled.</source>
+        <translation>Abrir automáticamente el puerto del cliente Blackcoin en el router. Esta opción solo funciona si el router admite UPnP y está activado.</translation>
+    </message>
+    <message>
+        <source>Map port using &amp;UPnP</source>
+        <translation>Mapear el puerto usando &amp;UPnP</translation>
+    </message>
+    <message>
+        <source>Proxy &amp;IP:</source>
+        <translation>Dirección &amp;IP del proxy:</translation>
+    </message>
+    <message>
+        <source>&amp;Port:</source>
+        <translation>&amp;Puerto:</translation>
+    </message>
+    <message>
+        <source>Port of the proxy (e.g. 9050)</source>
+        <translation>Puerto del servidor proxy (ej. 9050)</translation>
+    </message>
+    <message>
+        <source>&amp;Window</source>
+        <translation>&amp;Ventana</translation>
+    </message>
+    <message>
+        <source>Show only a tray icon after minimizing the window.</source>
+        <translation>Minimizar la ventana a la bandeja de iconos del sistema.</translation>
+    </message>
+    <message>
+        <source>&amp;Minimize to the tray instead of the taskbar</source>
+        <translation>&amp;Minimizar a la bandeja en vez de a la barra de tareas</translation>
+    </message>
+    <message>
+        <source>M&amp;inimize on close</source>
+        <translation>M&amp;inimizar al cerrar</translation>
+    </message>
+    <message>
+        <source>&amp;Display</source>
+        <translation>&amp;Interfaz</translation>
+    </message>
+    <message>
+        <source>User Interface &amp;language:</source>
+        <translation>I&amp;dioma de la interfaz de usuario</translation>
+    </message>
+    <message>
+        <source>&amp;Unit to show amounts in:</source>
+        <translation>Mostrar las cantidades en la &amp;unidad:</translation>
+    </message>
+    <message>
+        <source>Choose the default subdivision unit to show in the interface and when sending coins.</source>
+        <translation>Elegir la subdivisión predeterminada para mostrar cantidades en la interfaz y cuando se envían monedas.</translation>
+    </message>
+    <message>
+        <source>Whether to show coin control features or not.</source>
+        <translation type="unfinished">Mostrar o no características de control de moneda</translation>
+    </message>
+    <message>
+        <source>&amp;OK</source>
+        <translation>&amp;Aceptar</translation>
+    </message>
+    <message>
+        <source>&amp;Cancel</source>
+        <translation>&amp;Cancelar</translation>
+    </message>
+    <message>
+        <source>default</source>
+        <translation>predeterminado</translation>
+    </message>
+    <message>
+        <source>none</source>
+        <translation type="unfinished">ninguno</translation>
+    </message>
+    <message>
+        <source>Confirm options reset</source>
+        <translation>Confirme el restablecimiento de las opciones</translation>
+    </message>
+    <message>
+        <source>Client restart required to activate changes.</source>
+        <translation type="unfinished">Reinicio del cliente para activar cambios.</translation>
+    </message>
+    <message>
+        <source>This change would require a client restart.</source>
+        <translation type="unfinished">Este cambio requiere reinicio por parte del cliente.</translation>
+    </message>
+    <message>
+        <source>The supplied proxy address is invalid.</source>
+        <translation>La dirección proxy indicada es inválida.</translation>
+    </message>
+</context>
+<context>
+    <name>OverviewPage</name>
     <message>
         <source>Form</source>
         <translation>Desde</translation>
     </message>
     <message>
-        <source>Last block time</source>
-        <translation>Hora del último bloque</translation>
-    </message>
-    </context>
-<context>
-    <name>OpenURIDialog</name>
-=======
-    <name>HelpMessageDialog</name>
->>>>>>> 61646189
-    <message>
-        <source>version</source>
-        <translation type="unfinished">versión</translation>
-    </message>
-    <message>
-        <source>Command-line options</source>
-        <translation type="unfinished">Opciones de línea de comandos</translation>
-    </message>
-</context>
-<context>
-    <name>ModalOverlay</name>
-    <message>
-        <source>Form</source>
-        <translation type="unfinished">Desde</translation>
-    </message>
-    <message>
-        <source>Last block time</source>
-        <translation type="unfinished">Hora del último bloque</translation>
-    </message>
-    </context>
-<context>
-    <name>OptionsDialog</name>
-    <message>
-        <source>Options</source>
-        <translation>Opciones</translation>
-    </message>
-    <message>
-        <source>IP address of the proxy (e.g. IPv4: 127.0.0.1 / IPv6: ::1)</source>
-        <translation type="unfinished">Dirección IP del proxy (ej. IPv4: 127.0.0.1 / IPv6: ::1)</translation>
-    </message>
-    <message>
-        <source>Reset all client options to default.</source>
-        <translation>Restablecer todas las opciones del cliente a las predeterminadas.</translation>
-    </message>
-    <message>
-        <source>&amp;Reset Options</source>
-        <translation>&amp;Restablecer opciones</translation>
-    </message>
-    <message>
-        <source>&amp;Network</source>
-        <translation>&amp;Red</translation>
-    </message>
-    <message>
-        <source>W&amp;allet</source>
-        <translation type="unfinished">Billetera</translation>
-    </message>
-    <message>
-        <source>Expert</source>
-        <translation type="unfinished">Experto</translation>
-    </message>
-    <message>
-        <source>Automatically open the Bitcoin client port on the router. This only works when your router supports UPnP and it is enabled.</source>
-        <translation>Abrir automáticamente el puerto del cliente Blackcoin en el router. Esta opción solo funciona si el router admite UPnP y está activado.</translation>
-    </message>
-    <message>
-        <source>Map port using &amp;UPnP</source>
-        <translation>Mapear el puerto usando &amp;UPnP</translation>
-    </message>
-    <message>
-        <source>Proxy &amp;IP:</source>
-        <translation>Dirección &amp;IP del proxy:</translation>
-    </message>
-    <message>
-        <source>&amp;Port:</source>
-        <translation>&amp;Puerto:</translation>
-    </message>
-    <message>
-        <source>Port of the proxy (e.g. 9050)</source>
-        <translation>Puerto del servidor proxy (ej. 9050)</translation>
-    </message>
-    <message>
-        <source>&amp;Window</source>
-        <translation>&amp;Ventana</translation>
-    </message>
-    <message>
-        <source>Show only a tray icon after minimizing the window.</source>
-        <translation>Minimizar la ventana a la bandeja de iconos del sistema.</translation>
-    </message>
-    <message>
-        <source>&amp;Minimize to the tray instead of the taskbar</source>
-        <translation>&amp;Minimizar a la bandeja en vez de a la barra de tareas</translation>
-    </message>
-    <message>
-        <source>M&amp;inimize on close</source>
-        <translation>M&amp;inimizar al cerrar</translation>
-    </message>
-    <message>
-        <source>&amp;Display</source>
-        <translation>&amp;Interfaz</translation>
-    </message>
-    <message>
-        <source>User Interface &amp;language:</source>
-        <translation>I&amp;dioma de la interfaz de usuario</translation>
-    </message>
-    <message>
-        <source>&amp;Unit to show amounts in:</source>
-        <translation>Mostrar las cantidades en la &amp;unidad:</translation>
-    </message>
-    <message>
-        <source>Choose the default subdivision unit to show in the interface and when sending coins.</source>
-        <translation>Elegir la subdivisión predeterminada para mostrar cantidades en la interfaz y cuando se envían monedas.</translation>
-    </message>
-    <message>
-        <source>Whether to show coin control features or not.</source>
-        <translation type="unfinished">Mostrar o no características de control de moneda</translation>
-    </message>
-    <message>
-        <source>&amp;OK</source>
-        <translation>&amp;Aceptar</translation>
-    </message>
-    <message>
-        <source>&amp;Cancel</source>
-        <translation>&amp;Cancelar</translation>
-    </message>
-    <message>
-        <source>default</source>
-        <translation>predeterminado</translation>
-    </message>
-    <message>
-        <source>none</source>
-        <translation type="unfinished">ninguno</translation>
-    </message>
-    <message>
-        <source>Confirm options reset</source>
-        <translation>Confirme el restablecimiento de las opciones</translation>
-    </message>
-    <message>
-        <source>Client restart required to activate changes.</source>
-        <translation type="unfinished">Reinicio del cliente para activar cambios.</translation>
-    </message>
-    <message>
-        <source>This change would require a client restart.</source>
-        <translation type="unfinished">Este cambio requiere reinicio por parte del cliente.</translation>
-    </message>
-    <message>
-        <source>The supplied proxy address is invalid.</source>
-        <translation>La dirección proxy indicada es inválida.</translation>
-    </message>
-</context>
-<context>
-    <name>OverviewPage</name>
-    <message>
-        <source>Form</source>
-        <translation>Desde</translation>
-    </message>
-    <message>
         <source>The displayed information may be out of date. Your wallet automatically synchronizes with the Bitcoin network after a connection is established, but this process has not completed yet.</source>
         <translation>La información mostrada puede estar desactualizada. Su monedero se sincroniza automáticamente con la red Blackcoin después de que se haya establecido una conexión, pero este proceso aún no se ha completado.</translation>
     </message>
     <message>
         <source>Available:</source>
+        <translation>Disponible:</translation>
+    </message>
+    <message>
+        <source>Available:</source>
         <translation type="unfinished">Disponible:</translation>
     </message>
     <message>
@@ -897,18 +845,11 @@
     </message>
     </context>
 <context>
-<<<<<<< HEAD
-    <name>PaymentServer</name>
-    </context>
-<context>
-    <name>PeerTableModel</name>
-=======
     <name>PSBTOperationsDialog</name>
     <message>
         <source>or</source>
         <translation type="unfinished">o</translation>
     </message>
->>>>>>> 61646189
     </context>
 <context>
     <name>PaymentServer</name>
@@ -963,12 +904,6 @@
     </message>
     </context>
 <context>
-    <name>QObject::QObject</name>
-    </context>
-<context>
-    <name>QRImageWidget</name>
-    </context>
-<context>
     <name>RPCConsole</name>
     <message>
         <source>N/A</source>
@@ -1085,8 +1020,6 @@
         <source>Remove</source>
         <translation type="unfinished">Eliminar</translation>
     </message>
-<<<<<<< HEAD
-=======
     <message>
         <source>Copy &amp;URI</source>
         <translation type="unfinished">Copiar &amp;URI</translation>
@@ -1095,7 +1028,6 @@
         <source>Could not unlock wallet.</source>
         <translation type="unfinished">No se pudo desbloquear el monedero.</translation>
     </message>
->>>>>>> 61646189
     </context>
 <context>
     <name>ReceiveRequestDialog</name>
@@ -1123,10 +1055,7 @@
         <source>Request payment to %1</source>
         <translation type="unfinished">Solicitar pago a %1</translation>
     </message>
-    </context>
-<context>
-    <name>RecentRequestsTableModel</name>
-    </context>
+</context>
 <context>
     <name>RecentRequestsTableModel</name>
     <message>
@@ -1174,11 +1103,7 @@
     </message>
     <message>
         <source>Amount:</source>
-<<<<<<< HEAD
-        <translation>Cuantía:</translation>
-=======
         <translation type="unfinished">Monto:</translation>
->>>>>>> 61646189
     </message>
     <message>
         <source>Fee:</source>
@@ -1236,9 +1161,6 @@
         <source>S&amp;end</source>
         <translation>&amp;Enviar</translation>
     </message>
-<<<<<<< HEAD
-    </context>
-=======
     <message>
         <source>Copy quantity</source>
         <translation type="unfinished">Copiar cantidad</translation>
@@ -1319,7 +1241,6 @@
         <translation type="unfinished">(sin etiqueta)</translation>
     </message>
 </context>
->>>>>>> 61646189
 <context>
     <name>SendCoinsEntry</name>
     <message>
@@ -1358,15 +1279,6 @@
         <source>Pay To:</source>
         <translation type="unfinished">Paga a:</translation>
     </message>
-<<<<<<< HEAD
-    </context>
-<context>
-    <name>SendConfirmationDialog</name>
-    </context>
-<context>
-    <name>ShutdownWindow</name>
-=======
->>>>>>> 61646189
     </context>
 <context>
     <name>SignVerifyMessageDialog</name>
@@ -1430,12 +1342,6 @@
         <source>Reset all verify message fields</source>
         <translation>Limpiar todos los campos de la verificación de mensaje</translation>
     </message>
-<<<<<<< HEAD
-    </context>
-<context>
-    <name>SplashScreen</name>
-=======
->>>>>>> 61646189
     <message>
         <source>Click "Sign Message" to generate signature</source>
         <translation type="unfinished">Haga clic en "Firmar mensaje" para generar la firma</translation>
@@ -1619,41 +1525,14 @@
     </message>
 </context>
 <context>
-    <name>TransactionDesc</name>
-    </context>
-<context>
     <name>TransactionDescDialog</name>
     <message>
         <source>This pane shows a detailed description of the transaction</source>
         <translation>Esta ventana muestra información detallada sobre la transacción</translation>
     </message>
-<<<<<<< HEAD
     </context>
 <context>
     <name>TransactionTableModel</name>
-    </context>
-<context>
-    <name>TransactionView</name>
-    </context>
-<context>
-    <name>UnitDisplayStatusBarControl</name>
-    </context>
-<context>
-    <name>WalletFrame</name>
-    </context>
-<context>
-    <name>WalletModel</name>
-    </context>
-<context>
-    <name>WalletView</name>
-    </context>
-<context>
-    <name>bitcoin-core</name>
-=======
-    </context>
-<context>
-    <name>TransactionTableModel</name>
->>>>>>> 61646189
     <message>
         <source>Date</source>
         <translation type="unfinished">Fecha</translation>
@@ -1686,17 +1565,12 @@
         <translation type="unfinished">Generado pero no aceptado</translation>
     </message>
     <message>
-<<<<<<< HEAD
-        <source>Bitcoin Core</source>
-        <translation>Blackcoin More</translation>
-=======
         <source>Received with</source>
         <translation type="unfinished">Recibido con</translation>
     </message>
     <message>
         <source>Received from</source>
         <translation type="unfinished">Recibidos de</translation>
->>>>>>> 61646189
     </message>
     <message>
         <source>Sent to</source>
@@ -1707,10 +1581,6 @@
         <translation type="unfinished">Pago propio</translation>
     </message>
     <message>
-<<<<<<< HEAD
-        <source>&lt;category&gt; can be:</source>
-        <translation>&lt;category&gt; puede ser:</translation>
-=======
         <source>Mined</source>
         <translation type="unfinished">Minado</translation>
     </message>
@@ -1725,24 +1595,18 @@
     <message>
         <source>Transaction status. Hover over this field to show number of confirmations.</source>
         <translation type="unfinished">Estado de transacción. Pasa el ratón sobre este campo para ver el número de confirmaciones.</translation>
->>>>>>> 61646189
     </message>
     <message>
         <source>Date and time that the transaction was received.</source>
         <translation type="unfinished">Fecha y hora en que se recibió la transacción.</translation>
     </message>
     <message>
-<<<<<<< HEAD
-        <source>Corrupted block database detected</source>
-        <translation>Corrupción de base de datos de bloques detectada.</translation>
-=======
         <source>Type of transaction.</source>
         <translation type="unfinished">Tipo de transacción.</translation>
     </message>
     <message>
         <source>Amount removed from or added to balance.</source>
         <translation type="unfinished">Cantidad retirada o añadida al saldo.</translation>
->>>>>>> 61646189
     </message>
 </context>
 <context>
@@ -1847,10 +1711,6 @@
 <context>
     <name>WalletModel</name>
     <message>
-<<<<<<< HEAD
-        <source>Transaction too large</source>
-        <translation>Transacción demasiado grande</translation>
-=======
         <source>Send Coins</source>
         <translation type="unfinished">Enviar monedas</translation>
     </message>
@@ -1860,7 +1720,6 @@
     <message>
         <source>&amp;Export</source>
         <translation type="unfinished">&amp;Exportar</translation>
->>>>>>> 61646189
     </message>
     <message>
         <source>Export the data in the current tab to a file</source>
