--- conflicted
+++ resolved
@@ -52,13 +52,6 @@
     <message>
         <source>Choose the address to receive coins with</source>
         <translation type="unfinished">Elige la dirección para recibir monedas</translation>
-<<<<<<< HEAD
-    </message>
-    <message>
-        <source>C&amp;hoose</source>
-        <translation type="unfinished">Escoger</translation>
-=======
->>>>>>> dd04f2dd
     </message>
     <message>
         <source>C&amp;hoose</source>
@@ -225,7 +218,6 @@
     <message>
         <source>unknown</source>
         <translation type="unfinished">desconocido</translation>
-<<<<<<< HEAD
     </message>
     <message>
         <source>Amount</source>
@@ -237,14 +229,14 @@
     </message>
     <message numerus="yes">
         <source>%n second(s)</source>
-        <translation>
+        <translation type="unfinished">
             <numerusform />
             <numerusform />
         </translation>
     </message>
     <message numerus="yes">
         <source>%n minute(s)</source>
-        <translation>
+        <translation type="unfinished">
             <numerusform />
             <numerusform />
         </translation>
@@ -283,69 +275,6 @@
     </message>
     </context>
 <context>
-    <name>BitcoinGUI</name>
-    <message>
-        <source>&amp;Overview</source>
-        <translation>&amp;Vista general</translation>
-=======
-    </message>
-    <message>
-        <source>Amount</source>
-        <translation type="unfinished">Monto</translation>
->>>>>>> dd04f2dd
-    </message>
-    <message>
-        <source>N/A</source>
-        <translation type="unfinished">N/D</translation>
-    </message>
-    <message numerus="yes">
-        <source>%n second(s)</source>
-        <translation type="unfinished">
-            <numerusform />
-            <numerusform />
-        </translation>
-    </message>
-    <message numerus="yes">
-        <source>%n minute(s)</source>
-        <translation type="unfinished">
-            <numerusform />
-            <numerusform />
-        </translation>
-    </message>
-    <message numerus="yes">
-        <source>%n hour(s)</source>
-        <translation type="unfinished">
-            <numerusform />
-            <numerusform />
-        </translation>
-    </message>
-    <message numerus="yes">
-        <source>%n day(s)</source>
-        <translation type="unfinished">
-            <numerusform />
-            <numerusform />
-        </translation>
-    </message>
-    <message numerus="yes">
-        <source>%n week(s)</source>
-        <translation type="unfinished">
-            <numerusform />
-            <numerusform />
-        </translation>
-    </message>
-    <message>
-        <source>%1 and %2</source>
-        <translation type="unfinished">%1 y %2</translation>
-    </message>
-    <message numerus="yes">
-        <source>%n year(s)</source>
-        <translation type="unfinished">
-            <numerusform />
-            <numerusform />
-        </translation>
-    </message>
-    </context>
-<context>
     <name>bitcoin-core</name>
     <message>
         <source>This is a pre-release test build - use at your own risk - do not use for mining or merchant applications</source>
@@ -439,57 +368,48 @@
 <context>
     <name>BitcoinGUI</name>
     <message>
-<<<<<<< HEAD
+        <source>&amp;Overview</source>
+        <translation type="unfinished">&amp;Vista general</translation>
+    </message>
+    <message>
+        <source>Show general overview of wallet</source>
+        <translation type="unfinished">Mostrar visión general de la billetera</translation>
+    </message>
+    <message>
+        <source>&amp;Transactions</source>
+        <translation type="unfinished">&amp;Transacciones</translation>
+    </message>
+    <message>
+        <source>Browse transaction history</source>
+        <translation type="unfinished">Buscar historial de transacciones</translation>
+    </message>
+    <message>
+        <source>E&amp;xit</source>
+        <translation type="unfinished">S&amp;alir</translation>
+    </message>
+    <message>
+        <source>Quit application</source>
+        <translation type="unfinished">Quitar aplicación</translation>
+    </message>
+    <message>
+        <source>About &amp;Qt</source>
+        <translation type="unfinished">Acerca de &amp;Qt</translation>
+    </message>
+    <message>
+        <source>Show information about Qt</source>
+        <translation type="unfinished">Mostrar información acerca de Qt</translation>
+    </message>
+    <message>
         <source>Create a new wallet</source>
         <translation type="unfinished">Crear monedero nuevo</translation>
     </message>
     <message>
-        <source>Send coins to a Bitcoin address</source>
-        <translation>Enviar monedas a una dirección Blackcoin</translation>
-=======
-        <source>&amp;Overview</source>
-        <translation type="unfinished">&amp;Vista general</translation>
-    </message>
-    <message>
-        <source>Show general overview of wallet</source>
-        <translation type="unfinished">Mostrar visión general de la billetera</translation>
-    </message>
-    <message>
-        <source>&amp;Transactions</source>
-        <translation type="unfinished">&amp;Transacciones</translation>
-    </message>
-    <message>
-        <source>Browse transaction history</source>
-        <translation type="unfinished">Buscar historial de transacciones</translation>
-    </message>
-    <message>
-        <source>E&amp;xit</source>
-        <translation type="unfinished">S&amp;alir</translation>
-    </message>
-    <message>
-        <source>Quit application</source>
-        <translation type="unfinished">Quitar aplicación</translation>
-    </message>
-    <message>
-        <source>About &amp;Qt</source>
-        <translation type="unfinished">Acerca de &amp;Qt</translation>
-    </message>
-    <message>
-        <source>Show information about Qt</source>
-        <translation type="unfinished">Mostrar información acerca de Qt</translation>
-    </message>
-    <message>
-        <source>Create a new wallet</source>
-        <translation type="unfinished">Crear monedero nuevo</translation>
-    </message>
-    <message>
         <source>&amp;Minimize</source>
         <translation type="unfinished">Minimizar</translation>
     </message>
     <message>
         <source>Send coins to a Bitcoin address</source>
         <translation type="unfinished">Enviar monedas a una dirección Bitcoin</translation>
->>>>>>> dd04f2dd
     </message>
     <message>
         <source>Backup wallet to another location</source>
@@ -497,11 +417,7 @@
     </message>
     <message>
         <source>Change the passphrase used for wallet encryption</source>
-<<<<<<< HEAD
-        <translation>Cambiar frase secreta usada para la encriptación de la billetera</translation>
-=======
         <translation type="unfinished">Cambiar frase secreta usada para la encriptación de la billetera</translation>
->>>>>>> dd04f2dd
     </message>
     <message>
         <source>&amp;Send</source>
@@ -516,10 +432,6 @@
         <translation type="unfinished">&amp;Cifrar monedero</translation>
     </message>
     <message>
-        <source>&amp;Encrypt Wallet…</source>
-        <translation type="unfinished">&amp;Cifrar monedero</translation>
-    </message>
-    <message>
         <source>Encrypt the private keys that belong to your wallet</source>
         <translation type="unfinished">Encriptar las llaves privadas que pertenecen a tu billetera</translation>
     </message>
@@ -565,11 +477,7 @@
     </message>
     <message numerus="yes">
         <source>Processed %n block(s) of transaction history.</source>
-<<<<<<< HEAD
-        <translation>
-=======
         <translation type="unfinished">
->>>>>>> dd04f2dd
             <numerusform />
             <numerusform />
         </translation>
@@ -584,11 +492,7 @@
     </message>
     <message>
         <source>Transactions after this will not yet be visible.</source>
-<<<<<<< HEAD
-        <translation>Transacciones después de esta no serán visibles todavía.</translation>
-=======
         <translation type="unfinished">Transacciones después de esta no serán visibles todavía.</translation>
->>>>>>> dd04f2dd
     </message>
     <message>
         <source>Warning</source>
@@ -648,17 +552,10 @@
     <message>
         <source>Fee:</source>
         <translation type="unfinished">Comisión:</translation>
-<<<<<<< HEAD
     </message>
     <message>
         <source>Dust:</source>
         <translation type="unfinished">Polvo:</translation>
-=======
->>>>>>> dd04f2dd
-    </message>
-    <message>
-        <source>Dust:</source>
-        <translation type="unfinished">Polvo:</translation>
     </message>
     <message>
         <source>After Fee:</source>
@@ -683,17 +580,6 @@
     <message>
         <source>Amount</source>
         <translation type="unfinished">Monto</translation>
-<<<<<<< HEAD
-    </message>
-    <message>
-        <source>Received with label</source>
-        <translation type="unfinished">Recibido con etiqueta</translation>
-    </message>
-    <message>
-        <source>Received with address</source>
-        <translation type="unfinished">Recibido con dirección</translation>
-=======
->>>>>>> dd04f2dd
     </message>
     <message>
         <source>Received with label</source>
@@ -865,11 +751,7 @@
     </message>
     <message>
         <source>Use a custom data directory:</source>
-<<<<<<< HEAD
-        <translation>Usa un directorio de datos personalizado:</translation>
-=======
         <translation type="unfinished">Usa un directorio de datos personalizado:</translation>
->>>>>>> dd04f2dd
     </message>
 </context>
 <context>
@@ -895,12 +777,6 @@
     </message>
     </context>
 <context>
-<<<<<<< HEAD
-    <name>OptionsDialog</name>
-    <message>
-        <source>Options</source>
-        <translation>Opciones</translation>
-=======
     <name>OpenURIDialog</name>
     <message>
         <source>Paste address from clipboard</source>
@@ -913,7 +789,6 @@
     <message>
         <source>Options</source>
         <translation type="unfinished">Opciones</translation>
->>>>>>> dd04f2dd
     </message>
     <message>
         <source>IP address of the proxy (e.g. IPv4: 127.0.0.1 / IPv6: ::1)</source>
@@ -941,11 +816,7 @@
     </message>
     <message>
         <source>Automatically open the Bitcoin client port on the router. This only works when your router supports UPnP and it is enabled.</source>
-<<<<<<< HEAD
-        <translation>Abrir automáticamente el puerto del cliente Blackcoin en el router. Esta opción solo funciona si el router admite UPnP y está activado.</translation>
-=======
         <translation type="unfinished">Abrir automáticamente el puerto del cliente Bitcoin en el router. Esta opción solo funciona si el router admite UPnP y está activado.</translation>
->>>>>>> dd04f2dd
     </message>
     <message>
         <source>Map port using &amp;UPnP</source>
@@ -1040,21 +911,13 @@
     </message>
     <message>
         <source>The displayed information may be out of date. Your wallet automatically synchronizes with the Bitcoin network after a connection is established, but this process has not completed yet.</source>
-<<<<<<< HEAD
-        <translation>La información mostrada puede estar desactualizada. Su monedero se sincroniza automáticamente con la red Blackcoin después de que se haya establecido una conexión, pero este proceso aún no se ha completado.</translation>
-=======
         <translation type="unfinished">La información mostrada puede estar desactualizada. Su monedero se sincroniza automáticamente con la red Bitcoin después de que se haya establecido una conexión, pero este proceso aún no se ha completado.</translation>
->>>>>>> dd04f2dd
     </message>
     <message>
         <source>Available:</source>
         <translation type="unfinished">Disponible:</translation>
     </message>
     <message>
-        <source>Available:</source>
-        <translation type="unfinished">Disponible:</translation>
-    </message>
-    <message>
         <source>Your current spendable balance</source>
         <translation type="unfinished">Su balance actual gastable</translation>
     </message>
@@ -1072,11 +935,7 @@
     </message>
     <message>
         <source>Mined balance that has not yet matured</source>
-<<<<<<< HEAD
-        <translation>Saldo recién minado que aún no está disponible.</translation>
-=======
         <translation type="unfinished">Saldo recién minado que aún no está disponible.</translation>
->>>>>>> dd04f2dd
     </message>
     <message>
         <source>Your current total balance</source>
@@ -1154,11 +1013,7 @@
     </message>
     <message>
         <source>&amp;Information</source>
-<<<<<<< HEAD
-        <translation>Información</translation>
-=======
         <translation type="unfinished">Información</translation>
->>>>>>> dd04f2dd
     </message>
     <message>
         <source>Startup time</source>
@@ -1202,19 +1057,11 @@
     </message>
     <message>
         <source>Debug log file</source>
-<<<<<<< HEAD
-        <translation>Archivo de registro de depuración</translation>
-    </message>
-    <message>
-        <source>Clear console</source>
-        <translation>Borrar consola</translation>
-=======
         <translation type="unfinished">Archivo de registro de depuración</translation>
     </message>
     <message>
         <source>Clear console</source>
         <translation type="unfinished">Borrar consola</translation>
->>>>>>> dd04f2dd
     </message>
     <message>
         <source>In:</source>
@@ -1439,13 +1286,6 @@
     <message>
         <source>%1 to %2</source>
         <translation type="unfinished">%1 a %2</translation>
-<<<<<<< HEAD
-    </message>
-    <message>
-        <source>Are you sure you want to send?</source>
-        <translation type="unfinished">¿Está seguro que desea enviar?</translation>
-=======
->>>>>>> dd04f2dd
     </message>
     <message>
         <source>or</source>
@@ -1477,11 +1317,7 @@
     </message>
     <message numerus="yes">
         <source>Estimated to begin confirmation within %n block(s).</source>
-<<<<<<< HEAD
-        <translation>
-=======
         <translation type="unfinished">
->>>>>>> dd04f2dd
             <numerusform />
             <numerusform />
         </translation>
@@ -1519,11 +1355,7 @@
     </message>
     <message>
         <source>Paste address from clipboard</source>
-<<<<<<< HEAD
-        <translation>Pegar dirección desde portapapeles</translation>
-=======
         <translation type="unfinished">Pegar dirección desde portapapeles</translation>
->>>>>>> dd04f2dd
     </message>
     <message>
         <source>Remove this entry</source>
@@ -1558,11 +1390,7 @@
     </message>
     <message>
         <source>Paste address from clipboard</source>
-<<<<<<< HEAD
-        <translation>Pegar dirección desde portapapeles</translation>
-=======
         <translation type="unfinished">Pegar dirección desde portapapeles</translation>
->>>>>>> dd04f2dd
     </message>
     <message>
         <source>Enter the message you want to sign here</source>
@@ -1578,11 +1406,7 @@
     </message>
     <message>
         <source>Sign the message to prove you own this Bitcoin address</source>
-<<<<<<< HEAD
-        <translation>Firmar el mensaje para demostrar que se posee esta dirección Blackcoin</translation>
-=======
         <translation type="unfinished">Firmar el mensaje para demostrar que se posee esta dirección Bitcoin</translation>
->>>>>>> dd04f2dd
     </message>
     <message>
         <source>Sign &amp;Message</source>
@@ -1602,11 +1426,7 @@
     </message>
     <message>
         <source>Verify the message to ensure it was signed with the specified Bitcoin address</source>
-<<<<<<< HEAD
-        <translation>Verificar el mensaje para comprobar que fue firmado con la dirección Blackcoin indicada</translation>
-=======
         <translation type="unfinished">Verificar el mensaje para comprobar que fue firmado con la dirección Bitcoin indicada</translation>
->>>>>>> dd04f2dd
     </message>
     <message>
         <source>Verify &amp;Message</source>
@@ -1671,21 +1491,7 @@
 </context>
 <context>
     <name>TransactionDesc</name>
-    <message numerus="yes">
-        <source>Open for %n more block(s)</source>
-        <translation>
-            <numerusform />
-            <numerusform />
-        </translation>
-    </message>
-    <message>
-<<<<<<< HEAD
-        <source>Open until %1</source>
-        <translation type="unfinished">Abierto hasta %1</translation>
-    </message>
-    <message>
-=======
->>>>>>> dd04f2dd
+    <message>
         <source>%1/unconfirmed</source>
         <translation type="unfinished">%1/no confirmado</translation>
     </message>
@@ -1735,11 +1541,7 @@
     </message>
     <message numerus="yes">
         <source>matures in %n more block(s)</source>
-<<<<<<< HEAD
-        <translation>
-=======
         <translation type="unfinished">
->>>>>>> dd04f2dd
             <numerusform />
             <numerusform />
         </translation>
@@ -1825,20 +1627,6 @@
     <message>
         <source>Label</source>
         <translation type="unfinished">Nombre</translation>
-<<<<<<< HEAD
-    </message>
-    <message numerus="yes">
-        <source>Open for %n more block(s)</source>
-        <translation>
-            <numerusform />
-            <numerusform />
-        </translation>
-    </message>
-    <message>
-        <source>Open until %1</source>
-        <translation type="unfinished">Abierto hasta %1</translation>
-=======
->>>>>>> dd04f2dd
     </message>
     <message>
         <source>Confirmed (%1 confirmations)</source>
@@ -1998,11 +1786,7 @@
         <source>Create a new wallet</source>
         <translation type="unfinished">Crear monedero nuevo</translation>
     </message>
-<<<<<<< HEAD
-</context>
-=======
     </context>
->>>>>>> dd04f2dd
 <context>
     <name>WalletModel</name>
     <message>
@@ -2041,98 +1825,4 @@
         <translation type="unfinished">Los datos del monedero se han guardado con éxito en %1.</translation>
     </message>
     </context>
-<<<<<<< HEAD
-<context>
-    <name>bitcoin-core</name>
-    <message>
-        <source>This is a pre-release test build - use at your own risk - do not use for mining or merchant applications</source>
-        <translation type="unfinished">Esta es una versión de pre-prueba - utilícela bajo su propio riesgo. No la utilice para usos comerciales o de minería.</translation>
-    </message>
-    <message>
-        <source>Warning: We do not appear to fully agree with our peers! You may need to upgrade, or other nodes may need to upgrade.</source>
-        <translation type="unfinished">Atención: ¡Parece que no estamos completamente de acuerdo con nuestros pares! Podría necesitar una actualización, u otros nodos podrían necesitarla.</translation>
-    </message>
-    <message>
-        <source>Corrupted block database detected</source>
-        <translation type="unfinished">Corrupción de base de datos de bloques detectada.</translation>
-    </message>
-    <message>
-        <source>Do you want to rebuild the block database now?</source>
-        <translation type="unfinished">¿Quieres reconstruir la base de datos de bloques ahora?</translation>
-    </message>
-    <message>
-        <source>Done loading</source>
-        <translation type="unfinished">Carga lista</translation>
-    </message>
-    <message>
-        <source>Error initializing block database</source>
-        <translation type="unfinished">Error al inicializar la base de datos de bloques</translation>
-    </message>
-    <message>
-        <source>Error initializing wallet database environment %s!</source>
-        <translation type="unfinished">Error al inicializar el entorno de la base de datos del monedero  %s</translation>
-    </message>
-    <message>
-        <source>Error loading block database</source>
-        <translation type="unfinished">Error cargando base de datos de bloques</translation>
-    </message>
-    <message>
-        <source>Error opening block database</source>
-        <translation type="unfinished">Error al abrir base de datos de bloques.</translation>
-    </message>
-    <message>
-        <source>Failed to listen on any port. Use -listen=0 if you want this.</source>
-        <translation type="unfinished">Ha fallado la escucha en todos los puertos. Use -listen=0 si desea esto.</translation>
-    </message>
-    <message>
-        <source>Incorrect or no genesis block found. Wrong datadir for network?</source>
-        <translation type="unfinished">Incorrecto o bloque de génesis no encontrado. Datadir equivocada para la red?</translation>
-    </message>
-    <message>
-        <source>Insufficient funds</source>
-        <translation type="unfinished">Fondos insuficientes</translation>
-    </message>
-    <message>
-        <source>Not enough file descriptors available.</source>
-        <translation type="unfinished">No hay suficientes descriptores de archivo disponibles. </translation>
-    </message>
-    <message>
-        <source>Signing transaction failed</source>
-        <translation type="unfinished">Transacción falló</translation>
-    </message>
-    <message>
-        <source>This is the minimum transaction fee you pay on every transaction.</source>
-        <translation type="unfinished">Esta es la tarifa mínima a pagar en cada transacción.</translation>
-    </message>
-    <message>
-        <source>This is the transaction fee you will pay if you send a transaction.</source>
-        <translation type="unfinished">Esta es la tarifa a pagar si realizas una transacción.</translation>
-    </message>
-    <message>
-        <source>Transaction amount too small</source>
-        <translation type="unfinished">Transacción muy pequeña</translation>
-    </message>
-    <message>
-        <source>Transaction amounts must not be negative</source>
-        <translation type="unfinished">Los montos de la transacción no debe ser negativo</translation>
-    </message>
-    <message>
-        <source>Transaction has too long of a mempool chain</source>
-        <translation type="unfinished">La transacción tiene largo tiempo en una cadena mempool</translation>
-    </message>
-    <message>
-        <source>Transaction must have at least one recipient</source>
-        <translation type="unfinished">La transacción debe tener al menos un destinatario</translation>
-    </message>
-    <message>
-        <source>Transaction too large</source>
-        <translation type="unfinished">Transacción muy grande</translation>
-    </message>
-    <message>
-        <source>Unknown network specified in -onlynet: '%s'</source>
-        <translation type="unfinished">La red especificada en -onlynet '%s' es desconocida</translation>
-    </message>
-    </context>
-=======
->>>>>>> dd04f2dd
 </TS>