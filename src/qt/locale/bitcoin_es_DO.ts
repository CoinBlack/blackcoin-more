--- conflicted
+++ resolved
@@ -51,11 +51,7 @@
     </message>
     <message>
         <source>Choose the address to receive coins with</source>
-<<<<<<< HEAD
-        <translation type="unfinished">Elige la dirección con la que se recibirán monedas</translation>
-=======
         <translation type="unfinished">Elige la dirección en la que se recibirán monedas</translation>
->>>>>>> 89522379
     </message>
     <message>
         <source>C&amp;hoose</source>
@@ -186,8 +182,6 @@
     <message>
         <source>Enter the old passphrase and new passphrase for the wallet.</source>
         <translation type="unfinished">Ingresa la antigua frase de contraseña y la nueva frase de contraseña para la billetera.</translation>
-<<<<<<< HEAD
-=======
     </message>
     <message>
         <source>Continue</source>
@@ -196,7 +190,6 @@
     <message>
         <source>Back</source>
         <translation type="unfinished">Atrás</translation>
->>>>>>> 89522379
     </message>
     <message>
         <source>Remember that encrypting your wallet cannot fully protect your bitcoins from being stolen by malware infecting your computer.</source>
@@ -279,13 +272,6 @@
     <message>
         <source>Runaway exception</source>
         <translation type="unfinished">Excepción fuera de control</translation>
-<<<<<<< HEAD
-    </message>
-    <message>
-        <source>Runaway exception</source>
-        <translation type="unfinished">Excepción fuera de control</translation>
-=======
->>>>>>> 89522379
     </message>
     <message>
         <source>A fatal error occurred. %1 can no longer continue safely and will quit.</source>
@@ -565,11 +551,7 @@
     </message>
     <message>
         <source>&amp;Load PSBT from file…</source>
-<<<<<<< HEAD
-        <translation type="unfinished">&amp;Cargar TBPF desde archivo...</translation>
-=======
         <translation type="unfinished">&amp;Cargar TBPF desde el archivo...</translation>
->>>>>>> 89522379
     </message>
     <message>
         <source>Open &amp;URI…</source>
@@ -681,13 +663,6 @@
     <message>
         <source>Load PSBT from &amp;clipboard…</source>
         <translation type="unfinished">Cargar TBPF desde el &amp;portapapeles...</translation>
-<<<<<<< HEAD
-    </message>
-    <message>
-        <source>Load Partially Signed Bitcoin Transaction from clipboard</source>
-        <translation type="unfinished">Cargar una transacción de Bitcoin parcialmente firmada desde el portapapeles</translation>
-=======
->>>>>>> 89522379
     </message>
     <message>
         <source>Node window</source>
@@ -703,19 +678,11 @@
     </message>
     <message>
         <source>&amp;Receiving addresses</source>
-<<<<<<< HEAD
-        <translation type="unfinished">&amp;Direcciones de destino</translation>
-    </message>
-    <message>
-        <source>Open a bitcoin: URI</source>
-        <translation type="unfinished">Abrir un URI de tipo "bitcoin:"</translation>
-=======
         <translation type="unfinished">Direcciones de &amp;recepción</translation>
     </message>
     <message>
         <source>Open a bitcoin: URI</source>
         <translation type="unfinished">Abrir un bitcoin: URI</translation>
->>>>>>> 89522379
     </message>
     <message>
         <source>Open Wallet</source>
@@ -723,19 +690,11 @@
     </message>
     <message>
         <source>Open a wallet</source>
-<<<<<<< HEAD
-        <translation type="unfinished">Abrir una billetera</translation>
-    </message>
-    <message>
-        <source>Close wallet</source>
-        <translation type="unfinished">Cerrar billetera</translation>
-=======
         <translation type="unfinished">Abrir una cartera</translation>
     </message>
     <message>
         <source>Close wallet</source>
         <translation type="unfinished">Cerrar cartera</translation>
->>>>>>> 89522379
     </message>
     <message>
         <source>Restore Wallet…</source>
@@ -760,25 +719,6 @@
         <translation type="unfinished">Migrar una billetera</translation>
     </message>
     <message>
-<<<<<<< HEAD
-        <source>Show the %1 help message to get a list with possible Bitcoin command-line options</source>
-        <translation type="unfinished">Mostrar el mensaje de ayuda %1 para obtener una lista de las posibles opciones de línea de comandos de Bitcoin</translation>
-    </message>
-    <message>
-        <source>&amp;Mask values</source>
-        <translation type="unfinished">&amp;Ocultar valores</translation>
-    </message>
-    <message>
-        <source>Mask the values in the Overview tab</source>
-        <translation type="unfinished">Ocultar los valores en la pestaña "Vista general"</translation>
-    </message>
-    <message>
-        <source>default wallet</source>
-        <translation type="unfinished">billetera predeterminada</translation>
-    </message>
-    <message>
-=======
->>>>>>> 89522379
         <source>No wallets available</source>
         <translation type="unfinished">No hay billeteras disponibles</translation>
     </message>
@@ -800,24 +740,13 @@
     <message>
         <source>Wallet Name</source>
         <extracomment>Label of the input field where the name of the wallet is entered.</extracomment>
-<<<<<<< HEAD
-        <translation type="unfinished">Nombre de la billetera</translation>
-=======
         <translation type="unfinished">Nombre de la billetera </translation>
->>>>>>> 89522379
     </message>
     <message>
         <source>&amp;Window</source>
         <translation type="unfinished">&amp;Ventana</translation>
     </message>
     <message>
-<<<<<<< HEAD
-        <source>Zoom</source>
-        <translation type="unfinished">Acercar</translation>
-    </message>
-    <message>
-=======
->>>>>>> 89522379
         <source>Main Window</source>
         <translation type="unfinished">Ventana principal</translation>
     </message>
@@ -838,11 +767,7 @@
         <extracomment>A substring of the tooltip.</extracomment>
         <translation type="unfinished">
             <numerusform>%n conexión activa con la red de Bitcoin.</numerusform>
-<<<<<<< HEAD
-            <numerusform>%n conexiones activas con la red de Bitcoin.</numerusform>
-=======
             <numerusform>%n conexiónes activas con la red de Bitcoin.</numerusform>
->>>>>>> 89522379
         </translation>
     </message>
     <message>
@@ -1041,11 +966,7 @@
     </message>
     <message>
         <source>L&amp;ock unspent</source>
-<<<<<<< HEAD
-        <translation type="unfinished">&amp;Bloquear importe no gastado</translation>
-=======
         <translation type="unfinished">B&amp;loquear no gastado</translation>
->>>>>>> 89522379
     </message>
     <message>
         <source>&amp;Unlock unspent</source>
@@ -1190,21 +1111,10 @@
     <message>
         <source>Open wallet failed</source>
         <translation type="unfinished">Fallo al abrir billetera</translation>
-<<<<<<< HEAD
     </message>
     <message>
         <source>Open wallet warning</source>
         <translation type="unfinished">Advertencia al abrir billetera</translation>
-    </message>
-    <message>
-        <source>default wallet</source>
-        <translation type="unfinished">billetera predeterminada</translation>
-=======
-    </message>
-    <message>
-        <source>Open wallet warning</source>
-        <translation type="unfinished">Advertencia al abrir billetera</translation>
->>>>>>> 89522379
     </message>
     <message>
         <source>Open Wallet</source>
@@ -1443,19 +1353,11 @@
     </message>
     <message>
         <source>At least %1 GB of data will be stored in this directory, and it will grow over time.</source>
-<<<<<<< HEAD
-        <translation type="unfinished">Se almacenará al menos %1 GB de información en este directorio, que aumentará con el tiempo.</translation>
-    </message>
-    <message>
-        <source>Approximately %1 GB of data will be stored in this directory.</source>
-        <translation type="unfinished">Se almacenará aproximadamente %1 GB de información en este directorio.</translation>
-=======
         <translation type="unfinished">Se almacenarán al menos %1 GB de datos en este directorio, que aumentarán con el tiempo.</translation>
     </message>
     <message>
         <source>Approximately %1 GB of data will be stored in this directory.</source>
         <translation type="unfinished">Se almacenarán aproximadamente %1 GB de datos en este directorio.</translation>
->>>>>>> 89522379
     </message>
     <message numerus="yes">
         <source>(sufficient to restore backups %n day(s) old)</source>
@@ -2309,7 +2211,6 @@
     <message>
         <source>&amp;Information</source>
         <translation type="unfinished">&amp;Información</translation>
-<<<<<<< HEAD
     </message>
     <message>
         <source>Datadir</source>
@@ -2320,20 +2221,6 @@
         <translation type="unfinished">Para especificar una ubicación no predeterminada del directorio de datos, usa la opción "%1".</translation>
     </message>
     <message>
-        <source>Blocksdir</source>
-        <translation type="unfinished">Directorio de bloques</translation>
-=======
-    </message>
-    <message>
-        <source>Datadir</source>
-        <translation type="unfinished">Directorio de datos</translation>
-    </message>
-    <message>
-        <source>To specify a non-default location of the data directory use the '%1' option.</source>
-        <translation type="unfinished">Para especificar una ubicación no predeterminada del directorio de datos, usa la opción "%1".</translation>
->>>>>>> 89522379
-    </message>
-    <message>
         <source>To specify a non-default location of the blocks directory use the '%1' option.</source>
         <translation type="unfinished">Para especificar una ubicación no predeterminada del directorio de bloques, usa la opción "%1".</translation>
     </message>
@@ -2422,13 +2309,6 @@
         <translation type="unfinished">Transporte</translation>
     </message>
     <message>
-<<<<<<< HEAD
-        <source>The BIP324 session ID string in hex, if any.</source>
-        <translation type="unfinished">Cadena de identificador de la sesión BIP324 en formato hexadecimal, si existe.</translation>
-    </message>
-    <message>
-=======
->>>>>>> 89522379
         <source>Session ID</source>
         <translation type="unfinished">Identificador de sesión</translation>
     </message>
@@ -3420,11 +3300,7 @@
     </message>
     <message>
         <source>A message that was attached to the bitcoin: URI which will be stored with the transaction for your reference. Note: This message will not be sent over the Bitcoin network.</source>
-<<<<<<< HEAD
-        <translation type="unfinished">Un mensaje que se adjuntó al bitcoin: URI que se almacenará con la transacción a modo de referencia. Nota: Este mensaje no se enviará por la red de Bitcoin.</translation>
-=======
         <translation type="unfinished">Un mensaje adjunto al URI de tipo "bitcoin:" que se almacenará con la transacción a modo de referencia. Nota: Este mensaje no se enviará por la red de Bitcoin.</translation>
->>>>>>> 89522379
     </message>
 </context>
 <context>
@@ -3449,13 +3325,8 @@
         <translation type="unfinished">&amp;Firmar mensaje</translation>
     </message>
     <message>
-<<<<<<< HEAD
-        <source>You can sign messages/agreements with your addresses to prove you can receive bitcoins sent to them. Be careful not to sign anything vague or random, as phishing attacks may try to trick you into signing your identity over to them. Only sign fully-detailed statements you agree to.</source>
-        <translation type="unfinished">Puedes firmar mensajes o acuerdos con tus direcciones para demostrar que puedes recibir los bitcoins que se envíen a ellas. Ten cuidado de no firmar cosas confusas o al azar, ya que los ataques de phishing pueden tratar de engañarte para que les envíes la firma con tu identidad. Firma solo declaraciones totalmente detalladas con las que estés de acuerdo.</translation>
-=======
         <source>You can sign messages/agreements with your legacy (P2PKH) addresses to prove you can receive bitcoins sent to them. Be careful not to sign anything vague or random, as phishing attacks may try to trick you into signing your identity over to them. Only sign fully-detailed statements you agree to.</source>
         <translation type="unfinished">Puedes firmar mensajes o acuerdos con tus direcciones tipo legacy (P2PKH) para demostrar que puedes recibir los bitcoins que se envíen a ellas. Ten cuidado de no firmar cosas confusas o al azar, ya que los ataques de phishing pueden tratar de engañarte para que les envíes la firma con tu identidad. Firma solo declaraciones totalmente detalladas con las que estés de acuerdo.</translation>
->>>>>>> 89522379
     </message>
     <message>
         <source>The Bitcoin address to sign the message with</source>
@@ -3542,13 +3413,8 @@
         <translation type="unfinished">Revisa la dirección e intenta de nuevo.</translation>
     </message>
     <message>
-<<<<<<< HEAD
-        <source>The entered address does not refer to a key.</source>
-        <translation type="unfinished">La dirección ingresada no corresponde a una clave.</translation>
-=======
         <source>The entered address does not refer to a legacy (P2PKH) key. Message signing for SegWit and other non-P2PKH address types is not supported in this version of %1. Please check the address and try again.</source>
         <translation type="unfinished">La dirección ingresada no se refiere a una clave tipo legacy (P2PKH). La firma de mensajes para direcciones SegWit y de otros tipos que no sean P2PKH no es compatible con esta versión de %1. Comprueba la dirección e inténtalo de nuevo.</translation>
->>>>>>> 89522379
     </message>
     <message>
         <source>Wallet unlock was cancelled.</source>
@@ -3775,19 +3641,11 @@
     <message>
         <source>This pane shows a detailed description of the transaction</source>
         <translation type="unfinished">En este panel se muestra una descripción detallada de la transacción</translation>
-<<<<<<< HEAD
     </message>
     <message>
         <source>Details for %1</source>
         <translation type="unfinished">Detalles para %1</translation>
     </message>
-=======
-    </message>
-    <message>
-        <source>Details for %1</source>
-        <translation type="unfinished">Detalles para %1</translation>
-    </message>
->>>>>>> 89522379
 </context>
 <context>
     <name>TransactionTableModel</name>
@@ -4144,13 +4002,8 @@
         <translation type="unfinished">Error de firmante</translation>
     </message>
     <message>
-<<<<<<< HEAD
-        <source>default wallet</source>
-        <translation type="unfinished">billetera predeterminada</translation>
-=======
         <source>Can't display address</source>
         <translation type="unfinished">No se puede mostrar la dirección</translation>
->>>>>>> 89522379
     </message>
 </context>
 <context>
@@ -4580,13 +4433,10 @@
         <translation type="unfinished">Derechos de autor (C) %i-%i</translation>
     </message>
     <message>
-<<<<<<< HEAD
-=======
         <source>Corrupt block found indicating potential hardware failure.</source>
         <translation type="unfinished">Se encontró un bloque corrupto que indica un posible fallo del hardware.</translation>
     </message>
     <message>
->>>>>>> 89522379
         <source>Corrupted block database detected</source>
         <translation type="unfinished">Se detectó que la base de datos de bloques está dañada.</translation>
     </message>
@@ -4777,13 +4627,10 @@
     <message>
         <source>Failed to listen on any port. Use -listen=0 if you want this.</source>
         <translation type="unfinished">Fallo al escuchar en todos los puertos. Usa -listen=0 si quieres hacerlo.</translation>
-<<<<<<< HEAD
-=======
     </message>
     <message>
         <source>Failed to read block.</source>
         <translation type="unfinished">No se pudo leer el bloque.</translation>
->>>>>>> 89522379
     </message>
     <message>
         <source>Failed to rescan the wallet during initialization</source>
@@ -4940,13 +4787,10 @@
     <message>
         <source>Not solvable pre-selected input %s</source>
         <translation type="unfinished">La entrada preseleccionada no se puede solucionar %s</translation>
-<<<<<<< HEAD
-=======
     </message>
     <message>
         <source>Only direction was set, no permissions: '%s'</source>
         <translation type="unfinished">Solo se ha establecido la dirección, sin permisos: "%s"</translation>
->>>>>>> 89522379
     </message>
     <message>
         <source>Prune cannot be configured with a negative value.</source>
@@ -5061,13 +4905,10 @@
         <translation type="unfinished">La billetera evitará pagar menos que la comisión mínima de retransmisión.</translation>
     </message>
     <message>
-<<<<<<< HEAD
-=======
         <source>There is no ScriptPubKeyManager for this address</source>
         <translation type="unfinished">No hay ningún ScriptPubKeyManager para esta dirección.</translation>
     </message>
     <message>
->>>>>>> 89522379
         <source>This is experimental software.</source>
         <translation type="unfinished">Este es un software experimental.</translation>
     </message>
@@ -5106,13 +4947,6 @@
     <message>
         <source>Transaction too large</source>
         <translation type="unfinished">Transacción demasiado grande</translation>
-<<<<<<< HEAD
-    </message>
-    <message>
-        <source>Unable to allocate memory for -maxsigcachesize: '%s' MiB</source>
-        <translation type="unfinished">No se puede asignar memoria para -maxsigcachesize: "%s" MiB</translation>
-=======
->>>>>>> 89522379
     </message>
     <message>
         <source>Unable to bind to %s on this computer (bind returned error %s)</source>
@@ -5196,11 +5030,7 @@
     </message>
     <message>
         <source>Error: Could not add watchonly tx %s to watchonly wallet</source>
-<<<<<<< HEAD
-        <translation type="unfinished">Error: No se pudo agregar la transacción %s a la billetera solo de observación.</translation>
-=======
         <translation type="unfinished">Error: No se puede agregar la transacción solo de observación %s a la billetera solo de observación</translation>
->>>>>>> 89522379
     </message>
     <message>
         <source>Error: Could not delete watchonly transactions. </source>
