<TS version="2.1" language="es_DO">
<context>
    <name>AddressBookPage</name>
    <message>
        <source>Right-click to edit address or label</source>
        <translation type="unfinished">Click derecho para editar la dirección o etiqueta</translation>
    </message>
    <message>
        <source>Create a new address</source>
        <translation type="unfinished">Crear una nueva dirección</translation>
    </message>
    <message>
        <source>&amp;New</source>
        <translation type="unfinished">&amp;Nuevo</translation>
    </message>
    <message>
        <source>Copy the currently selected address to the system clipboard</source>
        <translation type="unfinished">Copie las direcciones seleccionadas actualmente al portapapeles del sistema</translation>
    </message>
    <message>
        <source>&amp;Copy</source>
        <translation type="unfinished">&amp;Copiar</translation>
    </message>
    <message>
        <source>C&amp;lose</source>
        <translation type="unfinished">C&amp;errar</translation>
    </message>
    <message>
        <source>Delete the currently selected address from the list</source>
        <translation type="unfinished">Borrar las direcciones seleccionadas recientemente de la lista</translation>
    </message>
    <message>
        <source>Enter address or label to search</source>
        <translation type="unfinished">Introduzca una dirección o etiqueta que buscar</translation>
    </message>
    <message>
        <source>Export the data in the current tab to a file</source>
        <translation type="unfinished">Exportar los datos en la pestaña actual a un archivo</translation>
    </message>
    <message>
        <source>&amp;Export</source>
        <translation type="unfinished">&amp;Exportar</translation>
    </message>
    <message>
        <source>&amp;Delete</source>
        <translation type="unfinished">&amp;Borrar</translation>
    </message>
    <message>
        <source>Choose the address to send coins to</source>
        <translation type="unfinished">Escoja la direccion a enviar las monedas</translation>
    </message>
    <message>
        <source>Choose the address to receive coins with</source>
        <translation type="unfinished">Elige la dirección para recibir monedas</translation>
    </message>
    <message>
        <source>C&amp;hoose</source>
        <translation type="unfinished">Escoger</translation>
    </message>
    <message>
        <source>Sending addresses</source>
        <translation type="unfinished">Envío de direcciones</translation>
    </message>
    <message>
        <source>Receiving addresses</source>
        <translation type="unfinished">Direcciones de recepción</translation>
    </message>
    <message>
        <source>These are your Bitcoin addresses for sending payments. Always check the amount and the receiving address before sending coins.</source>
        <translation type="unfinished">Estas son tus direcciones Bitcoin para realizar pagos. Verifica siempre el monto y la dirección de recepción antes de enviar monedas. </translation>
    </message>
    <message>
        <source>These are your Bitcoin addresses for receiving payments. Use the 'Create new receiving address' button in the receive tab to create new addresses.
Signing is only possible with addresses of the type 'legacy'.</source>
        <translation type="unfinished">Estas son tus direcciones de Bitcoin para recibir pagos. Utilice el botón 'Crear nueva dirección de recepción' en la pestaña Recibir para crear nuevas direcciones. La firma solo es posible con direcciones del tipo 'legacy'</translation>
    </message>
    <message>
        <source>&amp;Copy Address</source>
        <translation type="unfinished">Copiar dirección</translation>
    </message>
    <message>
        <source>Copy &amp;Label</source>
        <translation type="unfinished">Copiar &amp;Etiqueta</translation>
    </message>
    <message>
        <source>&amp;Edit</source>
        <translation type="unfinished">&amp;Editar</translation>
    </message>
    <message>
        <source>Export Address List</source>
        <translation type="unfinished">Exportar lista de direcciones</translation>
    </message>
    <message>
        <source>Comma separated file</source>
        <extracomment>Expanded name of the CSV file format. See: https://en.wikipedia.org/wiki/Comma-separated_values.</extracomment>
        <translation type="unfinished">Archivo separado por comas</translation>
    </message>
    <message>
        <source>There was an error trying to save the address list to %1. Please try again.</source>
        <extracomment>An error message. %1 is a stand-in argument for the name of the file we attempted to save to.</extracomment>
        <translation type="unfinished">Tuvimos un problema al guardar la dirección en la lista %1. Intenta de Nuevo.</translation>
    </message>
    <message>
        <source>Exporting Failed</source>
        <translation type="unfinished">Error al exportar</translation>
    </message>
</context>
<context>
    <name>AddressTableModel</name>
    <message>
        <source>Label</source>
        <translation type="unfinished">Nombre</translation>
    </message>
    <message>
        <source>Address</source>
        <translation type="unfinished">Direccion</translation>
    </message>
    <message>
        <source>(no label)</source>
        <translation type="unfinished">(sin etiqueta)</translation>
    </message>
</context>
<context>
    <name>AskPassphraseDialog</name>
    <message>
        <source>Passphrase Dialog</source>
        <translation type="unfinished">Diálogo contraseña</translation>
    </message>
    <message>
        <source>Enter passphrase</source>
        <translation type="unfinished">Ingresa frase de contraseña</translation>
    </message>
    <message>
        <source>New passphrase</source>
        <translation type="unfinished">Nueva frase de contraseña</translation>
    </message>
    <message>
        <source>Repeat new passphrase</source>
        <translation type="unfinished">Repetir nueva frase de contraseña</translation>
    </message>
    <message>
        <source>Show passphrase</source>
        <translation type="unfinished">Mostrar frase de contraseña</translation>
    </message>
    <message>
        <source>Encrypt wallet</source>
        <translation type="unfinished">Cifrar monedero</translation>
    </message>
    <message>
        <source>This operation needs your wallet passphrase to unlock the wallet.</source>
        <translation type="unfinished">Esta operación necesita su frase de contraseña de la billetera para desbloquearla.
</translation>
    </message>
    <message>
        <source>Unlock wallet</source>
        <translation type="unfinished">Desbloquear monedero</translation>
    </message>
    <message>
        <source>Change passphrase</source>
        <translation type="unfinished">Cambiar frase secreta</translation>
    </message>
    <message>
        <source>Confirm wallet encryption</source>
        <translation type="unfinished">Confirmar cifrado de billetera</translation>
    </message>
    <message>
        <source>Warning: If you encrypt your wallet and lose your passphrase, you will &lt;b&gt;LOSE ALL OF YOUR BITCOINS&lt;/b&gt;!</source>
        <translation type="unfinished">Atención: Si cifra su monedero y pierde la contraseña, perderá ¡&lt;b&gt;TODOS SUS BITCOINS&lt;/b&gt;!</translation>
    </message>
    <message>
        <source>Are you sure you wish to encrypt your wallet?</source>
        <translation type="unfinished">¿Está seguro que desea cifrar su monedero?</translation>
    </message>
    <message>
        <source>Wallet encrypted</source>
        <translation type="unfinished">Monedero cifrado</translation>
    </message>
    <message>
<<<<<<< HEAD
=======
        <source>Enter the new passphrase for the wallet.&lt;br/&gt;Please use a passphrase of &lt;b&gt;ten or more random characters&lt;/b&gt;, or &lt;b&gt;eight or more words&lt;/b&gt;.</source>
        <translation type="unfinished">Ingrese la nueva frase de contraseña para la billetera&lt;br/&gt;. Utilice una frase de cont&lt;b&gt;raseñade diez o más caracteres&lt;/b&gt; aleatorios o och&lt;b&gt;o o más palab&lt;/b&gt;ras.</translation>
    </message>
    <message>
        <source>Enter the old passphrase and new passphrase for the wallet.</source>
        <translation type="unfinished">Ingrese la frase de contraseña antigua y la nueva frase de contraseña para la billetera</translation>
    </message>
    <message>
        <source>Remember that encrypting your wallet cannot fully protect your bitcoins from being stolen by malware infecting your computer.</source>
        <translation type="unfinished">Recuerda que cifrar tu billetera no puede proteger completamente tus bitcoins de ser robados por malware que infecte tu computadora.</translation>
    </message>
    <message>
        <source>Wallet to be encrypted</source>
        <translation type="unfinished">Billetera para ser cifrada</translation>
    </message>
    <message>
>>>>>>> 88259837
        <source>Your wallet is about to be encrypted. </source>
        <translation type="unfinished">Tu monedero va a ser cifrado</translation>
    </message>
    <message>
        <source>Your wallet is now encrypted. </source>
        <translation type="unfinished">Tu monedero está ahora cifrado</translation>
    </message>
    <message>
        <source>IMPORTANT: Any previous backups you have made of your wallet file should be replaced with the newly generated, encrypted wallet file. For security reasons, previous backups of the unencrypted wallet file will become useless as soon as you start using the new, encrypted wallet.</source>
        <translation type="unfinished">IMPORTANTE: Cualquier copia de seguridad que haya realizado previamente de su archivo de monedero debe reemplazarse con el nuevo archivo de monedero cifrado. Por razones de seguridad, las copias de seguridad previas del archivo de monedero no cifradas serán inservibles en cuanto comience a usar el nuevo monedero cifrado.</translation>
    </message>
    <message>
        <source>Wallet encryption failed</source>
        <translation type="unfinished">Ha fallado el cifrado del monedero</translation>
    </message>
    <message>
        <source>Wallet encryption failed due to an internal error. Your wallet was not encrypted.</source>
        <translation type="unfinished">Ha fallado el cifrado del monedero debido a un error interno. El monedero no ha sido cifrado.</translation>
    </message>
    <message>
        <source>The supplied passphrases do not match.</source>
        <translation type="unfinished">Las contraseñas no coinciden.</translation>
    </message>
    <message>
        <source>Wallet unlock failed</source>
        <translation type="unfinished">Ha fallado el desbloqueo del monedero</translation>
    </message>
    <message>
        <source>The passphrase entered for the wallet decryption was incorrect.</source>
        <translation type="unfinished">La contraseña introducida para descifrar el monedero es incorrecta.</translation>
    </message>
    <message>
        <source>The passphrase entered for the wallet decryption is incorrect. It contains a null character (ie - a zero byte). If the passphrase was set with a version of this software prior to 25.0, please try again with only the characters up to — but not including — the first null character. If this is successful, please set a new passphrase to avoid this issue in the future.</source>
        <translation type="unfinished">La frase de contraseña ingresada para el descifrado de la billetera es incorrecta. Contiene un carácter nulo (es decir, un byte cero). Si la frase de contraseña se configuró con una versión de este software anterior a la 25.0, vuelve a intentarlo solo con los caracteres hasta el primer carácter nulo, pero sin incluirlo . Si esto tiene éxito, establece una nueva frase de contraseña para evitar este problema en el futuro.</translation>
    </message>
    <message>
        <source>Wallet passphrase was successfully changed.</source>
        <translation type="unfinished">Se ha cambiado correctamente la contraseña del monedero.</translation>
    </message>
    <message>
        <source>Passphrase change failed</source>
        <translation type="unfinished">Error al cambiar la frase de contraseña</translation>
    </message>
    <message>
        <source>The old passphrase entered for the wallet decryption is incorrect. It contains a null character (ie - a zero byte). If the passphrase was set with a version of this software prior to 25.0, please try again with only the characters up to — but not including — the first null character.</source>
        <translation type="unfinished">La frase de contraseña que se ingresó para descifrar la billetera es incorrecta. Contiene un carácter nulo (es decir, un byte cero). Si la frase de contraseña se configuró con una versión de este software anterior a la 25.0, vuelve a intentarlo solo con los caracteres hasta el primer carácter nulo, pero sin incluirlo.</translation>
    </message>
    <message>
        <source>Warning: The Caps Lock key is on!</source>
        <translation type="unfinished">Aviso: ¡La tecla de bloqueo de mayúsculas está activada!</translation>
    </message>
</context>
<context>
<<<<<<< HEAD
    <name>BitcoinApplication</name>
    <message>
        <source>Internal error</source>
        <translation type="unfinished">Error interno</translation>
    </message>
    </context>
=======
    <name>BanTableModel</name>
    <message>
        <source>IP/Netmask</source>
        <translation type="unfinished">IP/Máscara de red</translation>
    </message>
    <message>
        <source>Banned Until</source>
        <translation type="unfinished">Prohibido hasta</translation>
    </message>
</context>
<context>
    <name>BitcoinApplication</name>
    <message>
        <source>Settings file %1 might be corrupt or invalid.</source>
        <translation type="unfinished">El archivo de configuración %1 puede estar corrupto o no ser válido.</translation>
    </message>
    <message>
        <source>A fatal error occurred. %1 can no longer continue safely and will quit.</source>
        <translation type="unfinished">Se ha producido un error garrafal. %1Ya no podrá continuar de manera segura y abandonará.</translation>
    </message>
    <message>
        <source>Internal error</source>
        <translation type="unfinished">Error interno</translation>
    </message>
    <message>
        <source>An internal error occurred. %1 will attempt to continue safely. This is an unexpected bug which can be reported as described below.</source>
        <translation type="unfinished">Un error interno ocurrió. %1 intentará continuar. Este es un error inesperado que puede ser reportado de las formas que se muestran debajo,</translation>
    </message>
</context>
>>>>>>> 88259837
<context>
    <name>QObject</name>
    <message>
        <source>Do you want to reset settings to default values, or to abort without making changes?</source>
        <extracomment>Explanatory text shown on startup when the settings file cannot be read. Prompts user to make a choice between resetting or aborting.</extracomment>
        <translation type="unfinished">¿Deseas restablecer los valores a la configuración predeterminada o abortar sin realizar los cambios?</translation>
    </message>
    <message>
        <source>A fatal error occurred. Check that settings file is writable, or try running with -nosettings.</source>
        <extracomment>Explanatory text shown on startup when the settings file could not be written. Prompts user to check that we have the ability to write to the file. Explains that the user has the option of running without a settings file.</extracomment>
        <translation type="unfinished">Un error fatal ha ocurrido. Comprueba que el archivo de configuración soporta escritura, o intenta ejecutar de nuevo el programa con -nosettings</translation>
    </message>
    <message>
        <source>%1 didn't yet exit safely…</source>
        <translation type="unfinished">%1 aún no salió de forma segura...</translation>
    </message>
    <message>
        <source>unknown</source>
        <translation type="unfinished">desconocido</translation>
    </message>
    <message>
        <source>Amount</source>
        <translation type="unfinished">Monto</translation>
    </message>
    <message>
        <source>Enter a Bitcoin address (e.g. %1)</source>
        <translation type="unfinished">Ingresa una dirección de Bitcoin (Ejemplo: %1)</translation>
    </message>
    <message>
        <source>Unroutable</source>
        <translation type="unfinished">No enrutable</translation>
    </message>
    <message>
        <source>Inbound</source>
        <extracomment>An inbound connection from a peer. An inbound connection is a connection initiated by a peer.</extracomment>
        <translation type="unfinished">Entrante</translation>
    </message>
    <message>
        <source>Outbound</source>
        <extracomment>An outbound connection to a peer. An outbound connection is a connection initiated by us.</extracomment>
        <translation type="unfinished">Salida</translation>
    </message>
    <message>
        <source>Full Relay</source>
        <extracomment>Peer connection type that relays all network information.</extracomment>
        <translation type="unfinished">Retransmisión completa</translation>
    </message>
    <message>
        <source>Block Relay</source>
        <extracomment>Peer connection type that relays network information about blocks and not transactions or addresses.</extracomment>
        <translation type="unfinished">Retransmisión de bloque</translation>
    </message>
    <message>
        <source>Address Fetch</source>
        <extracomment>Short-lived peer connection type that solicits known addresses from a peer.</extracomment>
        <translation type="unfinished">Recuperación de dirección</translation>
    </message>
    <message>
        <source>None</source>
        <translation type="unfinished">Ninguno</translation>
    </message>
    <message>
        <source>N/A</source>
        <translation type="unfinished">N/D</translation>
    </message>
    <message numerus="yes">
        <source>%n second(s)</source>
        <translation type="unfinished">
            <numerusform>%n segundo</numerusform>
            <numerusform>%n segundos</numerusform>
        </translation>
    </message>
    <message numerus="yes">
        <source>%n minute(s)</source>
        <translation type="unfinished">
            <numerusform>%n minuto</numerusform>
            <numerusform>%n minutos</numerusform>
        </translation>
    </message>
    <message numerus="yes">
        <source>%n hour(s)</source>
        <translation type="unfinished">
            <numerusform>%n hora</numerusform>
            <numerusform>%n horas</numerusform>
        </translation>
    </message>
    <message numerus="yes">
        <source>%n day(s)</source>
        <translation type="unfinished">
            <numerusform>%n día</numerusform>
            <numerusform>%n días</numerusform>
        </translation>
    </message>
    <message numerus="yes">
        <source>%n week(s)</source>
        <translation type="unfinished">
            <numerusform>%n semana</numerusform>
            <numerusform>%n semanas</numerusform>
        </translation>
    </message>
    <message>
        <source>%1 and %2</source>
        <translation type="unfinished">%1 y %2</translation>
    </message>
    <message numerus="yes">
        <source>%n year(s)</source>
        <translation type="unfinished">
            <numerusform>%n año</numerusform>
            <numerusform>%n años</numerusform>
        </translation>
    </message>
    </context>
<context>
    <name>BitcoinGUI</name>
    <message>
        <source>&amp;Overview</source>
        <translation type="unfinished">&amp;Vista general</translation>
    </message>
    <message>
        <source>Show general overview of wallet</source>
        <translation type="unfinished">Mostrar visión general de la billetera</translation>
    </message>
    <message>
        <source>&amp;Transactions</source>
        <translation type="unfinished">&amp;Transacciones</translation>
    </message>
    <message>
        <source>Browse transaction history</source>
        <translation type="unfinished">Buscar historial de transacciones</translation>
    </message>
    <message>
        <source>E&amp;xit</source>
        <translation type="unfinished">S&amp;alir</translation>
    </message>
    <message>
        <source>Quit application</source>
        <translation type="unfinished">Quitar aplicación</translation>
    </message>
    <message>
        <source>About &amp;Qt</source>
        <translation type="unfinished">Acerca de &amp;Qt</translation>
    </message>
    <message>
        <source>Show information about Qt</source>
        <translation type="unfinished">Mostrar información acerca de Qt</translation>
    </message>
    <message>
        <source>Create a new wallet</source>
        <translation type="unfinished">Crear monedero nuevo</translation>
    </message>
    <message>
        <source>&amp;Minimize</source>
        <translation type="unfinished">Minimizar</translation>
    </message>
    <message>
        <source>Send coins to a Bitcoin address</source>
        <translation type="unfinished">Enviar monedas a una dirección Bitcoin</translation>
    </message>
    <message>
        <source>Backup wallet to another location</source>
        <translation type="unfinished">Respaldar billetera en otra ubicación</translation>
    </message>
    <message>
        <source>Change the passphrase used for wallet encryption</source>
        <translation type="unfinished">Cambiar frase secreta usada para la encriptación de la billetera</translation>
    </message>
    <message>
        <source>&amp;Send</source>
        <translation type="unfinished">&amp;Enviar</translation>
    </message>
    <message>
        <source>&amp;Receive</source>
        <translation type="unfinished">&amp;Recibir</translation>
    </message>
    <message>
        <source>&amp;Encrypt Wallet…</source>
        <translation type="unfinished">&amp;Cifrar monedero</translation>
    </message>
    <message>
        <source>Encrypt the private keys that belong to your wallet</source>
        <translation type="unfinished">Encriptar las llaves privadas que pertenecen a tu billetera</translation>
    </message>
    <message>
        <source>&amp;Change Passphrase…</source>
        <translation type="unfinished">&amp;Cambiar frase de contraseña...</translation>
    </message>
    <message>
        <source>Sign messages with your Bitcoin addresses to prove you own them</source>
        <translation type="unfinished">Firma mensajes con tus direcciones Bitcoin para probar que eres dueño de ellas</translation>
    </message>
    <message>
        <source>Verify messages to ensure they were signed with specified Bitcoin addresses</source>
        <translation type="unfinished">Verificar mensajes para asegurar que estaban firmados con direcciones Bitcoin especificas</translation>
    </message>
    <message>
        <source>&amp;Load PSBT from file…</source>
        <translation type="unfinished">&amp;Cargar PSBT desde archivo...</translation>
    </message>
    <message>
        <source>Open &amp;URI…</source>
        <translation type="unfinished">Abrir &amp;URI…</translation>
    </message>
    <message>
        <source>Close Wallet…</source>
        <translation type="unfinished">Cerrar monedero...</translation>
    </message>
    <message>
        <source>Create Wallet…</source>
        <translation type="unfinished">Crear monedero...</translation>
    </message>
    <message>
        <source>Close All Wallets…</source>
        <translation type="unfinished">Cerrar todos los monederos...</translation>
    </message>
    <message>
        <source>&amp;File</source>
        <translation type="unfinished">&amp;Archivo</translation>
    </message>
    <message>
        <source>&amp;Settings</source>
        <translation type="unfinished">&amp;Configuración</translation>
    </message>
    <message>
        <source>&amp;Help</source>
        <translation type="unfinished">A&amp;yuda</translation>
    </message>
    <message>
        <source>Tabs toolbar</source>
        <translation type="unfinished">Barra de pestañas</translation>
    </message>
    <message>
        <source>Syncing Headers (%1%)…</source>
        <translation type="unfinished">Sincronizando encabezados (%1%)...</translation>
    </message>
    <message>
        <source>Synchronizing with network…</source>
        <translation type="unfinished">Sincronizando con la red...</translation>
    </message>
    <message>
        <source>Indexing blocks on disk…</source>
        <translation type="unfinished">Indexando bloques en disco...</translation>
    </message>
    <message>
        <source>Processing blocks on disk…</source>
        <translation type="unfinished">Procesando bloques en disco...</translation>
    </message>
    <message>
        <source>Connecting to peers…</source>
        <translation type="unfinished">Conectando a pares...</translation>
    </message>
    <message>
        <source>Request payments (generates QR codes and bitcoin: URIs)</source>
        <translation type="unfinished">Solicitar pagos (genera codigo QR y URL's de Bitcoin)</translation>
    </message>
    <message>
        <source>Show the list of used sending addresses and labels</source>
        <translation type="unfinished">Mostrar la lista de direcciones de envío y etiquetas</translation>
    </message>
    <message>
        <source>Show the list of used receiving addresses and labels</source>
        <translation type="unfinished">Muestra la lista de direcciones de recepción y etiquetas</translation>
    </message>
    <message>
        <source>&amp;Command-line options</source>
        <translation type="unfinished">Opciones de línea de comandos</translation>
    </message>
    <message numerus="yes">
        <source>Processed %n block(s) of transaction history.</source>
        <translation type="unfinished">
            <numerusform>%n bloque procesado del historial de transacciones.</numerusform>
            <numerusform>%n bloques procesados del historial de transacciones.</numerusform>
        </translation>
    </message>
    <message>
        <source>%1 behind</source>
        <translation type="unfinished">%1 detrás</translation>
    </message>
    <message>
        <source>Catching up…</source>
        <translation type="unfinished">Poniéndose al día...</translation>
    </message>
    <message>
        <source>Last received block was generated %1 ago.</source>
        <translation type="unfinished">El último bloque recibido fue generado hace %1 hora(s).</translation>
    </message>
    <message>
        <source>Transactions after this will not yet be visible.</source>
        <translation type="unfinished">Transacciones después de esta no serán visibles todavía.</translation>
    </message>
    <message>
        <source>Warning</source>
        <translation type="unfinished">Advertencia</translation>
    </message>
    <message>
        <source>Information</source>
        <translation type="unfinished">Información</translation>
    </message>
    <message>
        <source>Up to date</source>
        <translation type="unfinished">Al día</translation>
    </message>
    <message>
        <source>Load Partially Signed Bitcoin Transaction</source>
        <translation type="unfinished">Cargar transacción de Bitcoin parcialmente firmada</translation>
    </message>
    <message>
        <source>Load PSBT from &amp;clipboard…</source>
        <translation type="unfinished">Cargar PSBT desde el &amp;portapapeles...</translation>
    </message>
    <message>
        <source>Load Partially Signed Bitcoin Transaction from clipboard</source>
        <translation type="unfinished">Cargar una transacción de Bitcoin parcialmente firmada desde el portapapeles</translation>
    </message>
    <message>
        <source>Node window</source>
        <translation type="unfinished">Ventana de nodo</translation>
    </message>
    <message>
        <source>Open node debugging and diagnostic console</source>
        <translation type="unfinished">Abrir consola de depuración y diagnóstico de nodo</translation>
    </message>
    <message>
        <source>&amp;Sending addresses</source>
        <translation type="unfinished">&amp;Direcciones de envío</translation>
    </message>
    <message>
        <source>&amp;Receiving addresses</source>
        <translation type="unfinished">&amp;Direcciones de recepción</translation>
    </message>
    <message>
        <source>Open a bitcoin: URI</source>
        <translation type="unfinished">Bitcoin: abrir URI</translation>
    </message>
    <message>
        <source>Open Wallet</source>
        <translation type="unfinished">Abrir monedero</translation>
    </message>
    <message>
        <source>Restore Wallet…</source>
        <extracomment>Name of the menu item that restores wallet from a backup file.</extracomment>
        <translation type="unfinished">Restaurar billetera…</translation>
    </message>
    <message>
        <source>Restore a wallet from a backup file</source>
        <extracomment>Status tip for Restore Wallet menu item</extracomment>
        <translation type="unfinished">Restaurar una billetera desde un archivo de copia de seguridad</translation>
    </message>
    <message>
        <source>Close all wallets</source>
        <translation type="unfinished">Cerrar todos los monederos</translation>
    </message>
    <message>
        <source>&amp;Mask values</source>
        <translation type="unfinished">&amp;Ocultar valores</translation>
    </message>
    <message>
        <source>default wallet</source>
        <translation type="unfinished">billetera por defecto</translation>
    </message>
    <message>
        <source>No wallets available</source>
        <translation type="unfinished">No hay carteras disponibles</translation>
    </message>
    <message>
        <source>Wallet Data</source>
        <extracomment>Name of the wallet data file format.</extracomment>
        <translation type="unfinished">Datos de la billetera</translation>
    </message>
    <message>
        <source>Load Wallet Backup</source>
        <extracomment>The title for Restore Wallet File Windows</extracomment>
        <translation type="unfinished">Cargar copia de seguridad de billetera</translation>
    </message>
    <message>
        <source>Restore Wallet</source>
        <extracomment>Title of pop-up window shown when the user is attempting to restore a wallet.</extracomment>
        <translation type="unfinished">Restaurar billetera</translation>
    </message>
    <message>
        <source>Wallet Name</source>
        <extracomment>Label of the input field where the name of the wallet is entered.</extracomment>
        <translation type="unfinished">Nombre del monedero</translation>
    </message>
    <message>
        <source>&amp;Window</source>
        <translation type="unfinished">&amp;Ventana</translation>
    </message>
    <message>
        <source>Main Window</source>
        <translation type="unfinished">Ventana principal</translation>
    </message>
    <message>
        <source>%1 client</source>
        <translation type="unfinished">%1 cliente</translation>
    </message>
    <message>
        <source>&amp;Hide</source>
        <translation type="unfinished">&amp;Ocultar </translation>
    </message>
    <message>
        <source>S&amp;how</source>
        <translation type="unfinished">M&amp;ostrar</translation>
    </message>
    <message numerus="yes">
        <source>%n active connection(s) to Bitcoin network.</source>
        <extracomment>A substring of the tooltip.</extracomment>
        <translation type="unfinished">
            <numerusform>%n conexiones activas con la red Bitcoin</numerusform>
            <numerusform>%n conexiones activas con la red Bitcoin </numerusform>
        </translation>
    </message>
    <message>
        <source>Click for more actions.</source>
        <extracomment>A substring of the tooltip. "More actions" are available via the context menu.</extracomment>
        <translation type="unfinished">Hacer clic para ver más acciones.</translation>
    </message>
    <message>
        <source>Show Peers tab</source>
        <extracomment>A context menu item. The "Peers tab" is an element of the "Node window".</extracomment>
        <translation type="unfinished">Mostrar pestaña de pares</translation>
    </message>
    <message>
        <source>Disable network activity</source>
        <extracomment>A context menu item.</extracomment>
        <translation type="unfinished">Deshabilitar actividad de red</translation>
    </message>
    <message>
        <source>Enable network activity</source>
        <extracomment>A context menu item. The network activity was disabled previously.</extracomment>
        <translation type="unfinished">Habilitar actividad de red</translation>
    </message>
    <message>
        <source>Pre-syncing Headers (%1%)…</source>
        <translation type="unfinished">Presincronizando encabezados (%1%)...</translation>
    </message>
    <message>
        <source>Warning: %1</source>
        <translation type="unfinished">Advertencia: %1</translation>
    </message>
    <message>
        <source>Date: %1
</source>
        <translation type="unfinished">Fecha: %1
</translation>
    </message>
    <message>
        <source>Amount: %1
</source>
        <translation type="unfinished">Importe: %1
</translation>
    </message>
    <message>
        <source>Wallet: %1
</source>
        <translation type="unfinished">Billetera: %1
</translation>
    </message>
    <message>
        <source>Type: %1
</source>
        <translation type="unfinished">Tipo: %1
</translation>
    </message>
    <message>
        <source>Label: %1
</source>
        <translation type="unfinished">Etiqueta: %1
</translation>
    </message>
    <message>
        <source>Address: %1
</source>
        <translation type="unfinished">Dirección: %1
</translation>
    </message>
    <message>
        <source>Sent transaction</source>
        <translation type="unfinished">Transacción enviada</translation>
    </message>
    <message>
        <source>Incoming transaction</source>
        <translation type="unfinished">Transacción entrante</translation>
    </message>
    <message>
        <source>HD key generation is &lt;b&gt;enabled&lt;/b&gt;</source>
        <translation type="unfinished">La generación de clave HD está &lt;b&gt;habilitada&lt;/b&gt;</translation>
    </message>
    <message>
        <source>HD key generation is &lt;b&gt;disabled&lt;/b&gt;</source>
        <translation type="unfinished">La generación de la clave HD está &lt;b&gt; desactivada &lt;/ b&gt;</translation>
    </message>
    <message>
        <source>Private key &lt;b&gt;disabled&lt;/b&gt;</source>
        <translation type="unfinished">Clave privada &lt;b&gt;deshabilitada&lt;/b&gt;</translation>
    </message>
    <message>
        <source>Wallet is &lt;b&gt;encrypted&lt;/b&gt; and currently &lt;b&gt;unlocked&lt;/b&gt;</source>
        <translation type="unfinished">La billetera está encriptada y desbloqueada recientemente</translation>
    </message>
    <message>
        <source>Wallet is &lt;b&gt;encrypted&lt;/b&gt; and currently &lt;b&gt;locked&lt;/b&gt;</source>
        <translation type="unfinished">La billetera está encriptada y bloqueada recientemente</translation>
    </message>
    <message>
        <source>Original message:</source>
        <translation type="unfinished">Mensaje original:</translation>
    </message>
</context>
<context>
    <name>UnitDisplayStatusBarControl</name>
    <message>
        <source>Unit to show amounts in. Click to select another unit.</source>
        <translation type="unfinished">Unidad en la que se muestran las cantidades. Haga clic para seleccionar otra unidad.</translation>
    </message>
</context>
<context>
    <name>CoinControlDialog</name>
    <message>
        <source>Coin Selection</source>
        <translation type="unfinished">Selección de moneda</translation>
    </message>
    <message>
        <source>Quantity:</source>
        <translation type="unfinished">Cantidad:</translation>
    </message>
    <message>
        <source>Amount:</source>
        <translation type="unfinished">Monto:</translation>
    </message>
    <message>
        <source>Fee:</source>
        <translation type="unfinished">Comisión:</translation>
    </message>
    <message>
        <source>Dust:</source>
        <translation type="unfinished">Polvo:</translation>
    </message>
    <message>
        <source>After Fee:</source>
        <translation type="unfinished">Después de tasas:</translation>
    </message>
    <message>
        <source>Change:</source>
        <translation type="unfinished">Cambio:</translation>
    </message>
    <message>
        <source>(un)select all</source>
        <translation type="unfinished">(de)seleccionar todo</translation>
    </message>
    <message>
        <source>Tree mode</source>
        <translation type="unfinished">Modo de árbol</translation>
    </message>
    <message>
        <source>List mode</source>
        <translation type="unfinished">Modo de lista</translation>
    </message>
    <message>
        <source>Amount</source>
        <translation type="unfinished">Monto</translation>
    </message>
    <message>
        <source>Received with label</source>
        <translation type="unfinished">Recibido con etiqueta</translation>
    </message>
    <message>
        <source>Received with address</source>
        <translation type="unfinished">Recibido con dirección</translation>
    </message>
    <message>
        <source>Date</source>
        <translation type="unfinished">Fecha</translation>
    </message>
    <message>
        <source>Confirmations</source>
        <translation type="unfinished">Confirmaciones</translation>
    </message>
    <message>
        <source>Confirmed</source>
        <translation type="unfinished">Confirmado</translation>
    </message>
    <message>
        <source>Copy amount</source>
        <translation type="unfinished">Copiar cantidad</translation>
    </message>
    <message>
        <source>&amp;Copy address</source>
        <translation type="unfinished">&amp;Copiar dirección</translation>
    </message>
    <message>
        <source>Copy &amp;label</source>
        <translation type="unfinished">Copiar &amp;etiqueta</translation>
    </message>
    <message>
        <source>Copy &amp;amount</source>
        <translation type="unfinished">Copiar &amp;importe</translation>
    </message>
    <message>
        <source>Copy transaction &amp;ID and output index</source>
        <translation type="unfinished">Copiar &amp;identificador de transacción e índice de salidas</translation>
    </message>
    <message>
        <source>L&amp;ock unspent</source>
        <translation type="unfinished">B&amp;loquear importe no gastado</translation>
    </message>
    <message>
        <source>&amp;Unlock unspent</source>
        <translation type="unfinished">&amp;Desbloquear importe no gastado</translation>
    </message>
    <message>
        <source>Copy quantity</source>
        <translation type="unfinished">Copiar cantidad</translation>
    </message>
    <message>
        <source>Copy fee</source>
        <translation type="unfinished">Copiar comisión</translation>
    </message>
    <message>
        <source>Copy after fee</source>
        <translation type="unfinished">Copiar después de aplicar donación</translation>
    </message>
    <message>
        <source>Copy bytes</source>
        <translation type="unfinished">Copiar bytes</translation>
    </message>
    <message>
        <source>Copy change</source>
        <translation type="unfinished">Copiar cambio</translation>
    </message>
    <message>
        <source>(%1 locked)</source>
        <translation type="unfinished">(%1 bloqueado)</translation>
    </message>
    <message>
        <source>yes</source>
        <translation type="unfinished">si</translation>
    </message>
    <message>
        <source>This label turns red if any recipient receives an amount smaller than the current dust threshold.</source>
        <translation type="unfinished">Esta etiqueta se vuelve roja si algún receptor recibe un importe inferior al umbral actual establecido para el polvo.</translation>
    </message>
    <message>
        <source>Can vary +/- %1 satoshi(s) per input.</source>
        <translation type="unfinished">Puede variar en +/- %1 satoshi(s) por entrada.</translation>
    </message>
    <message>
        <source>(no label)</source>
        <translation type="unfinished">(sin etiqueta)</translation>
    </message>
    <message>
        <source>change from %1 (%2)</source>
        <translation type="unfinished">Enviar desde %1 (%2)</translation>
    </message>
    <message>
        <source>(change)</source>
        <translation type="unfinished">(cambio)</translation>
    </message>
</context>
<context>
    <name>CreateWalletActivity</name>
    <message>
        <source>Create Wallet</source>
        <extracomment>Title of window indicating the progress of creation of a new wallet.</extracomment>
        <translation type="unfinished">Crear billetera</translation>
    </message>
    <message>
        <source>Creating Wallet &lt;b&gt;%1&lt;/b&gt;…</source>
        <extracomment>Descriptive text of the create wallet progress window which indicates to the user which wallet is currently being created.</extracomment>
        <translation type="unfinished">Creando billetera &lt;b&gt;%1&lt;/b&gt;…</translation>
    </message>
    <message>
        <source>Create wallet failed</source>
        <translation type="unfinished">Fallo al crear la billetera</translation>
    </message>
    <message>
        <source>Create wallet warning</source>
        <translation type="unfinished">Advertencia de crear billetera</translation>
    </message>
    <message>
        <source>Can't list signers</source>
        <translation type="unfinished">No se puede hacer una lista de firmantes</translation>
    </message>
    <message>
        <source>Too many external signers found</source>
        <translation type="unfinished">Se encontraron demasiados firmantes externos</translation>
    </message>
</context>
<context>
    <name>LoadWalletsActivity</name>
    <message>
        <source>Load Wallets</source>
        <extracomment>Title of progress window which is displayed when wallets are being loaded.</extracomment>
        <translation type="unfinished">Cargar monederos</translation>
    </message>
    <message>
        <source>Loading wallets…</source>
        <extracomment>Descriptive text of the load wallets progress window which indicates to the user that wallets are currently being loaded.</extracomment>
        <translation type="unfinished">Cargando monederos...</translation>
    </message>
</context>
<context>
    <name>OpenWalletActivity</name>
    <message>
        <source>Open wallet warning</source>
        <translation type="unfinished">Advertencia sobre crear monedero</translation>
    </message>
    <message>
        <source>default wallet</source>
        <translation type="unfinished">billetera por defecto</translation>
    </message>
    <message>
        <source>Open Wallet</source>
        <extracomment>Title of window indicating the progress of opening of a wallet.</extracomment>
        <translation type="unfinished">Abrir billetera</translation>
    </message>
    <message>
        <source>Opening Wallet &lt;b&gt;%1&lt;/b&gt;…</source>
        <extracomment>Descriptive text of the open wallet progress window which indicates to the user which wallet is currently being opened.</extracomment>
        <translation type="unfinished">Abriendo Monedero &lt;b&gt;%1&lt;/b&gt;...</translation>
    </message>
</context>
<context>
    <name>RestoreWalletActivity</name>
    <message>
        <source>Restore Wallet</source>
        <extracomment>Title of progress window which is displayed when wallets are being restored.</extracomment>
        <translation type="unfinished">Restaurar billetera</translation>
    </message>
    <message>
        <source>Restoring Wallet &lt;b&gt;%1&lt;/b&gt;…</source>
        <extracomment>Descriptive text of the restore wallets progress window which indicates to the user that wallets are currently being restored.</extracomment>
        <translation type="unfinished">Restaurando billetera &lt;b&gt;%1&lt;/b&gt;…</translation>
    </message>
    <message>
        <source>Restore wallet failed</source>
        <extracomment>Title of message box which is displayed when the wallet could not be restored.</extracomment>
        <translation type="unfinished">Error al restaurar la billetera</translation>
    </message>
    <message>
        <source>Restore wallet warning</source>
        <extracomment>Title of message box which is displayed when the wallet is restored with some warning.</extracomment>
        <translation type="unfinished">Advertencia al restaurar billetera</translation>
    </message>
    <message>
        <source>Restore wallet message</source>
        <extracomment>Title of message box which is displayed when the wallet is successfully restored.</extracomment>
        <translation type="unfinished">Mensaje al restaurar billetera</translation>
    </message>
</context>
<context>
    <name>WalletController</name>
    <message>
        <source>Close wallet</source>
        <translation type="unfinished">Cerrar cartera</translation>
    </message>
    <message>
        <source>Are you sure you wish to close the wallet &lt;i&gt;%1&lt;/i&gt;?</source>
        <translation type="unfinished">¿Estás seguro de que deseas cerrar el monedero &lt;i&gt;%1&lt;/i&gt;?</translation>
    </message>
    <message>
        <source>Closing the wallet for too long can result in having to resync the entire chain if pruning is enabled.</source>
        <translation type="unfinished">Cerrar el monedero durante demasiado tiempo puede causar la resincronización de toda la cadena si la poda es habilitada.</translation>
    </message>
    <message>
        <source>Close all wallets</source>
        <translation type="unfinished">Cerrar todas las billeteras</translation>
    </message>
    <message>
        <source>Are you sure you wish to close all wallets?</source>
        <translation type="unfinished">¿Está seguro de que desea cerrar todas las billeteras?</translation>
    </message>
</context>
<context>
    <name>CreateWalletDialog</name>
    <message>
        <source>Wallet Name</source>
        <translation type="unfinished">Nombre de la billetera </translation>
    </message>
    <message>
        <source>Wallet</source>
        <translation type="unfinished">Billetera</translation>
    </message>
    <message>
        <source>Encrypt the wallet. The wallet will be encrypted with a passphrase of your choice.</source>
        <translation type="unfinished">Encriptar la billetera. La billetera será encriptada con una contraseña de tu elección.</translation>
    </message>
    <message>
        <source>Advanced Options</source>
        <translation type="unfinished">Opciones Avanzadas</translation>
    </message>
    <message>
        <source>Disable Private Keys</source>
        <translation type="unfinished">Desactivar las claves privadas</translation>
    </message>
    <message>
        <source>Make a blank wallet. Blank wallets do not initially have private keys or scripts. Private keys and addresses can be imported, or an HD seed can be set, at a later time.</source>
        <translation type="unfinished">Crear un monedero vacío. Los monederos vacíos no tienen claves privadas ni scripts. Las claves privadas y direcciones pueden importarse después o también establecer una semilla HD.</translation>
    </message>
    <message>
        <source>Make Blank Wallet</source>
        <translation type="unfinished">Crear billetera vacía</translation>
    </message>
    <message>
        <source>Use descriptors for scriptPubKey management</source>
        <translation type="unfinished">Use descriptores para la gestión de scriptPubKey</translation>
    </message>
    <message>
        <source>External signer</source>
        <translation type="unfinished">Firmante externo</translation>
    </message>
    <message>
        <source>Create</source>
        <translation type="unfinished">Crear</translation>
    </message>
    <message>
        <source>Compiled without sqlite support (required for descriptor wallets)</source>
        <translation type="unfinished">Compilado sin soporte de sqlite (requerido para billeteras descriptoras)</translation>
    </message>
    <message>
        <source>Compiled without external signing support (required for external signing)</source>
        <extracomment>"External signing" means using devices such as hardware wallets.</extracomment>
        <translation type="unfinished">Compilado sin soporte de firma externa (necesario para la firma externa)</translation>
    </message>
</context>
<context>
    <name>EditAddressDialog</name>
    <message>
        <source>Edit Address</source>
        <translation type="unfinished">Editar dirección</translation>
    </message>
    <message>
        <source>&amp;Label</source>
        <translation type="unfinished">&amp;Etiqueta</translation>
    </message>
    <message>
        <source>The label associated with this address list entry</source>
        <translation type="unfinished">La etiqueta asociada con esta entrada de la lista de direcciones</translation>
    </message>
    <message>
        <source>The address associated with this address list entry. This can only be modified for sending addresses.</source>
        <translation type="unfinished">La dirección asociada con esta entrada de la lista de direcciones. Esta puede ser modificada solo para el envío de direcciones.</translation>
    </message>
    <message>
        <source>&amp;Address</source>
        <translation type="unfinished">&amp;Dirección</translation>
    </message>
    <message>
        <source>New sending address</source>
        <translation type="unfinished">Nueva dirección de envío</translation>
    </message>
    <message>
        <source>Edit receiving address</source>
        <translation type="unfinished">Editar dirección de recepción</translation>
    </message>
    <message>
        <source>Edit sending address</source>
        <translation type="unfinished">Editar dirección de envío</translation>
    </message>
    <message>
        <source>The entered address "%1" is not a valid Bitcoin address.</source>
        <translation type="unfinished">La dirección introducida "%1" no es una dirección Bitcoin válida.</translation>
    </message>
    <message>
        <source>Could not unlock wallet.</source>
        <translation type="unfinished">No se pudo desbloquear el monedero.</translation>
    </message>
    <message>
        <source>New key generation failed.</source>
        <translation type="unfinished">Ha fallado la generación de la nueva clave.</translation>
    </message>
</context>
<context>
    <name>FreespaceChecker</name>
    <message>
        <source>A new data directory will be created.</source>
        <translation type="unfinished">Un nuevo directorio de datos será creado.</translation>
    </message>
    <message>
        <source>name</source>
        <translation type="unfinished">nombre</translation>
    </message>
    <message>
        <source>Directory already exists. Add %1 if you intend to create a new directory here.</source>
        <translation type="unfinished">El directorio ya existe. Agrega %1 si tiene la intención de crear un nuevo directorio aquí.</translation>
    </message>
    <message>
        <source>Path already exists, and is not a directory.</source>
        <translation type="unfinished">La ruta ya existe, y no es un directorio.</translation>
    </message>
    <message>
        <source>Cannot create data directory here.</source>
        <translation type="unfinished">No puede crear directorio de datos aquí.</translation>
    </message>
</context>
<context>
    <name>Intro</name>
    <message numerus="yes">
        <source>%n GB of space available</source>
        <translation type="unfinished">
            <numerusform>%n GB de espacio disponible</numerusform>
            <numerusform>%n GB de espacio disponible</numerusform>
        </translation>
    </message>
    <message numerus="yes">
        <source>(of %n GB needed)</source>
        <translation type="unfinished">
            <numerusform>(of %n GB needed)</numerusform>
            <numerusform>(of %n GB needed)</numerusform>
        </translation>
    </message>
    <message numerus="yes">
        <source>(%n GB needed for full chain)</source>
        <translation type="unfinished">
            <numerusform>(%n GB needed for full chain)</numerusform>
            <numerusform>(%n GB needed for full chain)</numerusform>
        </translation>
    </message>
    <message>
        <source>Choose data directory</source>
        <translation type="unfinished">Elegir directorio de datos</translation>
    </message>
    <message>
        <source>Approximately %1 GB of data will be stored in this directory.</source>
        <translation type="unfinished">Aproximadamente %1 GB de información será almacenada en este directorio.</translation>
    </message>
    <message numerus="yes">
        <source>(sufficient to restore backups %n day(s) old)</source>
        <extracomment>Explanatory text on the capability of the current prune target.</extracomment>
        <translation type="unfinished">
            <numerusform>(suficiente para restaurar copias de seguridad de %n día de antigüedad)</numerusform>
            <numerusform>(suficiente para restaurar copias de seguridad de %n días de antigüedad)</numerusform>
        </translation>
    </message>
    <message>
        <source>%1 will download and store a copy of the Bitcoin block chain.</source>
        <translation type="unfinished">%1 descargará y almacenará una copia de la cadena de bloques de Bitcoin.</translation>
    </message>
    <message>
        <source>The wallet will also be stored in this directory.</source>
        <translation type="unfinished">El monedero también se almacenará en este directorio.</translation>
    </message>
    <message>
        <source>Error: Specified data directory "%1" cannot be created.</source>
        <translation type="unfinished">Error: Directorio de datos especificado "%1" no puede ser creado.</translation>
    </message>
    <message>
        <source>Welcome</source>
        <translation type="unfinished">Bienvenido</translation>
    </message>
    <message>
        <source>Welcome to %1.</source>
        <translation type="unfinished">Bienvenido a %1.</translation>
    </message>
    <message>
        <source>As this is the first time the program is launched, you can choose where %1 will store its data.</source>
        <translation type="unfinished">Al ser esta la primera vez que se ejecuta el programa, puedes escoger donde %1 almacenará los datos.</translation>
    </message>
    <message>
        <source>Limit block chain storage to</source>
        <translation type="unfinished">Limitar el almacenamiento de cadena de bloques a</translation>
    </message>
    <message>
        <source>When you click OK, %1 will begin to download and process the full %4 block chain (%2 GB) starting with the earliest transactions in %3 when %4 initially launched.</source>
        <translation type="unfinished">Al hacer clic en OK, %1 iniciará el proceso de descarga y procesará la cadena de bloques %4 completa (%2 GB), empezando con la transacción más antigua en %3 cuando %4 se ejecutó inicialmente.</translation>
    </message>
    <message>
        <source>If you have chosen to limit block chain storage (pruning), the historical data must still be downloaded and processed, but will be deleted afterward to keep your disk usage low.</source>
        <translation type="unfinished">Si ha elegido limitar el almacenamiento de la cadena de bloques (pruning o poda), los datos históricos todavía se deben descargar y procesar, pero se eliminarán posteriormente para mantener el uso del disco bajo.</translation>
    </message>
    <message>
        <source>Use the default data directory</source>
        <translation type="unfinished">Usar el directorio de datos por defecto</translation>
    </message>
    <message>
        <source>Use a custom data directory:</source>
        <translation type="unfinished">Usa un directorio de datos personalizado:</translation>
    </message>
</context>
<context>
    <name>HelpMessageDialog</name>
    <message>
        <source>version</source>
        <translation type="unfinished">versión</translation>
    </message>
    <message>
        <source>About %1</source>
        <translation type="unfinished">Acerca de %1</translation>
    </message>
    <message>
        <source>Command-line options</source>
        <translation type="unfinished">Opciones de línea de comandos</translation>
    </message>
</context>
<context>
    <name>ModalOverlay</name>
    <message>
        <source>Form</source>
        <translation type="unfinished">Desde</translation>
    </message>
    <message>
        <source>Recent transactions may not yet be visible, and therefore your wallet's balance might be incorrect. This information will be correct once your wallet has finished synchronizing with the bitcoin network, as detailed below.</source>
        <translation type="unfinished">Es posible que las transacciones recientes aún no estén visibles y por lo tanto, el saldo de su monedero podría ser incorrecto. Esta información será correcta una vez que su monedero haya terminado de sincronizarse con la red bitcoin, como se detalla a continuación.</translation>
    </message>
    <message>
        <source>Number of blocks left</source>
        <translation type="unfinished">Numero de bloques pendientes</translation>
    </message>
    <message>
        <source>Unknown…</source>
        <translation type="unfinished">Desconocido...</translation>
    </message>
    <message>
        <source>Last block time</source>
        <translation type="unfinished">Hora del último bloque</translation>
    </message>
    <message>
        <source>Progress increase per hour</source>
        <translation type="unfinished">Incremento del progreso por hora</translation>
    </message>
    <message>
        <source>Estimated time left until synced</source>
        <translation type="unfinished">Tiempo estimado antes de sincronizar</translation>
    </message>
    <message>
        <source>%1 is currently syncing.  It will download headers and blocks from peers and validate them until reaching the tip of the block chain.</source>
        <translation type="unfinished">%1 está actualmente sincronizándose. Descargará cabeceras y bloques de nodos semejantes y los validará hasta alcanzar la cabeza de la cadena de bloques.</translation>
    </message>
    <message>
        <source>Unknown. Syncing Headers (%1, %2%)…</source>
        <translation type="unfinished">Desconocido. Sincronizando cabeceras (%1, %2%)…</translation>
    </message>
    <message>
        <source>Unknown. Pre-syncing Headers (%1, %2%)…</source>
        <translation type="unfinished">Desconocido. Presincronizando encabezados (%1, %2%)…</translation>
    </message>
</context>
<context>
    <name>OpenURIDialog</name>
    <message>
        <source>Open bitcoin URI</source>
        <translation type="unfinished">Abrir URI de bitcoin</translation>
    </message>
    <message>
        <source>Paste address from clipboard</source>
        <extracomment>Tooltip text for button that allows you to paste an address that is in your clipboard.</extracomment>
        <translation type="unfinished">Pegar dirección desde portapapeles</translation>
    </message>
</context>
<context>
    <name>OptionsDialog</name>
    <message>
        <source>Options</source>
        <translation type="unfinished">Opciones</translation>
    </message>
    <message>
        <source>&amp;Start %1 on system login</source>
        <translation type="unfinished">&amp;Iniciar %1 al iniciar el sistema</translation>
    </message>
    <message>
        <source>Enabling pruning significantly reduces the disk space required to store transactions. All blocks are still fully validated. Reverting this setting requires re-downloading the entire blockchain.</source>
        <translation type="unfinished">Al activar el modo pruning, se reduce considerablemente el espacio de disco necesario para almacenar las transacciones. Todos los bloques aún se validan completamente. Para revertir esta opción, se requiere descargar de nuevo toda la cadena de bloques.</translation>
    </message>
    <message>
        <source>Number of script &amp;verification threads</source>
        <translation type="unfinished">Número de hilos de &amp;verificación de scripts</translation>
    </message>
    <message>
        <source>Full path to a %1 compatible script (e.g. C:\Downloads\hwi.exe or /Users/you/Downloads/hwi.py). Beware: malware can steal your coins!</source>
        <translation type="unfinished">Ruta completa a un script compatible con %1 (p. ej., C:\Descargas\hwi.exe o /Usuarios/Tú/Descargas/hwi.py). Advertencia: ¡El malware podría robarte tus monedas!</translation>
    </message>
    <message>
        <source>IP address of the proxy (e.g. IPv4: 127.0.0.1 / IPv6: ::1)</source>
        <translation type="unfinished">Dirección IP del proxy (ej. IPv4: 127.0.0.1 / IPv6: ::1)</translation>
    </message>
    <message>
        <source>Minimize instead of exit the application when the window is closed. When this option is enabled, the application will be closed only after selecting Exit in the menu.</source>
        <translation type="unfinished">Minimice en lugar de salir de la aplicación cuando la ventana esté cerrada. Cuando esta opción está habilitada, la aplicación se cerrará solo después de seleccionar Salir en el menú.</translation>
    </message>
    <message>
        <source>Options set in this dialog are overridden by the command line:</source>
        <translation type="unfinished">Las opciones establecidas en este diálogo serán anuladas por la línea de comandos:</translation>
    </message>
    <message>
        <source>Open the %1 configuration file from the working directory.</source>
        <translation type="unfinished">Abrir el archivo de configuración %1 en el directorio de trabajo.</translation>
    </message>
    <message>
        <source>Open Configuration File</source>
        <translation type="unfinished">Abrir archivo de configuración</translation>
    </message>
    <message>
        <source>Reset all client options to default.</source>
        <translation type="unfinished">Restablecer todas las opciones del cliente a las predeterminadas.</translation>
    </message>
    <message>
        <source>&amp;Reset Options</source>
        <translation type="unfinished">&amp;Restablecer opciones</translation>
    </message>
    <message>
        <source>&amp;Network</source>
        <translation type="unfinished">&amp;Red</translation>
    </message>
    <message>
        <source>Prune &amp;block storage to</source>
        <translation type="unfinished">Podar el almacenamiento de &amp;bloques a</translation>
    </message>
    <message>
        <source>Reverting this setting requires re-downloading the entire blockchain.</source>
        <translation type="unfinished">Para revertir esta configuración, se debe descargar de nuevo la cadena de bloques completa.</translation>
    </message>
    <message>
        <source>Maximum database cache size. A larger cache can contribute to faster sync, after which the benefit is less pronounced for most use cases. Lowering the cache size will reduce memory usage. Unused mempool memory is shared for this cache.</source>
        <extracomment>Tooltip text for Options window setting that sets the size of the database cache. Explains the corresponding effects of increasing/decreasing this value.</extracomment>
        <translation type="unfinished">Tamaño máximo de la caché de la base de datos. Una caché más grande puede contribuir a una sincronización más rápida, después de lo cual el beneficio es menos pronunciado para la mayoría de los casos de uso. Disminuir el tamaño de la caché reducirá el uso de la memoria. La memoria mempool no utilizada se comparte para esta caché.</translation>
    </message>
    <message>
        <source>Set the number of script verification threads. Negative values correspond to the number of cores you want to leave free to the system.</source>
        <extracomment>Tooltip text for Options window setting that sets the number of script verification threads. Explains that negative values mean to leave these many cores free to the system.</extracomment>
        <translation type="unfinished">Establezca el número de hilos de verificación de scripts. Los valores negativos corresponden al número de núcleos que se desea dejar libres al sistema.</translation>
    </message>
    <message>
        <source>(0 = auto, &lt;0 = leave that many cores free)</source>
        <translation type="unfinished">(0 = auto, &lt;0 = deja esta cantidad de núcleos libres)</translation>
    </message>
    <message>
        <source>This allows you or a third party tool to communicate with the node through command-line and JSON-RPC commands.</source>
        <extracomment>Tooltip text for Options window setting that enables the RPC server.</extracomment>
        <translation type="unfinished">Esto le permite a usted o a una herramienta de terceros comunicarse con el nodo a través de la línea de comandos y los comandos JSON-RPC.</translation>
    </message>
    <message>
        <source>Enable R&amp;PC server</source>
        <extracomment>An Options window setting to enable the RPC server.</extracomment>
        <translation type="unfinished">Activar servidor R&amp;PC</translation>
    </message>
    <message>
        <source>W&amp;allet</source>
        <translation type="unfinished">Billetera</translation>
    </message>
    <message>
        <source>Whether to set subtract fee from amount as default or not.</source>
        <extracomment>Tooltip text for Options window setting that sets subtracting the fee from a sending amount as default.</extracomment>
        <translation type="unfinished">Si se resta la comisión del importe por defecto o no.</translation>
    </message>
    <message>
        <source>Subtract &amp;fee from amount by default</source>
        <extracomment>An Options window setting to set subtracting the fee from a sending amount as default.</extracomment>
        <translation type="unfinished">Restar &amp;comisión del importe por defecto</translation>
    </message>
    <message>
        <source>Expert</source>
        <translation type="unfinished">Experto</translation>
    </message>
    <message>
        <source>If you disable the spending of unconfirmed change, the change from a transaction cannot be used until that transaction has at least one confirmation. This also affects how your balance is computed.</source>
        <translation type="unfinished">Si deshabilita el gasto de un cambio no confirmado, el cambio de una transacción no se puede usar hasta que esa transacción tenga al menos una confirmación. Esto también afecta cómo se calcula su saldo.</translation>
    </message>
    <message>
        <source>&amp;Spend unconfirmed change</source>
        <translation type="unfinished">&amp;Gastar cambio sin confirmar</translation>
    </message>
    <message>
        <source>Enable &amp;PSBT controls</source>
        <extracomment>An options window setting to enable PSBT controls.</extracomment>
        <translation type="unfinished">Activar controles de &amp;PSBT</translation>
    </message>
    <message>
        <source>Whether to show PSBT controls.</source>
        <extracomment>Tooltip text for options window setting that enables PSBT controls.</extracomment>
        <translation type="unfinished">Si se muestran los controles de PSBT.</translation>
    </message>
    <message>
        <source>External Signer (e.g. hardware wallet)</source>
        <translation type="unfinished">Firmante externo (p. ej., billetera de hardware)</translation>
    </message>
    <message>
        <source>&amp;External signer script path</source>
        <translation type="unfinished">&amp;Ruta al script del firmante externo</translation>
    </message>
    <message>
        <source>Automatically open the Bitcoin client port on the router. This only works when your router supports UPnP and it is enabled.</source>
        <translation type="unfinished">Abrir automáticamente el puerto del cliente Bitcoin en el router. Esta opción solo funciona si el router admite UPnP y está activado.</translation>
    </message>
    <message>
        <source>Map port using &amp;UPnP</source>
        <translation type="unfinished">Mapear el puerto usando &amp;UPnP</translation>
    </message>
    <message>
        <source>Automatically open the Bitcoin client port on the router. This only works when your router supports NAT-PMP and it is enabled. The external port could be random.</source>
        <translation type="unfinished">Abrir automáticamente el puerto del cliente de Bitcoin en el router. Esto solo funciona cuando el router es compatible con NAT-PMP y está activo. El puerto externo podría ser aleatorio</translation>
    </message>
    <message>
        <source>Map port using NA&amp;T-PMP</source>
        <translation type="unfinished">Asignar puerto usando NA&amp;T-PMP</translation>
    </message>
    <message>
        <source>Accept connections from outside.</source>
        <translation type="unfinished">Acepta conexiones desde afuera.</translation>
    </message>
    <message>
        <source>Allow incomin&amp;g connections</source>
        <translation type="unfinished">Permitir conexiones entrantes</translation>
    </message>
    <message>
        <source>Connect to the Bitcoin network through a SOCKS5 proxy.</source>
        <translation type="unfinished">Conectar a la red de Bitcoin a través de un proxy SOCKS5.</translation>
    </message>
    <message>
        <source>Proxy &amp;IP:</source>
        <translation type="unfinished">Dirección &amp;IP del proxy:</translation>
    </message>
    <message>
        <source>&amp;Port:</source>
        <translation type="unfinished">&amp;Puerto:</translation>
    </message>
    <message>
        <source>Port of the proxy (e.g. 9050)</source>
        <translation type="unfinished">Puerto del servidor proxy (ej. 9050)</translation>
    </message>
    <message>
        <source>Used for reaching peers via:</source>
        <translation type="unfinished">Utilizado para llegar a los compañeros a través de:</translation>
    </message>
    <message>
        <source>&amp;Window</source>
        <translation type="unfinished">&amp;Ventana</translation>
    </message>
    <message>
        <source>Show the icon in the system tray.</source>
        <translation type="unfinished">Mostrar el ícono en la bandeja del sistema.</translation>
    </message>
    <message>
        <source>&amp;Show tray icon</source>
        <translation type="unfinished">&amp;Mostrar el ícono de la bandeja</translation>
    </message>
    <message>
        <source>Show only a tray icon after minimizing the window.</source>
        <translation type="unfinished">Minimizar la ventana a la bandeja de iconos del sistema.</translation>
    </message>
    <message>
        <source>&amp;Minimize to the tray instead of the taskbar</source>
        <translation type="unfinished">&amp;Minimizar a la bandeja en vez de a la barra de tareas</translation>
    </message>
    <message>
        <source>M&amp;inimize on close</source>
        <translation type="unfinished">M&amp;inimizar al cerrar</translation>
    </message>
    <message>
        <source>&amp;Display</source>
        <translation type="unfinished">&amp;Interfaz</translation>
    </message>
    <message>
        <source>User Interface &amp;language:</source>
        <translation type="unfinished">I&amp;dioma de la interfaz de usuario</translation>
    </message>
    <message>
        <source>The user interface language can be set here. This setting will take effect after restarting %1.</source>
        <translation type="unfinished">El idioma de la interfaz de usuario puede establecerse aquí. Esta configuración tendrá efecto después de reiniciar %1.</translation>
    </message>
    <message>
        <source>&amp;Unit to show amounts in:</source>
        <translation type="unfinished">Mostrar las cantidades en la &amp;unidad:</translation>
    </message>
    <message>
        <source>Choose the default subdivision unit to show in the interface and when sending coins.</source>
        <translation type="unfinished">Elegir la subdivisión predeterminada para mostrar cantidades en la interfaz y cuando se envían monedas.</translation>
    </message>
    <message>
        <source>Third-party URLs (e.g. a block explorer) that appear in the transactions tab as context menu items. %s in the URL is replaced by transaction hash. Multiple URLs are separated by vertical bar |.</source>
        <translation type="unfinished">Las URL de terceros (por ejemplo, un explorador de bloques) que aparecen en la pestaña de transacciones como elementos del menú contextual. El hash de la transacción remplaza el valor %s en la URL. Varias URL se separan con una barra vertical (|).</translation>
    </message>
    <message>
        <source>&amp;Third-party transaction URLs</source>
        <translation type="unfinished">&amp;URL de transacciones de terceros</translation>
    </message>
    <message>
        <source>Whether to show coin control features or not.</source>
        <translation type="unfinished">Mostrar o no características de control de moneda</translation>
    </message>
    <message>
        <source>Connect to the Bitcoin network through a separate SOCKS5 proxy for Tor onion services.</source>
        <translation type="unfinished">Conectarse a la red Bitcoin a través de un proxy SOCKS5 independiente para los servicios onion de Tor.</translation>
    </message>
    <message>
        <source>Use separate SOCKS&amp;5 proxy to reach peers via Tor onion services:</source>
        <translation type="unfinished">Usar un proxy SOCKS&amp;5 independiente para comunicarse con pares a través de los servicios onion de Tor:</translation>
    </message>
    <message>
        <source>Monospaced font in the Overview tab:</source>
        <translation type="unfinished">Fuente monoespaciada en la pestaña de vista general:</translation>
    </message>
    <message>
        <source>embedded "%1"</source>
        <translation type="unfinished">"%1" insertado</translation>
    </message>
    <message>
        <source>closest matching "%1"</source>
        <translation type="unfinished">"%1" con la coincidencia más aproximada</translation>
    </message>
    <message>
        <source>&amp;OK</source>
        <translation type="unfinished">&amp;Aceptar</translation>
    </message>
    <message>
        <source>&amp;Cancel</source>
        <translation type="unfinished">&amp;Cancelar</translation>
    </message>
    <message>
        <source>Compiled without external signing support (required for external signing)</source>
        <extracomment>"External signing" means using devices such as hardware wallets.</extracomment>
        <translation type="unfinished">Compilado sin soporte de firma externa (necesario para la firma externa)</translation>
    </message>
    <message>
        <source>default</source>
        <translation type="unfinished">predeterminado</translation>
    </message>
    <message>
        <source>none</source>
        <translation type="unfinished">ninguno</translation>
    </message>
    <message>
        <source>Confirm options reset</source>
        <extracomment>Window title text of pop-up window shown when the user has chosen to reset options.</extracomment>
        <translation type="unfinished">Confirme el restablecimiento de las opciones</translation>
    </message>
    <message>
        <source>Client restart required to activate changes.</source>
        <extracomment>Text explaining that the settings changed will not come into effect until the client is restarted.</extracomment>
        <translation type="unfinished">Reinicio del cliente para activar cambios.</translation>
    </message>
    <message>
        <source>Current settings will be backed up at "%1".</source>
        <extracomment>Text explaining to the user that the client's current settings will be backed up at a specific location. %1 is a stand-in argument for the backup location's path.</extracomment>
        <translation type="unfinished">Se realizará una copia de seguridad de la configuración actual en "%1".</translation>
    </message>
    <message>
        <source>Client will be shut down. Do you want to proceed?</source>
        <extracomment>Text asking the user to confirm if they would like to proceed with a client shutdown.</extracomment>
        <translation type="unfinished">El cliente será cluasurado. Quieres proceder?</translation>
    </message>
    <message>
        <source>Configuration options</source>
        <extracomment>Window title text of pop-up box that allows opening up of configuration file.</extracomment>
        <translation type="unfinished">Opciones de configuración</translation>
    </message>
    <message>
        <source>The configuration file is used to specify advanced user options which override GUI settings. Additionally, any command-line options will override this configuration file.</source>
        <extracomment>Explanatory text about the priority order of instructions considered by client. The order from high to low being: command-line, configuration file, GUI settings.</extracomment>
        <translation type="unfinished">El archivo de configuración se utiliza para especificar opciones de usuario avanzadas que anulan la configuración de la GUI. Además, cualquier opción de línea de comandos anulará este archivo de configuración.</translation>
    </message>
    <message>
        <source>Continue</source>
        <translation type="unfinished">Continuar</translation>
    </message>
    <message>
        <source>Cancel</source>
        <translation type="unfinished">Cancelar</translation>
    </message>
    <message>
        <source>The configuration file could not be opened.</source>
        <translation type="unfinished">El archivo de configuración no se pudo abrir.</translation>
    </message>
    <message>
        <source>This change would require a client restart.</source>
        <translation type="unfinished">Este cambio requiere reinicio por parte del cliente.</translation>
    </message>
    <message>
        <source>The supplied proxy address is invalid.</source>
        <translation type="unfinished">La dirección proxy indicada es inválida.</translation>
    </message>
</context>
<context>
    <name>OptionsModel</name>
    <message>
        <source>Could not read setting "%1", %2.</source>
        <translation type="unfinished">No se puede leer la configuración "%1", %2.</translation>
    </message>
</context>
<context>
    <name>OverviewPage</name>
    <message>
        <source>Form</source>
        <translation type="unfinished">Desde</translation>
    </message>
    <message>
        <source>The displayed information may be out of date. Your wallet automatically synchronizes with the Bitcoin network after a connection is established, but this process has not completed yet.</source>
        <translation type="unfinished">La información mostrada puede estar desactualizada. Su monedero se sincroniza automáticamente con la red Bitcoin después de que se haya establecido una conexión, pero este proceso aún no se ha completado.</translation>
    </message>
    <message>
        <source>Available:</source>
        <translation type="unfinished">Disponible:</translation>
    </message>
    <message>
        <source>Your current spendable balance</source>
        <translation type="unfinished">Su balance actual gastable</translation>
    </message>
    <message>
        <source>Pending:</source>
        <translation type="unfinished">Pendiente:</translation>
    </message>
    <message>
        <source>Total of transactions that have yet to be confirmed, and do not yet count toward the spendable balance</source>
        <translation type="unfinished">Total de transacciones que deben ser confirmadas, y que no cuentan con el balance gastable necesario</translation>
    </message>
    <message>
        <source>Immature:</source>
        <translation type="unfinished">No disponible:</translation>
    </message>
    <message>
        <source>Mined balance that has not yet matured</source>
        <translation type="unfinished">Saldo recién minado que aún no está disponible.</translation>
    </message>
    <message>
        <source>Balances</source>
        <translation type="unfinished">Saldos</translation>
    </message>
    <message>
        <source>Your current total balance</source>
        <translation type="unfinished">Su balance actual total</translation>
    </message>
    <message>
        <source>Your current balance in watch-only addresses</source>
        <translation type="unfinished">Tu saldo actual en solo ver direcciones</translation>
    </message>
    <message>
        <source>Spendable:</source>
        <translation type="unfinished">Disponible:</translation>
    </message>
    <message>
        <source>Recent transactions</source>
        <translation type="unfinished">Transacciones recientes</translation>
    </message>
    <message>
        <source>Unconfirmed transactions to watch-only addresses</source>
        <translation type="unfinished">Transacciones sin confirmar a direcciones de observación</translation>
    </message>
    <message>
        <source>Current total balance in watch-only addresses</source>
        <translation type="unfinished">Saldo total actual en direcciones de solo observación</translation>
    </message>
    <message>
        <source>Privacy mode activated for the Overview tab. To unmask the values, uncheck Settings-&gt;Mask values.</source>
        <translation type="unfinished">Modo de privacidad activado para la pestaña de vista general. Para mostrar los valores, anule la selección de Configuración-&gt;Ocultar valores.</translation>
    </message>
</context>
<context>
    <name>PSBTOperationsDialog</name>
    <message>
        <source>PSBT Operations</source>
        <translation type="unfinished">Operaciones PSBT</translation>
    </message>
    <message>
        <source>Sign Tx</source>
        <translation type="unfinished">Firmar transacción</translation>
    </message>
    <message>
        <source>Broadcast Tx</source>
        <translation type="unfinished">Transmitir transacción</translation>
    </message>
    <message>
        <source>Copy to Clipboard</source>
        <translation type="unfinished">Copiar al portapapeles</translation>
    </message>
    <message>
        <source>Save…</source>
        <translation type="unfinished">Guardar...</translation>
    </message>
    <message>
        <source>Close</source>
        <translation type="unfinished">Cerrar</translation>
    </message>
    <message>
        <source>Failed to load transaction: %1</source>
        <translation type="unfinished">Error al cargar la transacción: %1</translation>
    </message>
    <message>
        <source>Failed to sign transaction: %1</source>
        <translation type="unfinished">Error al firmar la transacción: %1</translation>
    </message>
    <message>
        <source>Cannot sign inputs while wallet is locked.</source>
        <translation type="unfinished">No se pueden firmar entradas mientras la billetera está bloqueada.</translation>
    </message>
    <message>
        <source>Could not sign any more inputs.</source>
        <translation type="unfinished">No se pudo firmar más entradas.</translation>
    </message>
    <message>
        <source>Signed %1 inputs, but more signatures are still required.</source>
        <translation type="unfinished">Se firmaron %1 entradas, pero aún se requieren más firmas.</translation>
    </message>
    <message>
        <source>Signed transaction successfully. Transaction is ready to broadcast.</source>
        <translation type="unfinished">La transacción se firmó correctamente y está lista para transmitirse.</translation>
    </message>
    <message>
        <source>Unknown error processing transaction.</source>
        <translation type="unfinished">Error desconocido al procesar la transacción.</translation>
    </message>
    <message>
        <source>Transaction broadcast successfully! Transaction ID: %1</source>
        <translation type="unfinished">¡La transacción se transmitió correctamente! Identificador de transacción: %1</translation>
    </message>
    <message>
        <source>Transaction broadcast failed: %1</source>
        <translation type="unfinished">Error al transmitir la transacción: %1</translation>
    </message>
    <message>
        <source>PSBT copied to clipboard.</source>
        <translation type="unfinished">PSBT copiada al portapapeles.</translation>
    </message>
    <message>
        <source>Save Transaction Data</source>
        <translation type="unfinished">Guardar datos de la transacción</translation>
    </message>
    <message>
        <source>Partially Signed Transaction (Binary)</source>
        <extracomment>Expanded name of the binary PSBT file format. See: BIP 174.</extracomment>
        <translation type="unfinished">Transacción parcialmente firmada (binario) </translation>
    </message>
    <message>
        <source>PSBT saved to disk.</source>
        <translation type="unfinished">PSBT guardada en en el disco.</translation>
    </message>
    <message>
        <source> * Sends %1 to %2</source>
        <translation type="unfinished">* Envía %1 a %2</translation>
    </message>
    <message>
        <source>Unable to calculate transaction fee or total transaction amount.</source>
        <translation type="unfinished">No se puede calcular la comisión o el importe total de la transacción.</translation>
    </message>
    <message>
        <source>Pays transaction fee: </source>
        <translation type="unfinished">Paga comisión de transacción:</translation>
    </message>
    <message>
        <source>Total Amount</source>
        <translation type="unfinished">Cantidad total</translation>
    </message>
    <message>
        <source>or</source>
        <translation type="unfinished">o</translation>
    </message>
    <message>
        <source>Transaction has %1 unsigned inputs.</source>
        <translation type="unfinished">La transacción tiene %1 entradas sin firmar.</translation>
    </message>
    <message>
        <source>Transaction is missing some information about inputs.</source>
        <translation type="unfinished">A la transacción le falta información sobre entradas.</translation>
    </message>
    <message>
        <source>Transaction still needs signature(s).</source>
        <translation type="unfinished">La transacción aún necesita firma(s).</translation>
    </message>
    <message>
        <source>(But no wallet is loaded.)</source>
        <translation type="unfinished">(Pero no se cargó ninguna billetera).</translation>
    </message>
    <message>
        <source>(But this wallet cannot sign transactions.)</source>
        <translation type="unfinished">(Pero esta billetera no puede firmar transacciones).</translation>
    </message>
    <message>
        <source>(But this wallet does not have the right keys.)</source>
        <translation type="unfinished">(Pero esta billetera no tiene las claves adecuadas).</translation>
    </message>
    <message>
        <source>Transaction is fully signed and ready for broadcast.</source>
        <translation type="unfinished">La transacción se firmó completamente y está lista para transmitirse.</translation>
    </message>
    </context>
<context>
    <name>PaymentServer</name>
    <message>
        <source>Payment request error</source>
        <translation type="unfinished">Error en petición de pago</translation>
    </message>
    <message>
        <source>Cannot start bitcoin: click-to-pay handler</source>
        <translation type="unfinished">No se pudo iniciar bitcoin: manejador de pago-al-clic</translation>
    </message>
    <message>
        <source>URI handling</source>
        <translation type="unfinished">Gestión de URI</translation>
    </message>
    <message>
        <source>'bitcoin://' is not a valid URI. Use 'bitcoin:' instead.</source>
        <translation type="unfinished">"bitcoin://" no es un URI válido. Use "bitcoin:" en su lugar.</translation>
    </message>
    <message>
        <source>Cannot process payment request because BIP70 is not supported.
Due to widespread security flaws in BIP70 it's strongly recommended that any merchant instructions to switch wallets be ignored.
If you are receiving this error you should request the merchant provide a BIP21 compatible URI.</source>
        <translation type="unfinished">No se puede procesar la solicitud de pago porque no existe compatibilidad con BIP70.
Debido a los fallos de seguridad generalizados en BIP70, se recomienda encarecidamente ignorar las instrucciones del comerciante para cambiar de billetera.
Si recibe este error, debe solicitar al comerciante que le proporcione un URI compatible con BIP21.</translation>
    </message>
    <message>
        <source>Payment request file handling</source>
        <translation type="unfinished">Manejo del archivo de solicitud de pago</translation>
    </message>
</context>
<context>
    <name>PeerTableModel</name>
    <message>
        <source>User Agent</source>
        <extracomment>Title of Peers Table column which contains the peer's User Agent string.</extracomment>
        <translation type="unfinished">Agente de usuario</translation>
    </message>
    <message>
        <source>Peer</source>
        <extracomment>Title of Peers Table column which contains a unique number used to identify a connection.</extracomment>
        <translation type="unfinished">Par</translation>
    </message>
    <message>
        <source>Age</source>
        <extracomment>Title of Peers Table column which indicates the duration (length of time) since the peer connection started.</extracomment>
        <translation type="unfinished">Duración</translation>
    </message>
    <message>
        <source>Sent</source>
        <extracomment>Title of Peers Table column which indicates the total amount of network information we have sent to the peer.</extracomment>
        <translation type="unfinished">Expedido</translation>
    </message>
    <message>
        <source>Received</source>
        <extracomment>Title of Peers Table column which indicates the total amount of network information we have received from the peer.</extracomment>
        <translation type="unfinished">Recibido</translation>
    </message>
    <message>
        <source>Address</source>
        <extracomment>Title of Peers Table column which contains the IP/Onion/I2P address of the connected peer.</extracomment>
        <translation type="unfinished">Direccion</translation>
    </message>
    <message>
        <source>Type</source>
        <extracomment>Title of Peers Table column which describes the type of peer connection. The "type" describes why the connection exists.</extracomment>
        <translation type="unfinished">Tipo</translation>
    </message>
    <message>
        <source>Network</source>
        <extracomment>Title of Peers Table column which states the network the peer connected through.</extracomment>
        <translation type="unfinished">Red</translation>
    </message>
    <message>
        <source>Inbound</source>
        <extracomment>An Inbound Connection from a Peer.</extracomment>
        <translation type="unfinished">Entrante</translation>
    </message>
    <message>
        <source>Outbound</source>
        <extracomment>An Outbound Connection to a Peer.</extracomment>
        <translation type="unfinished">Salida</translation>
    </message>
</context>
<context>
    <name>QRImageWidget</name>
    <message>
        <source>&amp;Save Image…</source>
        <translation type="unfinished">&amp;Guardar imagen...</translation>
    </message>
    <message>
        <source>&amp;Copy Image</source>
        <translation type="unfinished">Copiar imagen</translation>
    </message>
    <message>
        <source>Resulting URI too long, try to reduce the text for label / message.</source>
        <translation type="unfinished">URI resultante demasiado larga. Intente reducir el texto de la etiqueta / mensaje.</translation>
    </message>
    <message>
        <source>Error encoding URI into QR Code.</source>
        <translation type="unfinished">Error al codificar la URI en el código QR.</translation>
    </message>
    <message>
        <source>QR code support not available.</source>
        <translation type="unfinished">La compatibilidad con el código QR no está disponible.</translation>
    </message>
    <message>
        <source>Save QR Code</source>
        <translation type="unfinished">Guardar código QR</translation>
    </message>
    <message>
        <source>PNG Image</source>
        <extracomment>Expanded name of the PNG file format. See: https://en.wikipedia.org/wiki/Portable_Network_Graphics.</extracomment>
        <translation type="unfinished">Imagen PNG</translation>
    </message>
</context>
<context>
    <name>RPCConsole</name>
    <message>
        <source>N/A</source>
        <translation type="unfinished">N/D</translation>
    </message>
    <message>
        <source>Client version</source>
        <translation type="unfinished">Versión del cliente</translation>
    </message>
    <message>
        <source>&amp;Information</source>
        <translation type="unfinished">Información</translation>
    </message>
    <message>
        <source>To specify a non-default location of the data directory use the '%1' option.</source>
        <translation type="unfinished">Para especificar una ubicación no predeterminada del directorio de datos, use la opción "%1".</translation>
    </message>
    <message>
        <source>Blocksdir</source>
        <translation type="unfinished">Bloques dir</translation>
    </message>
    <message>
        <source>To specify a non-default location of the blocks directory use the '%1' option.</source>
        <translation type="unfinished">Para especificar una ubicación no predeterminada del directorio de bloques, use la opción "%1".</translation>
    </message>
    <message>
        <source>Startup time</source>
        <translation type="unfinished">Hora de inicio</translation>
    </message>
    <message>
        <source>Network</source>
        <translation type="unfinished">Red</translation>
    </message>
    <message>
        <source>Name</source>
        <translation type="unfinished">Nombre</translation>
    </message>
    <message>
        <source>Number of connections</source>
        <translation type="unfinished">Número de conexiones</translation>
    </message>
    <message>
        <source>Block chain</source>
        <translation type="unfinished">Cadena de bloques</translation>
    </message>
    <message>
        <source>Memory Pool</source>
        <translation type="unfinished">Grupo de memoria</translation>
    </message>
    <message>
        <source>Memory usage</source>
        <translation type="unfinished">Memoria utilizada</translation>
    </message>
    <message>
        <source>Wallet: </source>
        <translation type="unfinished">Monedero:</translation>
    </message>
    <message>
        <source>(none)</source>
        <translation type="unfinished">(ninguno)</translation>
    </message>
    <message>
        <source>&amp;Reset</source>
        <translation type="unfinished">&amp;Reestablecer</translation>
    </message>
    <message>
        <source>Received</source>
        <translation type="unfinished">Recibido</translation>
    </message>
    <message>
        <source>Sent</source>
        <translation type="unfinished">Expedido</translation>
    </message>
    <message>
        <source>&amp;Peers</source>
        <translation type="unfinished">&amp;Pares</translation>
    </message>
    <message>
        <source>Banned peers</source>
        <translation type="unfinished">Pares prohibidos</translation>
    </message>
    <message>
        <source>Select a peer to view detailed information.</source>
        <translation type="unfinished">Selecciona un par para ver la información detallada.</translation>
    </message>
    <message>
        <source>Whether we relay transactions to this peer.</source>
        <translation type="unfinished">Si retransmitimos las transacciones a este par.</translation>
    </message>
    <message>
        <source>Transaction Relay</source>
        <translation type="unfinished">Retransmisión de transacción</translation>
    </message>
    <message>
        <source>Starting Block</source>
        <translation type="unfinished">Bloque de inicio</translation>
    </message>
    <message>
        <source>Synced Headers</source>
        <translation type="unfinished">Encabezados sincronizados</translation>
    </message>
    <message>
        <source>Last Transaction</source>
        <translation type="unfinished">Última transacción</translation>
    </message>
    <message>
        <source>The mapped Autonomous System used for diversifying peer selection.</source>
        <translation type="unfinished">El sistema autónomo asignado que se usó para diversificar la selección de pares.</translation>
    </message>
    <message>
        <source>Mapped AS</source>
        <translation type="unfinished">SA asignado</translation>
    </message>
    <message>
        <source>Whether we relay addresses to this peer.</source>
        <extracomment>Tooltip text for the Address Relay field in the peer details area, which displays whether we relay addresses to this peer (Yes/No).</extracomment>
        <translation type="unfinished">Si retransmitimos las direcciones a este par.</translation>
    </message>
    <message>
        <source>Address Relay</source>
        <extracomment>Text title for the Address Relay field in the peer details area, which displays whether we relay addresses to this peer (Yes/No).</extracomment>
        <translation type="unfinished">Retransmisión de dirección</translation>
    </message>
    <message>
        <source>The total number of addresses received from this peer that were processed (excludes addresses that were dropped due to rate-limiting).</source>
        <extracomment>Tooltip text for the Addresses Processed field in the peer details area, which displays the total number of addresses received from this peer that were processed (excludes addresses that were dropped due to rate-limiting).</extracomment>
        <translation type="unfinished">El número total de direcciones recibidas desde este par que se procesaron (excluye las direcciones omitidas debido a la limitación de volumen).</translation>
    </message>
    <message>
        <source>The total number of addresses received from this peer that were dropped (not processed) due to rate-limiting.</source>
        <extracomment>Tooltip text for the Addresses Rate-Limited field in the peer details area, which displays the total number of addresses received from this peer that were dropped (not processed) due to rate-limiting.</extracomment>
        <translation type="unfinished">El número total de direcciones recibidas desde este par que se omitieron (no se procesaron) debido a la limitación de volumen.</translation>
    </message>
    <message>
        <source>Addresses Processed</source>
        <extracomment>Text title for the Addresses Processed field in the peer details area, which displays the total number of addresses received from this peer that were processed (excludes addresses that were dropped due to rate-limiting).</extracomment>
        <translation type="unfinished">Direcciones procesadas</translation>
    </message>
    <message>
        <source>Addresses Rate-Limited</source>
        <extracomment>Text title for the Addresses Rate-Limited field in the peer details area, which displays the total number of addresses received from this peer that were dropped (not processed) due to rate-limiting.</extracomment>
        <translation type="unfinished">Direcciones omitidas por limitación de volumen</translation>
    </message>
    <message>
        <source>User Agent</source>
        <translation type="unfinished">Agente de usuario</translation>
    </message>
    <message>
        <source>Node window</source>
        <translation type="unfinished">Ventana de nodo</translation>
    </message>
    <message>
        <source>Current block height</source>
        <translation type="unfinished">Altura del bloque actual</translation>
    </message>
    <message>
        <source>Open the %1 debug log file from the current data directory. This can take a few seconds for large log files.</source>
        <translation type="unfinished">Abra el archivo de registro de depuración %1 en el directorio de datos actual. Esto puede tardar unos segundos para los archivos de registro grandes.</translation>
    </message>
    <message>
        <source>Decrease font size</source>
        <translation type="unfinished">Reducir el tamaño de la fuente</translation>
    </message>
    <message>
        <source>Increase font size</source>
        <translation type="unfinished">Aumentar el tamaño de la fuente</translation>
    </message>
    <message>
        <source>The direction and type of peer connection: %1</source>
        <translation type="unfinished">La dirección y el tipo de conexión entre pares: %1</translation>
    </message>
    <message>
        <source>Direction/Type</source>
        <translation type="unfinished">Dirección/Tipo</translation>
    </message>
    <message>
        <source>The network protocol this peer is connected through: IPv4, IPv6, Onion, I2P, or CJDNS.</source>
        <translation type="unfinished">El protocolo de red mediante el cual está conectado este par: IPv4, IPv6, Onion, I2P o CJDNS.</translation>
    </message>
    <message>
        <source>Services</source>
        <translation type="unfinished">Servicios</translation>
    </message>
    <message>
        <source>High bandwidth BIP152 compact block relay: %1</source>
        <translation type="unfinished">Retransmisión de bloque compacto BIP152 en modo de banda ancha: %1</translation>
    </message>
    <message>
        <source>High Bandwidth</source>
        <translation type="unfinished">Banda ancha</translation>
    </message>
    <message>
        <source>Connection Time</source>
        <translation type="unfinished">Tiempo de conexión</translation>
    </message>
    <message>
        <source>Elapsed time since a novel block passing initial validity checks was received from this peer.</source>
        <translation type="unfinished">Tiempo transcurrido desde que se recibió de este par un nuevo bloque que superó las comprobaciones de validez iniciales.</translation>
    </message>
    <message>
        <source>Last Block</source>
        <translation type="unfinished">Último bloque</translation>
    </message>
    <message>
        <source>Elapsed time since a novel transaction accepted into our mempool was received from this peer.</source>
        <extracomment>Tooltip text for the Last Transaction field in the peer details area.</extracomment>
        <translation type="unfinished">Tiempo transcurrido desde que se recibió de este par una nueva transacción aceptada en nuestra mempool.</translation>
    </message>
    <message>
        <source>Last Send</source>
        <translation type="unfinished">Último envío</translation>
    </message>
    <message>
        <source>Last Receive</source>
        <translation type="unfinished">Ultima recepción</translation>
    </message>
    <message>
        <source>Ping Time</source>
        <translation type="unfinished">Tiempo de Ping</translation>
    </message>
    <message>
        <source>Ping Wait</source>
        <translation type="unfinished">Espera de Ping</translation>
    </message>
    <message>
        <source>Min Ping</source>
        <translation type="unfinished">Ping mínimo</translation>
    </message>
    <message>
        <source>Last block time</source>
        <translation type="unfinished">Hora del último bloque</translation>
    </message>
    <message>
        <source>&amp;Open</source>
        <translation type="unfinished">&amp;Abrir</translation>
    </message>
    <message>
        <source>&amp;Console</source>
        <translation type="unfinished">&amp;Consola</translation>
    </message>
    <message>
        <source>&amp;Network Traffic</source>
        <translation type="unfinished">&amp;Tráfico de Red</translation>
    </message>
    <message>
        <source>Totals</source>
        <translation type="unfinished">Total:</translation>
    </message>
    <message>
        <source>Debug log file</source>
        <translation type="unfinished">Archivo de registro de depuración</translation>
    </message>
    <message>
        <source>Clear console</source>
        <translation type="unfinished">Borrar consola</translation>
    </message>
    <message>
        <source>In:</source>
        <translation type="unfinished">Entrada:</translation>
    </message>
    <message>
        <source>Out:</source>
        <translation type="unfinished">Salida:</translation>
    </message>
    <message>
        <source>Inbound: initiated by peer</source>
        <extracomment>Explanatory text for an inbound peer connection.</extracomment>
        <translation type="unfinished">Entrante: iniciada por el par</translation>
    </message>
    <message>
        <source>Outbound Full Relay: default</source>
        <extracomment>Explanatory text for an outbound peer connection that relays all network information. This is the default behavior for outbound connections.</extracomment>
        <translation type="unfinished">Retransmisión completa saliente: predeterminada</translation>
    </message>
    <message>
        <source>Outbound Block Relay: does not relay transactions or addresses</source>
        <extracomment>Explanatory text for an outbound peer connection that relays network information about blocks and not transactions or addresses.</extracomment>
        <translation type="unfinished">Retransmisión de bloque saliente: no retransmite transacciones o direcciones</translation>
    </message>
    <message>
        <source>Outbound Manual: added using RPC %1 or %2/%3 configuration options</source>
        <extracomment>Explanatory text for an outbound peer connection that was established manually through one of several methods. The numbered arguments are stand-ins for the methods available to establish manual connections.</extracomment>
        <translation type="unfinished">Manual saliente: agregada usando las opciones de configuración %1 o %2/%3 de RPC</translation>
    </message>
    <message>
        <source>Outbound Feeler: short-lived, for testing addresses</source>
        <extracomment>Explanatory text for a short-lived outbound peer connection that is used to test the aliveness of known addresses.</extracomment>
        <translation type="unfinished">Feeler saliente: de corta duración, para probar direcciones</translation>
    </message>
    <message>
        <source>Outbound Address Fetch: short-lived, for soliciting addresses</source>
        <extracomment>Explanatory text for a short-lived outbound peer connection that is used to request addresses from a peer.</extracomment>
        <translation type="unfinished">Recuperación de dirección saliente: de corta duración, para solicitar direcciones</translation>
    </message>
    <message>
        <source>we selected the peer for high bandwidth relay</source>
        <translation type="unfinished">Seleccionamos el par para la retransmisión de banda ancha</translation>
    </message>
    <message>
        <source>the peer selected us for high bandwidth relay</source>
        <translation type="unfinished">El par nos seleccionó para la retransmisión de banda ancha</translation>
    </message>
    <message>
        <source>no high bandwidth relay selected</source>
        <translation type="unfinished">Ninguna transmisión de banda ancha seleccionada</translation>
    </message>
    <message>
        <source>&amp;Copy address</source>
        <extracomment>Context menu action to copy the address of a peer.</extracomment>
        <translation type="unfinished">&amp;Copiar dirección</translation>
    </message>
    <message>
        <source>1 &amp;hour</source>
        <translation type="unfinished">1 hora</translation>
    </message>
    <message>
        <source>1 d&amp;ay</source>
        <translation type="unfinished">1 &amp;día</translation>
    </message>
    <message>
        <source>&amp;Copy IP/Netmask</source>
        <extracomment>Context menu action to copy the IP/Netmask of a banned peer. IP/Netmask is the combination of a peer's IP address and its Netmask. For IP address, see: https://en.wikipedia.org/wiki/IP_address.</extracomment>
        <translation type="unfinished">&amp;Copiar IP/Máscara de red</translation>
    </message>
    <message>
        <source>&amp;Unban</source>
        <translation type="unfinished">&amp;Desbloquear</translation>
    </message>
    <message>
        <source>Network activity disabled</source>
        <translation type="unfinished">Actividad de red desactivada</translation>
    </message>
    <message>
        <source>Executing command without any wallet</source>
        <translation type="unfinished">Ejecutar comando sin monedero</translation>
    </message>
    <message>
        <source>Welcome to the %1 RPC console.
Use up and down arrows to navigate history, and %2 to clear screen.
Use %3 and %4 to increase or decrease the font size.
Type %5 for an overview of available commands.
For more information on using this console, type %6.

%7WARNING: Scammers have been active, telling users to type commands here, stealing their wallet contents. Do not use this console without fully understanding the ramifications of a command.%8</source>
        <extracomment>RPC console welcome message. Placeholders %7 and %8 are style tags for the warning content, and they are not space separated from the rest of the text intentionally.</extracomment>
        <translation type="unfinished">Bienvenido a la consola RPC
%1. Utiliza las flechas arriba y abajo para navegar por el historial, y %2 para borrar la pantalla. 
Utiliza %3 y %4 para aumentar o disminuir el tamaño de la fuente. 
Escribe %5 para ver un resumen de los comandos disponibles. Para más información sobre cómo usar esta consola, escribe %6.

%7 AVISO: Los estafadores han estado activos diciendo a los usuarios que escriban comandos aquí, robando el contenido de sus monederos. No uses esta consola sin entender completamente las ramificaciones de un comando.%8</translation>
    </message>
    <message>
        <source>Executing…</source>
        <extracomment>A console message indicating an entered command is currently being executed.</extracomment>
        <translation type="unfinished">Ejecutando...</translation>
    </message>
    <message>
        <source>(peer: %1)</source>
        <translation type="unfinished">(par: %1)</translation>
    </message>
    <message>
        <source>via %1</source>
        <translation type="unfinished">a través de %1</translation>
    </message>
    <message>
        <source>Yes</source>
        <translation type="unfinished">Si</translation>
    </message>
    <message>
        <source>To</source>
        <translation type="unfinished">Para</translation>
    </message>
    <message>
        <source>From</source>
        <translation type="unfinished">De</translation>
    </message>
    <message>
        <source>Ban for</source>
        <translation type="unfinished">Bloqueo para</translation>
    </message>
    <message>
        <source>Never</source>
        <translation type="unfinished">nunca</translation>
    </message>
    <message>
        <source>Unknown</source>
        <translation type="unfinished">Desconocido</translation>
    </message>
</context>
<context>
    <name>ReceiveCoinsDialog</name>
    <message>
        <source>&amp;Amount:</source>
        <translation type="unfinished">Monto:</translation>
    </message>
    <message>
        <source>&amp;Label:</source>
        <translation type="unfinished">&amp;Etiqueta:</translation>
    </message>
    <message>
        <source>&amp;Message:</source>
        <translation type="unfinished">Mensaje:</translation>
    </message>
    <message>
        <source>An optional message to attach to the payment request, which will be displayed when the request is opened. Note: The message will not be sent with the payment over the Bitcoin network.</source>
        <translation type="unfinished">Mensaje opcional adjunto a la solicitud de pago, que será mostrado cuando la solicitud sea abierta. Nota: Este mensaje no será enviado con el pago a través de la red Bitcoin.</translation>
    </message>
    <message>
        <source>An optional label to associate with the new receiving address.</source>
        <translation type="unfinished">Una etiqueta opcional para asociar con la nueva dirección de recepción</translation>
    </message>
    <message>
        <source>Use this form to request payments. All fields are &lt;b&gt;optional&lt;/b&gt;.</source>
        <translation type="unfinished">Use este formulario para solicitar pagos. Todos los campos son &lt;b&gt; opcionales &lt;/ b&gt;.</translation>
    </message>
    <message>
        <source>An optional amount to request. Leave this empty or zero to not request a specific amount.</source>
        <translation type="unfinished">Un importe opcional para solicitar. Deje esto vacío o en cero para no solicitar una cantidad específica.</translation>
    </message>
    <message>
        <source>An optional label to associate with the new receiving address (used by you to identify an invoice).  It is also attached to the payment request.</source>
        <translation type="unfinished">Una etiqueta opcional para asociar con la nueva dirección de recepción (utilizada por ti para identificar una factura). También se adjunta a la solicitud de pago.</translation>
    </message>
    <message>
        <source>An optional message that is attached to the payment request and may be displayed to the sender.</source>
        <translation type="unfinished">Un mensaje opcional que se adjunta a la solicitud de pago y que puede mostrarse al remitente.</translation>
    </message>
    <message>
        <source>&amp;Create new receiving address</source>
        <translation type="unfinished">&amp;Crear una nueva dirección de recepción</translation>
    </message>
    <message>
        <source>Clear all fields of the form.</source>
        <translation type="unfinished">Limpiar todos los campos del formulario</translation>
    </message>
    <message>
        <source>Clear</source>
        <translation type="unfinished">Limpiar</translation>
    </message>
    <message>
        <source>Requested payments history</source>
        <translation type="unfinished">Historial de pagos solicitado</translation>
    </message>
    <message>
        <source>Show the selected request (does the same as double clicking an entry)</source>
        <translation type="unfinished">Muestra la petición seleccionada (También doble clic)</translation>
    </message>
    <message>
        <source>Show</source>
        <translation type="unfinished">Mostrar</translation>
    </message>
    <message>
        <source>Remove the selected entries from the list</source>
        <translation type="unfinished">Borrar de la lista las direcciónes actualmente seleccionadas</translation>
    </message>
    <message>
        <source>Remove</source>
        <translation type="unfinished">Eliminar</translation>
    </message>
    <message>
        <source>Copy &amp;URI</source>
        <translation type="unfinished">Copiar &amp;URI</translation>
    </message>
    <message>
        <source>&amp;Copy address</source>
        <translation type="unfinished">&amp;Copiar dirección</translation>
    </message>
    <message>
        <source>Copy &amp;label</source>
        <translation type="unfinished">Copiar &amp;etiqueta</translation>
    </message>
    <message>
        <source>Copy &amp;message</source>
        <translation type="unfinished">Copiar &amp;mensaje</translation>
    </message>
    <message>
        <source>Copy &amp;amount</source>
        <translation type="unfinished">Copiar &amp;importe</translation>
    </message>
    <message>
        <source>Not recommended due to higher fees and less protection against typos.</source>
        <translation type="unfinished">No se recomienda debido a las altas comisiones y la poca protección contra errores tipográficos.</translation>
    </message>
    <message>
        <source>Generates an address compatible with older wallets.</source>
        <translation type="unfinished">Genera una dirección compatible con billeteras más antiguas.</translation>
    </message>
    <message>
        <source>Generates a native segwit address (BIP-173). Some old wallets don't support it.</source>
        <translation type="unfinished">Genera una dirección segwit nativa (BIP-173). No es compatible con algunas billeteras antiguas.</translation>
    </message>
    <message>
        <source>Bech32m (BIP-350) is an upgrade to Bech32, wallet support is still limited.</source>
        <translation type="unfinished">Bech32m (BIP-350) es una actualización de Bech32. La compatibilidad con la billetera todavía es limitada.</translation>
    </message>
    <message>
        <source>Could not unlock wallet.</source>
        <translation type="unfinished">No se pudo desbloquear el monedero.</translation>
    </message>
    <message>
        <source>Could not generate new %1 address</source>
        <translation type="unfinished">No se ha podido generar una nueva dirección %1</translation>
    </message>
</context>
<context>
    <name>ReceiveRequestDialog</name>
    <message>
        <source>Request payment to …</source>
        <translation type="unfinished">Solicitar pago a...</translation>
    </message>
    <message>
        <source>Amount:</source>
        <translation type="unfinished">Monto:</translation>
    </message>
    <message>
        <source>Message:</source>
        <translation type="unfinished">Mensaje:</translation>
    </message>
    <message>
        <source>Copy &amp;URI</source>
        <translation type="unfinished">Copiar &amp;URI</translation>
    </message>
    <message>
        <source>Copy &amp;Address</source>
        <translation type="unfinished">&amp;Copiar Dirección</translation>
    </message>
    <message>
        <source>&amp;Verify</source>
        <translation type="unfinished">&amp;Verificar</translation>
    </message>
    <message>
        <source>Verify this address on e.g. a hardware wallet screen</source>
        <translation type="unfinished">Verifica esta dirección, por ejemplo, en la pantalla de una billetera de hardware</translation>
    </message>
    <message>
        <source>&amp;Save Image…</source>
        <translation type="unfinished">&amp;Guardar imagen...</translation>
    </message>
    <message>
        <source>Payment information</source>
        <translation type="unfinished">Información de pago</translation>
    </message>
    <message>
        <source>Request payment to %1</source>
        <translation type="unfinished">Solicitar pago a %1</translation>
    </message>
</context>
<context>
    <name>RecentRequestsTableModel</name>
    <message>
        <source>Date</source>
        <translation type="unfinished">Fecha</translation>
    </message>
    <message>
        <source>Label</source>
        <translation type="unfinished">Nombre</translation>
    </message>
    <message>
        <source>Message</source>
        <translation type="unfinished">Mensaje</translation>
    </message>
    <message>
        <source>(no label)</source>
        <translation type="unfinished">(sin etiqueta)</translation>
    </message>
    <message>
        <source>(no message)</source>
        <translation type="unfinished">(Ningun mensaje)</translation>
    </message>
    <message>
        <source>(no amount requested)</source>
        <translation type="unfinished">(sin importe solicitado)</translation>
    </message>
    <message>
        <source>Requested</source>
        <translation type="unfinished">Solicitado</translation>
    </message>
</context>
<context>
    <name>SendCoinsDialog</name>
    <message>
        <source>Send Coins</source>
        <translation type="unfinished">Enviar monedas</translation>
    </message>
    <message>
        <source>Coin Control Features</source>
        <translation type="unfinished">Características de control de la moneda</translation>
    </message>
    <message>
        <source>automatically selected</source>
        <translation type="unfinished">Seleccionado automaticamente</translation>
    </message>
    <message>
        <source>Insufficient funds!</source>
        <translation type="unfinished">Fondos insuficientes!</translation>
    </message>
    <message>
        <source>Quantity:</source>
        <translation type="unfinished">Cantidad:</translation>
    </message>
    <message>
        <source>Amount:</source>
        <translation type="unfinished">Monto:</translation>
    </message>
    <message>
        <source>Fee:</source>
        <translation type="unfinished">Comisión:</translation>
    </message>
    <message>
        <source>After Fee:</source>
        <translation type="unfinished">Después de tasas:</translation>
    </message>
    <message>
        <source>Change:</source>
        <translation type="unfinished">Cambio:</translation>
    </message>
    <message>
        <source>If this is activated, but the change address is empty or invalid, change will be sent to a newly generated address.</source>
        <translation type="unfinished">Al activarse, si la dirección esta vacía o es inválida, las monedas serán enviadas a una nueva dirección generada.</translation>
    </message>
    <message>
        <source>Custom change address</source>
        <translation type="unfinished">Dirección propia</translation>
    </message>
    <message>
        <source>Transaction Fee:</source>
        <translation type="unfinished">Comisión de transacción:</translation>
    </message>
    <message>
        <source>Using the fallbackfee can result in sending a transaction that will take several hours or days (or never) to confirm. Consider choosing your fee manually or wait until you have validated the complete chain.</source>
        <translation type="unfinished">Si utilizas la comisión por defecto, la transacción puede tardar varias horas o incluso días (o nunca) en confirmarse. Considera elegir la comisión de forma manual o espera hasta que se haya validado completamente la cadena.</translation>
    </message>
    <message>
        <source>Warning: Fee estimation is currently not possible.</source>
        <translation type="unfinished">Advertencia: En este momento no se puede estimar la cuota.</translation>
    </message>
    <message>
        <source>Recommended:</source>
        <translation type="unfinished">Recomendado:</translation>
    </message>
    <message>
        <source>Custom:</source>
        <translation type="unfinished">Personalizado:</translation>
    </message>
    <message>
        <source>Send to multiple recipients at once</source>
        <translation type="unfinished">Enviar a múltiples destinatarios de una vez</translation>
    </message>
    <message>
        <source>Add &amp;Recipient</source>
        <translation type="unfinished">Añadir &amp;destinatario</translation>
    </message>
    <message>
        <source>Clear all fields of the form.</source>
        <translation type="unfinished">Limpiar todos los campos del formulario</translation>
    </message>
    <message>
        <source>Inputs…</source>
        <translation type="unfinished">Entradas...</translation>
    </message>
    <message>
        <source>Dust:</source>
        <translation type="unfinished">Polvo:</translation>
    </message>
    <message>
        <source>Choose…</source>
        <translation type="unfinished">Elegir...</translation>
    </message>
    <message>
        <source>Hide transaction fee settings</source>
        <translation type="unfinished">Ocultar configuración de la comisión de transacción</translation>
    </message>
    <message>
        <source>Specify a custom fee per kB (1,000 bytes) of the transaction's virtual size.

Note:  Since the fee is calculated on a per-byte basis, a fee rate of "100 satoshis per kvB" for a transaction size of 500 virtual bytes (half of 1 kvB) would ultimately yield a fee of only 50 satoshis.</source>
        <translation type="unfinished">Especifica una comisión personalizada por kB (1000 bytes) del tamaño virtual de la transacción.

Nota: Dado que la comisión se calcula por byte, una tasa de "100 satoshis por kvB" para una transacción de 500 bytes virtuales (la mitad de 1 kvB) produciría, en última instancia, una comisión de solo 50 satoshis.</translation>
    </message>
    <message>
        <source>When there is less transaction volume than space in the blocks, miners as well as relaying nodes may enforce a minimum fee. Paying only this minimum fee is just fine, but be aware that this can result in a never confirming transaction once there is more demand for bitcoin transactions than the network can process.</source>
        <translation type="unfinished">Cuando hay menos volumen de transacciones que espacio en los bloques, los mineros y los nodos de retransmisión pueden aplicar una comisión mínima. Está bien pagar solo esta comisión mínima, pero ten en cuenta que esto puede ocasionar que una transacción nunca se confirme una vez que haya más demanda de transacciones de Bitcoin de la que puede procesar la red.</translation>
    </message>
    <message>
        <source>A too low fee might result in a never confirming transaction (read the tooltip)</source>
        <translation type="unfinished">Una comisión demasiado pequeña puede resultar en una transacción que nunca será confirmada (leer herramientas de información).</translation>
    </message>
    <message>
        <source>(Smart fee not initialized yet. This usually takes a few blocks…)</source>
        <translation type="unfinished">(La comisión inteligente no se ha inicializado todavía. Esto tarda normalmente algunos bloques…)</translation>
    </message>
    <message>
        <source>With Replace-By-Fee (BIP-125) you can increase a transaction's fee after it is sent. Without this, a higher fee may be recommended to compensate for increased transaction delay risk.</source>
        <translation type="unfinished">Con la función "Reemplazar-por-comisión" (BIP-125), puedes aumentar la comisión de una transacción después de enviarla. Sin esta, es posible que se recomiende una comisión más alta para compensar el mayor riesgo de retraso de la transacción.</translation>
    </message>
    <message>
        <source>Clear &amp;All</source>
        <translation type="unfinished">Limpiar &amp;todo</translation>
    </message>
    <message>
        <source>Balance:</source>
        <translation type="unfinished">Saldo:</translation>
    </message>
    <message>
        <source>Confirm the send action</source>
        <translation type="unfinished">Confirmar el envío</translation>
    </message>
    <message>
        <source>S&amp;end</source>
        <translation type="unfinished">&amp;Enviar</translation>
    </message>
    <message>
        <source>Copy quantity</source>
        <translation type="unfinished">Copiar cantidad</translation>
    </message>
    <message>
        <source>Copy amount</source>
        <translation type="unfinished">Copiar cantidad</translation>
    </message>
    <message>
        <source>Copy fee</source>
        <translation type="unfinished">Copiar comisión</translation>
    </message>
    <message>
        <source>Copy after fee</source>
        <translation type="unfinished">Copiar después de aplicar donación</translation>
    </message>
    <message>
        <source>Copy bytes</source>
        <translation type="unfinished">Copiar bytes</translation>
    </message>
    <message>
        <source>Copy change</source>
        <translation type="unfinished">Copiar cambio</translation>
    </message>
    <message>
        <source>Sign on device</source>
        <extracomment>"device" usually means a hardware wallet.</extracomment>
        <translation type="unfinished">Firmar en el dispositivo</translation>
    </message>
    <message>
        <source>Connect your hardware wallet first.</source>
        <translation type="unfinished">Conecta tu monedero externo primero.</translation>
    </message>
    <message>
        <source>Set external signer script path in Options -&gt; Wallet</source>
        <extracomment>"External signer" means using devices such as hardware wallets.</extracomment>
        <translation type="unfinished">Configura una ruta externa al script en Opciones -&gt; Monedero</translation>
    </message>
    <message>
        <source>Creates a Partially Signed Bitcoin Transaction (PSBT) for use with e.g. an offline %1 wallet, or a PSBT-compatible hardware wallet.</source>
        <translation type="unfinished">Crea una transacción de Bitcoin parcialmente firmada (PSBT) para usarla, por ejemplo, con una billetera %1 sin conexión o una billetera de hardware compatible con PSBT.</translation>
    </message>
    <message>
        <source> from wallet '%1'</source>
        <translation type="unfinished">desde la billetera '%1'</translation>
    </message>
    <message>
        <source>%1 to %2</source>
        <translation type="unfinished">%1 a %2</translation>
    </message>
    <message>
        <source>To review recipient list click "Show Details…"</source>
        <translation type="unfinished">Para consultar la lista de destinatarios, haz clic en "Mostrar detalles..."</translation>
    </message>
    <message>
        <source>Sign failed</source>
        <translation type="unfinished">La firma falló</translation>
    </message>
    <message>
        <source>External signer not found</source>
        <extracomment>"External signer" means using devices such as hardware wallets.</extracomment>
        <translation type="unfinished">Dispositivo externo de firma no encontrado</translation>
    </message>
    <message>
        <source>External signer failure</source>
        <extracomment>"External signer" means using devices such as hardware wallets.</extracomment>
        <translation type="unfinished">Dispositivo externo de firma no encontrado</translation>
    </message>
    <message>
        <source>Save Transaction Data</source>
        <translation type="unfinished">Guardar datos de la transacción</translation>
    </message>
    <message>
        <source>Partially Signed Transaction (Binary)</source>
        <extracomment>Expanded name of the binary PSBT file format. See: BIP 174.</extracomment>
        <translation type="unfinished">Transacción parcialmente firmada (binario) </translation>
    </message>
    <message>
        <source>PSBT saved</source>
        <extracomment>Popup message when a PSBT has been saved to a file</extracomment>
        <translation type="unfinished">TBPF guardado </translation>
    </message>
    <message>
        <source>External balance:</source>
        <translation type="unfinished">Saldo externo:</translation>
    </message>
    <message>
        <source>or</source>
        <translation type="unfinished">o</translation>
    </message>
    <message>
        <source>You can increase the fee later (signals Replace-By-Fee, BIP-125).</source>
        <translation type="unfinished">Puedes aumentar la comisión después (indica "Reemplazar-por-comisión", BIP-125).</translation>
    </message>
    <message>
        <source>Do you want to create this transaction?</source>
        <extracomment>Message displayed when attempting to create a transaction. Cautionary text to prompt the user to verify that the displayed transaction details represent the transaction the user intends to create.</extracomment>
        <translation type="unfinished">¿Quieres crear esta transacción?</translation>
    </message>
    <message>
        <source>Please, review your transaction. You can create and send this transaction or create a Partially Signed Bitcoin Transaction (PSBT), which you can save or copy and then sign with, e.g., an offline %1 wallet, or a PSBT-compatible hardware wallet.</source>
        <extracomment>Text to inform a user attempting to create a transaction of their current options. At this stage, a user can send their transaction or create a PSBT. This string is displayed when both private keys and PSBT controls are enabled.</extracomment>
        <translation type="unfinished">Revisa por favor la transacción. Puedes crear y enviar esta transacción de Bitcoin parcialmente firmada (PSBT), que además puedes guardar o copiar y, luego, firmar; por ejemplo, una billetera %1 sin conexión o una billetera de hardware compatible con PSBT.</translation>
    </message>
    <message>
        <source>Please, review your transaction.</source>
        <extracomment>Text to prompt a user to review the details of the transaction they are attempting to send.</extracomment>
        <translation type="unfinished">Por favor, revisa tu transacción</translation>
    </message>
    <message>
        <source>Transaction fee</source>
        <translation type="unfinished">Comisión de transacción</translation>
    </message>
    <message>
        <source>Not signalling Replace-By-Fee, BIP-125.</source>
        <translation type="unfinished">No indica remplazar-por-comisión, BIP-125.</translation>
    </message>
    <message>
        <source>Total Amount</source>
        <translation type="unfinished">Cantidad total</translation>
    </message>
    <message>
        <source>Unsigned Transaction</source>
        <comment>PSBT copied</comment>
        <extracomment>Caption of "PSBT has been copied" messagebox</extracomment>
        <translation type="unfinished">Transacción sin firmar</translation>
    </message>
    <message>
        <source>The PSBT has been copied to the clipboard. You can also save it.</source>
        <translation type="unfinished">Se copió la PSBT al portapapeles. También puedes guardarla.</translation>
    </message>
    <message>
        <source>PSBT saved to disk</source>
        <translation type="unfinished">PSBT guardada en el disco</translation>
    </message>
    <message>
        <source>Confirm send coins</source>
        <translation type="unfinished">Confirmar el envío de monedas</translation>
    </message>
    <message>
        <source>Watch-only balance:</source>
        <translation type="unfinished">Saldo solo de observación:</translation>
    </message>
    <message>
        <source>The recipient address is not valid. Please recheck.</source>
        <translation type="unfinished">La dirección del destinatario no es válida. Revísala.</translation>
    </message>
    <message>
        <source>The amount to pay must be larger than 0.</source>
        <translation type="unfinished">La cantidad por pagar tiene que ser mayor de 0.</translation>
    </message>
    <message>
        <source>The amount exceeds your balance.</source>
        <translation type="unfinished">La cantidad sobrepasa su saldo.</translation>
    </message>
    <message>
        <source>The total exceeds your balance when the %1 transaction fee is included.</source>
        <translation type="unfinished">El total sobrepasa su saldo cuando se incluye la tasa de envío de %1</translation>
    </message>
    <message>
        <source>Duplicate address found: addresses should only be used once each.</source>
        <translation type="unfinished">Se encontró una dirección duplicada: las direcciones solo se deben usar una vez.</translation>
    </message>
    <message>
        <source>Transaction creation failed!</source>
        <translation type="unfinished">¡Ha fallado la creación de la transacción!</translation>
    </message>
    <message>
        <source>A fee higher than %1 is considered an absurdly high fee.</source>
        <translation type="unfinished">Una comisión mayor que %1 se considera como una comisión absurda-mente alta.</translation>
    </message>
    <message numerus="yes">
        <source>Estimated to begin confirmation within %n block(s).</source>
        <translation type="unfinished">
            <numerusform>Estimado para comenzar confirmación dentro de %n bloque.</numerusform>
            <numerusform>Estimado para comenzar confirmación dentro de %n bloques.</numerusform>
        </translation>
    </message>
    <message>
        <source>Warning: Invalid Bitcoin address</source>
        <translation type="unfinished">Alerta: Dirección de Bitcoin inválida</translation>
    </message>
    <message>
        <source>Warning: Unknown change address</source>
        <translation type="unfinished">Alerta: Dirección de Bitcoin inválida</translation>
    </message>
    <message>
        <source>Confirm custom change address</source>
        <translation type="unfinished">Confirmar dirección de cambio personalizada</translation>
    </message>
    <message>
        <source>The address you selected for change is not part of this wallet. Any or all funds in your wallet may be sent to this address. Are you sure?</source>
        <translation type="unfinished">La dirección que ha seleccionado para el cambio no es parte de su monedero. Parte o todos sus fondos pueden ser enviados a esta dirección. ¿Está seguro?</translation>
    </message>
    <message>
        <source>(no label)</source>
        <translation type="unfinished">(sin etiqueta)</translation>
    </message>
</context>
<context>
    <name>SendCoinsEntry</name>
    <message>
        <source>A&amp;mount:</source>
        <translation type="unfinished">Monto:</translation>
    </message>
    <message>
        <source>Pay &amp;To:</source>
        <translation type="unfinished">&amp;Pagar a:</translation>
    </message>
    <message>
        <source>&amp;Label:</source>
        <translation type="unfinished">&amp;Etiqueta:</translation>
    </message>
    <message>
        <source>Choose previously used address</source>
        <translation type="unfinished">Escoger dirección previamente usada</translation>
    </message>
    <message>
        <source>The Bitcoin address to send the payment to</source>
        <translation type="unfinished">Dirección Bitcoin a la que se enviará el pago</translation>
    </message>
    <message>
        <source>Paste address from clipboard</source>
        <translation type="unfinished">Pegar dirección desde portapapeles</translation>
    </message>
    <message>
        <source>Remove this entry</source>
        <translation type="unfinished">Eliminar esta transacción</translation>
    </message>
    <message>
        <source>The amount to send in the selected unit</source>
        <translation type="unfinished">El importe que se enviará en la unidad seleccionada</translation>
    </message>
    <message>
        <source>Use available balance</source>
        <translation type="unfinished">Usar el saldo disponible</translation>
    </message>
    <message>
        <source>Message:</source>
        <translation type="unfinished">Mensaje:</translation>
    </message>
    <message>
        <source>Enter a label for this address to add it to the list of used addresses</source>
        <translation type="unfinished">Introduce una etiqueta para esta dirección para añadirla a la lista de direcciones utilizadas</translation>
    </message>
    <message>
        <source>A message that was attached to the bitcoin: URI which will be stored with the transaction for your reference. Note: This message will not be sent over the Bitcoin network.</source>
        <translation type="unfinished">Mensaje que se agrgará al URI de Bitcoin, el cuál será almacenado con la transacción para su referencia. Nota: Este mensaje no será enviado a través de la red de Bitcoin.</translation>
    </message>
</context>
<context>
    <name>SendConfirmationDialog</name>
    <message>
        <source>Send</source>
        <translation type="unfinished">Enviar</translation>
    </message>
    <message>
        <source>Create Unsigned</source>
        <translation type="unfinished">Crear sin firmar</translation>
    </message>
</context>
<context>
    <name>SignVerifyMessageDialog</name>
    <message>
        <source>Signatures - Sign / Verify a Message</source>
        <translation type="unfinished">Firmas - Firmar / verificar un mensaje</translation>
    </message>
    <message>
        <source>&amp;Sign Message</source>
        <translation type="unfinished">&amp;Firmar mensaje</translation>
    </message>
    <message>
        <source>You can sign messages/agreements with your addresses to prove you can receive bitcoins sent to them. Be careful not to sign anything vague or random, as phishing attacks may try to trick you into signing your identity over to them. Only sign fully-detailed statements you agree to.</source>
        <translation type="unfinished">Puedes firmar los mensajes con tus direcciones para demostrar que las posees. Ten cuidado de no firmar cualquier cosa vaga, ya que los ataques de phishing pueden tratar de engañarte firmando tu identidad a través de ellos. Firma solo declaraciones totalmente detalladas con las que estés de acuerdo.</translation>
    </message>
    <message>
        <source>The Bitcoin address to sign the message with</source>
        <translation type="unfinished">La dirección Bitcoin con la que se firmó el mensaje</translation>
    </message>
    <message>
        <source>Choose previously used address</source>
        <translation type="unfinished">Escoger dirección previamente usada</translation>
    </message>
    <message>
        <source>Paste address from clipboard</source>
        <translation type="unfinished">Pegar dirección desde portapapeles</translation>
    </message>
    <message>
        <source>Enter the message you want to sign here</source>
        <translation type="unfinished">Introduzca el mensaje que desea firmar aquí</translation>
    </message>
    <message>
        <source>Signature</source>
        <translation type="unfinished">Firma</translation>
    </message>
    <message>
        <source>Copy the current signature to the system clipboard</source>
        <translation type="unfinished">Copiar la firma actual al portapapeles del sistema</translation>
    </message>
    <message>
        <source>Sign the message to prove you own this Bitcoin address</source>
        <translation type="unfinished">Firmar el mensaje para demostrar que se posee esta dirección Bitcoin</translation>
    </message>
    <message>
        <source>Sign &amp;Message</source>
        <translation type="unfinished">Firmar &amp;mensaje</translation>
    </message>
    <message>
        <source>Reset all sign message fields</source>
        <translation type="unfinished">Limpiar todos los campos de la firma de mensaje</translation>
    </message>
    <message>
        <source>Clear &amp;All</source>
        <translation type="unfinished">Limpiar &amp;todo</translation>
    </message>
    <message>
        <source>&amp;Verify Message</source>
        <translation type="unfinished">&amp;Verificar mensaje</translation>
    </message>
    <message>
        <source>The Bitcoin address the message was signed with</source>
        <translation type="unfinished">La dirección Bitcoin con la que se firmó el mensaje</translation>
    </message>
    <message>
        <source>The signed message to verify</source>
        <translation type="unfinished">El mensaje firmado para verificar</translation>
    </message>
    <message>
        <source>The signature given when the message was signed</source>
        <translation type="unfinished">La firma proporcionada cuando el mensaje fue firmado</translation>
    </message>
    <message>
        <source>Verify the message to ensure it was signed with the specified Bitcoin address</source>
        <translation type="unfinished">Verificar el mensaje para comprobar que fue firmado con la dirección Bitcoin indicada</translation>
    </message>
    <message>
        <source>Verify &amp;Message</source>
        <translation type="unfinished">Verificar &amp;mensaje</translation>
    </message>
    <message>
        <source>Reset all verify message fields</source>
        <translation type="unfinished">Limpiar todos los campos de la verificación de mensaje</translation>
    </message>
    <message>
        <source>Click "Sign Message" to generate signature</source>
        <translation type="unfinished">Haga clic en "Firmar mensaje" para generar la firma</translation>
    </message>
    <message>
        <source>The entered address is invalid.</source>
        <translation type="unfinished">La dirección introducida es inválida.</translation>
    </message>
    <message>
        <source>Please check the address and try again.</source>
        <translation type="unfinished">Verifique la dirección e inténtelo de nuevo.</translation>
    </message>
    <message>
        <source>The entered address does not refer to a key.</source>
        <translation type="unfinished">La dirección introducida no corresponde a una clave.</translation>
    </message>
    <message>
        <source>Wallet unlock was cancelled.</source>
        <translation type="unfinished">Se ha cancelado el desbloqueo del monedero. </translation>
    </message>
    <message>
        <source>No error</source>
        <translation type="unfinished">No hay error</translation>
    </message>
    <message>
        <source>Private key for the entered address is not available.</source>
        <translation type="unfinished">No se dispone de la clave privada para la dirección introducida.</translation>
    </message>
    <message>
        <source>Message signing failed.</source>
        <translation type="unfinished">Ha fallado la firma del mensaje.</translation>
    </message>
    <message>
        <source>Message signed.</source>
        <translation type="unfinished">Mensaje firmado.</translation>
    </message>
    <message>
        <source>The signature could not be decoded.</source>
        <translation type="unfinished">No se puede decodificar la firma.</translation>
    </message>
    <message>
        <source>Please check the signature and try again.</source>
        <translation type="unfinished">Compruebe la firma e inténtelo de nuevo.</translation>
    </message>
    <message>
        <source>The signature did not match the message digest.</source>
        <translation type="unfinished">La firma no coincide con el resumen del mensaje.</translation>
    </message>
    <message>
        <source>Message verification failed.</source>
        <translation type="unfinished">La verificación del mensaje ha fallado.</translation>
    </message>
    <message>
        <source>Message verified.</source>
        <translation type="unfinished">Mensaje verificado.</translation>
    </message>
</context>
<context>
    <name>SplashScreen</name>
    <message>
        <source>(press q to shutdown and continue later)</source>
        <translation type="unfinished">(presiona q para apagar y seguir luego)</translation>
    </message>
    <message>
        <source>press q to shutdown</source>
        <translation type="unfinished">presiona q para apagar </translation>
    </message>
</context>
<context>
    <name>TransactionDesc</name>
    <message>
        <source>0/unconfirmed, in memory pool</source>
        <extracomment>Text explaining the current status of a transaction, shown in the status field of the details window for this transaction. This status represents an unconfirmed transaction that is in the memory pool.</extracomment>
        <translation type="unfinished">0/sin confirmar, en el pool de memoria</translation>
    </message>
    <message>
        <source>0/unconfirmed, not in memory pool</source>
        <extracomment>Text explaining the current status of a transaction, shown in the status field of the details window for this transaction. This status represents an unconfirmed transaction that is not in the memory pool.</extracomment>
        <translation type="unfinished">0/sin confirmar, no está en el pool de memoria</translation>
    </message>
    <message>
        <source>abandoned</source>
        <extracomment>Text explaining the current status of a transaction, shown in the status field of the details window for this transaction. This status represents an abandoned transaction.</extracomment>
        <translation type="unfinished">abandonada</translation>
    </message>
    <message>
        <source>%1/unconfirmed</source>
        <extracomment>Text explaining the current status of a transaction, shown in the status field of the details window for this transaction. This status represents a transaction confirmed in at least one block, but less than 6 blocks.</extracomment>
        <translation type="unfinished">%1/no confirmado</translation>
    </message>
    <message>
        <source>%1 confirmations</source>
        <extracomment>Text explaining the current status of a transaction, shown in the status field of the details window for this transaction. This status represents a transaction confirmed in 6 or more blocks.</extracomment>
        <translation type="unfinished">%1 confirmaciones</translation>
    </message>
    <message>
        <source>Status</source>
        <translation type="unfinished">Estado</translation>
    </message>
    <message>
        <source>Date</source>
        <translation type="unfinished">Fecha</translation>
    </message>
    <message>
        <source>Source</source>
        <translation type="unfinished">Fuente</translation>
    </message>
    <message>
        <source>Generated</source>
        <translation type="unfinished">Generado</translation>
    </message>
    <message>
        <source>From</source>
        <translation type="unfinished">De</translation>
    </message>
    <message>
        <source>unknown</source>
        <translation type="unfinished">desconocido</translation>
    </message>
    <message>
        <source>To</source>
        <translation type="unfinished">Para</translation>
    </message>
    <message>
        <source>own address</source>
        <translation type="unfinished">dirección propia</translation>
    </message>
    <message>
        <source>label</source>
        <translation type="unfinished">etiqueta</translation>
    </message>
    <message>
        <source>Credit</source>
        <translation type="unfinished">Crédito</translation>
    </message>
    <message numerus="yes">
        <source>matures in %n more block(s)</source>
        <translation type="unfinished">
            <numerusform>madura en %n bloque más</numerusform>
            <numerusform>madura en %n bloques más</numerusform>
        </translation>
    </message>
    <message>
        <source>not accepted</source>
        <translation type="unfinished">no aceptada</translation>
    </message>
    <message>
        <source>Debit</source>
        <translation type="unfinished">Débito</translation>
    </message>
    <message>
        <source>Total debit</source>
        <translation type="unfinished">Total enviado</translation>
    </message>
    <message>
        <source>Transaction fee</source>
        <translation type="unfinished">Comisión de transacción</translation>
    </message>
    <message>
        <source>Net amount</source>
        <translation type="unfinished">Cantidad neta</translation>
    </message>
    <message>
        <source>Message</source>
        <translation type="unfinished">Mensaje</translation>
    </message>
    <message>
        <source>Comment</source>
        <translation type="unfinished">Comentario</translation>
    </message>
    <message>
        <source>Transaction ID</source>
        <translation type="unfinished">ID</translation>
    </message>
    <message>
        <source>Transaction total size</source>
        <translation type="unfinished">Tamaño total transacción</translation>
    </message>
    <message>
        <source>Transaction virtual size</source>
        <translation type="unfinished">Tamaño virtual de transacción</translation>
    </message>
    <message>
        <source>Output index</source>
        <translation type="unfinished">Indice de salida</translation>
    </message>
    <message>
        <source> (Certificate was not verified)</source>
        <translation type="unfinished">(No se verificó el certificado)</translation>
    </message>
    <message>
        <source>Merchant</source>
        <translation type="unfinished">Vendedor</translation>
    </message>
    <message>
        <source>Generated coins must mature %1 blocks before they can be spent. When you generated this block, it was broadcast to the network to be added to the block chain. If it fails to get into the chain, its state will change to "not accepted" and it won't be spendable. This may occasionally happen if another node generates a block within a few seconds of yours.</source>
        <translation type="unfinished">Las monedas generadas deben madurar %1 bloques antes de que puedan ser gastadas. Una vez que generas este bloque, es propagado por la red para ser añadido a la cadena de bloques. Si falla el intento de meterse en la cadena, su estado cambiará a "no aceptado" y ya no se puede gastar. Esto puede ocurrir ocasionalmente si otro nodo genera un bloque a pocos segundos del tuyo.</translation>
    </message>
    <message>
        <source>Debug information</source>
        <translation type="unfinished">Información de depuración</translation>
    </message>
    <message>
        <source>Transaction</source>
        <translation type="unfinished">Transacción</translation>
    </message>
    <message>
        <source>Inputs</source>
        <translation type="unfinished">entradas</translation>
    </message>
    <message>
        <source>Amount</source>
        <translation type="unfinished">Monto</translation>
    </message>
    <message>
        <source>true</source>
        <translation type="unfinished">verdadero</translation>
    </message>
    <message>
        <source>false</source>
        <translation type="unfinished">falso</translation>
    </message>
</context>
<context>
    <name>TransactionDescDialog</name>
    <message>
        <source>This pane shows a detailed description of the transaction</source>
        <translation type="unfinished">Esta ventana muestra información detallada sobre la transacción</translation>
    </message>
    </context>
<context>
    <name>TransactionTableModel</name>
    <message>
        <source>Date</source>
        <translation type="unfinished">Fecha</translation>
    </message>
    <message>
        <source>Type</source>
        <translation type="unfinished">Tipo</translation>
    </message>
    <message>
        <source>Label</source>
        <translation type="unfinished">Nombre</translation>
    </message>
    <message>
        <source>Abandoned</source>
        <translation type="unfinished">Abandonada</translation>
    </message>
    <message>
        <source>Confirmed (%1 confirmations)</source>
        <translation type="unfinished">Confirmado (%1 confirmaciones)</translation>
    </message>
    <message>
        <source>Immature (%1 confirmations, will be available after %2)</source>
        <translation type="unfinished">No disponible (%1 confirmaciones, disponible después de %2)</translation>
    </message>
    <message>
        <source>Generated but not accepted</source>
        <translation type="unfinished">Generado pero no aceptado</translation>
    </message>
    <message>
        <source>Received with</source>
        <translation type="unfinished">Recibido con</translation>
    </message>
    <message>
        <source>Received from</source>
        <translation type="unfinished">Recibidos de</translation>
    </message>
    <message>
        <source>Sent to</source>
        <translation type="unfinished">Enviado a</translation>
    </message>
    <message>
        <source>Payment to yourself</source>
        <translation type="unfinished">Pago propio</translation>
    </message>
    <message>
        <source>Mined</source>
        <translation type="unfinished">Minado</translation>
    </message>
    <message>
        <source>(n/a)</source>
        <translation type="unfinished">(nd)</translation>
    </message>
    <message>
        <source>(no label)</source>
        <translation type="unfinished">(sin etiqueta)</translation>
    </message>
    <message>
        <source>Transaction status. Hover over this field to show number of confirmations.</source>
        <translation type="unfinished">Estado de transacción. Pasa el ratón sobre este campo para ver el número de confirmaciones.</translation>
    </message>
    <message>
        <source>Date and time that the transaction was received.</source>
        <translation type="unfinished">Fecha y hora en que se recibió la transacción.</translation>
    </message>
    <message>
        <source>Type of transaction.</source>
        <translation type="unfinished">Tipo de transacción.</translation>
    </message>
    <message>
        <source>Whether or not a watch-only address is involved in this transaction.</source>
        <translation type="unfinished">Si una dirección de solo observación está involucrada en esta transacción o no.</translation>
    </message>
    <message>
        <source>User-defined intent/purpose of the transaction.</source>
        <translation type="unfinished">Intención o propósito de la transacción definidos por el usuario.</translation>
    </message>
    <message>
        <source>Amount removed from or added to balance.</source>
        <translation type="unfinished">Cantidad retirada o añadida al saldo.</translation>
    </message>
</context>
<context>
    <name>TransactionView</name>
    <message>
        <source>All</source>
        <translation type="unfinished">Todo</translation>
    </message>
    <message>
        <source>Today</source>
        <translation type="unfinished">Hoy</translation>
    </message>
    <message>
        <source>This week</source>
        <translation type="unfinished">Esta semana</translation>
    </message>
    <message>
        <source>This month</source>
        <translation type="unfinished">Este mes</translation>
    </message>
    <message>
        <source>Last month</source>
        <translation type="unfinished">Mes pasado</translation>
    </message>
    <message>
        <source>This year</source>
        <translation type="unfinished">Este año</translation>
    </message>
    <message>
        <source>Received with</source>
        <translation type="unfinished">Recibido con</translation>
    </message>
    <message>
        <source>Sent to</source>
        <translation type="unfinished">Enviado a</translation>
    </message>
    <message>
        <source>To yourself</source>
        <translation type="unfinished">A usted mismo</translation>
    </message>
    <message>
        <source>Mined</source>
        <translation type="unfinished">Minado</translation>
    </message>
    <message>
        <source>Other</source>
        <translation type="unfinished">Otra</translation>
    </message>
    <message>
        <source>Enter address, transaction id, or label to search</source>
        <translation type="unfinished">Ingresa la dirección, el identificador de transacción o la etiqueta para buscar</translation>
    </message>
    <message>
        <source>Min amount</source>
        <translation type="unfinished">Cantidad mínima</translation>
    </message>
    <message>
        <source>Range…</source>
        <translation type="unfinished">Rango...</translation>
    </message>
    <message>
        <source>&amp;Copy address</source>
        <translation type="unfinished">&amp;Copiar dirección</translation>
    </message>
    <message>
        <source>Copy &amp;label</source>
        <translation type="unfinished">Copiar &amp;etiqueta</translation>
    </message>
    <message>
        <source>Copy &amp;amount</source>
        <translation type="unfinished">Copiar &amp;importe</translation>
    </message>
    <message>
        <source>Copy transaction &amp;ID</source>
        <translation type="unfinished">Copiar &amp;ID de transacción</translation>
    </message>
    <message>
        <source>Copy &amp;raw transaction</source>
        <translation type="unfinished">Copiar transacción &amp;raw</translation>
    </message>
    <message>
        <source>Copy full transaction &amp;details</source>
        <translation type="unfinished">Copiar &amp;detalles completos de la transacción</translation>
    </message>
    <message>
        <source>&amp;Show transaction details</source>
        <translation type="unfinished">&amp;Mostrar detalles de la transacción</translation>
    </message>
    <message>
        <source>Increase transaction &amp;fee</source>
        <translation type="unfinished">Aumentar &amp;comisión de transacción</translation>
    </message>
    <message>
        <source>A&amp;bandon transaction</source>
        <translation type="unfinished">&amp;Abandonar transacción</translation>
    </message>
    <message>
        <source>&amp;Edit address label</source>
        <translation type="unfinished">&amp;Editar etiqueta de dirección</translation>
    </message>
    <message>
        <source>Show in %1</source>
        <extracomment>Transactions table context menu action to show the selected transaction in a third-party block explorer. %1 is a stand-in argument for the URL of the explorer.</extracomment>
        <translation type="unfinished">Mostrar en %1</translation>
    </message>
    <message>
        <source>Export Transaction History</source>
        <translation type="unfinished">Exportar historial de transacciones</translation>
    </message>
    <message>
        <source>Comma separated file</source>
        <extracomment>Expanded name of the CSV file format. See: https://en.wikipedia.org/wiki/Comma-separated_values.</extracomment>
        <translation type="unfinished">Archivo separado por comas</translation>
    </message>
    <message>
        <source>Confirmed</source>
        <translation type="unfinished">Confirmado</translation>
    </message>
    <message>
        <source>Date</source>
        <translation type="unfinished">Fecha</translation>
    </message>
    <message>
        <source>Type</source>
        <translation type="unfinished">Tipo</translation>
    </message>
    <message>
        <source>Label</source>
        <translation type="unfinished">Nombre</translation>
    </message>
    <message>
        <source>Address</source>
        <translation type="unfinished">Direccion</translation>
    </message>
    <message>
        <source>Exporting Failed</source>
        <translation type="unfinished">Error al exportar</translation>
    </message>
    <message>
        <source>There was an error trying to save the transaction history to %1.</source>
        <translation type="unfinished">Ha habido un error al intentar guardar la transacción con %1.</translation>
    </message>
    <message>
        <source>Exporting Successful</source>
        <translation type="unfinished">Exportación finalizada</translation>
    </message>
    <message>
        <source>The transaction history was successfully saved to %1.</source>
        <translation type="unfinished">La transacción ha sido guardada en %1.</translation>
    </message>
    <message>
        <source>Range:</source>
        <translation type="unfinished">Rango:</translation>
    </message>
    <message>
        <source>to</source>
        <translation type="unfinished">para</translation>
    </message>
</context>
<context>
    <name>WalletFrame</name>
    <message>
        <source>No wallet has been loaded.
Go to File &gt; Open Wallet to load a wallet.
- OR -</source>
        <translation type="unfinished">No se cargó ninguna billetera.
Ir a Archivo &gt; Abrir billetera para cargar una.
- OR -</translation>
    </message>
    <message>
        <source>Create a new wallet</source>
        <translation type="unfinished">Crear monedero nuevo</translation>
    </message>
    <message>
        <source>Unable to decode PSBT from clipboard (invalid base64)</source>
        <translation type="unfinished">No se puede decodificar PSBT desde el portapapeles (Base64 inválido)</translation>
    </message>
    <message>
        <source>Partially Signed Transaction (*.psbt)</source>
        <translation type="unfinished">Transacción firmada parcialmente (*.psbt)</translation>
    </message>
    <message>
        <source>PSBT file must be smaller than 100 MiB</source>
        <translation type="unfinished">El archivo PSBT debe ser más pequeño de 100 MiB</translation>
    </message>
    <message>
        <source>Unable to decode PSBT</source>
        <translation type="unfinished">No se puede decodificar PSBT</translation>
    </message>
</context>
<context>
    <name>WalletModel</name>
    <message>
        <source>Send Coins</source>
        <translation type="unfinished">Enviar monedas</translation>
    </message>
    <message>
        <source>Fee bump error</source>
        <translation type="unfinished">Error de incremento de cuota</translation>
    </message>
    <message>
        <source>Do you want to increase the fee?</source>
        <extracomment>Asks a user if they would like to manually increase the fee of a transaction that has already been created.</extracomment>
        <translation type="unfinished">¿Desea incrementar la cuota?</translation>
    </message>
    <message>
        <source>Increase:</source>
        <translation type="unfinished">Incremento:</translation>
    </message>
    <message>
        <source>Warning: This may pay the additional fee by reducing change outputs or adding inputs, when necessary. It may add a new change output if one does not already exist. These changes may potentially leak privacy.</source>
        <translation type="unfinished">Advertencia: Esta acción puede pagar la comisión adicional al reducir las salidas de cambio o agregar entradas, cuando sea necesario. Asimismo, puede agregar una nueva salida de cambio si aún no existe una. Estos cambios pueden filtrar potencialmente información privada.</translation>
    </message>
    <message>
        <source>Confirm fee bump</source>
        <translation type="unfinished">Confirmar incremento de comisión</translation>
    </message>
    <message>
        <source>Can't draft transaction.</source>
        <translation type="unfinished">No se puede crear un borrador de la transacción.</translation>
    </message>
    <message>
        <source>PSBT copied</source>
        <translation type="unfinished">PSBT copiada</translation>
    </message>
    <message>
        <source>Copied to clipboard</source>
        <comment>Fee-bump PSBT saved</comment>
        <translation type="unfinished">Copiada al portapapeles</translation>
    </message>
    <message>
        <source>Can't sign transaction.</source>
        <translation type="unfinished">No se ha podido firmar la transacción.</translation>
    </message>
    <message>
        <source>Could not commit transaction</source>
        <translation type="unfinished">No se pudo confirmar la transacción</translation>
    </message>
    <message>
        <source>Can't display address</source>
        <translation type="unfinished">No se puede mostrar la dirección</translation>
    </message>
    <message>
        <source>default wallet</source>
        <translation type="unfinished">billetera por defecto</translation>
    </message>
</context>
<context>
    <name>WalletView</name>
    <message>
        <source>&amp;Export</source>
        <translation type="unfinished">&amp;Exportar</translation>
    </message>
    <message>
        <source>Export the data in the current tab to a file</source>
        <translation type="unfinished">Exportar los datos en la pestaña actual a un archivo</translation>
    </message>
    <message>
        <source>Backup Wallet</source>
        <translation type="unfinished">Respaldo de monedero</translation>
    </message>
    <message>
        <source>Wallet Data</source>
        <extracomment>Name of the wallet data file format.</extracomment>
        <translation type="unfinished">Datos de la billetera</translation>
    </message>
    <message>
        <source>Backup Failed</source>
        <translation type="unfinished">Ha fallado el respaldo</translation>
    </message>
    <message>
        <source>There was an error trying to save the wallet data to %1.</source>
        <translation type="unfinished">Ha habido un error al intentar guardar los datos del monedero en %1.</translation>
    </message>
    <message>
        <source>Backup Successful</source>
        <translation type="unfinished">Se ha completado con éxito la copia de respaldo</translation>
    </message>
    <message>
        <source>The wallet data was successfully saved to %1.</source>
        <translation type="unfinished">Los datos del monedero se han guardado con éxito en %1.</translation>
    </message>
    <message>
        <source>Cancel</source>
        <translation type="unfinished">Cancelar</translation>
    </message>
</context>
<context>
    <name>bitcoin-core</name>
    <message>
        <source>The %s developers</source>
        <translation type="unfinished">Los desarrolladores de %s</translation>
    </message>
    <message>
        <source>%s corrupt. Try using the wallet tool bitcoin-wallet to salvage or restoring a backup.</source>
        <translation type="unfinished">%s corrupto. Intenta utilizar la herramienta de la billetera de bitcoin para rescatar o restaurar una copia de seguridad.</translation>
    </message>
    <message>
        <source>%s request to listen on port %u. This port is considered "bad" and thus it is unlikely that any peer will connect to it. See doc/p2p-bad-ports.md for details and a full list.</source>
        <translation type="unfinished">%s solicitud para escuchar en el puerto%u. Este puerto se considera "malo" y, por lo tanto, es poco probable que algún par se conecte a él. Consulta doc/p2p-bad-ports.md para obtener detalles y una lista completa.</translation>
    </message>
    <message>
        <source>Cannot downgrade wallet from version %i to version %i. Wallet version unchanged.</source>
        <translation type="unfinished">No se puede pasar de la versión %i a la versión anterior %i.  La versión de la billetera no tiene cambios.</translation>
    </message>
    <message>
        <source>Cannot obtain a lock on data directory %s. %s is probably already running.</source>
        <translation type="unfinished">No se puede bloquear el directorio de datos %s. %s probablemente ya se está ejecutando.</translation>
    </message>
    <message>
        <source>Cannot upgrade a non HD split wallet from version %i to version %i without upgrading to support pre-split keypool. Please use version %i or no version specified.</source>
        <translation type="unfinished">No se puede actualizar una billetera dividida no HD de la versión %i a la versión %i sin actualizar para admitir el pool de claves anterior a la división. Usa la versión %i o no especifiques la versión.</translation>
    </message>
    <message>
        <source>Disk space for %s may not accommodate the block files. Approximately %u GB of data will be stored in this directory.</source>
        <translation type="unfinished">Es posible que el espacio en disco %s no tenga capacidad para los archivos de bloque. Aproximadamente %u GB de datos se almacenarán en este directorio.</translation>
    </message>
    <message>
        <source>Error loading wallet. Wallet requires blocks to be downloaded, and software does not currently support loading wallets while blocks are being downloaded out of order when using assumeutxo snapshots. Wallet should be able to load successfully after node sync reaches height %s</source>
        <translation type="unfinished">Error al cargar la billetera. Esta requiere que se descarguen bloques, y el software actualmente no admite la carga de billeteras mientras los bloques se descargan fuera de orden, cuando se usan instantáneas de assumeutxo. La billetera debería poder cargarse correctamente después de que la sincronización del nodo alcance la altura %s.</translation>
    </message>
    <message>
        <source>Error reading %s! All keys read correctly, but transaction data or address book entries might be missing or incorrect.</source>
        <translation type="unfinished">¡Error al leer %s! Todas las claves se leyeron correctamente, pero es probable que falten los datos de la transacción o la libreta de direcciones, o que sean incorrectos.</translation>
    </message>
    <message>
        <source>Error reading %s! Transaction data may be missing or incorrect. Rescanning wallet.</source>
        <translation type="unfinished">¡Error al leer %s! Es probable que falten los datos de la transacción o que sean incorrectos. Reescaneando billetera.</translation>
    </message>
    <message>
        <source>Error: Dumpfile format record is incorrect. Got "%s", expected "format".</source>
        <translation type="unfinished">Error: el registro del formato del archivo de volcado es incorrecto. Se obtuvo "%s"; se esperaba "formato".</translation>
    </message>
    <message>
        <source>Error: Dumpfile identifier record is incorrect. Got "%s", expected "%s".</source>
        <translation type="unfinished">Error: el registro del identificador del archivo de volcado es incorrecto. Se obtuvo "%s"; se esperaba "%s".</translation>
    </message>
    <message>
        <source>Error: Dumpfile version is not supported. This version of bitcoin-wallet only supports version 1 dumpfiles. Got dumpfile with version %s</source>
        <translation type="unfinished">Error: la versión del archivo volcado no es compatible. Esta versión de la billetera de bitcoin solo admite archivos de volcado de la versión 1. Se obtuvo un archivo de volcado con la versión %s</translation>
    </message>
    <message>
        <source>Error: Legacy wallets only support the "legacy", "p2sh-segwit", and "bech32" address types</source>
        <translation type="unfinished">Error: las billeteras heredadas solo admiten los tipos de dirección "legacy", "p2sh-segwit" y "bech32".</translation>
    </message>
    <message>
        <source>Error: Unable to produce descriptors for this legacy wallet. Make sure to provide the wallet's passphrase if it is encrypted.</source>
        <translation type="unfinished">Error: No se pueden producir descriptores para esta billetera tipo legacy. Asegúrate de proporcionar la frase de contraseña de la billetera si está encriptada.</translation>
    </message>
    <message>
        <source>File %s already exists. If you are sure this is what you want, move it out of the way first.</source>
        <translation type="unfinished">El archivo %s ya existe. Si definitivamente quieres hacerlo, quítalo primero.</translation>
    </message>
    <message>
        <source>Invalid or corrupt peers.dat (%s). If you believe this is a bug, please report it to %s. As a workaround, you can move the file (%s) out of the way (rename, move, or delete) to have a new one created on the next start.</source>
        <translation type="unfinished">Archivo peers.dat inválido o corrupto (%s). Si crees que se trata de un error, infórmalo a %s. Como alternativa, puedes quitar el archivo (%s) (renombrarlo, moverlo o eliminarlo) para que se cree uno nuevo en el siguiente inicio.</translation>
    </message>
    <message>
        <source>More than one onion bind address is provided. Using %s for the automatically created Tor onion service.</source>
        <translation type="unfinished">Se proporciona más de una dirección de enlace onion. Se está usando %s para el servicio onion de Tor creado automáticamente.</translation>
    </message>
    <message>
        <source>No dump file provided. To use createfromdump, -dumpfile=&lt;filename&gt; must be provided.</source>
        <translation type="unfinished">No se proporcionó el archivo de volcado. Para usar createfromdump, se debe proporcionar  -dumpfile=&lt;filename&gt;.</translation>
    </message>
    <message>
        <source>No dump file provided. To use dump, -dumpfile=&lt;filename&gt; must be provided.</source>
        <translation type="unfinished">No se proporcionó el archivo de volcado. Para usar dump, se debe proporcionar  -dumpfile=&lt;filename&gt;.</translation>
    </message>
    <message>
        <source>No wallet file format provided. To use createfromdump, -format=&lt;format&gt; must be provided.</source>
        <translation type="unfinished">No se proporcionó el formato de archivo de billetera. Para usar createfromdump, se debe proporcionar  -format=&lt;format&gt;.</translation>
    </message>
    <message>
        <source>Please check that your computer's date and time are correct! If your clock is wrong, %s will not work properly.</source>
        <translation type="unfinished">Verifica que la fecha y hora de la computadora sean correctas. Si el reloj está mal configurado, %s no funcionará correctamente.</translation>
    </message>
    <message>
        <source>Please contribute if you find %s useful. Visit %s for further information about the software.</source>
        <translation type="unfinished">Contribuye si te parece que %s es útil. Visita %s para obtener más información sobre el software.</translation>
    </message>
    <message>
        <source>Prune mode is incompatible with -reindex-chainstate. Use full -reindex instead.</source>
        <translation type="unfinished">El modo de poda no es compatible con -reindex-chainstate. Usa en su lugar un -reindex completo.</translation>
    </message>
    <message>
        <source>Prune: last wallet synchronisation goes beyond pruned data. You need to -reindex (download the whole blockchain again in case of pruned node)</source>
        <translation type="unfinished">Poda: la última sincronización de la billetera sobrepasa los datos podados. Tienes que ejecutar -reindex (descarga toda la cadena de bloques de nuevo en caso de tener un nodo podado)</translation>
    </message>
    <message>
        <source>SQLiteDatabase: Unknown sqlite wallet schema version %d. Only version %d is supported</source>
        <translation type="unfinished">SQLiteDatabase: versión desconocida del esquema de la billetera sqlite %d. Solo se admite la versión %d.</translation>
    </message>
    <message>
        <source>The block database contains a block which appears to be from the future. This may be due to your computer's date and time being set incorrectly. Only rebuild the block database if you are sure that your computer's date and time are correct</source>
        <translation type="unfinished">La base de datos de bloques contiene un bloque que parece ser del futuro. Es posible que se deba a que la fecha y hora de la computadora están mal configuradas. Reconstruye la base de datos de bloques solo si tienes la certeza de que la fecha y hora de la computadora son correctas.</translation>
    </message>
    <message>
        <source>The block index db contains a legacy 'txindex'. To clear the occupied disk space, run a full -reindex, otherwise ignore this error. This error message will not be displayed again.</source>
        <translation type="unfinished">La base de datos del índice de bloques contiene un "txindex" heredado. Para borrar el espacio de disco ocupado, ejecute un -reindex completo; de lo contrario, ignore este error. Este mensaje de error no se volverá a mostrar.</translation>
    </message>
    <message>
        <source>The transaction amount is too small to send after the fee has been deducted</source>
        <translation type="unfinished">El monto de la transacción es demasiado pequeño para enviarlo después de deducir la comisión</translation>
    </message>
    <message>
        <source>This error could occur if this wallet was not shutdown cleanly and was last loaded using a build with a newer version of Berkeley DB. If so, please use the software that last loaded this wallet</source>
        <translation type="unfinished">Este error podría ocurrir si esta billetera no se cerró correctamente y se cargó por última vez usando una compilación con una versión más reciente de Berkeley DB. Si es así, usa el software que cargó por última vez esta billetera.</translation>
    </message>
    <message>
        <source>This is a pre-release test build - use at your own risk - do not use for mining or merchant applications</source>
        <translation type="unfinished">Esta es una versión de pre-prueba - utilícela bajo su propio riesgo. No la utilice para usos comerciales o de minería.</translation>
    </message>
    <message>
        <source>This is the maximum transaction fee you pay (in addition to the normal fee) to prioritize partial spend avoidance over regular coin selection.</source>
        <translation type="unfinished">Esta es la comisión máxima de transacción que pagas (además de la comisión normal) para priorizar la elusión del gasto parcial sobre la selección regular de monedas.</translation>
    </message>
    <message>
        <source>This is the transaction fee you may discard if change is smaller than dust at this level</source>
        <translation type="unfinished">Esta es la comisión de transacción que puede descartar si el cambio es más pequeño que el polvo a este nivel.</translation>
    </message>
    <message>
        <source>This is the transaction fee you may pay when fee estimates are not available.</source>
        <translation type="unfinished">Impuesto por transacción que pagarás cuando la estimación de impuesto no esté disponible.</translation>
    </message>
    <message>
        <source>Total length of network version string (%i) exceeds maximum length (%i). Reduce the number or size of uacomments.</source>
        <translation type="unfinished">La longitud total de la cadena de versión de red ( %i ) supera la longitud máxima ( %i ) . Reducir el número o tamaño de uacomments .</translation>
    </message>
    <message>
        <source>Unable to replay blocks. You will need to rebuild the database using -reindex-chainstate.</source>
        <translation type="unfinished">No se pueden reproducir bloques. Tendrás que reconstruir la base de datos usando -reindex-chainstate.</translation>
    </message>
    <message>
        <source>Unknown wallet file format "%s" provided. Please provide one of "bdb" or "sqlite".</source>
        <translation type="unfinished">Se proporcionó un formato de archivo de billetera desconocido "%s". Proporciona uno entre "bdb" o "sqlite".</translation>
    </message>
    <message>
        <source>Unsupported chainstate database format found. Please restart with -reindex-chainstate. This will rebuild the chainstate database.</source>
        <translation type="unfinished">El formato de la base de datos chainstate es incompatible. Reinicia con -reindex-chainstate para reconstruir la base de datos chainstate.</translation>
    </message>
    <message>
        <source>Wallet created successfully. The legacy wallet type is being deprecated and support for creating and opening legacy wallets will be removed in the future.</source>
        <translation type="unfinished">La billetera se creó correctamente. El tipo de billetera "legacy" se está descontinuando, por lo que la asistencia para crear y abrir estas billeteras se eliminará en el futuro.</translation>
    </message>
    <message>
        <source>Warning: Dumpfile wallet format "%s" does not match command line specified format "%s".</source>
        <translation type="unfinished">Advertencia: el formato de la billetera del archivo de volcado "%s" no coincide con el formato especificado en la línea de comandos "%s".</translation>
    </message>
    <message>
        <source>Warning: Private keys detected in wallet {%s} with disabled private keys</source>
        <translation type="unfinished">Advertencia: Claves privadas detectadas en la billetera {%s} con claves privadas deshabilitadas</translation>
    </message>
    <message>
        <source>Warning: We do not appear to fully agree with our peers! You may need to upgrade, or other nodes may need to upgrade.</source>
        <translation type="unfinished">Atención: ¡Parece que no estamos completamente de acuerdo con nuestros pares! Podría necesitar una actualización, u otros nodos podrían necesitarla.</translation>
    </message>
    <message>
        <source>Witness data for blocks after height %d requires validation. Please restart with -reindex.</source>
        <translation type="unfinished">Los datos del testigo para los bloques después de la altura %d requieren validación. Reinicia con -reindex.</translation>
    </message>
    <message>
        <source>You need to rebuild the database using -reindex to go back to unpruned mode.  This will redownload the entire blockchain</source>
        <translation type="unfinished">Tienes que reconstruir la base de datos usando -reindex para volver al modo sin poda. Esto volverá a descargar toda la cadena de bloques.</translation>
    </message>
    <message>
        <source>%s is set very high!</source>
        <translation type="unfinished">¡%s esta configurado muy alto!</translation>
    </message>
    <message>
        <source>-maxmempool must be at least %d MB</source>
        <translation type="unfinished">-maxmempool debe ser por lo menos de %d MB</translation>
    </message>
    <message>
        <source>A fatal internal error occurred, see debug.log for details</source>
        <translation type="unfinished">Ocurrió un error interno grave. Consulta debug.log para obtener más información.</translation>
    </message>
    <message>
        <source>Cannot resolve -%s address: '%s'</source>
        <translation type="unfinished">No se puede resolver -%s direccion: '%s'</translation>
    </message>
    <message>
        <source>Cannot set -forcednsseed to true when setting -dnsseed to false.</source>
        <translation type="unfinished">No se puede establecer el valor de -forcednsseed con la variable true al establecer el valor de -dnsseed con la variable false.</translation>
    </message>
    <message>
        <source>Cannot set -peerblockfilters without -blockfilterindex.</source>
        <translation type="unfinished">No se puede establecer -peerblockfilters sin -blockfilterindex.</translation>
    </message>
    <message>
        <source>Cannot write to data directory '%s'; check permissions.</source>
        <translation type="unfinished">No se puede escribir en el directorio de datos "%s"; comprueba los permisos.</translation>
    </message>
    <message>
        <source>The -txindex upgrade started by a previous version cannot be completed. Restart with the previous version or run a full -reindex.</source>
        <translation type="unfinished">La actualización -txindex iniciada por una versión anterior no puede completarse. Reinicia con la versión anterior o ejecuta un -reindex completo.</translation>
    </message>
    <message>
        <source>%s failed to validate the -assumeutxo snapshot state. This indicates a hardware problem, or a bug in the software, or a bad software modification that allowed an invalid snapshot to be loaded. As a result of this, the node will shut down and stop using any state that was built on the snapshot, resetting the chain height from %d to %d. On the next restart, the node will resume syncing from %d without using any snapshot data. Please report this incident to %s, including how you obtained the snapshot. The invalid snapshot chainstate has been left on disk in case it is helpful in diagnosing the issue that caused this error.</source>
        <translation type="unfinished">%s no pudo validar el estado de la instantánea -assumeutxo. Esto indica un problema de hardware, un error en el software o una modificación incorrecta del software que permitió que se cargara una instantánea inválida. Por consiguiente, el nodo se apagará y dejará de utilizar cualquier estado basado en la instantánea, restableciendo la altura de la cadena de %d a %d. En el siguiente reinicio, el nodo reanudará la sincronización desde %d sin usar datos de instantánea. Reporta este incidente a %s, indicando cómo obtuviste la instantánea. Se dejó el estado de cadena de la instantánea inválida en el disco por si resulta útil para diagnosticar el problema que causó este error.</translation>
    </message>
    <message>
        <source>%s is set very high! Fees this large could be paid on a single transaction.</source>
        <translation type="unfinished">La configuración de %s es demasiado alta. Las comisiones tan grandes se podrían pagar en una sola transacción.</translation>
    </message>
    <message>
        <source>-reindex-chainstate option is not compatible with -blockfilterindex. Please temporarily disable blockfilterindex while using -reindex-chainstate, or replace -reindex-chainstate with -reindex to fully rebuild all indexes.</source>
        <translation type="unfinished">La opción -reindex-chainstate no es compatible con -blockfilterindex. Desactiva temporalmente blockfilterindex cuando uses -reindex-chainstate, o remplaza -reindex-chainstate por -reindex para reconstruir completamente todos los índices.</translation>
    </message>
    <message>
        <source>-reindex-chainstate option is not compatible with -coinstatsindex. Please temporarily disable coinstatsindex while using -reindex-chainstate, or replace -reindex-chainstate with -reindex to fully rebuild all indexes.</source>
        <translation type="unfinished">La opción -reindex-chainstate no es compatible con -coinstatsindex. Desactiva temporalmente coinstatsindex cuando uses -reindex-chainstate, o remplaza -reindex-chainstate por -reindex para reconstruir completamente todos los índices.</translation>
    </message>
    <message>
        <source>-reindex-chainstate option is not compatible with -txindex. Please temporarily disable txindex while using -reindex-chainstate, or replace -reindex-chainstate with -reindex to fully rebuild all indexes.</source>
        <translation type="unfinished">La opción -reindex-chainstate no es compatible con -txindex. Desactiva temporalmente txindex cuando uses -reindex-chainstate, o remplaza -reindex-chainstate por -reindex para reconstruir completamente todos los índices.</translation>
    </message>
    <message>
        <source>Cannot provide specific connections and have addrman find outgoing connections at the same time.</source>
        <translation type="unfinished">No se pueden proporcionar conexiones específicas y hacer que addrman encuentre conexiones salientes al mismo tiempo.</translation>
    </message>
    <message>
        <source>Error loading %s: External signer wallet being loaded without external signer support compiled</source>
        <translation type="unfinished">Error al cargar %s: Se está cargando la billetera firmante externa sin que se haya compilado la compatibilidad del firmante externo</translation>
    </message>
    <message>
        <source>Error: Address book data in wallet cannot be identified to belong to migrated wallets</source>
        <translation type="unfinished">Error: No se puede identificar si los datos de la libreta de direcciones en la billetera pertenecen a billeteras migradas</translation>
    </message>
    <message>
        <source>Error: Duplicate descriptors created during migration. Your wallet may be corrupted.</source>
        <translation type="unfinished">Error: Se crearon descriptores duplicados durante la migración. Tu billetera podría estar dañada.</translation>
    </message>
    <message>
        <source>Error: Transaction %s in wallet cannot be identified to belong to migrated wallets</source>
        <translation type="unfinished">Error: No se puede identificar si la transacción %s en la billetera pertenece a billeteras migradas</translation>
    </message>
    <message>
        <source>Failed to rename invalid peers.dat file. Please move or delete it and try again.</source>
        <translation type="unfinished">No se pudo cambiar el nombre del archivo peers.dat inválido. Muévelo o elimínalo, e intenta de nuevo.</translation>
    </message>
    <message>
        <source>Fee estimation failed. Fallbackfee is disabled. Wait a few blocks or enable %s.</source>
        <translation type="unfinished">Error al calcular la comisión. La opción "fallbackfee" está desactivada. Espera algunos bloques o activa %s.</translation>
    </message>
    <message>
        <source>Incompatible options: -dnsseed=1 was explicitly specified, but -onlynet forbids connections to IPv4/IPv6</source>
        <translation type="unfinished">Opciones incompatibles: -dnsseed=1 se especificó explícitamente, pero -onlynet prohíbe conexiones a IPv4/IPv6.</translation>
    </message>
    <message>
        <source>Invalid amount for %s=&lt;amount&gt;: '%s' (must be at least the minrelay fee of %s to prevent stuck transactions)</source>
        <translation type="unfinished">Importe inválido para %s=&lt;amount&gt;: "%s" (debe ser al menos la comisión mínima de retransmisión de %s para evitar transacciones atascadas)</translation>
    </message>
    <message>
        <source>Outbound connections restricted to CJDNS (-onlynet=cjdns) but -cjdnsreachable is not provided</source>
        <translation type="unfinished">Las conexiones salientes están restringidas a CJDNS (-onlynet=cjdns), pero no se proporciona -cjdnsreachable</translation>
    </message>
    <message>
        <source>Outbound connections restricted to Tor (-onlynet=onion) but the proxy for reaching the Tor network is explicitly forbidden: -onion=0</source>
        <translation type="unfinished">Las conexiones salientes están restringidas a Tor (-onlynet=onion), pero el proxy para conectarse con la red Tor está explícitamente prohibido: -onion=0.</translation>
    </message>
    <message>
        <source>Outbound connections restricted to Tor (-onlynet=onion) but the proxy for reaching the Tor network is not provided: none of -proxy, -onion or -listenonion is given</source>
        <translation type="unfinished">Las conexiones salientes están restringidas a Tor (-onlynet=onion), pero no se proporciona el proxy para conectarse con la red Tor: no se indican -proxy, -onion ni -listenonion.</translation>
    </message>
    <message>
        <source>Outbound connections restricted to i2p (-onlynet=i2p) but -i2psam is not provided</source>
        <translation type="unfinished">Las conexiones salientes están restringidas a i2p (-onlynet=i2p), pero no se proporciona -i2psam</translation>
    </message>
    <message>
        <source>The inputs size exceeds the maximum weight. Please try sending a smaller amount or manually consolidating your wallet's UTXOs</source>
        <translation type="unfinished">El tamaño de las entradas supera el peso máximo. Intenta enviar una cantidad menor o consolidar manualmente las UTXO de la billetera.</translation>
    </message>
    <message>
        <source>The preselected coins total amount does not cover the transaction target. Please allow other inputs to be automatically selected or include more coins manually</source>
        <translation type="unfinished">La cantidad total de monedas preseleccionadas no cubre la meta de la transacción. Permite que se seleccionen automáticamente otras entradas o incluye más monedas manualmente.</translation>
    </message>
    <message>
        <source>Transaction requires one destination of non-0 value, a non-0 feerate, or a pre-selected input</source>
        <translation type="unfinished">La transacción requiere un destino de valor distinto de 0, una tasa de comisión distinta de 0, o una entrada preseleccionada.</translation>
    </message>
    <message>
        <source>UTXO snapshot failed to validate. Restart to resume normal initial block download, or try loading a different snapshot.</source>
        <translation type="unfinished">No se validó la instantánea de UTXO. Reinicia para reanudar la descarga de bloques inicial normal o intenta cargar una instantánea diferente.</translation>
    </message>
    <message>
        <source>Unconfirmed UTXOs are available, but spending them creates a chain of transactions that will be rejected by the mempool</source>
        <translation type="unfinished">Las UTXO sin confirmar están disponibles, pero si se gastan, se crea una cadena de transacciones que rechazará el pool de memoria.</translation>
    </message>
    <message>
        <source>Unexpected legacy entry in descriptor wallet found. Loading wallet %s

The wallet might have been tampered with or created with malicious intent.
</source>
        <translation type="unfinished">Se encontró una entrada heredada inesperada en la billetera del descriptor. Cargando billetera%s

Es posible que la billetera haya sido manipulada o creada con malas intenciones.
</translation>
    </message>
    <message>
        <source>Unrecognized descriptor found. Loading wallet %s

The wallet might had been created on a newer version.
Please try running the latest software version.
</source>
        <translation type="unfinished">Se encontró un descriptor desconocido. Cargando billetera %s.

La billetera se pudo hacer creado con una versión más reciente.
Intenta ejecutar la última versión del software.
</translation>
    </message>
    <message>
        <source>Unsupported category-specific logging level -loglevel=%s. Expected -loglevel=&lt;category&gt;:&lt;loglevel&gt;. Valid categories: %s. Valid loglevels: %s.</source>
        <translation type="unfinished">La categoría especifica de nivel de registro no es compatible: -loglevel=%s. Se espera -loglevel=&lt;category&gt;:&lt;loglevel&gt;. Categorías válidas: %s. Niveles de registro válidos: %s.</translation>
    </message>
    <message>
        <source>
Unable to cleanup failed migration</source>
        <translation type="unfinished">
No se puede limpiar la migración fallida</translation>
    </message>
    <message>
        <source>
Unable to restore backup of wallet.</source>
        <translation type="unfinished">
No se puede restaurar la copia de seguridad de la billetera.</translation>
    </message>
    <message>
        <source>Block verification was interrupted</source>
        <translation type="unfinished">Se interrumpió la verificación de bloques</translation>
    </message>
    <message>
        <source>Corrupted block database detected</source>
        <translation type="unfinished">Corrupción de base de datos de bloques detectada.</translation>
    </message>
    <message>
        <source>Could not find asmap file %s</source>
        <translation type="unfinished">No se pudo encontrar el archivo asmap %s</translation>
    </message>
    <message>
        <source>Could not parse asmap file %s</source>
        <translation type="unfinished">No se pudo analizar el archivo asmap %s</translation>
    </message>
    <message>
        <source>Disk space is too low!</source>
        <translation type="unfinished">¡El espacio en disco es demasiado pequeño!</translation>
    </message>
    <message>
        <source>Do you want to rebuild the block database now?</source>
        <translation type="unfinished">¿Quieres reconstruir la base de datos de bloques ahora?</translation>
    </message>
    <message>
        <source>Done loading</source>
        <translation type="unfinished">Carga lista</translation>
    </message>
    <message>
        <source>Dump file %s does not exist.</source>
        <translation type="unfinished">El archivo de volcado %s no existe.</translation>
    </message>
    <message>
        <source>Error creating %s</source>
        <translation type="unfinished">Error al crear %s</translation>
    </message>
    <message>
        <source>Error initializing block database</source>
        <translation type="unfinished">Error al inicializar la base de datos de bloques</translation>
    </message>
    <message>
        <source>Error initializing wallet database environment %s!</source>
        <translation type="unfinished">Error al inicializar el entorno de la base de datos del monedero  %s</translation>
    </message>
    <message>
        <source>Error loading %s: Private keys can only be disabled during creation</source>
        <translation type="unfinished">Error al cargar %s: Las claves privadas solo se pueden deshabilitar durante la creación</translation>
    </message>
    <message>
        <source>Error loading %s: Wallet corrupted</source>
        <translation type="unfinished">Error cargando %s: Monedero corrupto</translation>
    </message>
    <message>
        <source>Error loading %s: Wallet requires newer version of %s</source>
        <translation type="unfinished">Error cargando %s: Monedero requiere una versión mas reciente de %s</translation>
    </message>
    <message>
        <source>Error loading block database</source>
        <translation type="unfinished">Error cargando base de datos de bloques</translation>
    </message>
    <message>
        <source>Error opening block database</source>
        <translation type="unfinished">Error al abrir base de datos de bloques.</translation>
    </message>
    <message>
        <source>Error reading configuration file: %s</source>
        <translation type="unfinished">Error al leer el archivo de configuración: %s</translation>
    </message>
    <message>
        <source>Error reading from database, shutting down.</source>
        <translation type="unfinished">Error al leer la base de datos. Se cerrará la aplicación.</translation>
    </message>
    <message>
        <source>Error reading next record from wallet database</source>
        <translation type="unfinished">Error al leer el siguiente registro de la base de datos de la billetera</translation>
    </message>
    <message>
        <source>Error: Cannot extract destination from the generated scriptpubkey</source>
        <translation type="unfinished">Error: no se puede extraer el destino del scriptpubkey generado</translation>
    </message>
    <message>
        <source>Error: Could not add watchonly tx to watchonly wallet</source>
        <translation type="unfinished">Error: No se pudo agregar la transacción solo de observación a la billetera respectiva</translation>
    </message>
    <message>
        <source>Error: Could not delete watchonly transactions</source>
        <translation type="unfinished">Error: No se pudo eliminar las transacciones solo de observación</translation>
    </message>
    <message>
        <source>Error: Couldn't create cursor into database</source>
        <translation type="unfinished">Error: No se pudo crear el cursor en la base de datos</translation>
    </message>
    <message>
        <source>Error: Disk space is low for %s</source>
        <translation type="unfinished">Error: El espacio en disco es pequeño para %s</translation>
    </message>
    <message>
        <source>Error: Dumpfile checksum does not match. Computed %s, expected %s</source>
        <translation type="unfinished">Error: La suma de comprobación del archivo de volcado no coincide. Calculada:%s; prevista:%s.</translation>
    </message>
    <message>
        <source>Error: Failed to create new watchonly wallet</source>
        <translation type="unfinished">Error: No se pudo crear una billetera solo de observación</translation>
    </message>
    <message>
        <source>Error: Got key that was not hex: %s</source>
        <translation type="unfinished">Error: Se recibió una clave que no es hex: %s</translation>
    </message>
    <message>
        <source>Error: Got value that was not hex: %s</source>
        <translation type="unfinished">Error: Se recibió un valor que no es hex: %s</translation>
    </message>
    <message>
        <source>Error: Keypool ran out, please call keypoolrefill first</source>
        <translation type="unfinished">Error: El pool de claves se agotó. Invoca keypoolrefill primero.</translation>
    </message>
    <message>
        <source>Error: Missing checksum</source>
        <translation type="unfinished">Error: Falta la suma de comprobación</translation>
    </message>
    <message>
        <source>Error: No %s addresses available.</source>
        <translation type="unfinished">Error: No hay direcciones %s disponibles.</translation>
    </message>
    <message>
        <source>Error: Not all watchonly txs could be deleted</source>
        <translation type="unfinished">Error: No se pudo eliminar todas las transacciones solo de observación</translation>
    </message>
    <message>
        <source>Error: This wallet already uses SQLite</source>
        <translation type="unfinished">Error: Esta billetera ya usa SQLite</translation>
    </message>
    <message>
        <source>Error: This wallet is already a descriptor wallet</source>
        <translation type="unfinished">Error: Esta billetera ya es de descriptores</translation>
    </message>
    <message>
        <source>Error: Unable to begin reading all records in the database</source>
        <translation type="unfinished">Error: No se puede comenzar a leer todos los registros en la base de datos</translation>
    </message>
    <message>
        <source>Error: Unable to make a backup of your wallet</source>
        <translation type="unfinished">Error: No se puede realizar una copia de seguridad de tu billetera</translation>
    </message>
    <message>
        <source>Error: Unable to parse version %u as a uint32_t</source>
        <translation type="unfinished">Error: No se puede analizar la versión %ucomo uint32_t</translation>
    </message>
    <message>
        <source>Error: Unable to read all records in the database</source>
        <translation type="unfinished">Error: No se pueden leer todos los registros en la base de datos</translation>
    </message>
    <message>
        <source>Error: Unable to remove watchonly address book data</source>
        <translation type="unfinished">Error: No se pueden eliminar los datos de la libreta de direcciones solo de observación</translation>
    </message>
    <message>
        <source>Error: Unable to write record to new wallet</source>
        <translation type="unfinished">Error: No se puede escribir el registro en la nueva billetera</translation>
    </message>
    <message>
        <source>Failed to listen on any port. Use -listen=0 if you want this.</source>
        <translation type="unfinished">Ha fallado la escucha en todos los puertos. Use -listen=0 si desea esto.</translation>
    </message>
    <message>
        <source>Failed to rescan the wallet during initialization</source>
        <translation type="unfinished">Fallo al rescanear la billetera durante la inicialización</translation>
    </message>
    <message>
        <source>Failed to verify database</source>
        <translation type="unfinished">Fallo al verificar la base de datos</translation>
    </message>
    <message>
        <source>Fee rate (%s) is lower than the minimum fee rate setting (%s)</source>
        <translation type="unfinished">La tasa de comisión (%s) es menor que el valor mínimo (%s)</translation>
    </message>
    <message>
        <source>Ignoring duplicate -wallet %s.</source>
        <translation type="unfinished">Ignorar duplicación de -wallet %s.</translation>
    </message>
    <message>
        <source>Importing…</source>
        <translation type="unfinished">Importando...</translation>
    </message>
    <message>
        <source>Incorrect or no genesis block found. Wrong datadir for network?</source>
        <translation type="unfinished">Incorrecto o bloque de génesis no encontrado. Datadir equivocada para la red?</translation>
    </message>
    <message>
        <source>Input not found or already spent</source>
        <translation type="unfinished">No se encontró o ya se gastó la entrada</translation>
    </message>
    <message>
        <source>Insufficient dbcache for block verification</source>
        <translation type="unfinished">dbcache insuficiente para la verificación de bloques</translation>
    </message>
    <message>
        <source>Insufficient funds</source>
        <translation type="unfinished">Fondos insuficientes</translation>
    </message>
    <message>
        <source>Invalid -i2psam address or hostname: '%s'</source>
        <translation type="unfinished">La dirección -i2psam o el nombre de host no es válido: "%s" </translation>
    </message>
    <message>
        <source>Invalid -onion address or hostname: '%s'</source>
        <translation type="unfinished">Dirección de -onion o dominio '%s' inválido</translation>
    </message>
    <message>
        <source>Invalid -proxy address or hostname: '%s'</source>
        <translation type="unfinished">Dirección de -proxy o dominio ' %s' inválido</translation>
    </message>
    <message>
        <source>Invalid P2P permission: '%s'</source>
        <translation type="unfinished">Permiso P2P inválido: "%s"</translation>
    </message>
    <message>
        <source>Invalid amount for %s=&lt;amount&gt;: '%s' (must be at least %s)</source>
        <translation type="unfinished">Importe inválido para %s=&lt;amount&gt;: "%s" (debe ser por lo menos %s)</translation>
    </message>
    <message>
        <source>Invalid amount for %s=&lt;amount&gt;: '%s'</source>
        <translation type="unfinished">Importe inválido para %s=&lt;amount&gt;: "%s"</translation>
    </message>
    <message>
        <source>Invalid port specified in %s: '%s'</source>
        <translation type="unfinished">Puerto no válido especificado en%s: '%s'</translation>
    </message>
    <message>
        <source>Invalid pre-selected input %s</source>
        <translation type="unfinished">Entrada preseleccionada no válida %s</translation>
    </message>
    <message>
        <source>Listening for incoming connections failed (listen returned error %s)</source>
        <translation type="unfinished">Fallo en la escucha para conexiones entrantes (la escucha devolvió el error %s)</translation>
    </message>
    <message>
        <source>Loading P2P addresses…</source>
        <translation type="unfinished">Cargando direcciones P2P...</translation>
    </message>
    <message>
        <source>Loading banlist…</source>
        <translation type="unfinished">Cargando lista de bloqueos...</translation>
    </message>
    <message>
        <source>Loading block index…</source>
        <translation type="unfinished">Cargando índice de bloques...</translation>
    </message>
    <message>
        <source>Loading wallet…</source>
        <translation type="unfinished">Cargando billetera...</translation>
    </message>
    <message>
        <source>Missing amount</source>
        <translation type="unfinished">Falta la cantidad</translation>
    </message>
    <message>
        <source>Missing solving data for estimating transaction size</source>
        <translation type="unfinished">Faltan datos de resolución para estimar el tamaño de la transacción</translation>
    </message>
    <message>
        <source>No addresses available</source>
        <translation type="unfinished">No hay direcciones disponibles</translation>
    </message>
    <message>
        <source>Not enough file descriptors available.</source>
        <translation type="unfinished">No hay suficientes descriptores de archivo disponibles. </translation>
    </message>
    <message>
        <source>Not found pre-selected input %s</source>
        <translation type="unfinished">Entrada preseleccionada no encontrada%s</translation>
    </message>
    <message>
        <source>Not solvable pre-selected input %s</source>
        <translation type="unfinished">Entrada preseleccionada no solucionable %s</translation>
    </message>
    <message>
        <source>Prune cannot be configured with a negative value.</source>
        <translation type="unfinished">La poda no se puede configurar con un valor negativo.</translation>
    </message>
    <message>
        <source>Prune mode is incompatible with -txindex.</source>
        <translation type="unfinished">El modo de poda es incompatible con -txindex.</translation>
    </message>
    <message>
        <source>Pruning blockstore…</source>
        <translation type="unfinished">Podando almacén de bloques…</translation>
    </message>
    <message>
        <source>Replaying blocks…</source>
        <translation type="unfinished">Reproduciendo bloques…</translation>
    </message>
    <message>
        <source>Rescanning…</source>
        <translation type="unfinished">Rescaneando...</translation>
    </message>
    <message>
        <source>SQLiteDatabase: Failed to execute statement to verify database: %s</source>
        <translation type="unfinished">SQLiteDatabase: Fallo al ejecutar la instrucción para verificar la base de datos: %s</translation>
    </message>
    <message>
        <source>SQLiteDatabase: Failed to prepare statement to verify database: %s</source>
        <translation type="unfinished">SQLiteDatabase: Fallo al preparar la instrucción para verificar la base de datos: %s</translation>
    </message>
    <message>
        <source>SQLiteDatabase: Failed to read database verification error: %s</source>
        <translation type="unfinished">SQLiteDatabase: Fallo al leer el error de verificación de la base de datos: %s</translation>
    </message>
    <message>
        <source>SQLiteDatabase: Unexpected application id. Expected %u, got %u</source>
        <translation type="unfinished">SQLiteDatabase: Identificador de aplicación inesperado. Se esperaba %u; se recibió %u.</translation>
    </message>
    <message>
        <source>Section [%s] is not recognized.</source>
        <translation type="unfinished">La sección [%s] no se reconoce.</translation>
    </message>
    <message>
        <source>Signing transaction failed</source>
        <translation type="unfinished">Transacción falló</translation>
    </message>
    <message>
        <source>Specified -walletdir "%s" does not exist</source>
        <translation type="unfinished">El valor especificado de -walletdir "%s" no existe</translation>
    </message>
    <message>
        <source>Specified -walletdir "%s" is a relative path</source>
        <translation type="unfinished">El valor especificado de -walletdir "%s" es una ruta relativa</translation>
    </message>
    <message>
        <source>Specified -walletdir "%s" is not a directory</source>
        <translation type="unfinished">El valor especificado de -walletdir "%s" no es un directorio</translation>
    </message>
    <message>
        <source>Specified blocks directory "%s" does not exist.</source>
        <translation type="unfinished">El directorio de bloques especificado "%s" no existe.</translation>
    </message>
    <message>
        <source>Specified data directory "%s" does not exist.</source>
        <translation type="unfinished">El directorio de datos especificado "%s" no existe.</translation>
    </message>
    <message>
        <source>Starting network threads…</source>
        <translation type="unfinished">Iniciando subprocesos de red...</translation>
    </message>
    <message>
        <source>The source code is available from %s.</source>
        <translation type="unfinished">El código fuente esta disponible desde %s.</translation>
    </message>
    <message>
        <source>The specified config file %s does not exist</source>
        <translation type="unfinished">El archivo de configuración especificado %s no existe </translation>
    </message>
    <message>
        <source>The transaction amount is too small to pay the fee</source>
        <translation type="unfinished">El monto de la transacción es demasiado pequeño para pagar la comisión</translation>
    </message>
    <message>
        <source>This is experimental software.</source>
        <translation type="unfinished">Este es un software experimental.</translation>
    </message>
    <message>
        <source>This is the minimum transaction fee you pay on every transaction.</source>
        <translation type="unfinished">Esta es la tarifa mínima a pagar en cada transacción.</translation>
    </message>
    <message>
        <source>This is the transaction fee you will pay if you send a transaction.</source>
        <translation type="unfinished">Esta es la tarifa a pagar si realizas una transacción.</translation>
    </message>
    <message>
        <source>Transaction amount too small</source>
        <translation type="unfinished">Transacción muy pequeña</translation>
    </message>
    <message>
        <source>Transaction amounts must not be negative</source>
        <translation type="unfinished">Los montos de la transacción no debe ser negativo</translation>
    </message>
    <message>
        <source>Transaction change output index out of range</source>
        <translation type="unfinished">Índice de salidas de cambio de transacciones fuera de alcance</translation>
    </message>
    <message>
        <source>Transaction has too long of a mempool chain</source>
        <translation type="unfinished">La transacción tiene largo tiempo en una cadena mempool</translation>
    </message>
    <message>
        <source>Transaction must have at least one recipient</source>
        <translation type="unfinished">La transacción debe tener al menos un destinatario</translation>
    </message>
    <message>
        <source>Transaction needs a change address, but we can't generate it.</source>
        <translation type="unfinished">La transacción necesita una dirección de cambio, pero no podemos generarla.</translation>
    </message>
    <message>
        <source>Transaction too large</source>
        <translation type="unfinished">Transacción muy grande</translation>
    </message>
    <message>
        <source>Unable to allocate memory for -maxsigcachesize: '%s' MiB</source>
        <translation type="unfinished">No se puede asignar memoria para -maxsigcachesize: "%s" MiB</translation>
    </message>
    <message>
        <source>Unable to bind to %s on this computer (bind returned error %s)</source>
        <translation type="unfinished">No se puede establecer un enlace a %s en esta computadora (bind devolvió el error %s)</translation>
    </message>
    <message>
        <source>Unable to bind to %s on this computer. %s is probably already running.</source>
        <translation type="unfinished">No se puede establecer un enlace a %s en este equipo. Es posible que %s ya esté en ejecución.</translation>
    </message>
    <message>
        <source>Unable to create the PID file '%s': %s</source>
        <translation type="unfinished">No se puede crear el archivo PID "%s": %s</translation>
    </message>
    <message>
        <source>Unable to find UTXO for external input</source>
        <translation type="unfinished">No se puede encontrar UTXO para la entrada externa</translation>
    </message>
    <message>
        <source>Unable to generate initial keys</source>
        <translation type="unfinished">No se pueden generar las claves iniciales</translation>
    </message>
    <message>
        <source>Unable to generate keys</source>
        <translation type="unfinished">No se pueden generar claves</translation>
    </message>
    <message>
        <source>Unable to open %s for writing</source>
        <translation type="unfinished">No se puede abrir %s para escribir</translation>
    </message>
    <message>
        <source>Unable to parse -maxuploadtarget: '%s'</source>
        <translation type="unfinished">No se puede analizar -maxuploadtarget: "%s"</translation>
    </message>
    <message>
        <source>Unable to unload the wallet before migrating</source>
        <translation type="unfinished">No se puede descargar la billetera antes de la migración</translation>
    </message>
    <message>
        <source>Unknown -blockfilterindex value %s.</source>
        <translation type="unfinished">Se desconoce el valor de -blockfilterindex %s.</translation>
    </message>
    <message>
        <source>Unknown address type '%s'</source>
        <translation type="unfinished">Se desconoce el tipo de dirección "%s"</translation>
    </message>
    <message>
        <source>Unknown change type '%s'</source>
        <translation type="unfinished">Se desconoce el tipo de cambio "%s"</translation>
    </message>
    <message>
        <source>Unknown network specified in -onlynet: '%s'</source>
        <translation type="unfinished">La red especificada en -onlynet '%s' es desconocida</translation>
    </message>
    <message>
        <source>Unknown new rules activated (versionbit %i)</source>
        <translation type="unfinished">Se desconocen las nuevas reglas activadas (versionbit %i)</translation>
    </message>
<<<<<<< HEAD
</context>
<context>
    <name>WalletFrame</name>
    <message>
        <source>Create a new wallet</source>
        <translation type="unfinished">Crear monedero nuevo</translation>
    </message>
    </context>
<context>
    <name>WalletModel</name>
=======
>>>>>>> 88259837
    <message>
        <source>Unsupported global logging level -loglevel=%s. Valid values: %s.</source>
        <translation type="unfinished">El nivel de registro de depuración global -loglevel=%s no es compatible. Valores válidos: %s.</translation>
    </message>
    <message>
        <source>Unsupported logging category %s=%s.</source>
        <translation type="unfinished">La categoría de registro no es compatible %s=%s. </translation>
    </message>
    <message>
        <source>User Agent comment (%s) contains unsafe characters.</source>
        <translation type="unfinished">El comentario del agente de usuario (%s) contiene caracteres inseguros.</translation>
    </message>
    <message>
        <source>Verifying blocks…</source>
        <translation type="unfinished">Verificando bloques...</translation>
    </message>
    <message>
        <source>Verifying wallet(s)…</source>
        <translation type="unfinished">Verificando billetera(s)...</translation>
    </message>
    <message>
        <source>Wallet needed to be rewritten: restart %s to complete</source>
        <translation type="unfinished">Es necesario rescribir la billetera: reiniciar %s para completar</translation>
    </message>
    <message>
        <source>Settings file could not be read</source>
        <translation type="unfinished">El archivo de configuración no se puede leer</translation>
    </message>
    <message>
        <source>Settings file could not be written</source>
        <translation type="unfinished">El archivo de configuración no se puede escribir</translation>
    </message>
</context>
</TS><|MERGE_RESOLUTION|>--- conflicted
+++ resolved
@@ -176,8 +176,6 @@
         <translation type="unfinished">Monedero cifrado</translation>
     </message>
     <message>
-<<<<<<< HEAD
-=======
         <source>Enter the new passphrase for the wallet.&lt;br/&gt;Please use a passphrase of &lt;b&gt;ten or more random characters&lt;/b&gt;, or &lt;b&gt;eight or more words&lt;/b&gt;.</source>
         <translation type="unfinished">Ingrese la nueva frase de contraseña para la billetera&lt;br/&gt;. Utilice una frase de cont&lt;b&gt;raseñade diez o más caracteres&lt;/b&gt; aleatorios o och&lt;b&gt;o o más palab&lt;/b&gt;ras.</translation>
     </message>
@@ -194,7 +192,6 @@
         <translation type="unfinished">Billetera para ser cifrada</translation>
     </message>
     <message>
->>>>>>> 88259837
         <source>Your wallet is about to be encrypted. </source>
         <translation type="unfinished">Tu monedero va a ser cifrado</translation>
     </message>
@@ -248,44 +245,35 @@
     </message>
 </context>
 <context>
-<<<<<<< HEAD
+    <name>BanTableModel</name>
+    <message>
+        <source>IP/Netmask</source>
+        <translation type="unfinished">IP/Máscara de red</translation>
+    </message>
+    <message>
+        <source>Banned Until</source>
+        <translation type="unfinished">Prohibido hasta</translation>
+    </message>
+</context>
+<context>
     <name>BitcoinApplication</name>
+    <message>
+        <source>Settings file %1 might be corrupt or invalid.</source>
+        <translation type="unfinished">El archivo de configuración %1 puede estar corrupto o no ser válido.</translation>
+    </message>
+    <message>
+        <source>A fatal error occurred. %1 can no longer continue safely and will quit.</source>
+        <translation type="unfinished">Se ha producido un error garrafal. %1Ya no podrá continuar de manera segura y abandonará.</translation>
+    </message>
     <message>
         <source>Internal error</source>
         <translation type="unfinished">Error interno</translation>
     </message>
-    </context>
-=======
-    <name>BanTableModel</name>
-    <message>
-        <source>IP/Netmask</source>
-        <translation type="unfinished">IP/Máscara de red</translation>
-    </message>
-    <message>
-        <source>Banned Until</source>
-        <translation type="unfinished">Prohibido hasta</translation>
-    </message>
-</context>
-<context>
-    <name>BitcoinApplication</name>
-    <message>
-        <source>Settings file %1 might be corrupt or invalid.</source>
-        <translation type="unfinished">El archivo de configuración %1 puede estar corrupto o no ser válido.</translation>
-    </message>
-    <message>
-        <source>A fatal error occurred. %1 can no longer continue safely and will quit.</source>
-        <translation type="unfinished">Se ha producido un error garrafal. %1Ya no podrá continuar de manera segura y abandonará.</translation>
-    </message>
-    <message>
-        <source>Internal error</source>
-        <translation type="unfinished">Error interno</translation>
-    </message>
     <message>
         <source>An internal error occurred. %1 will attempt to continue safely. This is an unexpected bug which can be reported as described below.</source>
         <translation type="unfinished">Un error interno ocurrió. %1 intentará continuar. Este es un error inesperado que puede ser reportado de las formas que se muestran debajo,</translation>
     </message>
 </context>
->>>>>>> 88259837
 <context>
     <name>QObject</name>
     <message>
@@ -297,6 +285,14 @@
         <source>A fatal error occurred. Check that settings file is writable, or try running with -nosettings.</source>
         <extracomment>Explanatory text shown on startup when the settings file could not be written. Prompts user to check that we have the ability to write to the file. Explains that the user has the option of running without a settings file.</extracomment>
         <translation type="unfinished">Un error fatal ha ocurrido. Comprueba que el archivo de configuración soporta escritura, o intenta ejecutar de nuevo el programa con -nosettings</translation>
+    </message>
+    <message>
+        <source>%1 didn't yet exit safely…</source>
+        <translation type="unfinished">%1 aún no salió de forma segura...</translation>
+    </message>
+    <message>
+        <source>Error: Cannot parse configuration file: %1.</source>
+        <translation type="unfinished">Error: No se puede analizar el archivo de configuración: %1.</translation>
     </message>
     <message>
         <source>%1 didn't yet exit safely…</source>
@@ -423,6 +419,14 @@
     <message>
         <source>Quit application</source>
         <translation type="unfinished">Quitar aplicación</translation>
+    </message>
+    <message>
+        <source>&amp;About %1</source>
+        <translation type="unfinished">&amp;Acerca de %1</translation>
+    </message>
+    <message>
+        <source>Show information about %1</source>
+        <translation type="unfinished">Mostrar información sobre %1</translation>
     </message>
     <message>
         <source>About &amp;Qt</source>
@@ -1149,6 +1153,14 @@
         <translation type="unfinished">La dirección introducida "%1" no es una dirección Bitcoin válida.</translation>
     </message>
     <message>
+        <source>Address "%1" already exists as a receiving address with label "%2" and so cannot be added as a sending address.</source>
+        <translation type="unfinished">La dirección "%1" ya existe como dirección de recepción con la etiqueta "%2" y, por lo tanto, no se puede agregar como dirección de envío.</translation>
+    </message>
+    <message>
+        <source>The entered address "%1" is already in the address book with label "%2".</source>
+        <translation type="unfinished">La dirección ingresada "%1" ya está en la libreta de direcciones con la etiqueta "%2".</translation>
+    </message>
+    <message>
         <source>Could not unlock wallet.</source>
         <translation type="unfinished">No se pudo desbloquear el monedero.</translation>
     </message>
@@ -1277,6 +1289,17 @@
     <message>
         <source>Command-line options</source>
         <translation type="unfinished">Opciones de línea de comandos</translation>
+    </message>
+</context>
+<context>
+    <name>ShutdownWindow</name>
+    <message>
+        <source>%1 is shutting down…</source>
+        <translation type="unfinished">%1 se está cerrando...</translation>
+    </message>
+    <message>
+        <source>Do not shut down the computer until this window disappears.</source>
+        <translation type="unfinished">No apagues el equipo hasta que desaparezca esta ventana.</translation>
     </message>
 </context>
 <context>
@@ -2495,6 +2518,10 @@
         <translation type="unfinished">Mensaje:</translation>
     </message>
     <message>
+        <source>Wallet:</source>
+        <translation type="unfinished">Monedero:</translation>
+    </message>
+    <message>
         <source>Copy &amp;URI</source>
         <translation type="unfinished">Copiar &amp;URI</translation>
     </message>
@@ -4425,19 +4452,6 @@
         <source>Unknown new rules activated (versionbit %i)</source>
         <translation type="unfinished">Se desconocen las nuevas reglas activadas (versionbit %i)</translation>
     </message>
-<<<<<<< HEAD
-</context>
-<context>
-    <name>WalletFrame</name>
-    <message>
-        <source>Create a new wallet</source>
-        <translation type="unfinished">Crear monedero nuevo</translation>
-    </message>
-    </context>
-<context>
-    <name>WalletModel</name>
-=======
->>>>>>> 88259837
     <message>
         <source>Unsupported global logging level -loglevel=%s. Valid values: %s.</source>
         <translation type="unfinished">El nivel de registro de depuración global -loglevel=%s no es compatible. Valores válidos: %s.</translation>
