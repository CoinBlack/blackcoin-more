<TS version="2.1" language="es_DO">
<context>
    <name>AddressBookPage</name>
    <message>
        <source>Right-click to edit address or label</source>
        <translation type="unfinished">Hacer clic derecho para editar la dirección o etiqueta</translation>
    </message>
    <message>
        <source>Create a new address</source>
        <translation type="unfinished">Crear una nueva dirección</translation>
    </message>
    <message>
        <source>&amp;New</source>
        <translation type="unfinished">&amp;Nueva</translation>
    </message>
    <message>
        <source>Copy the currently selected address to the system clipboard</source>
        <translation type="unfinished">Copiar la dirección seleccionada actualmente al portapapeles del sistema</translation>
    </message>
    <message>
        <source>&amp;Copy</source>
        <translation type="unfinished">&amp;Copiar</translation>
    </message>
    <message>
        <source>C&amp;lose</source>
        <translation type="unfinished">&amp;Cerrar</translation>
    </message>
    <message>
        <source>Delete the currently selected address from the list</source>
        <translation type="unfinished">Eliminar la dirección seleccionada de la lista</translation>
    </message>
    <message>
        <source>Enter address or label to search</source>
        <translation type="unfinished">Ingresar una dirección o etiqueta para buscar</translation>
    </message>
    <message>
        <source>Export the data in the current tab to a file</source>
        <translation type="unfinished">Exportar los datos de la pestaña actual a un archivo</translation>
    </message>
    <message>
        <source>&amp;Export</source>
        <translation type="unfinished">&amp;Exportar</translation>
    </message>
    <message>
        <source>&amp;Delete</source>
        <translation type="unfinished">&amp;Borrar</translation>
    </message>
    <message>
        <source>Choose the address to send coins to</source>
        <translation type="unfinished">Elige la dirección a la que se enviarán monedas</translation>
    </message>
    <message>
        <source>Choose the address to receive coins with</source>
        <translation type="unfinished">Elige la dirección con la que se recibirán monedas</translation>
    </message>
    <message>
        <source>C&amp;hoose</source>
        <translation type="unfinished">&amp;Seleccionar</translation>
    </message>
    <message>
        <source>These are your Bitcoin addresses for sending payments. Always check the amount and the receiving address before sending coins.</source>
        <translation type="unfinished">Estas son tus direcciones de Bitcoin para enviar pagos. Revisa siempre el importe y la dirección de recepción antes de enviar monedas.</translation>
    </message>
    <message>
        <source>These are your Bitcoin addresses for receiving payments. Use the 'Create new receiving address' button in the receive tab to create new addresses.
Signing is only possible with addresses of the type 'legacy'.</source>
        <translation type="unfinished">Estas son tus direcciones de Bitcoin para recibir pagos. Usa el botón "Crear nueva dirección de recepción" en la pestaña "Recibir" para crear nuevas direcciones.
<<<<<<< HEAD
Solo es posible firmar con direcciones de tipo legacy.</translation>
=======
Solo es posible firmar con direcciones de tipo "legacy".</translation>
>>>>>>> de3e0738
    </message>
    <message>
        <source>&amp;Copy Address</source>
        <translation type="unfinished">&amp;Copiar dirección</translation>
    </message>
    <message>
        <source>Copy &amp;Label</source>
        <translation type="unfinished">Copiar &amp;etiqueta</translation>
    </message>
    <message>
        <source>&amp;Edit</source>
        <translation type="unfinished">&amp;Editar</translation>
    </message>
    <message>
        <source>Export Address List</source>
        <translation type="unfinished">Exportar lista de direcciones</translation>
    </message>
    <message>
        <source>Comma separated file</source>
        <extracomment>Expanded name of the CSV file format. See: https://en.wikipedia.org/wiki/Comma-separated_values.</extracomment>
        <translation type="unfinished">Archivo separado por comas</translation>
    </message>
    <message>
        <source>There was an error trying to save the address list to %1. Please try again.</source>
        <extracomment>An error message. %1 is a stand-in argument for the name of the file we attempted to save to.</extracomment>
        <translation type="unfinished">Ocurrió un error al intentar guardar la lista de direcciones en %1. Inténtalo de nuevo.</translation>
    </message>
    <message>
        <source>Sending addresses - %1</source>
        <translation type="unfinished">Direcciones de envío - %1</translation>
    </message>
    <message>
        <source>Receiving addresses - %1</source>
        <translation type="unfinished">Direcciones de recepción - %1</translation>
    </message>
    <message>
        <source>Exporting Failed</source>
        <translation type="unfinished">Error al exportar</translation>
    </message>
</context>
<context>
    <name>AddressTableModel</name>
    <message>
        <source>Label</source>
        <translation type="unfinished">Etiqueta</translation>
    </message>
    <message>
        <source>Address</source>
        <translation type="unfinished">Dirección</translation>
    </message>
    <message>
        <source>(no label)</source>
        <translation type="unfinished">(sin etiqueta)</translation>
    </message>
</context>
<context>
    <name>AskPassphraseDialog</name>
    <message>
        <source>Passphrase Dialog</source>
        <translation type="unfinished">Diálogo de frase de contraseña</translation>
    </message>
    <message>
        <source>Enter passphrase</source>
        <translation type="unfinished">Ingresar la frase de contraseña</translation>
    </message>
    <message>
        <source>New passphrase</source>
        <translation type="unfinished">Nueva frase de contraseña</translation>
    </message>
    <message>
        <source>Repeat new passphrase</source>
        <translation type="unfinished">Repetir la nueva frase de contraseña</translation>
    </message>
    <message>
        <source>Show passphrase</source>
        <translation type="unfinished">Mostrar la frase de contraseña</translation>
    </message>
    <message>
        <source>Encrypt wallet</source>
        <translation type="unfinished">Encriptar billetera</translation>
    </message>
    <message>
        <source>This operation needs your wallet passphrase to unlock the wallet.</source>
        <translation type="unfinished">Esta operación requiere la frase de contraseña de la billetera para desbloquearla.</translation>
    </message>
    <message>
        <source>Unlock wallet</source>
        <translation type="unfinished">Desbloquear billetera</translation>
    </message>
    <message>
        <source>Change passphrase</source>
        <translation type="unfinished">Cambiar frase de contraseña</translation>
    </message>
    <message>
        <source>Confirm wallet encryption</source>
        <translation type="unfinished">Confirmar el encriptado de la billetera</translation>
    </message>
    <message>
        <source>Warning: If you encrypt your wallet and lose your passphrase, you will &lt;b&gt;LOSE ALL OF YOUR BITCOINS&lt;/b&gt;!</source>
        <translation type="unfinished">Advertencia: Si encriptas la billetera y pierdes tu frase de contraseña, ¡&lt;b&gt;PERDERÁS TODOS TUS BITCOINS&lt;/b&gt;!</translation>
    </message>
    <message>
        <source>Are you sure you wish to encrypt your wallet?</source>
        <translation type="unfinished">¿Seguro quieres encriptar la billetera?</translation>
    </message>
    <message>
        <source>Wallet encrypted</source>
        <translation type="unfinished">Billetera encriptada</translation>
    </message>
    <message>
        <source>Enter the new passphrase for the wallet.&lt;br/&gt;Please use a passphrase of &lt;b&gt;ten or more random characters&lt;/b&gt;, or &lt;b&gt;eight or more words&lt;/b&gt;.</source>
        <translation type="unfinished">Ingresa la nueva frase de contraseña para la billetera. &lt;br/&gt;Usa una frase de contraseña de &lt;b&gt;diez o más caracteres aleatorios&lt;/b&gt;, u &lt;b&gt;ocho o más palabras&lt;/b&gt;.</translation>
    </message>
    <message>
        <source>Enter the old passphrase and new passphrase for the wallet.</source>
        <translation type="unfinished">Ingresa la antigua frase de contraseña y la nueva frase de contraseña para la billetera.</translation>
    </message>
    <message>
        <source>Remember that encrypting your wallet cannot fully protect your bitcoins from being stolen by malware infecting your computer.</source>
        <translation type="unfinished">Recuerda que encriptar tu billetera no garantiza la protección total contra el robo de tus bitcoins si la computadora está infectada con malware.</translation>
    </message>
    <message>
        <source>Wallet to be encrypted</source>
        <translation type="unfinished">Billetera para encriptar</translation>
    </message>
    <message>
        <source>Your wallet is about to be encrypted. </source>
        <translation type="unfinished">Tu billetera está a punto de encriptarse.</translation>
    </message>
    <message>
        <source>Your wallet is now encrypted. </source>
        <translation type="unfinished">Tu billetera ahora está encriptada.</translation>
    </message>
    <message>
        <source>IMPORTANT: Any previous backups you have made of your wallet file should be replaced with the newly generated, encrypted wallet file. For security reasons, previous backups of the unencrypted wallet file will become useless as soon as you start using the new, encrypted wallet.</source>
        <translation type="unfinished">IMPORTANTE: Cualquier copia de seguridad anterior que hayas hecho del archivo de la billetera se deberá reemplazar por el nuevo archivo encriptado que generaste. Por motivos de seguridad, las copias de seguridad realizadas anteriormente quedarán obsoletas en cuanto empieces a usar la nueva billetera encriptada.</translation>
    </message>
    <message>
        <source>Wallet encryption failed</source>
        <translation type="unfinished">Falló el encriptado de la billetera</translation>
    </message>
    <message>
        <source>Wallet encryption failed due to an internal error. Your wallet was not encrypted.</source>
        <translation type="unfinished">El encriptado de la billetera falló debido a un error interno. La billetera no se encriptó.</translation>
    </message>
    <message>
        <source>The supplied passphrases do not match.</source>
        <translation type="unfinished">Las frases de contraseña proporcionadas no coinciden.</translation>
    </message>
    <message>
        <source>Wallet unlock failed</source>
        <translation type="unfinished">Falló el desbloqueo de la billetera</translation>
    </message>
    <message>
        <source>The passphrase entered for the wallet decryption was incorrect.</source>
        <translation type="unfinished">La frase de contraseña introducida para el cifrado de la billetera es incorrecta.</translation>
    </message>
    <message>
        <source>The passphrase entered for the wallet decryption is incorrect. It contains a null character (ie - a zero byte). If the passphrase was set with a version of this software prior to 25.0, please try again with only the characters up to — but not including — the first null character. If this is successful, please set a new passphrase to avoid this issue in the future.</source>
        <translation type="unfinished">La frase de contraseña ingresada para el descifrado de la billetera es incorrecta. Contiene un carácter nulo (es decir, un byte cero). Si la frase de contraseña se configuró con una versión de este software anterior a la 25.0, vuelve a intentarlo solo con los caracteres hasta el primer carácter nulo, pero sin incluirlo . Si esto es correcto, establece una nueva frase de contraseña para evitar este problema en el futuro.</translation>
    </message>
    <message>
        <source>Wallet passphrase was successfully changed.</source>
        <translation type="unfinished">La frase de contraseña de la billetera se cambió correctamente.</translation>
    </message>
    <message>
        <source>Passphrase change failed</source>
        <translation type="unfinished">Error al cambiar la frase de contraseña</translation>
    </message>
    <message>
        <source>The old passphrase entered for the wallet decryption is incorrect. It contains a null character (ie - a zero byte). If the passphrase was set with a version of this software prior to 25.0, please try again with only the characters up to — but not including — the first null character.</source>
        <translation type="unfinished">La frase de contraseña que se ingresó para descifrar la billetera es incorrecta. Contiene un carácter nulo (es decir, un byte cero). Si la frase de contraseña se configuró con una versión de este software anterior a la 25.0, vuelve a intentarlo solo con los caracteres hasta el primer carácter nulo, pero sin incluirlo.</translation>
    </message>
    <message>
        <source>Warning: The Caps Lock key is on!</source>
        <translation type="unfinished">Advertencia: ¡Las mayúsculas están activadas!</translation>
    </message>
</context>
<context>
    <name>BanTableModel</name>
    <message>
        <source>IP/Netmask</source>
        <translation type="unfinished">IP/Máscara de red</translation>
    </message>
    <message>
        <source>Banned Until</source>
        <translation type="unfinished">Prohibido hasta</translation>
    </message>
</context>
<context>
    <name>BitcoinApplication</name>
    <message>
        <source>Settings file %1 might be corrupt or invalid.</source>
        <translation type="unfinished">El archivo de configuración %1 puede estar dañado o no ser válido.</translation>
    </message>
    <message>
        <source>Runaway exception</source>
        <translation type="unfinished">Excepción fuera de control</translation>
    </message>
    <message>
        <source>Runaway exception</source>
        <translation type="unfinished">Excepción fuera de control</translation>
    </message>
    <message>
        <source>A fatal error occurred. %1 can no longer continue safely and will quit.</source>
        <translation type="unfinished">Se produjo un error fatal. %1 ya no puede continuar de manera segura y se cerrará.</translation>
    </message>
    <message>
        <source>Internal error</source>
        <translation type="unfinished">Error interno</translation>
    </message>
    <message>
        <source>An internal error occurred. %1 will attempt to continue safely. This is an unexpected bug which can be reported as described below.</source>
        <translation type="unfinished">Se produjo un error interno. %1 intentará continuar de manera segura. Este es un error inesperado que se puede reportar como se describe a continuación.</translation>
    </message>
</context>
<context>
    <name>QObject</name>
    <message>
        <source>Do you want to reset settings to default values, or to abort without making changes?</source>
        <extracomment>Explanatory text shown on startup when the settings file cannot be read. Prompts user to make a choice between resetting or aborting.</extracomment>
        <translation type="unfinished">¿Deseas restablecer los valores a la configuración predeterminada o abortar sin realizar los cambios?</translation>
    </message>
    <message>
        <source>A fatal error occurred. Check that settings file is writable, or try running with -nosettings.</source>
        <extracomment>Explanatory text shown on startup when the settings file could not be written. Prompts user to check that we have the ability to write to the file. Explains that the user has the option of running without a settings file.</extracomment>
        <translation type="unfinished">Se produjo un error fatal. Comprueba que el archivo de configuración soporte escritura o intenta ejecutar el programa con -nosettings.</translation>
    </message>
    <message>
        <source>%1 didn't yet exit safely…</source>
        <translation type="unfinished">%1 aún no salió de forma segura...</translation>
    </message>
    <message>
        <source>unknown</source>
        <translation type="unfinished">desconocido</translation>
    </message>
    <message>
        <source>Embedded "%1"</source>
        <translation type="unfinished">"%1" integrado</translation>
    </message>
    <message>
        <source>Default system font "%1"</source>
        <translation type="unfinished">Fuente predeterminada del sistema "%1"</translation>
    </message>
    <message>
        <source>Custom…</source>
        <translation type="unfinished">Personalizada...</translation>
    </message>
    <message>
        <source>Amount</source>
        <translation type="unfinished">Importe</translation>
    </message>
    <message>
        <source>Enter a Bitcoin address (e.g. %1)</source>
        <translation type="unfinished">Ingresar una dirección de Bitcoin (por ejemplo, %1)</translation>
    </message>
    <message>
        <source>Unroutable</source>
        <translation type="unfinished">No enrutable</translation>
    </message>
    <message>
        <source>Inbound</source>
        <extracomment>An inbound connection from a peer. An inbound connection is a connection initiated by a peer.</extracomment>
        <translation type="unfinished">Entrante</translation>
    </message>
    <message>
        <source>Outbound</source>
        <extracomment>An outbound connection to a peer. An outbound connection is a connection initiated by us.</extracomment>
        <translation type="unfinished">Saliente</translation>
    </message>
    <message>
        <source>Full Relay</source>
        <extracomment>Peer connection type that relays all network information.</extracomment>
        <translation type="unfinished">Retransmisión completa</translation>
    </message>
    <message>
        <source>Block Relay</source>
        <extracomment>Peer connection type that relays network information about blocks and not transactions or addresses.</extracomment>
        <translation type="unfinished">Retransmisión de bloques</translation>
    </message>
    <message>
        <source>Address Fetch</source>
        <extracomment>Short-lived peer connection type that solicits known addresses from a peer.</extracomment>
        <translation type="unfinished">Recuperación de dirección</translation>
    </message>
    <message>
        <source>None</source>
        <translation type="unfinished">Ninguno</translation>
    </message>
    <message>
        <source>N/A</source>
        <translation type="unfinished">N/D</translation>
    </message>
    <message numerus="yes">
        <source>%n second(s)</source>
        <translation type="unfinished">
            <numerusform>%n segundo</numerusform>
            <numerusform>%n segundos</numerusform>
        </translation>
    </message>
    <message numerus="yes">
        <source>%n minute(s)</source>
        <translation type="unfinished">
            <numerusform>%n minuto</numerusform>
            <numerusform>%n minutos</numerusform>
        </translation>
    </message>
    <message numerus="yes">
        <source>%n hour(s)</source>
        <translation type="unfinished">
            <numerusform>%n hora</numerusform>
            <numerusform>%n horas</numerusform>
        </translation>
    </message>
    <message numerus="yes">
        <source>%n day(s)</source>
        <translation type="unfinished">
            <numerusform>%n día</numerusform>
            <numerusform>%n días</numerusform>
        </translation>
    </message>
    <message numerus="yes">
        <source>%n week(s)</source>
        <translation type="unfinished">
            <numerusform>%n semana</numerusform>
            <numerusform>%n semanas</numerusform>
        </translation>
    </message>
    <message>
        <source>%1 and %2</source>
        <translation type="unfinished">%1 y %2</translation>
    </message>
    <message numerus="yes">
        <source>%n year(s)</source>
        <translation type="unfinished">
            <numerusform>%n año</numerusform>
            <numerusform>%n años</numerusform>
        </translation>
    </message>
    </context>
<context>
    <name>BitcoinGUI</name>
    <message>
        <source>&amp;Overview</source>
        <translation type="unfinished">&amp;Vista general</translation>
    </message>
    <message>
        <source>Show general overview of wallet</source>
        <translation type="unfinished">Muestra una vista general de la billetera</translation>
    </message>
    <message>
        <source>&amp;Transactions</source>
        <translation type="unfinished">&amp;Transacciones</translation>
    </message>
    <message>
        <source>Browse transaction history</source>
        <translation type="unfinished">Explora el historial de transacciones</translation>
    </message>
    <message>
        <source>E&amp;xit</source>
        <translation type="unfinished">&amp;Salir</translation>
    </message>
    <message>
        <source>Quit application</source>
        <translation type="unfinished">Salir del programa</translation>
    </message>
    <message>
        <source>&amp;About %1</source>
        <translation type="unfinished">&amp;Acerca de %1</translation>
    </message>
    <message>
        <source>Show information about %1</source>
<<<<<<< HEAD
        <translation type="unfinished">Mostrar Información sobre %1</translation>
=======
        <translation type="unfinished">Mostrar información sobre %1</translation>
>>>>>>> de3e0738
    </message>
    <message>
        <source>About &amp;Qt</source>
        <translation type="unfinished">Acerca de &amp;Qt</translation>
    </message>
    <message>
        <source>Show information about Qt</source>
        <translation type="unfinished">Mostrar información sobre Qt</translation>
    </message>
    <message>
        <source>Modify configuration options for %1</source>
        <translation type="unfinished">Modificar las opciones de configuración para %1</translation>
    </message>
    <message>
        <source>Create a new wallet</source>
        <translation type="unfinished">Crear una nueva billetera</translation>
    </message>
    <message>
        <source>&amp;Minimize</source>
        <translation type="unfinished">&amp;Minimizar</translation>
    </message>
    <message>
        <source>Wallet:</source>
        <translation type="unfinished">Billetera:</translation>
    </message>
    <message>
        <source>Network activity disabled.</source>
        <extracomment>A substring of the tooltip.</extracomment>
        <translation type="unfinished">Actividad de red deshabilitada.</translation>
    </message>
    <message>
        <source>Proxy is &lt;b&gt;enabled&lt;/b&gt;: %1</source>
        <translation type="unfinished">Proxy &lt;b&gt;habilitado&lt;/b&gt;: %1</translation>
    </message>
    <message>
        <source>Send coins to a Bitcoin address</source>
        <translation type="unfinished">Enviar monedas a una dirección de Bitcoin</translation>
    </message>
    <message>
        <source>Backup wallet to another location</source>
        <translation type="unfinished">Realizar copia de seguridad de la billetera en otra ubicación</translation>
    </message>
    <message>
        <source>Change the passphrase used for wallet encryption</source>
        <translation type="unfinished">Cambiar la frase de contraseña utilizada para encriptar la billetera</translation>
    </message>
    <message>
        <source>&amp;Send</source>
        <translation type="unfinished">&amp;Enviar</translation>
    </message>
    <message>
        <source>&amp;Receive</source>
        <translation type="unfinished">&amp;Recibir</translation>
    </message>
    <message>
        <source>&amp;Options…</source>
        <translation type="unfinished">&amp;Opciones…</translation>
    </message>
    <message>
        <source>&amp;Encrypt Wallet…</source>
        <translation type="unfinished">&amp;Encriptar billetera…</translation>
    </message>
    <message>
        <source>Encrypt the private keys that belong to your wallet</source>
        <translation type="unfinished">Encriptar las claves privadas que pertenecen a la billetera</translation>
    </message>
    <message>
        <source>&amp;Backup Wallet…</source>
        <translation type="unfinished">&amp;Realizar copia de seguridad de la billetera...</translation>
    </message>
    <message>
        <source>&amp;Change Passphrase…</source>
        <translation type="unfinished">&amp;Cambiar frase de contraseña...</translation>
    </message>
    <message>
        <source>Sign &amp;message…</source>
        <translation type="unfinished">Firmar &amp;mensaje...</translation>
    </message>
    <message>
        <source>Sign messages with your Bitcoin addresses to prove you own them</source>
        <translation type="unfinished">Firmar mensajes con tus direcciones de Bitcoin para demostrar que te pertenecen</translation>
    </message>
    <message>
        <source>&amp;Verify message…</source>
        <translation type="unfinished">&amp;Verificar mensaje...</translation>
    </message>
    <message>
        <source>Verify messages to ensure they were signed with specified Bitcoin addresses</source>
        <translation type="unfinished">Verificar mensajes para asegurarte de que estén firmados con direcciones de Bitcoin concretas</translation>
    </message>
    <message>
        <source>&amp;Load PSBT from file…</source>
        <translation type="unfinished">&amp;Cargar TBPF desde archivo...</translation>
    </message>
    <message>
        <source>Open &amp;URI…</source>
        <translation type="unfinished">Abrir &amp;URI…</translation>
    </message>
    <message>
        <source>Close Wallet…</source>
        <translation type="unfinished">Cerrar billetera...</translation>
    </message>
    <message>
        <source>Create Wallet…</source>
        <translation type="unfinished">Crear billetera...</translation>
    </message>
    <message>
        <source>Close All Wallets…</source>
        <translation type="unfinished">Cerrar todas las billeteras...</translation>
    </message>
    <message>
        <source>&amp;File</source>
        <translation type="unfinished">&amp;Archivo</translation>
    </message>
    <message>
        <source>&amp;Settings</source>
        <translation type="unfinished">&amp;Configuración</translation>
    </message>
    <message>
        <source>&amp;Help</source>
        <translation type="unfinished">&amp;Ayuda</translation>
    </message>
    <message>
        <source>Tabs toolbar</source>
        <translation type="unfinished">Barra de pestañas</translation>
    </message>
    <message>
        <source>Syncing Headers (%1%)…</source>
        <translation type="unfinished">Sincronizando encabezados (%1%)...</translation>
    </message>
    <message>
        <source>Synchronizing with network…</source>
        <translation type="unfinished">Sincronizando con la red...</translation>
    </message>
    <message>
        <source>Indexing blocks on disk…</source>
        <translation type="unfinished">Indexando bloques en disco...</translation>
    </message>
    <message>
        <source>Processing blocks on disk…</source>
        <translation type="unfinished">Procesando bloques en disco...</translation>
    </message>
    <message>
        <source>Connecting to peers…</source>
        <translation type="unfinished">Conectando a pares...</translation>
    </message>
    <message>
        <source>Request payments (generates QR codes and bitcoin: URIs)</source>
        <translation type="unfinished">Solicitar pagos (genera códigos QR y URI de tipo "bitcoin:")</translation>
    </message>
    <message>
        <source>Show the list of used sending addresses and labels</source>
        <translation type="unfinished">Mostrar la lista de etiquetas y direcciones de envío usadas</translation>
    </message>
    <message>
        <source>Show the list of used receiving addresses and labels</source>
        <translation type="unfinished">Mostrar la lista de etiquetas y direcciones de recepción usadas</translation>
    </message>
    <message>
        <source>&amp;Command-line options</source>
        <translation type="unfinished">&amp;Opciones de línea de comandos</translation>
    </message>
    <message numerus="yes">
        <source>Processed %n block(s) of transaction history.</source>
        <translation type="unfinished">
            <numerusform>Se procesó %n bloque del historial de transacciones.</numerusform>
            <numerusform>Se procesaron %n bloques del historial de transacciones.</numerusform>
        </translation>
    </message>
    <message>
        <source>%1 behind</source>
        <translation type="unfinished">%1 atrás</translation>
    </message>
    <message>
        <source>Catching up…</source>
        <translation type="unfinished">Poniéndose al día...</translation>
    </message>
    <message>
        <source>Last received block was generated %1 ago.</source>
        <translation type="unfinished">El último bloque recibido se generó hace %1.</translation>
    </message>
    <message>
        <source>Transactions after this will not yet be visible.</source>
        <translation type="unfinished">Las transacciones posteriores aún no están visibles.</translation>
    </message>
    <message>
        <source>Warning</source>
        <translation type="unfinished">Advertencia</translation>
    </message>
    <message>
        <source>Information</source>
        <translation type="unfinished">Información</translation>
    </message>
    <message>
        <source>Up to date</source>
        <translation type="unfinished">Actualizado</translation>
    </message>
    <message>
        <source>Load Partially Signed Bitcoin Transaction</source>
        <translation type="unfinished">Cargar transacción de Bitcoin parcialmente firmada</translation>
    </message>
    <message>
        <source>Load PSBT from &amp;clipboard…</source>
        <translation type="unfinished">Cargar TBPF desde el &amp;portapapeles...</translation>
    </message>
    <message>
        <source>Load Partially Signed Bitcoin Transaction from clipboard</source>
        <translation type="unfinished">Cargar una transacción de Bitcoin parcialmente firmada desde el portapapeles</translation>
    </message>
    <message>
        <source>Node window</source>
        <translation type="unfinished">Ventana del nodo</translation>
    </message>
    <message>
        <source>Open node debugging and diagnostic console</source>
        <translation type="unfinished">Abrir la consola de depuración y diagnóstico del nodo</translation>
    </message>
    <message>
        <source>&amp;Sending addresses</source>
        <translation type="unfinished">&amp;Direcciones de envío</translation>
    </message>
    <message>
        <source>&amp;Receiving addresses</source>
        <translation type="unfinished">&amp;Direcciones de destino</translation>
    </message>
    <message>
        <source>Open a bitcoin: URI</source>
        <translation type="unfinished">Abrir un URI de tipo "bitcoin:"</translation>
    </message>
    <message>
        <source>Open Wallet</source>
        <translation type="unfinished">Abrir billetera</translation>
    </message>
    <message>
        <source>Open a wallet</source>
        <translation type="unfinished">Abrir una billetera</translation>
    </message>
    <message>
        <source>Close wallet</source>
        <translation type="unfinished">Cerrar billetera</translation>
    </message>
    <message>
        <source>Restore Wallet…</source>
        <extracomment>Name of the menu item that restores wallet from a backup file.</extracomment>
        <translation type="unfinished">Restaurar billetera…</translation>
    </message>
    <message>
        <source>Restore a wallet from a backup file</source>
        <extracomment>Status tip for Restore Wallet menu item</extracomment>
        <translation type="unfinished">Restaurar una billetera desde un archivo de copia de seguridad</translation>
    </message>
    <message>
        <source>Close all wallets</source>
        <translation type="unfinished">Cerrar todas las billeteras</translation>
    </message>
    <message>
        <source>Migrate Wallet</source>
        <translation type="unfinished">Migrar billetera</translation>
    </message>
    <message>
        <source>Migrate a wallet</source>
        <translation type="unfinished">Migrar una billetera</translation>
    </message>
    <message>
        <source>Show the %1 help message to get a list with possible Bitcoin command-line options</source>
        <translation type="unfinished">Mostrar el mensaje de ayuda %1 para obtener una lista de las posibles opciones de línea de comandos de Bitcoin</translation>
    </message>
    <message>
        <source>&amp;Mask values</source>
        <translation type="unfinished">&amp;Ocultar valores</translation>
    </message>
    <message>
        <source>Mask the values in the Overview tab</source>
        <translation type="unfinished">Ocultar los valores en la pestaña "Vista general"</translation>
    </message>
    <message>
        <source>default wallet</source>
        <translation type="unfinished">billetera predeterminada</translation>
    </message>
    <message>
        <source>No wallets available</source>
        <translation type="unfinished">No hay billeteras disponibles</translation>
    </message>
    <message>
        <source>Wallet Data</source>
        <extracomment>Name of the wallet data file format.</extracomment>
        <translation type="unfinished">Datos de la billetera</translation>
    </message>
    <message>
        <source>Load Wallet Backup</source>
        <extracomment>The title for Restore Wallet File Windows</extracomment>
        <translation type="unfinished">Cargar copia de seguridad de billetera</translation>
    </message>
    <message>
        <source>Restore Wallet</source>
        <extracomment>Title of pop-up window shown when the user is attempting to restore a wallet.</extracomment>
        <translation type="unfinished">Restaurar billetera</translation>
    </message>
    <message>
        <source>Wallet Name</source>
        <extracomment>Label of the input field where the name of the wallet is entered.</extracomment>
        <translation type="unfinished">Nombre de la billetera</translation>
    </message>
    <message>
        <source>&amp;Window</source>
        <translation type="unfinished">&amp;Ventana</translation>
    </message>
    <message>
        <source>Zoom</source>
        <translation type="unfinished">Acercar</translation>
    </message>
    <message>
        <source>Main Window</source>
        <translation type="unfinished">Ventana principal</translation>
    </message>
    <message>
        <source>%1 client</source>
        <translation type="unfinished">%1 cliente</translation>
    </message>
    <message>
        <source>&amp;Hide</source>
        <translation type="unfinished">&amp;Ocultar </translation>
    </message>
    <message>
        <source>S&amp;how</source>
        <translation type="unfinished">&amp;Mostrar</translation>
    </message>
    <message numerus="yes">
        <source>%n active connection(s) to Bitcoin network.</source>
        <extracomment>A substring of the tooltip.</extracomment>
        <translation type="unfinished">
            <numerusform>%n conexión activa con la red de Bitcoin.</numerusform>
            <numerusform>%n conexiones activas con la red de Bitcoin.</numerusform>
        </translation>
    </message>
    <message>
        <source>Click for more actions.</source>
        <extracomment>A substring of the tooltip. "More actions" are available via the context menu.</extracomment>
        <translation type="unfinished">Hacer clic para ver más acciones.</translation>
    </message>
    <message>
        <source>Show Peers tab</source>
        <extracomment>A context menu item. The "Peers tab" is an element of the "Node window".</extracomment>
        <translation type="unfinished">Mostrar pestaña de pares</translation>
    </message>
    <message>
        <source>Disable network activity</source>
        <extracomment>A context menu item.</extracomment>
        <translation type="unfinished">Deshabilitar actividad de red</translation>
    </message>
    <message>
        <source>Enable network activity</source>
        <extracomment>A context menu item. The network activity was disabled previously.</extracomment>
        <translation type="unfinished">Habilitar actividad de red</translation>
    </message>
    <message>
        <source>Pre-syncing Headers (%1%)…</source>
        <translation type="unfinished">Presincronizando encabezados (%1%)...</translation>
    </message>
    <message>
        <source>Error creating wallet</source>
        <translation type="unfinished">Error al crear billetera</translation>
    </message>
    <message>
        <source>Cannot create new wallet, the software was compiled without sqlite support (required for descriptor wallets)</source>
        <translation type="unfinished">No se puede crear una billetera nueva, ya que el software se compiló sin compatibilidad con sqlite (requerida para billeteras basadas en descriptores)</translation>
    </message>
    <message>
        <source>Warning: %1</source>
        <translation type="unfinished">Advertencia: %1</translation>
    </message>
    <message>
        <source>Date: %1
</source>
        <translation type="unfinished">Fecha: %1
</translation>
    </message>
    <message>
        <source>Amount: %1
</source>
        <translation type="unfinished">Importe: %1
</translation>
    </message>
    <message>
        <source>Wallet: %1
</source>
        <translation type="unfinished">Billetera: %1
</translation>
    </message>
    <message>
        <source>Type: %1
</source>
        <translation type="unfinished">Tipo: %1
</translation>
    </message>
    <message>
        <source>Label: %1
</source>
        <translation type="unfinished">Etiqueta %1
</translation>
    </message>
    <message>
        <source>Address: %1
</source>
        <translation type="unfinished">Dirección: %1
</translation>
    </message>
    <message>
        <source>Sent transaction</source>
        <translation type="unfinished">Transacción enviada</translation>
    </message>
    <message>
        <source>Incoming transaction</source>
        <translation type="unfinished">Transacción entrante</translation>
    </message>
    <message>
        <source>HD key generation is &lt;b&gt;enabled&lt;/b&gt;</source>
        <translation type="unfinished">La generación de clave HD está &lt;b&gt;habilitada&lt;/b&gt;</translation>
    </message>
    <message>
        <source>HD key generation is &lt;b&gt;disabled&lt;/b&gt;</source>
        <translation type="unfinished">La generación de clave HD está &lt;b&gt;deshabilitada&lt;/b&gt;</translation>
    </message>
    <message>
        <source>Private key &lt;b&gt;disabled&lt;/b&gt;</source>
        <translation type="unfinished">Clave privada &lt;b&gt;deshabilitada&lt;/b&gt;</translation>
    </message>
    <message>
        <source>Wallet is &lt;b&gt;encrypted&lt;/b&gt; and currently &lt;b&gt;unlocked&lt;/b&gt;</source>
        <translation type="unfinished">La billetera está &lt;b&gt;encriptada&lt;/b&gt; y actualmente &lt;b&gt;desbloqueda&lt;/b&gt;</translation>
    </message>
    <message>
        <source>Wallet is &lt;b&gt;encrypted&lt;/b&gt; and currently &lt;b&gt;locked&lt;/b&gt;</source>
        <translation type="unfinished">La billetera está &lt;b&gt;encriptada&lt;/b&gt; y actualmente &lt;b&gt;bloqueda&lt;/b&gt;</translation>
    </message>
    <message>
        <source>Original message:</source>
        <translation type="unfinished">Mensaje original:</translation>
    </message>
</context>
<context>
    <name>UnitDisplayStatusBarControl</name>
    <message>
        <source>Unit to show amounts in. Click to select another unit.</source>
        <translation type="unfinished">Unidad en la que se muestran los importes. Haz clic para seleccionar otra unidad.</translation>
    </message>
</context>
<context>
    <name>CoinControlDialog</name>
    <message>
        <source>Coin Selection</source>
        <translation type="unfinished">Selección de monedas</translation>
    </message>
    <message>
        <source>Quantity:</source>
        <translation type="unfinished">Cantidad:</translation>
    </message>
    <message>
        <source>Amount:</source>
        <translation type="unfinished">Importe:</translation>
    </message>
    <message>
        <source>Fee:</source>
        <translation type="unfinished">Comisión:</translation>
    </message>
    <message>
        <source>After Fee:</source>
        <translation type="unfinished">Después de la comisión:</translation>
    </message>
    <message>
        <source>Change:</source>
        <translation type="unfinished">Cambio:</translation>
    </message>
    <message>
        <source>(un)select all</source>
        <translation type="unfinished">(des)marcar todos</translation>
    </message>
    <message>
        <source>Tree mode</source>
        <translation type="unfinished">Modo árbol</translation>
    </message>
    <message>
        <source>List mode</source>
        <translation type="unfinished">Modo lista</translation>
    </message>
    <message>
        <source>Amount</source>
        <translation type="unfinished">Importe</translation>
    </message>
    <message>
        <source>Received with label</source>
        <translation type="unfinished">Recibido con etiqueta</translation>
    </message>
    <message>
        <source>Received with address</source>
        <translation type="unfinished">Recibido con dirección</translation>
    </message>
    <message>
        <source>Date</source>
        <translation type="unfinished">Fecha</translation>
    </message>
    <message>
        <source>Confirmations</source>
        <translation type="unfinished">Confirmaciones</translation>
    </message>
    <message>
        <source>Confirmed</source>
        <translation type="unfinished">Confirmada</translation>
    </message>
    <message>
        <source>Copy amount</source>
        <translation type="unfinished">Copiar importe</translation>
    </message>
    <message>
        <source>&amp;Copy address</source>
        <translation type="unfinished">&amp;Copiar dirección</translation>
    </message>
    <message>
        <source>Copy &amp;label</source>
        <translation type="unfinished">Copiar &amp;etiqueta</translation>
    </message>
    <message>
        <source>Copy &amp;amount</source>
        <translation type="unfinished">Copiar &amp;importe</translation>
    </message>
    <message>
        <source>Copy transaction &amp;ID and output index</source>
        <translation type="unfinished">Copiar &amp;identificador de transacción e índice de salidas</translation>
    </message>
    <message>
        <source>L&amp;ock unspent</source>
        <translation type="unfinished">&amp;Bloquear importe no gastado</translation>
    </message>
    <message>
        <source>&amp;Unlock unspent</source>
        <translation type="unfinished">&amp;Desbloquear importe no gastado</translation>
    </message>
    <message>
        <source>Copy quantity</source>
        <translation type="unfinished">Copiar cantidad</translation>
    </message>
    <message>
        <source>Copy fee</source>
        <translation type="unfinished">Copiar comisión</translation>
    </message>
    <message>
        <source>Copy after fee</source>
        <translation type="unfinished">Copiar después de la comisión</translation>
    </message>
    <message>
        <source>Copy bytes</source>
        <translation type="unfinished">Copiar bytes</translation>
    </message>
    <message>
        <source>Copy change</source>
        <translation type="unfinished">Copiar cambio</translation>
    </message>
    <message>
        <source>(%1 locked)</source>
        <translation type="unfinished">(%1 bloqueado)</translation>
    </message>
    <message>
        <source>Can vary +/- %1 satoshi(s) per input.</source>
        <translation type="unfinished">Puede variar +/- %1 satoshi(s) por entrada.</translation>
<<<<<<< HEAD
=======
    </message>
    <message>
        <source>This label turns red if any recipient receives an amount smaller than the current dust threshold.</source>
        <translation type="unfinished">Esta etiqueta se vuelve roja si algún receptor recibe un importe inferior al umbral actual establecido para el polvo.</translation>
    </message>
    <message>
        <source>Can vary +/- %1 satoshi(s) per input.</source>
        <translation type="unfinished">Puede variar en +/- %1 satoshi(s) por entrada.</translation>
>>>>>>> de3e0738
    </message>
    <message>
        <source>(no label)</source>
        <translation type="unfinished">(sin etiqueta)</translation>
    </message>
    <message>
        <source>change from %1 (%2)</source>
        <translation type="unfinished">cambio desde %1 (%2)</translation>
    </message>
    <message>
        <source>(change)</source>
        <translation type="unfinished">(cambio)</translation>
    </message>
</context>
<context>
    <name>CreateWalletActivity</name>
    <message>
        <source>Create Wallet</source>
        <extracomment>Title of window indicating the progress of creation of a new wallet.</extracomment>
        <translation type="unfinished">Crear billetera</translation>
    </message>
    <message>
        <source>Creating Wallet &lt;b&gt;%1&lt;/b&gt;…</source>
        <extracomment>Descriptive text of the create wallet progress window which indicates to the user which wallet is currently being created.</extracomment>
        <translation type="unfinished">Creando billetera &lt;b&gt;%1&lt;/b&gt;…</translation>
    </message>
    <message>
        <source>Create wallet failed</source>
        <translation type="unfinished">Fallo al crear la billetera</translation>
    </message>
    <message>
        <source>Create wallet warning</source>
        <translation type="unfinished">Advertencia al crear la billetera</translation>
    </message>
    <message>
        <source>Can't list signers</source>
        <translation type="unfinished">No se puede hacer una lista de firmantes</translation>
    </message>
    <message>
        <source>Too many external signers found</source>
        <translation type="unfinished">Se encontraron demasiados firmantes externos</translation>
    </message>
</context>
<context>
    <name>LoadWalletsActivity</name>
    <message>
        <source>Load Wallets</source>
        <extracomment>Title of progress window which is displayed when wallets are being loaded.</extracomment>
        <translation type="unfinished">Cargar billeteras</translation>
    </message>
    <message>
        <source>Loading wallets…</source>
        <extracomment>Descriptive text of the load wallets progress window which indicates to the user that wallets are currently being loaded.</extracomment>
        <translation type="unfinished">Cargando billeteras...</translation>
    </message>
</context>
<context>
    <name>MigrateWalletActivity</name>
    <message>
        <source>Migrate wallet</source>
        <translation type="unfinished">Migrar billetera</translation>
    </message>
    <message>
        <source>Are you sure you wish to migrate the wallet &lt;i&gt;%1&lt;/i&gt;?</source>
        <translation type="unfinished">¿Seguro deseas migrar la billetera &lt;i&gt;%1&lt;/i&gt;?</translation>
    </message>
    <message>
        <source>Migrating the wallet will convert this wallet to one or more descriptor wallets. A new wallet backup will need to be made.
If this wallet contains any watchonly scripts, a new wallet will be created which contains those watchonly scripts.
If this wallet contains any solvable but not watched scripts, a different and new wallet will be created which contains those scripts.

The migration process will create a backup of the wallet before migrating. This backup file will be named &lt;wallet name&gt;-&lt;timestamp&gt;.legacy.bak and can be found in the directory for this wallet. In the event of an incorrect migration, the backup can be restored with the "Restore Wallet" functionality.</source>
        <translation type="unfinished">La migración de la billetera la convertirá en una o más billeteras basadas en descriptores. Será necesario realizar una nueva copia de seguridad de la billetera.
Si esta billetera contiene scripts solo de observación, se creará una nueva billetera que los contenga.
Si esta billetera contiene scripts solucionables pero no de observación, se creará una nueva billetera diferente que los contenga.

El proceso de migración creará una copia de seguridad de la billetera antes de proceder. Este archivo de copia de seguridad se llamará &lt;wallet name&gt;-&lt;timestamp&gt;.legacy.bak y se encontrará en el directorio de esta billetera. En caso de que la migración falle, se puede restaurar la copia de seguridad con la funcionalidad "Restaurar billetera".</translation>
    </message>
    <message>
        <source>Migrate Wallet</source>
        <translation type="unfinished">Migrar billetera</translation>
    </message>
    <message>
        <source>Migrating Wallet &lt;b&gt;%1&lt;/b&gt;…</source>
        <translation type="unfinished">Migrando billetera &lt;b&gt;%1&lt;/b&gt;…</translation>
    </message>
    <message>
        <source>The wallet '%1' was migrated successfully.</source>
        <translation type="unfinished">La migración de la billetera "%1" se realizó correctamente.</translation>
    </message>
    <message>
<<<<<<< HEAD
        <source>Watchonly scripts have been migrated to a new wallet named '%1'.</source>
        <translation type="unfinished">Los scripts solo de observación se migraron a una nueva billetera llamada "%1".</translation>
    </message>
    <message>
        <source>Solvable but not watched scripts have been migrated to a new wallet named '%1'.</source>
=======
        <source> Watchonly scripts have been migrated to a new wallet named '%1'.</source>
        <translation type="unfinished">Los scripts solo de observación se migraron a una nueva billetera llamada "%1".</translation>
    </message>
    <message>
        <source> Solvable but not watched scripts have been migrated to a new wallet named '%1'.</source>
>>>>>>> de3e0738
        <translation type="unfinished">Los scripts solucionables pero no de observación se migraron a una nueva billetera llamada "%1".</translation>
    </message>
    <message>
        <source>Migration failed</source>
        <translation type="unfinished">Migración errónea</translation>
    </message>
    <message>
        <source>Migration Successful</source>
        <translation type="unfinished">Migración correcta</translation>
    </message>
</context>
<context>
    <name>OpenWalletActivity</name>
    <message>
        <source>Open wallet failed</source>
        <translation type="unfinished">Fallo al abrir billetera</translation>
    </message>
    <message>
        <source>Open wallet warning</source>
        <translation type="unfinished">Advertencia al abrir billetera</translation>
    </message>
    <message>
        <source>default wallet</source>
        <translation type="unfinished">billetera predeterminada</translation>
    </message>
    <message>
        <source>Open Wallet</source>
        <extracomment>Title of window indicating the progress of opening of a wallet.</extracomment>
        <translation type="unfinished">Abrir billetera</translation>
    </message>
    <message>
        <source>Opening Wallet &lt;b&gt;%1&lt;/b&gt;…</source>
        <extracomment>Descriptive text of the open wallet progress window which indicates to the user which wallet is currently being opened.</extracomment>
        <translation type="unfinished">Abriendo billetera &lt;b&gt;%1&lt;/b&gt;...</translation>
    </message>
</context>
<context>
    <name>RestoreWalletActivity</name>
    <message>
        <source>Restore Wallet</source>
        <extracomment>Title of progress window which is displayed when wallets are being restored.</extracomment>
        <translation type="unfinished">Restaurar billetera</translation>
    </message>
    <message>
        <source>Restoring Wallet &lt;b&gt;%1&lt;/b&gt;…</source>
        <extracomment>Descriptive text of the restore wallets progress window which indicates to the user that wallets are currently being restored.</extracomment>
        <translation type="unfinished">Restaurando billetera &lt;b&gt;%1&lt;/b&gt;…</translation>
    </message>
    <message>
        <source>Restore wallet failed</source>
        <extracomment>Title of message box which is displayed when the wallet could not be restored.</extracomment>
        <translation type="unfinished">Error al restaurar la billetera</translation>
    </message>
    <message>
        <source>Restore wallet warning</source>
        <extracomment>Title of message box which is displayed when the wallet is restored with some warning.</extracomment>
        <translation type="unfinished">Advertencia al restaurar billetera</translation>
    </message>
    <message>
        <source>Restore wallet message</source>
        <extracomment>Title of message box which is displayed when the wallet is successfully restored.</extracomment>
        <translation type="unfinished">Mensaje al restaurar billetera</translation>
    </message>
</context>
<context>
    <name>WalletController</name>
    <message>
        <source>Close wallet</source>
        <translation type="unfinished">Cerrar billetera</translation>
    </message>
    <message>
        <source>Are you sure you wish to close the wallet &lt;i&gt;%1&lt;/i&gt;?</source>
        <translation type="unfinished">¿Seguro deseas cerrar la billetera &lt;i&gt;%1&lt;/i&gt;?</translation>
    </message>
    <message>
        <source>Closing the wallet for too long can result in having to resync the entire chain if pruning is enabled.</source>
        <translation type="unfinished">Cerrar la billetera durante demasiado tiempo puede causar la resincronización de toda la cadena si el podado está habilitado.</translation>
    </message>
    <message>
        <source>Close all wallets</source>
        <translation type="unfinished">Cerrar todas las billeteras</translation>
    </message>
    <message>
        <source>Are you sure you wish to close all wallets?</source>
        <translation type="unfinished">¿Seguro quieres cerrar todas las billeteras?</translation>
    </message>
</context>
<context>
    <name>CreateWalletDialog</name>
    <message>
        <source>Create Wallet</source>
        <translation type="unfinished">Crear billetera</translation>
    </message>
    <message>
        <source>You are one step away from creating your new wallet!</source>
        <translation type="unfinished">Estás a un paso de crear tu nueva billetera.</translation>
    </message>
    <message>
        <source>Please provide a name and, if desired, enable any advanced options</source>
        <translation type="unfinished">Escribe un nombre y, si quieres, activa las opciones avanzadas.</translation>
    </message>
    <message>
        <source>Wallet Name</source>
        <translation type="unfinished">Nombre de la billetera </translation>
    </message>
    <message>
        <source>Wallet</source>
        <translation type="unfinished">Billetera</translation>
    </message>
    <message>
        <source>Encrypt the wallet. The wallet will be encrypted with a passphrase of your choice.</source>
        <translation type="unfinished">Encriptar la billetera. La billetera se encriptará con una frase de contraseña de tu elección.</translation>
    </message>
    <message>
        <source>Encrypt Wallet</source>
        <translation type="unfinished">Encriptar billetera</translation>
    </message>
    <message>
        <source>Advanced Options</source>
        <translation type="unfinished">Opciones avanzadas</translation>
    </message>
    <message>
        <source>Disable private keys for this wallet. Wallets with private keys disabled will have no private keys and cannot have an HD seed or imported private keys. This is ideal for watch-only wallets.</source>
        <translation type="unfinished">Desactivar las claves privadas para esta billetera. Las billeteras con claves privadas desactivadas no tendrán claves privadas y no podrán tener ninguna semilla HD ni claves privadas importadas. Esto es ideal para billeteras solo de observación.</translation>
    </message>
    <message>
        <source>Disable Private Keys</source>
        <translation type="unfinished">Desactivar las claves privadas</translation>
    </message>
    <message>
        <source>Make a blank wallet. Blank wallets do not initially have private keys or scripts. Private keys and addresses can be imported, or an HD seed can be set, at a later time.</source>
        <translation type="unfinished">Crea una billetera en blanco. Las billeteras en blanco inicialmente no tienen llaves privadas ni scripts. Las llaves privadas y las direcciones pueden ser importadas o se puede establecer una semilla HD más tarde.</translation>
    </message>
    <message>
        <source>Make Blank Wallet</source>
        <translation type="unfinished">Crear billetera en blanco</translation>
    </message>
    <message>
        <source>Use an external signing device such as a hardware wallet. Configure the external signer script in wallet preferences first.</source>
        <translation type="unfinished">Usa un dispositivo de firma externo, por ejemplo, una billetera de hardware. Configura primero el script del firmante externo en las preferencias de la billetera.</translation>
    </message>
    <message>
        <source>External signer</source>
        <translation type="unfinished">Firmante externo</translation>
    </message>
    <message>
        <source>Create</source>
        <translation type="unfinished">Crear</translation>
    </message>
    <message>
        <source>Compiled without external signing support (required for external signing)</source>
        <extracomment>"External signing" means using devices such as hardware wallets.</extracomment>
        <translation type="unfinished">Compilado sin compatibilidad con firma externa (requerida para la firma externa)</translation>
    </message>
</context>
<context>
    <name>EditAddressDialog</name>
    <message>
        <source>Edit Address</source>
        <translation type="unfinished">Editar dirección</translation>
    </message>
    <message>
        <source>&amp;Label</source>
        <translation type="unfinished">&amp;Etiqueta</translation>
    </message>
    <message>
        <source>The label associated with this address list entry</source>
        <translation type="unfinished">La etiqueta asociada con esta entrada en la lista de direcciones</translation>
    </message>
    <message>
        <source>The address associated with this address list entry. This can only be modified for sending addresses.</source>
        <translation type="unfinished">La dirección asociada con esta entrada en la lista de direcciones. Solo se puede modificar para las direcciones de envío.</translation>
    </message>
    <message>
        <source>&amp;Address</source>
        <translation type="unfinished">&amp;Dirección</translation>
    </message>
    <message>
        <source>New sending address</source>
        <translation type="unfinished">Nueva dirección de envío</translation>
    </message>
    <message>
        <source>Edit receiving address</source>
        <translation type="unfinished">Editar dirección de recepción</translation>
    </message>
    <message>
        <source>Edit sending address</source>
        <translation type="unfinished">Editar dirección de envío</translation>
    </message>
    <message>
        <source>The entered address "%1" is not a valid Bitcoin address.</source>
        <translation type="unfinished">La dirección ingresada "%1" no es una dirección de Bitcoin válida.</translation>
    </message>
    <message>
        <source>Address "%1" already exists as a receiving address with label "%2" and so cannot be added as a sending address.</source>
        <translation type="unfinished">La dirección "%1" ya existe como dirección de recepción con la etiqueta "%2" y, por lo tanto, no se puede agregar como dirección de envío.</translation>
    </message>
    <message>
        <source>The entered address "%1" is already in the address book with label "%2".</source>
        <translation type="unfinished">La dirección ingresada "%1" ya está en la libreta de direcciones con la etiqueta "%2".</translation>
    </message>
    <message>
        <source>Could not unlock wallet.</source>
        <translation type="unfinished">No se pudo desbloquear la billetera.</translation>
    </message>
    <message>
        <source>New key generation failed.</source>
        <translation type="unfinished">Error al generar clave nueva.</translation>
    </message>
</context>
<context>
    <name>FreespaceChecker</name>
    <message>
        <source>A new data directory will be created.</source>
        <translation type="unfinished">Se creará un nuevo directorio de datos.</translation>
    </message>
    <message>
        <source>name</source>
        <translation type="unfinished">nombre</translation>
    </message>
    <message>
        <source>Directory already exists. Add %1 if you intend to create a new directory here.</source>
        <translation type="unfinished">El directorio ya existe. Agrega %1 si deseas crear un nuevo directorio aquí.</translation>
    </message>
    <message>
        <source>Path already exists, and is not a directory.</source>
        <translation type="unfinished">Ruta de acceso existente, pero no es un directorio.</translation>
    </message>
    <message>
        <source>Cannot create data directory here.</source>
        <translation type="unfinished">No se puede crear un directorio de datos aquí.</translation>
    </message>
</context>
<context>
    <name>Intro</name>
    <message numerus="yes">
        <source>%n GB of space available</source>
        <translation type="unfinished">
            <numerusform>%n GB de espacio disponible</numerusform>
            <numerusform>%n GB de espacio disponible</numerusform>
        </translation>
    </message>
    <message numerus="yes">
        <source>(of %n GB needed)</source>
        <translation type="unfinished">
            <numerusform>(de %n GB necesario)</numerusform>
            <numerusform>(de %n GB necesarios)</numerusform>
        </translation>
    </message>
    <message numerus="yes">
        <source>(%n GB needed for full chain)</source>
        <translation type="unfinished">
            <numerusform>(%n GB necesario para completar la cadena)</numerusform>
            <numerusform>(%n GB necesarios para completar la cadena)</numerusform>
        </translation>
    </message>
    <message>
        <source>Choose data directory</source>
        <translation type="unfinished">Elegir directorio de datos</translation>
    </message>
    <message>
        <source>At least %1 GB of data will be stored in this directory, and it will grow over time.</source>
        <translation type="unfinished">Se almacenará al menos %1 GB de información en este directorio, que aumentará con el tiempo.</translation>
    </message>
    <message>
        <source>Approximately %1 GB of data will be stored in this directory.</source>
        <translation type="unfinished">Se almacenará aproximadamente %1 GB de información en este directorio.</translation>
    </message>
    <message numerus="yes">
        <source>(sufficient to restore backups %n day(s) old)</source>
        <extracomment>Explanatory text on the capability of the current prune target.</extracomment>
        <translation type="unfinished">
            <numerusform>(suficiente para restaurar copias de seguridad de %n día de antigüedad)</numerusform>
            <numerusform>(suficiente para restaurar copias de seguridad de %n días de antigüedad)</numerusform>
        </translation>
    </message>
    <message>
        <source>%1 will download and store a copy of the Bitcoin block chain.</source>
        <translation type="unfinished">%1 descargará y almacenará una copia de la cadena de bloques de Bitcoin.</translation>
    </message>
    <message>
        <source>The wallet will also be stored in this directory.</source>
        <translation type="unfinished">La billetera también se almacenará en este directorio.</translation>
    </message>
    <message>
        <source>Error: Specified data directory "%1" cannot be created.</source>
        <translation type="unfinished">Error: No se puede crear el directorio de datos especificado "%1" .</translation>
    </message>
    <message>
        <source>Welcome</source>
        <translation type="unfinished">Te damos la bienvenida</translation>
    </message>
    <message>
        <source>Welcome to %1.</source>
        <translation type="unfinished">Te damos la bienvenida a %1.</translation>
    </message>
    <message>
        <source>As this is the first time the program is launched, you can choose where %1 will store its data.</source>
        <translation type="unfinished">Como es la primera vez que se ejecuta el programa, puedes elegir dónde %1 almacenará los datos.</translation>
    </message>
    <message>
        <source>Limit block chain storage to</source>
        <translation type="unfinished">Limitar el almacenamiento de la cadena de bloques a</translation>
    </message>
    <message>
        <source>Reverting this setting requires re-downloading the entire blockchain. It is faster to download the full chain first and prune it later. Disables some advanced features.</source>
        <translation type="unfinished">Para revertir esta configuración, se debe descargar de nuevo la cadena de bloques completa. Es más rápido descargar la cadena completa y podarla después. Desactiva algunas funciones avanzadas.</translation>
    </message>
    <message>
        <source>This initial synchronisation is very demanding, and may expose hardware problems with your computer that had previously gone unnoticed. Each time you run %1, it will continue downloading where it left off.</source>
        <translation type="unfinished">La sincronización inicial consume muchos recursos y es posible que exponga problemas de hardware en la computadora que anteriormente pasaron desapercibidos. Cada vez que ejecutes %1, seguirá descargando desde el punto en el que quedó.</translation>
    </message>
    <message>
        <source>When you click OK, %1 will begin to download and process the full %4 block chain (%2 GB) starting with the earliest transactions in %3 when %4 initially launched.</source>
        <translation type="unfinished">Al hacer clic en OK, %1 iniciará el proceso de descarga y procesará la cadena de bloques %4 completa (%2 GB), empezando con la transacción más antigua en %3 cuando %4 se ejecutó inicialmente.</translation>
    </message>
    <message>
        <source>If you have chosen to limit block chain storage (pruning), the historical data must still be downloaded and processed, but will be deleted afterward to keep your disk usage low.</source>
        <translation type="unfinished">Si elegiste la opción de limitar el almacenamiento de la cadena de bloques (podado), los datos históricos se deben descargar y procesar de igual manera, pero se eliminarán después para disminuir el uso del disco.</translation>
    </message>
    <message>
        <source>Use the default data directory</source>
        <translation type="unfinished">Usar el directorio de datos predeterminado</translation>
    </message>
    <message>
        <source>Use a custom data directory:</source>
        <translation type="unfinished">Usar un directorio de datos personalizado:</translation>
    </message>
</context>
<context>
    <name>HelpMessageDialog</name>
    <message>
        <source>version</source>
        <translation type="unfinished">versión</translation>
    </message>
    <message>
        <source>About %1</source>
        <translation type="unfinished">Acerca de %1</translation>
    </message>
    <message>
        <source>Command-line options</source>
        <translation type="unfinished">Opciones de línea de comandos</translation>
    </message>
</context>
<context>
    <name>ShutdownWindow</name>
    <message>
        <source>%1 is shutting down…</source>
        <translation type="unfinished">%1 se está cerrando...</translation>
    </message>
    <message>
        <source>Do not shut down the computer until this window disappears.</source>
        <translation type="unfinished">No apagues la computadora hasta que desaparezca esta ventana.</translation>
    </message>
</context>
<context>
    <name>ModalOverlay</name>
    <message>
        <source>Form</source>
        <translation type="unfinished">Formulario</translation>
    </message>
    <message>
        <source>Recent transactions may not yet be visible, and therefore your wallet's balance might be incorrect. This information will be correct once your wallet has finished synchronizing with the bitcoin network, as detailed below.</source>
        <translation type="unfinished">Es posible que las transacciones recientes aún no sean visibles y, por lo tanto, el saldo de la billetera podría ser incorrecto. Esta información será correcta una vez que la billetera haya terminado de sincronizarse con la red de Bitcoin, como se detalla abajo.</translation>
    </message>
    <message>
        <source>Attempting to spend bitcoins that are affected by not-yet-displayed transactions will not be accepted by the network.</source>
        <translation type="unfinished">La red no aceptará si se intenta gastar bitcoins afectados por las transacciones que aún no se muestran.</translation>
    </message>
    <message>
        <source>Number of blocks left</source>
        <translation type="unfinished">Número de bloques restantes</translation>
    </message>
    <message>
        <source>Unknown…</source>
        <translation type="unfinished">Desconocido...</translation>
    </message>
    <message>
        <source>calculating…</source>
        <translation type="unfinished">calculando...</translation>
    </message>
    <message>
        <source>Last block time</source>
        <translation type="unfinished">Hora del último bloque</translation>
    </message>
    <message>
        <source>Progress</source>
        <translation type="unfinished">Progreso</translation>
    </message>
    <message>
        <source>Progress increase per hour</source>
        <translation type="unfinished">Avance del progreso por hora</translation>
    </message>
    <message>
        <source>Estimated time left until synced</source>
        <translation type="unfinished">Tiempo estimado restante hasta la sincronización</translation>
    </message>
    <message>
        <source>Hide</source>
        <translation type="unfinished">Ocultar</translation>
    </message>
    <message>
        <source>%1 is currently syncing.  It will download headers and blocks from peers and validate them until reaching the tip of the block chain.</source>
        <translation type="unfinished">%1 se está sincronizando actualmente. Descargará encabezados y bloques de pares, y los validará hasta alcanzar el extremo de la cadena de bloques.</translation>
    </message>
    <message>
        <source>Unknown. Syncing Headers (%1, %2%)…</source>
        <translation type="unfinished">Desconocido. Sincronizando encabezados (%1, %2%)…</translation>
    </message>
    <message>
        <source>Unknown. Pre-syncing Headers (%1, %2%)…</source>
        <translation type="unfinished">Desconocido. Presincronizando encabezados (%1, %2%)…</translation>
    </message>
</context>
<context>
    <name>OpenURIDialog</name>
    <message>
        <source>Open bitcoin URI</source>
        <translation type="unfinished">Abrir URI de bitcoin</translation>
    </message>
    <message>
        <source>Paste address from clipboard</source>
        <extracomment>Tooltip text for button that allows you to paste an address that is in your clipboard.</extracomment>
        <translation type="unfinished">Pegar dirección desde el portapapeles</translation>
    </message>
</context>
<context>
    <name>OptionsDialog</name>
    <message>
        <source>Options</source>
        <translation type="unfinished">Opciones</translation>
    </message>
    <message>
        <source>&amp;Main</source>
        <translation type="unfinished">&amp;Principal</translation>
    </message>
    <message>
        <source>Automatically start %1 after logging in to the system.</source>
        <translation type="unfinished">Iniciar automáticamente %1 después de iniciar sesión en el sistema.</translation>
    </message>
    <message>
        <source>&amp;Start %1 on system login</source>
        <translation type="unfinished">&amp;Iniciar %1 al iniciar sesión en el sistema</translation>
    </message>
    <message>
        <source>Enabling pruning significantly reduces the disk space required to store transactions. All blocks are still fully validated. Reverting this setting requires re-downloading the entire blockchain.</source>
        <translation type="unfinished">Al activar el podado, se reduce considerablemente el espacio de disco necesario para almacenar las transacciones. Todos los bloques aún se validan completamente. Para revertir esta opción, se requiere descargar de nuevo toda la cadena de bloques.</translation>
    </message>
    <message>
        <source>Size of &amp;database cache</source>
        <translation type="unfinished">Tamaño de la caché de la &amp;base de datos</translation>
    </message>
    <message>
        <source>Number of script &amp;verification threads</source>
        <translation type="unfinished">Número de subprocesos de &amp;verificación de scripts</translation>
    </message>
    <message>
        <source>Full path to a %1 compatible script (e.g. C:\Downloads\hwi.exe or /Users/you/Downloads/hwi.py). Beware: malware can steal your coins!</source>
        <translation type="unfinished">Ruta completa a un script compatible con %1 (p. ej., C:\Descargas\hwi.exe o /Usuarios/Tú/Descargas/hwi.py). Advertencia: ¡El malware podría robarte tus monedas!</translation>
    </message>
    <message>
        <source>IP address of the proxy (e.g. IPv4: 127.0.0.1 / IPv6: ::1)</source>
        <translation type="unfinished">Dirección IP del proxy (por ejemplo, IPv4: 127.0.0.1 / IPv6: ::1)</translation>
    </message>
    <message>
        <source>Shows if the supplied default SOCKS5 proxy is used to reach peers via this network type.</source>
        <translation type="unfinished">Muestra si el proxy SOCKS5 por defecto suministrado se utiliza para llegar a los pares a través de este tipo de red.</translation>
    </message>
    <message>
        <source>Minimize instead of exit the application when the window is closed. When this option is enabled, the application will be closed only after selecting Exit in the menu.</source>
        <translation type="unfinished">Minimizar en vez de salir de la aplicación cuando la ventana está cerrada. Cuando se activa esta opción, la aplicación solo se cerrará después de seleccionar "Salir" en el menú.</translation>
<<<<<<< HEAD
    </message>
    <message>
        <source>Font in the Overview tab: </source>
        <translation type="unfinished">Fuente en la pestaña "Vista general":</translation>
=======
>>>>>>> de3e0738
    </message>
    <message>
        <source>Options set in this dialog are overridden by the command line:</source>
        <translation type="unfinished">Las opciones establecidas en este diálogo serán anuladas por la línea de comandos:</translation>
    </message>
    <message>
        <source>Open the %1 configuration file from the working directory.</source>
        <translation type="unfinished">Abrir el archivo de configuración %1 en el directorio de trabajo.</translation>
    </message>
    <message>
        <source>Open Configuration File</source>
        <translation type="unfinished">Abrir archivo de configuración</translation>
    </message>
    <message>
        <source>Reset all client options to default.</source>
        <translation type="unfinished">Restablecer todas las opciones del cliente a los valores predeterminados.</translation>
    </message>
    <message>
        <source>&amp;Reset Options</source>
        <translation type="unfinished">&amp;Restablecer opciones</translation>
    </message>
    <message>
        <source>&amp;Network</source>
        <translation type="unfinished">&amp;Red</translation>
    </message>
    <message>
        <source>Prune &amp;block storage to</source>
        <translation type="unfinished">Podar el almacenamiento de &amp;bloques a</translation>
    </message>
    <message>
        <source>Reverting this setting requires re-downloading the entire blockchain.</source>
        <translation type="unfinished">Para revertir esta configuración, se debe descargar de nuevo la cadena de bloques completa.</translation>
    </message>
    <message>
        <source>Maximum database cache size. A larger cache can contribute to faster sync, after which the benefit is less pronounced for most use cases. Lowering the cache size will reduce memory usage. Unused mempool memory is shared for this cache.</source>
        <extracomment>Tooltip text for Options window setting that sets the size of the database cache. Explains the corresponding effects of increasing/decreasing this value.</extracomment>
        <translation type="unfinished">Tamaño máximo de la caché de la base de datos. Una caché más grande puede contribuir a una sincronización más rápida, después de lo cual el beneficio es menos pronunciado para la mayoría de los casos de uso. Disminuir el tamaño de la caché reducirá el uso de la memoria. La memoria mempool no utilizada se comparte para esta caché.</translation>
    </message>
    <message>
        <source>Set the number of script verification threads. Negative values correspond to the number of cores you want to leave free to the system.</source>
        <extracomment>Tooltip text for Options window setting that sets the number of script verification threads. Explains that negative values mean to leave these many cores free to the system.</extracomment>
        <translation type="unfinished">Establece el número de subprocesos de verificación de scripts. Los valores negativos corresponden al número de núcleos que se desea dejar libres al sistema.</translation>
    </message>
    <message>
        <source>(0 = auto, &lt;0 = leave that many cores free)</source>
        <translation type="unfinished">(0 = auto, &lt;0 = deja esta cantidad de núcleos libres)</translation>
    </message>
    <message>
        <source>This allows you or a third party tool to communicate with the node through command-line and JSON-RPC commands.</source>
        <extracomment>Tooltip text for Options window setting that enables the RPC server.</extracomment>
        <translation type="unfinished">Esto te permite a ti o a una herramienta de terceros comunicarse con el nodo a través de la línea de comandos y los comandos JSON-RPC.</translation>
    </message>
    <message>
        <source>Enable R&amp;PC server</source>
        <extracomment>An Options window setting to enable the RPC server.</extracomment>
        <translation type="unfinished">Activar servidor R&amp;PC</translation>
    </message>
    <message>
        <source>W&amp;allet</source>
        <translation type="unfinished">&amp;Billetera</translation>
    </message>
    <message>
        <source>Whether to set subtract fee from amount as default or not.</source>
        <extracomment>Tooltip text for Options window setting that sets subtracting the fee from a sending amount as default.</extracomment>
        <translation type="unfinished">Si se resta o no la comisión del importe por defecto.</translation>
    </message>
    <message>
        <source>Subtract &amp;fee from amount by default</source>
        <extracomment>An Options window setting to set subtracting the fee from a sending amount as default.</extracomment>
        <translation type="unfinished">Restar &amp;comisión del importe por defecto</translation>
    </message>
    <message>
        <source>Expert</source>
        <translation type="unfinished">Experto</translation>
    </message>
    <message>
        <source>Enable coin &amp;control features</source>
        <translation type="unfinished">Habilitar funciones de &amp;control de monedas</translation>
    </message>
    <message>
        <source>If you disable the spending of unconfirmed change, the change from a transaction cannot be used until that transaction has at least one confirmation. This also affects how your balance is computed.</source>
        <translation type="unfinished">Si deshabilitas el gasto del cambio sin confirmar, no se puede usar el cambio de una transacción hasta que esta tenga al menos una confirmación. Esto también afecta cómo se calcula el saldo.</translation>
    </message>
    <message>
        <source>&amp;Spend unconfirmed change</source>
        <translation type="unfinished">&amp;Gastar cambio sin confirmar</translation>
    </message>
    <message>
        <source>Enable &amp;PSBT controls</source>
        <extracomment>An options window setting to enable PSBT controls.</extracomment>
        <translation type="unfinished">Activar controles de &amp;TBPF</translation>
    </message>
    <message>
        <source>Whether to show PSBT controls.</source>
        <extracomment>Tooltip text for options window setting that enables PSBT controls.</extracomment>
        <translation type="unfinished">Si se muestran los controles de TBPF.</translation>
    </message>
    <message>
        <source>External Signer (e.g. hardware wallet)</source>
        <translation type="unfinished">Firmante externo (p. ej., billetera de hardware)</translation>
    </message>
    <message>
        <source>&amp;External signer script path</source>
        <translation type="unfinished">&amp;Ruta al script del firmante externo</translation>
    </message>
    <message>
        <source>Automatically open the Bitcoin client port on the router. This only works when your router supports UPnP and it is enabled.</source>
        <translation type="unfinished">Abrir automáticamente el puerto del cliente de Bitcoin en el router. Esto funciona solo cuando tu router es compatible con UPnP y está habilitado.</translation>
    </message>
    <message>
        <source>Map port using &amp;UPnP</source>
        <translation type="unfinished">Asignar puerto usando &amp;UPnP</translation>
    </message>
    <message>
        <source>Automatically open the Bitcoin client port on the router. This only works when your router supports NAT-PMP and it is enabled. The external port could be random.</source>
        <translation type="unfinished">Abrir automáticamente el puerto del cliente de Bitcoin en el router. Esto solo funciona cuando el router es compatible con NAT-PMP y está activo. El puerto externo podría ser aleatorio</translation>
    </message>
    <message>
        <source>Map port using NA&amp;T-PMP</source>
        <translation type="unfinished">Asignar puerto usando NA&amp;T-PMP</translation>
    </message>
    <message>
        <source>Accept connections from outside.</source>
        <translation type="unfinished">Aceptar conexiones externas.</translation>
    </message>
    <message>
        <source>Allow incomin&amp;g connections</source>
        <translation type="unfinished">&amp;Permitir conexiones entrantes</translation>
    </message>
    <message>
        <source>Connect to the Bitcoin network through a SOCKS5 proxy.</source>
        <translation type="unfinished">Conectarse a la red de Bitcoin a través de un proxy SOCKS5.</translation>
    </message>
    <message>
        <source>&amp;Connect through SOCKS5 proxy (default proxy):</source>
        <translation type="unfinished">&amp;Conectarse a través del proxy SOCKS5 (proxy predeterminado):</translation>
    </message>
    <message>
        <source>Proxy &amp;IP:</source>
        <translation type="unfinished">&amp;IP del proxy:</translation>
    </message>
    <message>
        <source>&amp;Port:</source>
        <translation type="unfinished">&amp;Puerto:</translation>
    </message>
    <message>
        <source>Port of the proxy (e.g. 9050)</source>
        <translation type="unfinished">Puerto del proxy (p. ej., 9050)</translation>
    </message>
    <message>
        <source>Used for reaching peers via:</source>
        <translation type="unfinished">Usado para conectarse con pares a través de:</translation>
    </message>
    <message>
        <source>&amp;Window</source>
        <translation type="unfinished">&amp;Ventana</translation>
    </message>
    <message>
        <source>Show the icon in the system tray.</source>
        <translation type="unfinished">Mostrar el ícono en la bandeja del sistema.</translation>
    </message>
    <message>
        <source>&amp;Show tray icon</source>
        <translation type="unfinished">&amp;Mostrar el ícono de la bandeja</translation>
    </message>
    <message>
        <source>Show only a tray icon after minimizing the window.</source>
        <translation type="unfinished">Mostrar solo un ícono de bandeja después de minimizar la ventana.</translation>
    </message>
    <message>
        <source>&amp;Minimize to the tray instead of the taskbar</source>
        <translation type="unfinished">&amp;Minimizar a la bandeja en vez de la barra de tareas</translation>
    </message>
    <message>
        <source>M&amp;inimize on close</source>
        <translation type="unfinished">&amp;Minimizar al cerrar</translation>
    </message>
    <message>
        <source>&amp;Display</source>
        <translation type="unfinished">&amp;Visualización</translation>
    </message>
    <message>
        <source>User Interface &amp;language:</source>
        <translation type="unfinished">&amp;Idioma de la interfaz de usuario:</translation>
    </message>
    <message>
        <source>The user interface language can be set here. This setting will take effect after restarting %1.</source>
        <translation type="unfinished">El idioma de la interfaz de usuario puede establecerse aquí. Esta configuración surtirá efecto después de reiniciar %1.</translation>
    </message>
    <message>
        <source>&amp;Unit to show amounts in:</source>
        <translation type="unfinished">&amp;Unidad en la que se muestran los importes:</translation>
    </message>
    <message>
        <source>Choose the default subdivision unit to show in the interface and when sending coins.</source>
        <translation type="unfinished">Elegir la unidad de subdivisión predeterminada para mostrar en la interfaz y al enviar monedas.</translation>
    </message>
    <message>
        <source>Third-party URLs (e.g. a block explorer) that appear in the transactions tab as context menu items. %s in the URL is replaced by transaction hash. Multiple URLs are separated by vertical bar |.</source>
        <translation type="unfinished">Las URL de terceros (por ejemplo, un explorador de bloques) que aparecen en la pestaña de transacciones como elementos del menú contextual. El hash de la transacción remplaza el valor %s en la URL. Varias URL se separan con una barra vertical (|).</translation>
    </message>
    <message>
        <source>&amp;Third-party transaction URLs</source>
        <translation type="unfinished">&amp;URL de transacciones de terceros</translation>
    </message>
    <message>
        <source>Whether to show coin control features or not.</source>
        <translation type="unfinished">Si se muestran o no las funcionalidades de control de monedas.</translation>
    </message>
    <message>
        <source>Connect to the Bitcoin network through a separate SOCKS5 proxy for Tor onion services.</source>
        <translation type="unfinished">Conectarse a la red de Bitcoin a través de un proxy SOCKS5 independiente para los servicios onion de Tor.</translation>
    </message>
    <message>
        <source>Use separate SOCKS&amp;5 proxy to reach peers via Tor onion services:</source>
        <translation type="unfinished">Usar un proxy SOCKS&amp;5 independiente para comunicarse con pares a través de los servicios onion de Tor:</translation>
    </message>
    <message>
<<<<<<< HEAD
=======
        <source>Monospaced font in the Overview tab:</source>
        <translation type="unfinished">Fuente monoespaciada en la pestaña de vista general:</translation>
    </message>
    <message>
        <source>embedded "%1"</source>
        <translation type="unfinished">"%1" insertado</translation>
    </message>
    <message>
        <source>closest matching "%1"</source>
        <translation type="unfinished">"%1" con la coincidencia más aproximada</translation>
    </message>
    <message>
>>>>>>> de3e0738
        <source>&amp;Cancel</source>
        <translation type="unfinished">&amp;Cancelar</translation>
    </message>
    <message>
        <source>Compiled without external signing support (required for external signing)</source>
        <extracomment>"External signing" means using devices such as hardware wallets.</extracomment>
        <translation type="unfinished">Compilado sin compatibilidad con firma externa (requerida para la firma externa)</translation>
    </message>
    <message>
        <source>default</source>
        <translation type="unfinished">predeterminado</translation>
    </message>
    <message>
        <source>none</source>
        <translation type="unfinished">ninguno</translation>
    </message>
    <message>
        <source>Confirm options reset</source>
        <extracomment>Window title text of pop-up window shown when the user has chosen to reset options.</extracomment>
        <translation type="unfinished">Confirmar restablecimiento de opciones</translation>
    </message>
    <message>
        <source>Client restart required to activate changes.</source>
        <extracomment>Text explaining that the settings changed will not come into effect until the client is restarted.</extracomment>
        <translation type="unfinished">Es necesario reiniciar el cliente para activar los cambios.</translation>
    </message>
    <message>
        <source>Current settings will be backed up at "%1".</source>
        <extracomment>Text explaining to the user that the client's current settings will be backed up at a specific location. %1 is a stand-in argument for the backup location's path.</extracomment>
        <translation type="unfinished">Se realizará una copia de seguridad de la configuración actual en "%1".</translation>
    </message>
    <message>
        <source>Client will be shut down. Do you want to proceed?</source>
        <extracomment>Text asking the user to confirm if they would like to proceed with a client shutdown.</extracomment>
        <translation type="unfinished">El cliente se cerrará. ¿Quieres continuar?</translation>
    </message>
    <message>
        <source>Configuration options</source>
        <extracomment>Window title text of pop-up box that allows opening up of configuration file.</extracomment>
        <translation type="unfinished">Opciones de configuración</translation>
    </message>
    <message>
        <source>The configuration file is used to specify advanced user options which override GUI settings. Additionally, any command-line options will override this configuration file.</source>
        <extracomment>Explanatory text about the priority order of instructions considered by client. The order from high to low being: command-line, configuration file, GUI settings.</extracomment>
        <translation type="unfinished">El archivo de configuración se usa para especificar opciones avanzadas del usuario, que remplazan la configuración de la GUI. Además, las opciones de la línea de comandos remplazarán este archivo de configuración.</translation>
    </message>
    <message>
        <source>Continue</source>
        <translation type="unfinished">Continuar</translation>
    </message>
    <message>
        <source>Cancel</source>
        <translation type="unfinished">Cancelar</translation>
    </message>
    <message>
        <source>The configuration file could not be opened.</source>
        <translation type="unfinished">No se pudo abrir el archivo de configuración.</translation>
    </message>
    <message>
        <source>This change would require a client restart.</source>
        <translation type="unfinished">Estos cambios requieren reiniciar el cliente.</translation>
    </message>
    <message>
        <source>The supplied proxy address is invalid.</source>
        <translation type="unfinished">La dirección del proxy proporcionada es inválida.</translation>
    </message>
</context>
<context>
    <name>OptionsModel</name>
    <message>
        <source>Could not read setting "%1", %2.</source>
        <translation type="unfinished">No se puede leer la configuración "%1", %2.</translation>
    </message>
</context>
<context>
    <name>OverviewPage</name>
    <message>
        <source>Form</source>
        <translation type="unfinished">Formulario</translation>
    </message>
    <message>
        <source>The displayed information may be out of date. Your wallet automatically synchronizes with the Bitcoin network after a connection is established, but this process has not completed yet.</source>
        <translation type="unfinished">La información mostrada puede estar desactualizada. La billetera se sincroniza automáticamente con la red de Bitcoin después de establecer una conexión, pero este proceso aún no se ha completado.</translation>
    </message>
    <message>
        <source>Watch-only:</source>
        <translation type="unfinished">Solo de observación:</translation>
    </message>
    <message>
        <source>Available:</source>
        <translation type="unfinished">Disponible:</translation>
    </message>
    <message>
        <source>Your current spendable balance</source>
        <translation type="unfinished">Tu saldo disponible para gastar actualmente</translation>
    </message>
    <message>
        <source>Pending:</source>
        <translation type="unfinished">Pendiente:</translation>
    </message>
    <message>
        <source>Total of transactions that have yet to be confirmed, and do not yet count toward the spendable balance</source>
        <translation type="unfinished">Total de transacciones que aún se deben confirmar y que no se contabilizan dentro del saldo disponible para gastar</translation>
    </message>
    <message>
        <source>Immature:</source>
        <translation type="unfinished">Inmaduro:</translation>
    </message>
    <message>
        <source>Mined balance that has not yet matured</source>
        <translation type="unfinished">Saldo minado que aún no ha madurado</translation>
    </message>
    <message>
        <source>Balances</source>
        <translation type="unfinished">Saldos</translation>
    </message>
    <message>
        <source>Your current total balance</source>
        <translation type="unfinished">Tu saldo total actual</translation>
    </message>
    <message>
        <source>Your current balance in watch-only addresses</source>
        <translation type="unfinished">Tu saldo actual en direcciones solo de observación</translation>
    </message>
    <message>
        <source>Spendable:</source>
        <translation type="unfinished">Gastable:</translation>
    </message>
    <message>
        <source>Recent transactions</source>
        <translation type="unfinished">Transacciones recientes</translation>
    </message>
    <message>
        <source>Unconfirmed transactions to watch-only addresses</source>
        <translation type="unfinished">Transacciones sin confirmar hacia direcciones solo de observación</translation>
    </message>
    <message>
        <source>Mined balance in watch-only addresses that has not yet matured</source>
        <translation type="unfinished">Saldo minado en direcciones solo de observación que aún no ha madurado</translation>
    </message>
    <message>
        <source>Current total balance in watch-only addresses</source>
        <translation type="unfinished">Saldo total actual en direcciones solo de observación</translation>
    </message>
    <message>
        <source>Privacy mode activated for the Overview tab. To unmask the values, uncheck Settings-&gt;Mask values.</source>
        <translation type="unfinished">Modo de privacidad activado para la pestaña de vista general. Para mostrar los valores, anula la selección de "Configuración-&gt;Ocultar valores".</translation>
    </message>
</context>
<context>
    <name>PSBTOperationsDialog</name>
    <message>
        <source>PSBT Operations</source>
        <translation type="unfinished">Operaciones TBPF</translation>
    </message>
    <message>
        <source>Sign Tx</source>
        <translation type="unfinished">Firmar transacción</translation>
    </message>
    <message>
        <source>Broadcast Tx</source>
        <translation type="unfinished">Transmitir transacción</translation>
    </message>
    <message>
        <source>Copy to Clipboard</source>
        <translation type="unfinished">Copiar al portapapeles</translation>
    </message>
    <message>
        <source>Save…</source>
        <translation type="unfinished">Guardar...</translation>
    </message>
    <message>
        <source>Close</source>
        <translation type="unfinished">Cerrar</translation>
    </message>
    <message>
        <source>Failed to load transaction: %1</source>
        <translation type="unfinished">Error al cargar la transacción: %1</translation>
    </message>
    <message>
        <source>Failed to sign transaction: %1</source>
        <translation type="unfinished">Error al firmar la transacción: %1</translation>
    </message>
    <message>
        <source>Cannot sign inputs while wallet is locked.</source>
        <translation type="unfinished">No se pueden firmar entradas mientras la billetera está bloqueada.</translation>
    </message>
    <message>
        <source>Could not sign any more inputs.</source>
        <translation type="unfinished">No se pudieron firmar más entradas.</translation>
    </message>
    <message>
        <source>Signed %1 inputs, but more signatures are still required.</source>
        <translation type="unfinished">Se firmaron %1 entradas, pero aún se requieren más firmas.</translation>
    </message>
    <message>
        <source>Signed transaction successfully. Transaction is ready to broadcast.</source>
        <translation type="unfinished">La transacción se firmó correctamente y está lista para transmitirse.</translation>
    </message>
    <message>
        <source>Unknown error processing transaction.</source>
        <translation type="unfinished">Error desconocido al procesar la transacción.</translation>
    </message>
    <message>
        <source>Transaction broadcast successfully! Transaction ID: %1</source>
        <translation type="unfinished">¡La transacción se transmitió correctamente! Identificador de transacción: %1</translation>
    </message>
    <message>
        <source>Transaction broadcast failed: %1</source>
        <translation type="unfinished">Error al transmitir la transacción: %1</translation>
    </message>
    <message>
        <source>PSBT copied to clipboard.</source>
        <translation type="unfinished">TBPF copiada al portapapeles.</translation>
    </message>
    <message>
        <source>Save Transaction Data</source>
        <translation type="unfinished">Guardar datos de la transacción</translation>
    </message>
    <message>
        <source>Partially Signed Transaction (Binary)</source>
        <extracomment>Expanded name of the binary PSBT file format. See: BIP 174.</extracomment>
        <translation type="unfinished">Transacción parcialmente firmada (binario)</translation>
    </message>
    <message>
        <source>PSBT saved to disk.</source>
        <translation type="unfinished">TBPF guardada en el disco.</translation>
    </message>
    <message>
        <source>Sends %1 to %2</source>
        <translation type="unfinished">Envía %1 a %2</translation>
    </message>
    <message>
        <source>own address</source>
        <translation type="unfinished">dirección propia</translation>
    </message>
    <message>
        <source>own address</source>
        <translation type="unfinished">dirección propia</translation>
    </message>
    <message>
        <source>Unable to calculate transaction fee or total transaction amount.</source>
        <translation type="unfinished">No se puede calcular la comisión o el importe total de la transacción.</translation>
    </message>
    <message>
        <source>Pays transaction fee: </source>
        <translation type="unfinished">Paga comisión de transacción:</translation>
    </message>
    <message>
        <source>Total Amount</source>
        <translation type="unfinished">Importe total</translation>
    </message>
    <message>
        <source>or</source>
        <translation type="unfinished">o</translation>
    </message>
    <message>
        <source>Transaction has %1 unsigned inputs.</source>
        <translation type="unfinished">La transacción tiene %1 entradas sin firmar.</translation>
    </message>
    <message>
        <source>Transaction is missing some information about inputs.</source>
        <translation type="unfinished">Falta información sobre las entradas de la transacción.</translation>
    </message>
    <message>
        <source>Transaction still needs signature(s).</source>
        <translation type="unfinished">La transacción aún necesita firma(s).</translation>
    </message>
    <message>
        <source>(But no wallet is loaded.)</source>
        <translation type="unfinished">(Pero no se cargó ninguna billetera).</translation>
    </message>
    <message>
        <source>(But this wallet cannot sign transactions.)</source>
        <translation type="unfinished">(Pero esta billetera no puede firmar transacciones).</translation>
    </message>
    <message>
        <source>(But this wallet does not have the right keys.)</source>
        <translation type="unfinished">(Pero esta billetera no tiene las claves adecuadas).</translation>
    </message>
    <message>
        <source>Transaction is fully signed and ready for broadcast.</source>
        <translation type="unfinished">La transacción se firmó completamente y está lista para transmitirse.</translation>
    </message>
    <message>
        <source>Transaction status is unknown.</source>
        <translation type="unfinished">El estado de la transacción es desconocido.</translation>
    </message>
</context>
<context>
    <name>PaymentServer</name>
    <message>
        <source>Payment request error</source>
        <translation type="unfinished">Error en la solicitud de pago</translation>
    </message>
    <message>
        <source>Cannot start bitcoin: click-to-pay handler</source>
        <translation type="unfinished">No se puede iniciar el controlador "bitcoin: click-to-pay"</translation>
    </message>
    <message>
        <source>URI handling</source>
        <translation type="unfinished">Gestión de URI</translation>
    </message>
    <message>
        <source>'bitcoin://' is not a valid URI. Use 'bitcoin:' instead.</source>
        <translation type="unfinished">"bitcoin://" no es un URI válido. Usa "bitcoin:" en su lugar.</translation>
    </message>
    <message>
        <source>Cannot process payment request because BIP70 is not supported.
Due to widespread security flaws in BIP70 it's strongly recommended that any merchant instructions to switch wallets be ignored.
If you are receiving this error you should request the merchant provide a BIP21 compatible URI.</source>
        <translation type="unfinished">No se puede procesar la solicitud de pago porque no existe compatibilidad con BIP70.
Debido a los fallos de seguridad generalizados en BIP70, se recomienda encarecidamente ignorar las instrucciones del comerciante para cambiar de billetera.
Si recibes este error, debes solicitar al comerciante que te proporcione un URI compatible con BIP21.</translation>
    </message>
    <message>
        <source>URI cannot be parsed! This can be caused by an invalid Bitcoin address or malformed URI parameters.</source>
        <translation type="unfinished">No se puede analizar el URI. Esto se puede deber a una dirección de Bitcoin inválida o a parámetros de URI con formato incorrecto.</translation>
    </message>
    <message>
        <source>Payment request file handling</source>
        <translation type="unfinished">Gestión del archivo de solicitud de pago</translation>
    </message>
</context>
<context>
    <name>PeerTableModel</name>
    <message>
        <source>User Agent</source>
        <extracomment>Title of Peers Table column which contains the peer's User Agent string.</extracomment>
        <translation type="unfinished">Agente de usuario</translation>
    </message>
    <message>
        <source>Peer</source>
        <extracomment>Title of Peers Table column which contains a unique number used to identify a connection.</extracomment>
        <translation type="unfinished">Par</translation>
    </message>
    <message>
        <source>Age</source>
        <extracomment>Title of Peers Table column which indicates the duration (length of time) since the peer connection started.</extracomment>
        <translation type="unfinished">Antigüedad</translation>
    </message>
    <message>
        <source>Direction</source>
        <extracomment>Title of Peers Table column which indicates the direction the peer connection was initiated from.</extracomment>
        <translation type="unfinished">Dirección</translation>
    </message>
    <message>
        <source>Sent</source>
        <extracomment>Title of Peers Table column which indicates the total amount of network information we have sent to the peer.</extracomment>
        <translation type="unfinished">Enviado</translation>
    </message>
    <message>
        <source>Received</source>
        <extracomment>Title of Peers Table column which indicates the total amount of network information we have received from the peer.</extracomment>
        <translation type="unfinished">Recibido</translation>
    </message>
    <message>
        <source>Address</source>
        <extracomment>Title of Peers Table column which contains the IP/Onion/I2P address of the connected peer.</extracomment>
        <translation type="unfinished">Dirección</translation>
    </message>
    <message>
        <source>Type</source>
        <extracomment>Title of Peers Table column which describes the type of peer connection. The "type" describes why the connection exists.</extracomment>
        <translation type="unfinished">Tipo</translation>
    </message>
    <message>
        <source>Network</source>
        <extracomment>Title of Peers Table column which states the network the peer connected through.</extracomment>
        <translation type="unfinished">Red</translation>
    </message>
    <message>
        <source>Inbound</source>
        <extracomment>An Inbound Connection from a Peer.</extracomment>
        <translation type="unfinished">Entrante</translation>
    </message>
    <message>
        <source>Outbound</source>
        <extracomment>An Outbound Connection to a Peer.</extracomment>
        <translation type="unfinished">Saliente</translation>
    </message>
</context>
<context>
    <name>QRImageWidget</name>
    <message>
        <source>&amp;Save Image…</source>
        <translation type="unfinished">&amp;Guardar imagen...</translation>
    </message>
    <message>
        <source>&amp;Copy Image</source>
        <translation type="unfinished">&amp;Copiar imagen</translation>
    </message>
    <message>
        <source>Resulting URI too long, try to reduce the text for label / message.</source>
        <translation type="unfinished">El URI resultante es demasiado largo, así que trata de reducir el texto de la etiqueta o el mensaje.</translation>
    </message>
    <message>
        <source>Error encoding URI into QR Code.</source>
        <translation type="unfinished">Fallo al codificar URI en código QR.</translation>
    </message>
    <message>
        <source>QR code support not available.</source>
        <translation type="unfinished">La compatibilidad con el código QR no está disponible.</translation>
    </message>
    <message>
        <source>Save QR Code</source>
        <translation type="unfinished">Guardar código QR</translation>
    </message>
    <message>
        <source>PNG Image</source>
        <extracomment>Expanded name of the PNG file format. See: https://en.wikipedia.org/wiki/Portable_Network_Graphics.</extracomment>
        <translation type="unfinished">Imagen PNG</translation>
    </message>
</context>
<context>
    <name>RPCConsole</name>
    <message>
        <source>N/A</source>
        <translation type="unfinished">N/D</translation>
    </message>
    <message>
        <source>Client version</source>
        <translation type="unfinished">Versión del cliente</translation>
    </message>
    <message>
        <source>&amp;Information</source>
        <translation type="unfinished">&amp;Información</translation>
    </message>
    <message>
        <source>Datadir</source>
        <translation type="unfinished">Directorio de datos</translation>
    </message>
    <message>
        <source>To specify a non-default location of the data directory use the '%1' option.</source>
        <translation type="unfinished">Para especificar una ubicación no predeterminada del directorio de datos, usa la opción "%1".</translation>
    </message>
    <message>
        <source>Blocksdir</source>
        <translation type="unfinished">Directorio de bloques</translation>
    </message>
    <message>
        <source>To specify a non-default location of the blocks directory use the '%1' option.</source>
        <translation type="unfinished">Para especificar una ubicación no predeterminada del directorio de bloques, usa la opción "%1".</translation>
    </message>
    <message>
        <source>Startup time</source>
        <translation type="unfinished">Tiempo de inicio</translation>
    </message>
    <message>
        <source>Network</source>
        <translation type="unfinished">Red</translation>
    </message>
    <message>
        <source>Name</source>
        <translation type="unfinished">Nombre</translation>
    </message>
    <message>
        <source>Number of connections</source>
        <translation type="unfinished">Número de conexiones</translation>
    </message>
    <message>
        <source>Block chain</source>
        <translation type="unfinished">Cadena de bloques</translation>
    </message>
    <message>
        <source>Memory Pool</source>
        <translation type="unfinished">Pool de memoria</translation>
    </message>
    <message>
        <source>Current number of transactions</source>
        <translation type="unfinished">Número total de transacciones</translation>
    </message>
    <message>
        <source>Memory usage</source>
        <translation type="unfinished">Uso de memoria</translation>
    </message>
    <message>
        <source>Wallet: </source>
        <translation type="unfinished">Billetera:</translation>
    </message>
    <message>
        <source>(none)</source>
        <translation type="unfinished">(ninguna)</translation>
    </message>
    <message>
        <source>&amp;Reset</source>
        <translation type="unfinished">&amp;Restablecer</translation>
    </message>
    <message>
        <source>Received</source>
        <translation type="unfinished">Recibido</translation>
    </message>
    <message>
        <source>Sent</source>
        <translation type="unfinished">Enviado</translation>
    </message>
    <message>
        <source>&amp;Peers</source>
        <translation type="unfinished">&amp;Pares</translation>
    </message>
    <message>
        <source>Banned peers</source>
        <translation type="unfinished">Pares prohibidos</translation>
    </message>
    <message>
        <source>Select a peer to view detailed information.</source>
        <translation type="unfinished">Selecciona un par para ver la información detallada.</translation>
    </message>
    <message>
        <source>The transport layer version: %1</source>
        <translation type="unfinished">Versión de la capa de transporte: %1</translation>
    </message>
    <message>
        <source>Transport</source>
        <translation type="unfinished">Transporte</translation>
    </message>
    <message>
        <source>The BIP324 session ID string in hex, if any.</source>
        <translation type="unfinished">Cadena de identificador de la sesión BIP324 en formato hexadecimal, si existe.</translation>
    </message>
    <message>
        <source>Session ID</source>
        <translation type="unfinished">Identificador de sesión</translation>
    </message>
    <message>
        <source>Version</source>
        <translation type="unfinished">Versión</translation>
    </message>
    <message>
        <source>Whether we relay transactions to this peer.</source>
        <translation type="unfinished">Si retransmitimos las transacciones a este par.</translation>
    </message>
    <message>
        <source>Transaction Relay</source>
        <translation type="unfinished">Retransmisión de transacción</translation>
    </message>
    <message>
        <source>Starting Block</source>
        <translation type="unfinished">Bloque inicial</translation>
    </message>
    <message>
        <source>Synced Headers</source>
        <translation type="unfinished">Encabezados sincronizados</translation>
    </message>
    <message>
        <source>Synced Blocks</source>
        <translation type="unfinished">Bloques sincronizados</translation>
    </message>
    <message>
        <source>Last Transaction</source>
        <translation type="unfinished">Última transacción</translation>
    </message>
    <message>
        <source>The mapped Autonomous System used for diversifying peer selection.</source>
        <translation type="unfinished">El sistema autónomo asignado que se usó para diversificar la selección de pares.</translation>
    </message>
    <message>
        <source>Mapped AS</source>
        <translation type="unfinished">SA asignado</translation>
    </message>
    <message>
        <source>Whether we relay addresses to this peer.</source>
        <extracomment>Tooltip text for the Address Relay field in the peer details area, which displays whether we relay addresses to this peer (Yes/No).</extracomment>
        <translation type="unfinished">Si retransmitimos las direcciones a este par.</translation>
    </message>
    <message>
        <source>Address Relay</source>
        <extracomment>Text title for the Address Relay field in the peer details area, which displays whether we relay addresses to this peer (Yes/No).</extracomment>
        <translation type="unfinished">Retransmisión de direcciones</translation>
    </message>
    <message>
        <source>The total number of addresses received from this peer that were processed (excludes addresses that were dropped due to rate-limiting).</source>
        <extracomment>Tooltip text for the Addresses Processed field in the peer details area, which displays the total number of addresses received from this peer that were processed (excludes addresses that were dropped due to rate-limiting).</extracomment>
        <translation type="unfinished">El número total de direcciones recibidas desde este par que se procesaron (excluye las direcciones desestimadas debido a la limitación de volumen).</translation>
    </message>
    <message>
        <source>The total number of addresses received from this peer that were dropped (not processed) due to rate-limiting.</source>
        <extracomment>Tooltip text for the Addresses Rate-Limited field in the peer details area, which displays the total number of addresses received from this peer that were dropped (not processed) due to rate-limiting.</extracomment>
        <translation type="unfinished">El número total de direcciones recibidas desde este par que se desestimaron (no se procesaron) debido a la limitación de volumen.</translation>
    </message>
    <message>
        <source>Addresses Processed</source>
        <extracomment>Text title for the Addresses Processed field in the peer details area, which displays the total number of addresses received from this peer that were processed (excludes addresses that were dropped due to rate-limiting).</extracomment>
        <translation type="unfinished">Direcciones procesadas</translation>
    </message>
    <message>
        <source>Addresses Rate-Limited</source>
        <extracomment>Text title for the Addresses Rate-Limited field in the peer details area, which displays the total number of addresses received from this peer that were dropped (not processed) due to rate-limiting.</extracomment>
        <translation type="unfinished">Direcciones desestimadas por limitación de volumen</translation>
    </message>
    <message>
        <source>User Agent</source>
        <translation type="unfinished">Agente de usuario</translation>
    </message>
    <message>
        <source>Node window</source>
        <translation type="unfinished">Ventana del nodo</translation>
    </message>
    <message>
        <source>Current block height</source>
        <translation type="unfinished">Altura del bloque actual</translation>
    </message>
    <message>
        <source>Open the %1 debug log file from the current data directory. This can take a few seconds for large log files.</source>
        <translation type="unfinished">Abrir el archivo de registro de depuración %1 en el directorio de datos actual. Esto puede tardar unos segundos para los archivos de registro grandes.</translation>
    </message>
    <message>
        <source>Decrease font size</source>
        <translation type="unfinished">Disminuir tamaño de fuente</translation>
    </message>
    <message>
        <source>Increase font size</source>
        <translation type="unfinished">Aumentar tamaño de fuente</translation>
    </message>
    <message>
        <source>Permissions</source>
        <translation type="unfinished">Permisos</translation>
    </message>
    <message>
        <source>The direction and type of peer connection: %1</source>
        <translation type="unfinished">La dirección y el tipo de conexión entre pares: %1</translation>
    </message>
    <message>
        <source>Direction/Type</source>
        <translation type="unfinished">Dirección/Tipo</translation>
    </message>
    <message>
        <source>The network protocol this peer is connected through: IPv4, IPv6, Onion, I2P, or CJDNS.</source>
        <translation type="unfinished">El protocolo de red mediante el cual está conectado este par: IPv4, IPv6, Onion, I2P o CJDNS.</translation>
    </message>
    <message>
        <source>Services</source>
        <translation type="unfinished">Servicios</translation>
    </message>
    <message>
        <source>High bandwidth BIP152 compact block relay: %1</source>
        <translation type="unfinished">Retransmisión de bloques compactos BIP152 en banda ancha: %1</translation>
    </message>
    <message>
        <source>High Bandwidth</source>
        <translation type="unfinished">Banda ancha</translation>
    </message>
    <message>
        <source>Connection Time</source>
        <translation type="unfinished">Tiempo de conexión</translation>
    </message>
    <message>
        <source>Elapsed time since a novel block passing initial validity checks was received from this peer.</source>
        <translation type="unfinished">Tiempo transcurrido desde que se recibió de este par un nuevo bloque que superó las comprobaciones de validez iniciales.</translation>
    </message>
    <message>
        <source>Last Block</source>
        <translation type="unfinished">Último bloque</translation>
    </message>
    <message>
        <source>Elapsed time since a novel transaction accepted into our mempool was received from this peer.</source>
        <extracomment>Tooltip text for the Last Transaction field in the peer details area.</extracomment>
        <translation type="unfinished">Tiempo transcurrido desde que se recibió de este par una nueva transacción aceptada en nuestra mempool.</translation>
    </message>
    <message>
        <source>Last Send</source>
        <translation type="unfinished">Último envío</translation>
    </message>
    <message>
        <source>Last Receive</source>
        <translation type="unfinished">Última recepción</translation>
    </message>
    <message>
        <source>Ping Time</source>
        <translation type="unfinished">Tiempo de ping</translation>
    </message>
    <message>
        <source>The duration of a currently outstanding ping.</source>
        <translation type="unfinished">La duración de un ping actualmente pendiente.</translation>
    </message>
    <message>
        <source>Ping Wait</source>
        <translation type="unfinished">Espera de ping</translation>
    </message>
    <message>
        <source>Min Ping</source>
        <translation type="unfinished">Ping mínimo</translation>
    </message>
    <message>
        <source>Time Offset</source>
        <translation type="unfinished">Desfase temporal</translation>
    </message>
    <message>
        <source>Last block time</source>
        <translation type="unfinished">Hora del último bloque</translation>
    </message>
    <message>
        <source>&amp;Open</source>
        <translation type="unfinished">&amp;Abrir</translation>
    </message>
    <message>
        <source>&amp;Console</source>
        <translation type="unfinished">&amp;Consola</translation>
    </message>
    <message>
        <source>&amp;Network Traffic</source>
        <translation type="unfinished">&amp;Tráfico de red</translation>
    </message>
    <message>
        <source>Totals</source>
        <translation type="unfinished">Totales</translation>
    </message>
    <message>
        <source>Debug log file</source>
        <translation type="unfinished">Archivo del registro de depuración</translation>
    </message>
    <message>
        <source>Clear console</source>
        <translation type="unfinished">Borrar consola</translation>
    </message>
    <message>
        <source>In:</source>
        <translation type="unfinished">Entrada:</translation>
    </message>
    <message>
        <source>Out:</source>
        <translation type="unfinished">Salida:</translation>
    </message>
    <message>
        <source>Inbound: initiated by peer</source>
        <extracomment>Explanatory text for an inbound peer connection.</extracomment>
        <translation type="unfinished">Entrante: iniciada por el par</translation>
    </message>
    <message>
        <source>Outbound Full Relay: default</source>
        <extracomment>Explanatory text for an outbound peer connection that relays all network information. This is the default behavior for outbound connections.</extracomment>
        <translation type="unfinished">Retransmisión completa saliente: predeterminada</translation>
    </message>
    <message>
        <source>Outbound Block Relay: does not relay transactions or addresses</source>
        <extracomment>Explanatory text for an outbound peer connection that relays network information about blocks and not transactions or addresses.</extracomment>
        <translation type="unfinished">Retransmisión de bloque saliente: no retransmite transacciones o direcciones</translation>
    </message>
    <message>
        <source>Outbound Manual: added using RPC %1 or %2/%3 configuration options</source>
        <extracomment>Explanatory text for an outbound peer connection that was established manually through one of several methods. The numbered arguments are stand-ins for the methods available to establish manual connections.</extracomment>
        <translation type="unfinished">Manual saliente: agregada usando las opciones de configuración %1 o %2/%3 de RPC</translation>
    </message>
    <message>
        <source>Outbound Feeler: short-lived, for testing addresses</source>
        <extracomment>Explanatory text for a short-lived outbound peer connection that is used to test the aliveness of known addresses.</extracomment>
        <translation type="unfinished">Feeler saliente: de corta duración, para probar direcciones</translation>
    </message>
    <message>
        <source>Outbound Address Fetch: short-lived, for soliciting addresses</source>
        <extracomment>Explanatory text for a short-lived outbound peer connection that is used to request addresses from a peer.</extracomment>
        <translation type="unfinished">Recuperación de dirección saliente: de corta duración, para solicitar direcciones</translation>
    </message>
    <message>
        <source>detecting: peer could be v1 or v2</source>
        <extracomment>Explanatory text for "detecting" transport type.</extracomment>
        <translation type="unfinished">Detectando: el par puede ser v1 o v2</translation>
    </message>
    <message>
        <source>v1: unencrypted, plaintext transport protocol</source>
        <extracomment>Explanatory text for v1 transport type.</extracomment>
        <translation type="unfinished">v1: protocolo de transporte de texto simple sin encriptar</translation>
    </message>
    <message>
        <source>v2: BIP324 encrypted transport protocol</source>
        <extracomment>Explanatory text for v2 transport type.</extracomment>
        <translation type="unfinished">v2: protocolo de transporte encriptado BIP324</translation>
    </message>
    <message>
        <source>we selected the peer for high bandwidth relay</source>
        <translation type="unfinished">Seleccionamos el par para la retransmisión de banda ancha</translation>
    </message>
    <message>
        <source>the peer selected us for high bandwidth relay</source>
        <translation type="unfinished">El par nos seleccionó para la retransmisión de banda ancha</translation>
    </message>
    <message>
        <source>no high bandwidth relay selected</source>
        <translation type="unfinished">No se seleccionó la retransmisión de banda ancha</translation>
    </message>
    <message>
        <source>&amp;Copy address</source>
        <extracomment>Context menu action to copy the address of a peer.</extracomment>
        <translation type="unfinished">&amp;Copiar dirección</translation>
    </message>
    <message>
        <source>&amp;Disconnect</source>
        <translation type="unfinished">&amp;Desconectar</translation>
    </message>
    <message>
        <source>1 &amp;hour</source>
        <translation type="unfinished">1 &amp;hora</translation>
    </message>
    <message>
        <source>1 d&amp;ay</source>
        <translation type="unfinished">1 &amp;día</translation>
    </message>
    <message>
        <source>1 &amp;week</source>
        <translation type="unfinished">1 &amp;semana</translation>
    </message>
    <message>
        <source>1 &amp;year</source>
        <translation type="unfinished">1 &amp;año</translation>
    </message>
    <message>
        <source>&amp;Copy IP/Netmask</source>
        <extracomment>Context menu action to copy the IP/Netmask of a banned peer. IP/Netmask is the combination of a peer's IP address and its Netmask. For IP address, see: https://en.wikipedia.org/wiki/IP_address.</extracomment>
        <translation type="unfinished">&amp;Copiar IP/Máscara de red</translation>
    </message>
    <message>
        <source>&amp;Unban</source>
        <translation type="unfinished">&amp;Levantar prohibición</translation>
    </message>
    <message>
        <source>Network activity disabled</source>
        <translation type="unfinished">Actividad de red desactivada</translation>
    </message>
    <message>
        <source>Executing command without any wallet</source>
        <translation type="unfinished">Ejecutar comando sin ninguna billetera</translation>
    </message>
    <message>
<<<<<<< HEAD
        <source>Node window - [%1]</source>
        <translation type="unfinished">Ventana de nodo - [%1]</translation>
    </message>
    <message>
=======
>>>>>>> de3e0738
        <source>Executing command using "%1" wallet</source>
        <translation type="unfinished">Ejecutar comando usando la billetera "%1"</translation>
    </message>
    <message>
        <source>Welcome to the %1 RPC console.
Use up and down arrows to navigate history, and %2 to clear screen.
Use %3 and %4 to increase or decrease the font size.
Type %5 for an overview of available commands.
For more information on using this console, type %6.

%7WARNING: Scammers have been active, telling users to type commands here, stealing their wallet contents. Do not use this console without fully understanding the ramifications of a command.%8</source>
        <extracomment>RPC console welcome message. Placeholders %7 and %8 are style tags for the warning content, and they are not space separated from the rest of the text intentionally.</extracomment>
        <translation type="unfinished">Te damos la bienvenida a la consola RPC de %1.
Utiliza las flechas hacia arriba y abajo para navegar por el historial y %2 para borrar la pantalla.
Utiliza %3 y %4 para aumentar o disminuir el tamaño de la fuente. 
Escribe %5 para ver los comandos disponibles.
Para obtener más información sobre cómo usar esta consola, escribe %6.

%7 ADVERTENCIA: Los estafadores suelen decirles a los usuarios que escriban comandos aquí para robarles el contenido de sus billeteras. No uses esta consola sin entender completamente las ramificaciones de un comando.%8</translation>
    </message>
    <message>
        <source>Executing…</source>
        <extracomment>A console message indicating an entered command is currently being executed.</extracomment>
        <translation type="unfinished">Ejecutando...</translation>
    </message>
    <message>
        <source>(peer: %1)</source>
        <translation type="unfinished">(par: %1)</translation>
    </message>
    <message>
        <source>via %1</source>
        <translation type="unfinished">a través de %1</translation>
    </message>
    <message>
        <source>Yes</source>
        <translation type="unfinished">Sí</translation>
    </message>
    <message>
        <source>To</source>
        <translation type="unfinished">A</translation>
    </message>
    <message>
        <source>From</source>
        <translation type="unfinished">De</translation>
    </message>
    <message>
        <source>Ban for</source>
        <translation type="unfinished">Prohibir por</translation>
    </message>
    <message>
        <source>Never</source>
        <translation type="unfinished">Nunca</translation>
    </message>
    <message>
        <source>Unknown</source>
        <translation type="unfinished">Desconocido</translation>
    </message>
</context>
<context>
    <name>ReceiveCoinsDialog</name>
    <message>
        <source>&amp;Amount:</source>
        <translation type="unfinished">&amp;Importe:</translation>
    </message>
    <message>
        <source>&amp;Label:</source>
        <translation type="unfinished">&amp;Etiqueta:</translation>
    </message>
    <message>
        <source>&amp;Message:</source>
        <translation type="unfinished">&amp;Mensaje:</translation>
    </message>
    <message>
        <source>An optional message to attach to the payment request, which will be displayed when the request is opened. Note: The message will not be sent with the payment over the Bitcoin network.</source>
        <translation type="unfinished">Mensaje opcional para adjuntar a la solicitud de pago, que se mostrará cuando se abra la solicitud. Nota: Este mensaje no se enviará con el pago a través de la red de Bitcoin.</translation>
    </message>
    <message>
        <source>An optional label to associate with the new receiving address.</source>
        <translation type="unfinished">Una etiqueta opcional para asociar con la nueva dirección de recepción.</translation>
    </message>
    <message>
        <source>Use this form to request payments. All fields are &lt;b&gt;optional&lt;/b&gt;.</source>
        <translation type="unfinished">Usa este formulario para solicitar pagos. Todos los campos son &lt;b&gt;opcionales&lt;/b&gt;.</translation>
    </message>
    <message>
        <source>An optional amount to request. Leave this empty or zero to not request a specific amount.</source>
        <translation type="unfinished">Un importe opcional para solicitar. Déjalo vacío o ingresa cero para no solicitar un importe específico.</translation>
    </message>
    <message>
        <source>An optional label to associate with the new receiving address (used by you to identify an invoice).  It is also attached to the payment request.</source>
        <translation type="unfinished">Una etiqueta opcional para asociar con la nueva dirección de recepción (puedes usarla para identificar una factura). También se adjunta a la solicitud de pago.</translation>
    </message>
    <message>
        <source>An optional message that is attached to the payment request and may be displayed to the sender.</source>
        <translation type="unfinished">Un mensaje opcional que se adjunta a la solicitud de pago y que puede mostrarse al remitente.</translation>
    </message>
    <message>
        <source>&amp;Create new receiving address</source>
        <translation type="unfinished">&amp;Crear nueva dirección de recepción</translation>
    </message>
    <message>
        <source>Clear all fields of the form.</source>
        <translation type="unfinished">Borrar todos los campos del formulario.</translation>
    </message>
    <message>
        <source>Clear</source>
        <translation type="unfinished">Borrar</translation>
    </message>
    <message>
        <source>Requested payments history</source>
        <translation type="unfinished">Historial de pagos solicitados</translation>
    </message>
    <message>
        <source>Show the selected request (does the same as double clicking an entry)</source>
        <translation type="unfinished">Mostrar la solicitud seleccionada (equivale a hacer doble clic en una entrada)</translation>
    </message>
    <message>
        <source>Show</source>
        <translation type="unfinished">Mostrar</translation>
    </message>
    <message>
        <source>Remove the selected entries from the list</source>
        <translation type="unfinished">Eliminar las entradas seleccionadas de la lista</translation>
    </message>
    <message>
        <source>Remove</source>
        <translation type="unfinished">Eliminar</translation>
    </message>
    <message>
        <source>Copy &amp;URI</source>
        <translation type="unfinished">Copiar &amp;URI</translation>
    </message>
    <message>
        <source>&amp;Copy address</source>
        <translation type="unfinished">&amp;Copiar dirección</translation>
    </message>
    <message>
        <source>Copy &amp;label</source>
        <translation type="unfinished">Copiar &amp;etiqueta</translation>
    </message>
    <message>
        <source>Copy &amp;message</source>
        <translation type="unfinished">Copiar &amp;mensaje</translation>
    </message>
    <message>
        <source>Copy &amp;amount</source>
        <translation type="unfinished">Copiar &amp;importe</translation>
    </message>
    <message>
        <source>Not recommended due to higher fees and less protection against typos.</source>
        <translation type="unfinished">No se recomienda debido a las altas comisiones y la poca protección contra errores tipográficos.</translation>
    </message>
    <message>
        <source>Generates an address compatible with older wallets.</source>
        <translation type="unfinished">Genera una dirección compatible con billeteras más antiguas.</translation>
    </message>
    <message>
        <source>Generates a native segwit address (BIP-173). Some old wallets don't support it.</source>
        <translation type="unfinished">Genera una dirección segwit nativa (BIP-173). No es compatible con algunas billeteras antiguas.</translation>
    </message>
    <message>
        <source>Bech32m (BIP-350) is an upgrade to Bech32, wallet support is still limited.</source>
        <translation type="unfinished">Bech32m (BIP-350) es una actualización de Bech32. La compatibilidad con la billetera todavía es limitada.</translation>
    </message>
    <message>
        <source>Could not unlock wallet.</source>
        <translation type="unfinished">No se pudo desbloquear la billetera.</translation>
    </message>
    <message>
        <source>Could not generate new %1 address</source>
        <translation type="unfinished">No se pudo generar nueva dirección %1</translation>
    </message>
</context>
<context>
    <name>ReceiveRequestDialog</name>
    <message>
        <source>Request payment to …</source>
        <translation type="unfinished">Solicitar pago a...</translation>
    </message>
    <message>
        <source>Address:</source>
        <translation type="unfinished">Dirección:</translation>
    </message>
    <message>
        <source>Amount:</source>
        <translation type="unfinished">Importe:</translation>
    </message>
    <message>
        <source>Label:</source>
        <translation type="unfinished">Etiqueta:</translation>
    </message>
    <message>
        <source>Message:</source>
        <translation type="unfinished">Mensaje:</translation>
    </message>
    <message>
        <source>Wallet:</source>
        <translation type="unfinished">Billetera:</translation>
    </message>
    <message>
        <source>Copy &amp;URI</source>
        <translation type="unfinished">Copiar &amp;URI</translation>
    </message>
    <message>
        <source>Copy &amp;Address</source>
        <translation type="unfinished">Copiar &amp;dirección</translation>
    </message>
    <message>
        <source>&amp;Verify</source>
        <translation type="unfinished">&amp;Verificar</translation>
    </message>
    <message>
        <source>Verify this address on e.g. a hardware wallet screen</source>
        <translation type="unfinished">Verificar esta dirección, por ejemplo, en la pantalla de una billetera de hardware.</translation>
    </message>
    <message>
        <source>&amp;Save Image…</source>
        <translation type="unfinished">&amp;Guardar imagen...</translation>
    </message>
    <message>
        <source>Payment information</source>
        <translation type="unfinished">Información del pago</translation>
    </message>
    <message>
        <source>Request payment to %1</source>
        <translation type="unfinished">Solicitar pago a %1</translation>
    </message>
</context>
<context>
    <name>RecentRequestsTableModel</name>
    <message>
        <source>Date</source>
        <translation type="unfinished">Fecha</translation>
    </message>
    <message>
        <source>Label</source>
        <translation type="unfinished">Etiqueta</translation>
    </message>
    <message>
        <source>Message</source>
        <translation type="unfinished">Mensaje</translation>
    </message>
    <message>
        <source>(no label)</source>
        <translation type="unfinished">(sin etiqueta)</translation>
    </message>
    <message>
        <source>(no message)</source>
        <translation type="unfinished">(sin mensaje)</translation>
    </message>
    <message>
        <source>(no amount requested)</source>
        <translation type="unfinished">(no se solicitó un importe)</translation>
    </message>
    <message>
        <source>Requested</source>
        <translation type="unfinished">Solicitado</translation>
    </message>
</context>
<context>
    <name>SendCoinsDialog</name>
    <message>
        <source>Send Coins</source>
        <translation type="unfinished">Enviar monedas</translation>
    </message>
    <message>
        <source>Coin Control Features</source>
        <translation type="unfinished">Funciones de control de monedas</translation>
    </message>
    <message>
        <source>automatically selected</source>
        <translation type="unfinished">seleccionado automáticamente</translation>
    </message>
    <message>
        <source>Insufficient funds!</source>
        <translation type="unfinished">Fondos insuficientes</translation>
    </message>
    <message>
        <source>Quantity:</source>
        <translation type="unfinished">Cantidad:</translation>
    </message>
    <message>
        <source>Amount:</source>
        <translation type="unfinished">Importe:</translation>
    </message>
    <message>
        <source>Fee:</source>
        <translation type="unfinished">Comisión:</translation>
    </message>
    <message>
        <source>After Fee:</source>
        <translation type="unfinished">Después de la comisión:</translation>
    </message>
    <message>
        <source>Change:</source>
        <translation type="unfinished">Cambio:</translation>
    </message>
    <message>
        <source>If this is activated, but the change address is empty or invalid, change will be sent to a newly generated address.</source>
        <translation type="unfinished">Si se activa, pero la dirección de cambio está vacía o es inválida, el cambio se enviará a una dirección generada recientemente.</translation>
    </message>
    <message>
        <source>Custom change address</source>
        <translation type="unfinished">Dirección de cambio personalizada</translation>
    </message>
    <message>
        <source>Transaction Fee:</source>
        <translation type="unfinished">Comisión de transacción:</translation>
    </message>
    <message>
        <source>Using the fallbackfee can result in sending a transaction that will take several hours or days (or never) to confirm. Consider choosing your fee manually or wait until you have validated the complete chain.</source>
        <translation type="unfinished">Si usas la opción "fallbackfee", la transacción puede tardar varias horas o días en confirmarse (o nunca hacerlo). Considera elegir la comisión de forma manual o espera hasta que hayas validado la cadena completa.</translation>
    </message>
    <message>
        <source>Warning: Fee estimation is currently not possible.</source>
        <translation type="unfinished">Advertencia: En este momento no se puede estimar la comisión.</translation>
    </message>
    <message>
        <source>per kilobyte</source>
        <translation type="unfinished">por kilobyte</translation>
    </message>
    <message>
        <source>Hide</source>
        <translation type="unfinished">Ocultar</translation>
    </message>
    <message>
        <source>Recommended:</source>
        <translation type="unfinished">Recomendado:</translation>
    </message>
    <message>
        <source>Custom:</source>
        <translation type="unfinished">Personalizado:</translation>
    </message>
    <message>
        <source>Send to multiple recipients at once</source>
        <translation type="unfinished">Enviar a múltiples destinatarios a la vez</translation>
    </message>
    <message>
        <source>Add &amp;Recipient</source>
        <translation type="unfinished">Agregar &amp;destinatario</translation>
    </message>
    <message>
        <source>Clear all fields of the form.</source>
        <translation type="unfinished">Borrar todos los campos del formulario.</translation>
    </message>
    <message>
        <source>Inputs…</source>
        <translation type="unfinished">Entradas...</translation>
    </message>
    <message>
        <source>Choose…</source>
        <translation type="unfinished">Elegir...</translation>
    </message>
    <message>
        <source>Hide transaction fee settings</source>
        <translation type="unfinished">Ocultar configuración de la comisión de transacción</translation>
    </message>
    <message>
        <source>Specify a custom fee per kB (1,000 bytes) of the transaction's virtual size.

Note:  Since the fee is calculated on a per-byte basis, a fee rate of "100 satoshis per kvB" for a transaction size of 500 virtual bytes (half of 1 kvB) would ultimately yield a fee of only 50 satoshis.</source>
        <translation type="unfinished">Especifica una comisión personalizada por kB (1000 bytes) del tamaño virtual de la transacción.

Nota: Dado que la comisión se calcula por byte, una tasa de "100 satoshis por kvB" para una transacción de 500 bytes virtuales (la mitad de 1 kvB) produciría, en última instancia, una comisión de solo 50 satoshis.</translation>
    </message>
    <message>
        <source>When there is less transaction volume than space in the blocks, miners as well as relaying nodes may enforce a minimum fee. Paying only this minimum fee is just fine, but be aware that this can result in a never confirming transaction once there is more demand for bitcoin transactions than the network can process.</source>
        <translation type="unfinished">Cuando hay menos volumen de transacciones que espacio en los bloques, los mineros y los nodos de retransmisión pueden aplicar una comisión mínima. Está bien pagar solo esta comisión mínima, pero ten en cuenta que esto puede ocasionar que una transacción nunca se confirme una vez que haya más demanda de transacciones de Bitcoin de la que puede procesar la red.</translation>
    </message>
    <message>
        <source>A too low fee might result in a never confirming transaction (read the tooltip)</source>
        <translation type="unfinished">Si la comisión es demasiado baja, es posible que la transacción nunca se confirme (leer la información en pantalla).</translation>
    </message>
    <message>
        <source>(Smart fee not initialized yet. This usually takes a few blocks…)</source>
        <translation type="unfinished">(La comisión inteligente no se ha inicializado todavía. Esto tarda normalmente algunos bloques…)</translation>
    </message>
    <message>
        <source>Confirmation time target:</source>
        <translation type="unfinished">Objetivo de tiempo de confirmación:</translation>
<<<<<<< HEAD
=======
    </message>
    <message>
        <source>Enable Replace-By-Fee</source>
        <translation type="unfinished">Activar "Remplazar por comisión"</translation>
    </message>
    <message>
        <source>With Replace-By-Fee (BIP-125) you can increase a transaction's fee after it is sent. Without this, a higher fee may be recommended to compensate for increased transaction delay risk.</source>
        <translation type="unfinished">Con la función "Remplazar por comisión" (BIP-125), puedes aumentar la comisión de una transacción después de enviarla. Sin esta, es posible que se recomiende una comisión más alta para compensar el mayor riesgo de retraso de la transacción.</translation>
>>>>>>> de3e0738
    </message>
    <message>
        <source>Enable Replace-By-Fee</source>
        <translation type="unfinished">Activar "Remplazar por comisión"</translation>
    </message>
    <message>
        <source>With Replace-By-Fee (BIP-125) you can increase a transaction's fee after it is sent. Without this, a higher fee may be recommended to compensate for increased transaction delay risk.</source>
        <translation type="unfinished">Con la función "Remplazar por comisión" (BIP-125), puedes aumentar la comisión de una transacción después de enviarla. Sin esta, es posible que se recomiende una comisión más alta para compensar el mayor riesgo de retraso de la transacción.</translation>
    </message>
    <message>
        <source>Clear &amp;All</source>
        <translation type="unfinished">Borrar &amp;todo</translation>
    </message>
    <message>
        <source>Balance:</source>
        <translation type="unfinished">Saldo:</translation>
    </message>
    <message>
        <source>Confirm the send action</source>
        <translation type="unfinished">Confirmar el envío</translation>
    </message>
    <message>
        <source>S&amp;end</source>
        <translation type="unfinished">&amp;Enviar</translation>
    </message>
    <message>
        <source>Copy quantity</source>
        <translation type="unfinished">Copiar cantidad</translation>
    </message>
    <message>
        <source>Copy amount</source>
        <translation type="unfinished">Copiar importe</translation>
    </message>
    <message>
        <source>Copy fee</source>
        <translation type="unfinished">Copiar comisión</translation>
    </message>
    <message>
        <source>Copy after fee</source>
        <translation type="unfinished">Copiar después de la comisión</translation>
    </message>
    <message>
        <source>Copy bytes</source>
        <translation type="unfinished">Copiar bytes</translation>
    </message>
    <message>
        <source>Copy change</source>
        <translation type="unfinished">Copiar cambio</translation>
    </message>
    <message>
        <source>%1 (%2 blocks)</source>
        <translation type="unfinished">%1 (%2 bloques)</translation>
    </message>
    <message>
        <source>Sign on device</source>
        <extracomment>"device" usually means a hardware wallet.</extracomment>
        <translation type="unfinished">Firmar en el dispositivo</translation>
    </message>
    <message>
        <source>Connect your hardware wallet first.</source>
        <translation type="unfinished">Conecta primero tu billetera de hardware.</translation>
    </message>
    <message>
        <source>Set external signer script path in Options -&gt; Wallet</source>
        <extracomment>"External signer" means using devices such as hardware wallets.</extracomment>
        <translation type="unfinished">Establecer la ruta al script del firmante externo en "Opciones -&gt; Billetera"</translation>
    </message>
    <message>
        <source>Cr&amp;eate Unsigned</source>
        <translation type="unfinished">&amp;Crear sin firmar</translation>
    </message>
    <message>
        <source>Creates a Partially Signed Bitcoin Transaction (PSBT) for use with e.g. an offline %1 wallet, or a PSBT-compatible hardware wallet.</source>
        <translation type="unfinished">Crea una transacción de Bitcoin parcialmente firmada (TBPF) para usarla, por ejemplo, con una billetera %1 sin conexión o una billetera de hardware compatible con TBPF.</translation>
    </message>
    <message>
<<<<<<< HEAD
        <source>%1 to '%2'</source>
        <translation type="unfinished">%1 a '%2'</translation>
=======
        <source> from wallet '%1'</source>
        <translation type="unfinished">desde la billetera "%1"</translation>
    </message>
    <message>
        <source>%1 to '%2'</source>
        <translation type="unfinished">%1 a "%2"</translation>
>>>>>>> de3e0738
    </message>
    <message>
        <source>%1 to %2</source>
        <translation type="unfinished">%1 a %2</translation>
    </message>
    <message>
        <source>To review recipient list click "Show Details…"</source>
        <translation type="unfinished">Para consultar la lista de destinatarios, haz clic en "Mostrar detalles..."</translation>
    </message>
    <message>
        <source>Sign failed</source>
        <translation type="unfinished">Error de firma</translation>
    </message>
    <message>
        <source>External signer not found</source>
        <extracomment>"External signer" means using devices such as hardware wallets.</extracomment>
        <translation type="unfinished">No se encontró el dispositivo firmante externo</translation>
    </message>
    <message>
        <source>External signer failure</source>
        <extracomment>"External signer" means using devices such as hardware wallets.</extracomment>
        <translation type="unfinished">Error de firmante externo</translation>
    </message>
    <message>
        <source>Save Transaction Data</source>
        <translation type="unfinished">Guardar datos de la transacción</translation>
    </message>
    <message>
        <source>Partially Signed Transaction (Binary)</source>
        <extracomment>Expanded name of the binary PSBT file format. See: BIP 174.</extracomment>
        <translation type="unfinished">Transacción parcialmente firmada (binario) </translation>
    </message>
    <message>
        <source>PSBT saved</source>
        <extracomment>Popup message when a PSBT has been saved to a file</extracomment>
        <translation type="unfinished">TBPF guardada</translation>
    </message>
    <message>
        <source>External balance:</source>
        <translation type="unfinished">Saldo externo:</translation>
    </message>
    <message>
        <source>or</source>
        <translation type="unfinished">o</translation>
    </message>
    <message>
        <source>You can increase the fee later (signals Replace-By-Fee, BIP-125).</source>
        <translation type="unfinished">Puedes aumentar la comisión después (indica "Remplazar por comisión", BIP-125).</translation>
    </message>
    <message>
        <source>Please, review your transaction proposal. This will produce a Partially Signed Bitcoin Transaction (PSBT) which you can save or copy and then sign with e.g. an offline %1 wallet, or a PSBT-compatible hardware wallet.</source>
        <extracomment>Text to inform a user attempting to create a transaction of their current options. At this stage, a user can only create a PSBT. This string is displayed when private keys are disabled and an external signer is not available.</extracomment>
        <translation type="unfinished">Revisa por favor la propuesta de transacción. Esto producirá una transacción de Bitcoin parcialmente firmada (TBPF) que puedes guardar o copiar y, luego, firmar; por ejemplo, una billetera %1 fuera de línea o una billetera de hardware compatible con TBPF.</translation>
<<<<<<< HEAD
    </message>
    <message>
        <source>%1 from wallet '%2'</source>
        <translation type="unfinished">%1 desde billetera "%2"</translation>
=======
>>>>>>> de3e0738
    </message>
    <message>
        <source>Do you want to create this transaction?</source>
        <extracomment>Message displayed when attempting to create a transaction. Cautionary text to prompt the user to verify that the displayed transaction details represent the transaction the user intends to create.</extracomment>
        <translation type="unfinished">¿Quieres crear esta transacción?</translation>
    </message>
    <message>
        <source>Please, review your transaction. You can create and send this transaction or create a Partially Signed Bitcoin Transaction (PSBT), which you can save or copy and then sign with, e.g., an offline %1 wallet, or a PSBT-compatible hardware wallet.</source>
        <extracomment>Text to inform a user attempting to create a transaction of their current options. At this stage, a user can send their transaction or create a PSBT. This string is displayed when both private keys and PSBT controls are enabled.</extracomment>
        <translation type="unfinished">Revisa la transacción. Puedes crear y enviar esta transacción de Bitcoin parcialmente firmada (TBPF), que además puedes guardar o copiar y, luego, firmar; por ejemplo, una billetera %1 sin conexión o una billetera de hardware compatible con TBPF.</translation>
    </message>
    <message>
        <source>Please, review your transaction.</source>
        <extracomment>Text to prompt a user to review the details of the transaction they are attempting to send.</extracomment>
        <translation type="unfinished">Revisa la transacción.</translation>
    </message>
    <message>
        <source>Transaction fee</source>
        <translation type="unfinished">Comisión de transacción</translation>
    </message>
    <message>
        <source>Not signalling Replace-By-Fee, BIP-125.</source>
        <translation type="unfinished">No indica "Remplazar por comisión", BIP-125.</translation>
    </message>
    <message>
        <source>Total Amount</source>
        <translation type="unfinished">Importe total</translation>
    </message>
    <message>
        <source>Unsigned Transaction</source>
        <comment>PSBT copied</comment>
        <extracomment>Caption of "PSBT has been copied" messagebox</extracomment>
        <translation type="unfinished">Transacción sin firmar</translation>
    </message>
    <message>
        <source>The PSBT has been copied to the clipboard. You can also save it.</source>
        <translation type="unfinished">Se copió la TBPF al portapapeles. También puedes guardarla.</translation>
    </message>
    <message>
        <source>PSBT saved to disk</source>
        <translation type="unfinished">TBPF guardada en el disco</translation>
    </message>
    <message>
        <source>Confirm send coins</source>
        <translation type="unfinished">Confirmar el envío de monedas</translation>
    </message>
    <message>
        <source>Watch-only balance:</source>
        <translation type="unfinished">Saldo solo de observación:</translation>
    </message>
    <message>
        <source>The recipient address is not valid. Please recheck.</source>
        <translation type="unfinished">La dirección del destinatario no es válida. Revísala.</translation>
    </message>
    <message>
        <source>The amount to pay must be larger than 0.</source>
        <translation type="unfinished">El importe por pagar tiene que ser mayor que 0.</translation>
    </message>
    <message>
        <source>The amount exceeds your balance.</source>
        <translation type="unfinished">El importe sobrepasa el saldo.</translation>
    </message>
    <message>
        <source>The total exceeds your balance when the %1 transaction fee is included.</source>
        <translation type="unfinished">El total sobrepasa el saldo cuando se incluye la comisión de transacción de %1.</translation>
    </message>
    <message>
        <source>Duplicate address found: addresses should only be used once each.</source>
        <translation type="unfinished">Se encontró una dirección duplicada: las direcciones solo se deben usar una vez.</translation>
    </message>
    <message>
        <source>Transaction creation failed!</source>
<<<<<<< HEAD
        <translation type="unfinished">Fallo al crear la transacción</translation>
=======
        <translation type="unfinished">¡Fallo al crear la transacción!</translation>
>>>>>>> de3e0738
    </message>
    <message>
        <source>A fee higher than %1 is considered an absurdly high fee.</source>
        <translation type="unfinished">Una comisión mayor que %1 se considera absurdamente alta.</translation>
    </message>
    <message numerus="yes">
        <source>Estimated to begin confirmation within %n block(s).</source>
        <translation type="unfinished">
            <numerusform>Se estima que empiece a confirmarse dentro de %n bloque.</numerusform>
            <numerusform>Se estima que empiece a confirmarse dentro de %n bloques.</numerusform>
        </translation>
    </message>
    <message>
        <source>Warning: Invalid Bitcoin address</source>
        <translation type="unfinished">Advertencia: Dirección de Bitcoin inválida</translation>
    </message>
    <message>
        <source>Warning: Unknown change address</source>
        <translation type="unfinished">Advertencia: Dirección de cambio desconocida</translation>
    </message>
    <message>
        <source>Confirm custom change address</source>
        <translation type="unfinished">Confirmar la dirección de cambio personalizada</translation>
    </message>
    <message>
        <source>The address you selected for change is not part of this wallet. Any or all funds in your wallet may be sent to this address. Are you sure?</source>
        <translation type="unfinished">La dirección que seleccionaste para el cambio no es parte de esta billetera. Una parte o la totalidad de los fondos en la billetera se enviará a esta dirección. ¿Seguro deseas continuar?</translation>
    </message>
    <message>
        <source>(no label)</source>
        <translation type="unfinished">(sin etiqueta)</translation>
    </message>
</context>
<context>
    <name>SendCoinsEntry</name>
    <message>
        <source>A&amp;mount:</source>
        <translation type="unfinished">&amp;Importe:</translation>
    </message>
    <message>
        <source>Pay &amp;To:</source>
        <translation type="unfinished">Pagar &amp;a:</translation>
    </message>
    <message>
        <source>&amp;Label:</source>
        <translation type="unfinished">&amp;Etiqueta:</translation>
    </message>
    <message>
        <source>Choose previously used address</source>
        <translation type="unfinished">Seleccionar dirección usada anteriormente</translation>
    </message>
    <message>
        <source>The Bitcoin address to send the payment to</source>
        <translation type="unfinished">La dirección de Bitcoin a la que se enviará el pago</translation>
    </message>
    <message>
        <source>Paste address from clipboard</source>
        <translation type="unfinished">Pegar dirección desde el portapapeles</translation>
    </message>
    <message>
        <source>Remove this entry</source>
        <translation type="unfinished">Eliminar esta entrada</translation>
    </message>
    <message>
        <source>The amount to send in the selected unit</source>
        <translation type="unfinished">El importe que se enviará en la unidad seleccionada</translation>
    </message>
    <message>
        <source>The fee will be deducted from the amount being sent. The recipient will receive less bitcoins than you enter in the amount field. If multiple recipients are selected, the fee is split equally.</source>
        <translation type="unfinished">La comisión se deducirá del importe que se envía. El destinatario recibirá menos bitcoins que los que ingreses en el campo del importe. Si se seleccionan varios destinatarios, la comisión se dividirá por igual.</translation>
    </message>
    <message>
        <source>S&amp;ubtract fee from amount</source>
        <translation type="unfinished">&amp;Restar la comisión del importe</translation>
    </message>
    <message>
        <source>Use available balance</source>
        <translation type="unfinished">Usar el saldo disponible</translation>
    </message>
    <message>
        <source>Message:</source>
        <translation type="unfinished">Mensaje:</translation>
    </message>
    <message>
        <source>Enter a label for this address to add it to the list of used addresses</source>
        <translation type="unfinished">Ingresar una etiqueta para esta dirección a fin de agregarla a la lista de direcciones utilizadas</translation>
    </message>
    <message>
        <source>A message that was attached to the bitcoin: URI which will be stored with the transaction for your reference. Note: This message will not be sent over the Bitcoin network.</source>
        <translation type="unfinished">Un mensaje que se adjuntó al bitcoin: URI que se almacenará con la transacción a modo de referencia. Nota: Este mensaje no se enviará por la red de Bitcoin.</translation>
    </message>
</context>
<context>
    <name>SendConfirmationDialog</name>
    <message>
        <source>Send</source>
        <translation type="unfinished">Enviar</translation>
    </message>
    <message>
        <source>Create Unsigned</source>
        <translation type="unfinished">Crear sin firmar</translation>
    </message>
</context>
<context>
    <name>SignVerifyMessageDialog</name>
    <message>
        <source>Signatures - Sign / Verify a Message</source>
        <translation type="unfinished">Firmas: firmar o verificar un mensaje</translation>
    </message>
    <message>
        <source>&amp;Sign Message</source>
        <translation type="unfinished">&amp;Firmar mensaje</translation>
    </message>
    <message>
        <source>You can sign messages/agreements with your addresses to prove you can receive bitcoins sent to them. Be careful not to sign anything vague or random, as phishing attacks may try to trick you into signing your identity over to them. Only sign fully-detailed statements you agree to.</source>
        <translation type="unfinished">Puedes firmar mensajes o acuerdos con tus direcciones para demostrar que puedes recibir los bitcoins que se envíen a ellas. Ten cuidado de no firmar cosas confusas o al azar, ya que los ataques de phishing pueden tratar de engañarte para que les envíes la firma con tu identidad. Firma solo declaraciones totalmente detalladas con las que estés de acuerdo.</translation>
    </message>
    <message>
        <source>The Bitcoin address to sign the message with</source>
        <translation type="unfinished">La dirección de Bitcoin con la que se firmará el mensaje</translation>
    </message>
    <message>
        <source>Choose previously used address</source>
        <translation type="unfinished">Seleccionar dirección usada anteriormente</translation>
    </message>
    <message>
        <source>Paste address from clipboard</source>
        <translation type="unfinished">Pegar dirección desde el portapapeles</translation>
    </message>
    <message>
        <source>Enter the message you want to sign here</source>
        <translation type="unfinished">Ingresar aquí el mensaje que deseas firmar</translation>
    </message>
    <message>
        <source>Signature</source>
        <translation type="unfinished">Firma</translation>
    </message>
    <message>
        <source>Copy the current signature to the system clipboard</source>
        <translation type="unfinished">Copiar la firma actual al portapapeles del sistema</translation>
    </message>
    <message>
        <source>Sign the message to prove you own this Bitcoin address</source>
        <translation type="unfinished">Firmar el mensaje para demostrar que esta dirección de Bitcoin te pertenece</translation>
    </message>
    <message>
        <source>Sign &amp;Message</source>
        <translation type="unfinished">Firmar &amp;mensaje</translation>
    </message>
    <message>
        <source>Reset all sign message fields</source>
        <translation type="unfinished">Restablecer todos los campos de firma de mensaje</translation>
    </message>
    <message>
        <source>Clear &amp;All</source>
        <translation type="unfinished">Borrar &amp;todo</translation>
    </message>
    <message>
        <source>&amp;Verify Message</source>
        <translation type="unfinished">&amp;Verificar mensaje</translation>
    </message>
    <message>
        <source>Enter the receiver's address, message (ensure you copy line breaks, spaces, tabs, etc. exactly) and signature below to verify the message. Be careful not to read more into the signature than what is in the signed message itself, to avoid being tricked by a man-in-the-middle attack. Note that this only proves the signing party receives with the address, it cannot prove sendership of any transaction!</source>
        <translation type="unfinished">Ingresa la dirección del destinatario, el mensaje (recuerda copiar los saltos de línea, espacios, tabulaciones, etc. con exactitud) y la firma a continuación para verificar el mensaje. Ten cuidado de no leer en la firma más de lo que está en el mensaje firmado en sí, para evitar ser víctima de un engaño por ataque de intermediario. Ten en cuenta que esto solo demuestra que el firmante recibe con la dirección; no puede demostrar la condición de remitente de ninguna transacción.</translation>
    </message>
    <message>
        <source>The Bitcoin address the message was signed with</source>
        <translation type="unfinished">La dirección de Bitcoin con la que se firmó el mensaje</translation>
    </message>
    <message>
        <source>The signed message to verify</source>
        <translation type="unfinished">El mensaje firmado para verificar</translation>
    </message>
    <message>
        <source>The signature given when the message was signed</source>
        <translation type="unfinished">La firma que se dio cuando el mensaje se firmó</translation>
    </message>
    <message>
        <source>Verify the message to ensure it was signed with the specified Bitcoin address</source>
        <translation type="unfinished">Verifica el mensaje para asegurarte de que se firmó con la dirección de Bitcoin especificada.</translation>
    </message>
    <message>
        <source>Verify &amp;Message</source>
        <translation type="unfinished">Verificar &amp;mensaje</translation>
    </message>
    <message>
        <source>Reset all verify message fields</source>
        <translation type="unfinished">Restablecer todos los campos de verificación de mensaje</translation>
    </message>
    <message>
        <source>Click "Sign Message" to generate signature</source>
        <translation type="unfinished">Hacer clic en "Firmar mensaje" para generar una firma</translation>
    </message>
    <message>
        <source>The entered address is invalid.</source>
        <translation type="unfinished">La dirección ingresada es inválida.</translation>
    </message>
    <message>
        <source>Please check the address and try again.</source>
        <translation type="unfinished">Revisa la dirección e intenta de nuevo.</translation>
    </message>
    <message>
        <source>The entered address does not refer to a key.</source>
        <translation type="unfinished">La dirección ingresada no corresponde a una clave.</translation>
    </message>
    <message>
        <source>Wallet unlock was cancelled.</source>
        <translation type="unfinished">Se canceló el desbloqueo de la billetera.</translation>
    </message>
    <message>
        <source>No error</source>
        <translation type="unfinished">Sin error </translation>
    </message>
    <message>
        <source>Private key for the entered address is not available.</source>
        <translation type="unfinished">La clave privada para la dirección ingresada no está disponible.</translation>
    </message>
    <message>
        <source>Message signing failed.</source>
        <translation type="unfinished">Error al firmar el mensaje.</translation>
    </message>
    <message>
        <source>Message signed.</source>
        <translation type="unfinished">Mensaje firmado.</translation>
    </message>
    <message>
        <source>The signature could not be decoded.</source>
        <translation type="unfinished">La firma no pudo decodificarse.</translation>
    </message>
    <message>
        <source>Please check the signature and try again.</source>
        <translation type="unfinished">Comprueba la firma e intenta de nuevo.</translation>
    </message>
    <message>
        <source>The signature did not match the message digest.</source>
        <translation type="unfinished">La firma no coincide con la síntesis del mensaje.</translation>
    </message>
    <message>
        <source>Message verification failed.</source>
        <translation type="unfinished">Falló la verificación del mensaje.</translation>
    </message>
    <message>
        <source>Message verified.</source>
        <translation type="unfinished">Mensaje verificado.</translation>
    </message>
</context>
<context>
    <name>SplashScreen</name>
    <message>
        <source>(press q to shutdown and continue later)</source>
        <translation type="unfinished">(Presionar q para apagar y seguir luego)</translation>
    </message>
    <message>
        <source>press q to shutdown</source>
        <translation type="unfinished">Presionar q para apagar </translation>
    </message>
</context>
<context>
    <name>TransactionDesc</name>
    <message>
        <source>conflicted with a transaction with %1 confirmations</source>
        <extracomment>Text explaining the current status of a transaction, shown in the status field of the details window for this transaction. This status represents an unconfirmed transaction that conflicts with a confirmed transaction.</extracomment>
        <translation type="unfinished">Hay un conflicto con una transacción con %1 confirmaciones</translation>
    </message>
    <message>
        <source>0/unconfirmed, in memory pool</source>
        <extracomment>Text explaining the current status of a transaction, shown in the status field of the details window for this transaction. This status represents an unconfirmed transaction that is in the memory pool.</extracomment>
        <translation type="unfinished">0/sin confirmar, en el pool de memoria</translation>
    </message>
    <message>
        <source>0/unconfirmed, not in memory pool</source>
        <extracomment>Text explaining the current status of a transaction, shown in the status field of the details window for this transaction. This status represents an unconfirmed transaction that is not in the memory pool.</extracomment>
        <translation type="unfinished">0/sin confirmar, no está en el pool de memoria</translation>
    </message>
    <message>
        <source>abandoned</source>
        <extracomment>Text explaining the current status of a transaction, shown in the status field of the details window for this transaction. This status represents an abandoned transaction.</extracomment>
        <translation type="unfinished">abandonada</translation>
    </message>
    <message>
        <source>%1/unconfirmed</source>
        <extracomment>Text explaining the current status of a transaction, shown in the status field of the details window for this transaction. This status represents a transaction confirmed in at least one block, but less than 6 blocks.</extracomment>
        <translation type="unfinished">%1/sin confirmar</translation>
    </message>
    <message>
        <source>%1 confirmations</source>
        <extracomment>Text explaining the current status of a transaction, shown in the status field of the details window for this transaction. This status represents a transaction confirmed in 6 or more blocks.</extracomment>
        <translation type="unfinished">%1 confirmaciones</translation>
    </message>
    <message>
        <source>Status</source>
        <translation type="unfinished">Estado</translation>
    </message>
    <message>
        <source>Date</source>
        <translation type="unfinished">Fecha</translation>
    </message>
    <message>
        <source>Source</source>
        <translation type="unfinished">Fuente</translation>
    </message>
    <message>
        <source>Generated</source>
        <translation type="unfinished">Generado</translation>
    </message>
    <message>
        <source>From</source>
        <translation type="unfinished">De</translation>
    </message>
    <message>
        <source>unknown</source>
        <translation type="unfinished">desconocido</translation>
    </message>
    <message>
        <source>To</source>
        <translation type="unfinished">A</translation>
    </message>
    <message>
        <source>own address</source>
        <translation type="unfinished">dirección propia</translation>
    </message>
    <message>
        <source>watch-only</source>
        <translation type="unfinished">Solo de observación</translation>
    </message>
    <message>
        <source>label</source>
        <translation type="unfinished">etiqueta</translation>
    </message>
    <message>
        <source>Credit</source>
        <translation type="unfinished">Crédito</translation>
    </message>
    <message numerus="yes">
        <source>matures in %n more block(s)</source>
        <translation type="unfinished">
            <numerusform>madura en %n bloque más</numerusform>
            <numerusform>madura en %n bloques más</numerusform>
        </translation>
    </message>
    <message>
        <source>not accepted</source>
        <translation type="unfinished">no aceptada</translation>
    </message>
    <message>
        <source>Debit</source>
        <translation type="unfinished">Débito</translation>
    </message>
    <message>
        <source>Total debit</source>
        <translation type="unfinished">Débito total</translation>
    </message>
    <message>
        <source>Total credit</source>
        <translation type="unfinished">Crédito total</translation>
    </message>
    <message>
        <source>Transaction fee</source>
        <translation type="unfinished">Comisión de transacción</translation>
    </message>
    <message>
        <source>Net amount</source>
        <translation type="unfinished">Importe neto</translation>
    </message>
    <message>
        <source>Message</source>
        <translation type="unfinished">Mensaje</translation>
    </message>
    <message>
        <source>Comment</source>
        <translation type="unfinished">Comentario</translation>
    </message>
    <message>
        <source>Transaction ID</source>
        <translation type="unfinished">Identificador de transacción</translation>
    </message>
    <message>
        <source>Transaction total size</source>
        <translation type="unfinished">Tamaño total de transacción</translation>
    </message>
    <message>
        <source>Transaction virtual size</source>
        <translation type="unfinished">Tamaño virtual de transacción</translation>
    </message>
    <message>
        <source>Output index</source>
        <translation type="unfinished">Índice de salida</translation>
    </message>
    <message>
        <source>%1 (Certificate was not verified)</source>
        <translation type="unfinished">%1 (El certificado no fue verificado)</translation>
    </message>
    <message>
        <source>Merchant</source>
        <translation type="unfinished">Comerciante</translation>
    </message>
    <message>
        <source>Generated coins must mature %1 blocks before they can be spent. When you generated this block, it was broadcast to the network to be added to the block chain. If it fails to get into the chain, its state will change to "not accepted" and it won't be spendable. This may occasionally happen if another node generates a block within a few seconds of yours.</source>
        <translation type="unfinished">Las monedas generadas deben madurar %1 bloques antes de que se puedan gastar. Cuando generaste este bloque, se transmitió a la red para agregarlo a la cadena de bloques. Si no logra entrar a la cadena, su estado cambiará a "no aceptado" y no se podrá gastar. Esto puede ocurrir ocasionalmente si otro nodo genera un bloque a pocos segundos del tuyo.</translation>
    </message>
    <message>
        <source>Debug information</source>
        <translation type="unfinished">Información de depuración</translation>
    </message>
    <message>
        <source>Transaction</source>
        <translation type="unfinished">Transacción</translation>
    </message>
    <message>
        <source>Inputs</source>
        <translation type="unfinished">Entradas</translation>
    </message>
    <message>
        <source>Amount</source>
        <translation type="unfinished">Importe</translation>
    </message>
    <message>
        <source>true</source>
        <translation type="unfinished">verdadero</translation>
    </message>
    <message>
        <source>false</source>
        <translation type="unfinished">falso</translation>
    </message>
</context>
<context>
    <name>TransactionDescDialog</name>
    <message>
        <source>This pane shows a detailed description of the transaction</source>
        <translation type="unfinished">En este panel se muestra una descripción detallada de la transacción</translation>
    </message>
    <message>
        <source>Details for %1</source>
        <translation type="unfinished">Detalles para %1</translation>
    </message>
</context>
<context>
    <name>TransactionTableModel</name>
    <message>
        <source>Date</source>
        <translation type="unfinished">Fecha</translation>
    </message>
    <message>
        <source>Type</source>
        <translation type="unfinished">Tipo</translation>
    </message>
    <message>
        <source>Label</source>
        <translation type="unfinished">Etiqueta</translation>
    </message>
    <message>
        <source>Unconfirmed</source>
        <translation type="unfinished">Sin confirmar</translation>
    </message>
    <message>
        <source>Abandoned</source>
        <translation type="unfinished">Abandonada</translation>
    </message>
    <message>
        <source>Confirming (%1 of %2 recommended confirmations)</source>
        <translation type="unfinished">Confirmando (%1 de %2 confirmaciones recomendadas)</translation>
    </message>
    <message>
        <source>Confirmed (%1 confirmations)</source>
        <translation type="unfinished">Confirmada (%1 confirmaciones)</translation>
    </message>
    <message>
        <source>Conflicted</source>
        <translation type="unfinished">En conflicto</translation>
    </message>
    <message>
        <source>Immature (%1 confirmations, will be available after %2)</source>
        <translation type="unfinished">Inmadura (%1 confirmaciones; estará disponibles después de %2)</translation>
    </message>
    <message>
        <source>Generated but not accepted</source>
        <translation type="unfinished">Generada pero no aceptada</translation>
    </message>
    <message>
        <source>Received with</source>
        <translation type="unfinished">Recibida con</translation>
    </message>
    <message>
        <source>Received from</source>
        <translation type="unfinished">Recibida de</translation>
    </message>
    <message>
        <source>Sent to</source>
        <translation type="unfinished">Enviada a</translation>
    </message>
    <message>
        <source>Mined</source>
        <translation type="unfinished">Minada</translation>
    </message>
    <message>
        <source>watch-only</source>
        <translation type="unfinished">Solo de observación</translation>
    </message>
    <message>
        <source>(n/a)</source>
        <translation type="unfinished">(n/d)</translation>
    </message>
    <message>
        <source>(no label)</source>
        <translation type="unfinished">(sin etiqueta)</translation>
    </message>
    <message>
        <source>Transaction status. Hover over this field to show number of confirmations.</source>
        <translation type="unfinished">Estado de la transacción. Pasa el mouse sobre este campo para ver el número de confirmaciones.</translation>
    </message>
    <message>
        <source>Date and time that the transaction was received.</source>
        <translation type="unfinished">Fecha y hora en las que se recibió la transacción.</translation>
    </message>
    <message>
        <source>Type of transaction.</source>
        <translation type="unfinished">Tipo de transacción.</translation>
    </message>
    <message>
        <source>Whether or not a watch-only address is involved in this transaction.</source>
        <translation type="unfinished">Si una dirección solo de observación está involucrada en esta transacción o no.</translation>
    </message>
    <message>
        <source>User-defined intent/purpose of the transaction.</source>
        <translation type="unfinished">Intención o propósito de la transacción definidos por el usuario.</translation>
    </message>
    <message>
        <source>Amount removed from or added to balance.</source>
        <translation type="unfinished">Importe restado del saldo o sumado a este.</translation>
    </message>
</context>
<context>
    <name>TransactionView</name>
    <message>
        <source>All</source>
        <translation type="unfinished">Todo</translation>
    </message>
    <message>
        <source>Today</source>
        <translation type="unfinished">Hoy</translation>
    </message>
    <message>
        <source>This week</source>
        <translation type="unfinished">Esta semana</translation>
    </message>
    <message>
        <source>This month</source>
        <translation type="unfinished">Este mes</translation>
    </message>
    <message>
        <source>Last month</source>
        <translation type="unfinished">Mes pasado</translation>
    </message>
    <message>
        <source>This year</source>
        <translation type="unfinished">Este año</translation>
    </message>
    <message>
        <source>Received with</source>
        <translation type="unfinished">Recibida con</translation>
    </message>
    <message>
        <source>Sent to</source>
        <translation type="unfinished">Enviada a</translation>
    </message>
    <message>
        <source>Mined</source>
        <translation type="unfinished">Minada</translation>
    </message>
    <message>
        <source>Other</source>
        <translation type="unfinished">Otra</translation>
    </message>
    <message>
        <source>Enter address, transaction id, or label to search</source>
        <translation type="unfinished">Ingresar la dirección, el identificador de transacción o la etiqueta para buscar</translation>
    </message>
    <message>
        <source>Min amount</source>
        <translation type="unfinished">Importe mínimo</translation>
    </message>
    <message>
        <source>Range…</source>
        <translation type="unfinished">Rango...</translation>
    </message>
    <message>
        <source>&amp;Copy address</source>
        <translation type="unfinished">&amp;Copiar dirección</translation>
    </message>
    <message>
        <source>Copy &amp;label</source>
        <translation type="unfinished">Copiar &amp;etiqueta</translation>
    </message>
    <message>
        <source>Copy &amp;amount</source>
        <translation type="unfinished">Copiar &amp;importe</translation>
    </message>
    <message>
        <source>Copy transaction &amp;ID</source>
        <translation type="unfinished">Copiar &amp;identificador de transacción</translation>
    </message>
    <message>
        <source>Copy &amp;raw transaction</source>
        <translation type="unfinished">Copiar transacción &amp;sin procesar</translation>
    </message>
    <message>
        <source>Copy full transaction &amp;details</source>
        <translation type="unfinished">Copiar &amp;detalles completos de la transacción</translation>
    </message>
    <message>
        <source>&amp;Show transaction details</source>
        <translation type="unfinished">&amp;Mostrar detalles de la transacción</translation>
    </message>
    <message>
        <source>Increase transaction &amp;fee</source>
        <translation type="unfinished">Aumentar &amp;comisión de transacción</translation>
    </message>
    <message>
        <source>A&amp;bandon transaction</source>
        <translation type="unfinished">&amp;Abandonar transacción</translation>
    </message>
    <message>
        <source>&amp;Edit address label</source>
        <translation type="unfinished">&amp;Editar etiqueta de dirección</translation>
    </message>
    <message>
        <source>Show in %1</source>
        <extracomment>Transactions table context menu action to show the selected transaction in a third-party block explorer. %1 is a stand-in argument for the URL of the explorer.</extracomment>
        <translation type="unfinished">Mostrar en %1</translation>
    </message>
    <message>
        <source>Export Transaction History</source>
        <translation type="unfinished">Exportar historial de transacciones</translation>
    </message>
    <message>
        <source>Comma separated file</source>
        <extracomment>Expanded name of the CSV file format. See: https://en.wikipedia.org/wiki/Comma-separated_values.</extracomment>
        <translation type="unfinished">Archivo separado por comas</translation>
    </message>
    <message>
        <source>Confirmed</source>
        <translation type="unfinished">Confirmada</translation>
    </message>
    <message>
        <source>Watch-only</source>
        <translation type="unfinished">Solo de observación</translation>
    </message>
    <message>
        <source>Date</source>
        <translation type="unfinished">Fecha</translation>
    </message>
    <message>
        <source>Type</source>
        <translation type="unfinished">Tipo</translation>
    </message>
    <message>
        <source>Label</source>
        <translation type="unfinished">Etiqueta</translation>
    </message>
    <message>
        <source>Address</source>
        <translation type="unfinished">Dirección</translation>
    </message>
    <message>
        <source>ID</source>
        <translation type="unfinished">Identificador</translation>
    </message>
    <message>
        <source>Exporting Failed</source>
        <translation type="unfinished">Error al exportar</translation>
    </message>
    <message>
        <source>There was an error trying to save the transaction history to %1.</source>
        <translation type="unfinished">Ocurrió un error al intentar guardar el historial de transacciones en %1.</translation>
    </message>
    <message>
        <source>Exporting Successful</source>
        <translation type="unfinished">Exportación correcta</translation>
    </message>
    <message>
        <source>The transaction history was successfully saved to %1.</source>
        <translation type="unfinished">El historial de transacciones se guardó correctamente en %1.</translation>
    </message>
    <message>
        <source>Range:</source>
        <translation type="unfinished">Rango:</translation>
    </message>
    <message>
        <source>to</source>
        <translation type="unfinished">a</translation>
    </message>
</context>
<context>
    <name>WalletFrame</name>
    <message>
        <source>No wallet has been loaded.
Go to File &gt; Open Wallet to load a wallet.
- OR -</source>
        <translation type="unfinished">No se cargó ninguna billetera.
Ir a "Archivo &gt; Abrir billetera" para cargar una.
- O -</translation>
    </message>
    <message>
        <source>Create a new wallet</source>
        <translation type="unfinished">Crear una nueva billetera</translation>
    </message>
    <message>
        <source>Unable to decode PSBT from clipboard (invalid base64)</source>
        <translation type="unfinished">No se puede decodificar la TBPF desde el portapapeles (Base64 inválida)</translation>
    </message>
    <message>
        <source>Load Transaction Data</source>
        <translation type="unfinished">Cargar datos de la transacción</translation>
    </message>
    <message>
        <source>Partially Signed Transaction (*.psbt)</source>
        <translation type="unfinished">Transacción parcialmente firmada (*.psbt)</translation>
    </message>
    <message>
        <source>PSBT file must be smaller than 100 MiB</source>
<<<<<<< HEAD
        <translation type="unfinished">El archivo TBPF debe ser más pequeño de 100 MiB</translation>
=======
        <translation type="unfinished">El archivo de la TBPF debe ser más pequeño de 100 MiB</translation>
>>>>>>> de3e0738
    </message>
    <message>
        <source>Unable to decode PSBT</source>
        <translation type="unfinished">No se puede decodificar TBPF</translation>
    </message>
</context>
<context>
    <name>WalletModel</name>
    <message>
        <source>Send Coins</source>
        <translation type="unfinished">Enviar monedas</translation>
    </message>
    <message>
        <source>Fee bump error</source>
        <translation type="unfinished">Error de incremento de comisión</translation>
    </message>
    <message>
        <source>Increasing transaction fee failed</source>
        <translation type="unfinished">Fallo al incrementar la comisión de transacción</translation>
    </message>
    <message>
        <source>Do you want to increase the fee?</source>
        <extracomment>Asks a user if they would like to manually increase the fee of a transaction that has already been created.</extracomment>
        <translation type="unfinished">¿Deseas incrementar la comisión?</translation>
    </message>
    <message>
        <source>Current fee:</source>
        <translation type="unfinished">Comisión actual:</translation>
    </message>
    <message>
        <source>Increase:</source>
        <translation type="unfinished">Incremento:</translation>
    </message>
    <message>
        <source>New fee:</source>
        <translation type="unfinished">Nueva comisión:</translation>
    </message>
    <message>
        <source>Warning: This may pay the additional fee by reducing change outputs or adding inputs, when necessary. It may add a new change output if one does not already exist. These changes may potentially leak privacy.</source>
        <translation type="unfinished">Advertencia: Esta acción puede pagar la comisión adicional al reducir las salidas de cambio o agregar entradas, cuando sea necesario. Asimismo, puede agregar una nueva salida de cambio si aún no existe una. Estos cambios pueden filtrar potencialmente información privada.</translation>
    </message>
    <message>
        <source>Confirm fee bump</source>
        <translation type="unfinished">Confirmar incremento de comisión</translation>
    </message>
    <message>
        <source>Can't draft transaction.</source>
        <translation type="unfinished">No se puede crear un borrador de la transacción.</translation>
    </message>
    <message>
        <source>PSBT copied</source>
        <translation type="unfinished">TBPF copiada</translation>
    </message>
    <message>
        <source>Copied to clipboard</source>
        <comment>Fee-bump PSBT saved</comment>
        <translation type="unfinished">Copiada al portapapeles</translation>
    </message>
    <message>
        <source>Can't sign transaction.</source>
        <translation type="unfinished">No se puede firmar la transacción.</translation>
    </message>
    <message>
        <source>Could not commit transaction</source>
        <translation type="unfinished">No se pudo confirmar la transacción</translation>
    </message>
    <message>
        <source>Can't display address</source>
        <translation type="unfinished">No se puede mostrar la dirección</translation>
    </message>
    <message>
        <source>default wallet</source>
        <translation type="unfinished">billetera predeterminada</translation>
    </message>
</context>
<context>
    <name>WalletView</name>
    <message>
        <source>&amp;Export</source>
        <translation type="unfinished">&amp;Exportar</translation>
    </message>
    <message>
        <source>Export the data in the current tab to a file</source>
        <translation type="unfinished">Exportar los datos de la pestaña actual a un archivo</translation>
    </message>
    <message>
        <source>Backup Wallet</source>
        <translation type="unfinished">Realizar copia de seguridad de la billetera</translation>
    </message>
    <message>
        <source>Wallet Data</source>
        <extracomment>Name of the wallet data file format.</extracomment>
        <translation type="unfinished">Datos de la billetera</translation>
    </message>
    <message>
        <source>Backup Failed</source>
        <translation type="unfinished">Copia de seguridad fallida</translation>
    </message>
    <message>
        <source>There was an error trying to save the wallet data to %1.</source>
        <translation type="unfinished">Ocurrió un error al intentar guardar los datos de la billetera en %1.</translation>
    </message>
    <message>
        <source>Backup Successful</source>
        <translation type="unfinished">Copia de seguridad correcta</translation>
    </message>
    <message>
        <source>The wallet data was successfully saved to %1.</source>
        <translation type="unfinished">Los datos de la billetera se guardaron correctamente en %1.</translation>
    </message>
    <message>
        <source>Cancel</source>
        <translation type="unfinished">Cancelar</translation>
    </message>
</context>
<context>
    <name>bitcoin-core</name>
    <message>
        <source>The %s developers</source>
        <translation type="unfinished">Los desarrolladores de %s</translation>
    </message>
    <message>
        <source>%s corrupt. Try using the wallet tool bitcoin-wallet to salvage or restoring a backup.</source>
        <translation type="unfinished">%s dañado. Trata de usar la herramienta de la billetera de Bitcoin para rescatar o restaurar una copia de seguridad.</translation>
    </message>
    <message>
        <source>%s failed to validate the -assumeutxo snapshot state. This indicates a hardware problem, or a bug in the software, or a bad software modification that allowed an invalid snapshot to be loaded. As a result of this, the node will shut down and stop using any state that was built on the snapshot, resetting the chain height from %d to %d. On the next restart, the node will resume syncing from %d without using any snapshot data. Please report this incident to %s, including how you obtained the snapshot. The invalid snapshot chainstate will be left on disk in case it is helpful in diagnosing the issue that caused this error.</source>
        <translation type="unfinished">%s no pudo validar el estado de la instantánea -assumeutxo. Esto indica un problema de hardware, un error en el software o una modificación incorrecta del software que permitió que se cargara una instantánea inválida. Por consiguiente, el nodo se apagará y dejará de utilizar cualquier estado basado en la instantánea, restableciendo la altura de la cadena de %d a %d. En el siguiente reinicio, el nodo reanudará la sincronización desde %d sin usar datos de instantánea. Reporta este incidente a %s, indicando cómo obtuviste la instantánea. Se dejó el estado de cadena de la instantánea inválida en el disco por si resulta útil para diagnosticar el problema que causó este error.</translation>
    </message>
    <message>
        <source>%s request to listen on port %u. This port is considered "bad" and thus it is unlikely that any peer will connect to it. See doc/p2p-bad-ports.md for details and a full list.</source>
        <translation type="unfinished">%s solicitud para escuchar en el puerto%u. Este puerto se considera "malo" y, por lo tanto, es poco probable que algún par se conecte a él. Consulta doc/p2p-bad-ports.md para obtener detalles y una lista completa.</translation>
    </message>
    <message>
        <source>Cannot downgrade wallet from version %i to version %i. Wallet version unchanged.</source>
        <translation type="unfinished">No se puede pasar de la versión %i a la versión anterior %i.  La versión de la billetera no tiene cambios.</translation>
    </message>
    <message>
        <source>Cannot obtain a lock on data directory %s. %s is probably already running.</source>
        <translation type="unfinished">No se puede bloquear el directorio de datos %s. %s probablemente ya se está ejecutando.</translation>
    </message>
    <message>
        <source>Cannot upgrade a non HD split wallet from version %i to version %i without upgrading to support pre-split keypool. Please use version %i or no version specified.</source>
        <translation type="unfinished">No se puede actualizar una billetera dividida no HD de la versión %i a la versión %i sin actualizar para admitir el pool de claves anterior a la división. Usa la versión %i o no especifiques la versión.</translation>
    </message>
    <message>
        <source>Disk space for %s may not accommodate the block files. Approximately %u GB of data will be stored in this directory.</source>
        <translation type="unfinished">Es posible que el espacio en disco %s no tenga capacidad para los archivos de bloque. Aproximadamente %u GB de datos se almacenarán en este directorio.</translation>
    </message>
    <message>
        <source>Distributed under the MIT software license, see the accompanying file %s or %s</source>
        <translation type="unfinished">Distribuido bajo la licencia de software MIT; ver el archivo adjunto %s o %s.</translation>
    </message>
    <message>
        <source>Error loading wallet. Wallet requires blocks to be downloaded, and software does not currently support loading wallets while blocks are being downloaded out of order when using assumeutxo snapshots. Wallet should be able to load successfully after node sync reaches height %s</source>
        <translation type="unfinished">Error al cargar la billetera. Esta requiere que se descarguen bloques, y el software actualmente no admite la carga de billeteras mientras los bloques se descargan fuera de orden, cuando se usan instantáneas de assumeutxo. La billetera debería poder cargarse correctamente después de que la sincronización del nodo alcance la altura %s.</translation>
    </message>
    <message>
        <source>Error reading %s! Transaction data may be missing or incorrect. Rescanning wallet.</source>
        <translation type="unfinished">¡Error al leer %s! Es probable que falten los datos de la transacción o que sean incorrectos. Rescaneando billetera.</translation>
    </message>
    <message>
        <source>Error: Dumpfile format record is incorrect. Got "%s", expected "format".</source>
        <translation type="unfinished">Error: El registro del formato del archivo de volcado es incorrecto. Se obtuvo "%s", mientras que se esperaba "formato".</translation>
    </message>
    <message>
        <source>Error: Dumpfile identifier record is incorrect. Got "%s", expected "%s".</source>
        <translation type="unfinished">Error: El registro del identificador del archivo de volcado es incorrecto. Se obtuvo "%s", mientras que se esperaba "%s".</translation>
    </message>
    <message>
        <source>Error: Dumpfile version is not supported. This version of bitcoin-wallet only supports version 1 dumpfiles. Got dumpfile with version %s</source>
        <translation type="unfinished">Error: La versión del archivo de volcado no es compatible. Esta versión de la billetera de Bitcoin solo admite archivos de volcado de la versión 1. Se obtuvo un archivo de volcado con la versión %s</translation>
    </message>
    <message>
        <source>Error: Legacy wallets only support the "legacy", "p2sh-segwit", and "bech32" address types</source>
        <translation type="unfinished">Error: Las billeteras "legacy" solo admiten los tipos de dirección "legacy", "p2sh-segwit" y "bech32".</translation>
    </message>
    <message>
        <source>Error: Unable to produce descriptors for this legacy wallet. Make sure to provide the wallet's passphrase if it is encrypted.</source>
        <translation type="unfinished">Error: No se pueden producir descriptores para esta billetera tipo legacy. Asegúrate de proporcionar la frase de contraseña de la billetera si está encriptada.</translation>
    </message>
    <message>
        <source>File %s already exists. If you are sure this is what you want, move it out of the way first.</source>
        <translation type="unfinished">El archivo %s ya existe. Si definitivamente quieres hacerlo, quítalo primero.</translation>
    </message>
    <message>
        <source>Invalid or corrupt peers.dat (%s). If you believe this is a bug, please report it to %s. As a workaround, you can move the file (%s) out of the way (rename, move, or delete) to have a new one created on the next start.</source>
        <translation type="unfinished">El archivo peers.dat (%s) es inválido o está dañado. Si crees que se trata de un error, infórmalo a %s. Como alternativa, puedes quitar el archivo (%s) (renombrarlo, moverlo o eliminarlo) para que se cree uno nuevo en el siguiente inicio.</translation>
    </message>
    <message>
        <source>More than one onion bind address is provided. Using %s for the automatically created Tor onion service.</source>
        <translation type="unfinished">Se proporciona más de una dirección de enlace onion. Se está usando %s para el servicio onion de Tor creado automáticamente.</translation>
    </message>
    <message>
        <source>No dump file provided. To use createfromdump, -dumpfile=&lt;filename&gt; must be provided.</source>
        <translation type="unfinished">No se proporcionó el archivo de volcado. Para usar createfromdump, se debe proporcionar  -dumpfile=&lt;filename&gt;.</translation>
    </message>
    <message>
        <source>No dump file provided. To use dump, -dumpfile=&lt;filename&gt; must be provided.</source>
        <translation type="unfinished">No se proporcionó el archivo de volcado. Para usar dump, se debe proporcionar  -dumpfile=&lt;filename&gt;.</translation>
    </message>
    <message>
        <source>No wallet file format provided. To use createfromdump, -format=&lt;format&gt; must be provided.</source>
        <translation type="unfinished">No se proporcionó el formato de archivo de billetera. Para usar createfromdump, se debe proporcionar  -format=&lt;format&gt;.</translation>
    </message>
    <message>
        <source>Please check that your computer's date and time are correct! If your clock is wrong, %s will not work properly.</source>
        <translation type="unfinished">Verifica que la fecha y hora de la computadora sean correctas. Si el reloj está mal configurado, %s no funcionará correctamente.</translation>
    </message>
    <message>
        <source>Please contribute if you find %s useful. Visit %s for further information about the software.</source>
        <translation type="unfinished">Contribuye si te parece que %s es útil. Visita %s para obtener más información sobre el software.</translation>
    </message>
    <message>
        <source>Prune configured below the minimum of %d MiB.  Please use a higher number.</source>
        <translation type="unfinished">La poda se configuró por debajo del mínimo de %d MiB. Usa un valor más alto.</translation>
    </message>
    <message>
        <source>Prune mode is incompatible with -reindex-chainstate. Use full -reindex instead.</source>
        <translation type="unfinished">El modo de poda es incompatible con -reindex-chainstate. Usa en su lugar un -reindex completo.</translation>
    </message>
    <message>
        <source>Prune: last wallet synchronisation goes beyond pruned data. You need to -reindex (download the whole blockchain again in case of pruned node)</source>
        <translation type="unfinished">Poda: la última sincronización de la billetera sobrepasa los datos podados. Tienes que ejecutar -reindex (descarga toda la cadena de bloques de nuevo en caso de tener un nodo podado)</translation>
    </message>
    <message>
        <source>Rename of '%s' -&gt; '%s' failed. You should resolve this by manually moving or deleting the invalid snapshot directory %s, otherwise you will encounter the same error again on the next startup.</source>
        <translation type="unfinished">Error al cambiar el nombre de "%s" a "%s". Para resolverlo, mueve o elimina manualmente el directorio %s de la instantánea no válida. De lo contrario, encontrarás el mismo error de nuevo en el siguiente inicio.</translation>
    </message>
    <message>
        <source>SQLiteDatabase: Unknown sqlite wallet schema version %d. Only version %d is supported</source>
        <translation type="unfinished">SQLiteDatabase: versión desconocida del esquema de la billetera sqlite %d. Solo se admite la versión %d.</translation>
    </message>
    <message>
        <source>The block database contains a block which appears to be from the future. This may be due to your computer's date and time being set incorrectly. Only rebuild the block database if you are sure that your computer's date and time are correct</source>
        <translation type="unfinished">La base de datos de bloques contiene un bloque que parece ser del futuro. Es posible que se deba a que la fecha y hora de la computadora están mal configuradas. Reconstruye la base de datos de bloques solo si tienes la certeza de que la fecha y hora de la computadora son correctas.</translation>
    </message>
    <message>
        <source>The transaction amount is too small to send after the fee has been deducted</source>
        <translation type="unfinished">El importe de la transacción es demasiado pequeño para enviarlo después de deducir la comisión</translation>
    </message>
    <message>
        <source>This error could occur if this wallet was not shutdown cleanly and was last loaded using a build with a newer version of Berkeley DB. If so, please use the software that last loaded this wallet</source>
        <translation type="unfinished">Este error podría ocurrir si esta billetera no se cerró correctamente y se cargó por última vez usando una compilación con una versión más reciente de Berkeley DB. Si es así, usa el software que cargó por última vez esta billetera.</translation>
    </message>
    <message>
        <source>This is a pre-release test build - use at your own risk - do not use for mining or merchant applications</source>
        <translation type="unfinished">Esta es una compilación preliminar de prueba. Úsala bajo tu propia responsabilidad. No la uses para aplicaciones comerciales o de minería.</translation>
    </message>
    <message>
        <source>This is the maximum transaction fee you pay (in addition to the normal fee) to prioritize partial spend avoidance over regular coin selection.</source>
        <translation type="unfinished">Esta es la comisión máxima de transacción que pagas (además de la comisión normal) para priorizar la elusión del gasto parcial sobre la selección regular de monedas.</translation>
    </message>
    <message>
        <source>This is the transaction fee you may discard if change is smaller than dust at this level</source>
        <translation type="unfinished">Esta es la comisión de transacción que puedes descartar si el cambio es más pequeño que el remanente en este nivel.</translation>
    </message>
    <message>
        <source>This is the transaction fee you may pay when fee estimates are not available.</source>
        <translation type="unfinished">Esta es la comisión de transacción que puedes pagar cuando los cálculos de comisiones no estén disponibles.</translation>
    </message>
    <message>
        <source>Total length of network version string (%i) exceeds maximum length (%i). Reduce the number or size of uacomments.</source>
        <translation type="unfinished">La longitud total de la cadena de versión de red ( %i) supera la longitud máxima (%i). Reduce el número o tamaño de uacomments .</translation>
    </message>
    <message>
        <source>Unable to replay blocks. You will need to rebuild the database using -reindex-chainstate.</source>
        <translation type="unfinished">No se pueden reproducir bloques. Tendrás que reconstruir la base de datos usando -reindex-chainstate.</translation>
    </message>
    <message>
        <source>Unknown wallet file format "%s" provided. Please provide one of "bdb" or "sqlite".</source>
        <translation type="unfinished">Se proporcionó un formato de archivo de billetera desconocido "%s". Proporciona uno entre "bdb" o "sqlite".</translation>
    </message>
    <message>
        <source>Unsupported category-specific logging level %1$s=%2$s. Expected %1$s=&lt;category&gt;:&lt;loglevel&gt;. Valid categories: %3$s. Valid loglevels: %4$s.</source>
        <translation type="unfinished">El nivel de registro de la categoría específica no es compatible: %1$s=%2$s. Se esperaba %1$s=&lt;category&gt;:&lt;loglevel&gt;. Categorías válidas: %3$s. Niveles de registro válidos: %4 $s.</translation>
    </message>
    <message>
        <source>Unsupported chainstate database format found. Please restart with -reindex-chainstate. This will rebuild the chainstate database.</source>
        <translation type="unfinished">El formato de la base de datos chainstate es incompatible. Reinicia con -reindex-chainstate para reconstruir la base de datos chainstate.</translation>
    </message>
    <message>
        <source>Wallet created successfully. The legacy wallet type is being deprecated and support for creating and opening legacy wallets will be removed in the future.</source>
        <translation type="unfinished">La billetera se creó correctamente. El tipo de billetera "legacy" se está descontinuando, por lo que la asistencia para crear y abrir estas billeteras se eliminará en el futuro.</translation>
    </message>
    <message>
        <source>Wallet loaded successfully. The legacy wallet type is being deprecated and support for creating and opening legacy wallets will be removed in the future. Legacy wallets can be migrated to a descriptor wallet with migratewallet.</source>
        <translation type="unfinished">La billetera se creó correctamente. El tipo de billetera "legacy" se está descontinuando, por lo que la asistencia para crear y abrir estas billeteras se eliminará en el futuro. Las billeteras "legacy" se pueden migrar a una billetera basada en descriptores con "migratewallet".</translation>
    </message>
    <message>
        <source>Warning: Dumpfile wallet format "%s" does not match command line specified format "%s".</source>
        <translation type="unfinished">Advertencia: El formato de la billetera del archivo de volcado "%s" no coincide con el formato especificado en la línea de comandos "%s".</translation>
    </message>
    <message>
        <source>Warning: Private keys detected in wallet {%s} with disabled private keys</source>
        <translation type="unfinished">Advertencia: Claves privadas detectadas en la billetera {%s} con claves privadas deshabilitadas</translation>
    </message>
    <message>
        <source>Warning: We do not appear to fully agree with our peers! You may need to upgrade, or other nodes may need to upgrade.</source>
        <translation type="unfinished">Advertencia: Al parecer no estamos completamente de acuerdo con nuestros pares. Es posible que tengas que realizar una actualización, o que los demás nodos tengan que hacerlo.</translation>
    </message>
    <message>
        <source>Witness data for blocks after height %d requires validation. Please restart with -reindex.</source>
        <translation type="unfinished">Los datos del testigo para los bloques después de la altura %d requieren validación. Reinicia con -reindex.</translation>
    </message>
    <message>
        <source>You need to rebuild the database using -reindex to go back to unpruned mode.  This will redownload the entire blockchain</source>
        <translation type="unfinished">Tienes que reconstruir la base de datos usando -reindex para volver al modo sin poda. Esto volverá a descargar toda la cadena de bloques.</translation>
    </message>
    <message>
        <source>%s is set very high!</source>
        <translation type="unfinished">¡El valor de %s es muy alto!</translation>
    </message>
    <message>
        <source>-maxmempool must be at least %d MB</source>
        <translation type="unfinished">-maxmempool debe ser por lo menos de %d MB</translation>
    </message>
    <message>
        <source>A fatal internal error occurred, see debug.log for details</source>
        <translation type="unfinished">Ocurrió un error interno grave. Consulta debug.log para obtener más información.</translation>
    </message>
    <message>
        <source>Cannot resolve -%s address: '%s'</source>
        <translation type="unfinished">No se puede resolver la dirección de -%s: "%s"</translation>
    </message>
    <message>
        <source>Cannot set -forcednsseed to true when setting -dnsseed to false.</source>
        <translation type="unfinished">No se puede establecer el valor de -forcednsseed con la variable true al establecer el valor de -dnsseed con la variable false.</translation>
    </message>
    <message>
        <source>Cannot set -peerblockfilters without -blockfilterindex.</source>
        <translation type="unfinished">No se puede establecer -peerblockfilters sin -blockfilterindex.</translation>
    </message>
    <message>
        <source>Cannot write to data directory '%s'; check permissions.</source>
        <translation type="unfinished">No se puede escribir en el directorio de datos "%s"; comprueba los permisos.</translation>
    </message>
    <message>
        <source>%s is set very high! Fees this large could be paid on a single transaction.</source>
        <translation type="unfinished">El valor establecido para %s es demasiado alto. Las comisiones tan grandes se podrían pagar en una sola transacción.</translation>
    </message>
    <message>
        <source>Cannot provide specific connections and have addrman find outgoing connections at the same time.</source>
        <translation type="unfinished">No se pueden proporcionar conexiones específicas y hacer que addrman encuentre conexiones salientes al mismo tiempo.</translation>
    </message>
    <message>
        <source>Error loading %s: External signer wallet being loaded without external signer support compiled</source>
        <translation type="unfinished">Error al cargar %s: Se está cargando la billetera firmante externa sin que se haya compilado la compatibilidad del firmante externo</translation>
    </message>
    <message>
        <source>Error reading %s! All keys read correctly, but transaction data or address metadata may be missing or incorrect.</source>
        <translation type="unfinished">Error al leer %s. Todas las claves se leyeron correctamente, pero es probable que falten los datos de la transacción o metadatos de direcciones, o bien que sean incorrectos.</translation>
    </message>
    <message>
        <source>Error: Address book data in wallet cannot be identified to belong to migrated wallets</source>
        <translation type="unfinished">Error: No se puede identificar si los datos de la libreta de direcciones en la billetera pertenecen a billeteras migradas</translation>
    </message>
    <message>
        <source>Error: Duplicate descriptors created during migration. Your wallet may be corrupted.</source>
        <translation type="unfinished">Error: Se crearon descriptores duplicados durante la migración. Tu billetera podría estar dañada.</translation>
    </message>
    <message>
        <source>Error: Transaction %s in wallet cannot be identified to belong to migrated wallets</source>
        <translation type="unfinished">Error: No se puede identificar si la transacción %s en la billetera pertenece a billeteras migradas</translation>
    </message>
    <message>
        <source>Failed to calculate bump fees, because unconfirmed UTXOs depend on enormous cluster of unconfirmed transactions.</source>
        <translation type="unfinished">No se pudo calcular la comisión de incremento porque las UTXO sin confirmar dependen de un grupo enorme de transacciones no confirmadas.</translation>
    </message>
    <message>
        <source>Failed to rename invalid peers.dat file. Please move or delete it and try again.</source>
        <translation type="unfinished">No se pudo cambiar el nombre del archivo peers.dat inválido. Muévelo o elimínalo, e intenta de nuevo.</translation>
    </message>
    <message>
        <source>Fee estimation failed. Fallbackfee is disabled. Wait a few blocks or enable %s.</source>
        <translation type="unfinished">Error al calcular la comisión. La opción "fallbackfee" está desactivada. Espera algunos bloques o activa %s.</translation>
    </message>
    <message>
        <source>Incompatible options: -dnsseed=1 was explicitly specified, but -onlynet forbids connections to IPv4/IPv6</source>
        <translation type="unfinished">Opciones incompatibles: -dnsseed=1 se especificó explícitamente, pero -onlynet prohíbe conexiones a IPv4/IPv6.</translation>
    </message>
    <message>
        <source>Invalid amount for %s=&lt;amount&gt;: '%s' (must be at least the minrelay fee of %s to prevent stuck transactions)</source>
        <translation type="unfinished">Importe inválido para %s=&lt;amount&gt;: "%s" (debe ser al menos la comisión mínima de retransmisión de %s para evitar transacciones atascadas)</translation>
    </message>
    <message>
        <source>Outbound connections restricted to CJDNS (-onlynet=cjdns) but -cjdnsreachable is not provided</source>
        <translation type="unfinished">Las conexiones salientes están restringidas a CJDNS (-onlynet=cjdns), pero no se proporciona -cjdnsreachable</translation>
    </message>
    <message>
        <source>Outbound connections restricted to Tor (-onlynet=onion) but the proxy for reaching the Tor network is explicitly forbidden: -onion=0</source>
        <translation type="unfinished">Las conexiones salientes están restringidas a Tor (-onlynet=onion), pero el proxy para conectarse con la red Tor está explícitamente prohibido: -onion=0.</translation>
    </message>
    <message>
        <source>Outbound connections restricted to Tor (-onlynet=onion) but the proxy for reaching the Tor network is not provided: none of -proxy, -onion or -listenonion is given</source>
        <translation type="unfinished">Las conexiones salientes están restringidas a Tor (-onlynet=onion), pero no se proporciona el proxy para conectarse con la red Tor: no se indican -proxy, -onion ni -listenonion.</translation>
    </message>
    <message>
        <source>Outbound connections restricted to i2p (-onlynet=i2p) but -i2psam is not provided</source>
        <translation type="unfinished">Las conexiones salientes están restringidas a i2p (-onlynet=i2p), pero no se proporciona -i2psam</translation>
    </message>
    <message>
        <source>The inputs size exceeds the maximum weight. Please try sending a smaller amount or manually consolidating your wallet's UTXOs</source>
        <translation type="unfinished">El tamaño de las entradas supera el peso máximo. Intenta enviar un importe menor o consolidar manualmente las UTXO de la billetera.</translation>
    </message>
    <message>
        <source>The preselected coins total amount does not cover the transaction target. Please allow other inputs to be automatically selected or include more coins manually</source>
        <translation type="unfinished">El monto total de las monedas preseleccionadas no cubre la meta de la transacción. Permite que se seleccionen automáticamente otras entradas o incluye más monedas manualmente.</translation>
    </message>
    <message>
        <source>Transaction requires one destination of non-0 value, a non-0 feerate, or a pre-selected input</source>
        <translation type="unfinished">La transacción requiere un destino de valor distinto de 0, una tasa de comisión distinta de 0, o una entrada preseleccionada.</translation>
    </message>
    <message>
        <source>UTXO snapshot failed to validate. Restart to resume normal initial block download, or try loading a different snapshot.</source>
        <translation type="unfinished">No se validó la instantánea de UTXO. Reinicia para reanudar la descarga de bloques inicial normal o intenta cargar una instantánea diferente.</translation>
    </message>
    <message>
        <source>Unconfirmed UTXOs are available, but spending them creates a chain of transactions that will be rejected by the mempool</source>
        <translation type="unfinished">Las UTXO sin confirmar están disponibles, pero si se gastan, se crea una cadena de transacciones que rechazará la mempool.</translation>
    </message>
    <message>
        <source>Unexpected legacy entry in descriptor wallet found. Loading wallet %s

The wallet might have been tampered with or created with malicious intent.
</source>
        <translation type="unfinished">Se encontró una entrada inesperada tipo "legacy" en la billetera basada en descriptores. Cargando billetera%s

Es posible que la billetera haya sido manipulada o creada con malas intenciones.
</translation>
    </message>
    <message>
        <source>Unrecognized descriptor found. Loading wallet %s

The wallet might had been created on a newer version.
Please try running the latest software version.
</source>
        <translation type="unfinished">Se encontró un descriptor desconocido. Cargando billetera %s.

La billetera se pudo hacer creado con una versión más reciente.
Intenta ejecutar la última versión del software.
</translation>
    </message>
    <message>
        <source>
Unable to cleanup failed migration</source>
        <translation type="unfinished">
No se puede limpiar la migración fallida</translation>
    </message>
    <message>
        <source>
Unable to restore backup of wallet.</source>
        <translation type="unfinished">
No se puede restaurar la copia de seguridad de la billetera.</translation>
    </message>
    <message>
        <source>Block verification was interrupted</source>
        <translation type="unfinished">Se interrumpió la verificación de bloques</translation>
    </message>
    <message>
        <source>Config setting for %s only applied on %s network when in [%s] section.</source>
        <translation type="unfinished">La configuración para %s solo se aplica en la red %s cuando se encuentra en la sección [%s].</translation>
    </message>
    <message>
        <source>Copyright (C) %i-%i</source>
        <translation type="unfinished">Derechos de autor (C) %i-%i</translation>
    </message>
    <message>
        <source>Corrupted block database detected</source>
        <translation type="unfinished">Se detectó que la base de datos de bloques está dañada.</translation>
    </message>
    <message>
        <source>Could not find asmap file %s</source>
        <translation type="unfinished">No se pudo encontrar el archivo asmap %s</translation>
    </message>
    <message>
        <source>Could not parse asmap file %s</source>
        <translation type="unfinished">No se pudo analizar el archivo asmap %s</translation>
    </message>
    <message>
        <source>Disk space is too low!</source>
        <translation type="unfinished">¡El espacio en disco es demasiado pequeño!</translation>
    </message>
    <message>
        <source>Do you want to rebuild the block database now?</source>
        <translation type="unfinished">¿Quieres reconstruir la base de datos de bloques ahora?</translation>
    </message>
    <message>
        <source>Done loading</source>
        <translation type="unfinished">Carga completa</translation>
    </message>
    <message>
        <source>Dump file %s does not exist.</source>
        <translation type="unfinished">El archivo de volcado %s no existe.</translation>
    </message>
    <message>
        <source>Error committing db txn for wallet transactions removal</source>
        <translation type="unfinished">Error al confirmar db txn para eliminar transacciones de billetera</translation>
    </message>
    <message>
        <source>Error creating %s</source>
        <translation type="unfinished">Error al crear %s</translation>
    </message>
    <message>
        <source>Error initializing block database</source>
        <translation type="unfinished">Error al inicializar la base de datos de bloques</translation>
    </message>
    <message>
        <source>Error initializing wallet database environment %s!</source>
        <translation type="unfinished">Error al inicializar el entorno de la base de datos de la billetera %s.</translation>
    </message>
    <message>
        <source>Error loading %s</source>
        <translation type="unfinished">Error al cargar %s</translation>
    </message>
    <message>
        <source>Error loading %s: Private keys can only be disabled during creation</source>
        <translation type="unfinished">Error al cargar %s: Las claves privadas solo se pueden deshabilitar durante la creación</translation>
    </message>
    <message>
        <source>Error loading %s: Wallet corrupted</source>
        <translation type="unfinished">Error al cargar %s: billetera dañada</translation>
    </message>
    <message>
        <source>Error loading %s: Wallet requires newer version of %s</source>
        <translation type="unfinished">Error al cargar %s: la billetera requiere una versión más reciente de %s</translation>
    </message>
    <message>
        <source>Error loading block database</source>
        <translation type="unfinished">Error al cargar la base de datos de bloques</translation>
    </message>
    <message>
        <source>Error opening block database</source>
        <translation type="unfinished">Error al abrir la base de datos de bloques</translation>
    </message>
    <message>
        <source>Error reading configuration file: %s</source>
        <translation type="unfinished">Error al leer el archivo de configuración: %s</translation>
    </message>
    <message>
        <source>Error reading from database, shutting down.</source>
        <translation type="unfinished">Error al leer la base de datos. Se cerrará la aplicación.</translation>
    </message>
    <message>
        <source>Error reading next record from wallet database</source>
        <translation type="unfinished">Error al leer el siguiente registro de la base de datos de la billetera</translation>
    </message>
    <message>
<<<<<<< HEAD
        <source>Error starting db txn for wallet transactions removal</source>
        <translation type="unfinished">Error al iniciar db txn para eliminar transacciones de billetera</translation>
    </message>
    <message>
        <source>Error: Cannot extract destination from the generated scriptpubkey</source>
        <translation type="unfinished">Error: No se puede extraer el destino del scriptpubkey generado</translation>
=======
        <source>Error: Cannot extract destination from the generated scriptpubkey</source>
        <translation type="unfinished">Error: No se puede extraer el destino del scriptpubkey generado</translation>
    </message>
    <message>
        <source>Error: Could not add watchonly tx to watchonly wallet</source>
        <translation type="unfinished">Error: No se pudo agregar la transacción solo de observación a la billetera respectiva</translation>
    </message>
    <message>
        <source>Error: Could not delete watchonly transactions</source>
        <translation type="unfinished">Error: No se pudieron eliminar las transacciones solo de observación</translation>
>>>>>>> de3e0738
    </message>
    <message>
        <source>Error: Couldn't create cursor into database</source>
        <translation type="unfinished">Error: No se pudo crear el cursor en la base de datos</translation>
    </message>
    <message>
        <source>Error: Disk space is low for %s</source>
        <translation type="unfinished">Error: El espacio en disco es pequeño para %s</translation>
    </message>
    <message>
        <source>Error: Dumpfile checksum does not match. Computed %s, expected %s</source>
        <translation type="unfinished">Error: La suma de comprobación del archivo de volcado no coincide. Calculada:%s; prevista:%s.</translation>
    </message>
    <message>
        <source>Error: Failed to create new watchonly wallet</source>
        <translation type="unfinished">Error: No se pudo crear una billetera solo de observación</translation>
    </message>
    <message>
        <source>Error: Got key that was not hex: %s</source>
        <translation type="unfinished">Error: Se recibió una clave que no es hexadecimal (%s)</translation>
    </message>
    <message>
        <source>Error: Got value that was not hex: %s</source>
        <translation type="unfinished">Error: Se recibió un valor que no es hexadecimal (%s)</translation>
    </message>
    <message>
        <source>Error: Keypool ran out, please call keypoolrefill first</source>
        <translation type="unfinished">Error: El pool de claves se agotó. Invoca keypoolrefill primero.</translation>
    </message>
    <message>
        <source>Error: Missing checksum</source>
        <translation type="unfinished">Error: Falta la suma de comprobación</translation>
    </message>
    <message>
        <source>Error: No %s addresses available.</source>
        <translation type="unfinished">Error: No hay direcciones %s disponibles.</translation>
    </message>
    <message>
<<<<<<< HEAD
=======
        <source>Error: Not all watchonly txs could be deleted</source>
        <translation type="unfinished">Error: No se pudieron eliminar todas las transacciones solo de observación</translation>
    </message>
    <message>
>>>>>>> de3e0738
        <source>Error: This wallet already uses SQLite</source>
        <translation type="unfinished">Error: Esta billetera ya usa SQLite</translation>
    </message>
    <message>
        <source>Error: This wallet is already a descriptor wallet</source>
        <translation type="unfinished">Error: Esta billetera ya está basada en descriptores</translation>
    </message>
    <message>
        <source>Error: Unable to begin reading all records in the database</source>
        <translation type="unfinished">Error: No se pueden comenzar a leer todos los registros en la base de datos</translation>
    </message>
    <message>
        <source>Error: Unable to make a backup of your wallet</source>
        <translation type="unfinished">Error: No se puede realizar una copia de seguridad de la billetera</translation>
    </message>
    <message>
        <source>Error: Unable to parse version %u as a uint32_t</source>
        <translation type="unfinished">Error: No se puede analizar la versión %ucomo uint32_t</translation>
    </message>
    <message>
        <source>Error: Unable to read all records in the database</source>
        <translation type="unfinished">Error: No se pueden leer todos los registros en la base de datos</translation>
    </message>
    <message>
        <source>Error: Unable to read wallet's best block locator record</source>
        <translation type="unfinished">Error: No se pudo leer el registro del mejor localizador de bloques de la billetera.</translation>
    </message>
    <message>
        <source>Error: Unable to remove watchonly address book data</source>
        <translation type="unfinished">Error: No se pueden eliminar los datos de la libreta de direcciones solo de observación</translation>
    </message>
    <message>
        <source>Error: Unable to write record to new wallet</source>
        <translation type="unfinished">Error: No se puede escribir el registro en la nueva billetera</translation>
    </message>
    <message>
        <source>Error: Unable to write solvable wallet best block locator record</source>
        <translation type="unfinished">Error: No se pudo escribir el registro del mejor localizador de bloques de la billetera solucionable.</translation>
    </message>
    <message>
        <source>Error: Unable to write watchonly wallet best block locator record</source>
        <translation type="unfinished">Error: No se pudo escribir el registro del mejor localizador de bloques de la billetera solo de observación.</translation>
    </message>
    <message>
        <source>Error: address book copy failed for wallet %s</source>
        <translation type="unfinished">Error: falló copia de la libreta de direcciones para la billetera %s</translation>
    </message>
    <message>
        <source>Error: database transaction cannot be executed for wallet %s</source>
        <translation type="unfinished">Error: la transacción de la base de datos no se puede ejecutar para la billetera %s</translation>
    </message>
    <message>
        <source>Failed to listen on any port. Use -listen=0 if you want this.</source>
        <translation type="unfinished">Fallo al escuchar en todos los puertos. Usa -listen=0 si quieres hacerlo.</translation>
    </message>
    <message>
        <source>Failed to rescan the wallet during initialization</source>
        <translation type="unfinished">Fallo al rescanear la billetera durante la inicialización</translation>
    </message>
    <message>
        <source>Failed to start indexes, shutting down..</source>
        <translation type="unfinished">Error al iniciar índices, cerrando...</translation>
    </message>
    <message>
        <source>Failed to verify database</source>
        <translation type="unfinished">Fallo al verificar la base de datos</translation>
    </message>
    <message>
        <source>Failure removing transaction: %s</source>
        <translation type="unfinished">Error al eliminar la transacción: %s</translation>
    </message>
    <message>
        <source>Fee rate (%s) is lower than the minimum fee rate setting (%s)</source>
        <translation type="unfinished">La tasa de comisión (%s) es menor que el valor mínimo (%s)</translation>
    </message>
    <message>
        <source>Ignoring duplicate -wallet %s.</source>
        <translation type="unfinished">Ignorar duplicación de -wallet %s.</translation>
    </message>
    <message>
        <source>Importing…</source>
        <translation type="unfinished">Importando...</translation>
    </message>
    <message>
        <source>Incorrect or no genesis block found. Wrong datadir for network?</source>
        <translation type="unfinished">El bloque génesis es incorrecto o no se encontró. ¿El directorio de datos es equivocado para la red?</translation>
    </message>
    <message>
        <source>Initialization sanity check failed. %s is shutting down.</source>
        <translation type="unfinished">Fallo al inicializar la comprobación de estado. %s se cerrará.</translation>
    </message>
    <message>
        <source>Input not found or already spent</source>
        <translation type="unfinished">La entrada no se encontró o ya se gastó</translation>
    </message>
    <message>
        <source>Insufficient dbcache for block verification</source>
        <translation type="unfinished">Dbcache insuficiente para la verificación de bloques</translation>
    </message>
    <message>
        <source>Insufficient funds</source>
        <translation type="unfinished">Fondos insuficientes</translation>
    </message>
    <message>
        <source>Invalid -i2psam address or hostname: '%s'</source>
        <translation type="unfinished">Dirección o nombre de host de -i2psam inválido: "%s" </translation>
    </message>
    <message>
        <source>Invalid -onion address or hostname: '%s'</source>
        <translation type="unfinished">Dirección o nombre de host de -onion inválido: "%s"</translation>
    </message>
    <message>
        <source>Invalid -proxy address or hostname: '%s'</source>
        <translation type="unfinished">Dirección o nombre de host de -proxy inválido: "%s"</translation>
    </message>
    <message>
        <source>Invalid P2P permission: '%s'</source>
        <translation type="unfinished">Permiso P2P inválido: "%s"</translation>
    </message>
    <message>
        <source>Invalid amount for %s=&lt;amount&gt;: '%s' (must be at least %s)</source>
        <translation type="unfinished">Importe inválido para %s=&lt;amount&gt;: "%s" (debe ser por lo menos %s)</translation>
    </message>
    <message>
        <source>Invalid amount for %s=&lt;amount&gt;: '%s'</source>
        <translation type="unfinished">Importe inválido para %s=&lt;amount&gt;: "%s"</translation>
    </message>
    <message>
        <source>Invalid amount for -%s=&lt;amount&gt;: '%s'</source>
        <translation type="unfinished">Importe inválido para -%s=&lt;amount&gt;: "%s"</translation>
    </message>
    <message>
        <source>Invalid netmask specified in -whitelist: '%s'</source>
        <translation type="unfinished">Máscara de red inválida especificada en -whitelist: "%s"</translation>
    </message>
    <message>
        <source>Invalid port specified in %s: '%s'</source>
        <translation type="unfinished">Puerto no válido especificado en %s: "%s"</translation>
    </message>
    <message>
        <source>Invalid pre-selected input %s</source>
        <translation type="unfinished">La entrada preseleccionada no es válida %s</translation>
    </message>
    <message>
        <source>Listening for incoming connections failed (listen returned error %s)</source>
        <translation type="unfinished">Fallo al escuchar conexiones entrantes (la escucha devolvió el error %s)</translation>
    </message>
    <message>
        <source>Loading P2P addresses…</source>
        <translation type="unfinished">Cargando direcciones P2P...</translation>
    </message>
    <message>
        <source>Loading banlist…</source>
        <translation type="unfinished">Cargando lista de prohibiciones...</translation>
    </message>
    <message>
        <source>Loading block index…</source>
        <translation type="unfinished">Cargando índice de bloques...</translation>
    </message>
    <message>
        <source>Loading wallet…</source>
        <translation type="unfinished">Cargando billetera...</translation>
    </message>
    <message>
        <source>Missing amount</source>
        <translation type="unfinished">Falta el importe</translation>
    </message>
    <message>
        <source>Missing solving data for estimating transaction size</source>
        <translation type="unfinished">Faltan datos de resolución para estimar el tamaño de la transacción</translation>
    </message>
    <message>
        <source>Need to specify a port with -whitebind: '%s'</source>
        <translation type="unfinished">Se necesita especificar un puerto con -whitebind: "%s"</translation>
    </message>
    <message>
        <source>No addresses available</source>
        <translation type="unfinished">No hay direcciones disponibles</translation>
    </message>
    <message>
        <source>Not enough file descriptors available.</source>
        <translation type="unfinished">No hay suficientes descriptores de archivo disponibles.</translation>
    </message>
    <message>
        <source>Not found pre-selected input %s</source>
        <translation type="unfinished">La entrada preseleccionada no se encontró %s</translation>
    </message>
    <message>
        <source>Not solvable pre-selected input %s</source>
        <translation type="unfinished">La entrada preseleccionada no se puede solucionar %s</translation>
    </message>
    <message>
        <source>Prune cannot be configured with a negative value.</source>
        <translation type="unfinished">La poda no se puede configurar con un valor negativo.</translation>
    </message>
    <message>
        <source>Prune mode is incompatible with -txindex.</source>
        <translation type="unfinished">El modo de poda es incompatible con -txindex.</translation>
    </message>
    <message>
        <source>Pruning blockstore…</source>
        <translation type="unfinished">Podando almacenamiento de bloques…</translation>
    </message>
    <message>
        <source>Reducing -maxconnections from %d to %d, because of system limitations.</source>
        <translation type="unfinished">Reduciendo -maxconnections de %d a %d, debido a limitaciones del sistema.</translation>
    </message>
    <message>
        <source>Replaying blocks…</source>
        <translation type="unfinished">Reproduciendo bloques…</translation>
    </message>
    <message>
        <source>Rescanning…</source>
        <translation type="unfinished">Rescaneando...</translation>
    </message>
    <message>
        <source>SQLiteDatabase: Failed to execute statement to verify database: %s</source>
        <translation type="unfinished">SQLiteDatabase: Fallo al ejecutar la instrucción para verificar la base de datos: %s</translation>
    </message>
    <message>
        <source>SQLiteDatabase: Failed to prepare statement to verify database: %s</source>
        <translation type="unfinished">SQLiteDatabase: Fallo al preparar la instrucción para verificar la base de datos: %s</translation>
    </message>
    <message>
        <source>SQLiteDatabase: Failed to read database verification error: %s</source>
        <translation type="unfinished">SQLiteDatabase: Fallo al leer el error de verificación de la base de datos: %s</translation>
    </message>
    <message>
        <source>SQLiteDatabase: Unexpected application id. Expected %u, got %u</source>
        <translation type="unfinished">SQLiteDatabase: Identificador de aplicación inesperado. Se esperaba %u; se recibió %u.</translation>
    </message>
    <message>
        <source>Section [%s] is not recognized.</source>
        <translation type="unfinished">La sección [%s] no se reconoce.</translation>
    </message>
    <message>
        <source>Signing transaction failed</source>
        <translation type="unfinished">Fallo al firmar la transacción</translation>
    </message>
    <message>
        <source>Specified -walletdir "%s" does not exist</source>
        <translation type="unfinished">El valor especificado de -walletdir "%s" no existe</translation>
    </message>
    <message>
        <source>Specified -walletdir "%s" is a relative path</source>
        <translation type="unfinished">El valor especificado de -walletdir "%s" es una ruta relativa</translation>
    </message>
    <message>
        <source>Specified -walletdir "%s" is not a directory</source>
        <translation type="unfinished">El valor especificado de -walletdir "%s" no es un directorio</translation>
    </message>
    <message>
        <source>Specified blocks directory "%s" does not exist.</source>
        <translation type="unfinished">El directorio de bloques especificado "%s" no existe.</translation>
    </message>
    <message>
        <source>Specified data directory "%s" does not exist.</source>
        <translation type="unfinished">El directorio de datos especificado "%s" no existe.</translation>
    </message>
    <message>
        <source>Starting network threads…</source>
        <translation type="unfinished">Iniciando subprocesos de red...</translation>
    </message>
    <message>
        <source>The source code is available from %s.</source>
        <translation type="unfinished">El código fuente está disponible en %s.</translation>
    </message>
    <message>
        <source>The specified config file %s does not exist</source>
        <translation type="unfinished">El archivo de configuración especificado %s no existe </translation>
    </message>
    <message>
        <source>The transaction amount is too small to pay the fee</source>
        <translation type="unfinished">El importe de la transacción es muy pequeño para pagar la comisión</translation>
    </message>
    <message>
        <source>The wallet will avoid paying less than the minimum relay fee.</source>
        <translation type="unfinished">La billetera evitará pagar menos que la comisión mínima de retransmisión.</translation>
    </message>
    <message>
        <source>This is experimental software.</source>
        <translation type="unfinished">Este es un software experimental.</translation>
    </message>
    <message>
        <source>This is the minimum transaction fee you pay on every transaction.</source>
        <translation type="unfinished">Esta es la comisión mínima de transacción que pagas en cada transacción.</translation>
    </message>
    <message>
        <source>This is the transaction fee you will pay if you send a transaction.</source>
        <translation type="unfinished">Esta es la comisión de transacción que pagarás si envías una transacción.</translation>
<<<<<<< HEAD
    </message>
    <message>
        <source>Transaction %s does not belong to this wallet</source>
        <translation type="unfinished">La transacción %s no pertenece a esta billetera</translation>
=======
>>>>>>> de3e0738
    </message>
    <message>
        <source>Transaction amount too small</source>
        <translation type="unfinished">El importe de la transacción es demasiado pequeño</translation>
    </message>
    <message>
        <source>Transaction amounts must not be negative</source>
        <translation type="unfinished">Los importes de la transacción no pueden ser negativos</translation>
    </message>
    <message>
        <source>Transaction change output index out of range</source>
        <translation type="unfinished">Índice de salidas de cambio de transacciones fuera de alcance</translation>
    </message>
    <message>
<<<<<<< HEAD
=======
        <source>Transaction has too long of a mempool chain</source>
        <translation type="unfinished">La transacción tiene una cadena demasiado larga de la mempool</translation>
    </message>
    <message>
>>>>>>> de3e0738
        <source>Transaction must have at least one recipient</source>
        <translation type="unfinished">La transacción debe incluir al menos un destinatario</translation>
    </message>
    <message>
        <source>Transaction needs a change address, but we can't generate it.</source>
        <translation type="unfinished">La transacción necesita una dirección de cambio, pero no podemos generarla.</translation>
    </message>
    <message>
        <source>Transaction too large</source>
        <translation type="unfinished">Transacción demasiado grande</translation>
    </message>
    <message>
        <source>Unable to allocate memory for -maxsigcachesize: '%s' MiB</source>
        <translation type="unfinished">No se puede asignar memoria para -maxsigcachesize: "%s" MiB</translation>
    </message>
    <message>
        <source>Unable to bind to %s on this computer (bind returned error %s)</source>
        <translation type="unfinished">No se puede establecer un enlace a %s en esta computadora (bind devolvió el error %s)</translation>
    </message>
    <message>
        <source>Unable to bind to %s on this computer. %s is probably already running.</source>
        <translation type="unfinished">No se puede establecer un enlace a %s en este equipo. Es posible que %s ya esté en ejecución.</translation>
    </message>
    <message>
        <source>Unable to create the PID file '%s': %s</source>
        <translation type="unfinished">No se puede crear el archivo PID "%s": %s</translation>
    </message>
    <message>
        <source>Unable to find UTXO for external input</source>
        <translation type="unfinished">No se puede encontrar UTXO para la entrada externa</translation>
    </message>
    <message>
        <source>Unable to generate initial keys</source>
        <translation type="unfinished">No se pueden generar las claves iniciales</translation>
    </message>
    <message>
        <source>Unable to generate keys</source>
        <translation type="unfinished">No se pueden generar claves</translation>
    </message>
    <message>
        <source>Unable to open %s for writing</source>
        <translation type="unfinished">No se puede abrir %s para escribir</translation>
    </message>
    <message>
        <source>Unable to parse -maxuploadtarget: '%s'</source>
        <translation type="unfinished">No se puede analizar -maxuploadtarget: "%s"</translation>
    </message>
    <message>
        <source>Unable to start HTTP server. See debug log for details.</source>
        <translation type="unfinished">No se puede iniciar el servidor HTTP. Consulta el registro de depuración para obtener información.</translation>
    </message>
    <message>
        <source>Unable to unload the wallet before migrating</source>
        <translation type="unfinished">No se puede descargar la billetera antes de la migración</translation>
    </message>
    <message>
        <source>Unknown -blockfilterindex value %s.</source>
        <translation type="unfinished">Se desconoce el valor de -blockfilterindex %s.</translation>
    </message>
    <message>
        <source>Unknown address type '%s'</source>
        <translation type="unfinished">Se desconoce el tipo de dirección "%s"</translation>
    </message>
    <message>
        <source>Unknown change type '%s'</source>
        <translation type="unfinished">Se desconoce el tipo de cambio "%s"</translation>
    </message>
    <message>
        <source>Unknown network specified in -onlynet: '%s'</source>
        <translation type="unfinished">Se desconoce la red especificada en -onlynet: "%s"</translation>
    </message>
    <message>
        <source>Unknown new rules activated (versionbit %i)</source>
        <translation type="unfinished">Se desconocen las nuevas reglas activadas (versionbit %i)</translation>
    </message>
    <message>
        <source>Unsupported global logging level %s=%s. Valid values: %s.</source>
        <translation type="unfinished">El nivel de registro global %s=%s no es compatible. Valores válidos: %s.</translation>
<<<<<<< HEAD
    </message>
    <message>
        <source>Wallet file creation failed: %s</source>
        <translation type="unfinished">Error al crear el archivo de la billetera: %s</translation>
=======
>>>>>>> de3e0738
    </message>
    <message>
        <source>acceptstalefeeestimates is not supported on %s chain.</source>
        <translation type="unfinished">acceptstalefeeestimates no se admite en la cadena %s.</translation>
    </message>
    <message>
        <source>Unsupported logging category %s=%s.</source>
        <translation type="unfinished">La categoría de registro no es compatible %s=%s. </translation>
    </message>
    <message>
        <source>Error: Could not add watchonly tx %s to watchonly wallet</source>
        <translation type="unfinished">Error: No se pudo agregar la transacción %s a la billetera solo de observación.</translation>
    </message>
    <message>
        <source>Error: Could not delete watchonly transactions. </source>
        <translation type="unfinished">Error: No se pudieron eliminar las transacciones solo de observación</translation>
    </message>
    <message>
        <source>User Agent comment (%s) contains unsafe characters.</source>
        <translation type="unfinished">El comentario del agente de usuario (%s) contiene caracteres inseguros.</translation>
    </message>
    <message>
        <source>Verifying blocks…</source>
        <translation type="unfinished">Verificando bloques...</translation>
    </message>
    <message>
        <source>Verifying wallet(s)…</source>
        <translation type="unfinished">Verificando billetera(s)...</translation>
    </message>
    <message>
        <source>Wallet needed to be rewritten: restart %s to complete</source>
        <translation type="unfinished">Es necesario rescribir la billetera: reiniciar %s para completar</translation>
    </message>
    <message>
        <source>Settings file could not be read</source>
        <translation type="unfinished">El archivo de configuración no se puede leer</translation>
    </message>
    <message>
        <source>Settings file could not be written</source>
        <translation type="unfinished">El archivo de configuración no se puede escribir</translation>
    </message>
</context>
</TS><|MERGE_RESOLUTION|>--- conflicted
+++ resolved
@@ -65,11 +65,7 @@
         <source>These are your Bitcoin addresses for receiving payments. Use the 'Create new receiving address' button in the receive tab to create new addresses.
 Signing is only possible with addresses of the type 'legacy'.</source>
         <translation type="unfinished">Estas son tus direcciones de Bitcoin para recibir pagos. Usa el botón "Crear nueva dirección de recepción" en la pestaña "Recibir" para crear nuevas direcciones.
-<<<<<<< HEAD
 Solo es posible firmar con direcciones de tipo legacy.</translation>
-=======
-Solo es posible firmar con direcciones de tipo "legacy".</translation>
->>>>>>> de3e0738
     </message>
     <message>
         <source>&amp;Copy Address</source>
@@ -442,11 +438,7 @@
     </message>
     <message>
         <source>Show information about %1</source>
-<<<<<<< HEAD
         <translation type="unfinished">Mostrar Información sobre %1</translation>
-=======
-        <translation type="unfinished">Mostrar información sobre %1</translation>
->>>>>>> de3e0738
     </message>
     <message>
         <source>About &amp;Qt</source>
@@ -1011,17 +1003,6 @@
     <message>
         <source>Can vary +/- %1 satoshi(s) per input.</source>
         <translation type="unfinished">Puede variar +/- %1 satoshi(s) por entrada.</translation>
-<<<<<<< HEAD
-=======
-    </message>
-    <message>
-        <source>This label turns red if any recipient receives an amount smaller than the current dust threshold.</source>
-        <translation type="unfinished">Esta etiqueta se vuelve roja si algún receptor recibe un importe inferior al umbral actual establecido para el polvo.</translation>
-    </message>
-    <message>
-        <source>Can vary +/- %1 satoshi(s) per input.</source>
-        <translation type="unfinished">Puede variar en +/- %1 satoshi(s) por entrada.</translation>
->>>>>>> de3e0738
     </message>
     <message>
         <source>(no label)</source>
@@ -1113,19 +1094,11 @@
         <translation type="unfinished">La migración de la billetera "%1" se realizó correctamente.</translation>
     </message>
     <message>
-<<<<<<< HEAD
         <source>Watchonly scripts have been migrated to a new wallet named '%1'.</source>
         <translation type="unfinished">Los scripts solo de observación se migraron a una nueva billetera llamada "%1".</translation>
     </message>
     <message>
         <source>Solvable but not watched scripts have been migrated to a new wallet named '%1'.</source>
-=======
-        <source> Watchonly scripts have been migrated to a new wallet named '%1'.</source>
-        <translation type="unfinished">Los scripts solo de observación se migraron a una nueva billetera llamada "%1".</translation>
-    </message>
-    <message>
-        <source> Solvable but not watched scripts have been migrated to a new wallet named '%1'.</source>
->>>>>>> de3e0738
         <translation type="unfinished">Los scripts solucionables pero no de observación se migraron a una nueva billetera llamada "%1".</translation>
     </message>
     <message>
@@ -1597,13 +1570,10 @@
     <message>
         <source>Minimize instead of exit the application when the window is closed. When this option is enabled, the application will be closed only after selecting Exit in the menu.</source>
         <translation type="unfinished">Minimizar en vez de salir de la aplicación cuando la ventana está cerrada. Cuando se activa esta opción, la aplicación solo se cerrará después de seleccionar "Salir" en el menú.</translation>
-<<<<<<< HEAD
     </message>
     <message>
         <source>Font in the Overview tab: </source>
         <translation type="unfinished">Fuente en la pestaña "Vista general":</translation>
-=======
->>>>>>> de3e0738
     </message>
     <message>
         <source>Options set in this dialog are overridden by the command line:</source>
@@ -1822,21 +1792,6 @@
         <translation type="unfinished">Usar un proxy SOCKS&amp;5 independiente para comunicarse con pares a través de los servicios onion de Tor:</translation>
     </message>
     <message>
-<<<<<<< HEAD
-=======
-        <source>Monospaced font in the Overview tab:</source>
-        <translation type="unfinished">Fuente monoespaciada en la pestaña de vista general:</translation>
-    </message>
-    <message>
-        <source>embedded "%1"</source>
-        <translation type="unfinished">"%1" insertado</translation>
-    </message>
-    <message>
-        <source>closest matching "%1"</source>
-        <translation type="unfinished">"%1" con la coincidencia más aproximada</translation>
-    </message>
-    <message>
->>>>>>> de3e0738
         <source>&amp;Cancel</source>
         <translation type="unfinished">&amp;Cancelar</translation>
     </message>
@@ -2660,13 +2615,10 @@
         <translation type="unfinished">Ejecutar comando sin ninguna billetera</translation>
     </message>
     <message>
-<<<<<<< HEAD
         <source>Node window - [%1]</source>
         <translation type="unfinished">Ventana de nodo - [%1]</translation>
     </message>
     <message>
-=======
->>>>>>> de3e0738
         <source>Executing command using "%1" wallet</source>
         <translation type="unfinished">Ejecutar comando usando la billetera "%1"</translation>
     </message>
@@ -3047,17 +2999,6 @@
     <message>
         <source>Confirmation time target:</source>
         <translation type="unfinished">Objetivo de tiempo de confirmación:</translation>
-<<<<<<< HEAD
-=======
-    </message>
-    <message>
-        <source>Enable Replace-By-Fee</source>
-        <translation type="unfinished">Activar "Remplazar por comisión"</translation>
-    </message>
-    <message>
-        <source>With Replace-By-Fee (BIP-125) you can increase a transaction's fee after it is sent. Without this, a higher fee may be recommended to compensate for increased transaction delay risk.</source>
-        <translation type="unfinished">Con la función "Remplazar por comisión" (BIP-125), puedes aumentar la comisión de una transacción después de enviarla. Sin esta, es posible que se recomiende una comisión más alta para compensar el mayor riesgo de retraso de la transacción.</translation>
->>>>>>> de3e0738
     </message>
     <message>
         <source>Enable Replace-By-Fee</source>
@@ -3134,17 +3075,8 @@
         <translation type="unfinished">Crea una transacción de Bitcoin parcialmente firmada (TBPF) para usarla, por ejemplo, con una billetera %1 sin conexión o una billetera de hardware compatible con TBPF.</translation>
     </message>
     <message>
-<<<<<<< HEAD
         <source>%1 to '%2'</source>
         <translation type="unfinished">%1 a '%2'</translation>
-=======
-        <source> from wallet '%1'</source>
-        <translation type="unfinished">desde la billetera "%1"</translation>
-    </message>
-    <message>
-        <source>%1 to '%2'</source>
-        <translation type="unfinished">%1 a "%2"</translation>
->>>>>>> de3e0738
     </message>
     <message>
         <source>%1 to %2</source>
@@ -3198,13 +3130,10 @@
         <source>Please, review your transaction proposal. This will produce a Partially Signed Bitcoin Transaction (PSBT) which you can save or copy and then sign with e.g. an offline %1 wallet, or a PSBT-compatible hardware wallet.</source>
         <extracomment>Text to inform a user attempting to create a transaction of their current options. At this stage, a user can only create a PSBT. This string is displayed when private keys are disabled and an external signer is not available.</extracomment>
         <translation type="unfinished">Revisa por favor la propuesta de transacción. Esto producirá una transacción de Bitcoin parcialmente firmada (TBPF) que puedes guardar o copiar y, luego, firmar; por ejemplo, una billetera %1 fuera de línea o una billetera de hardware compatible con TBPF.</translation>
-<<<<<<< HEAD
     </message>
     <message>
         <source>%1 from wallet '%2'</source>
         <translation type="unfinished">%1 desde billetera "%2"</translation>
-=======
->>>>>>> de3e0738
     </message>
     <message>
         <source>Do you want to create this transaction?</source>
@@ -3277,11 +3206,7 @@
     </message>
     <message>
         <source>Transaction creation failed!</source>
-<<<<<<< HEAD
         <translation type="unfinished">Fallo al crear la transacción</translation>
-=======
-        <translation type="unfinished">¡Fallo al crear la transacción!</translation>
->>>>>>> de3e0738
     </message>
     <message>
         <source>A fee higher than %1 is considered an absurdly high fee.</source>
@@ -4002,11 +3927,7 @@
     </message>
     <message>
         <source>PSBT file must be smaller than 100 MiB</source>
-<<<<<<< HEAD
         <translation type="unfinished">El archivo TBPF debe ser más pequeño de 100 MiB</translation>
-=======
-        <translation type="unfinished">El archivo de la TBPF debe ser más pequeño de 100 MiB</translation>
->>>>>>> de3e0738
     </message>
     <message>
         <source>Unable to decode PSBT</source>
@@ -4555,25 +4476,12 @@
         <translation type="unfinished">Error al leer el siguiente registro de la base de datos de la billetera</translation>
     </message>
     <message>
-<<<<<<< HEAD
         <source>Error starting db txn for wallet transactions removal</source>
         <translation type="unfinished">Error al iniciar db txn para eliminar transacciones de billetera</translation>
     </message>
     <message>
         <source>Error: Cannot extract destination from the generated scriptpubkey</source>
         <translation type="unfinished">Error: No se puede extraer el destino del scriptpubkey generado</translation>
-=======
-        <source>Error: Cannot extract destination from the generated scriptpubkey</source>
-        <translation type="unfinished">Error: No se puede extraer el destino del scriptpubkey generado</translation>
-    </message>
-    <message>
-        <source>Error: Could not add watchonly tx to watchonly wallet</source>
-        <translation type="unfinished">Error: No se pudo agregar la transacción solo de observación a la billetera respectiva</translation>
-    </message>
-    <message>
-        <source>Error: Could not delete watchonly transactions</source>
-        <translation type="unfinished">Error: No se pudieron eliminar las transacciones solo de observación</translation>
->>>>>>> de3e0738
     </message>
     <message>
         <source>Error: Couldn't create cursor into database</source>
@@ -4612,13 +4520,6 @@
         <translation type="unfinished">Error: No hay direcciones %s disponibles.</translation>
     </message>
     <message>
-<<<<<<< HEAD
-=======
-        <source>Error: Not all watchonly txs could be deleted</source>
-        <translation type="unfinished">Error: No se pudieron eliminar todas las transacciones solo de observación</translation>
-    </message>
-    <message>
->>>>>>> de3e0738
         <source>Error: This wallet already uses SQLite</source>
         <translation type="unfinished">Error: Esta billetera ya usa SQLite</translation>
     </message>
@@ -4909,13 +4810,10 @@
     <message>
         <source>This is the transaction fee you will pay if you send a transaction.</source>
         <translation type="unfinished">Esta es la comisión de transacción que pagarás si envías una transacción.</translation>
-<<<<<<< HEAD
     </message>
     <message>
         <source>Transaction %s does not belong to this wallet</source>
         <translation type="unfinished">La transacción %s no pertenece a esta billetera</translation>
-=======
->>>>>>> de3e0738
     </message>
     <message>
         <source>Transaction amount too small</source>
@@ -4930,13 +4828,6 @@
         <translation type="unfinished">Índice de salidas de cambio de transacciones fuera de alcance</translation>
     </message>
     <message>
-<<<<<<< HEAD
-=======
-        <source>Transaction has too long of a mempool chain</source>
-        <translation type="unfinished">La transacción tiene una cadena demasiado larga de la mempool</translation>
-    </message>
-    <message>
->>>>>>> de3e0738
         <source>Transaction must have at least one recipient</source>
         <translation type="unfinished">La transacción debe incluir al menos un destinatario</translation>
     </message>
@@ -5015,13 +4906,10 @@
     <message>
         <source>Unsupported global logging level %s=%s. Valid values: %s.</source>
         <translation type="unfinished">El nivel de registro global %s=%s no es compatible. Valores válidos: %s.</translation>
-<<<<<<< HEAD
     </message>
     <message>
         <source>Wallet file creation failed: %s</source>
         <translation type="unfinished">Error al crear el archivo de la billetera: %s</translation>
-=======
->>>>>>> de3e0738
     </message>
     <message>
         <source>acceptstalefeeestimates is not supported on %s chain.</source>
