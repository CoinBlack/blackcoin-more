--- conflicted
+++ resolved
@@ -10,21 +10,13 @@
     <name>QObject</name>
     <message numerus="yes">
         <source>%n second(s)</source>
-<<<<<<< HEAD
-        <translation>
-=======
         <translation type="unfinished">
->>>>>>> dd04f2dd
             <numerusform />
         </translation>
     </message>
     <message numerus="yes">
         <source>%n minute(s)</source>
-<<<<<<< HEAD
-        <translation>
-=======
         <translation type="unfinished">
->>>>>>> dd04f2dd
             <numerusform />
         </translation>
     </message>
@@ -57,11 +49,7 @@
     <name>BitcoinGUI</name>
     <message numerus="yes">
         <source>Processed %n block(s) of transaction history.</source>
-<<<<<<< HEAD
-        <translation>
-=======
         <translation type="unfinished">
->>>>>>> dd04f2dd
             <numerusform />
         </translation>
     </message>
@@ -93,8 +81,6 @@
     </message>
     </context>
 <context>
-<<<<<<< HEAD
-=======
     <name>OpenWalletActivity</name>
     <message>
         <source>Open Wallet</source>
@@ -103,7 +89,6 @@
     </message>
     </context>
 <context>
->>>>>>> dd04f2dd
     <name>WalletController</name>
     <message>
         <source>Close wallet</source>
@@ -135,11 +120,7 @@
     <name>OptionsDialog</name>
     <message>
         <source>&amp;OK</source>
-<<<<<<< HEAD
-        <translation>&amp;o da</translation>
-=======
         <translation type="unfinished">&amp;o da</translation>
->>>>>>> dd04f2dd
     </message>
     </context>
 <context>
@@ -164,11 +145,7 @@
     <name>SendCoinsDialog</name>
     <message numerus="yes">
         <source>Estimated to begin confirmation within %n block(s).</source>
-<<<<<<< HEAD
-        <translation>
-=======
         <translation type="unfinished">
->>>>>>> dd04f2dd
             <numerusform />
         </translation>
     </message>
@@ -191,11 +168,7 @@
     </message>
     <message numerus="yes">
         <source>matures in %n more block(s)</source>
-<<<<<<< HEAD
-        <translation>
-=======
         <translation type="unfinished">
->>>>>>> dd04f2dd
             <numerusform />
         </translation>
     </message>
@@ -205,15 +178,6 @@
     <message>
         <source>Date</source>
         <translation type="unfinished">Ojo</translation>
-<<<<<<< HEAD
-    </message>
-    <message numerus="yes">
-        <source>Open for %n more block(s)</source>
-        <translation>
-            <numerusform />
-        </translation>
-=======
->>>>>>> dd04f2dd
     </message>
     <message>
         <source>watch-only</source>
