<TS version="2.1" language="pt_BR">
<context>
    <name>AddressBookPage</name>
    <message>
        <source>Right-click to edit address or label</source>
        <translation type="unfinished">Clique com o botão direito para editar o endereço ou a etiqueta</translation>
    </message>
    <message>
        <source>Create a new address</source>
        <translation type="unfinished">Criar um novo endereço.</translation>
    </message>
    <message>
        <source>&amp;New</source>
        <translation type="unfinished">&amp;Novo</translation>
    </message>
    <message>
        <source>Copy the currently selected address to the system clipboard</source>
        <translation type="unfinished">Copie o endereço selecionado para a área de transferência do sistema</translation>
    </message>
    <message>
        <source>&amp;Copy</source>
        <translation type="unfinished">&amp;Copiar</translation>
    </message>
    <message>
        <source>C&amp;lose</source>
        <translation type="unfinished">&amp;Fechar</translation>
    </message>
    <message>
        <source>Delete the currently selected address from the list</source>
        <translation type="unfinished">Excluir os endereços atualmente selecionados da lista</translation>
    </message>
    <message>
        <source>Enter address or label to search</source>
        <translation type="unfinished">Insira um endereço ou rótulo para buscar</translation>
    </message>
    <message>
        <source>Export the data in the current tab to a file</source>
        <translation type="unfinished">Exportar os dados do separador atual para um arquivo</translation>
    </message>
    <message>
        <source>&amp;Export</source>
        <translation type="unfinished">&amp;Exportar</translation>
    </message>
    <message>
        <source>&amp;Delete</source>
        <translation type="unfinished">&amp;Excluir</translation>
    </message>
    <message>
        <source>Choose the address to send coins to</source>
        <translation type="unfinished">Escolha o endereço para enviar moeda</translation>
    </message>
    <message>
        <source>Choose the address to receive coins with</source>
        <translation type="unfinished">Escolha o endereço para receber moedas</translation>
    </message>
    <message>
        <source>C&amp;hoose</source>
        <translation type="unfinished">E&amp;scolher</translation>
    </message>
    <message>
        <source>These are your Bitcoin addresses for sending payments. Always check the amount and the receiving address before sending coins.</source>
        <translation type="unfinished">Estes são os seus endereços para enviar pagamentos. Sempre confira o valor e o endereço do destinatário antes de enviar bitcoins.</translation>
    </message>
    <message>
        <source>These are your Bitcoin addresses for receiving payments. Use the 'Create new receiving address' button in the receive tab to create new addresses.
Signing is only possible with addresses of the type 'legacy'.</source>
        <translation type="unfinished">Estes são seus endereços Bitcoin para receber pagamentos. Use o botão 'Criar novo endereço de recebimento' na barra receber para criar novos endereços.
Só é possível assinar com endereços do tipo 'legado'.</translation>
    </message>
    <message>
        <source>&amp;Copy Address</source>
        <translation type="unfinished">&amp;Copiar endereço</translation>
    </message>
    <message>
        <source>Copy &amp;Label</source>
        <translation type="unfinished">&amp;Copiar etiqueta</translation>
    </message>
    <message>
        <source>&amp;Edit</source>
        <translation type="unfinished">&amp;Editar</translation>
    </message>
    <message>
        <source>Export Address List</source>
        <translation type="unfinished">Exportar lista de endereços</translation>
    </message>
    <message>
        <source>Comma separated file</source>
        <extracomment>Expanded name of the CSV file format. See: https://en.wikipedia.org/wiki/Comma-separated_values.</extracomment>
        <translation type="unfinished">Arquivo separado por vírgula</translation>
    </message>
    <message>
        <source>There was an error trying to save the address list to %1. Please try again.</source>
        <extracomment>An error message. %1 is a stand-in argument for the name of the file we attempted to save to.</extracomment>
        <translation type="unfinished">Erro ao salvar a lista de endereço para %1. Tente novamente.</translation>
    </message>
    <message>
        <source>Sending addresses - %1</source>
        <translation type="unfinished">Enviando endereços - %1</translation>
    </message>
    <message>
        <source>Receiving addresses - %1</source>
        <translation type="unfinished">Recebendo endereços - %1</translation>
    </message>
    <message>
        <source>Exporting Failed</source>
        <translation type="unfinished">Falha na exportação</translation>
    </message>
</context>
<context>
    <name>AddressTableModel</name>
    <message>
        <source>Label</source>
        <translation type="unfinished">Etiqueta</translation>
    </message>
    <message>
        <source>Address</source>
        <translation type="unfinished">Endereço</translation>
    </message>
    <message>
        <source>(no label)</source>
        <translation type="unfinished">(sem rótulo)</translation>
    </message>
</context>
<context>
    <name>AskPassphraseDialog</name>
    <message>
        <source>Passphrase Dialog</source>
        <translation type="unfinished">Janela da Frase de Segurança</translation>
    </message>
    <message>
        <source>Enter passphrase</source>
        <translation type="unfinished">Insira a frase de segurança</translation>
    </message>
    <message>
        <source>New passphrase</source>
        <translation type="unfinished">Nova frase de segurança</translation>
    </message>
    <message>
        <source>Repeat new passphrase</source>
        <translation type="unfinished">Repita a nova frase de segurança</translation>
    </message>
    <message>
        <source>Show passphrase</source>
        <translation type="unfinished">Exibir frase de segurança</translation>
    </message>
    <message>
        <source>Encrypt wallet</source>
        <translation type="unfinished">Criptografar carteira</translation>
    </message>
    <message>
        <source>This operation needs your wallet passphrase to unlock the wallet.</source>
        <translation type="unfinished">Esta operação precisa da sua frase de segurança para desbloquear a carteira.</translation>
    </message>
    <message>
        <source>Unlock wallet</source>
        <translation type="unfinished">Desbloquear carteira</translation>
    </message>
    <message>
        <source>Change passphrase</source>
        <translation type="unfinished">Alterar frase de segurança</translation>
    </message>
    <message>
        <source>Confirm wallet encryption</source>
        <translation type="unfinished">Confirmar criptografia da carteira</translation>
    </message>
    <message>
        <source>Warning: If you encrypt your wallet and lose your passphrase, you will &lt;b&gt;LOSE ALL OF YOUR BITCOINS&lt;/b&gt;!</source>
        <translation type="unfinished">Atenção: Se você criptografar sua carteira e perder sua senha, você vai &lt;b&gt;PERDER TODOS OS SEUS BITCOINS&lt;/b&gt;!</translation>
    </message>
    <message>
        <source>Are you sure you wish to encrypt your wallet?</source>
        <translation type="unfinished">Tem certeza de que deseja criptografar a carteira?</translation>
    </message>
    <message>
        <source>Wallet encrypted</source>
        <translation type="unfinished">Carteira criptografada</translation>
    </message>
    <message>
        <source>Enter the new passphrase for the wallet.&lt;br/&gt;Please use a passphrase of &lt;b&gt;ten or more random characters&lt;/b&gt;, or &lt;b&gt;eight or more words&lt;/b&gt;.</source>
        <translation type="unfinished">Digite a nova senha para a carteira.&lt;br/&gt;Use uma senha de &lt;b&gt;10 ou mais caracteres randômicos&lt;/b&gt;, ou &lt;b&gt;8 ou mais palavras&lt;/b&gt;.</translation>
    </message>
    <message>
        <source>Enter the old passphrase and new passphrase for the wallet.</source>
        <translation type="unfinished">Digite a antiga e a nova senha da carteira</translation>
    </message>
    <message>
        <source>Remember that encrypting your wallet cannot fully protect your bitcoins from being stolen by malware infecting your computer.</source>
        <translation type="unfinished">Lembre-se que sua carteira criptografada não poderá proteger totalmente os seus bitcoins de serem roubados por softwares maldosos que infectem seu computador.</translation>
    </message>
    <message>
        <source>Wallet to be encrypted</source>
        <translation type="unfinished">Carteira a ser criptografada</translation>
    </message>
    <message>
        <source>Your wallet is about to be encrypted. </source>
        <translation type="unfinished">Sua carteira será criptografada em instantes.</translation>
    </message>
    <message>
        <source>Your wallet is now encrypted. </source>
        <translation type="unfinished">Sua carteira agora está criptografada.</translation>
    </message>
    <message>
        <source>IMPORTANT: Any previous backups you have made of your wallet file should be replaced with the newly generated, encrypted wallet file. For security reasons, previous backups of the unencrypted wallet file will become useless as soon as you start using the new, encrypted wallet.</source>
        <translation type="unfinished">IMPORTANTE: Qualquer backup prévio que você tenha feito da sua carteira deve ser substituído pelo novo arquivo criptografado que foi gerado. Por razões de segurança, qualquer backup do arquivo não criptografado perderá a validade assim que você começar a usar a nova carteira criptografada.</translation>
    </message>
    <message>
        <source>Wallet encryption failed</source>
        <translation type="unfinished">Falha ao criptografar a carteira</translation>
    </message>
    <message>
        <source>Wallet encryption failed due to an internal error. Your wallet was not encrypted.</source>
        <translation type="unfinished">Falha na criptografia devido a um erro interno. Sua carteira não foi criptografada.</translation>
    </message>
    <message>
        <source>The supplied passphrases do not match.</source>
        <translation type="unfinished">As frases de segurança não conferem.</translation>
    </message>
    <message>
        <source>Wallet unlock failed</source>
        <translation type="unfinished">Falha ao desbloquear carteira</translation>
    </message>
    <message>
        <source>The passphrase entered for the wallet decryption was incorrect.</source>
        <translation type="unfinished">A frase de segurança inserida para descriptografar a carteira está incorreta.</translation>
    </message>
    <message>
        <source>The passphrase entered for the wallet decryption is incorrect. It contains a null character (ie - a zero byte). If the passphrase was set with a version of this software prior to 25.0, please try again with only the characters up to — but not including — the first null character. If this is successful, please set a new passphrase to avoid this issue in the future.</source>
        <translation type="unfinished">A palavra passe inserida para a de-criptografia da carteira é incorreta . Ela contém um caractere nulo (ou seja - um byte zero). Se a palavra passe foi configurada em uma versão anterior deste software antes da versão 25.0, por favor tente novamente apenas com os caracteres maiúsculos — mas não incluindo — o primeiro caractere nulo. Se for bem-sucedido, defina uma nova senha para evitar esse problema no futuro.</translation>
    </message>
    <message>
        <source>Wallet passphrase was successfully changed.</source>
        <translation type="unfinished">A frase de segurança da carteira foi alterada com êxito.</translation>
    </message>
    <message>
        <source>Passphrase change failed</source>
        <translation type="unfinished">A alteração da frase de segurança falhou</translation>
    </message>
    <message>
        <source>The old passphrase entered for the wallet decryption is incorrect. It contains a null character (ie - a zero byte). If the passphrase was set with a version of this software prior to 25.0, please try again with only the characters up to — but not including — the first null character.</source>
        <translation type="unfinished">A senha antiga inserida para a de-criptografia da carteira está incorreta. Ele contém um caractere nulo (ou seja, um byte zero). Se a senha foi definida com uma versão deste software anterior a 25.0, tente novamente apenas com os caracteres maiúsculo — mas não incluindo — o primeiro caractere nulo.</translation>
    </message>
    <message>
        <source>Warning: The Caps Lock key is on!</source>
        <translation type="unfinished">Aviso: tecla Caps Lock ativa!</translation>
    </message>
</context>
<context>
    <name>BanTableModel</name>
    <message>
        <source>IP/Netmask</source>
        <translation type="unfinished">IP/Máscara</translation>
    </message>
    <message>
        <source>Banned Until</source>
        <translation type="unfinished">Banido até</translation>
    </message>
</context>
<context>
    <name>BitcoinApplication</name>
    <message>
        <source>Settings file %1 might be corrupt or invalid.</source>
        <translation type="unfinished">Arquivos de configurações %1 podem estar corrompidos ou inválidos</translation>
    </message>
    <message>
        <source>A fatal error occurred. %1 can no longer continue safely and will quit.</source>
        <translation type="unfinished">Ocorreu um erro grave. %1 não pode continuar com segurança e será interrompido.</translation>
    </message>
    <message>
        <source>Internal error</source>
        <translation type="unfinished">Erro interno</translation>
    </message>
    <message>
        <source>An internal error occurred. %1 will attempt to continue safely. This is an unexpected bug which can be reported as described below.</source>
        <translation type="unfinished">Ocorreu um erro interno. %1 vai tentar prosseguir com segurança. Este é um erro inesperado que você pode reportar como descrito abaixo.</translation>
    </message>
</context>
<context>
    <name>QObject</name>
    <message>
        <source>Do you want to reset settings to default values, or to abort without making changes?</source>
        <extracomment>Explanatory text shown on startup when the settings file cannot be read. Prompts user to make a choice between resetting or aborting.</extracomment>
        <translation type="unfinished">Você deseja reverter as configurações para os valores padrão ou abortar sem fazer alterações?</translation>
    </message>
    <message>
        <source>A fatal error occurred. Check that settings file is writable, or try running with -nosettings.</source>
        <extracomment>Explanatory text shown on startup when the settings file could not be written. Prompts user to check that we have the ability to write to the file. Explains that the user has the option of running without a settings file.</extracomment>
        <translation type="unfinished">Ocorreu um erro fatal. Verifique se o arquivo de configurações é editável ou tente rodar com -nosettings.</translation>
    </message>
    <message>
        <source>Error: %1</source>
        <translation type="unfinished">Erro: %1</translation>
    </message>
    <message>
        <source>%1 didn't yet exit safely…</source>
        <translation type="unfinished">%1 ainda não terminou com segurança...</translation>
    </message>
    <message>
        <source>unknown</source>
        <translation type="unfinished">desconhecido</translation>
    </message>
    <message>
        <source>Embedded "%1"</source>
        <translation type="unfinished">Embutido "%1"</translation>
    </message>
    <message>
        <source>Default system font "%1"</source>
        <translation type="unfinished">Fonte padrão do sistema "%1"</translation>
    </message>
    <message>
        <source>Custom…</source>
        <translation type="unfinished">Personalizado...</translation>
    </message>
    <message>
        <source>Amount</source>
        <translation type="unfinished">Quantia</translation>
    </message>
    <message>
        <source>Enter a Bitcoin address (e.g. %1)</source>
        <translation type="unfinished">Informe um endereço Bitcoin (ex: %1)</translation>
    </message>
    <message>
        <source>Ctrl+W</source>
        <translation type="unfinished">Control+W</translation>
    </message>
    <message>
        <source>Inbound</source>
        <extracomment>An inbound connection from a peer. An inbound connection is a connection initiated by a peer.</extracomment>
        <translation type="unfinished">Entrada</translation>
    </message>
    <message>
        <source>Outbound</source>
        <extracomment>An outbound connection to a peer. An outbound connection is a connection initiated by us.</extracomment>
        <translation type="unfinished">Saída</translation>
    </message>
    <message>
        <source>None</source>
        <translation type="unfinished">Nenhum</translation>
    </message>
    <message numerus="yes">
        <source>%n second(s)</source>
        <translation type="unfinished">
            <numerusform>%n segundo</numerusform>
            <numerusform>%n segundos</numerusform>
        </translation>
    </message>
    <message numerus="yes">
        <source>%n minute(s)</source>
        <translation type="unfinished">
            <numerusform>%n minuto</numerusform>
            <numerusform>%n minutos</numerusform>
        </translation>
    </message>
    <message numerus="yes">
        <source>%n hour(s)</source>
        <translation type="unfinished">
            <numerusform>%n hora</numerusform>
            <numerusform>%n horas</numerusform>
        </translation>
    </message>
    <message numerus="yes">
        <source>%n day(s)</source>
        <translation type="unfinished">
            <numerusform>%n dia</numerusform>
            <numerusform>%n dias</numerusform>
        </translation>
    </message>
    <message numerus="yes">
        <source>%n week(s)</source>
        <translation type="unfinished">
            <numerusform>%n semana</numerusform>
            <numerusform>%n semanas</numerusform>
        </translation>
    </message>
    <message>
        <source>%1 and %2</source>
        <translation type="unfinished">%1 e %2</translation>
    </message>
    <message numerus="yes">
        <source>%n year(s)</source>
        <translation type="unfinished">
            <numerusform>%n ano</numerusform>
            <numerusform>%nanos </numerusform>
        </translation>
    </message>
    </context>
<context>
    <name>BitcoinGUI</name>
    <message>
        <source>&amp;Overview</source>
        <translation type="unfinished">&amp;Visão geral</translation>
    </message>
    <message>
        <source>Show general overview of wallet</source>
        <translation type="unfinished">Mostrar visão geral da carteira</translation>
    </message>
    <message>
        <source>&amp;Transactions</source>
        <translation type="unfinished">&amp;Transações</translation>
    </message>
    <message>
        <source>Browse transaction history</source>
        <translation type="unfinished">Explorar histórico de transações</translation>
    </message>
    <message>
        <source>E&amp;xit</source>
        <translation type="unfinished">&amp;Sair</translation>
    </message>
    <message>
        <source>Quit application</source>
        <translation type="unfinished">Sair da aplicação</translation>
    </message>
    <message>
        <source>&amp;About %1</source>
        <translation type="unfinished">&amp;Sobre %1</translation>
    </message>
    <message>
        <source>Show information about %1</source>
        <translation type="unfinished">Mostrar informações sobre %1</translation>
    </message>
    <message>
        <source>About &amp;Qt</source>
        <translation type="unfinished">Sobre &amp;Qt</translation>
    </message>
    <message>
        <source>Show information about Qt</source>
        <translation type="unfinished">Mostrar informações sobre o Qt</translation>
    </message>
    <message>
        <source>Modify configuration options for %1</source>
        <translation type="unfinished">Modificar opções de configuração para o %1</translation>
    </message>
    <message>
        <source>Create a new wallet</source>
        <translation type="unfinished">Criar uma nova carteira</translation>
    </message>
    <message>
        <source>&amp;Minimize</source>
        <translation type="unfinished">&amp;Minimizar</translation>
    </message>
    <message>
        <source>Wallet:</source>
        <translation type="unfinished">Carteira:</translation>
    </message>
    <message>
        <source>Network activity disabled.</source>
        <extracomment>A substring of the tooltip.</extracomment>
        <translation type="unfinished">Atividade de rede desativada.</translation>
    </message>
    <message>
        <source>Proxy is &lt;b&gt;enabled&lt;/b&gt;: %1</source>
        <translation type="unfinished">Proxy &lt;b&gt;ativado&lt;/b&gt;: %1</translation>
    </message>
    <message>
        <source>Send coins to a Bitcoin address</source>
        <translation type="unfinished">Enviar moedas para um endereço Bitcoin</translation>
    </message>
    <message>
        <source>Backup wallet to another location</source>
        <translation type="unfinished">Fazer cópia de segurança da carteira para outra localização</translation>
    </message>
    <message>
        <source>Change the passphrase used for wallet encryption</source>
        <translation type="unfinished">Mudar a frase de segurança utilizada na criptografia da carteira</translation>
    </message>
    <message>
        <source>&amp;Send</source>
        <translation type="unfinished">&amp;Enviar</translation>
    </message>
    <message>
        <source>&amp;Receive</source>
        <translation type="unfinished">&amp;Receber</translation>
    </message>
    <message>
        <source>&amp;Options…</source>
        <translation type="unfinished">&amp;Opções...</translation>
    </message>
    <message>
        <source>&amp;Encrypt Wallet…</source>
        <translation type="unfinished">&amp;Criptografar Carteira...</translation>
    </message>
    <message>
        <source>Encrypt the private keys that belong to your wallet</source>
        <translation type="unfinished">Criptografar as chaves privadas que pertencem à sua carteira</translation>
    </message>
    <message>
        <source>&amp;Backup Wallet…</source>
        <translation type="unfinished">Fazer &amp;Backup da Carteira...</translation>
    </message>
    <message>
        <source>&amp;Change Passphrase…</source>
        <translation type="unfinished">&amp;Mudar frase de segurança...</translation>
    </message>
    <message>
        <source>Sign &amp;message…</source>
        <translation type="unfinished">Assinar &amp;mensagem</translation>
    </message>
    <message>
        <source>Sign messages with your Bitcoin addresses to prove you own them</source>
        <translation type="unfinished">Assine mensagens com seus endereços Bitcoin para provar que você é dono deles</translation>
    </message>
    <message>
        <source>&amp;Verify message…</source>
        <translation type="unfinished">&amp;Verificar mensagem</translation>
    </message>
    <message>
        <source>Verify messages to ensure they were signed with specified Bitcoin addresses</source>
        <translation type="unfinished">Verifique mensagens para assegurar que foram assinadas com o endereço Bitcoin especificado</translation>
    </message>
    <message>
        <source>&amp;Load PSBT from file…</source>
        <translation type="unfinished">&amp;Carregar PSBT do arquivo...</translation>
    </message>
    <message>
        <source>Open &amp;URI…</source>
        <translation type="unfinished">Abrir &amp;URI...</translation>
    </message>
    <message>
        <source>Close Wallet…</source>
        <translation type="unfinished">Fechar Carteira...</translation>
    </message>
    <message>
        <source>Create Wallet…</source>
        <translation type="unfinished">Criar Carteira...</translation>
    </message>
    <message>
        <source>Close All Wallets…</source>
        <translation type="unfinished">Fechar todas as Carteiras...</translation>
    </message>
    <message>
        <source>&amp;File</source>
        <translation type="unfinished">&amp;Arquivo</translation>
    </message>
    <message>
        <source>&amp;Settings</source>
        <translation type="unfinished">&amp;Definições</translation>
    </message>
    <message>
        <source>&amp;Help</source>
        <translation type="unfinished">A&amp;juda</translation>
    </message>
    <message>
        <source>Tabs toolbar</source>
        <translation type="unfinished">Barra de ferramentas</translation>
    </message>
    <message>
        <source>Syncing Headers (%1%)…</source>
        <translation type="unfinished">Sincronizando cabeçalhos (%1%)...</translation>
    </message>
    <message>
        <source>Synchronizing with network…</source>
        <translation type="unfinished">Sincronizando com a rede</translation>
    </message>
    <message>
        <source>Indexing blocks on disk…</source>
        <translation type="unfinished">Indexando blocos no disco...</translation>
    </message>
    <message>
        <source>Processing blocks on disk…</source>
        <translation type="unfinished">Processando blocos no disco...</translation>
    </message>
    <message>
        <source>Connecting to peers…</source>
        <translation type="unfinished">Conectando...</translation>
    </message>
    <message>
        <source>Request payments (generates QR codes and bitcoin: URIs)</source>
        <translation type="unfinished">Solicitações de pagamentos (gera códigos QR e bitcoin: URIs)</translation>
    </message>
    <message>
        <source>Show the list of used sending addresses and labels</source>
        <translation type="unfinished">Mostrar a lista de endereços de envio e rótulos usados</translation>
    </message>
    <message>
        <source>Show the list of used receiving addresses and labels</source>
        <translation type="unfinished">Mostrar a lista de endereços de recebimento usados ​​e rótulos</translation>
    </message>
    <message>
        <source>&amp;Command-line options</source>
        <translation type="unfinished">Opções de linha de &amp;comando</translation>
    </message>
    <message numerus="yes">
        <source>Processed %n block(s) of transaction history.</source>
        <translation type="unfinished">
            <numerusform>%n bloco processado do histórico de transações.</numerusform>
            <numerusform>%n blocos processados do histórico de transações.</numerusform>
        </translation>
    </message>
    <message>
        <source>%1 behind</source>
        <translation type="unfinished">%1 atrás</translation>
    </message>
    <message>
        <source>Catching up…</source>
        <translation type="unfinished">Recuperando o atraso...</translation>
    </message>
    <message>
        <source>Last received block was generated %1 ago.</source>
        <translation type="unfinished">Último bloco recebido foi gerado %1 atrás.</translation>
    </message>
    <message>
        <source>Transactions after this will not yet be visible.</source>
        <translation type="unfinished">Transações após isso ainda não estão visíveis.</translation>
    </message>
    <message>
        <source>Error</source>
        <translation type="unfinished">Erro</translation>
    </message>
    <message>
        <source>Warning</source>
        <translation type="unfinished">Atenção</translation>
    </message>
    <message>
        <source>Information</source>
        <translation type="unfinished">Informação</translation>
    </message>
    <message>
        <source>Up to date</source>
        <translation type="unfinished">Atualizado</translation>
    </message>
    <message>
        <source>Load Partially Signed Bitcoin Transaction</source>
        <translation type="unfinished">Carregar Transação de Bitcoin Parcialmente Assinada</translation>
    </message>
    <message>
        <source>Load PSBT from &amp;clipboard…</source>
        <translation type="unfinished">&amp;Carregar PSBT da área de transferência...</translation>
    </message>
    <message>
        <source>Load Partially Signed Bitcoin Transaction from clipboard</source>
        <translation type="unfinished">Carregar Transação de Bitcoin Parcialmente Assinada da área de transferência</translation>
    </message>
    <message>
        <source>Node window</source>
        <translation type="unfinished">Janela do Nó</translation>
    </message>
    <message>
        <source>Open node debugging and diagnostic console</source>
        <translation type="unfinished">Abrir console de diagnóstico e depuração de Nó</translation>
    </message>
    <message>
        <source>&amp;Sending addresses</source>
        <translation type="unfinished">Endereços de &amp;envio</translation>
    </message>
    <message>
        <source>&amp;Receiving addresses</source>
        <translation type="unfinished">Endereço de &amp;recebimento</translation>
    </message>
    <message>
        <source>Open a bitcoin: URI</source>
        <translation type="unfinished">Abrir um bitcoin: URI</translation>
    </message>
    <message>
        <source>Open Wallet</source>
        <translation type="unfinished">Abrir carteira</translation>
    </message>
    <message>
        <source>Open a wallet</source>
        <translation type="unfinished">Abrir uma carteira</translation>
    </message>
    <message>
        <source>Close wallet</source>
        <translation type="unfinished">Fechar carteira</translation>
    </message>
    <message>
        <source>Restore Wallet…</source>
        <extracomment>Name of the menu item that restores wallet from a backup file.</extracomment>
        <translation type="unfinished">Restaurar Carteira...</translation>
    </message>
    <message>
        <source>Restore a wallet from a backup file</source>
        <extracomment>Status tip for Restore Wallet menu item</extracomment>
        <translation type="unfinished">Restaurar uma carteira a partir de um arquivo de backup</translation>
    </message>
    <message>
        <source>Close all wallets</source>
        <translation type="unfinished">Fechar todas as carteiras</translation>
    </message>
    <message>
        <source>Migrate Wallet</source>
        <translation type="unfinished">Migrar carteira</translation>
    </message>
    <message>
        <source>Migrate a wallet</source>
        <translation type="unfinished">Migrar uma carteira</translation>
    </message>
    <message>
        <source>Show the %1 help message to get a list with possible Bitcoin command-line options</source>
        <translation type="unfinished">Mostrar a mensagem de ajuda do %1 para obter uma lista com possíveis opções de linha de comando Bitcoin</translation>
    </message>
    <message>
        <source>&amp;Mask values</source>
        <translation type="unfinished">&amp;Mascarar valores</translation>
    </message>
    <message>
        <source>Mask the values in the Overview tab</source>
        <translation type="unfinished">Mascarar os valores na barra Resumo</translation>
    </message>
    <message>
        <source>default wallet</source>
        <translation type="unfinished">carteira padrão</translation>
    </message>
    <message>
        <source>No wallets available</source>
        <translation type="unfinished">Nenhuma carteira disponível</translation>
    </message>
    <message>
        <source>Load Wallet Backup</source>
        <extracomment>The title for Restore Wallet File Windows</extracomment>
        <translation type="unfinished">Carregar Backup da Carteira</translation>
    </message>
    <message>
        <source>Restore Wallet</source>
        <extracomment>Title of pop-up window shown when the user is attempting to restore a wallet.</extracomment>
        <translation type="unfinished">Restaurar Carteira</translation>
    </message>
    <message>
        <source>Wallet Name</source>
        <extracomment>Label of the input field where the name of the wallet is entered.</extracomment>
        <translation type="unfinished">Nome da Carteira</translation>
    </message>
    <message>
        <source>&amp;Window</source>
        <translation type="unfinished">&amp;Janelas</translation>
    </message>
    <message>
        <source>Zoom</source>
        <translation type="unfinished">Ampliar</translation>
    </message>
    <message>
        <source>Main Window</source>
        <translation type="unfinished">Janela Principal</translation>
    </message>
    <message>
        <source>%1 client</source>
        <translation type="unfinished">Cliente %1</translation>
    </message>
    <message>
        <source>&amp;Hide</source>
        <translation type="unfinished">E&amp;sconder</translation>
    </message>
    <message>
        <source>S&amp;how</source>
        <translation type="unfinished">Mo&amp;strar</translation>
    </message>
    <message numerus="yes">
        <source>%n active connection(s) to Bitcoin network.</source>
        <extracomment>A substring of the tooltip.</extracomment>
        <translation type="unfinished">
            <numerusform>%n conexão ativa na rede Bitcoin.</numerusform>
            <numerusform>%nconexões ativas na rede Bitcoin.</numerusform>
        </translation>
    </message>
    <message>
        <source>Click for more actions.</source>
        <extracomment>A substring of the tooltip. "More actions" are available via the context menu.</extracomment>
        <translation type="unfinished">Clique para mais opções.</translation>
    </message>
    <message>
        <source>Show Peers tab</source>
        <extracomment>A context menu item. The "Peers tab" is an element of the "Node window".</extracomment>
        <translation type="unfinished">Mostra aba de Pares</translation>
    </message>
    <message>
        <source>Disable network activity</source>
        <extracomment>A context menu item.</extracomment>
        <translation type="unfinished">Desativar atividade da rede</translation>
    </message>
    <message>
        <source>Enable network activity</source>
        <extracomment>A context menu item. The network activity was disabled previously.</extracomment>
        <translation type="unfinished">Ativar atividade de conexões</translation>
    </message>
    <message>
        <source>Pre-syncing Headers (%1%)…</source>
        <translation type="unfinished">Pré-Sincronizando cabeçalhos (%1%)...</translation>
    </message>
    <message>
        <source>Error creating wallet</source>
        <translation type="unfinished">Erro ao criar a carteira</translation>
    </message>
    <message>
        <source>Cannot create new wallet, the software was compiled without sqlite support (required for descriptor wallets)</source>
        <translation type="unfinished">Não foi possível criar uma nova carteira, o programa foi compilado sem suporte a sqlite (necessário para carteiras com descritores)</translation>
    </message>
    <message>
        <source>Error: %1</source>
        <translation type="unfinished">Erro: %1</translation>
    </message>
    <message>
        <source>Warning: %1</source>
        <translation type="unfinished">Alerta: %1</translation>
    </message>
    <message>
        <source>Date: %1
</source>
        <translation type="unfinished">Data: %1
</translation>
    </message>
    <message>
        <source>Amount: %1
</source>
        <translation type="unfinished">Quantidade: %1
</translation>
    </message>
    <message>
        <source>Wallet: %1
</source>
        <translation type="unfinished">Carteira: %1
</translation>
    </message>
    <message>
        <source>Type: %1
</source>
        <translation type="unfinished">Tipo: %1
</translation>
    </message>
    <message>
        <source>Label: %1
</source>
        <translation type="unfinished">Rótulo: %1
</translation>
    </message>
    <message>
        <source>Address: %1
</source>
        <translation type="unfinished">Endereço: %1
</translation>
    </message>
    <message>
        <source>Sent transaction</source>
        <translation type="unfinished">Transação enviada</translation>
    </message>
    <message>
        <source>Incoming transaction</source>
        <translation type="unfinished">Transação recebida</translation>
    </message>
    <message>
        <source>HD key generation is &lt;b&gt;enabled&lt;/b&gt;</source>
        <translation type="unfinished">Geração de chave HD está &lt;b&gt;ativada&lt;/b&gt;</translation>
    </message>
    <message>
        <source>HD key generation is &lt;b&gt;disabled&lt;/b&gt;</source>
        <translation type="unfinished">Geração de chave HD está &lt;b&gt;desativada&lt;/b&gt;</translation>
    </message>
    <message>
        <source>Private key &lt;b&gt;disabled&lt;/b&gt;</source>
        <translation type="unfinished">Chave privada &lt;b&gt;desabilitada&lt;/b&gt;</translation>
    </message>
    <message>
        <source>Wallet is &lt;b&gt;encrypted&lt;/b&gt; and currently &lt;b&gt;unlocked&lt;/b&gt;</source>
        <translation type="unfinished">Carteira está &lt;b&gt;criptografada&lt;/b&gt; e atualmente &lt;b&gt;desbloqueada&lt;/b&gt;</translation>
    </message>
    <message>
        <source>Wallet is &lt;b&gt;encrypted&lt;/b&gt; and currently &lt;b&gt;locked&lt;/b&gt;</source>
        <translation type="unfinished">Carteira está &lt;b&gt;criptografada&lt;/b&gt; e atualmente &lt;b&gt;bloqueada&lt;/b&gt;</translation>
    </message>
    <message>
        <source>Original message:</source>
        <translation type="unfinished">Mensagem original:</translation>
    </message>
</context>
<context>
    <name>UnitDisplayStatusBarControl</name>
    <message>
        <source>Unit to show amounts in. Click to select another unit.</source>
        <translation type="unfinished">Unidade para mostrar quantidades. Clique para selecionar outra unidade.</translation>
    </message>
</context>
<context>
    <name>CoinControlDialog</name>
    <message>
        <source>Coin Selection</source>
        <translation type="unfinished">Selecionar Moeda</translation>
    </message>
    <message>
        <source>Quantity:</source>
        <translation type="unfinished">Quantidade:</translation>
    </message>
    <message>
        <source>Amount:</source>
        <translation type="unfinished">Quantia:</translation>
    </message>
    <message>
        <source>Fee:</source>
        <translation type="unfinished">Taxa:</translation>
    </message>
    <message>
        <source>After Fee:</source>
        <translation type="unfinished">Depois da taxa:</translation>
    </message>
    <message>
        <source>Change:</source>
        <translation type="unfinished">Troco:</translation>
    </message>
    <message>
        <source>(un)select all</source>
        <translation type="unfinished">(de)selecionar tudo</translation>
    </message>
    <message>
        <source>Tree mode</source>
        <translation type="unfinished">Modo árvore</translation>
    </message>
    <message>
        <source>List mode</source>
        <translation type="unfinished">Modo lista</translation>
    </message>
    <message>
        <source>Amount</source>
        <translation type="unfinished">Quantia</translation>
    </message>
    <message>
        <source>Received with label</source>
        <translation type="unfinished">Recebido com rótulo</translation>
    </message>
    <message>
        <source>Received with address</source>
        <translation type="unfinished">Recebido com endereço</translation>
    </message>
    <message>
        <source>Date</source>
        <translation type="unfinished">Data</translation>
    </message>
    <message>
        <source>Confirmations</source>
        <translation type="unfinished">Confirmações</translation>
    </message>
    <message>
        <source>Confirmed</source>
        <translation type="unfinished">Confirmado</translation>
    </message>
    <message>
        <source>Copy amount</source>
        <translation type="unfinished">Copiar quantia</translation>
    </message>
    <message>
        <source>&amp;Copy address</source>
        <translation type="unfinished">&amp;Copiar endereço</translation>
    </message>
    <message>
        <source>Copy &amp;label</source>
        <translation type="unfinished">&amp;Copiar etiqueta</translation>
    </message>
    <message>
        <source>Copy &amp;amount</source>
        <translation type="unfinished">&amp;Copiar valor</translation>
    </message>
    <message>
        <source>Copy transaction &amp;ID and output index</source>
        <translation type="unfinished">Copiar &amp;ID da transação e index do output</translation>
    </message>
    <message>
        <source>Copy quantity</source>
        <translation type="unfinished">Copiar quantia</translation>
    </message>
    <message>
        <source>Copy fee</source>
        <translation type="unfinished">Copiar taxa</translation>
    </message>
    <message>
        <source>Copy after fee</source>
        <translation type="unfinished">Copiar após taxa</translation>
    </message>
    <message>
        <source>Copy bytes</source>
        <translation type="unfinished">Copiar bytes</translation>
    </message>
    <message>
        <source>Copy change</source>
        <translation type="unfinished">Copiar troco</translation>
    </message>
    <message>
        <source>(%1 locked)</source>
        <translation type="unfinished">(%1 bloqueada)</translation>
    </message>
    <message>
        <source>Can vary +/- %1 satoshi(s) per input.</source>
        <translation type="unfinished">Pode variar +/- %1 satoshi(s) por entrada</translation>
    </message>
    <message>
        <source>(no label)</source>
        <translation type="unfinished">(sem rótulo)</translation>
    </message>
    <message>
        <source>change from %1 (%2)</source>
        <translation type="unfinished">troco de %1 (%2)</translation>
    </message>
    <message>
        <source>(change)</source>
        <translation type="unfinished">(troco)</translation>
    </message>
</context>
<context>
    <name>CreateWalletActivity</name>
    <message>
        <source>Create Wallet</source>
        <extracomment>Title of window indicating the progress of creation of a new wallet.</extracomment>
        <translation type="unfinished">Criar Carteira</translation>
    </message>
    <message>
        <source>Creating Wallet &lt;b&gt;%1&lt;/b&gt;…</source>
        <extracomment>Descriptive text of the create wallet progress window which indicates to the user which wallet is currently being created.</extracomment>
        <translation type="unfinished">Criando Carteira &lt;b&gt;%1&lt;/b&gt;...</translation>
    </message>
    <message>
        <source>Create wallet failed</source>
        <translation type="unfinished">Criar carteira falhou</translation>
    </message>
    <message>
        <source>Create wallet warning</source>
        <translation type="unfinished">Aviso ao criar carteira</translation>
    </message>
    <message>
        <source>Can't list signers</source>
        <translation type="unfinished">Não é possível listar signatários</translation>
    </message>
    <message>
        <source>Too many external signers found</source>
        <translation type="unfinished">Encontrados muitos assinantes externos</translation>
    </message>
</context>
<context>
    <name>LoadWalletsActivity</name>
    <message>
        <source>Load Wallets</source>
        <extracomment>Title of progress window which is displayed when wallets are being loaded.</extracomment>
        <translation type="unfinished">Carregar carteiras</translation>
    </message>
    <message>
        <source>Loading wallets…</source>
        <extracomment>Descriptive text of the load wallets progress window which indicates to the user that wallets are currently being loaded.</extracomment>
        <translation type="unfinished">Carregando carteiras...</translation>
    </message>
</context>
<context>
    <name>MigrateWalletActivity</name>
    <message>
        <source>Migrate wallet</source>
        <translation type="unfinished">Migrar carteira</translation>
    </message>
    <message>
        <source>Are you sure you wish to migrate the wallet &lt;i&gt;%1&lt;/i&gt;?</source>
        <translation type="unfinished">Tem certeza que deseja migrar a carteira &lt;i&gt;%1&lt;/i&gt;?</translation>
    </message>
    <message>
        <source>Migrating the wallet will convert this wallet to one or more descriptor wallets. A new wallet backup will need to be made.
If this wallet contains any watchonly scripts, a new wallet will be created which contains those watchonly scripts.
If this wallet contains any solvable but not watched scripts, a different and new wallet will be created which contains those scripts.

The migration process will create a backup of the wallet before migrating. This backup file will be named &lt;wallet name&gt;-&lt;timestamp&gt;.legacy.bak and can be found in the directory for this wallet. In the event of an incorrect migration, the backup can be restored with the "Restore Wallet" functionality.</source>
        <translation type="unfinished">A migração irá converter esta carteira em uma ou mais carteiras com descritores. Será necessário realizar um novo backup da carteira.
Se esta carteira contiver scripts watchonly, uma carteira nova será criada contendo estes scripts watchonly.
Se esta carteira contiver algum script solucionável, mas não monitorado, uma carteira nova e diferente será criada contendo esses scripts.

O processo de migração criará um backup da carteira antes da migração. Este arquivo de backup será nomeado &lt;wallet name&gt;-&lt;timestamp&gt;.legacy.bak e pode ser encontrado no diretório desta carteira. No caso de uma migração incorreta, o backup pode ser restaurado com a funcionalidade “Restaurar Carteira”.</translation>
    </message>
    <message>
        <source>Migrate Wallet</source>
        <translation type="unfinished">Migrar Carteira</translation>
    </message>
    <message>
        <source>Migrating Wallet &lt;b&gt;%1&lt;/b&gt;…</source>
        <translation type="unfinished">Migrando Carteira &lt;b&gt;%1&lt;/b&gt;…</translation>
    </message>
    <message>
        <source>The wallet '%1' was migrated successfully.</source>
        <translation type="unfinished">A carteira '%1' foi migrada com sucesso.</translation>
    </message>
    <message>
        <source>Solvable but not watched scripts have been migrated to a new wallet named '%1'.</source>
        <translation type="unfinished">Os guiões solucionáveis mas não observados foram migrados para uma nova pasta chamada '%1'.</translation>
    </message>
    <message>
        <source>Migration failed</source>
        <translation type="unfinished">Falha na migração</translation>
    </message>
    <message>
        <source>Migration Successful</source>
        <translation type="unfinished">Êxito na migração</translation>
    </message>
</context>
<context>
    <name>OpenWalletActivity</name>
    <message>
        <source>Open wallet failed</source>
        <translation type="unfinished">Abrir carteira falhou</translation>
    </message>
    <message>
        <source>Open wallet warning</source>
        <translation type="unfinished">Abrir carteira alerta</translation>
    </message>
    <message>
        <source>default wallet</source>
        <translation type="unfinished">carteira padrão</translation>
    </message>
    <message>
        <source>Open Wallet</source>
        <extracomment>Title of window indicating the progress of opening of a wallet.</extracomment>
        <translation type="unfinished">Abrir carteira</translation>
    </message>
    <message>
        <source>Opening Wallet &lt;b&gt;%1&lt;/b&gt;…</source>
        <extracomment>Descriptive text of the open wallet progress window which indicates to the user which wallet is currently being opened.</extracomment>
        <translation type="unfinished">Abrindo carteira &lt;b&gt;%1&lt;/b&gt;...</translation>
    </message>
</context>
<context>
    <name>RestoreWalletActivity</name>
    <message>
        <source>Restore Wallet</source>
        <extracomment>Title of progress window which is displayed when wallets are being restored.</extracomment>
        <translation type="unfinished">Restaurar Carteira</translation>
    </message>
    <message>
        <source>Restoring Wallet &lt;b&gt;%1&lt;/b&gt;…</source>
        <extracomment>Descriptive text of the restore wallets progress window which indicates to the user that wallets are currently being restored.</extracomment>
        <translation type="unfinished">Restaurando Carteira &lt;b&gt;%1&lt;/b&gt;...</translation>
    </message>
    <message>
        <source>Restore wallet failed</source>
        <extracomment>Title of message box which is displayed when the wallet could not be restored.</extracomment>
        <translation type="unfinished">Falha ao restaurar carteira</translation>
    </message>
    <message>
        <source>Restore wallet warning</source>
        <extracomment>Title of message box which is displayed when the wallet is restored with some warning.</extracomment>
        <translation type="unfinished">Aviso ao restaurar carteira</translation>
    </message>
    <message>
        <source>Restore wallet message</source>
        <extracomment>Title of message box which is displayed when the wallet is successfully restored.</extracomment>
        <translation type="unfinished">Mensagem da carteira restaurada</translation>
    </message>
</context>
<context>
    <name>WalletController</name>
    <message>
        <source>Close wallet</source>
        <translation type="unfinished">Fechar carteira</translation>
    </message>
    <message>
        <source>Are you sure you wish to close the wallet &lt;i&gt;%1&lt;/i&gt;?</source>
        <translation type="unfinished">Tem certeza que deseja fechar a carteira &lt;i&gt;%1&lt;/i&gt;?</translation>
    </message>
    <message>
        <source>Closing the wallet for too long can result in having to resync the entire chain if pruning is enabled.</source>
        <translation type="unfinished">Manter a carteira fechada por muito tempo pode resultar na necessidade de ressincronizar a block chain se prune está ativado.</translation>
    </message>
    <message>
        <source>Close all wallets</source>
        <translation type="unfinished">Fechar todas as carteiras</translation>
    </message>
    <message>
        <source>Are you sure you wish to close all wallets?</source>
        <translation type="unfinished">Tem certeza que quer fechar todas as carteiras?</translation>
    </message>
</context>
<context>
    <name>CreateWalletDialog</name>
    <message>
        <source>Create Wallet</source>
        <translation type="unfinished">Criar Carteira</translation>
    </message>
    <message>
        <source>You are one step away from creating your new wallet!</source>
        <translation type="unfinished">Você está a um passo de criar a sua nova carteira!</translation>
    </message>
    <message>
        <source>Please provide a name and, if desired, enable any advanced options</source>
        <translation type="unfinished">Forneça um nome e, se desejar, ative quaisquer opções avançadas</translation>
    </message>
    <message>
        <source>Wallet Name</source>
        <translation type="unfinished">Nome da Carteira</translation>
    </message>
    <message>
        <source>Wallet</source>
        <translation type="unfinished">Carteira</translation>
    </message>
    <message>
        <source>Encrypt the wallet. The wallet will be encrypted with a passphrase of your choice.</source>
        <translation type="unfinished">Criptografar a carteira. A carteira será criptografada com uma senha de sua escolha.</translation>
    </message>
    <message>
        <source>Encrypt Wallet</source>
        <translation type="unfinished">Criptografar Carteira</translation>
    </message>
    <message>
        <source>Advanced Options</source>
        <translation type="unfinished">Opções Avançadas</translation>
    </message>
    <message>
        <source>Disable private keys for this wallet. Wallets with private keys disabled will have no private keys and cannot have an HD seed or imported private keys. This is ideal for watch-only wallets.</source>
        <translation type="unfinished">Desabilitar chaves privadas para esta carteira. Carteiras com chaves privadas desabilitadas não terão chaves privadas e não podem receber importação de palavras "seed" HD ou importação de chaves privadas. Isso é ideal para carteiras apenas de consulta.</translation>
    </message>
    <message>
        <source>Disable Private Keys</source>
        <translation type="unfinished">Desabilitar Chaves Privadas</translation>
    </message>
    <message>
        <source>Make a blank wallet. Blank wallets do not initially have private keys or scripts. Private keys and addresses can be imported, or an HD seed can be set, at a later time.</source>
        <translation type="unfinished">Criar uma carteira vazia. Carteiras vazias não possuem inicialmente chaves privadas ou scripts. Chaves privadas ou endereços podem ser importados, ou um conjunto de palavras "seed HD" pode ser definidos, posteriormente.</translation>
    </message>
    <message>
        <source>Make Blank Wallet</source>
        <translation type="unfinished">Criar Carteira Vazia</translation>
    </message>
    <message>
        <source>Create</source>
        <translation type="unfinished">Criar</translation>
    </message>
    </context>
<context>
    <name>EditAddressDialog</name>
    <message>
        <source>Edit Address</source>
        <translation type="unfinished">Editar Endereço</translation>
    </message>
    <message>
        <source>&amp;Label</source>
        <translation type="unfinished">&amp;Rótulo</translation>
    </message>
    <message>
        <source>The label associated with this address list entry</source>
        <translation type="unfinished">O rótulo associado a esta entrada na lista de endereços</translation>
    </message>
    <message>
        <source>The address associated with this address list entry. This can only be modified for sending addresses.</source>
        <translation type="unfinished">O endereço associado a esta entrada na lista de endereços. Isso só pode ser modificado para endereços de envio.</translation>
    </message>
    <message>
        <source>&amp;Address</source>
        <translation type="unfinished">&amp;Endereço</translation>
    </message>
    <message>
        <source>New sending address</source>
        <translation type="unfinished">Novo endereço de envio</translation>
    </message>
    <message>
        <source>Edit receiving address</source>
        <translation type="unfinished">Editar endereço de recebimento</translation>
    </message>
    <message>
        <source>Edit sending address</source>
        <translation type="unfinished">Editar endereço de envio</translation>
    </message>
    <message>
        <source>The entered address "%1" is not a valid Bitcoin address.</source>
        <translation type="unfinished">O endereço digitado "%1" não é um endereço válido.</translation>
    </message>
    <message>
        <source>Address "%1" already exists as a receiving address with label "%2" and so cannot be added as a sending address.</source>
        <translation type="unfinished">O endereço "%1" já existe como endereço de recebimento com o rótulo "%2" e não pode ser adicionado como endereço de envio.</translation>
    </message>
    <message>
        <source>The entered address "%1" is already in the address book with label "%2".</source>
        <translation type="unfinished">O endereço inserido "%1" já está no catálogo de endereços com o rótulo "%2".</translation>
    </message>
    <message>
        <source>Could not unlock wallet.</source>
        <translation type="unfinished">Não foi possível desbloquear a carteira.</translation>
    </message>
    <message>
        <source>New key generation failed.</source>
        <translation type="unfinished">Falha ao gerar nova chave.</translation>
    </message>
</context>
<context>
    <name>FreespaceChecker</name>
    <message>
        <source>A new data directory will be created.</source>
        <translation type="unfinished">Um novo diretório de dados será criado.</translation>
    </message>
    <message>
        <source>name</source>
        <translation type="unfinished">nome</translation>
    </message>
    <message>
        <source>Directory already exists. Add %1 if you intend to create a new directory here.</source>
        <translation type="unfinished">O diretório já existe. Adicione %1 se você pretende criar um novo diretório aqui.</translation>
    </message>
    <message>
        <source>Path already exists, and is not a directory.</source>
        <translation type="unfinished">Esta pasta já existe, e não é um diretório.</translation>
    </message>
    <message>
        <source>Cannot create data directory here.</source>
        <translation type="unfinished">Não é possível criar um diretório de dados aqui.</translation>
    </message>
</context>
<context>
    <name>Intro</name>
    <message numerus="yes">
        <source>%n GB of space available</source>
        <translation type="unfinished">
            <numerusform>%n GB de espaço disponível</numerusform>
            <numerusform>%n GB de espaço disponível</numerusform>
        </translation>
    </message>
    <message numerus="yes">
        <source>(of %n GB needed)</source>
        <translation type="unfinished">
            <numerusform>(de %n GB necessário)</numerusform>
            <numerusform>(de %n GB necessários)</numerusform>
        </translation>
    </message>
    <message numerus="yes">
        <source>(%n GB needed for full chain)</source>
        <translation type="unfinished">
            <numerusform>(%n GB necessário para a cadeia completa)</numerusform>
            <numerusform>(%n GB necessários para a cadeia completa)</numerusform>
        </translation>
    </message>
    <message>
        <source>Choose data directory</source>
        <translation type="unfinished">Escolha o diretório dos dados</translation>
    </message>
    <message>
        <source>At least %1 GB of data will be stored in this directory, and it will grow over time.</source>
        <translation type="unfinished">No mínimo %1 GB de dados serão armazenados neste diretório, e isso irá crescer com o tempo.</translation>
    </message>
    <message>
        <source>Approximately %1 GB of data will be stored in this directory.</source>
        <translation type="unfinished">Aproximadamente %1 GB de dados serão armazenados neste diretório.</translation>
    </message>
    <message numerus="yes">
        <source>(sufficient to restore backups %n day(s) old)</source>
        <extracomment>Explanatory text on the capability of the current prune target.</extracomment>
        <translation type="unfinished">
            <numerusform>(suficiente para restaurar backup de %n dia atrás)</numerusform>
            <numerusform>(suficiente para restaurar backups de %n dias atrás)</numerusform>
        </translation>
    </message>
    <message>
        <source>%1 will download and store a copy of the Bitcoin block chain.</source>
        <translation type="unfinished">%1 irá baixar e armazenar uma cópia da block chain do Bitcoin.</translation>
    </message>
    <message>
        <source>The wallet will also be stored in this directory.</source>
        <translation type="unfinished">A carteira também será armazenada neste diretório.</translation>
    </message>
    <message>
        <source>Error: Specified data directory "%1" cannot be created.</source>
        <translation type="unfinished">Erro: Diretório de dados "%1" não pode ser criado.</translation>
    </message>
    <message>
        <source>Error</source>
        <translation type="unfinished">Erro</translation>
    </message>
    <message>
        <source>Welcome</source>
        <translation type="unfinished">Bem-vindo</translation>
    </message>
    <message>
        <source>Welcome to %1.</source>
        <translation type="unfinished">Bem vindo ao %1</translation>
    </message>
    <message>
        <source>As this is the first time the program is launched, you can choose where %1 will store its data.</source>
        <translation type="unfinished">Como essa é a primeira vez que o programa é executado, você pode escolher onde %1 armazenará seus dados.</translation>
    </message>
    <message>
        <source>Limit block chain storage to</source>
        <translation type="unfinished">Limitar o tamanho da blockchain para</translation>
    </message>
    <message>
        <source>Reverting this setting requires re-downloading the entire blockchain. It is faster to download the full chain first and prune it later. Disables some advanced features.</source>
        <translation type="unfinished">Reverter essa configuração requer o re-download de todo o blockchain. É mais rápido fazer o download de todo o blockchain primeiro e depois fazer prune. Essa opção desabilita algumas funcionalidades avançadas.</translation>
    </message>
    <message>
        <source> GB</source>
        <translation type="unfinished">GB</translation>
    </message>
    <message>
        <source>This initial synchronisation is very demanding, and may expose hardware problems with your computer that had previously gone unnoticed. Each time you run %1, it will continue downloading where it left off.</source>
        <translation type="unfinished">Esta sincronização inicial é muito exigente e pode expor problemas de hardware com o computador que passaram despercebidos anteriormente. Cada vez que você executar o %1, irá continuar baixando de onde parou.</translation>
    </message>
    <message>
        <source>When you click OK, %1 will begin to download and process the full %4 block chain (%2 GB) starting with the earliest transactions in %3 when %4 initially launched.</source>
        <translation type="unfinished">Quando clicar em OK, %1 iniciará o download e irá processar a cadeia de blocos completa %4 (%2 GB) iniciando com as mais recentes transações em %3 enquanto %4 é processado. </translation>
    </message>
    <message>
        <source>If you have chosen to limit block chain storage (pruning), the historical data must still be downloaded and processed, but will be deleted afterward to keep your disk usage low.</source>
        <translation type="unfinished">Se você escolheu limitar o armazenamento da block chain (prunando), os dados históricos ainda devem ser baixados e processados, mas serão apagados no final para manter o uso de disco baixo.</translation>
    </message>
    <message>
        <source>Use the default data directory</source>
        <translation type="unfinished">Use o diretório de dados padrão</translation>
    </message>
    <message>
        <source>Use a custom data directory:</source>
        <translation type="unfinished">Use um diretório de dados personalizado:</translation>
    </message>
</context>
<context>
    <name>HelpMessageDialog</name>
    <message>
        <source>version</source>
        <translation type="unfinished">versão</translation>
    </message>
    <message>
        <source>About %1</source>
        <translation type="unfinished">Sobre %1</translation>
    </message>
    <message>
        <source>Command-line options</source>
        <translation type="unfinished">Opções da linha de comando</translation>
    </message>
</context>
<context>
    <name>ShutdownWindow</name>
    <message>
        <source>%1 is shutting down…</source>
        <translation type="unfinished">%1 está desligando...</translation>
    </message>
    <message>
        <source>Do not shut down the computer until this window disappears.</source>
        <translation type="unfinished">Não desligue o computador até que esta janela desapareça.</translation>
    </message>
</context>
<context>
    <name>ModalOverlay</name>
    <message>
        <source>Form</source>
        <translation type="unfinished">Formulário</translation>
    </message>
    <message>
        <source>Recent transactions may not yet be visible, and therefore your wallet's balance might be incorrect. This information will be correct once your wallet has finished synchronizing with the bitcoin network, as detailed below.</source>
        <translation type="unfinished">Transações recentes podem não estar visíveis ainda, portanto o seu saldo pode estar incorreto. Esta informação será corrigida assim que sua carteira for sincronizada com a rede, como detalhado abaixo.</translation>
    </message>
    <message>
        <source>Attempting to spend bitcoins that are affected by not-yet-displayed transactions will not be accepted by the network.</source>
        <translation type="unfinished">Tentar gastar bitcoins que estão em transações ainda não exibidas, não vão ser aceitos pela rede.</translation>
    </message>
    <message>
        <source>Number of blocks left</source>
        <translation type="unfinished">Número de blocos restantes</translation>
    </message>
    <message>
        <source>Unknown…</source>
        <translation type="unfinished">Desconhecido...</translation>
    </message>
    <message>
        <source>calculating…</source>
        <translation type="unfinished">calculando...</translation>
    </message>
    <message>
        <source>Last block time</source>
        <translation type="unfinished">Horário do último bloco</translation>
    </message>
    <message>
        <source>Progress</source>
        <translation type="unfinished">Progresso</translation>
    </message>
    <message>
        <source>Progress increase per hour</source>
        <translation type="unfinished">Aumento do progresso por hora</translation>
    </message>
    <message>
        <source>Estimated time left until synced</source>
        <translation type="unfinished">Tempo estimado para sincronizar</translation>
    </message>
    <message>
        <source>Hide</source>
        <translation type="unfinished">Ocultar</translation>
    </message>
    <message>
        <source>%1 is currently syncing.  It will download headers and blocks from peers and validate them until reaching the tip of the block chain.</source>
        <translation type="unfinished">%1 esta sincronizando. Os cabeçalhos e blocos serão baixados dos nós e validados até que alcance o final do block chain.</translation>
    </message>
    <message>
        <source>Unknown. Syncing Headers (%1, %2%)…</source>
        <translation type="unfinished">Desconhecido. Sincronizando cabeçalhos (%1, %2%)...</translation>
    </message>
    <message>
        <source>Unknown. Pre-syncing Headers (%1, %2%)…</source>
        <translation type="unfinished">Desconhecido. Pré-Sincronizando Cabeçalhos (%1, %2%)...</translation>
    </message>
</context>
<context>
    <name>OpenURIDialog</name>
    <message>
        <source>Open bitcoin URI</source>
        <translation type="unfinished">Abrir um bitcoin URI</translation>
    </message>
    <message>
        <source>Paste address from clipboard</source>
        <extracomment>Tooltip text for button that allows you to paste an address that is in your clipboard.</extracomment>
        <translation type="unfinished">Colar o endereço da área de transferência</translation>
    </message>
</context>
<context>
    <name>OptionsDialog</name>
    <message>
        <source>Options</source>
        <translation type="unfinished">Opções</translation>
    </message>
    <message>
        <source>&amp;Main</source>
        <translation type="unfinished">Principal</translation>
    </message>
    <message>
        <source>Automatically start %1 after logging in to the system.</source>
        <translation type="unfinished">Executar o %1 automaticamente ao iniciar o sistema.</translation>
    </message>
    <message>
        <source>&amp;Start %1 on system login</source>
        <translation type="unfinished">&amp;Iniciar %1 ao fazer login no sistema</translation>
    </message>
    <message>
        <source>Size of &amp;database cache</source>
        <translation type="unfinished">Tamanho do banco de &amp;dados do cache</translation>
    </message>
    <message>
        <source>Number of script &amp;verification threads</source>
        <translation type="unfinished">Número de threads do script de &amp;verificação</translation>
    </message>
    <message>
        <source>Full path to a %1 compatible script (e.g. C:\Downloads\hwi.exe or /Users/you/Downloads/hwi.py). Beware: malware can steal your coins!</source>
        <translation type="unfinished">Caminho completo para %1 um script compatível com Bitcoin Core (exemplo: C: \ Downloads \ hwi.exe ou /Users/you/Downloads/hwi.py). Cuidado: um malware pode roubar suas moedas!</translation>
    </message>
    <message>
        <source>IP address of the proxy (e.g. IPv4: 127.0.0.1 / IPv6: ::1)</source>
        <translation type="unfinished">Endereço de IP do proxy (e.g. IPv4: 127.0.0.1 / IPv6: ::1)</translation>
    </message>
    <message>
        <source>Shows if the supplied default SOCKS5 proxy is used to reach peers via this network type.</source>
        <translation type="unfinished">Mostra se o proxy padrão fornecido SOCKS5 é utilizado para encontrar participantes por este tipo de rede.</translation>
    </message>
    <message>
        <source>Minimize instead of exit the application when the window is closed. When this option is enabled, the application will be closed only after selecting Exit in the menu.</source>
        <translation type="unfinished">Minimizar em vez de fechar o programa quando a janela for fechada. Quando essa opção estiver ativa, o programa só será fechado somente pela opção Sair no menu Arquivo.</translation>
    </message>
    <message>
        <source>Font in the Overview tab: </source>
        <translation type="unfinished">Fonte no painel de visualização:</translation>
    </message>
    <message>
        <source>Options set in this dialog are overridden by the command line:</source>
        <translation type="unfinished">Opções configuradas nessa caixa de diálogo serão sobrescritas pela linhas de comando: </translation>
    </message>
    <message>
        <source>Open the %1 configuration file from the working directory.</source>
        <translation type="unfinished">Abrir o arquivo de configuração %1 apartir do diretório trabalho.</translation>
    </message>
    <message>
        <source>Open Configuration File</source>
        <translation type="unfinished">Abrir Arquivo de Configuração</translation>
    </message>
    <message>
        <source>Reset all client options to default.</source>
        <translation type="unfinished">Redefinir todas as opções do cliente para a opções padrão.</translation>
    </message>
    <message>
        <source>&amp;Reset Options</source>
        <translation type="unfinished">&amp;Redefinir opções</translation>
    </message>
    <message>
        <source>&amp;Network</source>
        <translation type="unfinished">Rede</translation>
    </message>
    <message>
        <source>Prune &amp;block storage to</source>
        <translation type="unfinished">Fazer Prune &amp;da memória de blocos para</translation>
    </message>
    <message>
        <source>Reverting this setting requires re-downloading the entire blockchain.</source>
        <translation type="unfinished">Reverter esta configuração requer baixar de novo a blockchain inteira.</translation>
    </message>
    <message>
        <source>Maximum database cache size. A larger cache can contribute to faster sync, after which the benefit is less pronounced for most use cases. Lowering the cache size will reduce memory usage. Unused mempool memory is shared for this cache.</source>
        <extracomment>Tooltip text for Options window setting that sets the size of the database cache. Explains the corresponding effects of increasing/decreasing this value.</extracomment>
        <translation type="unfinished">Tamanho máximo do cache do banco de dados. Um cache maior pode contribuir para uma sincronização mais rápida, após a qual o benefício é menos pronunciado para a maioria dos casos de uso. Reduzir o tamanho do cache reduzirá o uso de memória. A memória do mempool não utilizada é compartilhada para este cache.</translation>
    </message>
    <message>
        <source>Set the number of script verification threads. Negative values correspond to the number of cores you want to leave free to the system.</source>
        <extracomment>Tooltip text for Options window setting that sets the number of script verification threads. Explains that negative values mean to leave these many cores free to the system.</extracomment>
        <translation type="unfinished">Define o número de threads para script de verificação. Valores negativos correspondem ao número de núcleos que você quer deixar livre para o sistema.</translation>
    </message>
    <message>
        <source>(0 = auto, &lt;0 = leave that many cores free)</source>
        <translation type="unfinished">(0 = automático, &lt;0 = número de núcleos deixados livres)</translation>
    </message>
    <message>
        <source>This allows you or a third party tool to communicate with the node through command-line and JSON-RPC commands.</source>
        <extracomment>Tooltip text for Options window setting that enables the RPC server.</extracomment>
        <translation type="unfinished">Isso permite que você ou ferramentas de terceiros comunique-se  com o node através de linha de comando e comandos JSON-RPC.</translation>
    </message>
    <message>
        <source>Enable R&amp;PC server</source>
        <extracomment>An Options window setting to enable the RPC server.</extracomment>
        <translation type="unfinished">Ative servidor R&amp;PC</translation>
    </message>
    <message>
        <source>W&amp;allet</source>
        <translation type="unfinished">C&amp;arteira</translation>
    </message>
    <message>
        <source>Whether to set subtract fee from amount as default or not.</source>
        <extracomment>Tooltip text for Options window setting that sets subtracting the fee from a sending amount as default.</extracomment>
        <translation type="unfinished">Mostra a quantia com a taxa já subtraída.</translation>
    </message>
    <message>
        <source>Subtract &amp;fee from amount by default</source>
        <extracomment>An Options window setting to set subtracting the fee from a sending amount as default.</extracomment>
        <translation type="unfinished">Subtrair &amp;taxa da quantia por padrão</translation>
    </message>
    <message>
        <source>Expert</source>
        <translation type="unfinished">Avançado</translation>
    </message>
    <message>
        <source>Enable coin &amp;control features</source>
        <translation type="unfinished">Habilitar opções de &amp;controle de moedas</translation>
    </message>
    <message>
        <source>If you disable the spending of unconfirmed change, the change from a transaction cannot be used until that transaction has at least one confirmation. This also affects how your balance is computed.</source>
        <translation type="unfinished">Se você desabilitar o gasto de um troco não confirmado, o troco da transação não poderá ser utilizado até a transação ter pelo menos uma confirmação. Isso também afeta seu saldo computado.</translation>
    </message>
    <message>
        <source>&amp;Spend unconfirmed change</source>
        <translation type="unfinished">Ga&amp;star troco não confirmado</translation>
    </message>
    <message>
        <source>Enable &amp;PSBT controls</source>
        <extracomment>An options window setting to enable PSBT controls.</extracomment>
        <translation type="unfinished">Ative controles &amp;PSBT</translation>
    </message>
    <message>
        <source>Whether to show PSBT controls.</source>
        <extracomment>Tooltip text for options window setting that enables PSBT controls.</extracomment>
        <translation type="unfinished">Mostrar os controles de PSBT (Transação de Bitcoin Parcialmente Assinada).</translation>
    </message>
    <message>
        <source>Automatically open the Bitcoin client port on the router. This only works when your router supports UPnP and it is enabled.</source>
        <translation type="unfinished">Abrir automaticamente no roteador as portas do cliente Bitcoin. Isto só funcionará se seu roteador suportar UPnP e esta função estiver habilitada.</translation>
    </message>
    <message>
        <source>Map port using &amp;UPnP</source>
        <translation type="unfinished">Mapear porta usando &amp;UPnP</translation>
    </message>
    <message>
        <source>Accept connections from outside.</source>
        <translation type="unfinished">Aceitar conexões externas.</translation>
    </message>
    <message>
        <source>Allow incomin&amp;g connections</source>
        <translation type="unfinished">Permitir conexões de entrada</translation>
    </message>
    <message>
        <source>Connect to the Bitcoin network through a SOCKS5 proxy.</source>
        <translation type="unfinished">Conectar na rede Bitcoin através de um proxy SOCKS5.</translation>
    </message>
    <message>
        <source>&amp;Connect through SOCKS5 proxy (default proxy):</source>
        <translation type="unfinished">&amp;Conectar usando proxy SOCKS5 (proxy pradrão):</translation>
    </message>
    <message>
        <source>Proxy &amp;IP:</source>
        <translation type="unfinished">&amp;IP do proxy:</translation>
    </message>
    <message>
        <source>&amp;Port:</source>
        <translation type="unfinished">&amp;Porta:</translation>
    </message>
    <message>
        <source>Port of the proxy (e.g. 9050)</source>
        <translation type="unfinished">Porta do serviço de proxy (ex. 9050)</translation>
    </message>
    <message>
        <source>Used for reaching peers via:</source>
        <translation type="unfinished">Usado para alcançar nós via:</translation>
    </message>
    <message>
        <source>&amp;Window</source>
        <translation type="unfinished">&amp;Janelas</translation>
    </message>
    <message>
        <source>Show only a tray icon after minimizing the window.</source>
        <translation type="unfinished">Mostrar apenas um ícone na bandeja ao minimizar a janela.</translation>
    </message>
    <message>
        <source>&amp;Minimize to the tray instead of the taskbar</source>
        <translation type="unfinished">&amp;Minimizar para a bandeja em vez da barra de tarefas.</translation>
    </message>
    <message>
        <source>M&amp;inimize on close</source>
        <translation type="unfinished">M&amp;inimizar ao sair</translation>
    </message>
    <message>
        <source>&amp;Display</source>
        <translation type="unfinished">&amp;Mostrar</translation>
    </message>
    <message>
        <source>User Interface &amp;language:</source>
        <translation type="unfinished">&amp;Idioma da interface:</translation>
    </message>
    <message>
        <source>The user interface language can be set here. This setting will take effect after restarting %1.</source>
        <translation type="unfinished">O idioma da interface pode ser definido aqui. Essa configuração terá efeito após reiniciar o %1.</translation>
    </message>
    <message>
        <source>&amp;Unit to show amounts in:</source>
        <translation type="unfinished">&amp;Unidade usada para mostrar quantidades:</translation>
    </message>
    <message>
        <source>Choose the default subdivision unit to show in the interface and when sending coins.</source>
        <translation type="unfinished">Escolha a unidade de subdivisão padrão para exibição na interface ou quando enviando moedas.</translation>
    </message>
    <message>
        <source>Third-party URLs (e.g. a block explorer) that appear in the transactions tab as context menu items. %s in the URL is replaced by transaction hash. Multiple URLs are separated by vertical bar |.</source>
        <translation type="unfinished">URLs de terceiros (exemplo: explorador de blocos) que aparecem na aba de transações como itens do menu de contexto. %s na URL é substituido pela hash da transação. Múltiplas URLs são separadas pela barra vertical |.</translation>
    </message>
    <message>
        <source>&amp;Third-party transaction URLs</source>
        <translation type="unfinished">URLs de transação de &amp;terceiros</translation>
    </message>
    <message>
        <source>Whether to show coin control features or not.</source>
        <translation type="unfinished">Mostrar ou não opções de controle da moeda.</translation>
    </message>
    <message>
        <source>Connect to the Bitcoin network through a separate SOCKS5 proxy for Tor onion services.</source>
        <translation type="unfinished">Conectar à rede Bitcoin através de um proxy SOCKS5 separado para serviços Tor onion.</translation>
    </message>
    <message>
        <source>Use separate SOCKS&amp;5 proxy to reach peers via Tor onion services:</source>
        <translation type="unfinished">Use um proxy SOCKS&amp;5 separado para alcançar os nós via serviços Tor:</translation>
    </message>
    <message>
        <source>&amp;Cancel</source>
        <translation type="unfinished">&amp;Cancelar</translation>
    </message>
    <message>
        <source>default</source>
        <translation type="unfinished">padrão</translation>
    </message>
    <message>
        <source>none</source>
        <translation type="unfinished">Nenhum</translation>
    </message>
    <message>
        <source>Confirm options reset</source>
        <extracomment>Window title text of pop-up window shown when the user has chosen to reset options.</extracomment>
        <translation type="unfinished">Confirmar redefinição de opções</translation>
    </message>
    <message>
        <source>Client restart required to activate changes.</source>
        <extracomment>Text explaining that the settings changed will not come into effect until the client is restarted.</extracomment>
        <translation type="unfinished">Reinicialização do aplicativo necessária para efetivar alterações.</translation>
    </message>
    <message>
        <source>Current settings will be backed up at "%1".</source>
        <extracomment>Text explaining to the user that the client's current settings will be backed up at a specific location. %1 is a stand-in argument for the backup location's path.</extracomment>
        <translation type="unfinished">Configuração atuais serão copiadas em "%1".</translation>
    </message>
    <message>
        <source>Client will be shut down. Do you want to proceed?</source>
        <extracomment>Text asking the user to confirm if they would like to proceed with a client shutdown.</extracomment>
        <translation type="unfinished">O programa será encerrado. Deseja continuar?</translation>
    </message>
    <message>
        <source>Configuration options</source>
        <extracomment>Window title text of pop-up box that allows opening up of configuration file.</extracomment>
        <translation type="unfinished">Opções de configuração</translation>
    </message>
    <message>
        <source>The configuration file is used to specify advanced user options which override GUI settings. Additionally, any command-line options will override this configuration file.</source>
        <extracomment>Explanatory text about the priority order of instructions considered by client. The order from high to low being: command-line, configuration file, GUI settings.</extracomment>
        <translation type="unfinished">O arquivo de configuração é usado para especificar opções de usuário avançadas que substituem as configurações de GUI. Além disso, quaisquer opções de linha de comando substituirão esse arquivo de configuração.</translation>
    </message>
    <message>
        <source>Cancel</source>
        <translation type="unfinished">Cancelar</translation>
    </message>
    <message>
        <source>Error</source>
        <translation type="unfinished">Erro</translation>
    </message>
    <message>
        <source>The configuration file could not be opened.</source>
        <translation type="unfinished">O arquivo de configuração não pode ser aberto.</translation>
    </message>
    <message>
        <source>This change would require a client restart.</source>
        <translation type="unfinished">Essa mudança requer uma reinicialização do aplicativo.</translation>
    </message>
    <message>
        <source>The supplied proxy address is invalid.</source>
        <translation type="unfinished">O endereço proxy fornecido é inválido.</translation>
    </message>
</context>
<context>
    <name>OptionsModel</name>
    <message>
        <source>Could not read setting "%1", %2.</source>
        <translation type="unfinished">Não foi possível ler as configurações "%1", %2.</translation>
    </message>
</context>
<context>
    <name>OverviewPage</name>
    <message>
        <source>Form</source>
        <translation type="unfinished">Formulário</translation>
    </message>
    <message>
        <source>The displayed information may be out of date. Your wallet automatically synchronizes with the Bitcoin network after a connection is established, but this process has not completed yet.</source>
        <translation type="unfinished">A informação mostrada pode estar desatualizada. Sua carteira sincroniza automaticamente com a rede Bitcoin depois que a conexão é estabelecida, mas este processo ainda não está completo.</translation>
    </message>
    <message>
        <source>Watch-only:</source>
        <translation type="unfinished">Monitorados:</translation>
    </message>
    <message>
        <source>Available:</source>
        <translation type="unfinished">Disponível:</translation>
    </message>
    <message>
        <source>Your current spendable balance</source>
        <translation type="unfinished">Seu saldo atual disponível para gasto</translation>
    </message>
    <message>
        <source>Pending:</source>
        <translation type="unfinished">Pendente:</translation>
    </message>
    <message>
        <source>Total of transactions that have yet to be confirmed, and do not yet count toward the spendable balance</source>
        <translation type="unfinished">Total de transações que ainda têm de ser confirmados, e ainda não estão disponíveis para gasto</translation>
    </message>
    <message>
        <source>Immature:</source>
        <translation type="unfinished">Imaturo:</translation>
    </message>
    <message>
        <source>Mined balance that has not yet matured</source>
        <translation type="unfinished">Saldo minerado que ainda não está maduro</translation>
    </message>
    <message>
        <source>Balances</source>
        <translation type="unfinished">Saldos</translation>
    </message>
    <message>
        <source>Your current total balance</source>
        <translation type="unfinished">Seu saldo total atual</translation>
    </message>
    <message>
        <source>Your current balance in watch-only addresses</source>
        <translation type="unfinished">Seu saldo atual em endereços monitorados</translation>
    </message>
    <message>
        <source>Spendable:</source>
        <translation type="unfinished">Disponível:</translation>
    </message>
    <message>
        <source>Recent transactions</source>
        <translation type="unfinished">Transações recentes</translation>
    </message>
    <message>
        <source>Unconfirmed transactions to watch-only addresses</source>
        <translation type="unfinished">Transações não confirmadas de um endereço monitorado</translation>
    </message>
    <message>
        <source>Mined balance in watch-only addresses that has not yet matured</source>
        <translation type="unfinished">Saldo minerado de endereço monitorado que ainda não está maduro</translation>
    </message>
    <message>
        <source>Current total balance in watch-only addresses</source>
        <translation type="unfinished">Balanço total em endereços monitorados</translation>
    </message>
    <message>
        <source>Privacy mode activated for the Overview tab. To unmask the values, uncheck Settings-&gt;Mask values.</source>
        <translation type="unfinished">Modo de privacidade ativado para a barra Resumo. Para revelar os valores, desabilite Configurações-&gt;Mascarar valores</translation>
    </message>
</context>
<context>
    <name>PSBTOperationsDialog</name>
    <message>
        <source>PSBT Operations</source>
        <translation type="unfinished">Operações PSBT</translation>
    </message>
    <message>
        <source>Sign Tx</source>
        <translation type="unfinished">Assinar Tx</translation>
    </message>
    <message>
        <source>Broadcast Tx</source>
        <translation type="unfinished">Transmitir Tx</translation>
    </message>
    <message>
        <source>Copy to Clipboard</source>
        <translation type="unfinished">Copiar para Área de Transferência</translation>
    </message>
    <message>
        <source>Save…</source>
        <translation type="unfinished">Salvar...</translation>
    </message>
    <message>
        <source>Close</source>
        <translation type="unfinished">Fechar</translation>
    </message>
    <message>
        <source>Failed to load transaction: %1</source>
        <translation type="unfinished">Falhou ao carregar transação: %1</translation>
    </message>
    <message>
        <source>Failed to sign transaction: %1</source>
        <translation type="unfinished">Falhou ao assinar transação: %1</translation>
    </message>
    <message>
        <source>Cannot sign inputs while wallet is locked.</source>
        <translation type="unfinished">Não é possível assinar entradas enquanto a carteira está trancada.</translation>
    </message>
    <message>
        <source>Could not sign any more inputs.</source>
        <translation type="unfinished">Não foi possível assinar mais nenhuma entrada.</translation>
    </message>
    <message>
        <source>Signed %1 inputs, but more signatures are still required.</source>
        <translation type="unfinished">Assinou %1 entradas, mas ainda são necessárias mais assinaturas.</translation>
    </message>
    <message>
        <source>Signed transaction successfully. Transaction is ready to broadcast.</source>
        <translation type="unfinished">Transação assinada com sucesso. Transação está pronta para ser transmitida.</translation>
    </message>
    <message>
        <source>Unknown error processing transaction.</source>
        <translation type="unfinished">Erro desconhecido ao processar transação.</translation>
    </message>
    <message>
        <source>Transaction broadcast successfully! Transaction ID: %1</source>
        <translation type="unfinished">Transação transmitida com sucesso! ID da Transação: %1</translation>
    </message>
    <message>
        <source>Transaction broadcast failed: %1</source>
        <translation type="unfinished">Transmissão de transação falhou: %1</translation>
    </message>
    <message>
        <source>PSBT copied to clipboard.</source>
        <translation type="unfinished">PSBT copiada para área de transferência.</translation>
    </message>
    <message>
        <source>Save Transaction Data</source>
        <translation type="unfinished">Salvar Dados de Transação</translation>
    </message>
    <message>
        <source>PSBT saved to disk.</source>
        <translation type="unfinished">PSBT salvo no disco.</translation>
    </message>
    <message>
        <source>Sends %1 to %2</source>
        <translation type="unfinished">Envia %1 para %2</translation>
    </message>
    <message>
        <source>own address</source>
        <translation type="unfinished">endereço próprio</translation>
    </message>
    <message>
        <source>own address</source>
        <translation type="unfinished">endereço próprio</translation>
    </message>
    <message>
        <source>Unable to calculate transaction fee or total transaction amount.</source>
        <translation type="unfinished">Não foi possível calcular a taxa de transação ou quantidade total da transação.</translation>
    </message>
    <message>
        <source>Pays transaction fee: </source>
        <translation type="unfinished">Paga taxa de transação:</translation>
    </message>
    <message>
        <source>Total Amount</source>
        <translation type="unfinished">Valor total</translation>
    </message>
    <message>
        <source>or</source>
        <translation type="unfinished">ou</translation>
    </message>
    <message>
        <source>Transaction has %1 unsigned inputs.</source>
        <translation type="unfinished">Transação possui %1 entradas não assinadas.</translation>
    </message>
    <message>
        <source>Transaction is missing some information about inputs.</source>
        <translation type="unfinished">Transação está faltando alguma informação sobre entradas.</translation>
    </message>
    <message>
        <source>Transaction still needs signature(s).</source>
        <translation type="unfinished">Transação ainda precisa de assinatura(s).</translation>
    </message>
    <message>
        <source>(But no wallet is loaded.)</source>
        <translation type="unfinished">(Mas nenhuma carteira está carregada)</translation>
    </message>
    <message>
        <source>(But this wallet cannot sign transactions.)</source>
        <translation type="unfinished">(Mas esta carteira não pode assinar transações.)</translation>
    </message>
    <message>
        <source>(But this wallet does not have the right keys.)</source>
        <translation type="unfinished">(Mas esta carteira não possui as chaves certas.)</translation>
    </message>
    <message>
        <source>Transaction is fully signed and ready for broadcast.</source>
        <translation type="unfinished">Transação está assinada totalmente e pronta para transmitir.</translation>
    </message>
    <message>
        <source>Transaction status is unknown.</source>
        <translation type="unfinished">Situação da transação é desconhecida</translation>
    </message>
</context>
<context>
    <name>PaymentServer</name>
    <message>
        <source>Payment request error</source>
        <translation type="unfinished">Erro no pedido de pagamento</translation>
    </message>
    <message>
        <source>Cannot start bitcoin: click-to-pay handler</source>
        <translation type="unfinished">Não foi possível iniciar bitcoin: manipulador click-to-pay</translation>
    </message>
    <message>
        <source>URI handling</source>
        <translation type="unfinished">Manipulação de URI</translation>
    </message>
    <message>
        <source>'bitcoin://' is not a valid URI. Use 'bitcoin:' instead.</source>
        <translation type="unfinished">'bitcoin://' não é um URI válido. Use 'bitcoin:'.</translation>
    </message>
    <message>
        <source>URI cannot be parsed! This can be caused by an invalid Bitcoin address or malformed URI parameters.</source>
        <translation type="unfinished">A URI não pode ser analisada! Isto pode ser causado por um endereço inválido ou um parâmetro URI malformado.</translation>
    </message>
    <message>
        <source>Payment request file handling</source>
        <translation type="unfinished">Manipulação de arquivo de cobrança</translation>
    </message>
</context>
<context>
    <name>PeerTableModel</name>
    <message>
        <source>Peer</source>
        <extracomment>Title of Peers Table column which contains a unique number used to identify a connection.</extracomment>
        <translation type="unfinished">Nós</translation>
    </message>
    <message>
        <source>Age</source>
        <extracomment>Title of Peers Table column which indicates the duration (length of time) since the peer connection started.</extracomment>
        <translation type="unfinished">Tempo</translation>
    </message>
    <message>
        <source>Direction</source>
        <extracomment>Title of Peers Table column which indicates the direction the peer connection was initiated from.</extracomment>
        <translation type="unfinished">Direção</translation>
    </message>
    <message>
        <source>Sent</source>
        <extracomment>Title of Peers Table column which indicates the total amount of network information we have sent to the peer.</extracomment>
        <translation type="unfinished">Enviado</translation>
    </message>
    <message>
        <source>Received</source>
        <extracomment>Title of Peers Table column which indicates the total amount of network information we have received from the peer.</extracomment>
        <translation type="unfinished">Recebido</translation>
    </message>
    <message>
        <source>Address</source>
        <extracomment>Title of Peers Table column which contains the IP/Onion/I2P address of the connected peer.</extracomment>
        <translation type="unfinished">Endereço</translation>
    </message>
    <message>
        <source>Type</source>
        <extracomment>Title of Peers Table column which describes the type of peer connection. The "type" describes why the connection exists.</extracomment>
        <translation type="unfinished">Tipo</translation>
    </message>
    <message>
        <source>Network</source>
        <extracomment>Title of Peers Table column which states the network the peer connected through.</extracomment>
        <translation type="unfinished">Rede</translation>
    </message>
    <message>
        <source>Inbound</source>
        <extracomment>An Inbound Connection from a Peer.</extracomment>
        <translation type="unfinished">Entrada</translation>
    </message>
    <message>
        <source>Outbound</source>
        <extracomment>An Outbound Connection to a Peer.</extracomment>
        <translation type="unfinished">Saída</translation>
    </message>
</context>
<context>
    <name>QRImageWidget</name>
    <message>
        <source>&amp;Save Image…</source>
        <translation type="unfinished">&amp;Salvar Imagem...</translation>
    </message>
    <message>
        <source>&amp;Copy Image</source>
        <translation type="unfinished">&amp;Copiar imagem</translation>
    </message>
    <message>
        <source>Resulting URI too long, try to reduce the text for label / message.</source>
        <translation type="unfinished">URI resultante muito longa. Tente reduzir o texto do rótulo ou da mensagem.</translation>
    </message>
    <message>
        <source>Error encoding URI into QR Code.</source>
        <translation type="unfinished">Erro ao codificar o URI em código QR</translation>
    </message>
    <message>
        <source>QR code support not available.</source>
        <translation type="unfinished">Suporte a QR code não disponível</translation>
    </message>
    <message>
        <source>Save QR Code</source>
        <translation type="unfinished">Salvar código QR</translation>
    </message>
    </context>
<context>
    <name>RPCConsole</name>
    <message>
        <source>Client version</source>
        <translation type="unfinished">Versão do cliente</translation>
    </message>
    <message>
        <source>&amp;Information</source>
        <translation type="unfinished">&amp;Informação</translation>
    </message>
    <message>
        <source>General</source>
        <translation type="unfinished">Geral</translation>
    </message>
    <message>
        <source>Datadir</source>
        <translation type="unfinished">Pasta de dados</translation>
    </message>
    <message>
        <source>To specify a non-default location of the data directory use the '%1' option.</source>
        <translation type="unfinished">Para especificar um local não padrão do diretório de dados, use a opção '%1'.</translation>
    </message>
    <message>
        <source>Blocksdir</source>
        <translation type="unfinished">Pasta dos blocos</translation>
    </message>
    <message>
        <source>To specify a non-default location of the blocks directory use the '%1' option.</source>
        <translation type="unfinished">Para especificar um local não padrão do diretório dos blocos, use a opção '%1'.</translation>
    </message>
    <message>
        <source>Startup time</source>
        <translation type="unfinished">Horário de inicialização</translation>
    </message>
    <message>
        <source>Network</source>
        <translation type="unfinished">Rede</translation>
    </message>
    <message>
        <source>Name</source>
        <translation type="unfinished">Nome</translation>
    </message>
    <message>
        <source>Number of connections</source>
        <translation type="unfinished">Número de conexões</translation>
    </message>
    <message>
        <source>Block chain</source>
        <translation type="unfinished">Corrente de blocos</translation>
    </message>
    <message>
        <source>Memory Pool</source>
        <translation type="unfinished">Pool de Memória</translation>
    </message>
    <message>
        <source>Current number of transactions</source>
        <translation type="unfinished">Número atual de transações</translation>
    </message>
    <message>
        <source>Memory usage</source>
        <translation type="unfinished">Uso de memória</translation>
    </message>
    <message>
        <source>Wallet: </source>
        <translation type="unfinished">Carteira:</translation>
    </message>
    <message>
        <source>(none)</source>
        <translation type="unfinished">(nada)</translation>
    </message>
    <message>
        <source>&amp;Reset</source>
        <translation type="unfinished">&amp;Limpar</translation>
    </message>
    <message>
        <source>Received</source>
        <translation type="unfinished">Recebido</translation>
    </message>
    <message>
        <source>Sent</source>
        <translation type="unfinished">Enviado</translation>
    </message>
    <message>
        <source>&amp;Peers</source>
        <translation type="unfinished">&amp;Nós</translation>
    </message>
    <message>
        <source>Banned peers</source>
        <translation type="unfinished">Nós banidos</translation>
    </message>
    <message>
        <source>Select a peer to view detailed information.</source>
        <translation type="unfinished">Selecione um nó para ver informações detalhadas.</translation>
    </message>
    <message>
        <source>The transport layer version: %1</source>
        <translation type="unfinished">Versão da camada de transporte: %1</translation>
    </message>
    <message>
        <source>Transport</source>
        <translation type="unfinished">Transporte</translation>
    </message>
    <message>
        <source>The BIP324 session ID string in hex, if any.</source>
        <translation type="unfinished">A string do ID da sessão BIP324 em hexadecimal, se houver.</translation>
    </message>
    <message>
        <source>Session ID</source>
        <translation type="unfinished">ID de sessão</translation>
    </message>
    <message>
        <source>Version</source>
        <translation type="unfinished">Versão</translation>
    </message>
    <message>
        <source>Whether we relay transactions to this peer.</source>
        <translation type="unfinished">Se retransmitimos transações para este nó.</translation>
    </message>
    <message>
        <source>Transaction Relay</source>
        <translation type="unfinished">Retransmissão de transação</translation>
    </message>
    <message>
        <source>Starting Block</source>
        <translation type="unfinished">Bloco Inicial</translation>
    </message>
    <message>
        <source>Synced Headers</source>
        <translation type="unfinished">Cabeçalhos Sincronizados</translation>
    </message>
    <message>
        <source>Synced Blocks</source>
        <translation type="unfinished">Blocos Sincronizados</translation>
    </message>
    <message>
        <source>Last Transaction</source>
        <translation type="unfinished">Última Transação</translation>
    </message>
    <message>
        <source>The mapped Autonomous System used for diversifying peer selection.</source>
        <translation type="unfinished">O sistema autônomo de mapeamento usado para a diversificação de seleção de nós.</translation>
    </message>
    <message>
        <source>Mapped AS</source>
        <translation type="unfinished">Mapeado como</translation>
    </message>
    <message>
        <source>Whether we relay addresses to this peer.</source>
        <extracomment>Tooltip text for the Address Relay field in the peer details area, which displays whether we relay addresses to this peer (Yes/No).</extracomment>
        <translation type="unfinished">Endereços são retransmitidos para este nó.</translation>
    </message>
    <message>
        <source>Address Relay</source>
        <extracomment>Text title for the Address Relay field in the peer details area, which displays whether we relay addresses to this peer (Yes/No).</extracomment>
        <translation type="unfinished">Retransmissão de endereços</translation>
    </message>
    <message>
        <source>The total number of addresses received from this peer that were processed (excludes addresses that were dropped due to rate-limiting).</source>
        <extracomment>Tooltip text for the Addresses Processed field in the peer details area, which displays the total number of addresses received from this peer that were processed (excludes addresses that were dropped due to rate-limiting).</extracomment>
        <translation type="unfinished">O número total de endereços recebidos deste peer que foram processados (exclui endereços que foram descartados devido à limitação de taxa).</translation>
    </message>
    <message>
        <source>The total number of addresses received from this peer that were dropped (not processed) due to rate-limiting.</source>
        <extracomment>Tooltip text for the Addresses Rate-Limited field in the peer details area, which displays the total number of addresses received from this peer that were dropped (not processed) due to rate-limiting.</extracomment>
        <translation type="unfinished">O número total de endereços recebidos deste peer que não foram processados devido à limitação da taxa.</translation>
    </message>
    <message>
        <source>Addresses Processed</source>
        <extracomment>Text title for the Addresses Processed field in the peer details area, which displays the total number of addresses received from this peer that were processed (excludes addresses that were dropped due to rate-limiting).</extracomment>
        <translation type="unfinished">Endereços Processados</translation>
    </message>
    <message>
        <source>Addresses Rate-Limited</source>
        <extracomment>Text title for the Addresses Rate-Limited field in the peer details area, which displays the total number of addresses received from this peer that were dropped (not processed) due to rate-limiting.</extracomment>
        <translation type="unfinished">Endereços com limite de taxa</translation>
    </message>
    <message>
        <source>Node window</source>
        <translation type="unfinished">Janela do Nó</translation>
    </message>
    <message>
        <source>Current block height</source>
        <translation type="unfinished">Altura de bloco atual</translation>
    </message>
    <message>
        <source>Open the %1 debug log file from the current data directory. This can take a few seconds for large log files.</source>
        <translation type="unfinished">Abrir o arquivo de log de depuração do %1 localizado no diretório atual de dados. Isso pode levar alguns segundos para arquivos de log grandes.</translation>
    </message>
    <message>
        <source>Decrease font size</source>
        <translation type="unfinished">Diminuir o tamanho da fonte</translation>
    </message>
    <message>
        <source>Increase font size</source>
        <translation type="unfinished">Aumentar o tamanho da fonte</translation>
    </message>
    <message>
        <source>Permissions</source>
        <translation type="unfinished">Permissões</translation>
    </message>
    <message>
        <source>Services</source>
        <translation type="unfinished">Serviços</translation>
    </message>
    <message>
        <source>Connection Time</source>
        <translation type="unfinished">Tempo de conexão</translation>
    </message>
    <message>
        <source>Last Send</source>
        <translation type="unfinished">Ultimo Envio</translation>
    </message>
    <message>
        <source>Last Receive</source>
        <translation type="unfinished">Ultimo Recebido</translation>
    </message>
    <message>
        <source>Ping Time</source>
        <translation type="unfinished">Ping</translation>
    </message>
    <message>
        <source>The duration of a currently outstanding ping.</source>
        <translation type="unfinished">A duração atual de um ping excepcional.</translation>
    </message>
    <message>
        <source>Ping Wait</source>
        <translation type="unfinished">Espera de ping</translation>
    </message>
    <message>
        <source>Min Ping</source>
        <translation type="unfinished">Ping minímo</translation>
    </message>
    <message>
        <source>Time Offset</source>
        <translation type="unfinished">Offset de tempo</translation>
    </message>
    <message>
        <source>Last block time</source>
        <translation type="unfinished">Horário do último bloco</translation>
    </message>
    <message>
        <source>&amp;Open</source>
        <translation type="unfinished">&amp;Abrir</translation>
    </message>
    <message>
        <source>&amp;Network Traffic</source>
        <translation type="unfinished">&amp;Tráfego da Rede</translation>
    </message>
    <message>
        <source>Totals</source>
        <translation type="unfinished">Totais</translation>
    </message>
    <message>
        <source>Debug log file</source>
        <translation type="unfinished">Arquivo de log de depuração</translation>
    </message>
    <message>
        <source>Clear console</source>
        <translation type="unfinished">Limpar console</translation>
    </message>
    <message>
        <source>In:</source>
        <translation type="unfinished">Entrada:</translation>
    </message>
    <message>
        <source>Out:</source>
        <translation type="unfinished">Saída:</translation>
    </message>
    <message>
        <source>detecting: peer could be v1 or v2</source>
        <extracomment>Explanatory text for "detecting" transport type.</extracomment>
        <translation type="unfinished">detectando: o par pode ser v1 ou v2</translation>
    </message>
    <message>
        <source>v1: unencrypted, plaintext transport protocol</source>
        <extracomment>Explanatory text for v1 transport type.</extracomment>
        <translation type="unfinished">v1: protocolo de transporte de texto simples não criptografado</translation>
    </message>
    <message>
        <source>v2: BIP324 encrypted transport protocol</source>
        <extracomment>Explanatory text for v2 transport type.</extracomment>
        <translation type="unfinished">v2: protocolo de transporte criptografado BIP324</translation>
    </message>
    <message>
        <source>&amp;Copy address</source>
        <extracomment>Context menu action to copy the address of a peer.</extracomment>
        <translation type="unfinished">&amp;Copiar endereço</translation>
    </message>
    <message>
        <source>&amp;Disconnect</source>
        <translation type="unfinished">&amp;Desconectar</translation>
    </message>
    <message>
        <source>1 &amp;hour</source>
        <translation type="unfinished">1 &amp;hora</translation>
    </message>
    <message>
        <source>1 &amp;week</source>
        <translation type="unfinished">1 &amp;semana</translation>
    </message>
    <message>
        <source>1 &amp;year</source>
        <translation type="unfinished">1 &amp;ano</translation>
    </message>
    <message>
        <source>&amp;Copy IP/Netmask</source>
        <extracomment>Context menu action to copy the IP/Netmask of a banned peer. IP/Netmask is the combination of a peer's IP address and its Netmask. For IP address, see: https://en.wikipedia.org/wiki/IP_address.</extracomment>
        <translation type="unfinished">&amp;Copiar IP/Netmask</translation>
    </message>
    <message>
        <source>&amp;Unban</source>
        <translation type="unfinished">&amp;Desbanir</translation>
    </message>
    <message>
        <source>Network activity disabled</source>
        <translation type="unfinished">Atividade da rede desativada</translation>
    </message>
    <message>
        <source>Executing command without any wallet</source>
        <translation type="unfinished">Executando comando sem nenhuma carteira</translation>
    </message>
    <message>
        <source>Ctrl+I</source>
        <translation type="unfinished">Control+I</translation>
    </message>
    <message>
        <source>Ctrl+T</source>
        <translation type="unfinished">Control+T</translation>
    </message>
    <message>
        <source>Ctrl+N</source>
        <translation type="unfinished">Control+N</translation>
    </message>
    <message>
        <source>Ctrl+P</source>
        <translation type="unfinished">Control+P</translation>
    </message>
    <message>
        <source>Node window - [%1]</source>
        <translation type="unfinished">Janela do nó - [%1]</translation>
    </message>
    <message>
        <source>Executing command using "%1" wallet</source>
        <translation type="unfinished">Executando comando usando a carteira "%1"</translation>
    </message>
    <message>
        <source>Welcome to the %1 RPC console.
Use up and down arrows to navigate history, and %2 to clear screen.
Use %3 and %4 to increase or decrease the font size.
Type %5 for an overview of available commands.
For more information on using this console, type %6.

%7WARNING: Scammers have been active, telling users to type commands here, stealing their wallet contents. Do not use this console without fully understanding the ramifications of a command.%8</source>
        <extracomment>RPC console welcome message. Placeholders %7 and %8 are style tags for the warning content, and they are not space separated from the rest of the text intentionally.</extracomment>
        <translation type="unfinished">Bem vindo ao %1 console de RPC.
Utilize as setas para cima e para baixo para navegar no histórico, e %2 para limpar a tela.
Utilize %3 e %4 para aumentar ou diminuir a tamanho da fonte.
Digite %5 para ver os comandos disponíveis.
Para mais informações sobre a utilização desse console. digite %6.

%7 AVISO: Scammers estão ativamente influenciando usuário a digitarem comandos aqui e roubando os conteúdos de suas carteiras; Não use este terminal sem pleno conhecimento dos efeitos de cada comando.%8</translation>
    </message>
    <message>
        <source>Executing…</source>
        <extracomment>A console message indicating an entered command is currently being executed.</extracomment>
        <translation type="unfinished">Executando...</translation>
    </message>
    <message>
        <source>via %1</source>
        <translation type="unfinished">por %1</translation>
    </message>
    <message>
        <source>Yes</source>
        <translation type="unfinished">Sim</translation>
    </message>
    <message>
        <source>No</source>
        <translation type="unfinished">Não</translation>
    </message>
    <message>
        <source>To</source>
        <translation type="unfinished">Para</translation>
    </message>
    <message>
        <source>From</source>
        <translation type="unfinished">De</translation>
    </message>
    <message>
        <source>Ban for</source>
        <translation type="unfinished">Banir por</translation>
    </message>
    <message>
        <source>Unknown</source>
        <translation type="unfinished">Desconhecido</translation>
    </message>
</context>
<context>
    <name>ReceiveCoinsDialog</name>
    <message>
        <source>&amp;Amount:</source>
        <translation type="unfinished">Qu&amp;antia:</translation>
    </message>
    <message>
        <source>&amp;Label:</source>
        <translation type="unfinished">&amp;Rótulo:</translation>
    </message>
    <message>
        <source>&amp;Message:</source>
        <translation type="unfinished">&amp;Mensagem:</translation>
    </message>
    <message>
        <source>An optional message to attach to the payment request, which will be displayed when the request is opened. Note: The message will not be sent with the payment over the Bitcoin network.</source>
        <translation type="unfinished">Uma mensagem opcional que será anexada na cobrança e será mostrada quando ela for aberta. Nota: A mensagem não será enviada com o pagamento pela rede Bitcoin.</translation>
    </message>
    <message>
        <source>An optional label to associate with the new receiving address.</source>
        <translation type="unfinished">Um rótulo opcional para associar ao novo endereço de recebimento.</translation>
    </message>
    <message>
        <source>Use this form to request payments. All fields are &lt;b&gt;optional&lt;/b&gt;.</source>
        <translation type="unfinished">Use esse formulário para fazer cobranças. Todos os campos são &lt;b&gt;opcionais&lt;/b&gt;.</translation>
    </message>
    <message>
        <source>An optional amount to request. Leave this empty or zero to not request a specific amount.</source>
        <translation type="unfinished">Uma quantia opcional para cobrar. Deixe vazio ou zero para não cobrar uma quantia específica.</translation>
    </message>
    <message>
        <source>An optional label to associate with the new receiving address (used by you to identify an invoice).  It is also attached to the payment request.</source>
        <translation type="unfinished">Um rótulo opcional para associar ao novo endereço de recebimento (usado por você para identificar uma solicitação de pagamento). Que também será adicionado a solicitação de pagamento.</translation>
    </message>
    <message>
        <source>An optional message that is attached to the payment request and may be displayed to the sender.</source>
        <translation type="unfinished">Uma mensagem opcional que será anexada na cobrança e será mostrada ao remetente. </translation>
    </message>
    <message>
        <source>&amp;Create new receiving address</source>
        <translation type="unfinished">&amp;Criar novo endereço de recebimento</translation>
    </message>
    <message>
        <source>Clear all fields of the form.</source>
        <translation type="unfinished">Limpa todos os campos do formulário.</translation>
    </message>
    <message>
        <source>Clear</source>
        <translation type="unfinished">Limpar</translation>
    </message>
    <message>
        <source>Requested payments history</source>
        <translation type="unfinished">Histórico de cobranças</translation>
    </message>
    <message>
        <source>Show the selected request (does the same as double clicking an entry)</source>
        <translation type="unfinished">Mostra a cobrança selecionada (o mesmo que clicar duas vezes em um registro)</translation>
    </message>
    <message>
        <source>Show</source>
        <translation type="unfinished">Mostrar</translation>
    </message>
    <message>
        <source>Remove the selected entries from the list</source>
        <translation type="unfinished">Remove o registro selecionado da lista</translation>
    </message>
    <message>
        <source>Remove</source>
        <translation type="unfinished">Remover</translation>
    </message>
    <message>
        <source>Copy &amp;URI</source>
        <translation type="unfinished">Copiar &amp;URI</translation>
    </message>
    <message>
        <source>&amp;Copy address</source>
        <translation type="unfinished">&amp;Copiar endereço</translation>
    </message>
    <message>
        <source>Copy &amp;label</source>
        <translation type="unfinished">&amp;Copiar etiqueta</translation>
    </message>
    <message>
        <source>Copy &amp;amount</source>
        <translation type="unfinished">&amp;Copiar valor</translation>
    </message>
    <message>
        <source>Not recommended due to higher fees and less protection against typos.</source>
        <translation type="unfinished">Não recomendado devido a taxas mais altas e menor proteção contra erros de digitação.</translation>
    </message>
    <message>
        <source>Generates an address compatible with older wallets.</source>
        <translation type="unfinished">Gera um endereço compatível com carteiras mais antigas.</translation>
    </message>
    <message>
        <source>Generates a native segwit address (BIP-173). Some old wallets don't support it.</source>
        <translation type="unfinished">Gera um endereço segwit (BIP-173) nativo. Algumas carteiras antigas não o suportam.</translation>
    </message>
    <message>
        <source>Bech32m (BIP-350) is an upgrade to Bech32, wallet support is still limited.</source>
        <translation type="unfinished">Bech32m (BIP-350) é uma atualização para o Bech32,</translation>
    </message>
    <message>
        <source>Could not unlock wallet.</source>
        <translation type="unfinished">Não foi possível desbloquear a carteira.</translation>
    </message>
    <message>
        <source>Could not generate new %1 address</source>
        <translation type="unfinished">Não foi possível gerar novo endereço %1 </translation>
    </message>
</context>
<context>
    <name>ReceiveRequestDialog</name>
    <message>
        <source>Request payment to …</source>
        <translation type="unfinished">Solicite pagamento para ...</translation>
    </message>
    <message>
        <source>Address:</source>
        <translation type="unfinished">Endereço:</translation>
    </message>
    <message>
        <source>Amount:</source>
        <translation type="unfinished">Quantia:</translation>
    </message>
    <message>
        <source>Label:</source>
        <translation type="unfinished">Etiqueta:</translation>
    </message>
    <message>
        <source>Message:</source>
        <translation type="unfinished">Mensagem:</translation>
    </message>
    <message>
        <source>Wallet:</source>
        <translation type="unfinished">Carteira:</translation>
    </message>
    <message>
        <source>Copy &amp;URI</source>
        <translation type="unfinished">Copiar &amp;URI</translation>
    </message>
    <message>
        <source>Copy &amp;Address</source>
        <translation type="unfinished">&amp;Copiar Endereço</translation>
    </message>
    <message>
        <source>&amp;Save Image…</source>
        <translation type="unfinished">&amp;Salvar Imagem...</translation>
    </message>
    <message>
        <source>Payment information</source>
        <translation type="unfinished">Informação do pagamento</translation>
    </message>
    <message>
        <source>Request payment to %1</source>
        <translation type="unfinished">Pedido de pagamento para %1</translation>
    </message>
</context>
<context>
    <name>RecentRequestsTableModel</name>
    <message>
        <source>Date</source>
        <translation type="unfinished">Data</translation>
    </message>
    <message>
        <source>Label</source>
        <translation type="unfinished">Etiqueta</translation>
    </message>
    <message>
        <source>Message</source>
        <translation type="unfinished">Mensagem</translation>
    </message>
    <message>
        <source>(no label)</source>
        <translation type="unfinished">(sem rótulo)</translation>
    </message>
    <message>
        <source>(no message)</source>
        <translation type="unfinished">(sem mensagem)</translation>
    </message>
    <message>
        <source>(no amount requested)</source>
        <translation type="unfinished">(nenhuma quantia solicitada)</translation>
    </message>
    <message>
        <source>Requested</source>
        <translation type="unfinished">Solicitado</translation>
    </message>
</context>
<context>
    <name>SendCoinsDialog</name>
    <message>
        <source>Send Coins</source>
        <translation type="unfinished">Enviar moedas</translation>
    </message>
    <message>
        <source>Coin Control Features</source>
        <translation type="unfinished">Opções de controle de moeda</translation>
    </message>
    <message>
        <source>automatically selected</source>
        <translation type="unfinished">automaticamente selecionado</translation>
    </message>
    <message>
        <source>Insufficient funds!</source>
        <translation type="unfinished">Saldo insuficiente!</translation>
    </message>
    <message>
        <source>Quantity:</source>
        <translation type="unfinished">Quantidade:</translation>
    </message>
    <message>
        <source>Amount:</source>
        <translation type="unfinished">Quantia:</translation>
    </message>
    <message>
        <source>Fee:</source>
        <translation type="unfinished">Taxa:</translation>
    </message>
    <message>
        <source>After Fee:</source>
        <translation type="unfinished">Depois da taxa:</translation>
    </message>
    <message>
        <source>Change:</source>
        <translation type="unfinished">Troco:</translation>
    </message>
    <message>
        <source>If this is activated, but the change address is empty or invalid, change will be sent to a newly generated address.</source>
        <translation type="unfinished">Se essa opção for ativada e o endereço de troco estiver vazio ou inválido, o troco será enviado a um novo endereço gerado na hora.</translation>
    </message>
    <message>
        <source>Custom change address</source>
        <translation type="unfinished">Endereço específico de troco</translation>
    </message>
    <message>
        <source>Transaction Fee:</source>
        <translation type="unfinished">Taxa de transação:</translation>
    </message>
    <message>
        <source>Using the fallbackfee can result in sending a transaction that will take several hours or days (or never) to confirm. Consider choosing your fee manually or wait until you have validated the complete chain.</source>
        <translation type="unfinished">O uso da taxa de retorno pode resultar no envio de uma transação que levará várias horas ou dias (ou nunca) para confirmar. Considere escolher sua taxa manualmente ou aguarde até que você tenha validado a cadeia completa.</translation>
    </message>
    <message>
        <source>Warning: Fee estimation is currently not possible.</source>
        <translation type="unfinished">Atenção: Estimativa de taxa não disponível no momento</translation>
    </message>
    <message>
        <source>per kilobyte</source>
        <translation type="unfinished">por kilobyte</translation>
    </message>
    <message>
        <source>Hide</source>
        <translation type="unfinished">Ocultar</translation>
    </message>
    <message>
        <source>Recommended:</source>
        <translation type="unfinished">Recomendado:</translation>
    </message>
    <message>
        <source>Custom:</source>
        <translation type="unfinished">Personalizado:</translation>
    </message>
    <message>
        <source>Send to multiple recipients at once</source>
        <translation type="unfinished">Enviar para vários destinatários de uma só vez</translation>
    </message>
    <message>
        <source>Add &amp;Recipient</source>
        <translation type="unfinished">Adicionar &amp;Destinatário</translation>
    </message>
    <message>
        <source>Clear all fields of the form.</source>
        <translation type="unfinished">Limpa todos os campos do formulário.</translation>
    </message>
    <message>
        <source>Inputs…</source>
        <translation type="unfinished">Entradas...</translation>
    </message>
    <message>
        <source>Choose…</source>
        <translation type="unfinished">Escolher...</translation>
    </message>
    <message>
        <source>Hide transaction fee settings</source>
        <translation type="unfinished">Ocultar preferências para Taxas de Transação</translation>
    </message>
    <message>
        <source>Specify a custom fee per kB (1,000 bytes) of the transaction's virtual size.

Note:  Since the fee is calculated on a per-byte basis, a fee rate of "100 satoshis per kvB" for a transaction size of 500 virtual bytes (half of 1 kvB) would ultimately yield a fee of only 50 satoshis.</source>
        <translation type="unfinished">Especifique uma taxa personalizada por kB (1.000 bytes) do tamanho virtual da transação.

Nota: Como a taxa é calculada por byte, uma taxa de "100 satoshis por kvB" para um tamanho de transação de 500 bytes virtuais (metade de 1 kvB) resultaria em uma taxa de apenas 50 satoshis.</translation>
    </message>
    <message>
        <source>When there is less transaction volume than space in the blocks, miners as well as relaying nodes may enforce a minimum fee. Paying only this minimum fee is just fine, but be aware that this can result in a never confirming transaction once there is more demand for bitcoin transactions than the network can process.</source>
        <translation type="unfinished">Quando o volume de transações é maior que o espaço nos blocos, os mineradores, bem como os nós de retransmissão, podem impor uma taxa mínima. Pagando apenas esta taxa mínima é muito bom, mas esteja ciente de que isso pode resultar em uma transação nunca confirmada, uma vez que há mais demanda por transações do que a rede pode processar.</translation>
    </message>
    <message>
        <source>A too low fee might result in a never confirming transaction (read the tooltip)</source>
        <translation type="unfinished">Uma taxa muito pequena pode resultar em uma transação nunca confirmada (leia a dica)</translation>
    </message>
    <message>
        <source>(Smart fee not initialized yet. This usually takes a few blocks…)</source>
        <translation type="unfinished">(Smart fee não iniciado. Isso requer alguns blocos...)</translation>
    </message>
    <message>
        <source>Confirmation time target:</source>
        <translation type="unfinished">Tempo alvo de confirmação:</translation>
    </message>
    <message>
        <source>Enable Replace-By-Fee</source>
        <translation type="unfinished">Habilitar Replace-By-Fee</translation>
    </message>
    <message>
        <source>With Replace-By-Fee (BIP-125) you can increase a transaction's fee after it is sent. Without this, a higher fee may be recommended to compensate for increased transaction delay risk.</source>
        <translation type="unfinished">Com Replace-By-Fee (BIP-125) você pode aumentar a taxa da transação após ela ser enviada. Sem isso, uma taxa maior pode ser recomendada para compensar por risco de alto atraso na transação.</translation>
    </message>
    <message>
        <source>Clear &amp;All</source>
        <translation type="unfinished">Limpar &amp;Tudo</translation>
    </message>
    <message>
        <source>Balance:</source>
        <translation type="unfinished">Saldo:</translation>
    </message>
    <message>
        <source>Confirm the send action</source>
        <translation type="unfinished">Confirmar o envio</translation>
    </message>
    <message>
        <source>S&amp;end</source>
        <translation type="unfinished">&amp;Enviar</translation>
    </message>
    <message>
        <source>Copy quantity</source>
        <translation type="unfinished">Copiar quantia</translation>
    </message>
    <message>
        <source>Copy amount</source>
        <translation type="unfinished">Copiar quantia</translation>
    </message>
    <message>
        <source>Copy fee</source>
        <translation type="unfinished">Copiar taxa</translation>
    </message>
    <message>
        <source>Copy after fee</source>
        <translation type="unfinished">Copiar após taxa</translation>
    </message>
    <message>
        <source>Copy bytes</source>
        <translation type="unfinished">Copiar bytes</translation>
    </message>
    <message>
        <source>Copy change</source>
        <translation type="unfinished">Copiar troco</translation>
    </message>
    <message>
        <source>%1 (%2 blocks)</source>
        <translation type="unfinished">%1 (%2 blocos)</translation>
    </message>
    <message>
        <source>Cr&amp;eate Unsigned</source>
        <translation type="unfinished">Cr&amp;iar Não Assinado</translation>
    </message>
    <message>
        <source>Creates a Partially Signed Bitcoin Transaction (PSBT) for use with e.g. an offline %1 wallet, or a PSBT-compatible hardware wallet.</source>
        <translation type="unfinished">Cria uma Transação de Bitcoin Parcialmente Assinada (PSBT) para usar com, por exemplo, uma carteira %1 offline ou uma carteira física compatível com PSBTs.</translation>
    </message>
    <message>
        <source>%1 to '%2'</source>
        <translation type="unfinished">%1 para '%2'</translation>
    </message>
    <message>
        <source>%1 to %2</source>
        <translation type="unfinished">%1 a %2</translation>
    </message>
    <message>
        <source>To review recipient list click "Show Details…"</source>
        <translation type="unfinished">Para revisar a lista de destinatários clique em "Exibir Detalhes..."</translation>
    </message>
    <message>
        <source>Sign failed</source>
        <translation type="unfinished">Assinatura falhou</translation>
    </message>
    <message>
        <source>Save Transaction Data</source>
        <translation type="unfinished">Salvar Dados de Transação</translation>
    </message>
    <message>
        <source>PSBT saved</source>
        <extracomment>Popup message when a PSBT has been saved to a file</extracomment>
        <translation type="unfinished">PSBT salvo</translation>
    </message>
    <message>
        <source>or</source>
        <translation type="unfinished">ou</translation>
    </message>
    <message>
        <source>You can increase the fee later (signals Replace-By-Fee, BIP-125).</source>
        <translation type="unfinished">Você pode aumentar a taxa depois (sinaliza Replace-By-Fee, BIP-125).</translation>
    </message>
    <message>
        <source>Please, review your transaction proposal. This will produce a Partially Signed Bitcoin Transaction (PSBT) which you can save or copy and then sign with e.g. an offline %1 wallet, or a PSBT-compatible hardware wallet.</source>
        <extracomment>Text to inform a user attempting to create a transaction of their current options. At this stage, a user can only create a PSBT. This string is displayed when private keys are disabled and an external signer is not available.</extracomment>
        <translation type="unfinished">Por favor, revise a transação. Será produzido uma Transação de Bitcoin Parcialmente Assinada (PSBT) que você pode copiar e assinar com, por exemplo, uma carteira %1 offline, ou uma carteira física compatível com PSBTs.</translation>
    </message>
    <message>
        <source>%1 from wallet '%2'</source>
        <translation type="unfinished">%1 da pasta "%2</translation>
    </message>
    <message>
        <source>Do you want to create this transaction?</source>
        <extracomment>Message displayed when attempting to create a transaction. Cautionary text to prompt the user to verify that the displayed transaction details represent the transaction the user intends to create.</extracomment>
        <translation type="unfinished">Deseja criar esta transação?</translation>
    </message>
    <message>
        <source>Please, review your transaction. You can create and send this transaction or create a Partially Signed Bitcoin Transaction (PSBT), which you can save or copy and then sign with, e.g., an offline %1 wallet, or a PSBT-compatible hardware wallet.</source>
        <extracomment>Text to inform a user attempting to create a transaction of their current options. At this stage, a user can send their transaction or create a PSBT. This string is displayed when both private keys and PSBT controls are enabled.</extracomment>
        <translation type="unfinished">Por favor, revise a transação. Você pode assinar e enviar a transação ou criar uma Transação de Bitcoin Parcialmente Assinada (PSBT), que você pode copiar e assinar com, por exemplo, uma carteira %1 offline ou uma carteira física compatível com PSBTs.</translation>
    </message>
    <message>
        <source>Please, review your transaction.</source>
        <extracomment>Text to prompt a user to review the details of the transaction they are attempting to send.</extracomment>
        <translation type="unfinished">Revise a sua transação.</translation>
    </message>
    <message>
        <source>Transaction fee</source>
        <translation type="unfinished">Taxa da transação</translation>
    </message>
    <message>
        <source>Not signalling Replace-By-Fee, BIP-125.</source>
        <translation type="unfinished">Não sinalizar Replace-By-Fee, BIP-125.</translation>
    </message>
    <message>
        <source>Total Amount</source>
        <translation type="unfinished">Valor total</translation>
    </message>
    <message>
        <source>Unsigned Transaction</source>
        <comment>PSBT copied</comment>
        <extracomment>Caption of "PSBT has been copied" messagebox</extracomment>
        <translation type="unfinished">Transação Não Assinada</translation>
    </message>
    <message>
        <source>The PSBT has been copied to the clipboard. You can also save it.</source>
        <translation type="unfinished">O PSBT foi salvo na área de transferência. Você pode também salva-lo.</translation>
    </message>
    <message>
        <source>PSBT saved to disk</source>
        <translation type="unfinished">PSBT salvo no disco.</translation>
    </message>
    <message>
        <source>Confirm send coins</source>
        <translation type="unfinished">Confirme o envio de moedas</translation>
    </message>
    <message>
        <source>Watch-only balance:</source>
        <translation type="unfinished">Saldo monitorado:</translation>
    </message>
    <message>
        <source>The recipient address is not valid. Please recheck.</source>
        <translation type="unfinished">Endereço de envio inváido. Favor checar.</translation>
    </message>
    <message>
        <source>The amount to pay must be larger than 0.</source>
        <translation type="unfinished">A quantia à pagar deve ser maior que 0</translation>
    </message>
    <message>
        <source>The amount exceeds your balance.</source>
        <translation type="unfinished">A quantia excede o seu saldo.</translation>
    </message>
    <message>
        <source>The total exceeds your balance when the %1 transaction fee is included.</source>
        <translation type="unfinished">O total excede o seu saldo quando a taxa da transação %1 é incluída.</translation>
    </message>
    <message>
        <source>Duplicate address found: addresses should only be used once each.</source>
        <translation type="unfinished">Endereço duplicado encontrado: Endereços devem ser usados somente uma vez cada.</translation>
    </message>
    <message>
        <source>Transaction creation failed!</source>
        <translation type="unfinished">Falha na criação da transação!</translation>
    </message>
    <message>
        <source>A fee higher than %1 is considered an absurdly high fee.</source>
        <translation type="unfinished">Uma taxa maior que %1 é considerada uma taxa absurdamente alta.</translation>
    </message>
    <message numerus="yes">
        <source>Estimated to begin confirmation within %n block(s).</source>
        <translation type="unfinished">
            <numerusform>Confirmação estimada para iniciar em %n bloco.</numerusform>
            <numerusform>Confirmação estimada para iniciar em %n blocos.</numerusform>
        </translation>
    </message>
    <message>
        <source>Warning: Invalid Bitcoin address</source>
        <translation type="unfinished">Aviso: Endereço Bitcoin inválido</translation>
    </message>
    <message>
        <source>Warning: Unknown change address</source>
        <translation type="unfinished">Aviso: Endereço de troco desconhecido</translation>
    </message>
    <message>
        <source>Confirm custom change address</source>
        <translation type="unfinished">Confirmar endereço de troco personalizado</translation>
    </message>
    <message>
        <source>The address you selected for change is not part of this wallet. Any or all funds in your wallet may be sent to this address. Are you sure?</source>
        <translation type="unfinished">O endereço selecionado para o troco não pertence a esta carteira. Alguns ou todos os fundos da sua carteira modem ser mandados para esse endereço. Tem certeza?</translation>
    </message>
    <message>
        <source>(no label)</source>
        <translation type="unfinished">(sem rótulo)</translation>
    </message>
</context>
<context>
    <name>SendCoinsEntry</name>
    <message>
        <source>A&amp;mount:</source>
        <translation type="unfinished">Q&amp;uantidade:</translation>
    </message>
    <message>
        <source>Pay &amp;To:</source>
        <translation type="unfinished">Pagar &amp;Para:</translation>
    </message>
    <message>
        <source>&amp;Label:</source>
        <translation type="unfinished">&amp;Rótulo:</translation>
    </message>
    <message>
        <source>Choose previously used address</source>
        <translation type="unfinished">Escolha um endereço usado anteriormente</translation>
    </message>
    <message>
        <source>The Bitcoin address to send the payment to</source>
        <translation type="unfinished">O endereço Bitcoin para enviar o pagamento</translation>
    </message>
    <message>
        <source>Paste address from clipboard</source>
        <translation type="unfinished">Colar o endereço da área de transferência</translation>
    </message>
    <message>
        <source>Remove this entry</source>
        <translation type="unfinished">Remover esta entrada</translation>
    </message>
    <message>
        <source>The amount to send in the selected unit</source>
        <translation type="unfinished">A quantia a ser enviada na unidade selecionada</translation>
    </message>
    <message>
        <source>The fee will be deducted from the amount being sent. The recipient will receive less bitcoins than you enter in the amount field. If multiple recipients are selected, the fee is split equally.</source>
        <translation type="unfinished">A taxa será deduzida da quantia que está sendo enviada. O destinatário receberá menos bitcoins do que você colocou no campo de quantidade. Se vários destinatários estão selecionados, a taxa é dividida igualmente.</translation>
    </message>
    <message>
        <source>S&amp;ubtract fee from amount</source>
        <translation type="unfinished">&amp;Retirar taxa da quantia</translation>
    </message>
    <message>
        <source>Use available balance</source>
        <translation type="unfinished">Use o saldo disponível</translation>
    </message>
    <message>
        <source>Message:</source>
        <translation type="unfinished">Mensagem:</translation>
    </message>
    <message>
        <source>Enter a label for this address to add it to the list of used addresses</source>
        <translation type="unfinished">Digite um rótulo para este endereço para adicioná-lo no catálogo</translation>
    </message>
    <message>
        <source>A message that was attached to the bitcoin: URI which will be stored with the transaction for your reference. Note: This message will not be sent over the Bitcoin network.</source>
        <translation type="unfinished">A mensagem que foi anexada ao bitcoin: URI na qual será gravada na transação para sua referência. Nota: Essa mensagem não será gravada publicamente na rede Bitcoin.</translation>
    </message>
</context>
<context>
    <name>SendConfirmationDialog</name>
    <message>
        <source>Send</source>
        <translation type="unfinished">Enviar</translation>
    </message>
    <message>
        <source>Create Unsigned</source>
        <translation type="unfinished">Criar Não Assinado</translation>
    </message>
</context>
<context>
    <name>SignVerifyMessageDialog</name>
    <message>
        <source>Signatures - Sign / Verify a Message</source>
        <translation type="unfinished">Assinaturas - Assinar / Verificar uma mensagem</translation>
    </message>
    <message>
        <source>&amp;Sign Message</source>
        <translation type="unfinished">&amp;Assinar mensagem</translation>
    </message>
    <message>
        <source>You can sign messages/agreements with your addresses to prove you can receive bitcoins sent to them. Be careful not to sign anything vague or random, as phishing attacks may try to trick you into signing your identity over to them. Only sign fully-detailed statements you agree to.</source>
        <translation type="unfinished">Você pode assinar mensagens com seus endereços para provar que você pode receber bitcoins enviados por alguém. Cuidado para não assinar nada vago ou aleatório, pois ataques phishing podem tentar te enganar para assinar coisas para eles como se fosse você. Somente assine termos bem detalhados que você concorde.</translation>
    </message>
    <message>
        <source>The Bitcoin address to sign the message with</source>
        <translation type="unfinished">O endereço Bitcoin que assinará a mensagem</translation>
    </message>
    <message>
        <source>Choose previously used address</source>
        <translation type="unfinished">Escolha um endereço usado anteriormente</translation>
    </message>
    <message>
        <source>Paste address from clipboard</source>
        <translation type="unfinished">Colar o endereço da área de transferência</translation>
    </message>
    <message>
        <source>Enter the message you want to sign here</source>
        <translation type="unfinished">Digite a mensagem que você quer assinar aqui</translation>
    </message>
    <message>
        <source>Signature</source>
        <translation type="unfinished">Assinatura</translation>
    </message>
    <message>
        <source>Copy the current signature to the system clipboard</source>
        <translation type="unfinished">Copiar a assinatura para a área de transferência do sistema</translation>
    </message>
    <message>
        <source>Sign the message to prove you own this Bitcoin address</source>
        <translation type="unfinished">Assinar mensagem para provar que você é dono deste endereço Bitcoin</translation>
    </message>
    <message>
        <source>Sign &amp;Message</source>
        <translation type="unfinished">Assinar &amp;Mensagem</translation>
    </message>
    <message>
        <source>Reset all sign message fields</source>
        <translation type="unfinished">Limpar todos os campos de assinatura da mensagem</translation>
    </message>
    <message>
        <source>Clear &amp;All</source>
        <translation type="unfinished">Limpar &amp;Tudo</translation>
    </message>
    <message>
        <source>&amp;Verify Message</source>
        <translation type="unfinished">&amp;Verificar Mensagem</translation>
    </message>
    <message>
        <source>Enter the receiver's address, message (ensure you copy line breaks, spaces, tabs, etc. exactly) and signature below to verify the message. Be careful not to read more into the signature than what is in the signed message itself, to avoid being tricked by a man-in-the-middle attack. Note that this only proves the signing party receives with the address, it cannot prove sendership of any transaction!</source>
        <translation type="unfinished">Coloque o endereço do autor, a mensagem (certifique-se de copiar toda a mensagem, incluindo quebras de linha, espaços, tabulações, etc.) e a assinatura abaixo para verificar a mensagem. Cuidado para não compreender mais da assinatura do que está na mensagem assinada de fato, para evitar ser enganado por um ataque man-in-the-middle. Note que isso somente prova que o signatário recebe com este endereço, não pode provar que é o remetente de nenhuma transação!</translation>
    </message>
    <message>
        <source>The Bitcoin address the message was signed with</source>
        <translation type="unfinished">O endereço Bitcoin que foi usado para assinar a mensagem</translation>
    </message>
    <message>
        <source>The signed message to verify</source>
        <translation type="unfinished">A mensagem assinada para verificação</translation>
    </message>
    <message>
        <source>The signature given when the message was signed</source>
        <translation type="unfinished">A assinatura fornecida quando a mensagem foi assinada</translation>
    </message>
    <message>
        <source>Verify the message to ensure it was signed with the specified Bitcoin address</source>
        <translation type="unfinished">Verificar mensagem para se assegurar que ela foi assinada pelo dono de um endereço Bitcoin específico</translation>
    </message>
    <message>
        <source>Verify &amp;Message</source>
        <translation type="unfinished">Verificar &amp;Mensagem</translation>
    </message>
    <message>
        <source>Reset all verify message fields</source>
        <translation type="unfinished">Limpar todos os campos da verificação de mensagem</translation>
    </message>
    <message>
        <source>Click "Sign Message" to generate signature</source>
        <translation type="unfinished">Clique em "Assinar mensagem" para gerar a assinatura</translation>
    </message>
    <message>
        <source>The entered address is invalid.</source>
        <translation type="unfinished">O endereço digitado é inválido.</translation>
    </message>
    <message>
        <source>Please check the address and try again.</source>
        <translation type="unfinished">Por gentileza, cheque o endereço e tente novamente.</translation>
    </message>
    <message>
        <source>The entered address does not refer to a key.</source>
        <translation type="unfinished">O endereço fornecido não se refere a uma chave.</translation>
    </message>
    <message>
        <source>Wallet unlock was cancelled.</source>
        <translation type="unfinished">O desbloqueio da carteira foi cancelado.</translation>
    </message>
    <message>
        <source>No error</source>
        <translation type="unfinished">Sem erro</translation>
    </message>
    <message>
        <source>Private key for the entered address is not available.</source>
        <translation type="unfinished">A chave privada do endereço inserido não está disponível.</translation>
    </message>
    <message>
        <source>Message signing failed.</source>
        <translation type="unfinished">A assinatura da mensagem falhou.</translation>
    </message>
    <message>
        <source>Message signed.</source>
        <translation type="unfinished">Mensagem assinada.</translation>
    </message>
    <message>
        <source>The signature could not be decoded.</source>
        <translation type="unfinished">A assinatura não pode ser decodificada.</translation>
    </message>
    <message>
        <source>Please check the signature and try again.</source>
        <translation type="unfinished">Por gentileza, cheque a assinatura e tente novamente.</translation>
    </message>
    <message>
        <source>The signature did not match the message digest.</source>
        <translation type="unfinished">A assinatura não corresponde a mensagem.</translation>
    </message>
    <message>
        <source>Message verification failed.</source>
        <translation type="unfinished">Falha na verificação da mensagem.</translation>
    </message>
    <message>
        <source>Message verified.</source>
        <translation type="unfinished">Mensagem verificada.</translation>
    </message>
</context>
<context>
    <name>SplashScreen</name>
    <message>
        <source>(press q to shutdown and continue later)</source>
        <translation type="unfinished">(tecle q para desligar e continuar mais tarde)</translation>
    </message>
    <message>
        <source>press q to shutdown</source>
        <translation type="unfinished">aperte q para desligar</translation>
    </message>
</context>
<context>
    <name>TransactionDesc</name>
    <message>
        <source>conflicted with a transaction with %1 confirmations</source>
        <extracomment>Text explaining the current status of a transaction, shown in the status field of the details window for this transaction. This status represents an unconfirmed transaction that conflicts with a confirmed transaction.</extracomment>
        <translation type="unfinished">conflitado com uma transação com %1 confirmações</translation>
    </message>
    <message>
        <source>0/unconfirmed, in memory pool</source>
        <extracomment>Text explaining the current status of a transaction, shown in the status field of the details window for this transaction. This status represents an unconfirmed transaction that is in the memory pool.</extracomment>
        <translation type="unfinished">0/não confirmada, na memória</translation>
    </message>
    <message>
        <source>0/unconfirmed, not in memory pool</source>
        <extracomment>Text explaining the current status of a transaction, shown in the status field of the details window for this transaction. This status represents an unconfirmed transaction that is not in the memory pool.</extracomment>
        <translation type="unfinished">0/não confirmada, fora da memória</translation>
    </message>
    <message>
        <source>abandoned</source>
        <extracomment>Text explaining the current status of a transaction, shown in the status field of the details window for this transaction. This status represents an abandoned transaction.</extracomment>
        <translation type="unfinished">abandonado</translation>
    </message>
    <message>
        <source>%1/unconfirmed</source>
        <extracomment>Text explaining the current status of a transaction, shown in the status field of the details window for this transaction. This status represents a transaction confirmed in at least one block, but less than 6 blocks.</extracomment>
        <translation type="unfinished">%1/não confirmado</translation>
    </message>
    <message>
        <source>%1 confirmations</source>
        <extracomment>Text explaining the current status of a transaction, shown in the status field of the details window for this transaction. This status represents a transaction confirmed in 6 or more blocks.</extracomment>
        <translation type="unfinished">%1 confirmações</translation>
    </message>
    <message>
        <source>Date</source>
        <translation type="unfinished">Data</translation>
    </message>
    <message>
        <source>Source</source>
        <translation type="unfinished">Fonte</translation>
    </message>
    <message>
        <source>Generated</source>
        <translation type="unfinished">Gerado</translation>
    </message>
    <message>
        <source>From</source>
        <translation type="unfinished">De</translation>
    </message>
    <message>
        <source>unknown</source>
        <translation type="unfinished">desconhecido</translation>
    </message>
    <message>
        <source>To</source>
        <translation type="unfinished">Para</translation>
    </message>
    <message>
        <source>own address</source>
        <translation type="unfinished">endereço próprio</translation>
    </message>
    <message>
        <source>watch-only</source>
        <translation type="unfinished">monitorado</translation>
    </message>
    <message>
        <source>label</source>
        <translation type="unfinished">rótulo</translation>
    </message>
    <message>
        <source>Credit</source>
        <translation type="unfinished">Crédito</translation>
    </message>
    <message numerus="yes">
        <source>matures in %n more block(s)</source>
        <translation type="unfinished">
            <numerusform>pronta em mais %n bloco</numerusform>
            <numerusform>prontas em mais %n blocos</numerusform>
        </translation>
    </message>
    <message>
        <source>not accepted</source>
        <translation type="unfinished">não aceito</translation>
    </message>
    <message>
        <source>Debit</source>
        <translation type="unfinished">Débito</translation>
    </message>
    <message>
        <source>Total debit</source>
        <translation type="unfinished">Débito total</translation>
    </message>
    <message>
        <source>Total credit</source>
        <translation type="unfinished">Crédito total</translation>
    </message>
    <message>
        <source>Transaction fee</source>
        <translation type="unfinished">Taxa da transação</translation>
    </message>
    <message>
        <source>Net amount</source>
        <translation type="unfinished">Valor líquido</translation>
    </message>
    <message>
        <source>Message</source>
        <translation type="unfinished">Mensagem</translation>
    </message>
    <message>
        <source>Comment</source>
        <translation type="unfinished">Comentário</translation>
    </message>
    <message>
        <source>Transaction ID</source>
        <translation type="unfinished">ID da transação</translation>
    </message>
    <message>
        <source>Transaction total size</source>
        <translation type="unfinished">Tamanho total da transação</translation>
    </message>
    <message>
        <source>Transaction virtual size</source>
        <translation type="unfinished">Tamanho virtual da transação</translation>
    </message>
    <message>
        <source>Output index</source>
        <translation type="unfinished">Index da saída</translation>
    </message>
    <message>
        <source>%1 (Certificate was not verified)</source>
        <translation type="unfinished">
%1 (O certificado não foi verificado)</translation>
    </message>
    <message>
        <source>Merchant</source>
        <translation type="unfinished">Mercador</translation>
    </message>
    <message>
        <source>Generated coins must mature %1 blocks before they can be spent. When you generated this block, it was broadcast to the network to be added to the block chain. If it fails to get into the chain, its state will change to "not accepted" and it won't be spendable. This may occasionally happen if another node generates a block within a few seconds of yours.</source>
        <translation type="unfinished">Moedas recém mineradas precisam aguardar %1 blocos antes de serem gastas. Quando você gerou este bloco, ele foi disseminado pela rede para ser adicionado à blockchain. Se ele falhar em ser inserido na blockchain, seu estado será modificado para "não aceito" e ele não poderá ser gasto. Isso pode acontecer eventualmente quando blocos são gerados quase que simultaneamente.</translation>
    </message>
    <message>
        <source>Debug information</source>
        <translation type="unfinished">Informações de depuração</translation>
    </message>
    <message>
        <source>Transaction</source>
        <translation type="unfinished">Transação</translation>
    </message>
    <message>
        <source>Inputs</source>
        <translation type="unfinished">Entradas</translation>
    </message>
    <message>
        <source>Amount</source>
        <translation type="unfinished">Quantia</translation>
    </message>
    <message>
        <source>true</source>
        <translation type="unfinished">verdadeiro</translation>
    </message>
    <message>
        <source>false</source>
        <translation type="unfinished">falso</translation>
    </message>
</context>
<context>
    <name>TransactionDescDialog</name>
    <message>
        <source>This pane shows a detailed description of the transaction</source>
        <translation type="unfinished">Este painel mostra uma descrição detalhada da transação</translation>
    </message>
    <message>
        <source>Details for %1</source>
        <translation type="unfinished">Detalhes para %1</translation>
    </message>
</context>
<context>
    <name>TransactionTableModel</name>
    <message>
        <source>Date</source>
        <translation type="unfinished">Data</translation>
    </message>
    <message>
        <source>Type</source>
        <translation type="unfinished">Tipo</translation>
    </message>
    <message>
        <source>Label</source>
        <translation type="unfinished">Etiqueta</translation>
    </message>
    <message>
        <source>Unconfirmed</source>
        <translation type="unfinished">Não confirmado</translation>
    </message>
    <message>
        <source>Abandoned</source>
        <translation type="unfinished">Abandonado</translation>
    </message>
    <message>
        <source>Confirming (%1 of %2 recommended confirmations)</source>
        <translation type="unfinished">Confirmando (%1 de %2 confirmações recomendadas)</translation>
    </message>
    <message>
        <source>Confirmed (%1 confirmations)</source>
        <translation type="unfinished">Confirmado (%1 confirmações)</translation>
    </message>
    <message>
        <source>Conflicted</source>
        <translation type="unfinished">Conflitado</translation>
    </message>
    <message>
        <source>Immature (%1 confirmations, will be available after %2)</source>
        <translation type="unfinished">Recém-criado (%1 confirmações, disponível somente após %2)</translation>
    </message>
    <message>
        <source>Generated but not accepted</source>
        <translation type="unfinished">Gerado mas não aceito</translation>
    </message>
    <message>
        <source>Received with</source>
        <translation type="unfinished">Recebido com</translation>
    </message>
    <message>
        <source>Received from</source>
        <translation type="unfinished">Recebido de</translation>
    </message>
    <message>
        <source>Sent to</source>
        <translation type="unfinished">Enviado para</translation>
    </message>
    <message>
        <source>Mined</source>
        <translation type="unfinished">Minerado</translation>
    </message>
    <message>
        <source>watch-only</source>
        <translation type="unfinished">monitorado</translation>
    </message>
    <message>
        <source>(no label)</source>
        <translation type="unfinished">(sem rótulo)</translation>
    </message>
    <message>
        <source>Transaction status. Hover over this field to show number of confirmations.</source>
        <translation type="unfinished">Status da transação. Passe o mouse sobre este campo para mostrar o número de confirmações.</translation>
    </message>
    <message>
        <source>Date and time that the transaction was received.</source>
        <translation type="unfinished">Data e hora em que a transação foi recebida.</translation>
    </message>
    <message>
        <source>Type of transaction.</source>
        <translation type="unfinished">Tipo de transação.</translation>
    </message>
    <message>
        <source>Whether or not a watch-only address is involved in this transaction.</source>
        <translation type="unfinished">Se um endereço monitorado está envolvido nesta transação.</translation>
    </message>
    <message>
        <source>User-defined intent/purpose of the transaction.</source>
        <translation type="unfinished">Intenção/Propósito definido pelo usuário para a transação.</translation>
    </message>
    <message>
        <source>Amount removed from or added to balance.</source>
        <translation type="unfinished">Quantidade debitada ou creditada ao saldo.</translation>
    </message>
</context>
<context>
    <name>TransactionView</name>
    <message>
        <source>All</source>
        <translation type="unfinished">Todos</translation>
    </message>
    <message>
        <source>Today</source>
        <translation type="unfinished">Hoje</translation>
    </message>
    <message>
        <source>This week</source>
        <translation type="unfinished">Essa semana</translation>
    </message>
    <message>
        <source>This month</source>
        <translation type="unfinished">Esse mês</translation>
    </message>
    <message>
        <source>Last month</source>
        <translation type="unfinished">Mês passado</translation>
    </message>
    <message>
        <source>This year</source>
        <translation type="unfinished">Este ano</translation>
    </message>
    <message>
        <source>Received with</source>
        <translation type="unfinished">Recebido com</translation>
    </message>
    <message>
        <source>Sent to</source>
        <translation type="unfinished">Enviado para</translation>
    </message>
    <message>
        <source>Mined</source>
        <translation type="unfinished">Minerado</translation>
    </message>
    <message>
        <source>Other</source>
        <translation type="unfinished">Outro</translation>
    </message>
    <message>
        <source>Enter address, transaction id, or label to search</source>
        <translation type="unfinished">Digite o endereço, o ID da transação ou o rótulo para pesquisar</translation>
    </message>
    <message>
        <source>Min amount</source>
        <translation type="unfinished">Quantia mínima</translation>
    </message>
    <message>
        <source>Range…</source>
        <translation type="unfinished">Alcance...</translation>
    </message>
    <message>
        <source>&amp;Copy address</source>
        <translation type="unfinished">&amp;Copiar endereço</translation>
    </message>
    <message>
        <source>Copy &amp;label</source>
        <translation type="unfinished">&amp;Copiar etiqueta</translation>
    </message>
    <message>
        <source>Copy &amp;amount</source>
        <translation type="unfinished">&amp;Copiar valor</translation>
    </message>
    <message>
        <source>Show in %1</source>
        <extracomment>Transactions table context menu action to show the selected transaction in a third-party block explorer. %1 is a stand-in argument for the URL of the explorer.</extracomment>
        <translation type="unfinished">Mostrar em %1</translation>
    </message>
    <message>
        <source>Export Transaction History</source>
        <translation type="unfinished">Exportar histórico de transações</translation>
    </message>
    <message>
        <source>Comma separated file</source>
        <extracomment>Expanded name of the CSV file format. See: https://en.wikipedia.org/wiki/Comma-separated_values.</extracomment>
        <translation type="unfinished">Arquivo separado por vírgula</translation>
    </message>
    <message>
        <source>Confirmed</source>
        <translation type="unfinished">Confirmado</translation>
    </message>
    <message>
        <source>Watch-only</source>
        <translation type="unfinished">Monitorado</translation>
    </message>
    <message>
        <source>Date</source>
        <translation type="unfinished">Data</translation>
    </message>
    <message>
        <source>Type</source>
        <translation type="unfinished">Tipo</translation>
    </message>
    <message>
        <source>Label</source>
        <translation type="unfinished">Etiqueta</translation>
    </message>
    <message>
        <source>Address</source>
        <translation type="unfinished">Endereço</translation>
    </message>
    <message>
        <source>Exporting Failed</source>
        <translation type="unfinished">Falha na exportação</translation>
    </message>
    <message>
        <source>There was an error trying to save the transaction history to %1.</source>
        <translation type="unfinished">Ocorreu um erro ao tentar salvar o histórico de transações em %1.</translation>
    </message>
    <message>
        <source>Exporting Successful</source>
        <translation type="unfinished">Exportação feita com êxito</translation>
    </message>
    <message>
        <source>The transaction history was successfully saved to %1.</source>
        <translation type="unfinished">O histórico de transação foi gravado com êxito em %1.</translation>
    </message>
    <message>
        <source>Range:</source>
        <translation type="unfinished">Intervalo:</translation>
    </message>
    <message>
        <source>to</source>
        <translation type="unfinished">para</translation>
    </message>
</context>
<context>
    <name>WalletFrame</name>
    <message>
        <source>No wallet has been loaded.
Go to File &gt; Open Wallet to load a wallet.
- OR -</source>
        <translation type="unfinished">Nenhuma carteira foi carregada. Vá para o menu Arquivo &gt; Abrir Carteira para carregar sua Carteira. -OU-</translation>
    </message>
    <message>
        <source>Create a new wallet</source>
        <translation type="unfinished">Criar uma nova carteira</translation>
    </message>
    <message>
        <source>Error</source>
        <translation type="unfinished">Erro</translation>
    </message>
    <message>
        <source>Unable to decode PSBT from clipboard (invalid base64)</source>
        <translation type="unfinished">Não foi possível decodificar PSBT da área de transferência (base64 inválido)</translation>
    </message>
    <message>
        <source>Load Transaction Data</source>
        <translation type="unfinished">Carregar Dados de Transação</translation>
    </message>
    <message>
        <source>Partially Signed Transaction (*.psbt)</source>
        <translation type="unfinished">Transação Parcialmente Assinada (*.psbt)</translation>
    </message>
    <message>
        <source>PSBT file must be smaller than 100 MiB</source>
        <translation type="unfinished">Arquivo PSBT deve ser menor que 100 MiB</translation>
    </message>
    <message>
        <source>Unable to decode PSBT</source>
        <translation type="unfinished">Não foi possível decodificar PSBT</translation>
    </message>
</context>
<context>
    <name>WalletModel</name>
    <message>
        <source>Send Coins</source>
        <translation type="unfinished">Enviar moedas</translation>
    </message>
    <message>
        <source>Fee bump error</source>
        <translation type="unfinished">Erro no aumento de taxa</translation>
    </message>
    <message>
        <source>Increasing transaction fee failed</source>
        <translation type="unfinished">Aumento na taxa de transação falhou</translation>
    </message>
    <message>
        <source>Do you want to increase the fee?</source>
        <extracomment>Asks a user if they would like to manually increase the fee of a transaction that has already been created.</extracomment>
        <translation type="unfinished">Deseja aumentar a taxa?</translation>
    </message>
    <message>
        <source>Current fee:</source>
        <translation type="unfinished">Taxa atual:</translation>
    </message>
    <message>
        <source>Increase:</source>
        <translation type="unfinished">Aumento:</translation>
    </message>
    <message>
        <source>New fee:</source>
        <translation type="unfinished">Nova taxa:</translation>
    </message>
    <message>
        <source>Confirm fee bump</source>
        <translation type="unfinished">Confirmação no aumento de taxa</translation>
    </message>
    <message>
        <source>Can't draft transaction.</source>
        <translation type="unfinished">Não foi possível criar o rascunho da transação.</translation>
    </message>
    <message>
        <source>PSBT copied</source>
        <translation type="unfinished">PSBT copiado</translation>
    </message>
    <message>
        <source>Copied to clipboard</source>
        <comment>Fee-bump PSBT saved</comment>
        <translation type="unfinished">Copiado para a área de transferência</translation>
    </message>
    <message>
        <source>Can't sign transaction.</source>
        <translation type="unfinished">Não é possível assinar a transação.</translation>
    </message>
    <message>
        <source>Could not commit transaction</source>
        <translation type="unfinished">Não foi possível mandar a transação</translation>
    </message>
    <message>
        <source>default wallet</source>
        <translation type="unfinished">carteira padrão</translation>
    </message>
</context>
<context>
    <name>WalletView</name>
    <message>
        <source>&amp;Export</source>
        <translation type="unfinished">&amp;Exportar</translation>
    </message>
    <message>
        <source>Export the data in the current tab to a file</source>
        <translation type="unfinished">Exportar os dados do separador atual para um arquivo</translation>
    </message>
    <message>
        <source>Backup Wallet</source>
        <translation type="unfinished">Backup da carteira</translation>
    </message>
    <message>
        <source>Backup Failed</source>
        <translation type="unfinished">Falha no backup</translation>
    </message>
    <message>
        <source>There was an error trying to save the wallet data to %1.</source>
        <translation type="unfinished">Ocorreu um erro ao tentar salvar os dados da carteira em %1.</translation>
    </message>
    <message>
        <source>Backup Successful</source>
        <translation type="unfinished">Êxito no backup</translation>
    </message>
    <message>
        <source>The wallet data was successfully saved to %1.</source>
        <translation type="unfinished">Os dados da carteira foram salvos com êxito em %1.</translation>
    </message>
    <message>
        <source>Cancel</source>
        <translation type="unfinished">Cancelar</translation>
    </message>
</context>
<context>
    <name>bitcoin-core</name>
    <message>
        <source>The %s developers</source>
        <translation type="unfinished">Desenvolvedores do %s</translation>
    </message>
    <message>
        <source>%s corrupt. Try using the wallet tool bitcoin-wallet to salvage or restoring a backup.</source>
        <translation type="unfinished">%s está corrompido. Tente usar a ferramenta de carteira bitcoin-wallet para salvamento ou restauração de backup.</translation>
    </message>
    <message>
        <source>%s failed to validate the -assumeutxo snapshot state. This indicates a hardware problem, or a bug in the software, or a bad software modification that allowed an invalid snapshot to be loaded. As a result of this, the node will shut down and stop using any state that was built on the snapshot, resetting the chain height from %d to %d. On the next restart, the node will resume syncing from %d without using any snapshot data. Please report this incident to %s, including how you obtained the snapshot. The invalid snapshot chainstate will be left on disk in case it is helpful in diagnosing the issue that caused this error.</source>
        <translation type="unfinished">%s falhou ao validar o estado da cópia -assumeutxo. Isso indica um problema de hardware, um bug no software ou uma modificação incorreta do software que permitiu o carregamento de uma cópia inválida. Como resultado disso, o nó será desligado e parará de usar qualquer estado criado na cópia, redefinindo a altura da corrente de %d para %d. Na próxima reinicialização, o nó retomará a sincronização de%d sem usar nenhum dado da cópia. Por favor, reporte este incidente para %s, incluindo como você obteve a cópia. A cópia inválida do estado de cadeia será deixada no disco caso sirva para diagnosticar o problema que causou esse erro.</translation>
    </message>
    <message>
        <source>%s request to listen on port %u. This port is considered "bad" and thus it is unlikely that any peer will connect to it. See doc/p2p-bad-ports.md for details and a full list.</source>
        <translation type="unfinished">1%s solicita para escutar na porta 2%u. Esta porta é considerada "ruim" e, portanto, é improvável que qualquer ponto se conecte-se a ela. Consulte doc/p2p-bad-ports.md para obter detalhes e uma lista completa.</translation>
    </message>
    <message>
        <source>Cannot obtain a lock on data directory %s. %s is probably already running.</source>
        <translation type="unfinished">Não foi possível obter exclusividade de escrita no endereço %s. O %s provavelmente já está sendo executado.</translation>
    </message>
    <message>
        <source>Disk space for %s may not accommodate the block files. Approximately %u GB of data will be stored in this directory.</source>
        <translation type="unfinished">O espaço em disco para 1%s pode não acomodar os arquivos de bloco. Aproximadamente 2%u GB de dados serão armazenados neste diretório.</translation>
    </message>
    <message>
        <source>Distributed under the MIT software license, see the accompanying file %s or %s</source>
        <translation type="unfinished">Distribuído sob a licença de software MIT, veja o arquivo %s ou %s</translation>
    </message>
    <message>
        <source>Error loading wallet. Wallet requires blocks to be downloaded, and software does not currently support loading wallets while blocks are being downloaded out of order when using assumeutxo snapshots. Wallet should be able to load successfully after node sync reaches height %s</source>
        <translation type="unfinished">Erro ao carregar a carteira. A carteira requer que os blocos sejam baixados e o software atualmente não suporta o carregamento de carteiras enquanto os blocos estão sendo baixados fora de ordem ao usar instantâneos assumeutxo. A carteira deve ser carregada com êxito após a sincronização do nó atingir o patamar 1%s</translation>
    </message>
    <message>
        <source>Error reading %s! Transaction data may be missing or incorrect. Rescanning wallet.</source>
        <translation type="unfinished">Erro ao ler %s! Dados de transações podem estar incorretos ou faltando. Reescaneando a carteira.</translation>
    </message>
    <message>
        <source>Error: Unable to produce descriptors for this legacy wallet. Make sure to provide the wallet's passphrase if it is encrypted.</source>
        <translation type="unfinished">Erro: Não foi possível produzir descritores para esta carteira antiga. Certifique-se que a carteira foi desbloqueada antes</translation>
    </message>
    <message>
        <source>Invalid or corrupt peers.dat (%s). If you believe this is a bug, please report it to %s. As a workaround, you can move the file (%s) out of the way (rename, move, or delete) to have a new one created on the next start.</source>
        <translation type="unfinished">O arquivo peers.dat (%s) está corrompido ou inválido. Se você acredita se tratar de um bug, por favor reporte para %s. Como solução, você pode mover, renomear ou deletar (%s) para um novo ser criado na próxima inicialização</translation>
    </message>
    <message>
        <source>More than one onion bind address is provided. Using %s for the automatically created Tor onion service.</source>
        <translation type="unfinished">Mais de um endereço onion associado é fornecido. Usando %s para automaticamento criar serviço onion Tor.</translation>
    </message>
    <message>
        <source>Please check that your computer's date and time are correct! If your clock is wrong, %s will not work properly.</source>
        <translation type="unfinished">Por favor verifique se a data e o horário de seu computador estão corretos. Se o relógio de seu computador estiver incorreto, %s não funcionará corretamente.</translation>
    </message>
    <message>
        <source>Please contribute if you find %s useful. Visit %s for further information about the software.</source>
        <translation type="unfinished">Por favor contribua se você entender que %s é útil. Visite %s para mais informações sobre o software.</translation>
    </message>
    <message>
        <source>Prune configured below the minimum of %d MiB.  Please use a higher number.</source>
        <translation type="unfinished">Configuração de prune abaixo do mínimo de %d MiB.Por gentileza use um número mais alto.</translation>
    </message>
    <message>
        <source>Prune mode is incompatible with -reindex-chainstate. Use full -reindex instead.</source>
        <translation type="unfinished">O modo Prune é incompatível com a opção "-reindex-chainstate". Ao invés disso utilize "-reindex".</translation>
    </message>
    <message>
        <source>Prune: last wallet synchronisation goes beyond pruned data. You need to -reindex (download the whole blockchain again in case of pruned node)</source>
        <translation type="unfinished">Prune: A ultima sincronização da carteira foi além dos dados podados. Você precisa usar -reindex (fazer o download de toda a blockchain novamente no caso de nós com prune)</translation>
    </message>
    <message>
        <source>Rename of '%s' -&gt; '%s' failed. You should resolve this by manually moving or deleting the invalid snapshot directory %s, otherwise you will encounter the same error again on the next startup.</source>
        <translation type="unfinished">Falha ao renomear '%s' -&gt; '%s'. Você deve resolver este problema manualmente movendo ou removendo o diretório de cópia inválido %s, caso contrário o mesmo erro ocorrerá novamente na próxima inicialização.</translation>
    </message>
    <message>
        <source>SQLiteDatabase: Unknown sqlite wallet schema version %d. Only version %d is supported</source>
        <translation type="unfinished">SQLiteDatabase: Desconhecida a versão %d do programa da carteira sqlite. Apenas a versão %d é suportada</translation>
    </message>
    <message>
        <source>The block database contains a block which appears to be from the future. This may be due to your computer's date and time being set incorrectly. Only rebuild the block database if you are sure that your computer's date and time are correct</source>
        <translation type="unfinished">O banco de dados de blocos contém um bloco que parece ser do futuro. Isso pode ser devido à data e hora do seu computador estarem configuradas incorretamente. Apenas reconstrua o banco de dados de blocos se você estiver certo de que a data e hora de seu computador estão corretas.</translation>
    </message>
    <message>
        <source>The transaction amount is too small to send after the fee has been deducted</source>
        <translation type="unfinished">A quantia da transação é muito pequena para mandar depois de deduzida a taxa</translation>
    </message>
    <message>
        <source>This error could occur if this wallet was not shutdown cleanly and was last loaded using a build with a newer version of Berkeley DB. If so, please use the software that last loaded this wallet</source>
        <translation type="unfinished">Este erro pode ocorrer se a sua carteira não foi desligada de forma correta e foi recentementa carregada utilizando uma nova versão do Berkeley DB. Se isto ocorreu então por favor utilize a mesma versão na qual esta carteira foi utilizada pela última vez.</translation>
    </message>
    <message>
        <source>This is a pre-release test build - use at your own risk - do not use for mining or merchant applications</source>
        <translation type="unfinished">Este é um build de teste pré-lançamento - use por sua conta e risco - não use para mineração ou comércio</translation>
    </message>
    <message>
        <source>This is the maximum transaction fee you pay (in addition to the normal fee) to prioritize partial spend avoidance over regular coin selection.</source>
        <translation type="unfinished">Esta é a taxa máxima de transação que você pode pagar (além da taxa normal) para priorizar a evasão parcial de gastos em vez da seleção regular de moedas.</translation>
    </message>
    <message>
        <source>This is the transaction fee you may discard if change is smaller than dust at this level</source>
        <translation type="unfinished">Essa é a taxa de transação que você pode descartar se o troco a esse ponto for menor que poeira</translation>
    </message>
    <message>
        <source>This is the transaction fee you may pay when fee estimates are not available.</source>
        <translation type="unfinished">Esta é a taxa que você deve pagar quando a taxa estimada não está disponível.</translation>
    </message>
    <message>
        <source>Total length of network version string (%i) exceeds maximum length (%i). Reduce the number or size of uacomments.</source>
        <translation type="unfinished">O tamanho total da string de versão da rede (%i) excede o tamanho máximo (%i). Reduza o número ou o tamanho dos comentários.</translation>
    </message>
    <message>
        <source>Unable to replay blocks. You will need to rebuild the database using -reindex-chainstate.</source>
        <translation type="unfinished">Não é possível reproduzir blocos. Você precisará reconstruir o banco de dados usando -reindex-chainstate.</translation>
    </message>
    <message>
        <source>Unsupported category-specific logging level %1$s=%2$s. Expected %1$s=&lt;category&gt;:&lt;loglevel&gt;. Valid categories: %3$s. Valid loglevels: %4$s.</source>
        <translation type="unfinished">Categoria especificada no nível de log não suportada %1$s=%2$s. Esperado %1$s=&lt;category&gt;:&lt;loglevel&gt;. Categorias validas: %3$s. Níveis de log válidos: %4$s.</translation>
    </message>
    <message>
        <source>Unsupported chainstate database format found. Please restart with -reindex-chainstate. This will rebuild the chainstate database.</source>
        <translation type="unfinished">Formato de banco de dados incompatível na chainstate. Por favor reinicie com a opção "-reindex-chainstate". Isto irá recriar o banco de dados da chainstate.</translation>
    </message>
    <message>
        <source>Wallet created successfully. The legacy wallet type is being deprecated and support for creating and opening legacy wallets will be removed in the future.</source>
        <translation type="unfinished">Carteira criada com sucesso. As carteiras antigas estão sendo descontinuadas e o suporte para a criação de abertura de carteiras antigas será removido no futuro.</translation>
    </message>
    <message>
        <source>Wallet loaded successfully. The legacy wallet type is being deprecated and support for creating and opening legacy wallets will be removed in the future. Legacy wallets can be migrated to a descriptor wallet with migratewallet.</source>
        <translation type="unfinished">Carteira carregada com sucesso. As carteiras legadas estão sendo descontinuadas e o suporte para a criação e abertura de carteiras legadas será removido no futuro. Carteiras legadas podem ser migradas para uma carteira com descritor com a ferramenta migratewallet. </translation>
    </message>
    <message>
        <source>Warning: Private keys detected in wallet {%s} with disabled private keys</source>
        <translation type="unfinished">Aviso: Chaves privadas detectadas na carteira {%s} com chaves privadas desativadas</translation>
    </message>
    <message>
        <source>Warning: We do not appear to fully agree with our peers! You may need to upgrade, or other nodes may need to upgrade.</source>
        <translation type="unfinished">Atenção: Nós não parecemos concordar plenamente com nossos nós! Você pode precisar atualizar ou outros nós podem precisar atualizar.</translation>
    </message>
    <message>
        <source>Witness data for blocks after height %d requires validation. Please restart with -reindex.</source>
        <translation type="unfinished">Testemunhar dados de blocos após 1%d requer validação. Por favor reinicie com -reindex.</translation>
    </message>
    <message>
        <source>You need to rebuild the database using -reindex to go back to unpruned mode.  This will redownload the entire blockchain</source>
        <translation type="unfinished">Você precisa reconstruir o banco de dados usando -reindex para sair do modo prune. Isso irá causar o download de todo o blockchain novamente.</translation>
    </message>
    <message>
        <source>%s is set very high!</source>
        <translation type="unfinished">%s está muito alto!</translation>
    </message>
    <message>
        <source>-maxmempool must be at least %d MB</source>
        <translation type="unfinished">-maxmempool deve ser pelo menos %d MB</translation>
    </message>
    <message>
        <source>A fatal internal error occurred, see debug.log for details</source>
        <translation type="unfinished">Aconteceu um erro interno fatal, veja os detalhes em debug.log</translation>
    </message>
    <message>
        <source>Cannot resolve -%s address: '%s'</source>
        <translation type="unfinished">Não foi possível encontrar o endereço de -%s: '%s'</translation>
    </message>
    <message>
        <source>Cannot set -forcednsseed to true when setting -dnsseed to false.</source>
        <translation type="unfinished">Não é possível definir -forcednsseed para true quando -dnsseed for false.</translation>
    </message>
    <message>
        <source>Cannot set -peerblockfilters without -blockfilterindex.</source>
        <translation type="unfinished">Não pode definir -peerblockfilters sem -blockfilterindex.</translation>
    </message>
    <message>
        <source>Cannot write to data directory '%s'; check permissions.</source>
        <translation type="unfinished">Não foi possível escrever no diretório '%s': verifique as permissões.</translation>
    </message>
    <message>
        <source>%s is set very high! Fees this large could be paid on a single transaction.</source>
        <translation type="unfinished">%s está muito alto! Essa quantia poderia ser paga em uma única transação.</translation>
    </message>
    <message>
        <source>Cannot provide specific connections and have addrman find outgoing connections at the same time.</source>
        <translation type="unfinished">Não é possível fornecer conexões específicas e ter addrman procurando conexões ao mesmo tempo.</translation>
    </message>
    <message>
        <source>Error loading %s: External signer wallet being loaded without external signer support compiled</source>
        <translation type="unfinished">Erro ao abrir %s: Carteira com assinador externo. Não foi compilado suporte para assinadores externos</translation>
    </message>
    <message>
        <source>Error reading %s! All keys read correctly, but transaction data or address metadata may be missing or incorrect.</source>
        <translation type="unfinished">Erro ao ler arquivo %s! Todas as chaves foram lidas corretamente, mas os dados de transação ou os metadados de endereço podem estar incorretos ou faltando.</translation>
    </message>
    <message>
        <source>Error: Address book data in wallet cannot be identified to belong to migrated wallets</source>
        <translation type="unfinished">Erro: Os dados do livro de endereços da carteira  não puderam ser identificados por pertencerem a carteiras migradas</translation>
    </message>
    <message>
        <source>Error: Duplicate descriptors created during migration. Your wallet may be corrupted.</source>
        <translation type="unfinished">Erro: Descritores duplicados criados durante a migração. Sua carteira pode estar corrompida.</translation>
    </message>
    <message>
        <source>Error: Transaction %s in wallet cannot be identified to belong to migrated wallets</source>
        <translation type="unfinished">Erro: A transação %s na carteira não pôde ser identificada por pertencer a carteiras migradas</translation>
    </message>
    <message>
        <source>Failed to calculate bump fees, because unconfirmed UTXOs depend on enormous cluster of unconfirmed transactions.</source>
        <translation type="unfinished">Falha ao calcular as taxas de colisão porque os UTXOs não confirmados dependem de um enorme conjunto de transações não confirmadas.</translation>
    </message>
    <message>
        <source>Failed to rename invalid peers.dat file. Please move or delete it and try again.</source>
        <translation type="unfinished">Impossível renomear o arquivo peers.dat (inválido). Por favor mova-o ou delete-o e tente novamente.</translation>
    </message>
    <message>
        <source>Fee estimation failed. Fallbackfee is disabled. Wait a few blocks or enable %s.</source>
        <translation type="unfinished">Falha na estimativa de taxa. Fallbackfee desativada. Espere alguns blocos ou ative %s.</translation>
    </message>
    <message>
        <source>Incompatible options: -dnsseed=1 was explicitly specified, but -onlynet forbids connections to IPv4/IPv6</source>
        <translation type="unfinished">Opções incompatíveis: "-dnsseed=1" foi explicitamente específicada, mas "-onlynet" proíbe conexões para IPv4/IPv6</translation>
    </message>
    <message>
        <source>Invalid amount for %s=&lt;amount&gt;: '%s' (must be at least the minrelay fee of %s to prevent stuck transactions)</source>
        <translation type="unfinished">Montante inválido para %s=&lt;amount&gt;: '%s' (precisa ser pelo menos a taxa de minrelay de %s para prevenir que a transação nunca seja confirmada)</translation>
    </message>
    <message>
        <source>Outbound connections restricted to CJDNS (-onlynet=cjdns) but -cjdnsreachable is not provided</source>
        <translation type="unfinished">Conexões de saída limitadas a rede CJDNS (-onlynet=cjdns), mas -cjdnsreachable não foi configurado</translation>
    </message>
    <message>
        <source>Outbound connections restricted to Tor (-onlynet=onion) but the proxy for reaching the Tor network is explicitly forbidden: -onion=0</source>
        <translation type="unfinished">As conexões de saída foram restringidas a rede Tor (-onlynet-onion) mas o proxy para alcançar a rede Tor foi explicitamente proibido: "-onion=0"</translation>
    </message>
    <message>
        <source>Outbound connections restricted to Tor (-onlynet=onion) but the proxy for reaching the Tor network is not provided: none of -proxy, -onion or -listenonion is given</source>
        <translation type="unfinished">As conexões de saída foram restringidas a rede Tor  (-onlynet=onion) mas o proxy para acessar a rede Tor não foi fornecido: nenhuma opção "-proxy", "-onion" ou "-listenonion" foi fornecida</translation>
    </message>
    <message>
        <source>Outbound connections restricted to i2p (-onlynet=i2p) but -i2psam is not provided</source>
        <translation type="unfinished">Conexões de saída limitadas a rede i2p (-onlynet=i2p), mas -i2psam não foi configurado</translation>
    </message>
    <message>
        <source>The inputs size exceeds the maximum weight. Please try sending a smaller amount or manually consolidating your wallet's UTXOs</source>
        <translation type="unfinished">O tamanho das entradas excede o peso máximo. Por favor, tente enviar uma quantia menor ou consolidar manualmente os UTXOs da sua carteira</translation>
    </message>
    <message>
        <source>The preselected coins total amount does not cover the transaction target. Please allow other inputs to be automatically selected or include more coins manually</source>
        <translation type="unfinished">O montante total das moedas pré-selecionadas não cobre a meta da transação. Permita que outras entradas sejam selecionadas automaticamente ou inclua mais moedas manualmente</translation>
    </message>
    <message>
        <source>Transaction requires one destination of non-0 value, a non-0 feerate, or a pre-selected input</source>
        <translation type="unfinished">A transação requer um destino com montante diferente de 0, uma taxa diferente de 0 ou uma entrada pré-selecionada</translation>
    </message>
    <message>
        <source>UTXO snapshot failed to validate. Restart to resume normal initial block download, or try loading a different snapshot.</source>
        <translation type="unfinished">Falha ao validar cópia do UTXO. Reinicie para retomar normalmente o download inicial de blocos ou tente carregar uma cópia diferente.</translation>
    </message>
    <message>
        <source>Unconfirmed UTXOs are available, but spending them creates a chain of transactions that will be rejected by the mempool</source>
        <translation type="unfinished">UTXOs não confirmados estão disponíveis, mas gastá-los gera uma cadeia de transações que será rejeitada pela mempool</translation>
    </message>
    <message>
        <source>Unexpected legacy entry in descriptor wallet found. Loading wallet %s

The wallet might have been tampered with or created with malicious intent.
</source>
        <translation type="unfinished">Entrada antiga e inesperada foi encontrada na carteira do descritor. Carregando carteira %s

A carteira pode ter sido adulterada ou criada com intenção maliciosa.
</translation>
    </message>
    <message>
        <source>Unrecognized descriptor found. Loading wallet %s

The wallet might had been created on a newer version.
Please try running the latest software version.
</source>
        <translation type="unfinished">Descriptor não reconhecido foi encontrado. Carregando carteira %s

A carteira pode ter sido criada em uma versão mais nova.
Por favor tente atualizar o software para a última versão.
</translation>
    </message>
    <message>
        <source>
Unable to cleanup failed migration</source>
        <translation type="unfinished">
Impossível limpar a falha de migração</translation>
    </message>
    <message>
        <source>
Unable to restore backup of wallet.</source>
        <translation type="unfinished">
Impossível restaurar backup da carteira.</translation>
    </message>
    <message>
        <source>Block verification was interrupted</source>
        <translation type="unfinished">A verificação dos blocos foi interrompida</translation>
    </message>
    <message>
        <source>Config setting for %s only applied on %s network when in [%s] section.</source>
        <translation type="unfinished">A configuração %s somente é aplicada na rede %s quando na sessão [%s].</translation>
    </message>
    <message>
        <source>Corrupted block database detected</source>
        <translation type="unfinished">Detectado Banco de dados de blocos corrompido</translation>
    </message>
    <message>
        <source>Could not find asmap file %s</source>
        <translation type="unfinished">O arquivo asmap %s não pode ser encontrado </translation>
    </message>
    <message>
        <source>Could not parse asmap file %s</source>
        <translation type="unfinished">O arquivo asmap %s não pode ser analisado</translation>
    </message>
    <message>
        <source>Disk space is too low!</source>
        <translation type="unfinished">Espaço em disco insuficiente!</translation>
    </message>
    <message>
        <source>Do you want to rebuild the block database now?</source>
        <translation type="unfinished">Você quer reconstruir o banco de dados de blocos agora?</translation>
    </message>
    <message>
        <source>Done loading</source>
        <translation type="unfinished">Carregamento terminado!</translation>
    </message>
    <message>
        <source>Error committing db txn for wallet transactions removal</source>
        <translation type="unfinished">Erro durante commiting db txn para a remoção das transações da carteira.</translation>
    </message>
    <message>
        <source>Error initializing block database</source>
        <translation type="unfinished">Erro ao inicializar banco de dados de blocos</translation>
    </message>
    <message>
        <source>Error initializing wallet database environment %s!</source>
        <translation type="unfinished">Erro ao inicializar ambiente de banco de dados de carteira %s!</translation>
    </message>
    <message>
        <source>Error loading %s</source>
        <translation type="unfinished">Erro ao carregar %s</translation>
    </message>
    <message>
        <source>Error loading %s: Private keys can only be disabled during creation</source>
        <translation type="unfinished">Erro ao carregar %s: Chaves privadas só podem ser desativadas durante a criação</translation>
    </message>
    <message>
        <source>Error loading %s: Wallet corrupted</source>
        <translation type="unfinished">Erro ao carregar %s Carteira corrompida</translation>
    </message>
    <message>
        <source>Error loading %s: Wallet requires newer version of %s</source>
        <translation type="unfinished">Erro ao carregar %s A carteira requer a versão mais nova do %s</translation>
    </message>
    <message>
        <source>Error loading block database</source>
        <translation type="unfinished">Erro ao carregar banco de dados de blocos</translation>
    </message>
    <message>
        <source>Error opening block database</source>
        <translation type="unfinished">Erro ao abrir banco de dados de blocos</translation>
    </message>
    <message>
        <source>Error reading configuration file: %s</source>
        <translation type="unfinished">Erro ao ler o arquivo de configuração: %s</translation>
    </message>
    <message>
        <source>Error reading from database, shutting down.</source>
        <translation type="unfinished">Erro ao ler o banco de dados. Encerrando.</translation>
    </message>
    <message>
        <source>Error starting db txn for wallet transactions removal</source>
        <translation type="unfinished">Erro durante o início db txn para a remoção das transações da carteira.</translation>
    </message>
    <message>
        <source>Error: Cannot extract destination from the generated scriptpubkey</source>
        <translation type="unfinished">Erro: não é possível extrair a destinação do scriptpubkey gerado</translation>
    </message>
    <message>
        <source>Error: Disk space is low for %s</source>
        <translation type="unfinished">Erro: Espaço em disco menor que %s</translation>
    </message>
    <message>
        <source>Error: Failed to create new watchonly wallet</source>
        <translation type="unfinished">Erro: Falha ao criar carteira apenas-visualização</translation>
    </message>
    <message>
        <source>Error: Keypool ran out, please call keypoolrefill first</source>
        <translation type="unfinished">Keypool exaurida, por gentileza execute keypoolrefill primeiro</translation>
    </message>
    <message>
        <source>Error: This wallet already uses SQLite</source>
        <translation type="unfinished">Erro: Essa carteira já utiliza o SQLite</translation>
    </message>
    <message>
        <source>Error: This wallet is already a descriptor wallet</source>
        <translation type="unfinished">Erro: Esta carteira já contém um descritor</translation>
    </message>
    <message>
        <source>Error: Unable to begin reading all records in the database</source>
        <translation type="unfinished">Erro: impossível ler todos os registros no banco de dados</translation>
    </message>
    <message>
        <source>Error: Unable to make a backup of your wallet</source>
        <translation type="unfinished">Erro: Impossível efetuar backup da carteira</translation>
    </message>
    <message>
        <source>Error: Unable to parse version %u as a uint32_t</source>
        <translation type="unfinished">Erro: Impossível analisar versão %u como uint32_t</translation>
    </message>
    <message>
        <source>Error: Unable to read all records in the database</source>
        <translation type="unfinished">Erro: Impossível ler todos os registros no banco de dados</translation>
    </message>
    <message>
        <source>Error: Unable to read wallet's best block locator record</source>
        <translation type="unfinished">Erro: Não foi possível ler o melhor registo de localização de blocos da carteira</translation>
    </message>
    <message>
        <source>Error: Unable to remove watchonly address book data</source>
        <translation type="unfinished">Erro: Impossível remover dados somente-visualização do Livro de Endereços </translation>
    </message>
    <message>
        <source>Error: Unable to write solvable wallet best block locator record</source>
        <translation type="unfinished">Erro: Não foi possível escrever o registo do melhor localizador de bloqueio da pasta solvível</translation>
    </message>
    <message>
        <source>Error: Unable to write watchonly wallet best block locator record</source>
        <translation type="unfinished">Erro: Não é possível escrever o registo do melhor localizador de blocos da pasta watchonly</translation>
    </message>
    <message>
        <source>Error: address book copy failed for wallet %s</source>
        <translation type="unfinished">Erro: falha na cópia da agenda de endereços para a carteira %s</translation>
    </message>
    <message>
        <source>Error: database transaction cannot be executed for wallet %s</source>
        <translation type="unfinished">Erro: a transação do banco de dados não pode ser executada para a carteira %s</translation>
    </message>
    <message>
        <source>Failed to listen on any port. Use -listen=0 if you want this.</source>
        <translation type="unfinished">Falha ao escutar em qualquer porta. Use -listen=0 se você quiser isso.</translation>
    </message>
    <message>
        <source>Failed to rescan the wallet during initialization</source>
        <translation type="unfinished">Falha ao escanear novamente a carteira durante a inicialização</translation>
    </message>
    <message>
        <source>Failed to start indexes, shutting down..</source>
        <translation type="unfinished">Falha ao iniciar índices, desligando..</translation>
    </message>
    <message>
        <source>Failed to verify database</source>
        <translation type="unfinished">Falha ao verificar a base de dados</translation>
    </message>
    <message>
        <source>Failure removing transaction: %s</source>
        <translation type="unfinished">Falha ao remover a transação: %s</translation>
    </message>
    <message>
        <source>Fee rate (%s) is lower than the minimum fee rate setting (%s)</source>
        <translation type="unfinished">Taxa de taxa (%s) é menor que a configuração da taxa de taxa (%s)</translation>
    </message>
    <message>
        <source>Ignoring duplicate -wallet %s.</source>
        <translation type="unfinished">Ignorando -carteira %s duplicada.</translation>
    </message>
    <message>
        <source>Importing…</source>
        <translation type="unfinished">Importando...</translation>
    </message>
    <message>
        <source>Incorrect or no genesis block found. Wrong datadir for network?</source>
        <translation type="unfinished">Bloco gênese incorreto ou não encontrado. Pasta de dados errada para a rede?</translation>
    </message>
    <message>
        <source>Initialization sanity check failed. %s is shutting down.</source>
        <translation type="unfinished">O teste de integridade de inicialização falhou. O %s está sendo desligado.</translation>
    </message>
    <message>
        <source>Input not found or already spent</source>
        <translation type="unfinished">Entrada não encontrada ou já gasta</translation>
    </message>
    <message>
        <source>Insufficient dbcache for block verification</source>
        <translation type="unfinished">Dbcache insuficiente para verificação de bloco</translation>
    </message>
    <message>
        <source>Insufficient funds</source>
        <translation type="unfinished">Saldo insuficiente</translation>
    </message>
    <message>
        <source>Invalid -onion address or hostname: '%s'</source>
        <translation type="unfinished">Endereço -onion ou nome do servidor inválido: '%s'</translation>
    </message>
    <message>
        <source>Invalid -proxy address or hostname: '%s'</source>
        <translation type="unfinished">Endereço -proxy ou nome do servidor inválido: '%s'</translation>
    </message>
    <message>
        <source>Invalid P2P permission: '%s'</source>
        <translation type="unfinished">Permissão P2P inválida: '%s'</translation>
    </message>
    <message>
        <source>Invalid amount for %s=&lt;amount&gt;: '%s' (must be at least %s)</source>
        <translation type="unfinished">Valor inválido para %s=&lt;amount&gt;: '%s' (precisa ser no mínimo %s)</translation>
    </message>
    <message>
        <source>Invalid amount for %s=&lt;amount&gt;: '%s'</source>
        <translation type="unfinished">Valor inválido para %s=&lt;amount&gt;: '%s'</translation>
    </message>
    <message>
        <source>Invalid amount for -%s=&lt;amount&gt;: '%s'</source>
        <translation type="unfinished">Quantidade inválida para -%s=&lt;amount&gt;: '%s'</translation>
    </message>
    <message>
        <source>Invalid netmask specified in -whitelist: '%s'</source>
        <translation type="unfinished">Máscara de rede especificada em -whitelist: '%s' é inválida</translation>
    </message>
    <message>
        <source>Invalid port specified in %s: '%s'</source>
        <translation type="unfinished">Porta inválida especificada em %s: '%s'</translation>
    </message>
    <message>
        <source>Invalid pre-selected input %s</source>
        <translation type="unfinished">Entrada pré-selecionada inválida %s</translation>
    </message>
    <message>
        <source>Listening for incoming connections failed (listen returned error %s)</source>
        <translation type="unfinished">A espera por conexões de entrada falharam (a espera retornou o erro %s)</translation>
    </message>
    <message>
        <source>Loading P2P addresses…</source>
        <translation type="unfinished">Carregando endereços P2P...</translation>
    </message>
    <message>
        <source>Loading banlist…</source>
        <translation type="unfinished">Carregando lista de banidos...</translation>
    </message>
    <message>
        <source>Loading block index…</source>
        <translation type="unfinished">Carregando índice de blocos...</translation>
    </message>
    <message>
        <source>Loading wallet…</source>
        <translation type="unfinished">Carregando carteira...</translation>
    </message>
    <message>
        <source>Missing amount</source>
        <translation type="unfinished">Faltando quantia</translation>
    </message>
    <message>
        <source>Missing solving data for estimating transaction size</source>
        <translation type="unfinished">Não há dados suficientes para estimar o tamanho da transação</translation>
    </message>
    <message>
        <source>Need to specify a port with -whitebind: '%s'</source>
        <translation type="unfinished">Necessário informar uma porta com -whitebind: '%s'</translation>
    </message>
    <message>
        <source>No addresses available</source>
        <translation type="unfinished">Nenhum endereço disponível</translation>
    </message>
    <message>
        <source>Not enough file descriptors available.</source>
        <translation type="unfinished">Não há file descriptors suficientes disponíveis.</translation>
    </message>
    <message>
        <source>Not found pre-selected input %s</source>
        <translation type="unfinished">Entrada pré-selecionada não encontrada %s</translation>
    </message>
    <message>
        <source>Not solvable pre-selected input %s</source>
        <translation type="unfinished">Não há solução para entrada pré-selecionada %s</translation>
    </message>
    <message>
        <source>Prune cannot be configured with a negative value.</source>
        <translation type="unfinished">O modo prune não pode ser configurado com um valor negativo.</translation>
    </message>
    <message>
        <source>Prune mode is incompatible with -txindex.</source>
        <translation type="unfinished">O modo prune é incompatível com -txindex.</translation>
    </message>
    <message>
        <source>Pruning blockstore…</source>
        <translation type="unfinished">Prunando os blocos existentes...</translation>
    </message>
    <message>
        <source>Reducing -maxconnections from %d to %d, because of system limitations.</source>
        <translation type="unfinished">Reduzindo -maxconnections de %d para %d, devido a limitações do sistema.</translation>
    </message>
    <message>
        <source>Replaying blocks…</source>
        <translation type="unfinished">Reverificando blocos...</translation>
    </message>
    <message>
        <source>Rescanning…</source>
        <translation type="unfinished">Reescaneando...</translation>
    </message>
    <message>
        <source>SQLiteDatabase: Failed to execute statement to verify database: %s</source>
        <translation type="unfinished">SQLiteDatabase: Falhou em executar a confirmação para verificar a base de dados: %s</translation>
    </message>
    <message>
        <source>SQLiteDatabase: Failed to prepare statement to verify database: %s</source>
        <translation type="unfinished">SQLiteDatabase: Falhou em preparar confirmação para verificar a base de dados: %s</translation>
    </message>
    <message>
        <source>SQLiteDatabase: Failed to read database verification error: %s</source>
        <translation type="unfinished">SQLiteDatabase: Falha ao ler o erro de verificação da base de dados: %s</translation>
    </message>
    <message>
        <source>SQLiteDatabase: Unexpected application id. Expected %u, got %u</source>
        <translation type="unfinished">SQLiteDatabase: Id da aplicação inesperada. Esperada %u, got %u</translation>
    </message>
    <message>
        <source>Section [%s] is not recognized.</source>
        <translation type="unfinished">Sessão [%s] não reconhecida.</translation>
    </message>
    <message>
        <source>Signing transaction failed</source>
        <translation type="unfinished">Assinatura de transação falhou</translation>
    </message>
    <message>
        <source>Specified -walletdir "%s" does not exist</source>
        <translation type="unfinished">O -walletdir "%s" especificado não existe</translation>
    </message>
    <message>
        <source>Specified -walletdir "%s" is a relative path</source>
        <translation type="unfinished">O -walletdir "%s" especificado é um caminho relativo</translation>
    </message>
    <message>
        <source>Specified -walletdir "%s" is not a directory</source>
        <translation type="unfinished">O -walletdir "%s" especificado não é um diretório</translation>
    </message>
    <message>
        <source>Specified blocks directory "%s" does not exist.</source>
        <translation type="unfinished">Diretório de blocos especificado "%s" não existe.</translation>
    </message>
    <message>
        <source>Specified data directory "%s" does not exist.</source>
        <translation type="unfinished">O diretório de dados especificado "%s" não existe.</translation>
    </message>
    <message>
        <source>Starting network threads…</source>
        <translation type="unfinished">Iniciando atividades da rede...</translation>
    </message>
    <message>
        <source>The source code is available from %s.</source>
        <translation type="unfinished">O código fonte está disponível pelo %s.</translation>
    </message>
    <message>
        <source>The transaction amount is too small to pay the fee</source>
        <translation type="unfinished">A quantidade da transação é pequena demais para  pagar a taxa</translation>
    </message>
    <message>
        <source>The wallet will avoid paying less than the minimum relay fee.</source>
        <translation type="unfinished">A carteira irá evitar pagar menos que a taxa mínima de retransmissão.</translation>
    </message>
    <message>
        <source>This is experimental software.</source>
        <translation type="unfinished">Este é um software experimental.</translation>
    </message>
    <message>
        <source>This is the minimum transaction fee you pay on every transaction.</source>
        <translation type="unfinished">Esta é a taxa mínima que você paga em todas as transações.</translation>
    </message>
    <message>
        <source>This is the transaction fee you will pay if you send a transaction.</source>
        <translation type="unfinished">Esta é a taxa que você irá pagar se enviar uma transação.</translation>
    </message>
    <message>
        <source>Transaction %s does not belong to this wallet</source>
        <translation type="unfinished">A transação %s não pertence a esta carteira.</translation>
    </message>
    <message>
        <source>Transaction amount too small</source>
        <translation type="unfinished">Quantidade da transação muito pequena</translation>
    </message>
    <message>
        <source>Transaction amounts must not be negative</source>
        <translation type="unfinished">As quantidades nas transações não podem ser negativas.</translation>
    </message>
    <message>
        <source>Transaction change output index out of range</source>
        <translation type="unfinished">Endereço de troco da transação fora da faixa</translation>
    </message>
    <message>
        <source>Transaction must have at least one recipient</source>
        <translation type="unfinished">A transação deve ter ao menos um destinatário</translation>
    </message>
    <message>
        <source>Transaction needs a change address, but we can't generate it.</source>
        <translation type="unfinished">Transação necessita de um endereço de troco, mas não conseguimos gera-lo. </translation>
    </message>
    <message>
        <source>Transaction too large</source>
        <translation type="unfinished">Transação muito grande</translation>
    </message>
    <message>
        <source>Unable to allocate memory for -maxsigcachesize: '%s' MiB</source>
        <translation type="unfinished">Impossível alocar memória para a opção "-maxsigcachesize: '%s' MiB</translation>
    </message>
    <message>
        <source>Unable to bind to %s on this computer (bind returned error %s)</source>
        <translation type="unfinished">Erro ao vincular em %s neste computador (bind retornou erro %s)</translation>
    </message>
    <message>
        <source>Unable to bind to %s on this computer. %s is probably already running.</source>
        <translation type="unfinished">Impossível vincular a %s neste computador. O %s provavelmente já está rodando.</translation>
    </message>
    <message>
        <source>Unable to create the PID file '%s': %s</source>
        <translation type="unfinished">Não foi possível criar arquivo de PID '%s': %s</translation>
    </message>
    <message>
        <source>Unable to find UTXO for external input</source>
        <translation type="unfinished">Impossível localizar e entrada externa UTXO</translation>
    </message>
    <message>
        <source>Unable to generate initial keys</source>
        <translation type="unfinished">Não foi possível gerar as chaves iniciais</translation>
    </message>
    <message>
        <source>Unable to generate keys</source>
        <translation type="unfinished">Não foi possível gerar chaves</translation>
    </message>
    <message>
        <source>Unable to parse -maxuploadtarget: '%s'</source>
        <translation type="unfinished">Impossível analisar -maxuploadtarget: '%s'</translation>
    </message>
    <message>
        <source>Unable to start HTTP server. See debug log for details.</source>
        <translation type="unfinished">Não foi possível iniciar o servidor HTTP. Veja o log de depuração para detaihes.</translation>
    </message>
    <message>
        <source>Unable to unload the wallet before migrating</source>
        <translation type="unfinished">Impossível desconectar carteira antes de migrá-la</translation>
    </message>
    <message>
        <source>Unknown -blockfilterindex value %s.</source>
        <translation type="unfinished">Valor do parâmetro -blockfilterindex desconhecido %s.</translation>
    </message>
    <message>
        <source>Unknown address type '%s'</source>
        <translation type="unfinished">Tipo de endereço desconhecido '%s'</translation>
    </message>
    <message>
        <source>Unknown change type '%s'</source>
        <translation type="unfinished">Tipo de troco desconhecido '%s'</translation>
    </message>
    <message>
        <source>Unknown network specified in -onlynet: '%s'</source>
        <translation type="unfinished">Rede desconhecida especificada em -onlynet: '%s'</translation>
    </message>
    <message>
<<<<<<< HEAD
=======
        <source>Unsupported global logging level %s=%s. Valid values: %s.</source>
        <translation type="unfinished">Nível de registo global não suportado %s=%s. Valores válidos: %s.</translation>
    </message>
    <message>
        <source>Wallet file creation failed: %s</source>
        <translation type="unfinished">falha na criação do ficheiro da pasta: %s</translation>
    </message>
    <message>
        <source>acceptstalefeeestimates is not supported on %s chain.</source>
        <translation type="unfinished">acceptstalefeeestimates não é suportado na cadeia %s.</translation>
    </message>
    <message>
>>>>>>> c7885ecd
        <source>Unsupported logging category %s=%s.</source>
        <translation type="unfinished">Categoria de log desconhecida %s=%s.</translation>
    </message>
    <message>
        <source>Error: Could not add watchonly tx %s to watchonly wallet</source>
        <translation type="unfinished">Erro: Não foi possível adicionar tx %s de vigilância à pasta de vigilância</translation>
    </message>
    <message>
        <source>Error: Could not delete watchonly transactions. </source>
        <translation type="unfinished">Erro: Impossível excluir transações apenas-visualização.</translation>
    </message>
    <message>
        <source>User Agent comment (%s) contains unsafe characters.</source>
        <translation type="unfinished">Comentário do Agente de Usuário (%s) contém caracteres inseguros.</translation>
    </message>
    <message>
        <source>Verifying blocks…</source>
        <translation type="unfinished">Verificando blocos...</translation>
    </message>
    <message>
        <source>Verifying wallet(s)…</source>
        <translation type="unfinished">Verificando carteira(s)...</translation>
    </message>
    <message>
        <source>Wallet needed to be rewritten: restart %s to complete</source>
        <translation type="unfinished">A Carteira precisa ser reescrita: reinicie o %s para completar</translation>
    </message>
    <message>
        <source>Settings file could not be read</source>
        <translation type="unfinished">Não foi possível ler o arquivo de configurações</translation>
    </message>
    <message>
        <source>Settings file could not be written</source>
        <translation type="unfinished">Não foi possível editar o arquivo de configurações</translation>
    </message>
</context>
</TS><|MERGE_RESOLUTION|>--- conflicted
+++ resolved
@@ -4533,8 +4533,6 @@
         <translation type="unfinished">Rede desconhecida especificada em -onlynet: '%s'</translation>
     </message>
     <message>
-<<<<<<< HEAD
-=======
         <source>Unsupported global logging level %s=%s. Valid values: %s.</source>
         <translation type="unfinished">Nível de registo global não suportado %s=%s. Valores válidos: %s.</translation>
     </message>
@@ -4547,7 +4545,6 @@
         <translation type="unfinished">acceptstalefeeestimates não é suportado na cadeia %s.</translation>
     </message>
     <message>
->>>>>>> c7885ecd
         <source>Unsupported logging category %s=%s.</source>
         <translation type="unfinished">Categoria de log desconhecida %s=%s.</translation>
     </message>
