--- conflicted
+++ resolved
@@ -7,7 +7,7 @@
     </message>
     <message>
         <source>Create a new address</source>
-        <translation type="unfinished">Criar um novo endereço</translation>
+        <translation type="unfinished">Criar um novo endereço.</translation>
     </message>
     <message>
         <source>&amp;New</source>
@@ -327,11 +327,7 @@
     <message numerus="yes">
         <source>%n second(s)</source>
         <translation type="unfinished">
-<<<<<<< HEAD
-            <numerusform>%nsegundo</numerusform>
-=======
             <numerusform>%n segundo</numerusform>
->>>>>>> 88259837
             <numerusform>%n segundos</numerusform>
         </translation>
     </message>
@@ -371,11 +367,7 @@
         <source>%n year(s)</source>
         <translation type="unfinished">
             <numerusform>%n ano</numerusform>
-<<<<<<< HEAD
-            <numerusform>%n anos</numerusform>
-=======
             <numerusform>%nanos </numerusform>
->>>>>>> 88259837
         </translation>
     </message>
     </context>
@@ -414,17 +406,8 @@
         <translation type="unfinished">Mostrar informações sobre %1</translation>
     </message>
     <message>
-<<<<<<< HEAD
-        <source>Error reading %s! Transaction data may be missing or incorrect. Rescanning wallet.</source>
-        <translation type="unfinished">Erro ao ler %s! Dados de transações podem estar incorretos ou faltando. Reescaneando a carteira.</translation>
-    </message>
-    <message>
-        <source>Error: Listening for incoming connections failed (listen returned error %s)</source>
-        <translation type="unfinished">Erro: A escuta de conexões de entrada falhou (vincular retornou erro %s)</translation>
-=======
         <source>About &amp;Qt</source>
         <translation type="unfinished">Sobre &amp;Qt</translation>
->>>>>>> 88259837
     </message>
     <message>
         <source>Show information about Qt</source>
@@ -435,17 +418,8 @@
         <translation type="unfinished">Modificar opções de configuração para o %1</translation>
     </message>
     <message>
-<<<<<<< HEAD
-        <source>Invalid or corrupt peers.dat (%s). If you believe this is a bug, please report it to %s. As a workaround, you can move the file (%s) out of the way (rename, move, or delete) to have a new one created on the next start.</source>
-        <translation type="unfinished">O arquivo peers.dat (%s) está corrompido ou inválido. Se você acredita se tratar de um bug, por favor reporte para %s. Como solução, você pode mover, renomear ou deletar (%s) para um novo ser criado na próxima inicialização</translation>
-    </message>
-    <message>
-        <source>More than one onion bind address is provided. Using %s for the automatically created Tor onion service.</source>
-        <translation type="unfinished">Mais de um endereço onion associado é fornecido. Usando %s para automaticamento criar serviço onion Tor.</translation>
-=======
         <source>Create a new wallet</source>
         <translation type="unfinished">Criar uma nova carteira</translation>
->>>>>>> 88259837
     </message>
     <message>
         <source>&amp;Minimize</source>
@@ -473,17 +447,8 @@
         <translation type="unfinished">Fazer cópia de segurança da carteira para outra localização</translation>
     </message>
     <message>
-<<<<<<< HEAD
-        <source>The block index db contains a legacy 'txindex'. To clear the occupied disk space, run a full -reindex, otherwise ignore this error. This error message will not be displayed again.</source>
-        <translation type="unfinished">O banco de dados de índices de bloco contém um 'txindex' antigo. Faça um -reindex completo para liberar espaço em disco, se desejar. Este erro não será exibido novamente.</translation>
-    </message>
-    <message>
-        <source>The transaction amount is too small to send after the fee has been deducted</source>
-        <translation type="unfinished">A quantia da transação é muito pequena para mandar depois de deduzida a taxa</translation>
-=======
         <source>Change the passphrase used for wallet encryption</source>
         <translation type="unfinished">Mudar a frase de segurança utilizada na criptografia da carteira</translation>
->>>>>>> 88259837
     </message>
     <message>
         <source>&amp;Send</source>
@@ -502,6 +467,10 @@
         <translation type="unfinished">&amp;Criptografar Carteira...</translation>
     </message>
     <message>
+        <source>&amp;Encrypt Wallet…</source>
+        <translation type="unfinished">&amp;Criptografar Carteira...</translation>
+    </message>
+    <message>
         <source>Encrypt the private keys that belong to your wallet</source>
         <translation type="unfinished">Criptografar as chaves privadas que pertencem à sua carteira</translation>
     </message>
@@ -518,6 +487,18 @@
         <translation type="unfinished">Assinar &amp;mensagem</translation>
     </message>
     <message>
+        <source>&amp;Backup Wallet…</source>
+        <translation type="unfinished">Fazer &amp;Backup da Carteira...</translation>
+    </message>
+    <message>
+        <source>&amp;Change Passphrase…</source>
+        <translation type="unfinished">&amp;Mudar frase de segurança...</translation>
+    </message>
+    <message>
+        <source>Sign &amp;message…</source>
+        <translation type="unfinished">Assinar &amp;mensagem</translation>
+    </message>
+    <message>
         <source>Sign messages with your Bitcoin addresses to prove you own them</source>
         <translation type="unfinished">Assine mensagens com seus endereços Bitcoin para provar que você é dono deles</translation>
     </message>
@@ -546,54 +527,16 @@
         <translation type="unfinished">Criar Carteira...</translation>
     </message>
     <message>
-<<<<<<< HEAD
-        <source>Cannot set -forcednsseed to true when setting -dnsseed to false.</source>
-        <translation type="unfinished">Não é possível definir -forcednsseed para true quando -dnsseed for false.</translation>
-    </message>
-    <message>
-        <source>Cannot set -peerblockfilters without -blockfilterindex.</source>
-        <translation type="unfinished">Não pode definir -peerblockfilters sem -blockfilterindex.</translation>
-=======
         <source>Close All Wallets…</source>
         <translation type="unfinished">Fechar todas as Carteiras...</translation>
->>>>>>> 88259837
     </message>
     <message>
         <source>&amp;File</source>
         <translation type="unfinished">&amp;Arquivo</translation>
     </message>
     <message>
-<<<<<<< HEAD
-        <source>The -txindex upgrade started by a previous version cannot be completed. Restart with the previous version or run a full -reindex.</source>
-        <translation type="unfinished">O processo de atualização do -txindex iniciado por uma versão anterior não foi concluído. Reinicie com a versão antiga ou faça um -reindex completo.</translation>
-    </message>
-    <message>
-        <source>%s request to listen on port %u. This port is considered "bad" and thus it is unlikely that any Bitcoin Core peers connect to it. See doc/p2p-bad-ports.md for details and a full list.</source>
-        <translation type="unfinished">%s solicitou abertura da porta %u. Esta porta é considerada "ruim" e é improvável que outros usuários do Bitcoin Core conseguirão se conectar. Veja doc/p2p-bad-ports.md para detalhes e uma lista completa.</translation>
-    </message>
-    <message>
-        <source>Cannot provide specific connections and have addrman find outgoing connections at the same time.</source>
-        <translation type="unfinished">Não é possível fornecer conexões específicas e ter addrman procurando conexões ao mesmo tempo.</translation>
-    </message>
-    <message>
-        <source>Error loading %s: External signer wallet being loaded without external signer support compiled</source>
-        <translation type="unfinished">Erro ao abrir %s: Carteira com assinador externo. Não foi compilado suporte para assinadores externos</translation>
-    </message>
-    <message>
-        <source>Failed to rename invalid peers.dat file. Please move or delete it and try again.</source>
-        <translation type="unfinished">Impossível renomear o arquivo peers.dat (inválido). Por favor mova-o ou delete-o e tente novamente.</translation>
-    </message>
-    <message>
-        <source>Outbound connections restricted to Tor (-onlynet=onion) but the proxy for reaching the Tor network is not provided (no -proxy= and no -onion= given) or it is explicitly forbidden (-onion=0)</source>
-        <translation type="unfinished">Conexões de saída restritas ao Tor (-onlynet=onion), porém o proxy necessário para acessão o Tor não foi especificado (no -proxy= and no -onion= given) ou foi proibido (-onion=0)</translation>
-    </message>
-    <message>
-        <source>Config setting for %s only applied on %s network when in [%s] section.</source>
-        <translation type="unfinished">A configuração %s somente é aplicada na rede %s quando na sessão [%s].</translation>
-=======
         <source>&amp;Settings</source>
         <translation type="unfinished">&amp;Definições</translation>
->>>>>>> 88259837
     </message>
     <message>
         <source>&amp;Help</source>
@@ -618,6 +561,30 @@
     <message>
         <source>Processing blocks on disk…</source>
         <translation type="unfinished">Processando blocos no disco...</translation>
+    </message>
+    <message>
+        <source>Connecting to peers…</source>
+        <translation type="unfinished">Conectando...</translation>
+    </message>
+    <message>
+        <source>Syncing Headers (%1%)…</source>
+        <translation type="unfinished">Sincronizando cabeçalhos (%1%)...</translation>
+    </message>
+    <message>
+        <source>Synchronizing with network…</source>
+        <translation type="unfinished">Sincronizando com a rede</translation>
+    </message>
+    <message>
+        <source>Indexing blocks on disk…</source>
+        <translation type="unfinished">Indexando blocos no disco...</translation>
+    </message>
+    <message>
+        <source>Processing blocks on disk…</source>
+        <translation type="unfinished">Processando blocos no disco...</translation>
+    </message>
+    <message>
+        <source>Reindexing blocks on disk…</source>
+        <translation type="unfinished">Reindexando blocos no disco...</translation>
     </message>
     <message>
         <source>Connecting to peers…</source>
@@ -655,6 +622,10 @@
         <translation type="unfinished">Recuperando o atraso...</translation>
     </message>
     <message>
+        <source>Catching up…</source>
+        <translation type="unfinished">Recuperando o atraso...</translation>
+    </message>
+    <message>
         <source>Last received block was generated %1 ago.</source>
         <translation type="unfinished">Último bloco recebido foi gerado %1 atrás.</translation>
     </message>
@@ -671,17 +642,8 @@
         <translation type="unfinished">Atenção</translation>
     </message>
     <message>
-<<<<<<< HEAD
-        <source>Error: Unable to parse version %u as a uint32_t</source>
-        <translation type="unfinished">Erro: Impossível analisar versão %u como uint32_t</translation>
-    </message>
-    <message>
-        <source>Failed to listen on any port. Use -listen=0 if you want this.</source>
-        <translation type="unfinished">Falha ao escutar em qualquer porta. Use -listen=0 se você quiser isso.</translation>
-=======
         <source>Information</source>
         <translation type="unfinished">Informação</translation>
->>>>>>> 88259837
     </message>
     <message>
         <source>Up to date</source>
@@ -689,7 +651,7 @@
     </message>
     <message>
         <source>Load Partially Signed Bitcoin Transaction</source>
-        <translation type="unfinished">Carregar Transação de Bitcoin Parcialmente Assinada</translation>
+        <translation type="unfinished">Carregar</translation>
     </message>
     <message>
         <source>Load PSBT from &amp;clipboard…</source>
@@ -712,17 +674,8 @@
         <translation type="unfinished">Endereços de &amp;envio</translation>
     </message>
     <message>
-<<<<<<< HEAD
-        <source>Input not found or already spent</source>
-        <translation type="unfinished">Entrada não encontrada ou já gasta</translation>
-    </message>
-    <message>
-        <source>Insufficient funds</source>
-        <translation type="unfinished">Saldo insuficiente</translation>
-=======
         <source>&amp;Receiving addresses</source>
         <translation type="unfinished">Endereço de &amp;recebimento</translation>
->>>>>>> 88259837
     </message>
     <message>
         <source>Open a bitcoin: URI</source>
@@ -775,26 +728,6 @@
         <translation type="unfinished">Nenhuma carteira disponível</translation>
     </message>
     <message>
-<<<<<<< HEAD
-        <source>Missing amount</source>
-        <translation type="unfinished">Faltando quantia</translation>
-    </message>
-    <message>
-        <source>Missing solving data for estimating transaction size</source>
-        <translation type="unfinished">Não há dados suficientes para estimar o tamanho da transação</translation>
-    </message>
-    <message>
-        <source>Need to specify a port with -whitebind: '%s'</source>
-        <translation type="unfinished">Necessário informar uma porta com -whitebind: '%s'</translation>
-    </message>
-    <message>
-        <source>No addresses available</source>
-        <translation type="unfinished">Nenhum endereço disponível</translation>
-    </message>
-    <message>
-        <source>No proxy server specified. Use -proxy=&lt;ip&gt; or -proxy=&lt;ip:port&gt;.</source>
-        <translation type="unfinished">Nenhum servidor proxy especificado. Use -proxy=&lt;ip&gt; ou proxy=&lt;ip:port&gt;.</translation>
-=======
         <source>Load Wallet Backup</source>
         <extracomment>The title for Restore Wallet File Windows</extracomment>
         <translation type="unfinished">Carregar Backup da Carteira</translation>
@@ -803,7 +736,6 @@
         <source>Restore Wallet</source>
         <extracomment>Title of pop-up window shown when the user is attempting to restore a wallet.</extracomment>
         <translation type="unfinished">Restaurar Carteira</translation>
->>>>>>> 88259837
     </message>
     <message>
         <source>Wallet Name</source>
@@ -939,17 +871,8 @@
         <translation type="unfinished">Carteira está &lt;b&gt;criptografada&lt;/b&gt; e atualmente &lt;b&gt;bloqueada&lt;/b&gt;</translation>
     </message>
     <message>
-<<<<<<< HEAD
-        <source>Transaction change output index out of range</source>
-        <translation type="unfinished">Endereço de troco da transação fora da faixa</translation>
-    </message>
-    <message>
-        <source>Transaction has too long of a mempool chain</source>
-        <translation type="unfinished">A transação demorou muito na memória</translation>
-=======
         <source>Original message:</source>
         <translation type="unfinished">Mensagem original:</translation>
->>>>>>> 88259837
     </message>
 </context>
 <context>
@@ -962,17 +885,8 @@
 <context>
     <name>CoinControlDialog</name>
     <message>
-<<<<<<< HEAD
-        <source>Transaction needs a change address, but we can't generate it.</source>
-        <translation type="unfinished">Transação necessita de um endereço de troco, mas não conseguimos gera-lo. </translation>
-    </message>
-    <message>
-        <source>Transaction too large</source>
-        <translation type="unfinished">Transação muito grande</translation>
-=======
         <source>Coin Selection</source>
         <translation type="unfinished">Selecionar Moeda</translation>
->>>>>>> 88259837
     </message>
     <message>
         <source>Quantity:</source>
@@ -995,17 +909,8 @@
         <translation type="unfinished">Depois da taxa:</translation>
     </message>
     <message>
-<<<<<<< HEAD
-        <source>Unable to parse -maxuploadtarget: '%s'</source>
-        <translation type="unfinished">Impossível analisar -maxuploadtarget: '%s'</translation>
-    </message>
-    <message>
-        <source>Unable to start HTTP server. See debug log for details.</source>
-        <translation type="unfinished">Não foi possível iniciar o servidor HTTP. Veja o log de depuração para detaihes.</translation>
-=======
         <source>Change:</source>
         <translation type="unfinished">Troco:</translation>
->>>>>>> 88259837
     </message>
     <message>
         <source>(un)select all</source>
@@ -1047,116 +952,6 @@
         <source>Copy amount</source>
         <translation type="unfinished">Copiar quantia</translation>
     </message>
-<<<<<<< HEAD
-</context>
-<context>
-    <name>BitcoinApplication</name>
-    <message>
-        <source>A fatal error occurred. %1 can no longer continue safely and will quit.</source>
-        <translation type="unfinished">Aconteceu um erro fatal. %1 não pode continuar com segurança e será fechado.</translation>
-    </message>
-    <message>
-        <source>Internal error</source>
-        <translation type="unfinished">Erro interno</translation>
-    </message>
-    </context>
-<context>
-    <name>QObject</name>
-    <message>
-        <source>Error: Specified data directory "%1" does not exist.</source>
-        <translation type="unfinished">Erro: Diretório de dados especificado "%1" não existe.</translation>
-    </message>
-    <message>
-        <source>Error: Cannot parse configuration file: %1.</source>
-        <translation type="unfinished">Erro: Não é possível analisar o arquivo de configuração: %1.</translation>
-    </message>
-    <message>
-        <source>Error: %1</source>
-        <translation type="unfinished">Erro: %1</translation>
-    </message>
-    <message>
-        <source>Error initializing settings: %1</source>
-        <translation type="unfinished">Erro ao iniciar configurações: %1</translation>
-    </message>
-    <message>
-        <source>%1 didn't yet exit safely…</source>
-        <translation type="unfinished">%1 ainda não terminou com segurança...</translation>
-    </message>
-    <message>
-        <source>unknown</source>
-        <translation type="unfinished">desconhecido</translation>
-    </message>
-    <message>
-        <source>Amount</source>
-        <translation type="unfinished">Quantia</translation>
-    </message>
-    <message>
-        <source>Enter a Bitcoin address (e.g. %1)</source>
-        <translation type="unfinished">Informe um endereço Bitcoin (ex: %1)</translation>
-    </message>
-    <message>
-        <source>Inbound</source>
-        <translation type="unfinished">Entrada</translation>
-    </message>
-    <message>
-        <source>Outbound</source>
-        <translation type="unfinished">Saída</translation>
-    </message>
-    <message>
-        <source>None</source>
-        <translation type="unfinished">Nenhum</translation>
-    </message>
-    <message numerus="yes">
-        <source>%n second(s)</source>
-        <translation>
-            <numerusform>%n second</numerusform>
-            <numerusform>%n seconds</numerusform>
-        </translation>
-    </message>
-    <message numerus="yes">
-        <source>%n minute(s)</source>
-        <translation>
-            <numerusform>%n minute</numerusform>
-            <numerusform>%n minutes</numerusform>
-        </translation>
-    </message>
-    <message numerus="yes">
-        <source>%n hour(s)</source>
-        <translation type="unfinished">
-            <numerusform>%n hour</numerusform>
-            <numerusform>%n hours</numerusform>
-        </translation>
-    </message>
-    <message numerus="yes">
-        <source>%n day(s)</source>
-        <translation type="unfinished">
-            <numerusform>%n day</numerusform>
-            <numerusform>%n days</numerusform>
-        </translation>
-    </message>
-    <message numerus="yes">
-        <source>%n week(s)</source>
-        <translation type="unfinished">
-            <numerusform>%n week</numerusform>
-            <numerusform>%n semanas</numerusform>
-        </translation>
-    </message>
-    <message>
-        <source>%1 and %2</source>
-        <translation type="unfinished">%1 e %2</translation>
-    </message>
-    <message numerus="yes">
-        <source>%n year(s)</source>
-        <translation type="unfinished">
-            <numerusform>%n year</numerusform>
-            <numerusform>%n anos</numerusform>
-        </translation>
-    </message>
-    </context>
-<context>
-    <name>BitcoinGUI</name>
-=======
->>>>>>> 88259837
     <message>
         <source>&amp;Copy address</source>
         <translation type="unfinished">&amp;Copiar endereço</translation>
@@ -1255,17 +1050,8 @@
         <translation type="unfinished">Não é possível listar signatários</translation>
     </message>
     <message>
-<<<<<<< HEAD
-        <source>&amp;Encrypt Wallet…</source>
-        <translation type="unfinished">&amp;Criptografar Carteira...</translation>
-    </message>
-    <message>
-        <source>Encrypt the private keys that belong to your wallet</source>
-        <translation type="unfinished">Criptografar as chaves privadas que pertencem à sua carteira</translation>
-=======
         <source>Too many external signers found</source>
         <translation type="unfinished">Encontrados muitos assinantes externos</translation>
->>>>>>> 88259837
     </message>
 </context>
 <context>
@@ -1288,25 +1074,8 @@
         <translation type="unfinished">Abrir carteira falhou</translation>
     </message>
     <message>
-<<<<<<< HEAD
-        <source>&amp;Backup Wallet…</source>
-        <translation type="unfinished">Fazer &amp;Backup da Carteira...</translation>
-    </message>
-    <message>
-        <source>&amp;Change Passphrase…</source>
-        <translation type="unfinished">&amp;Mudar frase de segurança...</translation>
-    </message>
-    <message>
-        <source>Sign &amp;message…</source>
-        <translation type="unfinished">Assinar &amp;mensagem</translation>
-    </message>
-    <message>
-        <source>Sign messages with your Bitcoin addresses to prove you own them</source>
-        <translation type="unfinished">Assine mensagens com seus endereços Bitcoin para provar que você é dono delas</translation>
-=======
         <source>Open wallet warning</source>
         <translation type="unfinished">Abrir carteira alerta</translation>
->>>>>>> 88259837
     </message>
     <message>
         <source>default wallet</source>
@@ -1318,14 +1087,9 @@
         <translation type="unfinished">Abrir carteira</translation>
     </message>
     <message>
-<<<<<<< HEAD
-        <source>&amp;Load PSBT from file…</source>
-        <translation type="unfinished">&amp;Carregar PSBT do arquivo...</translation>
-=======
         <source>Opening Wallet &lt;b&gt;%1&lt;/b&gt;…</source>
         <extracomment>Descriptive text of the open wallet progress window which indicates to the user which wallet is currently being opened.</extracomment>
         <translation type="unfinished">Abrindo carteira &lt;b&gt;%1&lt;/b&gt;...</translation>
->>>>>>> 88259837
     </message>
 </context>
 <context>
@@ -1398,37 +1162,8 @@
         <translation type="unfinished">Criptografar a carteira. A carteira será criptografada com uma senha de sua escolha.</translation>
     </message>
     <message>
-<<<<<<< HEAD
-        <source>Syncing Headers (%1%)…</source>
-        <translation type="unfinished">Sincronizando cabeçalhos (%1%)...</translation>
-    </message>
-    <message>
-        <source>Synchronizing with network…</source>
-        <translation type="unfinished">Sincronizando com a rede</translation>
-    </message>
-    <message>
-        <source>Indexing blocks on disk…</source>
-        <translation type="unfinished">Indexando blocos no disco...</translation>
-    </message>
-    <message>
-        <source>Processing blocks on disk…</source>
-        <translation type="unfinished">Processando blocos no disco...</translation>
-    </message>
-    <message>
-        <source>Reindexing blocks on disk…</source>
-        <translation type="unfinished">Reindexando blocos no disco...</translation>
-    </message>
-    <message>
-        <source>Connecting to peers…</source>
-        <translation type="unfinished">Conectando...</translation>
-    </message>
-    <message>
-        <source>Request payments (generates QR codes and bitcoin: URIs)</source>
-        <translation type="unfinished">Solicitações de pagamentos (gera códigos QR e bitcoin: URIs)</translation>
-=======
         <source>Encrypt Wallet</source>
         <translation type="unfinished">Criptografar Carteira</translation>
->>>>>>> 88259837
     </message>
     <message>
         <source>Advanced Options</source>
@@ -1442,18 +1177,9 @@
         <source>Disable Private Keys</source>
         <translation type="unfinished">Desabilitar Chaves Privadas</translation>
     </message>
-<<<<<<< HEAD
-    <message numerus="yes">
-        <source>Processed %n block(s) of transaction history.</source>
-        <translation type="unfinished">
-            <numerusform>%n bloco processado do histórico de transação.</numerusform>
-            <numerusform>%n blocos processados do histórico de transação.</numerusform>
-        </translation>
-=======
     <message>
         <source>Make a blank wallet. Blank wallets do not initially have private keys or scripts. Private keys and addresses can be imported, or an HD seed can be set, at a later time.</source>
         <translation type="unfinished">Criar uma carteira vazia. Carteiras vazias não possuem inicialmente chaves privadas ou scripts. Chaves privadas ou endereços podem ser importados, ou um conjunto de palavras "seed HD" pode ser definidos, posteriormente.</translation>
->>>>>>> 88259837
     </message>
     <message>
         <source>Make Blank Wallet</source>
@@ -1464,17 +1190,8 @@
         <translation type="unfinished">Utilize os descritores para gerenciamento do scriptPubKey</translation>
     </message>
     <message>
-<<<<<<< HEAD
-        <source>Catching up…</source>
-        <translation type="unfinished">Recuperando o atraso...</translation>
-    </message>
-    <message>
-        <source>Last received block was generated %1 ago.</source>
-        <translation type="unfinished">Último bloco recebido foi gerado %1 atrás.</translation>
-=======
         <source>Descriptor Wallet</source>
         <translation type="unfinished">Carteira descritora.</translation>
->>>>>>> 88259837
     </message>
     <message>
         <source>Create</source>
@@ -1959,22 +1676,6 @@
         <translation type="unfinished">M&amp;inimizar ao sair</translation>
     </message>
     <message>
-<<<<<<< HEAD
-        <source>&amp;Hide</source>
-        <translation type="unfinished">E&amp;sconder</translation>
-    </message>
-    <message>
-        <source>S&amp;how</source>
-        <translation type="unfinished">Mo&amp;strar</translation>
-    </message>
-    <message numerus="yes">
-        <source>%n active connection(s) to Bitcoin network.</source>
-        <extracomment>A substring of the tooltip.</extracomment>
-        <translation type="unfinished">
-            <numerusform>%n conexão ativa na rede bitcoin.</numerusform>
-            <numerusform>%n conexões ativas na rede bitcoin.</numerusform>
-        </translation>
-=======
         <source>&amp;Display</source>
         <translation type="unfinished">&amp;Mostrar</translation>
     </message>
@@ -1985,21 +1686,14 @@
     <message>
         <source>The user interface language can be set here. This setting will take effect after restarting %1.</source>
         <translation type="unfinished">O idioma da interface pode ser definido aqui. Essa configuração terá efeito após reiniciar o %1.</translation>
->>>>>>> 88259837
     </message>
     <message>
         <source>&amp;Unit to show amounts in:</source>
         <translation type="unfinished">&amp;Unidade usada para mostrar quantidades:</translation>
     </message>
     <message>
-<<<<<<< HEAD
-        <source>Show Peers tab</source>
-        <extracomment>A context menu item. The "Peers tab" is an element of the "Node window".</extracomment>
-        <translation type="unfinished">Mostra aba de Pares</translation>
-=======
         <source>Choose the default subdivision unit to show in the interface and when sending coins.</source>
         <translation type="unfinished">Escolha a unidade de subdivisão padrão para exibição na interface ou quando enviando moedas.</translation>
->>>>>>> 88259837
     </message>
     <message>
         <source>Third-party URLs (e.g. a block explorer) that appear in the transactions tab as context menu items. %s in the URL is replaced by transaction hash. Multiple URLs are separated by vertical bar |.</source>
@@ -2454,19 +2148,9 @@
         <source>Block chain</source>
         <translation type="unfinished">Corrente de blocos</translation>
     </message>
-<<<<<<< HEAD
-    <message numerus="yes">
-        <source>(sufficient to restore backups %n day(s) old)</source>
-        <extracomment>Explanatory text on the capability of the current prune target.</extracomment>
-        <translation type="unfinished">
-            <numerusform>(suficiente para restaurar backups de %n dia atrás)</numerusform>
-            <numerusform>(suficiente para restaurar backups de %n dias atrás)</numerusform>
-        </translation>
-=======
     <message>
         <source>Memory Pool</source>
         <translation type="unfinished">Pool de Memória</translation>
->>>>>>> 88259837
     </message>
     <message>
         <source>Current number of transactions</source>
@@ -2603,6 +2287,10 @@
         <translation type="unfinished">Serviços</translation>
     </message>
     <message>
+        <source>Whether the peer requested us to relay transactions.</source>
+        <translation type="unfinished">O nó solicita retransmissão de transações.</translation>
+    </message>
+    <message>
         <source>Connection Time</source>
         <translation type="unfinished">Tempo de conexão</translation>
     </message>
@@ -2684,30 +2372,6 @@
         <translation type="unfinished">1 &amp;semana</translation>
     </message>
     <message>
-<<<<<<< HEAD
-        <source>Maximum database cache size. A larger cache can contribute to faster sync, after which the benefit is less pronounced for most use cases. Lowering the cache size will reduce memory usage. Unused mempool memory is shared for this cache.</source>
-        <extracomment>Tooltip text for Options window setting that sets the size of the database cache. Explains the corresponding effects of increasing/decreasing this value.</extracomment>
-        <translation type="unfinished">Tamanho máximo do cache do banco de dados. Um cache maior pode contribuir para uma sincronização mais rápida, após a qual o benefício é menos pronunciado para a maioria dos casos de uso. Reduzir o tamanho do cache reduzirá o uso de memória. A memória do mempool não utilizada é compartilhada para este cache.</translation>
-    </message>
-    <message>
-        <source>Set the number of script verification threads. Negative values correspond to the number of cores you want to leave free to the system.</source>
-        <extracomment>Tooltip text for Options window setting that sets the number of script verification threads. Explains that negative values mean to leave these many cores free to the system.</extracomment>
-        <translation type="unfinished">Define o número de threads para script de verificação. Valores negativos correspondem ao número de núcleos que você quer deixar livre para o sistema.</translation>
-    </message>
-    <message>
-        <source>(0 = auto, &lt;0 = leave that many cores free)</source>
-        <translation type="unfinished">(0 = automático, &lt;0 = número de núcleos deixados livres)</translation>
-    </message>
-    <message>
-        <source>This allows you or a third party tool to communicate with the node through command-line and JSON-RPC commands.</source>
-        <extracomment>Tooltip text for Options window setting that enables the RPC server.</extracomment>
-        <translation type="unfinished">Isso permite que você ou ferramentas de terceiros comunique-se  com o node através de linha de comando e comandos JSON-RPC.</translation>
-    </message>
-    <message>
-        <source>Enable R&amp;PC server</source>
-        <extracomment>An Options window setting to enable the RPC server.</extracomment>
-        <translation type="unfinished">Ative servidor R&amp;PC</translation>
-=======
         <source>1 &amp;year</source>
         <translation type="unfinished">1 &amp;ano</translation>
     </message>
@@ -2715,26 +2379,14 @@
         <source>&amp;Copy IP/Netmask</source>
         <extracomment>Context menu action to copy the IP/Netmask of a banned peer. IP/Netmask is the combination of a peer's IP address and its Netmask. For IP address, see: https://en.wikipedia.org/wiki/IP_address.</extracomment>
         <translation type="unfinished">&amp;Copiar IP/Netmask</translation>
->>>>>>> 88259837
     </message>
     <message>
         <source>&amp;Unban</source>
         <translation type="unfinished">&amp;Desbanir</translation>
     </message>
     <message>
-<<<<<<< HEAD
-        <source>Whether to set subtract fee from amount as default or not.</source>
-        <extracomment>Tooltip text for Options window setting that sets subtracting the fee from a sending amount as default.</extracomment>
-        <translation type="unfinished">Mostra a quantia com a taxa já subtraída.</translation>
-    </message>
-    <message>
-        <source>Subtract &amp;fee from amount by default</source>
-        <extracomment>An Options window setting to set subtracting the fee from a sending amount as default.</extracomment>
-        <translation type="unfinished">Subtrair &amp;taxa da quantia por padrão</translation>
-=======
         <source>Network activity disabled</source>
         <translation type="unfinished">Atividade da rede desativada</translation>
->>>>>>> 88259837
     </message>
     <message>
         <source>Executing command without any wallet</source>
@@ -2757,18 +2409,8 @@
         <translation type="unfinished">Control+P</translation>
     </message>
     <message>
-<<<<<<< HEAD
-        <source>Whether to show PSBT controls.</source>
-        <extracomment>Tooltip text for options window setting that enables PSBT controls.</extracomment>
-        <translation type="unfinished">Mostrar os controles de PSBT (Transação de Bitcoin Parcialmente Assinada).</translation>
-    </message>
-    <message>
-        <source>Automatically open the Bitcoin client port on the router. This only works when your router supports UPnP and it is enabled.</source>
-        <translation type="unfinished">Abrir automaticamente no roteador as portas do cliente Bitcoin. Isto só funcionará se seu roteador suportar UPnP e esta função estiver habilitada.</translation>
-=======
         <source>Executing command using "%1" wallet</source>
         <translation type="unfinished">Executando comando usando a carteira "%1"</translation>
->>>>>>> 88259837
     </message>
     <message>
         <source>Welcome to the %1 RPC console.
@@ -2860,21 +2502,8 @@
         <translation type="unfinished">Uma mensagem opcional que será anexada na cobrança e será mostrada ao remetente. </translation>
     </message>
     <message>
-<<<<<<< HEAD
-        <source>Third-party URLs (e.g. a block explorer) that appear in the transactions tab as context menu items. %s in the URL is replaced by transaction hash. Multiple URLs are separated by vertical bar |.</source>
-        <translation type="unfinished">URLs de terceiros (exemplo: explorador de blocos) que aparecem na aba de transações como itens do menu de contexto. %s na URL é substituido pela hash da transação. Múltiplas URLs são separadas pela barra vertical |.</translation>
-    </message>
-    <message>
-        <source>&amp;Third-party transaction URLs</source>
-        <translation type="unfinished">URLs de transação de &amp;terceiros</translation>
-    </message>
-    <message>
-        <source>Whether to show coin control features or not.</source>
-        <translation type="unfinished">Mostrar ou não opções de controle da moeda.</translation>
-=======
         <source>&amp;Create new receiving address</source>
         <translation type="unfinished">&amp;Criar novo endereço de recebimento</translation>
->>>>>>> 88259837
     </message>
     <message>
         <source>Clear all fields of the form.</source>
@@ -3058,17 +2687,8 @@
         <translation type="unfinished">Depois da taxa:</translation>
     </message>
     <message>
-<<<<<<< HEAD
-        <source>Cannot sign inputs while wallet is locked.</source>
-        <translation type="unfinished">Não é possível assinar entradas enquanto a carteira está trancada.</translation>
-    </message>
-    <message>
-        <source>Could not sign any more inputs.</source>
-        <translation type="unfinished">Não foi possível assinar mais nenhuma entrada.</translation>
-=======
         <source>Change:</source>
         <translation type="unfinished">Troco:</translation>
->>>>>>> 88259837
     </message>
     <message>
         <source>If this is activated, but the change address is empty or invalid, change will be sent to a newly generated address.</source>
@@ -3396,57 +3016,20 @@
         <translation type="unfinished">Colar o endereço da área de transferência</translation>
     </message>
     <message>
-<<<<<<< HEAD
-        <source>The mapped Autonomous System used for diversifying peer selection.</source>
-        <translation type="unfinished">O sistema autônomo de mapeamento usado para a diversificação de seleção de nós.</translation>
-=======
         <source>Remove this entry</source>
         <translation type="unfinished">Remover esta entrada</translation>
->>>>>>> 88259837
     </message>
     <message>
         <source>The amount to send in the selected unit</source>
         <translation type="unfinished">A quantia a ser enviada na unidade selecionada</translation>
     </message>
     <message>
-<<<<<<< HEAD
-        <source>Whether we relay addresses to this peer.</source>
-        <extracomment>Tooltip text for the Address Relay field in the peer details area.</extracomment>
-        <translation type="unfinished">Endereços são retransmitidos para este nó.</translation>
-    </message>
-    <message>
-        <source>Address Relay</source>
-        <translation type="unfinished">Retransmissão de endereços</translation>
-    </message>
-    <message>
-        <source>Total number of addresses processed, excluding those dropped due to rate-limiting.</source>
-        <extracomment>Tooltip text for the Addresses Processed field in the peer details area.</extracomment>
-        <translation type="unfinished">Quantidade de endereços processados, excluindo os abandonados pela limitação de taxa.</translation>
-    </message>
-    <message>
-        <source>Addresses Processed</source>
-        <translation type="unfinished">Endereços Processados</translation>
-    </message>
-    <message>
-        <source>Total number of addresses dropped due to rate-limiting.</source>
-        <extracomment>Tooltip text for the Addresses Rate-Limited field in the peer details area.</extracomment>
-        <translation type="unfinished">Quantidade de endereços abandonados pela limitação de taxa.</translation>
-    </message>
-    <message>
-        <source>Addresses Rate-Limited</source>
-        <translation type="unfinished">Endereços com limite de taxa</translation>
-    </message>
-    <message>
-        <source>Node window</source>
-        <translation type="unfinished">Janela do Nó</translation>
-=======
         <source>The fee will be deducted from the amount being sent. The recipient will receive less bitcoins than you enter in the amount field. If multiple recipients are selected, the fee is split equally.</source>
         <translation type="unfinished">A taxa será deduzida da quantia que está sendo enviada. O destinatário receberá menos bitcoins do que você colocou no campo de quantidade. Se vários destinatários estão selecionados, a taxa é dividida igualmente.</translation>
     </message>
     <message>
         <source>S&amp;ubtract fee from amount</source>
         <translation type="unfinished">&amp;Retirar taxa da quantia</translation>
->>>>>>> 88259837
     </message>
     <message>
         <source>Use available balance</source>
@@ -3479,21 +3062,12 @@
 <context>
     <name>SignVerifyMessageDialog</name>
     <message>
-<<<<<<< HEAD
-        <source>Whether the peer requested us to relay transactions.</source>
-        <translation type="unfinished">O nó solicita retransmissão de transações.</translation>
-    </message>
-    <message>
-        <source>Connection Time</source>
-        <translation type="unfinished">Tempo de conexão</translation>
-=======
         <source>Signatures - Sign / Verify a Message</source>
         <translation type="unfinished">Assinaturas - Assinar / Verificar uma mensagem</translation>
     </message>
     <message>
         <source>&amp;Sign Message</source>
         <translation type="unfinished">&amp;Assinar mensagem</translation>
->>>>>>> 88259837
     </message>
     <message>
         <source>You can sign messages/agreements with your addresses to prove you can receive bitcoins sent to them. Be careful not to sign anything vague or random, as phishing attacks may try to trick you into signing your identity over to them. Only sign fully-detailed statements you agree to.</source>
@@ -3980,14 +3554,9 @@
         <translation type="unfinished">&amp;Copiar valor</translation>
     </message>
     <message>
-<<<<<<< HEAD
-        <source>Creates a Partially Signed Bitcoin Transaction (PSBT) for use with e.g. an offline %1 wallet, or a PSBT-compatible hardware wallet.</source>
-        <translation type="unfinished">Cria uma Transação de Bitcoin Parcialmente Assinada (PSBT) para usar com, por exemplo, uma carteira %1 offline ou uma carteira física compatível com PSBTs.</translation>
-=======
         <source>Show in %1</source>
         <extracomment>Transactions table context menu action to show the selected transaction in a third-party block explorer. %1 is a stand-in argument for the URL of the explorer.</extracomment>
         <translation type="unfinished">Mostrar em %1</translation>
->>>>>>> 88259837
     </message>
     <message>
         <source>Export Transaction History</source>
@@ -4027,33 +3596,16 @@
         <translation type="unfinished">Falha na exportação</translation>
     </message>
     <message>
-<<<<<<< HEAD
-        <source>Please, review your transaction proposal. This will produce a Partially Signed Bitcoin Transaction (PSBT) which you can save or copy and then sign with e.g. an offline %1 wallet, or a PSBT-compatible hardware wallet.</source>
-        <extracomment>Text to inform a user attempting to create a transaction of their current options. At this stage, a user can only create a PSBT. This string is displayed when private keys are disabled and an external signer is not available.</extracomment>
-        <translation type="unfinished">Por favor, revise a transação. Será produzido uma Transação de Bitcoin Parcialmente Assinada (PSBT) que você pode copiar e assinar com, por exemplo, uma carteira %1 offline, ou uma carteira física compatível com PSBTs.</translation>
-=======
         <source>There was an error trying to save the transaction history to %1.</source>
         <translation type="unfinished">Ocorreu um erro ao tentar salvar o histórico de transações em %1.</translation>
->>>>>>> 88259837
     </message>
     <message>
         <source>Exporting Successful</source>
         <translation type="unfinished">Exportação feita com êxito</translation>
     </message>
     <message>
-<<<<<<< HEAD
-        <source>Please, review your transaction. You can create and send this transaction or create a Partially Signed Bitcoin Transaction (PSBT), which you can save or copy and then sign with, e.g., an offline %1 wallet, or a PSBT-compatible hardware wallet.</source>
-        <extracomment>Text to inform a user attempting to create a transaction of their current options. At this stage, a user can send their transaction or create a PSBT. This string is displayed when both private keys and PSBT controls are enabled.</extracomment>
-        <translation type="unfinished">Por favor, revise a transação. Você pode assinar e enviar a transação ou criar uma Transação de Bitcoin Parcialmente Assinada (PSBT), que você pode copiar e assinar com, por exemplo, uma carteira %1 offline ou uma carteira física compatível com PSBTs.</translation>
-    </message>
-    <message>
-        <source>Please, review your transaction.</source>
-        <extracomment>Text to prompt a user to review the details of the transaction they are attempting to send.</extracomment>
-        <translation type="unfinished">Revise a sua transação.</translation>
-=======
         <source>The transaction history was successfully saved to %1.</source>
         <translation type="unfinished">O histórico de transação foi gravado com êxito em %1.</translation>
->>>>>>> 88259837
     </message>
     <message>
         <source>Range:</source>
@@ -4112,20 +3664,8 @@
         <translation type="unfinished">Erro no aumento de taxa</translation>
     </message>
     <message>
-<<<<<<< HEAD
-        <source>Payment request expired.</source>
-        <translation type="unfinished">Pedido de pagamento expirado.</translation>
-    </message>
-    <message numerus="yes">
-        <source>Estimated to begin confirmation within %n block(s).</source>
-        <translation type="unfinished">
-            <numerusform>Confirmação estimada em %n bloco.</numerusform>
-            <numerusform>Confirmação estimada em %n blocos.</numerusform>
-        </translation>
-=======
         <source>Increasing transaction fee failed</source>
         <translation type="unfinished">Aumento na taxa de transação falhou</translation>
->>>>>>> 88259837
     </message>
     <message>
         <source>Do you want to increase the fee?</source>
@@ -4460,20 +4000,8 @@
         <translation type="unfinished">Detectado Banco de dados de blocos corrompido</translation>
     </message>
     <message>
-<<<<<<< HEAD
-        <source>Credit</source>
-        <translation type="unfinished">Crédito</translation>
-    </message>
-    <message numerus="yes">
-        <source>matures in %n more block(s)</source>
-        <translation type="unfinished">
-            <numerusform>amadurece em mais %n bloco</numerusform>
-            <numerusform>amadurece em mais %n blocos</numerusform>
-        </translation>
-=======
         <source>Could not find asmap file %s</source>
         <translation type="unfinished">O arquivo asmap %s não pode ser encontrado </translation>
->>>>>>> 88259837
     </message>
     <message>
         <source>Could not parse asmap file %s</source>
@@ -4648,13 +4176,8 @@
         <translation type="unfinished">Carregando endereços P2P...</translation>
     </message>
     <message>
-<<<<<<< HEAD
-        <source>Whether or not a watch-only address is involved in this transaction.</source>
-        <translation type="unfinished">Se um endereço monitorado está envolvido nesta transação.</translation>
-=======
         <source>Loading banlist…</source>
         <translation type="unfinished">Carregando lista de banidos...</translation>
->>>>>>> 88259837
     </message>
     <message>
         <source>Loading block index…</source>
@@ -4721,18 +4244,8 @@
         <translation type="unfinished">SQLiteDatabase: Falha ao ler o erro de verificação da base de dados: %s</translation>
     </message>
     <message>
-<<<<<<< HEAD
-        <source>Show in %1</source>
-        <extracomment>Transactions table context menu action to show the selected transaction in a third-party block explorer. %1 is a stand-in argument for the URL of the explorer.</extracomment>
-        <translation type="unfinished">Mostrar em %1</translation>
-    </message>
-    <message>
-        <source>Export Transaction History</source>
-        <translation type="unfinished">Exportar histórico de transações</translation>
-=======
         <source>SQLiteDatabase: Unexpected application id. Expected %u, got %u</source>
         <translation type="unfinished">SQLiteDatabase: Id da aplicação inesperada. Esperada %u, got %u</translation>
->>>>>>> 88259837
     </message>
     <message>
         <source>Section [%s] is not recognized.</source>
@@ -4815,13 +4328,8 @@
         <translation type="unfinished">Transação muito grande</translation>
     </message>
     <message>
-<<<<<<< HEAD
-        <source>Unable to decode PSBT</source>
-        <translation type="unfinished">Não foi possível decodificar PSBT</translation>
-=======
         <source>Unable to allocate memory for -maxsigcachesize: '%s' MiB</source>
         <translation type="unfinished">Impossível alocar memória para a opção "-maxsigcachesize: '%s' MiB</translation>
->>>>>>> 88259837
     </message>
     <message>
         <source>Unable to bind to %s on this computer (bind returned error %s)</source>
