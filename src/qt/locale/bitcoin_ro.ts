--- conflicted
+++ resolved
@@ -691,18 +691,12 @@
         <translation type="unfinished">Etichetă: %1
 </translation>
     </message>
-<<<<<<< HEAD
-    </context>
-<context>
-    <name>BitcoinGUI</name>
-=======
     <message>
         <source>Address: %1
 </source>
         <translation type="unfinished">Adresă: %1
 </translation>
     </message>
->>>>>>> 88259837
     <message>
         <source>Sent transaction</source>
         <translation type="unfinished">Tranzacţie expediată</translation>
@@ -1090,7 +1084,7 @@
     </message>
     <message>
         <source>At least %1 GB of data will be stored in this directory, and it will grow over time.</source>
-        <translation type="unfinished">Cel putin %1GB de date vor fi stocate in acest director, si aceasta valoare va creste in timp.</translation>
+        <translation type="unfinished">Cel putin %1 GB de date vor fi stocate in acest director, si aceasta valoare va creste in timp.</translation>
     </message>
     <message>
         <source>Approximately %1 GB of data will be stored in this directory.</source>
